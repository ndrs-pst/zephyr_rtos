/*
 * Copyright (c) 2016, Wind River Systems, Inc.
 *
 * SPDX-License-Identifier: Apache-2.0
 */

/**
 * @file
 *
 * @brief Public kernel APIs.
 */

#ifndef ZEPHYR_INCLUDE_KERNEL_H_
#define ZEPHYR_INCLUDE_KERNEL_H_

#if !defined(_ASMLANGUAGE)
#include <zephyr/kernel_includes.h>
#include <errno.h>
#include <limits.h>
#include <stdbool.h>
#include <zephyr/toolchain.h>
#include <zephyr/tracing/tracing_macros.h>
#include <zephyr/sys/mem_stats.h>
#include <zephyr/sys/iterable_sections.h>

#ifdef __cplusplus
extern "C" {
#endif

/*
 * Zephyr currently assumes the size of a couple standard types to simplify
 * print string formats. Let's make sure this doesn't change without notice.
 */
BUILD_ASSERT(sizeof(int32_t)  == sizeof(int)      , "sizeof error");
BUILD_ASSERT(sizeof(int64_t)  == sizeof(long long), "sizeof error");
BUILD_ASSERT(sizeof(intptr_t) == sizeof(long)     , "sizeof error");

/**
 * @brief Kernel APIs
 * @defgroup kernel_apis Kernel APIs
 * @{
 * @}
 */

#define K_ANY NULL

#if CONFIG_NUM_COOP_PRIORITIES + CONFIG_NUM_PREEMPT_PRIORITIES == 0
#error Zero available thread priorities defined!
#endif

#define K_PRIO_COOP(x)    (-(CONFIG_NUM_COOP_PRIORITIES - (x)))
#define K_PRIO_PREEMPT(x) (x)

#define K_HIGHEST_THREAD_PRIO             (-CONFIG_NUM_COOP_PRIORITIES)
#define K_LOWEST_THREAD_PRIO              CONFIG_NUM_PREEMPT_PRIORITIES
#define K_IDLE_PRIO                       K_LOWEST_THREAD_PRIO
#define K_HIGHEST_APPLICATION_THREAD_PRIO (K_HIGHEST_THREAD_PRIO)
#define K_LOWEST_APPLICATION_THREAD_PRIO  (K_LOWEST_THREAD_PRIO - 1)

#ifdef CONFIG_POLL
<<<<<<< HEAD
#define Z_POLL_EVENT_OBJ_INIT(obj) \
	.poll_events = SYS_DLIST_STATIC_INIT(&obj.poll_events),
#define Z_DECL_POLL_EVENT sys_dlist_t poll_events;
=======
#define _POLL_EVENT_OBJ_INIT(obj) \
    .poll_events = SYS_DLIST_STATIC_INIT(&obj.poll_events),
#define _POLL_EVENT                 sys_dlist_t poll_events
>>>>>>> 02f3f096
#else
#define Z_POLL_EVENT_OBJ_INIT(obj)
#define Z_DECL_POLL_EVENT
#endif

struct k_thread;
struct k_mutex;
struct k_sem;
struct k_msgq;
struct k_mbox;
struct k_pipe;
struct k_queue;
struct k_fifo;
struct k_lifo;
struct k_stack;
struct k_mem_slab;
struct k_timer;
struct k_poll_event;
struct k_poll_signal;
struct k_mem_domain;
struct k_mem_partition;
struct k_futex;
struct k_event;

enum execution_context_types {
    K_ISR = 0,
    K_COOP_THREAD,
    K_PREEMPT_THREAD
};

/* private, used by k_poll and k_work_poll */
struct k_work_poll;
typedef int (*_poller_cb_t)(struct k_poll_event* event, uint32_t state);

/**
 * @addtogroup thread_apis
 * @{
 */

typedef void (*k_thread_user_cb_t)(const struct k_thread* thread,
                                   void* user_data);

/**
 * @brief Iterate over all the threads in the system.
 *
 * This routine iterates over all the threads in the system and
 * calls the user_cb function for each thread.
 *
 * @param user_cb Pointer to the user callback function.
 * @param user_data Pointer to user data.
 *
 * @note @kconfig{CONFIG_THREAD_MONITOR} must be set for this function
 * to be effective.
 * @note This API uses @ref k_spin_lock to protect the _kernel.threads
 * list which means creation of new threads and terminations of existing
 * threads are blocked until this API returns.
 */
void k_thread_foreach(k_thread_user_cb_t user_cb, void* user_data);

/**
 * @brief Iterate over all the threads in the system without locking.
 *
 * This routine works exactly the same like @ref k_thread_foreach
 * but unlocks interrupts when user_cb is executed.
 *
 * @param user_cb Pointer to the user callback function.
 * @param user_data Pointer to user data.
 *
 * @note @kconfig{CONFIG_THREAD_MONITOR} must be set for this function
 * to be effective.
 * @note This API uses @ref k_spin_lock only when accessing the _kernel.threads
 * queue elements. It unlocks it during user callback function processing.
 * If a new task is created when this @c foreach function is in progress,
 * the added new task would not be included in the enumeration.
 * If a task is aborted during this enumeration, there would be a race here
 * and there is a possibility that this aborted task would be included in the
 * enumeration.
 * @note If the task is aborted and the memory occupied by its @c k_thread
 * structure is reused when this @c k_thread_foreach_unlocked is in progress
 * it might even lead to the system behave unstable.
 * This function may never return, as it would follow some @c next task
 * pointers treating given pointer as a pointer to the k_thread structure
 * while it is something different right now.
 * Do not reuse the memory that was occupied by k_thread structure of aborted
 * task if it was aborted after this function was called in any context.
 */
void k_thread_foreach_unlocked(k_thread_user_cb_t user_cb, void* user_data);

/** @} */

/**
 * @defgroup thread_apis Thread APIs
 * @ingroup kernel_apis
 * @{
 */

#endif /* !_ASMLANGUAGE */

/*
 * Thread user options. May be needed by assembly code. Common part uses low
 * bits, arch-specific use high bits.
 */

/**
 * @brief system thread that must not abort
 * */
#define K_ESSENTIAL (BIT(0))

#if defined(CONFIG_FPU_SHARING)
/**
 * @brief FPU registers are managed by context switch
 *
 * @details
 * This option indicates that the thread uses the CPU's floating point
 * registers. This instructs the kernel to take additional steps to save
 * and restore the contents of these registers when scheduling the thread.
 * No effect if @kconfig{CONFIG_FPU_SHARING} is not enabled.
 */
#define K_FP_IDX  1
#define K_FP_REGS (BIT(K_FP_IDX))
#endif

/**
 * @brief user mode thread
 *
 * This thread has dropped from supervisor mode to user mode and consequently
 * has additional restrictions
 */
#define K_USER (BIT(2))

/**
 * @brief Inherit Permissions
 *
 * @details
 * Indicates that the thread being created should inherit all kernel object
 * permissions from the thread that created it. No effect if
 * @kconfig{CONFIG_USERSPACE} is not enabled.
 */
#define K_INHERIT_PERMS (BIT(3))

/**
 * @brief Callback item state
 *
 * @details
 * This is a single bit of state reserved for "callback manager"
 * utilities (p4wq initially) who need to track operations invoked
 * from within a user-provided callback they have been invoked.
 * Effectively it serves as a tiny bit of zero-overhead TLS data.
 */
#define K_CALLBACK_STATE (BIT(4))

#ifdef CONFIG_ARC
/* ARC processor Bitmask definitions for threads user options */

#if defined(CONFIG_ARC_DSP_SHARING)
/**
 * @brief DSP registers are managed by context switch
 *
 * @details
 * This option indicates that the thread uses the CPU's DSP registers.
 * This instructs the kernel to take additional steps to save and
 * restore the contents of these registers when scheduling the thread.
 * No effect if @kconfig{CONFIG_ARC_DSP_SHARING} is not enabled.
 */
#define K_DSP_IDX      6
#define K_ARC_DSP_REGS (BIT(K_DSP_IDX))
#endif

#if defined(CONFIG_ARC_AGU_SHARING)
/**
 * @brief AGU registers are managed by context switch
 *
 * @details
 * This option indicates that the thread uses the ARC processor's XY
 * memory and DSP feature. Often used with @kconfig{CONFIG_ARC_AGU_SHARING}.
 * No effect if @kconfig{CONFIG_ARC_AGU_SHARING} is not enabled.
 */
#define K_AGU_IDX      7
#define K_ARC_AGU_REGS (BIT(K_AGU_IDX))
#endif
#endif

#ifdef CONFIG_X86
/* x86 Bitmask definitions for threads user options */

#if defined(CONFIG_FPU_SHARING) && defined(CONFIG_X86_SSE)
/**
 * @brief FP and SSE registers are managed by context switch on x86
 *
 * @details
 * This option indicates that the thread uses the x86 CPU's floating point
 * and SSE registers. This instructs the kernel to take additional steps to
 * save and restore the contents of these registers when scheduling
 * the thread. No effect if @kconfig{CONFIG_X86_SSE} is not enabled.
 */
#define K_SSE_REGS (BIT(7))
#endif
#endif

/* end - thread options */

#if !defined(_ASMLANGUAGE)
/**
 * @brief Dynamically allocate a thread stack.
 *
 * Relevant stack creation flags include:
 * - @ref K_USER allocate a userspace thread (requires `CONFIG_USERSPACE=y`)
 *
 * @param size Stack size in bytes.
 * @param flags Stack creation flags, or 0.
 *
 * @retval the allocated thread stack on success.
 * @retval NULL on failure.
 *
 * @see CONFIG_DYNAMIC_THREAD
 */
__syscall k_thread_stack_t* k_thread_stack_alloc(size_t size, int flags);

/**
 * @brief Free a dynamically allocated thread stack.
 *
 * @param stack Pointer to the thread stack.
 *
 * @retval 0 on success.
 * @retval -EBUSY if the thread stack is in use.
 * @retval -EINVAL if @p stack is invalid.
 * @retval -ENOSYS if dynamic thread stack allocation is disabled
 *
 * @see CONFIG_DYNAMIC_THREAD
 */
__syscall int k_thread_stack_free(k_thread_stack_t* stack);

/**
 * @brief Create a thread.
 *
 * This routine initializes a thread, then schedules it for execution.
 *
 * The new thread may be scheduled for immediate execution or a delayed start.
 * If the newly spawned thread does not have a delayed start the kernel
 * scheduler may preempt the current thread to allow the new thread to
 * execute.
 *
 * Thread options are architecture-specific, and can include K_ESSENTIAL,
 * K_FP_REGS, and K_SSE_REGS. Multiple options may be specified by separating
 * them using "|" (the logical OR operator).
 *
 * Stack objects passed to this function must be originally defined with
 * either of these macros in order to be portable:
 *
 * - K_THREAD_STACK_DEFINE() - For stacks that may support either user or
 *   supervisor threads.
 * - K_KERNEL_STACK_DEFINE() - For stacks that may support supervisor
 *   threads only. These stacks use less memory if CONFIG_USERSPACE is
 *   enabled.
 *
 * The stack_size parameter has constraints. It must either be:
 *
 * - The original size value passed to K_THREAD_STACK_DEFINE() or
 *   K_KERNEL_STACK_DEFINE()
 * - The return value of K_THREAD_STACK_SIZEOF(stack) if the stack was
 *   defined with K_THREAD_STACK_DEFINE()
 * - The return value of K_KERNEL_STACK_SIZEOF(stack) if the stack was
 *   defined with K_KERNEL_STACK_DEFINE().
 *
 * Using other values, or sizeof(stack) may produce undefined behavior.
 *
 * @param new_thread Pointer to uninitialized struct k_thread
 * @param stack Pointer to the stack space.
 * @param stack_size Stack size in bytes.
 * @param entry Thread entry function.
 * @param p1 1st entry point parameter.
 * @param p2 2nd entry point parameter.
 * @param p3 3rd entry point parameter.
 * @param prio Thread priority.
 * @param options Thread options.
 * @param delay Scheduling delay, or K_NO_WAIT (for no delay).
 *
 * @return ID of new thread.
 *
 */
__syscall k_tid_t k_thread_create(struct k_thread* new_thread,
                                  k_thread_stack_t* stack,
                                  size_t stack_size,
                                  k_thread_entry_t entry,
                                  void* p1, void* p2, void* p3,
                                  int prio, uint32_t options, k_timeout_t delay);

/**
 * @brief Drop a thread's privileges permanently to user mode
 *
 * This allows a supervisor thread to be re-used as a user thread.
 * This function does not return, but control will transfer to the provided
 * entry point as if this was a new user thread.
 *
 * The implementation ensures that the stack buffer contents are erased.
 * Any thread-local storage will be reverted to a pristine state.
 *
 * Memory domain membership, resource pool assignment, kernel object
 * permissions, priority, and thread options are preserved.
 *
 * A common use of this function is to re-use the main thread as a user thread
 * once all supervisor mode-only tasks have been completed.
 *
 * @param entry Function to start executing from
 * @param p1 1st entry point parameter
 * @param p2 2nd entry point parameter
 * @param p3 3rd entry point parameter
 */
FUNC_NORETURN void k_thread_user_mode_enter(k_thread_entry_t entry,
                                            void* p1, void* p2, void* p3);

/**
 * @brief Grant a thread access to a set of kernel objects
 *
 * This is a convenience function. For the provided thread, grant access to
 * the remaining arguments, which must be pointers to kernel objects.
 *
 * The thread object must be initialized (i.e. running). The objects don't
 * need to be.
 * Note that NULL shouldn't be passed as an argument.
 *
 * @param thread Thread to grant access to objects
 * @param ... list of kernel object pointers
 */
#define k_thread_access_grant(thread, ...) \
    FOR_EACH_FIXED_ARG(k_object_access_grant, (;), thread, __VA_ARGS__)

/**
 * @brief Assign a resource memory pool to a thread
 *
 * By default, threads have no resource pool assigned unless their parent
 * thread has a resource pool, in which case it is inherited. Multiple
 * threads may be assigned to the same memory pool.
 *
 * Changing a thread's resource pool will not migrate allocations from the
 * previous pool.
 *
 * @param thread Target thread to assign a memory pool for resource requests.
 * @param heap Heap object to use for resources,
 *             or NULL if the thread should no longer have a memory pool.
 */
static inline void k_thread_heap_assign(struct k_thread* thread,
                                        struct k_heap* heap) {
    thread->resource_pool = heap;
}

#if defined(CONFIG_INIT_STACKS) && defined(CONFIG_THREAD_STACK_INFO)
/**
 * @brief Obtain stack usage information for the specified thread
 *
 * User threads will need to have permission on the target thread object.
 *
 * Some hardware may prevent inspection of a stack buffer currently in use.
 * If this API is called from supervisor mode, on the currently running thread,
 * on a platform which selects @kconfig{CONFIG_NO_UNUSED_STACK_INSPECTION}, an
 * error will be generated.
 *
 * @param thread Thread to inspect stack information
 * @param unused_ptr Output parameter, filled in with the unused stack space
 *                   of the target thread in bytes.
 * @return 0 on success
 * @return -EBADF Bad thread object (user mode only)
 * @return -EPERM No permissions on thread object (user mode only)
 * #return -ENOTSUP Forbidden by hardware policy
 * @return -EINVAL Thread is uninitialized or exited (user mode only)
 * @return -EFAULT Bad memory address for unused_ptr (user mode only)
 */
__syscall int k_thread_stack_space_get(const struct k_thread* thread,
                                       size_t* unused_ptr);
#endif

#if (CONFIG_HEAP_MEM_POOL_SIZE > 0)
/**
 * @brief Assign the system heap as a thread's resource pool
 *
 * Similar to k_thread_heap_assign(), but the thread will use
 * the kernel heap to draw memory.
 *
 * Use with caution, as a malicious thread could perform DoS attacks on the
 * kernel heap.
 *
 * @param thread Target thread to assign the system heap for resource requests
 *
 */
void k_thread_system_pool_assign(struct k_thread* thread);
#endif /* (CONFIG_HEAP_MEM_POOL_SIZE > 0) */

/**
 * @brief Sleep until a thread exits
 *
 * The caller will be put to sleep until the target thread exits, either due
 * to being aborted, self-exiting, or taking a fatal error. This API returns
 * immediately if the thread isn't running.
 *
 * This API may only be called from ISRs with a K_NO_WAIT timeout,
 * where it can be useful as a predicate to detect when a thread has
 * aborted.
 *
 * @param thread Thread to wait to exit
 * @param timeout upper bound time to wait for the thread to exit.
 * @retval 0 success, target thread has exited or wasn't running
 * @retval -EBUSY returned without waiting
 * @retval -EAGAIN waiting period timed out
 * @retval -EDEADLK target thread is joining on the caller, or target thread
 *                  is the caller
 */
__syscall int k_thread_join(struct k_thread* thread, k_timeout_t timeout);

/**
 * @brief Put the current thread to sleep.
 *
 * This routine puts the current thread to sleep for @a duration,
 * specified as a k_timeout_t object.
 *
 * @note if @a timeout is set to K_FOREVER then the thread is suspended.
 *
 * @param timeout Desired duration of sleep.
 *
 * @return Zero if the requested time has elapsed or the number of milliseconds
 * left to sleep, if thread was woken up by \ref k_wakeup call.
 */
__syscall int32_t k_sleep(k_timeout_t timeout);

/**
 * @brief Put the current thread to sleep.
 *
 * This routine puts the current thread to sleep for @a duration milliseconds.
 *
 * @param ms Number of milliseconds to sleep.
 *
 * @return Zero if the requested time has elapsed or the number of milliseconds
 * left to sleep, if thread was woken up by \ref k_wakeup call.
 */
static inline int32_t k_msleep(int32_t ms) {
    return k_sleep(Z_TIMEOUT_MS(ms));
}

/**
 * @brief Put the current thread to sleep with microsecond resolution.
 *
 * This function is unlikely to work as expected without kernel tuning.
 * In particular, because the lower bound on the duration of a sleep is
 * the duration of a tick, @kconfig{CONFIG_SYS_CLOCK_TICKS_PER_SEC} must be
 * adjusted to achieve the resolution desired. The implications of doing
 * this must be understood before attempting to use k_usleep(). Use with
 * caution.
 *
 * @param us Number of microseconds to sleep.
 *
 * @return Zero if the requested time has elapsed or the number of microseconds
 * left to sleep, if thread was woken up by \ref k_wakeup call.
 */
__syscall int32_t k_usleep(int32_t us);

/**
 * @brief Cause the current thread to busy wait.
 *
 * This routine causes the current thread to execute a "do nothing" loop for
 * @a usec_to_wait microseconds.
 *
 * @note The clock used for the microsecond-resolution delay here may
 * be skewed relative to the clock used for system timeouts like
 * k_sleep().  For example k_busy_wait(1000) may take slightly more or
 * less time than k_sleep(K_MSEC(1)), with the offset dependent on
 * clock tolerances.
 *
 * @note In case when @kconfig{CONFIG_SYSTEM_CLOCK_SLOPPY_IDLE} and
 * @kconfig{CONFIG_PM} options are enabled, this function may not work.
 * The timer/clock used for delay processing may be disabled/inactive.
 */
__syscall void k_busy_wait(uint32_t usec_to_wait);

/**
 * @brief Check whether it is possible to yield in the current context.
 *
 * This routine checks whether the kernel is in a state where it is possible to
 * yield or call blocking API's. It should be used by code that needs to yield
 * to perform correctly, but can feasibly be called from contexts where that
 * is not possible. For example in the PRE_KERNEL initialization step, or when
 * being run from the idle thread.
 *
 * @return True if it is possible to yield in the current context, false otherwise.
 */
bool k_can_yield(void);

/**
 * @brief Yield the current thread.
 *
 * This routine causes the current thread to yield execution to another
 * thread of the same or higher priority. If there are no other ready threads
 * of the same or higher priority, the routine returns immediately.
 */
__syscall void k_yield(void);

/**
 * @brief Wake up a sleeping thread.
 *
 * This routine prematurely wakes up @a thread from sleeping.
 *
 * If @a thread is not currently sleeping, the routine has no effect.
 *
 * @param thread ID of thread to wake.
 */
__syscall void k_wakeup(k_tid_t thread);

/**
 * @brief Query thread ID of the current thread.
 *
 * This unconditionally queries the kernel via a system call.
 *
 * @note Use k_current_get() unless absolutely sure this is necessary.
 *       This should only be used directly where the thread local
 *       variable cannot be used or may contain invalid values
 *       if thread local storage (TLS) is enabled. If TLS is not
 *       enabled, this is the same as k_current_get().
 *
 * @return ID of current thread.
 */
__attribute_const__
__syscall k_tid_t k_sched_current_thread_query(void);

/**
 * @brief Get thread ID of the current thread.
 *
 * @return ID of current thread.
 *
 */
__attribute_const__
static inline k_tid_t k_current_get(void) {
    #ifdef CONFIG_THREAD_LOCAL_STORAGE
    /* Thread-local cache of current thread ID, set in z_thread_entry() */
    extern __thread k_tid_t z_tls_current;

    return z_tls_current;
    #else
    return k_sched_current_thread_query();
    #endif
}

/**
 * @brief Abort a thread.
 *
 * This routine permanently stops execution of @a thread. The thread is taken
 * off all kernel queues it is part of (i.e. the ready queue, the timeout
 * queue, or a kernel object wait queue). However, any kernel resources the
 * thread might currently own (such as mutexes or memory blocks) are not
 * released. It is the responsibility of the caller of this routine to ensure
 * all necessary cleanup is performed.
 *
 * After k_thread_abort() returns, the thread is guaranteed not to be
 * running or to become runnable anywhere on the system.  Normally
 * this is done via blocking the caller (in the same manner as
 * k_thread_join()), but in interrupt context on SMP systems the
 * implementation is required to spin for threads that are running on
 * other CPUs.
 *
 * @param thread ID of thread to abort.
 */
__syscall void k_thread_abort(k_tid_t thread);

/**
 * @brief Start an inactive thread
 *
 * If a thread was created with K_FOREVER in the delay parameter, it will
 * not be added to the scheduling queue until this function is called
 * on it.
 *
 * @param thread thread to start
 */
__syscall void k_thread_start(k_tid_t thread);

k_ticks_t z_timeout_expires(const struct _timeout* timeout);
k_ticks_t z_timeout_remaining(const struct _timeout* timeout);

#ifdef CONFIG_SYS_CLOCK_EXISTS

/**
 * @brief Get time when a thread wakes up, in system ticks
 *
 * This routine computes the system uptime when a waiting thread next
 * executes, in units of system ticks.  If the thread is not waiting,
 * it returns current system time.
 */
__syscall k_ticks_t k_thread_timeout_expires_ticks(const struct k_thread* t);

static inline k_ticks_t z_impl_k_thread_timeout_expires_ticks(const struct k_thread* t) {
    return z_timeout_expires(&t->base.timeout);
}

/**
 * @brief Get time remaining before a thread wakes up, in system ticks
 *
 * This routine computes the time remaining before a waiting thread
 * next executes, in units of system ticks.  If the thread is not
 * waiting, it returns zero.
 */
__syscall k_ticks_t k_thread_timeout_remaining_ticks(const struct k_thread* t);

static inline k_ticks_t z_impl_k_thread_timeout_remaining_ticks(const struct k_thread* t) {
    return z_timeout_remaining(&t->base.timeout);
}

#endif /* CONFIG_SYS_CLOCK_EXISTS */

/**
 * @cond INTERNAL_HIDDEN
 */

struct _static_thread_data {
    struct k_thread*  init_thread;
    k_thread_stack_t* init_stack;
    unsigned int      init_stack_size;
    k_thread_entry_t  init_entry;
    void*             init_p1;
    void*             init_p2;
    void*             init_p3;
    int               init_prio;
    uint32_t          init_options;
    char const*       init_name;
    #ifdef CONFIG_TIMER_READS_ITS_FREQUENCY_AT_RUNTIME
    int32_t init_delay_ms;
    #else
    k_timeout_t init_delay;
    #endif
};

#ifdef CONFIG_TIMER_READS_ITS_FREQUENCY_AT_RUNTIME
#define Z_THREAD_INIT_DELAY_INITIALIZER(ms) .init_delay_ms = (ms)
#define Z_THREAD_INIT_DELAY(thread)         SYS_TIMEOUT_MS((thread)->init_delay_ms)
#else
#define Z_THREAD_INIT_DELAY_INITIALIZER(ms) .init_delay = SYS_TIMEOUT_MS(ms)
#define Z_THREAD_INIT_DELAY(thread)         (thread)->init_delay
#endif

#define Z_THREAD_INITIALIZER(thread, stack, stack_size,     \
                             entry, p1, p2, p3,             \
                             prio, options, delay, tname) { \
    .init_thread = (thread),                                \
    .init_stack  = (stack),                                 \
    .init_stack_size = (stack_size),                        \
    .init_entry  = (k_thread_entry_t)entry,                 \
    .init_p1     = (void*)p1,                               \
    .init_p2     = (void*)p2,                               \
    .init_p3     = (void*)p3,                               \
    .init_prio   = (prio),                                  \
    .init_options = (options),                              \
    .init_name   = STRINGIFY(tname),                        \
    Z_THREAD_INIT_DELAY_INITIALIZER(delay)                  \
}

/*
 * Refer to K_THREAD_DEFINE() and K_KERNEL_THREAD_DEFINE() for
 * information on arguments.
 */
#define Z_THREAD_COMMON_DEFINE(name, stack_size,            \
                               entry, p1, p2, p3,           \
                               prio, options, delay)        \
    struct k_thread _k_thread_obj_##name;                   \
    STRUCT_SECTION_ITERABLE(_static_thread_data,            \
                            _k_thread_data_##name) =        \
        Z_THREAD_INITIALIZER(&_k_thread_obj_##name,         \
                             _k_thread_stack_##name, stack_size,\
                             entry, p1, p2, p3, prio, options,  \
                             delay, name);                  \
    const k_tid_t name = (k_tid_t)&_k_thread_obj_##name

/**
 * INTERNAL_HIDDEN @endcond
 */

/**
 * @brief Statically define and initialize a thread.
 *
 * The thread may be scheduled for immediate execution or a delayed start.
 *
 * Thread options are architecture-specific, and can include K_ESSENTIAL,
 * K_FP_REGS, and K_SSE_REGS. Multiple options may be specified by separating
 * them using "|" (the logical OR operator).
 *
 * The ID of the thread can be accessed using:
 *
 * @code extern const k_tid_t <name>; @endcode
 *
 * @param name Name of the thread.
 * @param stack_size Stack size in bytes.
 * @param entry Thread entry function.
 * @param p1 1st entry point parameter.
 * @param p2 2nd entry point parameter.
 * @param p3 3rd entry point parameter.
 * @param prio Thread priority.
 * @param options Thread options.
 * @param delay Scheduling delay (in milliseconds), zero for no delay.
 *
 * @note Static threads with zero delay should not normally have
 * MetaIRQ priority levels.  This can preempt the system
 * initialization handling (depending on the priority of the main
 * thread) and cause surprising ordering side effects.  It will not
 * affect anything in the OS per se, but consider it bad practice.
 * Use a SYS_INIT() callback if you need to run code before entrance
 * to the application main().
 */
#define K_THREAD_DEFINE(name, stack_size,                       \
                        entry, p1, p2, p3,                      \
                        prio, options, delay)                   \
    K_THREAD_STACK_DEFINE(_k_thread_stack_##name, stack_size);  \
    Z_THREAD_COMMON_DEFINE(name, stack_size, entry, p1, p2, p3, \
                           prio, options, delay)

/**
 * @brief Statically define and initialize a thread intended to run only in kernel mode.
 *
 * The thread may be scheduled for immediate execution or a delayed start.
 *
 * Thread options are architecture-specific, and can include K_ESSENTIAL,
 * K_FP_REGS, and K_SSE_REGS. Multiple options may be specified by separating
 * them using "|" (the logical OR operator).
 *
 * The ID of the thread can be accessed using:
 *
 * @code extern const k_tid_t <name>; @endcode
 *
 * @note Threads defined by this can only run in kernel mode, and cannot be
 *       transformed into user thread via k_thread_user_mode_enter().
 *
 * @warning Depending on the architecture, the stack size (@p stack_size)
 *          may need to be multiples of CONFIG_MMU_PAGE_SIZE (if MMU)
 *          or in power-of-two size (if MPU).
 *
 * @param name Name of the thread.
 * @param stack_size Stack size in bytes.
 * @param entry Thread entry function.
 * @param p1 1st entry point parameter.
 * @param p2 2nd entry point parameter.
 * @param p3 3rd entry point parameter.
 * @param prio Thread priority.
 * @param options Thread options.
 * @param delay Scheduling delay (in milliseconds), zero for no delay.
 */
#define K_KERNEL_THREAD_DEFINE(name, stack_size,                \
                               entry, p1, p2, p3,               \
                               prio, options, delay)            \
    K_KERNEL_STACK_DEFINE(_k_thread_stack_##name, stack_size);  \
    Z_THREAD_COMMON_DEFINE(name, stack_size, entry, p1, p2, p3, \
                           prio, options, delay)

/**
 * @brief Get a thread's priority.
 *
 * This routine gets the priority of @a thread.
 *
 * @param thread ID of thread whose priority is needed.
 *
 * @return Priority of @a thread.
 */
__syscall int k_thread_priority_get(k_tid_t thread);

/**
 * @brief Set a thread's priority.
 *
 * This routine immediately changes the priority of @a thread.
 *
 * Rescheduling can occur immediately depending on the priority @a thread is
 * set to:
 *
 * - If its priority is raised above the priority of the caller of this
 * function, and the caller is preemptible, @a thread will be scheduled in.
 *
 * - If the caller operates on itself, it lowers its priority below that of
 * other threads in the system, and the caller is preemptible, the thread of
 * highest priority will be scheduled in.
 *
 * Priority can be assigned in the range of -CONFIG_NUM_COOP_PRIORITIES to
 * CONFIG_NUM_PREEMPT_PRIORITIES-1, where -CONFIG_NUM_COOP_PRIORITIES is the
 * highest priority.
 *
 * @param thread ID of thread whose priority is to be set.
 * @param prio New priority.
 *
 * @warning Changing the priority of a thread currently involved in mutex
 * priority inheritance may result in undefined behavior.
 */
__syscall void k_thread_priority_set(k_tid_t thread, int prio);

#ifdef CONFIG_SCHED_DEADLINE
/**
 * @brief Set deadline expiration time for scheduler
 *
 * This sets the "deadline" expiration as a time delta from the
 * current time, in the same units used by k_cycle_get_32().  The
 * scheduler (when deadline scheduling is enabled) will choose the
 * next expiring thread when selecting between threads at the same
 * static priority.  Threads at different priorities will be scheduled
 * according to their static priority.
 *
 * @note Deadlines are stored internally using 32 bit unsigned
 * integers.  The number of cycles between the "first" deadline in the
 * scheduler queue and the "last" deadline must be less than 2^31 (i.e
 * a signed non-negative quantity).  Failure to adhere to this rule
 * may result in scheduled threads running in an incorrect deadline
 * order.
 *
 * @note Despite the API naming, the scheduler makes no guarantees
 * the thread WILL be scheduled within that deadline, nor does it take
 * extra metadata (like e.g. the "runtime" and "period" parameters in
 * Linux sched_setattr()) that allows the kernel to validate the
 * scheduling for achievability.  Such features could be implemented
 * above this call, which is simply input to the priority selection
 * logic.
 *
 * @note You should enable @kconfig{CONFIG_SCHED_DEADLINE} in your project
 * configuration.
 *
 * @param thread A thread on which to set the deadline
 * @param deadline A time delta, in cycle units
 *
 */
__syscall void k_thread_deadline_set(k_tid_t thread, int deadline);
#endif

#ifdef CONFIG_SCHED_CPU_MASK
/**
 * @brief Sets all CPU enable masks to zero
 *
 * After this returns, the thread will no longer be schedulable on any
 * CPUs.  The thread must not be currently runnable.
 *
 * @note You should enable @kconfig{CONFIG_SCHED_CPU_MASK} in your project
 * configuration.
 *
 * @param thread Thread to operate upon
 * @return Zero on success, otherwise error code
 */
int k_thread_cpu_mask_clear(k_tid_t thread);

/**
 * @brief Sets all CPU enable masks to one
 *
 * After this returns, the thread will be schedulable on any CPU.  The
 * thread must not be currently runnable.
 *
 * @note You should enable @kconfig{CONFIG_SCHED_CPU_MASK} in your project
 * configuration.
 *
 * @param thread Thread to operate upon
 * @return Zero on success, otherwise error code
 */
int k_thread_cpu_mask_enable_all(k_tid_t thread);

/**
 * @brief Enable thread to run on specified CPU
 *
 * The thread must not be currently runnable.
 *
 * @note You should enable @kconfig{CONFIG_SCHED_CPU_MASK} in your project
 * configuration.
 *
 * @param thread Thread to operate upon
 * @param cpu CPU index
 * @return Zero on success, otherwise error code
 */
int k_thread_cpu_mask_enable(k_tid_t thread, int cpu);

/**
 * @brief Prevent thread to run on specified CPU
 *
 * The thread must not be currently runnable.
 *
 * @note You should enable @kconfig{CONFIG_SCHED_CPU_MASK} in your project
 * configuration.
 *
 * @param thread Thread to operate upon
 * @param cpu CPU index
 * @return Zero on success, otherwise error code
 */
int k_thread_cpu_mask_disable(k_tid_t thread, int cpu);

/**
 * @brief Pin a thread to a CPU
 *
 * Pin a thread to a CPU by first clearing the cpu mask and then enabling the
 * thread on the selected CPU.
 *
 * @param thread Thread to operate upon
 * @param cpu CPU index
 * @return Zero on success, otherwise error code
 */
int k_thread_cpu_pin(k_tid_t thread, int cpu);
#endif

/**
 * @brief Suspend a thread.
 *
 * This routine prevents the kernel scheduler from making @a thread
 * the current thread. All other internal operations on @a thread are
 * still performed; for example, kernel objects it is waiting on are
 * still handed to it.  Note that any existing timeouts
 * (e.g. k_sleep(), or a timeout argument to k_sem_take() et. al.)
 * will be canceled.  On resume, the thread will begin running
 * immediately and return from the blocked call.
 *
 * When the target thread is active on another CPU, the caller will block until
 * the target thread is halted (suspended or aborted).  But if the caller is in
 * an interrupt context, it will spin waiting for that target thread active on
 * another CPU to halt.
 *
 * If @a thread is already suspended, the routine has no effect.
 *
 * @param thread ID of thread to suspend.
 */
__syscall void k_thread_suspend(k_tid_t thread);

/**
 * @brief Resume a suspended thread.
 *
 * This routine allows the kernel scheduler to make @a thread the current
 * thread, when it is next eligible for that role.
 *
 * If @a thread is not currently suspended, the routine has no effect.
 *
 * @param thread ID of thread to resume.
 */
__syscall void k_thread_resume(k_tid_t thread);

/**
 * @brief Set time-slicing period and scope.
 *
 * This routine specifies how the scheduler will perform time slicing of
 * preemptible threads.
 *
 * To enable time slicing, @a slice must be non-zero. The scheduler
 * ensures that no thread runs for more than the specified time limit
 * before other threads of that priority are given a chance to execute.
 * Any thread whose priority is higher than @a prio is exempted, and may
 * execute as long as desired without being preempted due to time slicing.
 *
 * Time slicing only limits the maximum amount of time a thread may continuously
 * execute. Once the scheduler selects a thread for execution, there is no
 * minimum guaranteed time the thread will execute before threads of greater or
 * equal priority are scheduled.
 *
 * When the current thread is the only one of that priority eligible
 * for execution, this routine has no effect; the thread is immediately
 * rescheduled after the slice period expires.
 *
 * To disable timeslicing, set both @a slice and @a prio to zero.
 *
 * @param slice Maximum time slice length (in milliseconds).
 * @param prio Highest thread priority level eligible for time slicing.
 */
void k_sched_time_slice_set(int32_t slice, int prio);

/**
 * @brief Set thread time slice
 *
 * As for k_sched_time_slice_set, but (when
 * CONFIG_TIMESLICE_PER_THREAD=y) sets the timeslice for a specific
 * thread.  When non-zero, this timeslice will take precedence over
 * the global value.
 *
 * When such a thread's timeslice expires, the configured callback
 * will be called before the thread is removed/re-added to the run
 * queue.  This callback will occur in interrupt context, and the
 * specified thread is guaranteed to have been preempted by the
 * currently-executing ISR.  Such a callback is free to, for example,
 * modify the thread priority or slice time for future execution,
 * suspend the thread, etc...
 *
 * @note Unlike the older API, the time slice parameter here is
 * specified in ticks, not milliseconds.  Ticks have always been the
 * internal unit, and not all platforms have integer conversions
 * between the two.
 *
 * @note Threads with a non-zero slice time set will be timesliced
 * always, even if they are higher priority than the maximum timeslice
 * priority set via k_sched_time_slice_set().
 *
 * @note The callback notification for slice expiration happens, as it
 * must, while the thread is still "current", and thus it happens
 * before any registered timeouts at this tick.  This has the somewhat
 * confusing side effect that the tick time (c.f. k_uptime_get()) does
 * not yet reflect the expired ticks.  Applications wishing to make
 * fine-grained timing decisions within this callback should use the
 * cycle API, or derived facilities like k_thread_runtime_stats_get().
 *
 * @param th A valid, initialized thread
 * @param slice_ticks Maximum timeslice, in ticks
 * @param expired Callback function called on slice expiration
 * @param data Parameter for the expiration handler
 */
void k_thread_time_slice_set(struct k_thread* th, int32_t slice_ticks,
                             k_thread_timeslice_fn_t expired, void* data);

/** @} */

/**
 * @addtogroup isr_apis
 * @{
 */

/**
 * @brief Determine if code is running at interrupt level.
 *
 * This routine allows the caller to customize its actions, depending on
 * whether it is a thread or an ISR.
 *
 * @funcprops \isr_ok
 *
 * @return false if invoked by a thread.
 * @return true if invoked by an ISR.
 */
bool k_is_in_isr(void);

/**
 * @brief Determine if code is running in a preemptible thread.
 *
 * This routine allows the caller to customize its actions, depending on
 * whether it can be preempted by another thread. The routine returns a 'true'
 * value if all of the following conditions are met:
 *
 * - The code is running in a thread, not at ISR.
 * - The thread's priority is in the preemptible range.
 * - The thread has not locked the scheduler.
 *
 * @funcprops \isr_ok
 *
 * @return 0 if invoked by an ISR or by a cooperative thread.
 * @return Non-zero if invoked by a preemptible thread.
 */
__syscall int k_is_preempt_thread(void);

/**
 * @brief Test whether startup is in the before-main-task phase.
 *
 * This routine allows the caller to customize its actions, depending on
 * whether it being invoked before the kernel is fully active.
 *
 * @funcprops \isr_ok
 *
 * @return true if invoked before post-kernel initialization
 * @return false if invoked during/after post-kernel initialization
 */
static inline bool k_is_pre_kernel(void) {
    extern bool z_sys_post_kernel; /* in init.c */

    return !z_sys_post_kernel;
}

/**
 * @}
 */

/**
 * @addtogroup thread_apis
 * @{
 */

/**
 * @brief Lock the scheduler.
 *
 * This routine prevents the current thread from being preempted by another
 * thread by instructing the scheduler to treat it as a cooperative thread.
 * If the thread subsequently performs an operation that makes it unready,
 * it will be context switched out in the normal manner. When the thread
 * again becomes the current thread, its non-preemptible status is maintained.
 *
 * This routine can be called recursively.
 *
 * Owing to clever implementation details, scheduler locks are
 * extremely fast for non-userspace threads (just one byte
 * inc/decrement in the thread struct).
 *
 * @note This works by elevating the thread priority temporarily to a
 * cooperative priority, allowing cheap synchronization vs. other
 * preemptible or cooperative threads running on the current CPU.  It
 * does not prevent preemption or asynchrony of other types.  It does
 * not prevent threads from running on other CPUs when CONFIG_SMP=y.
 * It does not prevent interrupts from happening, nor does it prevent
 * threads with MetaIRQ priorities from preempting the current thread.
 * In general this is a historical API not well-suited to modern
 * applications, use with care.
 */
void k_sched_lock(void);

/**
 * @brief Unlock the scheduler.
 *
 * This routine reverses the effect of a previous call to k_sched_lock().
 * A thread must call the routine once for each time it called k_sched_lock()
 * before the thread becomes preemptible.
 */
void k_sched_unlock(void);

/**
 * @brief Set current thread's custom data.
 *
 * This routine sets the custom data for the current thread to @ value.
 *
 * Custom data is not used by the kernel itself, and is freely available
 * for a thread to use as it sees fit. It can be used as a framework
 * upon which to build thread-local storage.
 *
 * @param value New custom data value.
 *
 */
__syscall void k_thread_custom_data_set(void* value);

/**
 * @brief Get current thread's custom data.
 *
 * This routine returns the custom data for the current thread.
 *
 * @return Current custom data value.
 */
__syscall void* k_thread_custom_data_get(void);

/**
 * @brief Set current thread name
 *
 * Set the name of the thread to be used when @kconfig{CONFIG_THREAD_MONITOR}
 * is enabled for tracing and debugging.
 *
 * @param thread Thread to set name, or NULL to set the current thread
 * @param str Name string
 * @retval 0 on success
 * @retval -EFAULT Memory access error with supplied string
 * @retval -ENOSYS Thread name configuration option not enabled
 * @retval -EINVAL Thread name too long
 */
__syscall int k_thread_name_set(k_tid_t thread, char const* str);

/**
 * @brief Get thread name
 *
 * Get the name of a thread
 *
 * @param thread Thread ID
 * @retval Thread name, or NULL if configuration not enabled
 */
char const* k_thread_name_get(k_tid_t thread);

/**
 * @brief Copy the thread name into a supplied buffer
 *
 * @param thread Thread to obtain name information
 * @param buf Destination buffer
 * @param size Destination buffer size
 * @retval -ENOSPC Destination buffer too small
 * @retval -EFAULT Memory access error
 * @retval -ENOSYS Thread name feature not enabled
 * @retval 0 Success
 */
__syscall int k_thread_name_copy(k_tid_t thread, char* buf, size_t size);

/**
 * @brief Get thread state string
 *
 * This routine generates a human friendly string containing the thread's
 * state, and copies as much of it as possible into @a buf.
 *
 * @param thread_id Thread ID
 * @param buf Buffer into which to copy state strings
 * @param buf_size Size of the buffer
 *
 * @retval Pointer to @a buf if data was copied, else a pointer to "".
 */
char const* k_thread_state_str(k_tid_t thread_id, char* buf, size_t buf_size);

/**
 * @}
 */

/**
 * @addtogroup clock_apis
 * @{
 */

/**
 * @brief Generate null timeout delay.
 *
 * This macro generates a timeout delay that instructs a kernel API
 * not to wait if the requested operation cannot be performed immediately.
 *
 * @return Timeout delay value.
 */
#define K_NO_WAIT Z_TIMEOUT_NO_WAIT

/**
 * @brief Generate timeout delay from nanoseconds.
 *
 * This macro generates a timeout delay that instructs a kernel API to
 * wait up to @a t nanoseconds to perform the requested operation.
 * Note that timer precision is limited to the tick rate, not the
 * requested value.
 *
 * @param t Duration in nanoseconds.
 *
 * @return Timeout delay value.
 */
#define K_NSEC(t)     Z_TIMEOUT_NS(t)

/**
 * @brief Generate timeout delay from microseconds.
 *
 * This macro generates a timeout delay that instructs a kernel API
 * to wait up to @a t microseconds to perform the requested operation.
 * Note that timer precision is limited to the tick rate, not the
 * requested value.
 *
 * @param t Duration in microseconds.
 *
 * @return Timeout delay value.
 */
#define K_USEC(t)     Z_TIMEOUT_US(t)

/**
 * @brief Generate timeout delay from cycles.
 *
 * This macro generates a timeout delay that instructs a kernel API
 * to wait up to @a t cycles to perform the requested operation.
 *
 * @param t Duration in cycles.
 *
 * @return Timeout delay value.
 */
#define K_CYC(t)     Z_TIMEOUT_CYC(t)

/**
 * @brief Generate timeout delay from system ticks.
 *
 * This macro generates a timeout delay that instructs a kernel API
 * to wait up to @a t ticks to perform the requested operation.
 *
 * @param t Duration in system ticks.
 *
 * @return Timeout delay value.
 */
#define K_TICKS(t)     Z_TIMEOUT_TICKS(t)

/**
 * @brief Generate timeout delay from milliseconds.
 *
 * This macro generates a timeout delay that instructs a kernel API
 * to wait up to @a ms milliseconds to perform the requested operation.
 *
 * @param ms Duration in milliseconds.
 *
 * @return Timeout delay value.
 */
#define K_MSEC(ms)     Z_TIMEOUT_MS(ms)

/**
 * @brief Generate timeout delay from seconds.
 *
 * This macro generates a timeout delay that instructs a kernel API
 * to wait up to @a s seconds to perform the requested operation.
 *
 * @param s Duration in seconds.
 *
 * @return Timeout delay value.
 */
#define K_SECONDS(s)   K_MSEC((s) * MSEC_PER_SEC)

/**
 * @brief Generate timeout delay from minutes.

 * This macro generates a timeout delay that instructs a kernel API
 * to wait up to @a m minutes to perform the requested operation.
 *
 * @param m Duration in minutes.
 *
 * @return Timeout delay value.
 */
#define K_MINUTES(m)   K_SECONDS((m) * 60)

/**
 * @brief Generate timeout delay from hours.
 *
 * This macro generates a timeout delay that instructs a kernel API
 * to wait up to @a h hours to perform the requested operation.
 *
 * @param h Duration in hours.
 *
 * @return Timeout delay value.
 */
#define K_HOURS(h)     K_MINUTES((h) * 60)

/**
 * @brief Generate infinite timeout delay.
 *
 * This macro generates a timeout delay that instructs a kernel API
 * to wait as long as necessary to perform the requested operation.
 *
 * @return Timeout delay value.
 */
#define K_FOREVER Z_FOREVER

#ifdef CONFIG_TIMEOUT_64BIT

/**
 * @brief Generates an absolute/uptime timeout value from system ticks
 *
 * This macro generates a timeout delay that represents an expiration
 * at the absolute uptime value specified, in system ticks.  That is, the
 * timeout will expire immediately after the system uptime reaches the
 * specified tick count.
 *
 * @param t Tick uptime value
 * @return Timeout delay value
 */
#define K_TIMEOUT_ABS_TICKS(t) \
    Z_TIMEOUT_TICKS(Z_TICK_ABS((k_ticks_t)MAX(t, 0)))

/**
 * @brief Generates an absolute/uptime timeout value from milliseconds
 *
 * This macro generates a timeout delay that represents an expiration
 * at the absolute uptime value specified, in milliseconds.  That is,
 * the timeout will expire immediately after the system uptime reaches
 * the specified tick count.
 *
 * @param t Millisecond uptime value
 * @return Timeout delay value
 */
#define K_TIMEOUT_ABS_MS(t) K_TIMEOUT_ABS_TICKS(k_ms_to_ticks_ceil64(t))

/**
 * @brief Generates an absolute/uptime timeout value from microseconds
 *
 * This macro generates a timeout delay that represents an expiration
 * at the absolute uptime value specified, in microseconds.  That is,
 * the timeout will expire immediately after the system uptime reaches
 * the specified time.  Note that timer precision is limited by the
 * system tick rate and not the requested timeout value.
 *
 * @param t Microsecond uptime value
 * @return Timeout delay value
 */
#define K_TIMEOUT_ABS_US(t) K_TIMEOUT_ABS_TICKS(k_us_to_ticks_ceil64(t))

/**
 * @brief Generates an absolute/uptime timeout value from nanoseconds
 *
 * This macro generates a timeout delay that represents an expiration
 * at the absolute uptime value specified, in nanoseconds.  That is,
 * the timeout will expire immediately after the system uptime reaches
 * the specified time.  Note that timer precision is limited by the
 * system tick rate and not the requested timeout value.
 *
 * @param t Nanosecond uptime value
 * @return Timeout delay value
 */
#define K_TIMEOUT_ABS_NS(t) K_TIMEOUT_ABS_TICKS(k_ns_to_ticks_ceil64(t))

/**
 * @brief Generates an absolute/uptime timeout value from system cycles
 *
 * This macro generates a timeout delay that represents an expiration
 * at the absolute uptime value specified, in cycles.  That is, the
 * timeout will expire immediately after the system uptime reaches the
 * specified time.  Note that timer precision is limited by the system
 * tick rate and not the requested timeout value.
 *
 * @param t Cycle uptime value
 * @return Timeout delay value
 */
#define K_TIMEOUT_ABS_CYC(t) K_TIMEOUT_ABS_TICKS(k_cyc_to_ticks_ceil64(t))

#endif

/**
 * @}
 */

/**
 * @cond INTERNAL_HIDDEN
 */

struct k_timer {
    /*
     * _timeout structure must be first here if we want to use
     * dynamic timer allocation. timeout.node is used in the double-linked
     * list of free timers
     */
    struct _timeout timeout;

    /* wait queue for the (single) thread waiting on this timer */
    _wait_q_t wait_q;

    /* runs in ISR context */
    void (*expiry_fn)(struct k_timer* timer);

    /* runs in the context of the thread that calls k_timer_stop() */
    void (*stop_fn)(struct k_timer* timer);

    /* timer period */
    k_timeout_t period;

    /* timer status */
    uint32_t status;

    /* user-specific data, also used to support legacy features */
    void* user_data;

    SYS_PORT_TRACING_TRACKING_FIELD(k_timer)

    #ifdef CONFIG_OBJ_CORE_TIMER
    struct k_obj_core obj_core;
    #endif
};

#define Z_TIMER_INITIALIZER(obj, expiry, stop)  \
    {                                           \
        .timeout = {                            \
            .node = {},                         \
            .fn   = z_timer_expiration_handler, \
            .dticks = 0,                        \
        },                                      \
        .wait_q = Z_WAIT_Q_INIT(&obj.wait_q),   \
        .expiry_fn = expiry,                    \
        .stop_fn   = stop,                      \
        .status    = 0,                         \
        .user_data = 0,                         \
    }

/**
 * INTERNAL_HIDDEN @endcond
 */

/**
 * @defgroup timer_apis Timer APIs
 * @ingroup kernel_apis
 * @{
 */

/**
 * @typedef k_timer_expiry_t
 * @brief Timer expiry function type.
 *
 * A timer's expiry function is executed by the system clock interrupt handler
 * each time the timer expires. The expiry function is optional, and is only
 * invoked if the timer has been initialized with one.
 *
 * @param timer     Address of timer.
 */
typedef void (*k_timer_expiry_t)(struct k_timer* timer);

/**
 * @typedef k_timer_stop_t
 * @brief Timer stop function type.
 *
 * A timer's stop function is executed if the timer is stopped prematurely.
 * The function runs in the context of call that stops the timer.  As
 * k_timer_stop() can be invoked from an ISR, the stop function must be
 * callable from interrupt context (isr-ok).
 *
 * The stop function is optional, and is only invoked if the timer has been
 * initialized with one.
 *
 * @param timer     Address of timer.
 */
typedef void (*k_timer_stop_t)(struct k_timer* timer);

/**
 * @brief Statically define and initialize a timer.
 *
 * The timer can be accessed outside the module where it is defined using:
 *
 * @code extern struct k_timer <name>; @endcode
 *
 * @param name Name of the timer variable.
 * @param expiry_fn Function to invoke each time the timer expires.
 * @param stop_fn   Function to invoke if the timer is stopped while running.
 */
#define K_TIMER_DEFINE(name, expiry_fn, stop_fn) \
    STRUCT_SECTION_ITERABLE(k_timer, name) = \
        Z_TIMER_INITIALIZER(name, expiry_fn, stop_fn)

/**
 * @brief Initialize a timer.
 *
 * This routine initializes a timer, prior to its first use.
 *
 * @param timer     Address of timer.
 * @param expiry_fn Function to invoke each time the timer expires.
 * @param stop_fn   Function to invoke if the timer is stopped while running.
 */
void k_timer_init(struct k_timer* timer,
                  k_timer_expiry_t expiry_fn,
                  k_timer_stop_t stop_fn);

/**
 * @brief Start a timer.
 *
 * This routine starts a timer, and resets its status to zero. The timer
 * begins counting down using the specified duration and period values.
 *
 * Attempting to start a timer that is already running is permitted.
 * The timer's status is reset to zero and the timer begins counting down
 * using the new duration and period values.
 *
 * @param timer     Address of timer.
 * @param duration  Initial timer duration.
 * @param period    Timer period.
 */
__syscall void k_timer_start(struct k_timer* timer,
                             k_timeout_t duration, k_timeout_t period);

/**
 * @brief Stop a timer.
 *
 * This routine stops a running timer prematurely. The timer's stop function,
 * if one exists, is invoked by the caller.
 *
 * Attempting to stop a timer that is not running is permitted, but has no
 * effect on the timer.
 *
 * @note The stop handler has to be callable from ISRs if @a k_timer_stop is to
 * be called from ISRs.
 *
 * @funcprops \isr_ok
 *
 * @param timer     Address of timer.
 */
__syscall void k_timer_stop(struct k_timer* timer);

/**
 * @brief Read timer status.
 *
 * This routine reads the timer's status, which indicates the number of times
 * it has expired since its status was last read.
 *
 * Calling this routine resets the timer's status to zero.
 *
 * @param timer     Address of timer.
 *
 * @return Timer status.
 */
__syscall uint32_t k_timer_status_get(struct k_timer* timer);

/**
 * @brief Synchronize thread to timer expiration.
 *
 * This routine blocks the calling thread until the timer's status is non-zero
 * (indicating that it has expired at least once since it was last examined)
 * or the timer is stopped. If the timer status is already non-zero,
 * or the timer is already stopped, the caller continues without waiting.
 *
 * Calling this routine resets the timer's status to zero.
 *
 * This routine must not be used by interrupt handlers, since they are not
 * allowed to block.
 *
 * @param timer     Address of timer.
 *
 * @return Timer status.
 */
__syscall uint32_t k_timer_status_sync(struct k_timer* timer);

#ifdef CONFIG_SYS_CLOCK_EXISTS

/**
 * @brief Get next expiration time of a timer, in system ticks
 *
 * This routine returns the future system uptime reached at the next
 * time of expiration of the timer, in units of system ticks.  If the
 * timer is not running, current system time is returned.
 *
 * @param timer The timer object
 * @return Uptime of expiration, in ticks
 */
__syscall k_ticks_t k_timer_expires_ticks(const struct k_timer* timer);

static inline k_ticks_t z_impl_k_timer_expires_ticks(const struct k_timer* timer) {
    return z_timeout_expires(&timer->timeout);
}

/**
 * @brief Get time remaining before a timer next expires, in system ticks
 *
 * This routine computes the time remaining before a running timer
 * next expires, in units of system ticks.  If the timer is not
 * running, it returns zero.
 */
__syscall k_ticks_t k_timer_remaining_ticks(const struct k_timer* timer);

static inline k_ticks_t z_impl_k_timer_remaining_ticks(const struct k_timer* timer) {
    return z_timeout_remaining(&timer->timeout);
}

/**
 * @brief Get time remaining before a timer next expires.
 *
 * This routine computes the (approximate) time remaining before a running
 * timer next expires. If the timer is not running, it returns zero.
 *
 * @param timer     Address of timer.
 *
 * @return Remaining time (in milliseconds).
 */
static inline uint32_t k_timer_remaining_get(struct k_timer* timer) {
    return k_ticks_to_ms_floor32((uint32_t)k_timer_remaining_ticks(timer));
}

#endif /* CONFIG_SYS_CLOCK_EXISTS */

/**
 * @brief Associate user-specific data with a timer.
 *
 * This routine records the @a user_data with the @a timer, to be retrieved
 * later.
 *
 * It can be used e.g. in a timer handler shared across multiple subsystems to
 * retrieve data specific to the subsystem this timer is associated with.
 *
 * @param timer     Address of timer.
 * @param user_data User data to associate with the timer.
 */
__syscall void k_timer_user_data_set(struct k_timer* timer, void* user_data);

/**
 * @internal
 */
static inline void z_impl_k_timer_user_data_set(struct k_timer* timer, void* user_data) {
    timer->user_data = user_data;
}

/**
 * @brief Retrieve the user-specific data from a timer.
 *
 * @param timer     Address of timer.
 *
 * @return The user data.
 */
__syscall void* k_timer_user_data_get(const struct k_timer* timer);

static inline void* z_impl_k_timer_user_data_get(const struct k_timer* timer) {
    return timer->user_data;
}

/** @} */

/**
 * @addtogroup clock_apis
 * @ingroup kernel_apis
 * @{
 */

/**
 * @brief Get system uptime, in system ticks.
 *
 * This routine returns the elapsed time since the system booted, in
 * ticks (c.f. @kconfig{CONFIG_SYS_CLOCK_TICKS_PER_SEC}), which is the
 * fundamental unit of resolution of kernel timekeeping.
 *
 * @return Current uptime in ticks.
 */
__syscall int64_t k_uptime_ticks(void);

/**
 * @brief Get system uptime.
 *
 * This routine returns the elapsed time since the system booted,
 * in milliseconds.
 *
 * @note
 *    While this function returns time in milliseconds, it does
 *    not mean it has millisecond resolution. The actual resolution depends on
 *    @kconfig{CONFIG_SYS_CLOCK_TICKS_PER_SEC} config option.
 *
 * @return Current uptime in milliseconds.
 */
static inline int64_t k_uptime_get(void) {
    return k_ticks_to_ms_floor64(k_uptime_ticks());
}

/**
 * @brief Get system uptime (32-bit version).
 *
 * This routine returns the lower 32 bits of the system uptime in
 * milliseconds.
 *
 * Because correct conversion requires full precision of the system
 * clock there is no benefit to using this over k_uptime_get() unless
 * you know the application will never run long enough for the system
 * clock to approach 2^32 ticks.  Calls to this function may involve
 * interrupt blocking and 64-bit math.
 *
 * @note
 *    While this function returns time in milliseconds, it does
 *    not mean it has millisecond resolution. The actual resolution depends on
 *    @kconfig{CONFIG_SYS_CLOCK_TICKS_PER_SEC} config option
 *
 * @return The low 32 bits of the current uptime, in milliseconds.
 */
static inline uint32_t k_uptime_get_32(void) {
    return (uint32_t)k_uptime_get();
}

/**
 * @brief Get elapsed time.
 *
 * This routine computes the elapsed time between the current system uptime
 * and an earlier reference time, in milliseconds.
 *
 * @param reftime Pointer to a reference time, which is updated to the current
 *                uptime upon return.
 *
 * @return Elapsed time.
 */
static inline int64_t k_uptime_delta(int64_t* reftime) {
    int64_t uptime;
    int64_t delta;

    uptime   = k_uptime_get();
    delta    = uptime - *reftime;
    *reftime = uptime;

    return delta;
}

/**
 * @brief Read the hardware clock.
 *
 * This routine returns the current time, as measured by the system's hardware
 * clock.
 *
 * @return Current hardware clock up-counter (in cycles).
 */
static inline uint32_t k_cycle_get_32(void) {
    return arch_k_cycle_get_32();
}

/**
 * @brief Read the 64-bit hardware clock.
 *
 * This routine returns the current time in 64-bits, as measured by the
 * system's hardware clock, if available.
 *
 * @see CONFIG_TIMER_HAS_64BIT_CYCLE_COUNTER
 *
 * @return Current hardware clock up-counter (in cycles).
 */
static inline uint64_t k_cycle_get_64(void) {
    if (!IS_ENABLED(CONFIG_TIMER_HAS_64BIT_CYCLE_COUNTER)) {
        __ASSERT(0, "64-bit cycle counter not enabled on this platform. "
                    "See CONFIG_TIMER_HAS_64BIT_CYCLE_COUNTER");
        return 0;
    }

    return arch_k_cycle_get_64();
}

/**
 * @}
 */

struct k_queue {
    sys_sflist_t data_q;
    struct k_spinlock lock;
    _wait_q_t wait_q;

<<<<<<< HEAD
	Z_DECL_POLL_EVENT
=======
    _POLL_EVENT;
>>>>>>> 02f3f096

    SYS_PORT_TRACING_TRACKING_FIELD(k_queue)
};

/**
 * @cond INTERNAL_HIDDEN
 */

<<<<<<< HEAD
#define Z_QUEUE_INITIALIZER(obj) \
	{ \
	.data_q = SYS_SFLIST_STATIC_INIT(&obj.data_q), \
	.lock = { }, \
	.wait_q = Z_WAIT_Q_INIT(&obj.wait_q),	\
	Z_POLL_EVENT_OBJ_INIT(obj)		\
	}
=======
#define Z_QUEUE_INITIALIZER(obj)    \
    {                               \
        .data_q = SYS_SFLIST_STATIC_INIT(&obj.data_q), \
        .lock = {},                 \
        .wait_q = Z_WAIT_Q_INIT(&obj.wait_q),   \
        _POLL_EVENT_OBJ_INIT(obj)       \
    }
>>>>>>> 02f3f096

/**
 * INTERNAL_HIDDEN @endcond
 */

/**
 * @defgroup queue_apis Queue APIs
 * @ingroup kernel_apis
 * @{
 */

/**
 * @brief Initialize a queue.
 *
 * This routine initializes a queue object, prior to its first use.
 *
 * @param queue Address of the queue.
 */
__syscall void k_queue_init(struct k_queue* queue);

/**
 * @brief Cancel waiting on a queue.
 *
 * This routine causes first thread pending on @a queue, if any, to
 * return from k_queue_get() call with NULL value (as if timeout expired).
 * If the queue is being waited on by k_poll(), it will return with
 * -EINTR and K_POLL_STATE_CANCELLED state (and per above, subsequent
 * k_queue_get() will return NULL).
 *
 * @funcprops \isr_ok
 *
 * @param queue Address of the queue.
 */
__syscall void k_queue_cancel_wait(struct k_queue* queue);

/**
 * @brief Append an element to the end of a queue.
 *
 * This routine appends a data item to @a queue. A queue data item must be
 * aligned on a word boundary, and the first word of the item is reserved
 * for the kernel's use.
 *
 * @funcprops \isr_ok
 *
 * @param queue Address of the queue.
 * @param data Address of the data item.
 */
void k_queue_append(struct k_queue* queue, void* data);

/**
 * @brief Append an element to a queue.
 *
 * This routine appends a data item to @a queue. There is an implicit memory
 * allocation to create an additional temporary bookkeeping data structure from
 * the calling thread's resource pool, which is automatically freed when the
 * item is removed. The data itself is not copied.
 *
 * @funcprops \isr_ok
 *
 * @param queue Address of the queue.
 * @param data Address of the data item.
 *
 * @retval 0 on success
 * @retval -ENOMEM if there isn't sufficient RAM in the caller's resource pool
 */
__syscall int32_t k_queue_alloc_append(struct k_queue* queue, void* data);

/**
 * @brief Prepend an element to a queue.
 *
 * This routine prepends a data item to @a queue. A queue data item must be
 * aligned on a word boundary, and the first word of the item is reserved
 * for the kernel's use.
 *
 * @funcprops \isr_ok
 *
 * @param queue Address of the queue.
 * @param data Address of the data item.
 */
void k_queue_prepend(struct k_queue* queue, void* data);

/**
 * @brief Prepend an element to a queue.
 *
 * This routine prepends a data item to @a queue. There is an implicit memory
 * allocation to create an additional temporary bookkeeping data structure from
 * the calling thread's resource pool, which is automatically freed when the
 * item is removed. The data itself is not copied.
 *
 * @funcprops \isr_ok
 *
 * @param queue Address of the queue.
 * @param data Address of the data item.
 *
 * @retval 0 on success
 * @retval -ENOMEM if there isn't sufficient RAM in the caller's resource pool
 */
__syscall int32_t k_queue_alloc_prepend(struct k_queue* queue, void* data);

/**
 * @brief Inserts an element to a queue.
 *
 * This routine inserts a data item to @a queue after previous item. A queue
 * data item must be aligned on a word boundary, and the first word of
 * the item is reserved for the kernel's use.
 *
 * @funcprops \isr_ok
 *
 * @param queue Address of the queue.
 * @param prev Address of the previous data item.
 * @param data Address of the data item.
 */
void k_queue_insert(struct k_queue* queue, void* prev, void* data);

/**
 * @brief Atomically append a list of elements to a queue.
 *
 * This routine adds a list of data items to @a queue in one operation.
 * The data items must be in a singly-linked list, with the first word
 * in each data item pointing to the next data item; the list must be
 * NULL-terminated.
 *
 * @funcprops \isr_ok
 *
 * @param queue Address of the queue.
 * @param head Pointer to first node in singly-linked list.
 * @param tail Pointer to last node in singly-linked list.
 *
 * @retval 0 on success
 * @retval -EINVAL on invalid supplied data
 *
 */
int k_queue_append_list(struct k_queue* queue, void* head, void* tail);

/**
 * @brief Atomically add a list of elements to a queue.
 *
 * This routine adds a list of data items to @a queue in one operation.
 * The data items must be in a singly-linked list implemented using a
 * sys_slist_t object. Upon completion, the original list is empty.
 *
 * @funcprops \isr_ok
 *
 * @param queue Address of the queue.
 * @param list Pointer to sys_slist_t object.
 *
 * @retval 0 on success
 * @retval -EINVAL on invalid data
 */
int k_queue_merge_slist(struct k_queue* queue, sys_slist_t* list);

/**
 * @brief Get an element from a queue.
 *
 * This routine removes first data item from @a queue. The first word of the
 * data item is reserved for the kernel's use.
 *
 * @note @a timeout must be set to K_NO_WAIT if called from ISR.
 *
 * @funcprops \isr_ok
 *
 * @param queue Address of the queue.
 * @param timeout Non-negative waiting period to obtain a data item
 *                or one of the special values K_NO_WAIT and
 *                K_FOREVER.
 *
 * @return Address of the data item if successful; NULL if returned
 * without waiting, or waiting period timed out.
 */
__syscall void* k_queue_get(struct k_queue* queue, k_timeout_t timeout);

/**
 * @brief Remove an element from a queue.
 *
 * This routine removes data item from @a queue. The first word of the
 * data item is reserved for the kernel's use. Removing elements from k_queue
 * rely on sys_slist_find_and_remove which is not a constant time operation.
 *
 * @note @a timeout must be set to K_NO_WAIT if called from ISR.
 *
 * @funcprops \isr_ok
 *
 * @param queue Address of the queue.
 * @param data Address of the data item.
 *
 * @return true if data item was removed
 */
bool k_queue_remove(struct k_queue* queue, void* data);

/**
 * @brief Append an element to a queue only if it's not present already.
 *
 * This routine appends data item to @a queue. The first word of the data
 * item is reserved for the kernel's use. Appending elements to k_queue
 * relies on sys_slist_is_node_in_list which is not a constant time operation.
 *
 * @funcprops \isr_ok
 *
 * @param queue Address of the queue.
 * @param data Address of the data item.
 *
 * @return true if data item was added, false if not
 */
bool k_queue_unique_append(struct k_queue* queue, void* data);

/**
 * @brief Query a queue to see if it has data available.
 *
 * Note that the data might be already gone by the time this function returns
 * if other threads are also trying to read from the queue.
 *
 * @funcprops \isr_ok
 *
 * @param queue Address of the queue.
 *
 * @return Non-zero if the queue is empty.
 * @return 0 if data is available.
 */
__syscall int k_queue_is_empty(struct k_queue* queue);

static inline int z_impl_k_queue_is_empty(struct k_queue* queue) {
    return (int)sys_sflist_is_empty(&queue->data_q);
}

/**
 * @brief Peek element at the head of queue.
 *
 * Return element from the head of queue without removing it.
 *
 * @param queue Address of the queue.
 *
 * @return Head element, or NULL if queue is empty.
 */
__syscall void* k_queue_peek_head(struct k_queue* queue);

/**
 * @brief Peek element at the tail of queue.
 *
 * Return element from the tail of queue without removing it.
 *
 * @param queue Address of the queue.
 *
 * @return Tail element, or NULL if queue is empty.
 */
__syscall void* k_queue_peek_tail(struct k_queue* queue);

/**
 * @brief Statically define and initialize a queue.
 *
 * The queue can be accessed outside the module where it is defined using:
 *
 * @code extern struct k_queue <name>; @endcode
 *
 * @param name Name of the queue.
 */
#define K_QUEUE_DEFINE(name) \
    STRUCT_SECTION_ITERABLE(k_queue, name) = \
        Z_QUEUE_INITIALIZER(name)

/** @} */

#ifdef CONFIG_USERSPACE
/**
 * @brief futex structure
 *
 * A k_futex is a lightweight mutual exclusion primitive designed
 * to minimize kernel involvement. Uncontended operation relies
 * only on atomic access to shared memory. k_futex are tracked as
 * kernel objects and can live in user memory so that any access
 * bypasses the kernel object permission management mechanism.
 */
struct k_futex {
    atomic_t val;
};

/**
 * @brief futex kernel data structure
 *
 * z_futex_data are the helper data structure for k_futex to complete
 * futex contended operation on kernel side, structure z_futex_data
 * of every futex object is invisible in user mode.
 */
struct z_futex_data {
    _wait_q_t wait_q;
    struct k_spinlock lock;
};

#define Z_FUTEX_DATA_INITIALIZER(obj) \
    { \
    .wait_q = Z_WAIT_Q_INIT(&obj.wait_q) \
    }

/**
 * @defgroup futex_apis FUTEX APIs
 * @ingroup kernel_apis
 * @{
 */

/**
 * @brief Pend the current thread on a futex
 *
 * Tests that the supplied futex contains the expected value, and if so,
 * goes to sleep until some other thread calls k_futex_wake() on it.
 *
 * @param futex Address of the futex.
 * @param expected Expected value of the futex, if it is different the caller
 *                 will not wait on it.
 * @param timeout Non-negative waiting period on the futex, or
 *                one of the special values K_NO_WAIT or K_FOREVER.
 * @retval -EACCES Caller does not have read access to futex address.
 * @retval -EAGAIN If the futex value did not match the expected parameter.
 * @retval -EINVAL Futex parameter address not recognized by the kernel.
 * @retval -ETIMEDOUT Thread woke up due to timeout and not a futex wakeup.
 * @retval 0 if the caller went to sleep and was woken up. The caller
 *           should check the futex's value on wakeup to determine if it needs
 *           to block again.
 */
__syscall int k_futex_wait(struct k_futex* futex, int expected,
                           k_timeout_t timeout);

/**
 * @brief Wake one/all threads pending on a futex
 *
 * Wake up the highest priority thread pending on the supplied futex, or
 * wakeup all the threads pending on the supplied futex, and the behavior
 * depends on wake_all.
 *
 * @param futex Futex to wake up pending threads.
 * @param wake_all If true, wake up all pending threads; If false,
 *                 wakeup the highest priority thread.
 * @retval -EACCES Caller does not have access to the futex address.
 * @retval -EINVAL Futex parameter address not recognized by the kernel.
 * @retval Number of threads that were woken up.
 */
__syscall int k_futex_wake(struct k_futex* futex, bool wake_all);

/** @} */
#endif

/**
 * @defgroup event_apis Event APIs
 * @ingroup kernel_apis
 * @{
 */

/**
 * Event Structure
 * @ingroup event_apis
 */

struct k_event {
    _wait_q_t wait_q;
    uint32_t  events;
    struct k_spinlock lock;

    SYS_PORT_TRACING_TRACKING_FIELD(k_event)

    #ifdef CONFIG_OBJ_CORE_EVENT
    struct k_obj_core obj_core;
    #endif
};

#define Z_EVENT_INITIALIZER(obj) \
    { \
    .wait_q = Z_WAIT_Q_INIT(&obj.wait_q), \
    .events = 0 \
    }

/**
 * @brief Initialize an event object
 *
 * This routine initializes an event object, prior to its first use.
 *
 * @param event Address of the event object.
 */
__syscall void k_event_init(struct k_event* event);

/**
 * @brief Post one or more events to an event object
 *
 * This routine posts one or more events to an event object. All tasks waiting
 * on the event object @a event whose waiting conditions become met by this
 * posting immediately unpend.
 *
 * Posting differs from setting in that posted events are merged together with
 * the current set of events tracked by the event object.
 *
 * @param event Address of the event object
 * @param events Set of events to post to @a event
 *
 * @retval Previous value of the events in @a event
 */
__syscall uint32_t k_event_post(struct k_event* event, uint32_t events);

/**
 * @brief Set the events in an event object
 *
 * This routine sets the events stored in event object to the specified value.
 * All tasks waiting on the event object @a event whose waiting conditions
 * become met by this immediately unpend.
 *
 * Setting differs from posting in that set events replace the current set of
 * events tracked by the event object.
 *
 * @param event Address of the event object
 * @param events Set of events to set in @a event
 *
 * @retval Previous value of the events in @a event
 */
__syscall uint32_t k_event_set(struct k_event* event, uint32_t events);

/**
 * @brief Set or clear the events in an event object
 *
 * This routine sets the events stored in event object to the specified value.
 * All tasks waiting on the event object @a event whose waiting conditions
 * become met by this immediately unpend. Unlike @ref k_event_set, this routine
 * allows specific event bits to be set and cleared as determined by the mask.
 *
 * @param event Address of the event object
 * @param events Set of events to set/clear in @a event
 * @param events_mask Mask to be applied to @a events
 *
 * @retval Previous value of the events in @a events_mask
 */
__syscall uint32_t k_event_set_masked(struct k_event* event, uint32_t events,
                                      uint32_t events_mask);

/**
 * @brief Clear the events in an event object
 *
 * This routine clears (resets) the specified events stored in an event object.
 *
 * @param event Address of the event object
 * @param events Set of events to clear in @a event
 *
 * @retval Previous value of the events in @a event
 */
__syscall uint32_t k_event_clear(struct k_event* event, uint32_t events);

/**
 * @brief Wait for any of the specified events
 *
 * This routine waits on event object @a event until any of the specified
 * events have been delivered to the event object, or the maximum wait time
 * @a timeout has expired. A thread may wait on up to 32 distinctly numbered
 * events that are expressed as bits in a single 32-bit word.
 *
 * @note The caller must be careful when resetting if there are multiple threads
 * waiting for the event object @a event.
 *
 * @param event Address of the event object
 * @param events Set of desired events on which to wait
 * @param reset If true, clear the set of events tracked by the event object
 *              before waiting. If false, do not clear the events.
 * @param timeout Waiting period for the desired set of events or one of the
 *                special values K_NO_WAIT and K_FOREVER.
 *
 * @retval set of matching events upon success
 * @retval 0 if matching events were not received within the specified time
 */
__syscall uint32_t k_event_wait(struct k_event* event, uint32_t events,
                                bool reset, k_timeout_t timeout);

/**
 * @brief Wait for all of the specified events
 *
 * This routine waits on event object @a event until all of the specified
 * events have been delivered to the event object, or the maximum wait time
 * @a timeout has expired. A thread may wait on up to 32 distinctly numbered
 * events that are expressed as bits in a single 32-bit word.
 *
 * @note The caller must be careful when resetting if there are multiple threads
 * waiting for the event object @a event.
 *
 * @param event Address of the event object
 * @param events Set of desired events on which to wait
 * @param reset If true, clear the set of events tracked by the event object
 *              before waiting. If false, do not clear the events.
 * @param timeout Waiting period for the desired set of events or one of the
 *                special values K_NO_WAIT and K_FOREVER.
 *
 * @retval set of matching events upon success
 * @retval 0 if matching events were not received within the specified time
 */
__syscall uint32_t k_event_wait_all(struct k_event* event, uint32_t events,
                                    bool reset, k_timeout_t timeout);

/**
 * @brief Test the events currently tracked in the event object
 *
 * @param event Address of the event object
 * @param events_mask Set of desired events to test
 *
 * @retval Current value of events in @a events_mask
 */
static inline uint32_t k_event_test(struct k_event* event, uint32_t events_mask) {
    return k_event_wait(event, events_mask, false, K_NO_WAIT);
}

/**
 * @brief Statically define and initialize an event object
 *
 * The event can be accessed outside the module where it is defined using:
 *
 * @code extern struct k_event <name>; @endcode
 *
 * @param name Name of the event object.
 */
#define K_EVENT_DEFINE(name)                                    \
    STRUCT_SECTION_ITERABLE(k_event, name) =                    \
        Z_EVENT_INITIALIZER(name);

/** @} */

struct k_fifo {
    struct k_queue _queue;

    #ifdef CONFIG_OBJ_CORE_FIFO
    struct k_obj_core obj_core;
    #endif
};

/**
 * @cond INTERNAL_HIDDEN
 */
#define Z_FIFO_INITIALIZER(obj) \
    { \
    ._queue = Z_QUEUE_INITIALIZER(obj._queue) \
    }

/**
 * INTERNAL_HIDDEN @endcond
 */

/**
 * @defgroup fifo_apis FIFO APIs
 * @ingroup kernel_apis
 * @{
 */

/**
 * @brief Initialize a FIFO queue.
 *
 * This routine initializes a FIFO queue, prior to its first use.
 *
 * @param fifo Address of the FIFO queue.
 */
#define k_fifo_init(fifo)                                       \
    ({                                                          \
        SYS_PORT_TRACING_OBJ_FUNC_ENTER(k_fifo, init, fifo);    \
        k_queue_init(&(fifo)->_queue);                          \
        K_OBJ_CORE_INIT(K_OBJ_CORE(fifo), _obj_type_fifo);      \
        K_OBJ_CORE_LINK(K_OBJ_CORE(fifo));                      \
        SYS_PORT_TRACING_OBJ_FUNC_EXIT(k_fifo, init, fifo);     \
    })

/**
 * @brief Cancel waiting on a FIFO queue.
 *
 * This routine causes first thread pending on @a fifo, if any, to
 * return from k_fifo_get() call with NULL value (as if timeout
 * expired).
 *
 * @funcprops \isr_ok
 *
 * @param fifo Address of the FIFO queue.
 */
#define k_fifo_cancel_wait(fifo)                                \
    ({                                                          \
        SYS_PORT_TRACING_OBJ_FUNC_ENTER(k_fifo, cancel_wait, fifo); \
        k_queue_cancel_wait(&(fifo)->_queue);                   \
        SYS_PORT_TRACING_OBJ_FUNC_EXIT(k_fifo, cancel_wait, fifo);  \
    })

/**
 * @brief Add an element to a FIFO queue.
 *
 * This routine adds a data item to @a fifo. A FIFO data item must be
 * aligned on a word boundary, and the first word of the item is reserved
 * for the kernel's use.
 *
 * @funcprops \isr_ok
 *
 * @param fifo Address of the FIFO.
 * @param data Address of the data item.
 */
#define k_fifo_put(fifo, data)                                  \
    ({                                                          \
        SYS_PORT_TRACING_OBJ_FUNC_ENTER(k_fifo, put, fifo, data);   \
        k_queue_append(&(fifo)->_queue, data);                  \
        SYS_PORT_TRACING_OBJ_FUNC_EXIT(k_fifo, put, fifo, data);    \
    })

/**
 * @brief Add an element to a FIFO queue.
 *
 * This routine adds a data item to @a fifo. There is an implicit memory
 * allocation to create an additional temporary bookkeeping data structure from
 * the calling thread's resource pool, which is automatically freed when the
 * item is removed. The data itself is not copied.
 *
 * @funcprops \isr_ok
 *
 * @param fifo Address of the FIFO.
 * @param data Address of the data item.
 *
 * @retval 0 on success
 * @retval -ENOMEM if there isn't sufficient RAM in the caller's resource pool
 */
#define k_fifo_alloc_put(fifo, data)                            \
    ({                                                          \
        SYS_PORT_TRACING_OBJ_FUNC_ENTER(k_fifo, alloc_put, fifo, data); \
        int fap_ret = k_queue_alloc_append(&(fifo)->_queue, data);      \
        SYS_PORT_TRACING_OBJ_FUNC_EXIT(k_fifo, alloc_put, fifo, data, fap_ret); \
        fap_ret;                                                \
    })

/**
 * @brief Atomically add a list of elements to a FIFO.
 *
 * This routine adds a list of data items to @a fifo in one operation.
 * The data items must be in a singly-linked list, with the first word of
 * each data item pointing to the next data item; the list must be
 * NULL-terminated.
 *
 * @funcprops \isr_ok
 *
 * @param fifo Address of the FIFO queue.
 * @param head Pointer to first node in singly-linked list.
 * @param tail Pointer to last node in singly-linked list.
 */
#define k_fifo_put_list(fifo, head, tail)                       \
    ({                                                          \
        SYS_PORT_TRACING_OBJ_FUNC_ENTER(k_fifo, put_list, fifo, head, tail);    \
        k_queue_append_list(&(fifo)->_queue, head, tail);       \
        SYS_PORT_TRACING_OBJ_FUNC_EXIT(k_fifo, put_list, fifo, head, tail);     \
    })

/**
 * @brief Atomically add a list of elements to a FIFO queue.
 *
 * This routine adds a list of data items to @a fifo in one operation.
 * The data items must be in a singly-linked list implemented using a
 * sys_slist_t object. Upon completion, the sys_slist_t object is invalid
 * and must be re-initialized via sys_slist_init().
 *
 * @funcprops \isr_ok
 *
 * @param fifo Address of the FIFO queue.
 * @param list Pointer to sys_slist_t object.
 */
#define k_fifo_put_slist(fifo, list)                            \
    ({                                                          \
        SYS_PORT_TRACING_OBJ_FUNC_ENTER(k_fifo, put_slist, fifo, list); \
        k_queue_merge_slist(&(fifo)->_queue, list);             \
        SYS_PORT_TRACING_OBJ_FUNC_EXIT(k_fifo, put_slist, fifo, list);  \
    })

/**
 * @brief Get an element from a FIFO queue.
 *
 * This routine removes a data item from @a fifo in a "first in, first out"
 * manner. The first word of the data item is reserved for the kernel's use.
 *
 * @note @a timeout must be set to K_NO_WAIT if called from ISR.
 *
 * @funcprops \isr_ok
 *
 * @param fifo Address of the FIFO queue.
 * @param timeout Waiting period to obtain a data item,
 *                or one of the special values K_NO_WAIT and K_FOREVER.
 *
 * @return Address of the data item if successful; NULL if returned
 * without waiting, or waiting period timed out.
 */
#define k_fifo_get(fifo, timeout)                               \
    ({                                                          \
        SYS_PORT_TRACING_OBJ_FUNC_ENTER(k_fifo, get, fifo, timeout);    \
        void* fg_ret = k_queue_get(&(fifo)->_queue, timeout);   \
        SYS_PORT_TRACING_OBJ_FUNC_EXIT(k_fifo, get, fifo, timeout, fg_ret); \
        fg_ret;                                                 \
    })

/**
 * @brief Query a FIFO queue to see if it has data available.
 *
 * Note that the data might be already gone by the time this function returns
 * if other threads is also trying to read from the FIFO.
 *
 * @funcprops \isr_ok
 *
 * @param fifo Address of the FIFO queue.
 *
 * @return Non-zero if the FIFO queue is empty.
 * @return 0 if data is available.
 */
#define k_fifo_is_empty(fifo) \
    k_queue_is_empty(&(fifo)->_queue)

/**
 * @brief Peek element at the head of a FIFO queue.
 *
 * Return element from the head of FIFO queue without removing it. A usecase
 * for this is if elements of the FIFO object are themselves containers. Then
 * on each iteration of processing, a head container will be peeked,
 * and some data processed out of it, and only if the container is empty,
 * it will be completely remove from the FIFO queue.
 *
 * @param fifo Address of the FIFO queue.
 *
 * @return Head element, or NULL if the FIFO queue is empty.
 */
#define k_fifo_peek_head(fifo)                                  \
    ({                                                          \
        SYS_PORT_TRACING_OBJ_FUNC_ENTER(k_fifo, peek_head, fifo);   \
        void* fph_ret = k_queue_peek_head(&(fifo)->_queue);     \
        SYS_PORT_TRACING_OBJ_FUNC_EXIT(k_fifo, peek_head, fifo, fph_ret);   \
        fph_ret;                                                \
    })

/**
 * @brief Peek element at the tail of FIFO queue.
 *
 * Return element from the tail of FIFO queue (without removing it). A usecase
 * for this is if elements of the FIFO queue are themselves containers. Then
 * it may be useful to add more data to the last container in a FIFO queue.
 *
 * @param fifo Address of the FIFO queue.
 *
 * @return Tail element, or NULL if a FIFO queue is empty.
 */
#define k_fifo_peek_tail(fifo)                                  \
    ({                                                          \
        SYS_PORT_TRACING_OBJ_FUNC_ENTER(k_fifo, peek_tail, fifo);   \
        void* fpt_ret = k_queue_peek_tail(&(fifo)->_queue);     \
        SYS_PORT_TRACING_OBJ_FUNC_EXIT(k_fifo, peek_tail, fifo, fpt_ret);   \
        fpt_ret;                                                \
    })

/**
 * @brief Statically define and initialize a FIFO queue.
 *
 * The FIFO queue can be accessed outside the module where it is defined using:
 *
 * @code extern struct k_fifo <name>; @endcode
 *
 * @param name Name of the FIFO queue.
 */
#define K_FIFO_DEFINE(name) \
    STRUCT_SECTION_ITERABLE(k_fifo, name) = \
        Z_FIFO_INITIALIZER(name)

/** @} */

struct k_lifo {
    struct k_queue _queue;

    #ifdef CONFIG_OBJ_CORE_LIFO
    struct k_obj_core obj_core;
    #endif
};

/**
 * @cond INTERNAL_HIDDEN
 */

#define Z_LIFO_INITIALIZER(obj) \
    { \
    ._queue = Z_QUEUE_INITIALIZER(obj._queue) \
    }

/**
 * INTERNAL_HIDDEN @endcond
 */

/**
 * @defgroup lifo_apis LIFO APIs
 * @ingroup kernel_apis
 * @{
 */

/**
 * @brief Initialize a LIFO queue.
 *
 * This routine initializes a LIFO queue object, prior to its first use.
 *
 * @param lifo Address of the LIFO queue.
 */
#define k_lifo_init(lifo)                                       \
    ({                                                          \
        SYS_PORT_TRACING_OBJ_FUNC_ENTER(k_lifo, init, lifo);    \
        k_queue_init(&(lifo)->_queue);                          \
        K_OBJ_CORE_INIT(K_OBJ_CORE(lifo), _obj_type_lifo);      \
        K_OBJ_CORE_LINK(K_OBJ_CORE(lifo));                      \
        SYS_PORT_TRACING_OBJ_FUNC_EXIT(k_lifo, init, lifo);     \
    })

/**
 * @brief Add an element to a LIFO queue.
 *
 * This routine adds a data item to @a lifo. A LIFO queue data item must be
 * aligned on a word boundary, and the first word of the item is
 * reserved for the kernel's use.
 *
 * @funcprops \isr_ok
 *
 * @param lifo Address of the LIFO queue.
 * @param data Address of the data item.
 */
#define k_lifo_put(lifo, data)                                  \
    ({                                                          \
        SYS_PORT_TRACING_OBJ_FUNC_ENTER(k_lifo, put, lifo, data);   \
        k_queue_prepend(&(lifo)->_queue, data);                 \
        SYS_PORT_TRACING_OBJ_FUNC_EXIT(k_lifo, put, lifo, data);\
    })

/**
 * @brief Add an element to a LIFO queue.
 *
 * This routine adds a data item to @a lifo. There is an implicit memory
 * allocation to create an additional temporary bookkeeping data structure from
 * the calling thread's resource pool, which is automatically freed when the
 * item is removed. The data itself is not copied.
 *
 * @funcprops \isr_ok
 *
 * @param lifo Address of the LIFO.
 * @param data Address of the data item.
 *
 * @retval 0 on success
 * @retval -ENOMEM if there isn't sufficient RAM in the caller's resource pool
 */
#define k_lifo_alloc_put(lifo, data)                            \
    ({                                                          \
        SYS_PORT_TRACING_OBJ_FUNC_ENTER(k_lifo, alloc_put, lifo, data); \
        int lap_ret = k_queue_alloc_prepend(&(lifo)->_queue, data);     \
        SYS_PORT_TRACING_OBJ_FUNC_EXIT(k_lifo, alloc_put, lifo, data, lap_ret); \
        lap_ret;                                                \
    })

/**
 * @brief Get an element from a LIFO queue.
 *
 * This routine removes a data item from @a LIFO in a "last in, first out"
 * manner. The first word of the data item is reserved for the kernel's use.
 *
 * @note @a timeout must be set to K_NO_WAIT if called from ISR.
 *
 * @funcprops \isr_ok
 *
 * @param lifo Address of the LIFO queue.
 * @param timeout Waiting period to obtain a data item,
 *                or one of the special values K_NO_WAIT and K_FOREVER.
 *
 * @return Address of the data item if successful; NULL if returned
 * without waiting, or waiting period timed out.
 */
#define k_lifo_get(lifo, timeout)                               \
    ({                                                          \
        SYS_PORT_TRACING_OBJ_FUNC_ENTER(k_lifo, get, lifo, timeout);    \
        void* lg_ret = k_queue_get(&(lifo)->_queue, timeout);   \
        SYS_PORT_TRACING_OBJ_FUNC_EXIT(k_lifo, get, lifo, timeout, lg_ret); \
        lg_ret;                                                 \
    })

/**
 * @brief Statically define and initialize a LIFO queue.
 *
 * The LIFO queue can be accessed outside the module where it is defined using:
 *
 * @code extern struct k_lifo <name>; @endcode
 *
 * @param name Name of the fifo.
 */
#define K_LIFO_DEFINE(name) \
    STRUCT_SECTION_ITERABLE(k_lifo, name) = Z_LIFO_INITIALIZER(name)

/** @} */

/**
 * @cond INTERNAL_HIDDEN
 */
#define K_STACK_FLAG_ALLOC      ((uint8_t)1)                    /* Buffer was allocated */

typedef uintptr_t stack_data_t;

struct k_stack {
    _wait_q_t wait_q;
    struct k_spinlock lock;
    stack_data_t* base;
    stack_data_t* next;
    stack_data_t* top;
    uint8_t flags;

    SYS_PORT_TRACING_TRACKING_FIELD(k_stack)

    #ifdef CONFIG_OBJ_CORE_STACK
    struct k_obj_core obj_core;
    #endif
};

#define Z_STACK_INITIALIZER(obj, stack_buffer, stack_num_entries) \
    { \
    .wait_q = Z_WAIT_Q_INIT(&obj.wait_q),   \
    .base = stack_buffer, \
    .next = stack_buffer, \
    .top  = stack_buffer + stack_num_entries, \
    }

/**
 * INTERNAL_HIDDEN @endcond
 */

/**
 * @defgroup stack_apis Stack APIs
 * @ingroup kernel_apis
 * @{
 */

/**
 * @brief Initialize a stack.
 *
 * This routine initializes a stack object, prior to its first use.
 *
 * @param stack Address of the stack.
 * @param buffer Address of array used to hold stacked values.
 * @param num_entries Maximum number of values that can be stacked.
 */
void k_stack_init(struct k_stack* stack,
                  stack_data_t* buffer, uint32_t num_entries);

/**
 * @brief Initialize a stack.
 *
 * This routine initializes a stack object, prior to its first use. Internal
 * buffers will be allocated from the calling thread's resource pool.
 * This memory will be released if k_stack_cleanup() is called, or
 * userspace is enabled and the stack object loses all references to it.
 *
 * @param stack Address of the stack.
 * @param num_entries Maximum number of values that can be stacked.
 *
 * @return -ENOMEM if memory couldn't be allocated
 */

__syscall int32_t k_stack_alloc_init(struct k_stack* stack,
                                     uint32_t num_entries);

/**
 * @brief Release a stack's allocated buffer
 *
 * If a stack object was given a dynamically allocated buffer via
 * k_stack_alloc_init(), this will free it. This function does nothing
 * if the buffer wasn't dynamically allocated.
 *
 * @param stack Address of the stack.
 * @retval 0 on success
 * @retval -EAGAIN when object is still in use
 */
int k_stack_cleanup(struct k_stack* stack);

/**
 * @brief Push an element onto a stack.
 *
 * This routine adds a stack_data_t value @a data to @a stack.
 *
 * @funcprops \isr_ok
 *
 * @param stack Address of the stack.
 * @param data Value to push onto the stack.
 *
 * @retval 0 on success
 * @retval -ENOMEM if stack is full
 */
__syscall int k_stack_push(struct k_stack* stack, stack_data_t data);

/**
 * @brief Pop an element from a stack.
 *
 * This routine removes a stack_data_t value from @a stack in a "last in,
 * first out" manner and stores the value in @a data.
 *
 * @note @a timeout must be set to K_NO_WAIT if called from ISR.
 *
 * @funcprops \isr_ok
 *
 * @param stack Address of the stack.
 * @param data Address of area to hold the value popped from the stack.
 * @param timeout Waiting period to obtain a value,
 *                or one of the special values K_NO_WAIT and
 *                K_FOREVER.
 *
 * @retval 0 Element popped from stack.
 * @retval -EBUSY Returned without waiting.
 * @retval -EAGAIN Waiting period timed out.
 */
__syscall int k_stack_pop(struct k_stack* stack, stack_data_t* data,
                          k_timeout_t timeout);

/**
 * @brief Statically define and initialize a stack
 *
 * The stack can be accessed outside the module where it is defined using:
 *
 * @code extern struct k_stack <name>; @endcode
 *
 * @param name Name of the stack.
 * @param stack_num_entries Maximum number of values that can be stacked.
 */
#define K_STACK_DEFINE(name, stack_num_entries)                 \
    stack_data_t __noinit                                       \
        _k_stack_buf_##name[stack_num_entries];                 \
    STRUCT_SECTION_ITERABLE(k_stack, name) =                    \
        Z_STACK_INITIALIZER(name, _k_stack_buf_##name,          \
                            stack_num_entries)

/** @} */

/**
 * @cond INTERNAL_HIDDEN
 */

struct k_work;
struct k_work_q;
struct k_work_queue_config;
extern struct k_work_q k_sys_work_q;

/**
 * INTERNAL_HIDDEN @endcond
 */

/**
 * @defgroup mutex_apis Mutex APIs
 * @ingroup kernel_apis
 * @{
 */

/**
 * Mutex Structure
 * @ingroup mutex_apis
 */
struct k_mutex {
    /** Mutex wait queue */
    _wait_q_t wait_q;

    /** Mutex owner */
    struct k_thread* owner;

    /** Current lock count */
    uint32_t lock_count;

    /** Original thread priority */
    int owner_orig_prio;

    SYS_PORT_TRACING_TRACKING_FIELD(k_mutex)

    #ifdef CONFIG_OBJ_CORE_MUTEX
    struct k_obj_core obj_core;
    #endif
};

/**
 * @cond INTERNAL_HIDDEN
 */
#define Z_MUTEX_INITIALIZER(obj) \
    { \
    .wait_q = Z_WAIT_Q_INIT(&obj.wait_q), \
    .owner = NULL, \
    .lock_count = 0, \
    .owner_orig_prio = K_LOWEST_APPLICATION_THREAD_PRIO, \
    }

/**
 * INTERNAL_HIDDEN @endcond
 */

/**
 * @brief Statically define and initialize a mutex.
 *
 * The mutex can be accessed outside the module where it is defined using:
 *
 * @code extern struct k_mutex <name>; @endcode
 *
 * @param name Name of the mutex.
 */
#define K_MUTEX_DEFINE(name) \
    STRUCT_SECTION_ITERABLE(k_mutex, name) = \
        Z_MUTEX_INITIALIZER(name)

/**
 * @brief Initialize a mutex.
 *
 * This routine initializes a mutex object, prior to its first use.
 *
 * Upon completion, the mutex is available and does not have an owner.
 *
 * @param mutex Address of the mutex.
 *
 * @retval 0 Mutex object created
 *
 */
__syscall int k_mutex_init(struct k_mutex* mutex);

/**
 * @brief Lock a mutex.
 *
 * This routine locks @a mutex. If the mutex is locked by another thread,
 * the calling thread waits until the mutex becomes available or until
 * a timeout occurs.
 *
 * A thread is permitted to lock a mutex it has already locked. The operation
 * completes immediately and the lock count is increased by 1.
 *
 * Mutexes may not be locked in ISRs.
 *
 * @param mutex Address of the mutex.
 * @param timeout Waiting period to lock the mutex,
 *                or one of the special values K_NO_WAIT and
 *                K_FOREVER.
 *
 * @retval 0 Mutex locked.
 * @retval -EBUSY Returned without waiting.
 * @retval -EAGAIN Waiting period timed out.
 */
__syscall int k_mutex_lock(struct k_mutex* mutex, k_timeout_t timeout);

/**
 * @brief Unlock a mutex.
 *
 * This routine unlocks @a mutex. The mutex must already be locked by the
 * calling thread.
 *
 * The mutex cannot be claimed by another thread until it has been unlocked by
 * the calling thread as many times as it was previously locked by that
 * thread.
 *
 * Mutexes may not be unlocked in ISRs, as mutexes must only be manipulated
 * in thread context due to ownership and priority inheritance semantics.
 *
 * @param mutex Address of the mutex.
 *
 * @retval 0 Mutex unlocked.
 * @retval -EPERM The current thread does not own the mutex
 * @retval -EINVAL The mutex is not locked
 *
 */
__syscall int k_mutex_unlock(struct k_mutex* mutex);

/**
 * @}
 */

struct k_condvar {
    _wait_q_t wait_q;

    #ifdef CONFIG_OBJ_CORE_CONDVAR
    struct k_obj_core obj_core;
    #endif
};

#define Z_CONDVAR_INITIALIZER(obj)                              \
    {                                                           \
        .wait_q = Z_WAIT_Q_INIT(&obj.wait_q),                   \
    }

/**
 * @defgroup condvar_apis Condition Variables APIs
 * @ingroup kernel_apis
 * @{
 */

/**
 * @brief Initialize a condition variable
 *
 * @param condvar pointer to a @p k_condvar structure
 * @retval 0 Condition variable created successfully
 */
__syscall int k_condvar_init(struct k_condvar* condvar);

/**
 * @brief Signals one thread that is pending on the condition variable
 *
 * @param condvar pointer to a @p k_condvar structure
 * @retval 0 On success
 */
__syscall int k_condvar_signal(struct k_condvar* condvar);

/**
 * @brief Unblock all threads that are pending on the condition
 * variable
 *
 * @param condvar pointer to a @p k_condvar structure
 * @return An integer with number of woken threads on success
 */
__syscall int k_condvar_broadcast(struct k_condvar* condvar);

/**
 * @brief Waits on the condition variable releasing the mutex lock
 *
 * Atomically releases the currently owned mutex, blocks the current thread
 * waiting on the condition variable specified by @a condvar,
 * and finally acquires the mutex again.
 *
 * The waiting thread unblocks only after another thread calls
 * k_condvar_signal, or k_condvar_broadcast with the same condition variable.
 *
 * @param condvar pointer to a @p k_condvar structure
 * @param mutex Address of the mutex.
 * @param timeout Waiting period for the condition variable
 *                or one of the special values K_NO_WAIT and K_FOREVER.
 * @retval 0 On success
 * @retval -EAGAIN Waiting period timed out.
 */
__syscall int k_condvar_wait(struct k_condvar* condvar, struct k_mutex* mutex,
                             k_timeout_t timeout);

/**
 * @brief Statically define and initialize a condition variable.
 *
 * The condition variable can be accessed outside the module where it is
 * defined using:
 *
 * @code extern struct k_condvar <name>; @endcode
 *
 * @param name Name of the condition variable.
 */
#define K_CONDVAR_DEFINE(name)                                  \
    STRUCT_SECTION_ITERABLE(k_condvar, name) =                  \
        Z_CONDVAR_INITIALIZER(name)
/**
 * @}
 */

/**
 * @cond INTERNAL_HIDDEN
 */

struct k_sem {
    _wait_q_t    wait_q;
    unsigned int count;
    unsigned int limit;

<<<<<<< HEAD
	Z_DECL_POLL_EVENT
=======
    _POLL_EVENT;
>>>>>>> 02f3f096

    SYS_PORT_TRACING_TRACKING_FIELD(k_sem)

    #ifdef CONFIG_OBJ_CORE_SEM
    struct k_obj_core obj_core;
    #endif
};

#define Z_SEM_INITIALIZER(obj, initial_count, count_limit) \
<<<<<<< HEAD
	{ \
	.wait_q = Z_WAIT_Q_INIT(&obj.wait_q), \
	.count = initial_count, \
	.limit = count_limit, \
	Z_POLL_EVENT_OBJ_INIT(obj) \
	}
=======
    { \
    .wait_q = Z_WAIT_Q_INIT(&obj.wait_q), \
    .count  = initial_count, \
    .limit  = count_limit, \
    _POLL_EVENT_OBJ_INIT(obj) \
    }
>>>>>>> 02f3f096

/**
 * INTERNAL_HIDDEN @endcond
 */

/**
 * @defgroup semaphore_apis Semaphore APIs
 * @ingroup kernel_apis
 * @{
 */

/**
 * @brief Maximum limit value allowed for a semaphore.
 *
 * This is intended for use when a semaphore does not have
 * an explicit maximum limit, and instead is just used for
 * counting purposes.
 *
 */
#define K_SEM_MAX_LIMIT UINT_MAX

/**
 * @brief Initialize a semaphore.
 *
 * This routine initializes a semaphore object, prior to its first use.
 *
 * @param sem Address of the semaphore.
 * @param initial_count Initial semaphore count.
 * @param limit Maximum permitted semaphore count.
 *
 * @see K_SEM_MAX_LIMIT
 *
 * @retval 0 Semaphore created successfully
 * @retval -EINVAL Invalid values
 *
 */
__syscall int k_sem_init(struct k_sem* sem, unsigned int initial_count,
                         unsigned int limit);

/**
 * @brief Take a semaphore.
 *
 * This routine takes @a sem.
 *
 * @note @a timeout must be set to K_NO_WAIT if called from ISR.
 *
 * @funcprops \isr_ok
 *
 * @param sem Address of the semaphore.
 * @param timeout Waiting period to take the semaphore,
 *                or one of the special values K_NO_WAIT and K_FOREVER.
 *
 * @retval 0 Semaphore taken.
 * @retval -EBUSY Returned without waiting.
 * @retval -EAGAIN Waiting period timed out,
 *                 or the semaphore was reset during the waiting period.
 */
__syscall int k_sem_take(struct k_sem* sem, k_timeout_t timeout);

/**
 * @brief Give a semaphore.
 *
 * This routine gives @a sem, unless the semaphore is already at its maximum
 * permitted count.
 *
 * @funcprops \isr_ok
 *
 * @param sem Address of the semaphore.
 */
__syscall void k_sem_give(struct k_sem* sem);

/**
 * @brief Resets a semaphore's count to zero.
 *
 * This routine sets the count of @a sem to zero.
 * Any outstanding semaphore takes will be aborted
 * with -EAGAIN.
 *
 * @param sem Address of the semaphore.
 */
__syscall void k_sem_reset(struct k_sem* sem);

/**
 * @brief Get a semaphore's count.
 *
 * This routine returns the current count of @a sem.
 *
 * @param sem Address of the semaphore.
 *
 * @return Current semaphore count.
 */
__syscall unsigned int k_sem_count_get(struct k_sem* sem);

/**
 * @internal
 */
static inline unsigned int z_impl_k_sem_count_get(struct k_sem* sem) {
    return sem->count;
}

/**
 * @brief Statically define and initialize a semaphore.
 *
 * The semaphore can be accessed outside the module where it is defined using:
 *
 * @code extern struct k_sem <name>; @endcode
 *
 * @param name Name of the semaphore.
 * @param initial_count Initial semaphore count.
 * @param count_limit Maximum permitted semaphore count.
 */
#define K_SEM_DEFINE(name, initial_count, count_limit) \
    STRUCT_SECTION_ITERABLE(k_sem, name) = \
        Z_SEM_INITIALIZER(name, initial_count, count_limit); \
    BUILD_ASSERT(((count_limit) != 0) && \
                 ((initial_count) <= (count_limit)) && \
                 ((count_limit) <= K_SEM_MAX_LIMIT));

/** @} */

/**
 * @cond INTERNAL_HIDDEN
 */

struct k_work_delayable;
struct k_work_sync;

/**
 * INTERNAL_HIDDEN @endcond
 */

/**
 * @defgroup workqueue_apis Work Queue APIs
 * @ingroup kernel_apis
 * @{
 */

/** @brief The signature for a work item handler function.
 *
 * The function will be invoked by the thread animating a work queue.
 *
 * @param work the work item that provided the handler.
 */
typedef void (*k_work_handler_t)(struct k_work* work);

/** @brief Initialize a (non-delayable) work structure.
 *
 * This must be invoked before submitting a work structure for the first time.
 * It need not be invoked again on the same work structure.  It can be
 * re-invoked to change the associated handler, but this must be done when the
 * work item is idle.
 *
 * @funcprops \isr_ok
 *
 * @param work the work structure to be initialized.
 *
 * @param handler the handler to be invoked by the work item.
 */
void k_work_init(struct k_work* work, k_work_handler_t handler);

/** @brief Busy state flags from the work item.
 *
 * A zero return value indicates the work item appears to be idle.
 *
 * @note This is a live snapshot of state, which may change before the result
 * is checked.  Use locks where appropriate.
 *
 * @funcprops \isr_ok
 *
 * @param work pointer to the work item.
 *
 * @return a mask of flags K_WORK_DELAYED, K_WORK_QUEUED,
 * K_WORK_RUNNING, and K_WORK_CANCELING.
 */
int k_work_busy_get(const struct k_work* work);

/** @brief Test whether a work item is currently pending.
 *
 * Wrapper to determine whether a work item is in a non-idle dstate.
 *
 * @note This is a live snapshot of state, which may change before the result
 * is checked.  Use locks where appropriate.
 *
 * @funcprops \isr_ok
 *
 * @param work pointer to the work item.
 *
 * @return true if and only if k_work_busy_get() returns a non-zero value.
 */
static inline bool k_work_is_pending(const struct k_work* work);

/** @brief Submit a work item to a queue.
 *
 * @param queue pointer to the work queue on which the item should run.  If
 * NULL the queue from the most recent submission will be used.
 *
 * @funcprops \isr_ok
 *
 * @param work pointer to the work item.
 *
 * @retval 0 if work was already submitted to a queue
 * @retval 1 if work was not submitted and has been queued to @p queue
 * @retval 2 if work was running and has been queued to the queue that was
 * running it
 * @retval -EBUSY
 * * if work submission was rejected because the work item is cancelling; or
 * * @p queue is draining; or
 * * @p queue is plugged.
 * @retval -EINVAL if @p queue is null and the work item has never been run.
 * @retval -ENODEV if @p queue has not been started.
 */
int k_work_submit_to_queue(struct k_work_q* queue, struct k_work* work);

/** @brief Submit a work item to the system queue.
 *
 * @funcprops \isr_ok
 *
 * @param work pointer to the work item.
 *
 * @return as with k_work_submit_to_queue().
 */
int k_work_submit(struct k_work* work);

/** @brief Wait for last-submitted instance to complete.
 *
 * Resubmissions may occur while waiting, including chained submissions (from
 * within the handler).
 *
 * @note Be careful of caller and work queue thread relative priority.  If
 * this function sleeps it will not return until the work queue thread
 * completes the tasks that allow this thread to resume.
 *
 * @note Behavior is undefined if this function is invoked on @p work from a
 * work queue running @p work.
 *
 * @param work pointer to the work item.
 *
 * @param sync pointer to an opaque item containing state related to the
 * pending cancellation.  The object must persist until the call returns, and
 * be accessible from both the caller thread and the work queue thread.  The
 * object must not be used for any other flush or cancel operation until this
 * one completes.  On architectures with CONFIG_KERNEL_COHERENCE the object
 * must be allocated in coherent memory.
 *
 * @retval true if call had to wait for completion
 * @retval false if work was already idle
 */
bool k_work_flush(struct k_work* work, struct k_work_sync* sync);

/** @brief Cancel a work item.
 *
 * This attempts to prevent a pending (non-delayable) work item from being
 * processed by removing it from the work queue.  If the item is being
 * processed, the work item will continue to be processed, but resubmissions
 * are rejected until cancellation completes.
 *
 * If this returns zero cancellation is complete, otherwise something
 * (probably a work queue thread) is still referencing the item.
 *
 * See also k_work_cancel_sync().
 *
 * @funcprops \isr_ok
 *
 * @param work pointer to the work item.
 *
 * @return the k_work_busy_get() status indicating the state of the item after all
 * cancellation steps performed by this call are completed.
 */
int k_work_cancel(struct k_work* work);

/** @brief Cancel a work item and wait for it to complete.
 *
 * Same as k_work_cancel() but does not return until cancellation is complete.
 * This can be invoked by a thread after k_work_cancel() to synchronize with a
 * previous cancellation.
 *
 * On return the work structure will be idle unless something submits it after
 * the cancellation was complete.
 *
 * @note Be careful of caller and work queue thread relative priority.  If
 * this function sleeps it will not return until the work queue thread
 * completes the tasks that allow this thread to resume.
 *
 * @note Behavior is undefined if this function is invoked on @p work from a
 * work queue running @p work.
 *
 * @param work pointer to the work item.
 *
 * @param sync pointer to an opaque item containing state related to the
 * pending cancellation.  The object must persist until the call returns, and
 * be accessible from both the caller thread and the work queue thread.  The
 * object must not be used for any other flush or cancel operation until this
 * one completes.  On architectures with CONFIG_KERNEL_COHERENCE the object
 * must be allocated in coherent memory.
 *
 * @retval true if work was pending (call had to wait for cancellation of a
 * running handler to complete, or scheduled or submitted operations were
 * cancelled);
 * @retval false otherwise
 */
bool k_work_cancel_sync(struct k_work* work, struct k_work_sync* sync);

/** @brief Initialize a work queue structure.
 *
 * This must be invoked before starting a work queue structure for the first time.
 * It need not be invoked again on the same work queue structure.
 *
 * @funcprops \isr_ok
 *
 * @param queue the queue structure to be initialized.
 */
void k_work_queue_init(struct k_work_q* queue);

/** @brief Initialize a work queue.
 *
 * This configures the work queue thread and starts it running.  The function
 * should not be re-invoked on a queue.
 *
 * @param queue pointer to the queue structure. It must be initialized
 *        in zeroed/bss memory or with @ref k_work_queue_init before
 *        use.
 *
 * @param stack pointer to the work thread stack area.
 *
 * @param stack_size size of the the work thread stack area, in bytes.
 *
 * @param prio initial thread priority
 *
 * @param cfg optional additional configuration parameters.  Pass @c
 * NULL if not required, to use the defaults documented in
 * k_work_queue_config.
 */
void k_work_queue_start(struct k_work_q* queue,
                        k_thread_stack_t* stack, size_t stack_size,
                        int prio, const struct k_work_queue_config* cfg);

/** @brief Access the thread that animates a work queue.
 *
 * This is necessary to grant a work queue thread access to things the work
 * items it will process are expected to use.
 *
 * @param queue pointer to the queue structure.
 *
 * @return the thread associated with the work queue.
 */
static inline k_tid_t k_work_queue_thread_get(struct k_work_q* queue);

/** @brief Wait until the work queue has drained, optionally plugging it.
 *
 * This blocks submission to the work queue except when coming from queue
 * thread, and blocks the caller until no more work items are available in the
 * queue.
 *
 * If @p plug is true then submission will continue to be blocked after the
 * drain operation completes until k_work_queue_unplug() is invoked.
 *
 * Note that work items that are delayed are not yet associated with their
 * work queue.  They must be cancelled externally if a goal is to ensure the
 * work queue remains empty.  The @p plug feature can be used to prevent
 * delayed items from being submitted after the drain completes.
 *
 * @param queue pointer to the queue structure.
 *
 * @param plug if true the work queue will continue to block new submissions
 * after all items have drained.
 *
 * @retval 1 if call had to wait for the drain to complete
 * @retval 0 if call did not have to wait
 * @retval negative if wait was interrupted or failed
 */
int k_work_queue_drain(struct k_work_q* queue, bool plug);

/** @brief Release a work queue to accept new submissions.
 *
 * This releases the block on new submissions placed when k_work_queue_drain()
 * is invoked with the @p plug option enabled.  If this is invoked before the
 * drain completes new items may be submitted as soon as the drain completes.
 *
 * @funcprops \isr_ok
 *
 * @param queue pointer to the queue structure.
 *
 * @retval 0 if successfully unplugged
 * @retval -EALREADY if the work queue was not plugged.
 */
int k_work_queue_unplug(struct k_work_q* queue);

/** @brief Initialize a delayable work structure.
 *
 * This must be invoked before scheduling a delayable work structure for the
 * first time.  It need not be invoked again on the same work structure.  It
 * can be re-invoked to change the associated handler, but this must be done
 * when the work item is idle.
 *
 * @funcprops \isr_ok
 *
 * @param dwork the delayable work structure to be initialized.
 *
 * @param handler the handler to be invoked by the work item.
 */
void k_work_init_delayable(struct k_work_delayable* dwork, k_work_handler_t handler);

/**
 * @brief Get the parent delayable work structure from a work pointer.
 *
 * This function is necessary when a @c k_work_handler_t function is passed to
 * k_work_schedule_for_queue() and the handler needs to access data from the
 * container of the containing `k_work_delayable`.
 *
 * @param work Address passed to the work handler
 *
 * @return Address of the containing @c k_work_delayable structure.
 */
static inline struct k_work_delayable*
k_work_delayable_from_work(struct k_work* work);

/** @brief Busy state flags from the delayable work item.
 *
 * @funcprops \isr_ok
 *
 * @note This is a live snapshot of state, which may change before the result
 * can be inspected.  Use locks where appropriate.
 *
 * @param dwork pointer to the delayable work item.
 *
 * @return a mask of flags K_WORK_DELAYED, K_WORK_QUEUED, K_WORK_RUNNING, and
 * K_WORK_CANCELING.  A zero return value indicates the work item appears to
 * be idle.
 */
int k_work_delayable_busy_get(const struct k_work_delayable* dwork);

/** @brief Test whether a delayed work item is currently pending.
 *
 * Wrapper to determine whether a delayed work item is in a non-idle state.
 *
 * @note This is a live snapshot of state, which may change before the result
 * can be inspected.  Use locks where appropriate.
 *
 * @funcprops \isr_ok
 *
 * @param dwork pointer to the delayable work item.
 *
 * @return true if and only if k_work_delayable_busy_get() returns a non-zero
 * value.
 */
static inline bool k_work_delayable_is_pending(const struct k_work_delayable* dwork);

/** @brief Get the absolute tick count at which a scheduled delayable work
 * will be submitted.
 *
 * @note This is a live snapshot of state, which may change before the result
 * can be inspected.  Use locks where appropriate.
 *
 * @funcprops \isr_ok
 *
 * @param dwork pointer to the delayable work item.
 *
 * @return the tick count when the timer that will schedule the work item will
 * expire, or the current tick count if the work is not scheduled.
 */
static inline k_ticks_t k_work_delayable_expires_get(const struct k_work_delayable* dwork);

/** @brief Get the number of ticks until a scheduled delayable work will be
 * submitted.
 *
 * @note This is a live snapshot of state, which may change before the result
 * can be inspected.  Use locks where appropriate.
 *
 * @funcprops \isr_ok
 *
 * @param dwork pointer to the delayable work item.
 *
 * @return the number of ticks until the timer that will schedule the work
 * item will expire, or zero if the item is not scheduled.
 */
static inline k_ticks_t k_work_delayable_remaining_get(const struct k_work_delayable* dwork);

/** @brief Submit an idle work item to a queue after a delay.
 *
 * Unlike k_work_reschedule_for_queue() this is a no-op if the work item is
 * already scheduled or submitted, even if @p delay is @c K_NO_WAIT.
 *
 * @funcprops \isr_ok
 *
 * @param queue the queue on which the work item should be submitted after the
 * delay.
 *
 * @param dwork pointer to the delayable work item.
 *
 * @param delay the time to wait before submitting the work item.  If @c
 * K_NO_WAIT and the work is not pending this is equivalent to
 * k_work_submit_to_queue().
 *
 * @retval 0 if work was already scheduled or submitted.
 * @retval 1 if work has been scheduled.
 * @retval -EBUSY if @p delay is @c K_NO_WAIT and
 *         k_work_submit_to_queue() fails with this code.
 * @retval -EINVAL if @p delay is @c K_NO_WAIT and
 *         k_work_submit_to_queue() fails with this code.
 * @retval -ENODEV if @p delay is @c K_NO_WAIT and
 *         k_work_submit_to_queue() fails with this code.
 */
int k_work_schedule_for_queue(struct k_work_q* queue,
                              struct k_work_delayable* dwork,
                              k_timeout_t delay);

/** @brief Submit an idle work item to the system work queue after a
 * delay.
 *
 * This is a thin wrapper around k_work_schedule_for_queue(), with all the API
 * characteristics of that function.
 *
 * @param dwork pointer to the delayable work item.
 *
 * @param delay the time to wait before submitting the work item.  If @c
 * K_NO_WAIT this is equivalent to k_work_submit_to_queue().
 *
 * @return as with k_work_schedule_for_queue().
 */
int k_work_schedule(struct k_work_delayable* dwork, k_timeout_t delay);

/** @brief Reschedule a work item to a queue after a delay.
 *
 * Unlike k_work_schedule_for_queue() this function can change the deadline of
 * a scheduled work item, and will schedule a work item that is in any state
 * (e.g. is idle, submitted, or running).  This function does not affect
 * ("unsubmit") a work item that has been submitted to a queue.
 *
 * @funcprops \isr_ok
 *
 * @param queue the queue on which the work item should be submitted after the
 * delay.
 *
 * @param dwork pointer to the delayable work item.
 *
 * @param delay the time to wait before submitting the work item.  If @c
 * K_NO_WAIT this is equivalent to k_work_submit_to_queue() after canceling
 * any previous scheduled submission.
 *
 * @note If delay is @c K_NO_WAIT ("no delay") the return values are as with
 * k_work_submit_to_queue().
 *
 * @retval 0 if delay is @c K_NO_WAIT and work was already on a queue
 * @retval 1 if
 * * delay is @c K_NO_WAIT and work was not submitted but has now been queued
 *   to @p queue; or
 * * delay not @c K_NO_WAIT and work has been scheduled
 * @retval 2 if delay is @c K_NO_WAIT and work was running and has been queued
 * to the queue that was running it
 * @retval -EBUSY if @p delay is @c K_NO_WAIT and
 *         k_work_submit_to_queue() fails with this code.
 * @retval -EINVAL if @p delay is @c K_NO_WAIT and
 *         k_work_submit_to_queue() fails with this code.
 * @retval -ENODEV if @p delay is @c K_NO_WAIT and
 *         k_work_submit_to_queue() fails with this code.
 */
int k_work_reschedule_for_queue(struct k_work_q* queue,
                                struct k_work_delayable* dwork,
                                k_timeout_t delay);

/** @brief Reschedule a work item to the system work queue after a
 * delay.
 *
 * This is a thin wrapper around k_work_reschedule_for_queue(), with all the
 * API characteristics of that function.
 *
 * @param dwork pointer to the delayable work item.
 *
 * @param delay the time to wait before submitting the work item.
 *
 * @return as with k_work_reschedule_for_queue().
 */
int k_work_reschedule(struct k_work_delayable* dwork,
                      k_timeout_t delay);

/** @brief Flush delayable work.
 *
 * If the work is scheduled, it is immediately submitted.  Then the caller
 * blocks until the work completes, as with k_work_flush().
 *
 * @note Be careful of caller and work queue thread relative priority.  If
 * this function sleeps it will not return until the work queue thread
 * completes the tasks that allow this thread to resume.
 *
 * @note Behavior is undefined if this function is invoked on @p dwork from a
 * work queue running @p dwork.
 *
 * @param dwork pointer to the delayable work item.
 *
 * @param sync pointer to an opaque item containing state related to the
 * pending cancellation.  The object must persist until the call returns, and
 * be accessible from both the caller thread and the work queue thread.  The
 * object must not be used for any other flush or cancel operation until this
 * one completes.  On architectures with CONFIG_KERNEL_COHERENCE the object
 * must be allocated in coherent memory.
 *
 * @retval true if call had to wait for completion
 * @retval false if work was already idle
 */
bool k_work_flush_delayable(struct k_work_delayable* dwork,
                            struct k_work_sync* sync);

/** @brief Cancel delayable work.
 *
 * Similar to k_work_cancel() but for delayable work.  If the work is
 * scheduled or submitted it is canceled.  This function does not wait for the
 * cancellation to complete.
 *
 * @note The work may still be running when this returns.  Use
 * k_work_flush_delayable() or k_work_cancel_delayable_sync() to ensure it is
 * not running.
 *
 * @note Canceling delayable work does not prevent rescheduling it.  It does
 * prevent submitting it until the cancellation completes.
 *
 * @funcprops \isr_ok
 *
 * @param dwork pointer to the delayable work item.
 *
 * @return the k_work_delayable_busy_get() status indicating the state of the
 * item after all cancellation steps performed by this call are completed.
 */
int k_work_cancel_delayable(struct k_work_delayable* dwork);

/** @brief Cancel delayable work and wait.
 *
 * Like k_work_cancel_delayable() but waits until the work becomes idle.
 *
 * @note Canceling delayable work does not prevent rescheduling it.  It does
 * prevent submitting it until the cancellation completes.
 *
 * @note Be careful of caller and work queue thread relative priority.  If
 * this function sleeps it will not return until the work queue thread
 * completes the tasks that allow this thread to resume.
 *
 * @note Behavior is undefined if this function is invoked on @p dwork from a
 * work queue running @p dwork.
 *
 * @param dwork pointer to the delayable work item.
 *
 * @param sync pointer to an opaque item containing state related to the
 * pending cancellation.  The object must persist until the call returns, and
 * be accessible from both the caller thread and the work queue thread.  The
 * object must not be used for any other flush or cancel operation until this
 * one completes.  On architectures with CONFIG_KERNEL_COHERENCE the object
 * must be allocated in coherent memory.
 *
 * @retval true if work was not idle (call had to wait for cancellation of a
 * running handler to complete, or scheduled or submitted operations were
 * cancelled);
 * @retval false otherwise
 */
bool k_work_cancel_delayable_sync(struct k_work_delayable* dwork,
                                  struct k_work_sync* sync);

enum {
    /**
     * @cond INTERNAL_HIDDEN
     */

    /* The atomic API is used for all work and queue flags fields to
     * enforce sequential consistency in SMP environments.
     */

    /* Bits that represent the work item states.  At least nine of the
     * combinations are distinct valid stable states.
     */
    K_WORK_RUNNING_BIT   = 0,
    K_WORK_CANCELING_BIT = 1,
    K_WORK_QUEUED_BIT    = 2,
    K_WORK_DELAYED_BIT   = 3,

    K_WORK_MASK = BIT(K_WORK_DELAYED_BIT) | BIT(K_WORK_QUEUED_BIT) |
                  BIT(K_WORK_RUNNING_BIT) | BIT(K_WORK_CANCELING_BIT),

    /* Static work flags */
    K_WORK_DELAYABLE_BIT = 8,
    K_WORK_DELAYABLE     = BIT(K_WORK_DELAYABLE_BIT),

    /* Dynamic work queue flags */
    K_WORK_QUEUE_STARTED_BIT = 0,
    K_WORK_QUEUE_STARTED     = BIT(K_WORK_QUEUE_STARTED_BIT),
    K_WORK_QUEUE_BUSY_BIT    = 1,
    K_WORK_QUEUE_BUSY        = BIT(K_WORK_QUEUE_BUSY_BIT),
    K_WORK_QUEUE_DRAIN_BIT   = 2,
    K_WORK_QUEUE_DRAIN       = BIT(K_WORK_QUEUE_DRAIN_BIT),
    K_WORK_QUEUE_PLUGGED_BIT = 3,
    K_WORK_QUEUE_PLUGGED     = BIT(K_WORK_QUEUE_PLUGGED_BIT),

    /* Static work queue flags */
    K_WORK_QUEUE_NO_YIELD_BIT = 8,
    K_WORK_QUEUE_NO_YIELD     = BIT(K_WORK_QUEUE_NO_YIELD_BIT),

    /**
     * INTERNAL_HIDDEN @endcond
     */
    /* Transient work flags */

    /** @brief Flag indicating a work item that is running under a work
     * queue thread.
     *
     * Accessed via k_work_busy_get().  May co-occur with other flags.
     */
    K_WORK_RUNNING = BIT(K_WORK_RUNNING_BIT),

    /** @brief Flag indicating a work item that is being canceled.
     *
     * Accessed via k_work_busy_get().  May co-occur with other flags.
     */
    K_WORK_CANCELING = BIT(K_WORK_CANCELING_BIT),

    /** @brief Flag indicating a work item that has been submitted to a
     * queue but has not started running.
     *
     * Accessed via k_work_busy_get().  May co-occur with other flags.
     */
    K_WORK_QUEUED = BIT(K_WORK_QUEUED_BIT),

    /** @brief Flag indicating a delayed work item that is scheduled for
     * submission to a queue.
     *
     * Accessed via k_work_busy_get().  May co-occur with other flags.
     */
    K_WORK_DELAYED = BIT(K_WORK_DELAYED_BIT),
};

/** @brief A structure used to submit work. */
struct /**/k_work {
    /* All fields are protected by the work module spinlock.  No fields
     * are to be accessed except through kernel API.
     */

    /* Node to link into k_work_q pending list. */
    sys_snode_t node;

    /* The function to be invoked by the work queue thread. */
    k_work_handler_t handler;

    /* The queue on which the work item was last submitted. */
    struct k_work_q* queue;

    /* State of the work item.
     *
     * The item can be DELAYED, QUEUED, and RUNNING simultaneously.
     *
     * It can be RUNNING and CANCELING simultaneously.
     */
    uint32_t flags;
};

#define Z_WORK_INITIALIZER(work_handler) { \
    .handler = work_handler, \
}

/** @brief A structure used to submit work after a delay. */
struct /**/k_work_delayable {
    /* The work item. */
    struct k_work work;

    /* Timeout used to submit work after a delay. */
    struct _timeout timeout;

    /* The queue to which the work should be submitted. */
    struct k_work_q* queue;
};

#define Z_WORK_DELAYABLE_INITIALIZER(work_handler) { \
    .work = { \
        .handler = work_handler, \
        .flags = K_WORK_DELAYABLE, \
    }, \
}

/**
 * @brief Initialize a statically-defined delayable work item.
 *
 * This macro can be used to initialize a statically-defined delayable
 * work item, prior to its first use. For example,
 *
 * @code static K_WORK_DELAYABLE_DEFINE(<dwork>, <work_handler>); @endcode
 *
 * Note that if the runtime dependencies support initialization with
 * k_work_init_delayable() using that will eliminate the initialized
 * object in ROM that is produced by this macro and copied in at
 * system startup.
 *
 * @param work Symbol name for delayable work item object
 * @param work_handler Function to invoke each time work item is processed.
 */
#define K_WORK_DELAYABLE_DEFINE(work, work_handler) \
    struct k_work_delayable work \
      = Z_WORK_DELAYABLE_INITIALIZER(work_handler)

/**
 * @cond INTERNAL_HIDDEN
 */

/* Record used to wait for work to flush.
 *
 * The work item is inserted into the queue that will process (or is
 * processing) the item, and will be processed as soon as the item
 * completes.  When the flusher is processed the semaphore will be
 * signaled, releasing the thread waiting for the flush.
 */
struct z_work_flusher {
    struct k_work work;
    struct k_sem  sem;
};

/* Record used to wait for work to complete a cancellation.
 *
 * The work item is inserted into a global queue of pending cancels.
 * When a cancelling work item goes idle any matching waiters are
 * removed from pending_cancels and are woken.
 */
struct z_work_canceller {
    sys_snode_t    node;
    struct k_work* work;
    struct k_sem   sem;
};

/**
 * INTERNAL_HIDDEN @endcond
 */

/** @brief A structure holding internal state for a pending synchronous
 * operation on a work item or queue.
 *
 * Instances of this type are provided by the caller for invocation of
 * k_work_flush(), k_work_cancel_sync() and sibling flush and cancel APIs.  A
 * referenced object must persist until the call returns, and be accessible
 * from both the caller thread and the work queue thread.
 *
 * @note If CONFIG_KERNEL_COHERENCE is enabled the object must be allocated in
 * coherent memory; see arch_mem_coherent().  The stack on these architectures
 * is generally not coherent.  be stack-allocated.  Violations are detected by
 * runtime assertion.
 */
struct k_work_sync {
    union {
        struct z_work_flusher   flusher;
        struct z_work_canceller canceller;
    };
};

/** @brief A structure holding optional configuration items for a work
 * queue.
 *
 * This structure, and values it references, are not retained by
 * k_work_queue_start().
 */
struct k_work_queue_config {
    /** The name to be given to the work queue thread.
     *
     * If left null the thread will not have a name.
     */
    char const* name;

    /** Control whether the work queue thread should yield between
     * items.
     *
     * Yielding between items helps guarantee the work queue
     * thread does not starve other threads, including cooperative
     * ones released by a work item.  This is the default behavior.
     *
     * Set this to @c true to prevent the work queue thread from
     * yielding between items.  This may be appropriate when a
     * sequence of items should complete without yielding
     * control.
     */
    bool no_yield;
};

/** @brief A structure used to hold work until it can be processed. */
struct k_work_q {
    /* The thread that animates the work. */
    struct k_thread thread;

    /* All the following fields must be accessed only while the
     * work module spinlock is held.
     */

    /* List of k_work items to be worked. */
    sys_slist_t pending;

    /* Wait queue for idle work thread. */
    _wait_q_t notifyq;

    /* Wait queue for threads waiting for the queue to drain. */
    _wait_q_t drainq;

    /* Flags describing queue state. */
    uint32_t flags;
};

/* Provide the implementation for inline functions declared above */

static inline bool k_work_is_pending(const struct k_work* work) {
    return (k_work_busy_get(work) != 0);
}

static inline struct k_work_delayable*
k_work_delayable_from_work(struct k_work* work) {
    return CONTAINER_OF(work, struct k_work_delayable, work);
}

static inline bool k_work_delayable_is_pending(const struct k_work_delayable* dwork) {
    return (k_work_delayable_busy_get(dwork) != 0);
}

static inline k_ticks_t k_work_delayable_expires_get(const struct k_work_delayable* dwork) {
    return z_timeout_expires(&dwork->timeout);
}

static inline k_ticks_t k_work_delayable_remaining_get(const struct k_work_delayable* dwork) {
    return z_timeout_remaining(&dwork->timeout);
}

static inline k_tid_t k_work_queue_thread_get(struct k_work_q* queue) {
    return &queue->thread;
}

/** @} */

struct k_work_user;

/**
 * @addtogroup workqueue_apis
 * @{
 */

/**
 * @typedef k_work_user_handler_t
 * @brief Work item handler function type for user work queues.
 *
 * A work item's handler function is executed by a user workqueue's thread
 * when the work item is processed by the workqueue.
 *
 * @param work Address of the work item.
 */
typedef void (*k_work_user_handler_t)(struct k_work_user* work);

/**
 * @cond INTERNAL_HIDDEN
 */

struct k_work_user_q {
    struct k_queue  queue;
    struct k_thread thread;
};

enum {
    K_WORK_USER_STATE_PENDING,              /* Work item pending state */
};

struct k_work_user {
    void* _reserved;                        /* Used by k_queue implementation. */
    k_work_user_handler_t handler;
    atomic_t flags;
};

/**
 * INTERNAL_HIDDEN @endcond
 */

#if defined(__cplusplus) && ((__cplusplus - 0) < 202002L)
#define Z_WORK_USER_INITIALIZER(work_handler) { NULL, work_handler, 0 }
#else
#define Z_WORK_USER_INITIALIZER(work_handler) \
    { \
    ._reserved = NULL, \
    .handler = work_handler, \
    .flags = 0 \
    }
#endif

/**
 * @brief Initialize a statically-defined user work item.
 *
 * This macro can be used to initialize a statically-defined user work
 * item, prior to its first use. For example,
 *
 * @code static K_WORK_USER_DEFINE(<work>, <work_handler>); @endcode
 *
 * @param work Symbol name for work item object
 * @param work_handler Function to invoke each time work item is processed.
 */
#define K_WORK_USER_DEFINE(work, work_handler) \
    struct k_work_user work = Z_WORK_USER_INITIALIZER(work_handler)

/**
 * @brief Initialize a userspace work item.
 *
 * This routine initializes a user workqueue work item, prior to its
 * first use.
 *
 * @param work Address of work item.
 * @param handler Function to invoke each time work item is processed.
 */
#if defined(_MSC_VER)                       /* #CUSTOM@NDRS */
static inline void k_work_user_init(struct k_work_user* work,
                                    k_work_user_handler_t handler) {
    work->_reserved = NULL;
    work->handler   = handler;
    work->flags     = 0;
}
#else
static inline void k_work_user_init(struct k_work_user* work,
                                    k_work_user_handler_t handler) {
    *work = (struct k_work_user)Z_WORK_USER_INITIALIZER(handler);
}
#endif

/**
 * @brief Check if a userspace work item is pending.
 *
 * This routine indicates if user work item @a work is pending in a workqueue's
 * queue.
 *
 * @note Checking if the work is pending gives no guarantee that the
 *       work will still be pending when this information is used. It is up to
 *       the caller to make sure that this information is used in a safe manner.
 *
 * @funcprops \isr_ok
 *
 * @param work Address of work item.
 *
 * @return true if work item is pending, or false if it is not pending.
 */
/* #CUSTOM@NDRS : provide function prototype for atomic_test_bit() */
static inline bool atomic_test_bit(atomic_t const* target, int bit);

static inline bool k_work_user_is_pending(struct k_work_user* work) {
    return atomic_test_bit(&work->flags, K_WORK_USER_STATE_PENDING);
}

/**
 * @brief Submit a work item to a user mode workqueue
 *
 * Submits a work item to a workqueue that runs in user mode. A temporary
 * memory allocation is made from the caller's resource pool which is freed
 * once the worker thread consumes the k_work item. The workqueue
 * thread must have memory access to the k_work item being submitted. The caller
 * must have permission granted on the work_q parameter's queue object.
 *
 * @funcprops \isr_ok
 *
 * @param work_q Address of workqueue.
 * @param work Address of work item.
 *
 * @retval -EBUSY if the work item was already in some workqueue
 * @retval -ENOMEM if no memory for thread resource pool allocation
 * @retval 0 Success
 */
/* #CUSTOM@NDRS : provide function prototype for atomic_test_and_set_bit(), atomic_clear_bit() */
static inline bool atomic_test_and_set_bit(atomic_t* target, int bit);
static inline void atomic_clear_bit(atomic_t* target, int bit);

static inline int k_work_user_submit_to_queue(struct k_work_user_q* work_q,
                                              struct k_work_user* work) {
    int ret = -EBUSY;

    if (!atomic_test_and_set_bit(&work->flags,
                                 K_WORK_USER_STATE_PENDING)) {
        ret = k_queue_alloc_append(&work_q->queue, work);

        /* Couldn't insert into the queue. Clear the pending bit
         * so the work item can be submitted again
         */
        if (ret != 0) {
            atomic_clear_bit(&work->flags,
                             K_WORK_USER_STATE_PENDING);
        }
    }

    return (ret);
}

/**
 * @brief Start a workqueue in user mode
 *
 * This works identically to k_work_queue_start() except it is callable from
 * user mode, and the worker thread created will run in user mode.  The caller
 * must have permissions granted on both the work_q parameter's thread and
 * queue objects, and the same restrictions on priority apply as
 * k_thread_create().
 *
 * @param work_q Address of workqueue.
 * @param stack Pointer to work queue thread's stack space, as defined by
 *              K_THREAD_STACK_DEFINE()
 * @param stack_size Size of the work queue thread's stack (in bytes), which
 *                   should either be the same constant passed to
 *                   K_THREAD_STACK_DEFINE() or the value of K_THREAD_STACK_SIZEOF().
 * @param prio Priority of the work queue's thread.
 * @param name optional thread name.  If not null a copy is made into the
 *             thread's name buffer.
 */
void k_work_user_queue_start(struct k_work_user_q* work_q,
                             k_thread_stack_t* stack,
                             size_t stack_size, int prio,
                             const char *name);

/**
 * @brief Access the user mode thread that animates a work queue.
 *
 * This is necessary to grant a user mode work queue thread access to things
 * the work items it will process are expected to use.
 *
 * @param work_q pointer to the user mode queue structure.
 *
 * @return the user mode thread associated with the work queue.
 */
static inline k_tid_t k_work_user_queue_thread_get(struct k_work_user_q* work_q) {
    return &work_q->thread;
}

/** @} */

/**
 * @cond INTERNAL_HIDDEN
 */

struct k_work_poll {
    struct k_work    work;
    struct k_work_q* workq;
    struct z_poller  poller;
    struct k_poll_event* events;
    int num_events;
    k_work_handler_t real_handler;
    struct _timeout timeout;
    int poll_result;
};

/**
 * INTERNAL_HIDDEN @endcond
 */

/**
 * @addtogroup workqueue_apis
 * @{
 */

/**
 * @brief Initialize a statically-defined work item.
 *
 * This macro can be used to initialize a statically-defined workqueue work
 * item, prior to its first use. For example,
 *
 * @code static K_WORK_DEFINE(<work>, <work_handler>); @endcode
 *
 * @param work Symbol name for work item object
 * @param work_handler Function to invoke each time work item is processed.
 */
#define K_WORK_DEFINE(work, work_handler) \
    struct k_work work = Z_WORK_INITIALIZER(work_handler)

/**
 * @brief Initialize a triggered work item.
 *
 * This routine initializes a workqueue triggered work item, prior to
 * its first use.
 *
 * @param work Address of triggered work item.
 * @param handler Function to invoke each time work item is processed.
 */
void k_work_poll_init(struct k_work_poll* work,
                      k_work_handler_t handler);

/**
 * @brief Submit a triggered work item.
 *
 * This routine schedules work item @a work to be processed by workqueue
 * @a work_q when one of the given @a events is signaled. The routine
 * initiates internal poller for the work item and then returns to the caller.
 * Only when one of the watched events happen the work item is actually
 * submitted to the workqueue and becomes pending.
 *
 * Submitting a previously submitted triggered work item that is still
 * waiting for the event cancels the existing submission and reschedules it
 * the using the new event list. Note that this behavior is inherently subject
 * to race conditions with the pre-existing triggered work item and work queue,
 * so care must be taken to synchronize such resubmissions externally.
 *
 * @funcprops \isr_ok
 *
 * @warning
 * Provided array of events as well as a triggered work item must be placed
 * in persistent memory (valid until work handler execution or work
 * cancellation) and cannot be modified after submission.
 *
 * @param work_q Address of workqueue.
 * @param work Address of delayed work item.
 * @param events An array of events which trigger the work.
 * @param num_events The number of events in the array.
 * @param timeout Timeout after which the work will be scheduled
 *                for execution even if not triggered.
 *
 *
 * @retval 0 Work item started watching for events.
 * @retval -EINVAL Work item is being processed or has completed its work.
 * @retval -EADDRINUSE Work item is pending on a different workqueue.
 */
int k_work_poll_submit_to_queue(struct k_work_q* work_q,
                                struct k_work_poll* work,
                                struct k_poll_event* events,
                                int num_events,
                                k_timeout_t timeout);

/**
 * @brief Submit a triggered work item to the system workqueue.
 *
 * This routine schedules work item @a work to be processed by system
 * workqueue when one of the given @a events is signaled. The routine
 * initiates internal poller for the work item and then returns to the caller.
 * Only when one of the watched events happen the work item is actually
 * submitted to the workqueue and becomes pending.
 *
 * Submitting a previously submitted triggered work item that is still
 * waiting for the event cancels the existing submission and reschedules it
 * the using the new event list. Note that this behavior is inherently subject
 * to race conditions with the pre-existing triggered work item and work queue,
 * so care must be taken to synchronize such resubmissions externally.
 *
 * @funcprops \isr_ok
 *
 * @warning
 * Provided array of events as well as a triggered work item must not be
 * modified until the item has been processed by the workqueue.
 *
 * @param work Address of delayed work item.
 * @param events An array of events which trigger the work.
 * @param num_events The number of events in the array.
 * @param timeout Timeout after which the work will be scheduled
 *                for execution even if not triggered.
 *
 * @retval 0 Work item started watching for events.
 * @retval -EINVAL Work item is being processed or has completed its work.
 * @retval -EADDRINUSE Work item is pending on a different workqueue.
 */
int k_work_poll_submit(struct k_work_poll* work,
                       struct k_poll_event* events,
                       int num_events,
                       k_timeout_t timeout);

/**
 * @brief Cancel a triggered work item.
 *
 * This routine cancels the submission of triggered work item @a work.
 * A triggered work item can only be canceled if no event triggered work
 * submission.
 *
 * @funcprops \isr_ok
 *
 * @param work Address of delayed work item.
 *
 * @retval 0 Work item canceled.
 * @retval -EINVAL Work item is being processed or has completed its work.
 */
int k_work_poll_cancel(struct k_work_poll* work);

/** @} */

/**
 * @defgroup msgq_apis Message Queue APIs
 * @ingroup kernel_apis
 * @{
 */

/**
 * @brief Message Queue Structure
 */
<<<<<<< HEAD
struct k_msgq {
	/** Message queue wait queue */
	_wait_q_t wait_q;
	/** Lock */
	struct k_spinlock lock;
	/** Message size */
	size_t msg_size;
	/** Maximal number of messages */
	uint32_t max_msgs;
	/** Start of message buffer */
	char *buffer_start;
	/** End of message buffer */
	char *buffer_end;
	/** Read pointer */
	char *read_ptr;
	/** Write pointer */
	char *write_ptr;
	/** Number of used messages */
	uint32_t used_msgs;

	Z_DECL_POLL_EVENT

	/** Message queue */
	uint8_t flags;

	SYS_PORT_TRACING_TRACKING_FIELD(k_msgq)

#ifdef CONFIG_OBJ_CORE_MSGQ
	struct k_obj_core  obj_core;
#endif
=======
struct /**/k_msgq {
    /** Message queue wait queue */
    _wait_q_t wait_q;
    /** Lock */
    struct k_spinlock lock;
    /** Message size */
    size_t msg_size;
    /** Maximal number of messages */
    uint32_t max_msgs;
    /** Start of message buffer */
    char* buffer_start;
    /** End of message buffer */
    char* buffer_end;
    /** Read pointer */
    char* read_ptr;
    /** Write pointer */
    char* write_ptr;
    /** Number of used messages */
    uint32_t used_msgs;

    _POLL_EVENT;

    /** Message queue */
    uint8_t flags;

    SYS_PORT_TRACING_TRACKING_FIELD(k_msgq)

    #ifdef CONFIG_OBJ_CORE_MSGQ
    struct k_obj_core obj_core;
    #endif
>>>>>>> 02f3f096
};

/**
 * @cond INTERNAL_HIDDEN
 */

#define Z_MSGQ_INITIALIZER(obj, q_buffer, q_msg_size, q_max_msgs) \
<<<<<<< HEAD
	{ \
	.wait_q = Z_WAIT_Q_INIT(&obj.wait_q), \
	.msg_size = q_msg_size, \
	.max_msgs = q_max_msgs, \
	.buffer_start = q_buffer, \
	.buffer_end = q_buffer + (q_max_msgs * q_msg_size), \
	.read_ptr = q_buffer, \
	.write_ptr = q_buffer, \
	.used_msgs = 0, \
	Z_POLL_EVENT_OBJ_INIT(obj) \
	}
=======
    { \
    .wait_q = Z_WAIT_Q_INIT(&obj.wait_q), \
    .msg_size = q_msg_size, \
    .max_msgs = q_max_msgs, \
    .buffer_start = q_buffer, \
    .buffer_end = q_buffer + (q_max_msgs * q_msg_size), \
    .read_ptr = q_buffer, \
    .write_ptr = q_buffer, \
    .used_msgs = 0, \
    _POLL_EVENT_OBJ_INIT(obj) \
    }
>>>>>>> 02f3f096

/**
 * INTERNAL_HIDDEN @endcond
 */

#define K_MSGQ_FLAG_ALLOC   BIT(0)

/**
 * @brief Message Queue Attributes
 */
struct k_msgq_attrs {
    /** Message Size */
    size_t msg_size;
    /** Maximal number of messages */
    uint32_t max_msgs;
    /** Used messages */
    uint32_t used_msgs;
};

/**
 * @brief Statically define and initialize a message queue.
 *
 * The message queue's ring buffer contains space for @a q_max_msgs messages,
 * each of which is @a q_msg_size bytes long. Alignment of the message queue's
 * ring buffer is not necessary, setting @a q_align to 1 is sufficient.
 *
 * The message queue can be accessed outside the module where it is defined
 * using:
 *
 * @code extern struct k_msgq <name>; @endcode
 *
 * @param q_name Name of the message queue.
 * @param q_msg_size Message size (in bytes).
 * @param q_max_msgs Maximum number of messages that can be queued.
 * @param q_align Alignment of the message queue's ring buffer (power of 2).
 *
 */
#define K_MSGQ_DEFINE(q_name, q_msg_size, q_max_msgs, q_align)      \
    static char __noinit __aligned(q_align)             \
        _k_fifo_buf_##q_name[(q_max_msgs) * (q_msg_size)];  \
    STRUCT_SECTION_ITERABLE(k_msgq, q_name) =           \
        Z_MSGQ_INITIALIZER(q_name, _k_fifo_buf_##q_name,\
                           (q_msg_size), (q_max_msgs))

/**
 * @brief Initialize a message queue.
 *
 * This routine initializes a message queue object, prior to its first use.
 *
 * The message queue's ring buffer must contain space for @a max_msgs messages,
 * each of which is @a msg_size bytes long. Alignment of the message queue's
 * ring buffer is not necessary.
 *
 * @param msgq Address of the message queue.
 * @param buffer Pointer to ring buffer that holds queued messages.
 * @param msg_size Message size (in bytes).
 * @param max_msgs Maximum number of messages that can be queued.
 */
void k_msgq_init(struct k_msgq* msgq, char* buffer, size_t msg_size,
                 uint32_t max_msgs);

/**
 * @brief Initialize a message queue.
 *
 * This routine initializes a message queue object, prior to its first use,
 * allocating its internal ring buffer from the calling thread's resource
 * pool.
 *
 * Memory allocated for the ring buffer can be released by calling
 * k_msgq_cleanup(), or if userspace is enabled and the msgq object loses
 * all of its references.
 *
 * @param msgq Address of the message queue.
 * @param msg_size Message size (in bytes).
 * @param max_msgs Maximum number of messages that can be queued.
 *
 * @return 0 on success, -ENOMEM if there was insufficient memory in the
 *  thread's resource pool, or -EINVAL if the size parameters cause
 *  an integer overflow.
 */
__syscall int k_msgq_alloc_init(struct k_msgq* msgq, size_t msg_size,
                                uint32_t max_msgs);

/**
 * @brief Release allocated buffer for a queue
 *
 * Releases memory allocated for the ring buffer.
 *
 * @param msgq message queue to cleanup
 *
 * @retval 0 on success
 * @retval -EBUSY Queue not empty
 */
int k_msgq_cleanup(struct k_msgq* msgq);

/**
 * @brief Send a message to a message queue.
 *
 * This routine sends a message to message queue @a q.
 *
 * @note The message content is copied from @a data into @a msgq and the @a data
 * pointer is not retained, so the message content will not be modified
 * by this function.
 *
 * @funcprops \isr_ok
 *
 * @param msgq Address of the message queue.
 * @param data Pointer to the message.
 * @param timeout Non-negative waiting period to add the message,
 *                or one of the special values K_NO_WAIT and
 *                K_FOREVER.
 *
 * @retval 0 Message sent.
 * @retval -ENOMSG Returned without waiting or queue purged.
 * @retval -EAGAIN Waiting period timed out.
 */
__syscall int k_msgq_put(struct k_msgq* msgq, void const* data, k_timeout_t timeout);

/**
 * @brief Receive a message from a message queue.
 *
 * This routine receives a message from message queue @a q in a "first in,
 * first out" manner.
 *
 * @note @a timeout must be set to K_NO_WAIT if called from ISR.
 *
 * @funcprops \isr_ok
 *
 * @param msgq Address of the message queue.
 * @param data Address of area to hold the received message.
 * @param timeout Waiting period to receive the message,
 *                or one of the special values K_NO_WAIT and
 *                K_FOREVER.
 *
 * @retval 0 Message received.
 * @retval -ENOMSG Returned without waiting.
 * @retval -EAGAIN Waiting period timed out.
 */
__syscall int k_msgq_get(struct k_msgq* msgq, void* data, k_timeout_t timeout);

/**
 * @brief Peek/read a message from a message queue.
 *
 * This routine reads a message from message queue @a q in a "first in,
 * first out" manner and leaves the message in the queue.
 *
 * @funcprops \isr_ok
 *
 * @param msgq Address of the message queue.
 * @param data Address of area to hold the message read from the queue.
 *
 * @retval 0 Message read.
 * @retval -ENOMSG Returned when the queue has no message.
 */
__syscall int k_msgq_peek(struct k_msgq* msgq, void* data);

/**
 * @brief Peek/read a message from a message queue at the specified index
 *
 * This routine reads a message from message queue at the specified index
 * and leaves the message in the queue.
 * k_msgq_peek_at(msgq, data, 0) is equivalent to k_msgq_peek(msgq, data)
 *
 * @funcprops \isr_ok
 *
 * @param msgq Address of the message queue.
 * @param data Address of area to hold the message read from the queue.
 * @param idx Message queue index at which to peek
 *
 * @retval 0 Message read.
 * @retval -ENOMSG Returned when the queue has no message at index.
 */
__syscall int k_msgq_peek_at(struct k_msgq* msgq, void* data, uint32_t idx);

/**
 * @brief Purge a message queue.
 *
 * This routine discards all unreceived messages in a message queue's ring
 * buffer. Any threads that are blocked waiting to send a message to the
 * message queue are unblocked and see an -ENOMSG error code.
 *
 * @param msgq Address of the message queue.
 */
__syscall void k_msgq_purge(struct k_msgq* msgq);

/**
 * @brief Get the amount of free space in a message queue.
 *
 * This routine returns the number of unused entries in a message queue's
 * ring buffer.
 *
 * @param msgq Address of the message queue.
 *
 * @return Number of unused ring buffer entries.
 */
__syscall uint32_t k_msgq_num_free_get(struct k_msgq* msgq);

/**
 * @brief Get basic attributes of a message queue.
 *
 * This routine fetches basic attributes of message queue into attr argument.
 *
 * @param msgq Address of the message queue.
 * @param attrs pointer to message queue attribute structure.
 */
__syscall void k_msgq_get_attrs(struct k_msgq* msgq, struct k_msgq_attrs* attrs);

static inline uint32_t z_impl_k_msgq_num_free_get(struct k_msgq* msgq) {
    return (msgq->max_msgs - msgq->used_msgs);
}

/**
 * @brief Get the number of messages in a message queue.
 *
 * This routine returns the number of messages in a message queue's ring buffer.
 *
 * @param msgq Address of the message queue.
 *
 * @return Number of messages.
 */
__syscall uint32_t k_msgq_num_used_get(struct k_msgq* msgq);

static inline uint32_t z_impl_k_msgq_num_used_get(struct k_msgq* msgq) {
    return (msgq->used_msgs);
}

/** @} */

/**
 * @defgroup mailbox_apis Mailbox APIs
 * @ingroup kernel_apis
 * @{
 */

/**
 * @brief Mailbox Message Structure
 *
 */
struct /**/k_mbox_msg {
    /** internal use only - needed for legacy API support */
    uint32_t _mailbox;
    /** size of message (in bytes) */
    size_t size;
    /** application-defined information value */
    uint32_t info;
    /** sender's message data buffer */
    void* tx_data;
    /** source thread id */
    k_tid_t rx_source_thread;
    /** target thread id */
    k_tid_t tx_target_thread;
    /** internal use only - thread waiting on send (may be a dummy) */
    k_tid_t _syncing_thread;
    #if (CONFIG_NUM_MBOX_ASYNC_MSGS > 0)
    /** internal use only - semaphore used during asynchronous send */
    struct k_sem* _async_sem;
    #endif
};

/**
 * @brief Mailbox Structure
 *
 */
struct /**/k_mbox {
    /** Transmit messages queue */
    _wait_q_t tx_msg_queue;
    /** Receive message queue */
    _wait_q_t rx_msg_queue;
    struct k_spinlock lock;

    SYS_PORT_TRACING_TRACKING_FIELD(k_mbox)

    #ifdef CONFIG_OBJ_CORE_MAILBOX
    struct k_obj_core obj_core;
    #endif
};

/**
 * @cond INTERNAL_HIDDEN
 */

#define Z_MBOX_INITIALIZER(obj) \
    { \
    .tx_msg_queue = Z_WAIT_Q_INIT(&obj.tx_msg_queue), \
    .rx_msg_queue = Z_WAIT_Q_INIT(&obj.rx_msg_queue), \
    }

/**
 * INTERNAL_HIDDEN @endcond
 */

/**
 * @brief Statically define and initialize a mailbox.
 *
 * The mailbox is to be accessed outside the module where it is defined using:
 *
 * @code extern struct k_mbox <name>; @endcode
 *
 * @param name Name of the mailbox.
 */
#define K_MBOX_DEFINE(name) \
    STRUCT_SECTION_ITERABLE(k_mbox, name) = \
        Z_MBOX_INITIALIZER(name)

/**
 * @brief Initialize a mailbox.
 *
 * This routine initializes a mailbox object, prior to its first use.
 *
 * @param mbox Address of the mailbox.
 */
void k_mbox_init(struct k_mbox* mbox);

/**
 * @brief Send a mailbox message in a synchronous manner.
 *
 * This routine sends a message to @a mbox and waits for a receiver to both
 * receive and process it. The message data may be in a buffer or non-existent
 * (i.e. an empty message).
 *
 * @param mbox Address of the mailbox.
 * @param tx_msg Address of the transmit message descriptor.
 * @param timeout Waiting period for the message to be received,
 *                or one of the special values K_NO_WAIT
 *                and K_FOREVER. Once the message has been received,
 *                this routine waits as long as necessary for the message
 *                to be completely processed.
 *
 * @retval 0 Message sent.
 * @retval -ENOMSG Returned without waiting.
 * @retval -EAGAIN Waiting period timed out.
 */
int k_mbox_put(struct k_mbox* mbox, struct k_mbox_msg* tx_msg,
               k_timeout_t timeout);

/**
 * @brief Send a mailbox message in an asynchronous manner.
 *
 * This routine sends a message to @a mbox without waiting for a receiver
 * to process it. The message data may be in a buffer or non-existent
 * (i.e. an empty message). Optionally, the semaphore @a sem will be given
 * when the message has been both received and completely processed by
 * the receiver.
 *
 * @param mbox Address of the mailbox.
 * @param tx_msg Address of the transmit message descriptor.
 * @param sem Address of a semaphore, or NULL if none is needed.
 */
void k_mbox_async_put(struct k_mbox* mbox, struct k_mbox_msg* tx_msg,
                      struct k_sem* sem);

/**
 * @brief Receive a mailbox message.
 *
 * This routine receives a message from @a mbox, then optionally retrieves
 * its data and disposes of the message.
 *
 * @param mbox Address of the mailbox.
 * @param rx_msg Address of the receive message descriptor.
 * @param buffer Address of the buffer to receive data, or NULL to defer data
 *               retrieval and message disposal until later.
 * @param timeout Waiting period for a message to be received,
 *                or one of the special values K_NO_WAIT and K_FOREVER.
 *
 * @retval 0 Message received.
 * @retval -ENOMSG Returned without waiting.
 * @retval -EAGAIN Waiting period timed out.
 */
int k_mbox_get(struct k_mbox* mbox, struct k_mbox_msg* rx_msg,
               void* buffer, k_timeout_t timeout);

/**
 * @brief Retrieve mailbox message data into a buffer.
 *
 * This routine completes the processing of a received message by retrieving
 * its data into a buffer, then disposing of the message.
 *
 * Alternatively, this routine can be used to dispose of a received message
 * without retrieving its data.
 *
 * @param rx_msg Address of the receive message descriptor.
 * @param buffer Address of the buffer to receive data, or NULL to discard
 *               the data.
 */
void k_mbox_data_get(struct k_mbox_msg* rx_msg, void* buffer);

/** @} */

/**
 * @defgroup pipe_apis Pipe APIs
 * @ingroup kernel_apis
 * @{
 */

/** Pipe Structure */
struct k_pipe {
    unsigned char* buffer;      /**< Pipe buffer: may be NULL */
    size_t size;                /**< Buffer size */
    size_t bytes_used;          /**< # bytes used in buffer */
    size_t read_index;          /**< Where in buffer to read from */
    size_t write_index;         /**< Where in buffer to write */
    struct k_spinlock lock;     /**< Synchronization lock */

    struct {
        _wait_q_t readers;      /**< Reader wait queue */
        _wait_q_t writers;      /**< Writer wait queue */
    } wait_q;                   /** Wait queue */

<<<<<<< HEAD
	Z_DECL_POLL_EVENT
=======
    _POLL_EVENT;
>>>>>>> 02f3f096

    uint8_t flags;              /**< Flags */

    SYS_PORT_TRACING_TRACKING_FIELD(k_pipe)

    #ifdef CONFIG_OBJ_CORE_PIPE
    struct k_obj_core obj_core;
    #endif
};

/**
 * @cond INTERNAL_HIDDEN
 */
<<<<<<< HEAD
#define K_PIPE_FLAG_ALLOC	BIT(0)	/** Buffer was allocated */

#define Z_PIPE_INITIALIZER(obj, pipe_buffer, pipe_buffer_size)     \
	{                                                           \
	.buffer = pipe_buffer,                                      \
	.size = pipe_buffer_size,                                   \
	.bytes_used = 0,                                            \
	.read_index = 0,                                            \
	.write_index = 0,                                           \
	.lock = {},                                                 \
	.wait_q = {                                                 \
		.readers = Z_WAIT_Q_INIT(&obj.wait_q.readers),       \
		.writers = Z_WAIT_Q_INIT(&obj.wait_q.writers)        \
	},                                                          \
	Z_POLL_EVENT_OBJ_INIT(obj)                                   \
	.flags = 0,                                                 \
	}
=======
#define K_PIPE_FLAG_ALLOC       BIT(0)  /** Buffer was allocated */

#define Z_PIPE_INITIALIZER(obj, pipe_buffer, pipe_buffer_size) {\
    .buffer = pipe_buffer,                                      \
    .size = pipe_buffer_size,                                   \
    .bytes_used = 0,                                            \
    .read_index = 0,                                            \
    .write_index = 0,                                           \
    .lock = {},                                                 \
    .wait_q = {                                                 \
        .readers = Z_WAIT_Q_INIT(&obj.wait_q.readers),          \
        .writers = Z_WAIT_Q_INIT(&obj.wait_q.writers)           \
    },                                                          \
    _POLL_EVENT_OBJ_INIT(obj)                                   \
    .flags = 0,                                                 \
}
>>>>>>> 02f3f096

/**
 * INTERNAL_HIDDEN @endcond
 */

/**
 * @brief Statically define and initialize a pipe.
 *
 * The pipe can be accessed outside the module where it is defined using:
 *
 * @code extern struct k_pipe <name>; @endcode
 *
 * @param name Name of the pipe.
 * @param pipe_buffer_size Size of the pipe's ring buffer (in bytes),
 *                         or zero if no ring buffer is used.
 * @param pipe_align Alignment of the pipe's ring buffer (power of 2).
 *
 */
#define K_PIPE_DEFINE(name, pipe_buffer_size, pipe_align)   \
    static unsigned char __noinit __aligned(pipe_align)     \
        _k_pipe_buf_##name[pipe_buffer_size];               \
    STRUCT_SECTION_ITERABLE(k_pipe, name) =                 \
        Z_PIPE_INITIALIZER(name, _k_pipe_buf_##name, pipe_buffer_size)

/**
 * @brief Initialize a pipe.
 *
 * This routine initializes a pipe object, prior to its first use.
 *
 * @param pipe Address of the pipe.
 * @param buffer Address of the pipe's ring buffer, or NULL if no ring buffer
 *               is used.
 * @param size Size of the pipe's ring buffer (in bytes), or zero if no ring
 *             buffer is used.
 */
void k_pipe_init(struct k_pipe* pipe, unsigned char* buffer, size_t size);

/**
 * @brief Release a pipe's allocated buffer
 *
 * If a pipe object was given a dynamically allocated buffer via
 * k_pipe_alloc_init(), this will free it. This function does nothing
 * if the buffer wasn't dynamically allocated.
 *
 * @param pipe Address of the pipe.
 * @retval 0 on success
 * @retval -EAGAIN nothing to cleanup
 */
int k_pipe_cleanup(struct k_pipe* pipe);

/**
 * @brief Initialize a pipe and allocate a buffer for it
 *
 * Storage for the buffer region will be allocated from the calling thread's
 * resource pool. This memory will be released if k_pipe_cleanup() is called,
 * or userspace is enabled and the pipe object loses all references to it.
 *
 * This function should only be called on uninitialized pipe objects.
 *
 * @param pipe Address of the pipe.
 * @param size Size of the pipe's ring buffer (in bytes), or zero if no ring
 *             buffer is used.
 * @retval 0 on success
 * @retval -ENOMEM if memory couldn't be allocated
 */
__syscall int k_pipe_alloc_init(struct k_pipe* pipe, size_t size);

/**
 * @brief Write data to a pipe.
 *
 * This routine writes up to @a bytes_to_write bytes of data to @a pipe.
 *
 * @param pipe Address of the pipe.
 * @param data Address of data to write.
 * @param bytes_to_write Size of data (in bytes).
 * @param bytes_written Address of area to hold the number of bytes written.
 * @param min_xfer Minimum number of bytes to write.
 * @param timeout Waiting period to wait for the data to be written,
 *                or one of the special values K_NO_WAIT and K_FOREVER.
 *
 * @retval 0 At least @a min_xfer bytes of data were written.
 * @retval -EIO Returned without waiting; zero data bytes were written.
 * @retval -EAGAIN Waiting period timed out; between zero and @a min_xfer
 *                 minus one data bytes were written.
 */
__syscall int k_pipe_put(struct k_pipe* pipe, void* data,
                         size_t bytes_to_write, size_t* bytes_written,
                         size_t min_xfer, k_timeout_t timeout);

/**
 * @brief Read data from a pipe.
 *
 * This routine reads up to @a bytes_to_read bytes of data from @a pipe.
 *
 * @param pipe Address of the pipe.
 * @param data Address to place the data read from pipe.
 * @param bytes_to_read Maximum number of data bytes to read.
 * @param bytes_read Address of area to hold the number of bytes read.
 * @param min_xfer Minimum number of data bytes to read.
 * @param timeout Waiting period to wait for the data to be read,
 *                or one of the special values K_NO_WAIT and K_FOREVER.
 *
 * @retval 0 At least @a min_xfer bytes of data were read.
 * @retval -EINVAL invalid parameters supplied
 * @retval -EIO Returned without waiting; zero data bytes were read.
 * @retval -EAGAIN Waiting period timed out; between zero and @a min_xfer
 *                 minus one data bytes were read.
 */
__syscall int k_pipe_get(struct k_pipe* pipe, void* data,
                         size_t bytes_to_read, size_t* bytes_read,
                         size_t min_xfer, k_timeout_t timeout);

/**
 * @brief Query the number of bytes that may be read from @a pipe.
 *
 * @param pipe Address of the pipe.
 *
 * @retval a number n such that 0 <= n <= @ref k_pipe.size; the
 *         result is zero for unbuffered pipes.
 */
__syscall size_t k_pipe_read_avail(struct k_pipe* pipe);

/**
 * @brief Query the number of bytes that may be written to @a pipe
 *
 * @param pipe Address of the pipe.
 *
 * @retval a number n such that 0 <= n <= @ref k_pipe.size; the
 *         result is zero for unbuffered pipes.
 */
__syscall size_t k_pipe_write_avail(struct k_pipe* pipe);

/**
 * @brief Flush the pipe of write data
 *
 * This routine flushes the pipe. Flushing the pipe is equivalent to reading
 * both all the data in the pipe's buffer and all the data waiting to go into
 * that pipe into a large temporary buffer and discarding the buffer. Any
 * writers that were previously pended become unpended.
 *
 * @param pipe Address of the pipe.
 */
__syscall void k_pipe_flush(struct k_pipe* pipe);

/**
 * @brief Flush the pipe's internal buffer
 *
 * This routine flushes the pipe's internal buffer. This is equivalent to
 * reading up to N bytes from the pipe (where N is the size of the pipe's
 * buffer) into a temporary buffer and then discarding that buffer. If there
 * were writers previously pending, then some may unpend as they try to fill
 * up the pipe's emptied buffer.
 *
 * @param pipe Address of the pipe.
 */
__syscall void k_pipe_buffer_flush(struct k_pipe* pipe);

/** @} */

/**
 * @cond INTERNAL_HIDDEN
 */

struct k_mem_slab_info {
    uint32_t num_blocks;
    size_t   block_size;
    uint32_t num_used;
    #ifdef CONFIG_MEM_SLAB_TRACE_MAX_UTILIZATION
    uint32_t max_used;
    #endif
};

struct k_mem_slab {
    _wait_q_t wait_q;
    struct k_spinlock lock;
    char* buffer;
    char* free_list;
    struct k_mem_slab_info info;

    SYS_PORT_TRACING_TRACKING_FIELD(k_mem_slab)

    #ifdef CONFIG_OBJ_CORE_MEM_SLAB
    struct k_obj_core obj_core;
    #endif
};

#define Z_MEM_SLAB_INITIALIZER(_slab, _slab_buffer, _slab_block_size, \
                               _slab_num_blocks)                \
    {                                                           \
        .wait_q = Z_WAIT_Q_INIT(&(_slab).wait_q),               \
        .lock = {},                                             \
        .buffer = _slab_buffer,                                 \
        .free_list = NULL,                                      \
        .info = {_slab_num_blocks, _slab_block_size, 0}         \
    }

/**
 * INTERNAL_HIDDEN @endcond
 */

/**
 * @defgroup mem_slab_apis Memory Slab APIs
 * @ingroup kernel_apis
 * @{
 */

/**
 * @brief Statically define and initialize a memory slab in a public (non-static) scope.
 *
 * The memory slab's buffer contains @a slab_num_blocks memory blocks
 * that are @a slab_block_size bytes long. The buffer is aligned to a
 * @a slab_align -byte boundary. To ensure that each memory block is similarly
 * aligned to this boundary, @a slab_block_size must also be a multiple of
 * @a slab_align.
 *
 * The memory slab can be accessed outside the module where it is defined
 * using:
 *
 * @code extern struct k_mem_slab <name>; @endcode
 *
 * @note This macro cannot be used together with a static keyword.
 *       If such a use-case is desired, use @ref K_MEM_SLAB_DEFINE_STATIC
 *       instead.
 *
 * @param name Name of the memory slab.
 * @param slab_block_size Size of each memory block (in bytes).
 * @param slab_num_blocks Number memory blocks.
 * @param slab_align Alignment of the memory slab's buffer (power of 2).
 */
#define K_MEM_SLAB_DEFINE(name, slab_block_size, slab_num_blocks, slab_align) \
    char __noinit_named(k_mem_slab_buf_##name)  \
        __aligned(WB_UP(slab_align))            \
        _k_mem_slab_buf_##name[(slab_num_blocks) * WB_UP(slab_block_size)]; \
    STRUCT_SECTION_ITERABLE(k_mem_slab, name) = \
        Z_MEM_SLAB_INITIALIZER(name, _k_mem_slab_buf_##name, \
                               WB_UP(slab_block_size), slab_num_blocks)

/**
 * @brief Statically define and initialize a memory slab in a private (static) scope.
 *
 * The memory slab's buffer contains @a slab_num_blocks memory blocks
 * that are @a slab_block_size bytes long. The buffer is aligned to a
 * @a slab_align -byte boundary. To ensure that each memory block is similarly
 * aligned to this boundary, @a slab_block_size must also be a multiple of
 * @a slab_align.
 *
 * @param name Name of the memory slab.
 * @param slab_block_size Size of each memory block (in bytes).
 * @param slab_num_blocks Number memory blocks.
 * @param slab_align Alignment of the memory slab's buffer (power of 2).
 */
#define K_MEM_SLAB_DEFINE_STATIC(name, slab_block_size, slab_num_blocks, slab_align) \
    static char __noinit_named(k_mem_slab_buf_##name) \
        __aligned(WB_UP(slab_align))                  \
        _k_mem_slab_buf_##name[(slab_num_blocks) * WB_UP(slab_block_size)]; \
    static STRUCT_SECTION_ITERABLE(k_mem_slab, name) = \
        Z_MEM_SLAB_INITIALIZER(name, _k_mem_slab_buf_##name, \
                               WB_UP(slab_block_size), slab_num_blocks)

/**
 * @brief Initialize a memory slab.
 *
 * Initializes a memory slab, prior to its first use.
 *
 * The memory slab's buffer contains @a slab_num_blocks memory blocks
 * that are @a slab_block_size bytes long. The buffer must be aligned to an
 * N-byte boundary matching a word boundary, where N is a power of 2
 * (i.e. 4 on 32-bit systems, 8, 16, ...).
 * To ensure that each memory block is similarly aligned to this boundary,
 * @a slab_block_size must also be a multiple of N.
 *
 * @param slab Address of the memory slab.
 * @param buffer Pointer to buffer used for the memory blocks.
 * @param block_size Size of each memory block (in bytes).
 * @param num_blocks Number of memory blocks.
 *
 * @retval 0 on success
 * @retval -EINVAL invalid data supplied
 *
 */
int k_mem_slab_init(struct k_mem_slab* slab, void* buffer,
                    size_t block_size, uint32_t num_blocks);

/**
 * @brief Allocate memory from a memory slab.
 *
 * This routine allocates a memory block from a memory slab.
 *
 * @note @a timeout must be set to K_NO_WAIT if called from ISR.
 * @note When CONFIG_MULTITHREADING=n any @a timeout is treated as K_NO_WAIT.
 *
 * @funcprops \isr_ok
 *
 * @param slab Address of the memory slab.
 * @param mem Pointer to block address area.
 * @param timeout Non-negative waiting period to wait for operation to complete.
 *        Use K_NO_WAIT to return without waiting,
 *        or K_FOREVER to wait as long as necessary.
 *
 * @retval 0 Memory allocated. The block address area pointed at by @a mem
 *         is set to the starting address of the memory block.
 * @retval -ENOMEM Returned without waiting.
 * @retval -EAGAIN Waiting period timed out.
 * @retval -EINVAL Invalid data supplied
 */
int k_mem_slab_alloc(struct k_mem_slab* slab, void** mem,
                     k_timeout_t timeout);

/**
 * @brief Free memory allocated from a memory slab.
 *
 * This routine releases a previously allocated memory block back to its
 * associated memory slab.
 *
 * @param slab Address of the memory slab.
 * @param mem Pointer to the memory block (as returned by k_mem_slab_alloc()).
 */
void k_mem_slab_free(struct k_mem_slab* slab, void* mem);

/**
 * @brief Get the number of used blocks in a memory slab.
 *
 * This routine gets the number of memory blocks that are currently
 * allocated in @a slab.
 *
 * @param slab Address of the memory slab.
 *
 * @return Number of allocated memory blocks.
 */
static inline uint32_t k_mem_slab_num_used_get(struct k_mem_slab* slab) {
    return (slab->info.num_used);
}

/**
 * @brief Get the number of maximum used blocks so far in a memory slab.
 *
 * This routine gets the maximum number of memory blocks that were
 * allocated in @a slab.
 *
 * @param slab Address of the memory slab.
 *
 * @return Maximum number of allocated memory blocks.
 */
static inline uint32_t k_mem_slab_max_used_get(struct k_mem_slab* slab) {
    #ifdef CONFIG_MEM_SLAB_TRACE_MAX_UTILIZATION
    return (slab->info.max_used);
    #else
    ARG_UNUSED(slab);
    return (0);
    #endif
}

/**
 * @brief Get the number of unused blocks in a memory slab.
 *
 * This routine gets the number of memory blocks that are currently
 * unallocated in @a slab.
 *
 * @param slab Address of the memory slab.
 *
 * @return Number of unallocated memory blocks.
 */
static inline uint32_t k_mem_slab_num_free_get(struct k_mem_slab* slab) {
    return (slab->info.num_blocks - slab->info.num_used);
}

/**
 * @brief Get the memory stats for a memory slab
 *
 * This routine gets the runtime memory usage stats for the slab @a slab.
 *
 * @param slab Address of the memory slab
 * @param stats Pointer to memory into which to copy memory usage statistics
 *
 * @retval 0 Success
 * @retval -EINVAL Any parameter points to NULL
 */

int k_mem_slab_runtime_stats_get(struct k_mem_slab* slab, struct sys_memory_stats* stats);

/**
 * @brief Reset the maximum memory usage for a slab
 *
 * This routine resets the maximum memory usage for the slab @a slab to its
 * current usage.
 *
 * @param slab Address of the memory slab
 *
 * @retval 0 Success
 * @retval -EINVAL Memory slab is NULL
 */
int k_mem_slab_runtime_stats_reset_max(struct k_mem_slab* slab);

/** @} */

/**
 * @addtogroup heap_apis
 * @{
 */

/* kernel synchronized heap struct */

struct /**/k_heap {
    struct sys_heap heap;
    _wait_q_t wait_q;
    struct k_spinlock lock;
};

/**
 * @brief Initialize a k_heap
 *
 * This constructs a synchronized k_heap object over a memory region
 * specified by the user.  Note that while any alignment and size can
 * be passed as valid parameters, internal alignment restrictions
 * inside the inner sys_heap mean that not all bytes may be usable as
 * allocated memory.
 *
 * @param h Heap struct to initialize
 * @param mem Pointer to memory.
 * @param bytes Size of memory region, in bytes
 */
void k_heap_init(struct k_heap* h, void* mem, size_t bytes) __attribute_nonnull(1);

/** @brief Allocate aligned memory from a k_heap
 *
 * Behaves in all ways like k_heap_alloc(), except that the returned
 * memory (if available) will have a starting address in memory which
 * is a multiple of the specified power-of-two alignment value in
 * bytes.  The resulting memory can be returned to the heap using
 * k_heap_free().
 *
 * @note @a timeout must be set to K_NO_WAIT if called from ISR.
 * @note When CONFIG_MULTITHREADING=n any @a timeout is treated as K_NO_WAIT.
 *
 * @funcprops \isr_ok
 *
 * @param h Heap from which to allocate
 * @param align Alignment in bytes, must be a power of two
 * @param bytes Number of bytes requested
 * @param timeout How long to wait, or K_NO_WAIT
 * @return Pointer to memory the caller can now use
 */
void* k_heap_aligned_alloc(struct k_heap* h, size_t align, size_t bytes,
                           k_timeout_t timeout) __attribute_nonnull(1);

/**
 * @brief Allocate memory from a k_heap
 *
 * Allocates and returns a memory buffer from the memory region owned
 * by the heap.  If no memory is available immediately, the call will
 * block for the specified timeout (constructed via the standard
 * timeout API, or K_NO_WAIT or K_FOREVER) waiting for memory to be
 * freed.  If the allocation cannot be performed by the expiration of
 * the timeout, NULL will be returned.
 * Allocated memory is aligned on a multiple of pointer sizes.
 *
 * @note @a timeout must be set to K_NO_WAIT if called from ISR.
 * @note When CONFIG_MULTITHREADING=n any @a timeout is treated as K_NO_WAIT.
 *
 * @funcprops \isr_ok
 *
 * @param h Heap from which to allocate
 * @param bytes Desired size of block to allocate
 * @param timeout How long to wait, or K_NO_WAIT
 * @return A pointer to valid heap memory, or NULL
 */
void* k_heap_alloc(struct k_heap* h, size_t bytes, k_timeout_t timeout) __attribute_nonnull(1);

/**
 * @brief Free memory allocated by k_heap_alloc()
 *
 * Returns the specified memory block, which must have been returned
 * from k_heap_alloc(), to the heap for use by other callers.  Passing
 * a NULL block is legal, and has no effect.
 *
 * @param h Heap to which to return the memory
 * @param mem A valid memory block, or NULL
 */
void k_heap_free(struct k_heap* h, void* mem) __attribute_nonnull(1);

/* Hand-calculated minimum heap sizes needed to return a successful
 * 1-byte allocation.  See details in lib/os/heap.[ch]
 */
#define Z_HEAP_MIN_SIZE (sizeof(void*) > 4 ? 56 : 44)

/**
 * @brief Define a static k_heap in the specified linker section
 *
 * This macro defines and initializes a static memory region and
 * k_heap of the requested size in the specified linker section.
 * After kernel start, &name can be used as if k_heap_init() had
 * been called.
 *
 * Note that this macro enforces a minimum size on the memory region
 * to accommodate metadata requirements.  Very small heaps will be
 * padded to fit.
 *
 * @param name Symbol name for the struct k_heap object
 * @param bytes Size of memory region, in bytes
 * @param in_section __attribute__((section(name))
 */
#define Z_HEAP_DEFINE_IN_SECT(name, bytes, in_section)          \
    char in_section __aligned(8) /* CHUNK_UNIT */               \
        kheap_##name[MAX(bytes, Z_HEAP_MIN_SIZE)];              \
    STRUCT_SECTION_ITERABLE(k_heap, name) = {                   \
        .heap = {                                               \
            .init_mem   = kheap_##name,                         \
            .init_bytes = MAX(bytes, Z_HEAP_MIN_SIZE),          \
        },                                                      \
    }

/**
 * @brief Define a static k_heap
 *
 * This macro defines and initializes a static memory region and
 * k_heap of the requested size.  After kernel start, &name can be
 * used as if k_heap_init() had been called.
 *
 * Note that this macro enforces a minimum size on the memory region
 * to accommodate metadata requirements.  Very small heaps will be
 * padded to fit.
 *
 * @param name Symbol name for the struct k_heap object
 * @param bytes Size of memory region, in bytes
 */
#define K_HEAP_DEFINE(name, bytes)                              \
    Z_HEAP_DEFINE_IN_SECT(name, bytes, __noinit_named(kheap_buf_##name))

/**
 * @brief Define a static k_heap in uncached memory
 *
 * This macro defines and initializes a static memory region and
 * k_heap of the requested size in uncached memory.  After kernel
 * start, &name can be used as if k_heap_init() had been called.
 *
 * Note that this macro enforces a minimum size on the memory region
 * to accommodate metadata requirements.  Very small heaps will be
 * padded to fit.
 *
 * @param name Symbol name for the struct k_heap object
 * @param bytes Size of memory region, in bytes
 */
#define K_HEAP_DEFINE_NOCACHE(name, bytes)                      \
    Z_HEAP_DEFINE_IN_SECT(name, bytes, __nocache)

/**
 * @}
 */

/**
 * @defgroup heap_apis Heap APIs
 * @ingroup kernel_apis
 * @{
 */

/**
 * @brief Allocate memory from the heap with a specified alignment.
 *
 * This routine provides semantics similar to aligned_alloc(); memory is
 * allocated from the heap with a specified alignment. However, one minor
 * difference is that k_aligned_alloc() accepts any non-zero @p size,
 * whereas aligned_alloc() only accepts a @p size that is an integral
 * multiple of @p align.
 *
 * Above, aligned_alloc() refers to:
 * C11 standard (ISO/IEC 9899:2011): 7.22.3.1
 * The aligned_alloc function (p: 347-348)
 *
 * @param align Alignment of memory requested (in bytes).
 * @param size Amount of memory requested (in bytes).
 *
 * @return Address of the allocated memory if successful; otherwise NULL.
 */
void* k_aligned_alloc(size_t align, size_t size);

/**
 * @brief Allocate memory from the heap.
 *
 * This routine provides traditional malloc() semantics. Memory is
 * allocated from the heap memory pool.
 * Allocated memory is aligned on a multiple of pointer sizes.
 *
 * @param size Amount of memory requested (in bytes).
 *
 * @return Address of the allocated memory if successful; otherwise NULL.
 */
void* k_malloc(size_t size);

/**
 * @brief Free memory allocated from heap.
 *
 * This routine provides traditional free() semantics. The memory being
 * returned must have been allocated from the heap memory pool.
 *
 * If @a ptr is NULL, no operation is performed.
 *
 * @param ptr Pointer to previously allocated memory.
 */
void k_free(void* ptr);

/**
 * @brief Allocate memory from heap, array style
 *
 * This routine provides traditional calloc() semantics. Memory is
 * allocated from the heap memory pool and zeroed.
 *
 * @param nmemb Number of elements in the requested array
 * @param size Size of each array element (in bytes).
 *
 * @return Address of the allocated memory if successful; otherwise NULL.
 */
void* k_calloc(size_t nmemb, size_t size);

/** @} */

/* polling API - PRIVATE */

#ifdef CONFIG_POLL
#define _INIT_OBJ_POLL_EVENT(obj)   \
    do {                            \
        (obj)->poll_event = NULL;   \
    } while (false)
#else
#define _INIT_OBJ_POLL_EVENT(obj)   \
    do {                            \
        /* pass */                  \
    } while (false)
#endif

/* private - types bit positions */
enum _poll_types_bits {
    /* can be used to ignore an event */
    _POLL_TYPE_IGNORE,

    /* to be signaled by k_poll_signal_raise() */
    _POLL_TYPE_SIGNAL,

    /* semaphore availability */
    _POLL_TYPE_SEM_AVAILABLE,

    /* queue/FIFO/LIFO data availability */
    _POLL_TYPE_DATA_AVAILABLE,

    /* msgq data availability */
    _POLL_TYPE_MSGQ_DATA_AVAILABLE,

    /* pipe data availability */
    _POLL_TYPE_PIPE_DATA_AVAILABLE,

    _POLL_NUM_TYPES
};

#define Z_POLL_TYPE_BIT(type) (1U << ((type) - 1U))

/* private - states bit positions */
enum _poll_states_bits {
    /* default state when creating event */
    _POLL_STATE_NOT_READY,

    /* signaled by k_poll_signal_raise() */
    _POLL_STATE_SIGNALED,

    /* semaphore is available */
    _POLL_STATE_SEM_AVAILABLE,

    /* data is available to read on queue/FIFO/LIFO */
    _POLL_STATE_DATA_AVAILABLE,

    /* queue/FIFO/LIFO wait was cancelled */
    _POLL_STATE_CANCELLED,

    /* data is available to read on a message queue */
    _POLL_STATE_MSGQ_DATA_AVAILABLE,

    /* data is available to read from a pipe */
    _POLL_STATE_PIPE_DATA_AVAILABLE,

    _POLL_NUM_STATES
};

#define Z_POLL_STATE_BIT(state) (1U << ((state) - 1U))

#define _POLL_EVENT_NUM_UNUSED_BITS \
    (32 - (0 \
           + 8 /* tag */ \
           + _POLL_NUM_TYPES \
           + _POLL_NUM_STATES \
           + 1 /* modes */ \
          ))

/* end of polling API - PRIVATE */

/**
 * @defgroup poll_apis Async polling APIs
 * @ingroup kernel_apis
 * @{
 */

/* Public polling API */

/* public - values for k_poll_event.type bitfield */
#define K_POLL_TYPE_IGNORE              0
#define K_POLL_TYPE_SIGNAL              Z_POLL_TYPE_BIT(_POLL_TYPE_SIGNAL)
#define K_POLL_TYPE_SEM_AVAILABLE       Z_POLL_TYPE_BIT(_POLL_TYPE_SEM_AVAILABLE)
#define K_POLL_TYPE_DATA_AVAILABLE      Z_POLL_TYPE_BIT(_POLL_TYPE_DATA_AVAILABLE)
#define K_POLL_TYPE_FIFO_DATA_AVAILABLE K_POLL_TYPE_DATA_AVAILABLE
#define K_POLL_TYPE_MSGQ_DATA_AVAILABLE Z_POLL_TYPE_BIT(_POLL_TYPE_MSGQ_DATA_AVAILABLE)
#define K_POLL_TYPE_PIPE_DATA_AVAILABLE Z_POLL_TYPE_BIT(_POLL_TYPE_PIPE_DATA_AVAILABLE)

/* public - polling modes */
enum k_poll_modes {
    /* polling thread does not take ownership of objects when available */
    K_POLL_MODE_NOTIFY_ONLY = 0,

    K_POLL_NUM_MODES
};

/* public - values for k_poll_event.state bitfield */
#define K_POLL_STATE_NOT_READY           0
#define K_POLL_STATE_SIGNALED            Z_POLL_STATE_BIT(_POLL_STATE_SIGNALED)
#define K_POLL_STATE_SEM_AVAILABLE       Z_POLL_STATE_BIT(_POLL_STATE_SEM_AVAILABLE)
#define K_POLL_STATE_DATA_AVAILABLE      Z_POLL_STATE_BIT(_POLL_STATE_DATA_AVAILABLE)
#define K_POLL_STATE_FIFO_DATA_AVAILABLE K_POLL_STATE_DATA_AVAILABLE
#define K_POLL_STATE_MSGQ_DATA_AVAILABLE Z_POLL_STATE_BIT(_POLL_STATE_MSGQ_DATA_AVAILABLE)
#define K_POLL_STATE_PIPE_DATA_AVAILABLE Z_POLL_STATE_BIT(_POLL_STATE_PIPE_DATA_AVAILABLE)
#define K_POLL_STATE_CANCELLED           Z_POLL_STATE_BIT(_POLL_STATE_CANCELLED)

/* public - poll signal object */
struct k_poll_signal {
    /** PRIVATE - DO NOT TOUCH */
    sys_dlist_t poll_events;

    /**
     * 1 if the event has been signaled, 0 otherwise. Stays set to 1 until
     * user resets it to 0.
     */
    unsigned int signaled;

    /** custom result value passed to k_poll_signal_raise() if needed */
    int result;
};

#define K_POLL_SIGNAL_INITIALIZER(obj) \
    { \
    .poll_events = SYS_DLIST_STATIC_INIT(&obj.poll_events), \
    .signaled = 0, \
    .result = 0, \
    }

/**
 * @brief Poll Event
 *
 */
struct k_poll_event {
    /** PRIVATE - DO NOT TOUCH */
    sys_dnode_t _node;

    /** PRIVATE - DO NOT TOUCH */
    struct z_poller* poller;

    /** optional user-specified tag, opaque, untouched by the API */
    uint32_t tag : 8;

    /** bitfield of event types (bitwise-ORed K_POLL_TYPE_xxx values) */
    uint32_t type : _POLL_NUM_TYPES;

    /** bitfield of event states (bitwise-ORed K_POLL_STATE_xxx values) */
    uint32_t state : _POLL_NUM_STATES;

    /** mode of operation, from enum k_poll_modes */
    uint32_t mode : 1;

    /** unused bits in 32-bit word */
    uint32_t unused : _POLL_EVENT_NUM_UNUSED_BITS;

    /** per-type data */
    union {
        void* obj;
        struct k_poll_signal* signal;
        struct k_sem*   sem;
        struct k_fifo*  fifo;
        struct k_queue* queue;
        struct k_msgq*  msgq;
        #ifdef CONFIG_PIPES
        struct k_pipe* pipe;
        #endif
    };
};

#define K_POLL_EVENT_INITIALIZER(_event_type, _event_mode, _event_obj) \
    {                                                           \
    .poller = NULL,                                             \
    .type = _event_type,                                        \
    .state = K_POLL_STATE_NOT_READY,                            \
    .mode = _event_mode,                                        \
    .unused = 0,                                                \
    {                                                           \
        .obj = _event_obj,                                      \
    },                                                          \
    }

#define K_POLL_EVENT_STATIC_INITIALIZER(_event_type, _event_mode, _event_obj, \
                                        event_tag)              \
    {                                                           \
    .tag    = event_tag,                                        \
    .type   = _event_type,                                      \
    .state  = K_POLL_STATE_NOT_READY,                           \
    .mode   = _event_mode,                                      \
    .unused = 0,                                                \
    {                                                           \
        .obj = _event_obj,                                      \
    },                                                          \
    }

/**
 * @brief Initialize one struct k_poll_event instance
 *
 * After this routine is called on a poll event, the event it ready to be
 * placed in an event array to be passed to k_poll().
 *
 * @param event The event to initialize.
 * @param type A bitfield of the types of event, from the K_POLL_TYPE_xxx
 *             values. Only values that apply to the same object being polled
 *             can be used together. Choosing K_POLL_TYPE_IGNORE disables the
 *             event.
 * @param mode Future. Use K_POLL_MODE_NOTIFY_ONLY.
 * @param obj Kernel object or poll signal.
 */

void k_poll_event_init(struct k_poll_event* event, uint32_t type,
                       int mode, void* obj);

/**
 * @brief Wait for one or many of multiple poll events to occur
 *
 * This routine allows a thread to wait concurrently for one or many of
 * multiple poll events to have occurred. Such events can be a kernel object
 * being available, like a semaphore, or a poll signal event.
 *
 * When an event notifies that a kernel object is available, the kernel object
 * is not "given" to the thread calling k_poll(): it merely signals the fact
 * that the object was available when the k_poll() call was in effect. Also,
 * all threads trying to acquire an object the regular way, i.e. by pending on
 * the object, have precedence over the thread polling on the object. This
 * means that the polling thread will never get the poll event on an object
 * until the object becomes available and its pend queue is empty. For this
 * reason, the k_poll() call is more effective when the objects being polled
 * only have one thread, the polling thread, trying to acquire them.
 *
 * When k_poll() returns 0, the caller should loop on all the events that were
 * passed to k_poll() and check the state field for the values that were
 * expected and take the associated actions.
 *
 * Before being reused for another call to k_poll(), the user has to reset the
 * state field to K_POLL_STATE_NOT_READY.
 *
 * When called from user mode, a temporary memory allocation is required from
 * the caller's resource pool.
 *
 * @param events An array of events to be polled for.
 * @param num_events The number of events in the array.
 * @param timeout Waiting period for an event to be ready,
 *                or one of the special values K_NO_WAIT and K_FOREVER.
 *
 * @retval 0 One or more events are ready.
 * @retval -EAGAIN Waiting period timed out.
 * @retval -EINTR Polling has been interrupted, e.g. with
 *         k_queue_cancel_wait(). All output events are still set and valid,
 *         cancelled event(s) will be set to K_POLL_STATE_CANCELLED. In other
 *         words, -EINTR status means that at least one of output events is
 *         K_POLL_STATE_CANCELLED.
 * @retval -ENOMEM Thread resource pool insufficient memory (user mode only)
 * @retval -EINVAL Bad parameters (user mode only)
 */

__syscall int k_poll(struct k_poll_event* events, int num_events,
                     k_timeout_t timeout);

/**
 * @brief Initialize a poll signal object.
 *
 * Ready a poll signal object to be signaled via k_poll_signal_raise().
 *
 * @param sig A poll signal.
 */

__syscall void k_poll_signal_init(struct k_poll_signal* sig);

/*
 * @brief Reset a poll signal object's state to unsignaled.
 *
 * @param sig A poll signal object
 */
__syscall void k_poll_signal_reset(struct k_poll_signal* sig);

/**
 * @brief Fetch the signaled state and result value of a poll signal
 *
 * @param sig A poll signal object
 * @param signaled An integer buffer which will be written nonzero if the
 *                 object was signaled
 * @param result An integer destination buffer which will be written with the
 *               result value if the object was signaled, or an undefined
 *               value if it was not.
 */
__syscall void k_poll_signal_check(struct k_poll_signal* sig,
                                   unsigned int* signaled, int* result);

/**
 * @brief Signal a poll signal object.
 *
 * This routine makes ready a poll signal, which is basically a poll event of
 * type K_POLL_TYPE_SIGNAL. If a thread was polling on that event, it will be
 * made ready to run. A @a result value can be specified.
 *
 * The poll signal contains a 'signaled' field that, when set by
 * k_poll_signal_raise(), stays set until the user sets it back to 0 with
 * k_poll_signal_reset(). It thus has to be reset by the user before being
 * passed again to k_poll() or k_poll() will consider it being signaled, and
 * will return immediately.
 *
 * @note The result is stored and the 'signaled' field is set even if
 * this function returns an error indicating that an expiring poll was
 * not notified.  The next k_poll() will detect the missed raise.
 *
 * @param sig A poll signal.
 * @param result The value to store in the result field of the signal.
 *
 * @retval 0 The signal was delivered successfully.
 * @retval -EAGAIN The polling thread's timeout is in the process of expiring.
 */

__syscall int k_poll_signal_raise(struct k_poll_signal* sig, int result);

/** @} */

/**
 * @defgroup cpu_idle_apis CPU Idling APIs
 * @ingroup kernel_apis
 * @{
 */
/**
 * @brief Make the CPU idle.
 *
 * This function makes the CPU idle until an event wakes it up.
 *
 * In a regular system, the idle thread should be the only thread responsible
 * for making the CPU idle and triggering any type of power management.
 * However, in some more constrained systems, such as a single-threaded system,
 * the only thread would be responsible for this if needed.
 *
 * @note In some architectures, before returning, the function unmasks interrupts
 * unconditionally.
 */
static inline void k_cpu_idle(void) {
    arch_cpu_idle();
}

/**
 * @brief Make the CPU idle in an atomic fashion.
 *
 * Similar to k_cpu_idle(), but must be called with interrupts locked.
 *
 * Enabling interrupts and entering a low-power mode will be atomic,
 * i.e. there will be no period of time where interrupts are enabled before
 * the processor enters a low-power mode.
 *
 * After waking up from the low-power mode, the interrupt lockout state will
 * be restored as if by irq_unlock(key).
 *
 * @param key Interrupt locking key obtained from irq_lock().
 */
static inline void k_cpu_atomic_idle(unsigned int key) {
    arch_cpu_atomic_idle(key);
}

/**
 * @}
 */

/**
 * @cond INTERNAL_HIDDEN
 * @internal
 */
#ifdef ARCH_EXCEPT
/* This architecture has direct support for triggering a CPU exception */
#if defined(_MSC_VER)
#define z_except_reason(reason)
#else
#define z_except_reason(reason) ARCH_EXCEPT(reason)
#endif
#else

#if !defined(CONFIG_ASSERT_NO_FILE_INFO)
#define __EXCEPT_LOC() __ASSERT_PRINT("@ %s:%d\n", __FILE__, __LINE__)
#else
#define __EXCEPT_LOC()
#endif

/* NOTE: This is the implementation for arches that do not implement
 * ARCH_EXCEPT() to generate a real CPU exception.
 *
 * We won't have a real exception frame to determine the PC value when
 * the oops occurred, so print file and line number before we jump into
 * the fatal error handler.
 */
#define z_except_reason(reason) \
    do {                        \
        __EXCEPT_LOC();         \
        z_fatal_error(reason, NULL);    \
    } while (false)

#endif /* _ARCH__EXCEPT */
/**
 * INTERNAL_HIDDEN @endcond
 */

/**
 * @brief Fatally terminate a thread
 *
 * This should be called when a thread has encountered an unrecoverable
 * runtime condition and needs to terminate. What this ultimately
 * means is determined by the _fatal_error_handler() implementation, which
 * will be called will reason code K_ERR_KERNEL_OOPS.
 *
 * If this is called from ISR context, the default system fatal error handler
 * will treat it as an unrecoverable system error, just like k_panic().
 */
#define k_oops()    z_except_reason(K_ERR_KERNEL_OOPS)

/**
 * @brief Fatally terminate the system
 *
 * This should be called when the Zephyr kernel has encountered an
 * unrecoverable runtime condition and needs to terminate. What this ultimately
 * means is determined by the _fatal_error_handler() implementation, which
 * will be called will reason code K_ERR_KERNEL_PANIC.
 */
#define k_panic()   z_except_reason(K_ERR_KERNEL_PANIC)

/**
 * @cond INTERNAL_HIDDEN
 */

/*
 * private APIs that are utilized by one or more public APIs
 */

/**
 * @internal
 */
#ifdef CONFIG_MULTITHREADING
/**
 * @internal
 */
void z_init_static_threads(void);
#else
/**
 * @internal
 */
#define z_init_static_threads() do { } while (false)
#endif

/**
 * @internal
 */
void z_timer_expiration_handler(struct _timeout* t);
/**
 * INTERNAL_HIDDEN @endcond
 */

#ifdef CONFIG_PRINTK
/**
 * @brief Emit a character buffer to the console device
 *
 * @param c String of characters to print
 * @param n The length of the string
 *
 */
__syscall void k_str_out(char* c, size_t n);
#endif

/**
 * @brief Disable preservation of floating point context information.
 *
 * This routine informs the kernel that the specified thread
 * will no longer be using the floating point registers.
 *
 * @warning
 * Some architectures apply restrictions on how the disabling of floating
 * point preservation may be requested, see arch_float_disable.
 *
 * @warning
 * This routine should only be used to disable floating point support for
 * a thread that currently has such support enabled.
 *
 * @param thread ID of thread.
 *
 * @retval 0        On success.
 * @retval -ENOTSUP If the floating point disabling is not implemented.
 *         -EINVAL  If the floating point disabling could not be performed.
 */
__syscall int k_float_disable(struct k_thread* thread);

/**
 * @brief Enable preservation of floating point context information.
 *
 * This routine informs the kernel that the specified thread
 * will use the floating point registers.

 * Invoking this routine initializes the thread's floating point context info
 * to that of an FPU that has been reset. The next time the thread is scheduled
 * by z_swap() it will either inherit an FPU that is guaranteed to be in a
 * "sane" state (if the most recent user of the FPU was cooperatively swapped
 * out) or the thread's own floating point context will be loaded (if the most
 * recent user of the FPU was preempted, or if this thread is the first user
 * of the FPU). Thereafter, the kernel will protect the thread's FP context
 * so that it is not altered during a preemptive context switch.
 *
 * The @a options parameter indicates which floating point register sets will
 * be used by the specified thread.
 *
 * For x86 options:
 *
 * - K_FP_REGS  indicates x87 FPU and MMX registers only
 * - K_SSE_REGS indicates SSE registers (and also x87 FPU and MMX registers)
 *
 * @warning
 * Some architectures apply restrictions on how the enabling of floating
 * point preservation may be requested, see arch_float_enable.
 *
 * @warning
 * This routine should only be used to enable floating point support for
 * a thread that currently has such support enabled.
 *
 * @param thread  ID of thread.
 * @param options architecture dependent options
 *
 * @retval 0        On success.
 * @retval -ENOTSUP If the floating point enabling is not implemented.
 *         -EINVAL  If the floating point enabling could not be performed.
 */
__syscall int k_float_enable(struct k_thread* thread, unsigned int options);

/**
 * @brief Get the runtime statistics of a thread
 *
 * @param thread ID of thread.
 * @param stats Pointer to struct to copy statistics into.
 * @return -EINVAL if null pointers, otherwise 0
 */
int k_thread_runtime_stats_get(k_tid_t thread,
                               k_thread_runtime_stats_t* stats);

/**
 * @brief Get the runtime statistics of all threads
 *
 * @param stats Pointer to struct to copy statistics into.
 * @return -EINVAL if null pointers, otherwise 0
 */
int k_thread_runtime_stats_all_get(k_thread_runtime_stats_t* stats);

/**
 * @brief Enable gathering of runtime statistics for specified thread
 *
 * This routine enables the gathering of runtime statistics for the specified
 * thread.
 *
 * @param thread ID of thread
 * @return -EINVAL if invalid thread ID, otherwise 0
 */
int k_thread_runtime_stats_enable(k_tid_t thread);

/**
 * @brief Disable gathering of runtime statistics for specified thread
 *
 * This routine disables the gathering of runtime statistics for the specified
 * thread.
 *
 * @param thread ID of thread
 * @return -EINVAL if invalid thread ID, otherwise 0
 */
int k_thread_runtime_stats_disable(k_tid_t thread);

/**
 * @brief Enable gathering of system runtime statistics
 *
 * This routine enables the gathering of system runtime statistics. Note that
 * it does not affect the gathering of similar statistics for individual
 * threads.
 */
void k_sys_runtime_stats_enable(void);

/**
 * @brief Disable gathering of system runtime statistics
 *
 * This routine disables the gathering of system runtime statistics. Note that
 * it does not affect the gathering of similar statistics for individual
 * threads.
 */
void k_sys_runtime_stats_disable(void);

#ifdef __cplusplus
}
#endif

#include <zephyr/tracing/tracing.h>
#include <syscalls/kernel.h>

#endif /* !_ASMLANGUAGE */

#endif /* ZEPHYR_INCLUDE_KERNEL_H_ */<|MERGE_RESOLUTION|>--- conflicted
+++ resolved
@@ -58,15 +58,9 @@
 #define K_LOWEST_APPLICATION_THREAD_PRIO  (K_LOWEST_THREAD_PRIO - 1)
 
 #ifdef CONFIG_POLL
-<<<<<<< HEAD
 #define Z_POLL_EVENT_OBJ_INIT(obj) \
-	.poll_events = SYS_DLIST_STATIC_INIT(&obj.poll_events),
+    .poll_events = SYS_DLIST_STATIC_INIT(&obj.poll_events),
 #define Z_DECL_POLL_EVENT sys_dlist_t poll_events;
-=======
-#define _POLL_EVENT_OBJ_INIT(obj) \
-    .poll_events = SYS_DLIST_STATIC_INIT(&obj.poll_events),
-#define _POLL_EVENT                 sys_dlist_t poll_events
->>>>>>> 02f3f096
 #else
 #define Z_POLL_EVENT_OBJ_INIT(obj)
 #define Z_DECL_POLL_EVENT
@@ -600,7 +594,7 @@
     /* Thread-local cache of current thread ID, set in z_thread_entry() */
     extern __thread k_tid_t z_tls_current;
 
-    return z_tls_current;
+    return (z_tls_current);
     #else
     return k_sched_current_thread_query();
     #endif
@@ -1111,7 +1105,7 @@
 static inline bool k_is_pre_kernel(void) {
     extern bool z_sys_post_kernel; /* in init.c */
 
-    return !z_sys_post_kernel;
+    return (!z_sys_post_kernel);
 }
 
 /**
@@ -1218,7 +1212,8 @@
  * @retval -ENOSYS Thread name feature not enabled
  * @retval 0 Success
  */
-__syscall int k_thread_name_copy(k_tid_t thread, char* buf, size_t size);
+__syscall int k_thread_name_copy(k_tid_t thread, char* buf,
+                                 size_t size);
 
 /**
  * @brief Get thread state string
@@ -1689,7 +1684,8 @@
 /**
  * @internal
  */
-static inline void z_impl_k_timer_user_data_set(struct k_timer* timer, void* user_data) {
+static inline void z_impl_k_timer_user_data_set(struct k_timer* timer,
+                                                void* user_data) {
     timer->user_data = user_data;
 }
 
@@ -1828,11 +1824,7 @@
     struct k_spinlock lock;
     _wait_q_t wait_q;
 
-<<<<<<< HEAD
-	Z_DECL_POLL_EVENT
-=======
-    _POLL_EVENT;
->>>>>>> 02f3f096
+    Z_DECL_POLL_EVENT
 
     SYS_PORT_TRACING_TRACKING_FIELD(k_queue)
 };
@@ -1841,23 +1833,13 @@
  * @cond INTERNAL_HIDDEN
  */
 
-<<<<<<< HEAD
-#define Z_QUEUE_INITIALIZER(obj) \
-	{ \
-	.data_q = SYS_SFLIST_STATIC_INIT(&obj.data_q), \
-	.lock = { }, \
-	.wait_q = Z_WAIT_Q_INIT(&obj.wait_q),	\
-	Z_POLL_EVENT_OBJ_INIT(obj)		\
-	}
-=======
 #define Z_QUEUE_INITIALIZER(obj)    \
     {                               \
         .data_q = SYS_SFLIST_STATIC_INIT(&obj.data_q), \
         .lock = {},                 \
         .wait_q = Z_WAIT_Q_INIT(&obj.wait_q),   \
-        _POLL_EVENT_OBJ_INIT(obj)       \
+        Z_POLL_EVENT_OBJ_INIT(obj)  \
     }
->>>>>>> 02f3f096
 
 /**
  * INTERNAL_HIDDEN @endcond
@@ -3101,11 +3083,7 @@
     unsigned int count;
     unsigned int limit;
 
-<<<<<<< HEAD
-	Z_DECL_POLL_EVENT
-=======
-    _POLL_EVENT;
->>>>>>> 02f3f096
+    Z_DECL_POLL_EVENT
 
     SYS_PORT_TRACING_TRACKING_FIELD(k_sem)
 
@@ -3115,21 +3093,12 @@
 };
 
 #define Z_SEM_INITIALIZER(obj, initial_count, count_limit) \
-<<<<<<< HEAD
-	{ \
-	.wait_q = Z_WAIT_Q_INIT(&obj.wait_q), \
-	.count = initial_count, \
-	.limit = count_limit, \
-	Z_POLL_EVENT_OBJ_INIT(obj) \
-	}
-=======
     { \
     .wait_q = Z_WAIT_Q_INIT(&obj.wait_q), \
-    .count  = initial_count, \
-    .limit  = count_limit, \
-    _POLL_EVENT_OBJ_INIT(obj) \
+    .count  = initial_count,    \
+    .limit  = count_limit,      \
+    Z_POLL_EVENT_OBJ_INIT(obj)  \
     }
->>>>>>> 02f3f096
 
 /**
  * INTERNAL_HIDDEN @endcond
@@ -3288,7 +3257,8 @@
  *
  * @param handler the handler to be invoked by the work item.
  */
-void k_work_init(struct k_work* work, k_work_handler_t handler);
+void k_work_init(struct k_work* work,
+                 k_work_handler_t handler);
 
 /** @brief Busy state flags from the work item.
  *
@@ -3341,7 +3311,8 @@
  * @retval -EINVAL if @p queue is null and the work item has never been run.
  * @retval -ENODEV if @p queue has not been started.
  */
-int k_work_submit_to_queue(struct k_work_q* queue, struct k_work* work);
+int k_work_submit_to_queue(struct k_work_q* queue,
+                           struct k_work* work);
 
 /** @brief Submit a work item to the system queue.
  *
@@ -3377,7 +3348,8 @@
  * @retval true if call had to wait for completion
  * @retval false if work was already idle
  */
-bool k_work_flush(struct k_work* work, struct k_work_sync* sync);
+bool k_work_flush(struct k_work* work,
+                  struct k_work_sync* sync);
 
 /** @brief Cancel a work item.
  *
@@ -4401,38 +4373,6 @@
 /**
  * @brief Message Queue Structure
  */
-<<<<<<< HEAD
-struct k_msgq {
-	/** Message queue wait queue */
-	_wait_q_t wait_q;
-	/** Lock */
-	struct k_spinlock lock;
-	/** Message size */
-	size_t msg_size;
-	/** Maximal number of messages */
-	uint32_t max_msgs;
-	/** Start of message buffer */
-	char *buffer_start;
-	/** End of message buffer */
-	char *buffer_end;
-	/** Read pointer */
-	char *read_ptr;
-	/** Write pointer */
-	char *write_ptr;
-	/** Number of used messages */
-	uint32_t used_msgs;
-
-	Z_DECL_POLL_EVENT
-
-	/** Message queue */
-	uint8_t flags;
-
-	SYS_PORT_TRACING_TRACKING_FIELD(k_msgq)
-
-#ifdef CONFIG_OBJ_CORE_MSGQ
-	struct k_obj_core  obj_core;
-#endif
-=======
 struct /**/k_msgq {
     /** Message queue wait queue */
     _wait_q_t wait_q;
@@ -4453,7 +4393,7 @@
     /** Number of used messages */
     uint32_t used_msgs;
 
-    _POLL_EVENT;
+    Z_DECL_POLL_EVENT
 
     /** Message queue */
     uint8_t flags;
@@ -4463,7 +4403,6 @@
     #ifdef CONFIG_OBJ_CORE_MSGQ
     struct k_obj_core obj_core;
     #endif
->>>>>>> 02f3f096
 };
 
 /**
@@ -4471,19 +4410,6 @@
  */
 
 #define Z_MSGQ_INITIALIZER(obj, q_buffer, q_msg_size, q_max_msgs) \
-<<<<<<< HEAD
-	{ \
-	.wait_q = Z_WAIT_Q_INIT(&obj.wait_q), \
-	.msg_size = q_msg_size, \
-	.max_msgs = q_max_msgs, \
-	.buffer_start = q_buffer, \
-	.buffer_end = q_buffer + (q_max_msgs * q_msg_size), \
-	.read_ptr = q_buffer, \
-	.write_ptr = q_buffer, \
-	.used_msgs = 0, \
-	Z_POLL_EVENT_OBJ_INIT(obj) \
-	}
-=======
     { \
     .wait_q = Z_WAIT_Q_INIT(&obj.wait_q), \
     .msg_size = q_msg_size, \
@@ -4493,9 +4419,8 @@
     .read_ptr = q_buffer, \
     .write_ptr = q_buffer, \
     .used_msgs = 0, \
-    _POLL_EVENT_OBJ_INIT(obj) \
+    Z_POLL_EVENT_OBJ_INIT(obj) \
     }
->>>>>>> 02f3f096
 
 /**
  * INTERNAL_HIDDEN @endcond
@@ -4701,7 +4626,8 @@
  * @param msgq Address of the message queue.
  * @param attrs pointer to message queue attribute structure.
  */
-__syscall void k_msgq_get_attrs(struct k_msgq* msgq, struct k_msgq_attrs* attrs);
+__syscall void k_msgq_get_attrs(struct k_msgq* msgq,
+                                struct k_msgq_attrs* attrs);
 
 static inline uint32_t z_impl_k_msgq_num_free_get(struct k_msgq* msgq) {
     return (msgq->max_msgs - msgq->used_msgs);
@@ -4904,11 +4830,7 @@
         _wait_q_t writers;      /**< Writer wait queue */
     } wait_q;                   /** Wait queue */
 
-<<<<<<< HEAD
-	Z_DECL_POLL_EVENT
-=======
-    _POLL_EVENT;
->>>>>>> 02f3f096
+    Z_DECL_POLL_EVENT
 
     uint8_t flags;              /**< Flags */
 
@@ -4922,25 +4844,6 @@
 /**
  * @cond INTERNAL_HIDDEN
  */
-<<<<<<< HEAD
-#define K_PIPE_FLAG_ALLOC	BIT(0)	/** Buffer was allocated */
-
-#define Z_PIPE_INITIALIZER(obj, pipe_buffer, pipe_buffer_size)     \
-	{                                                           \
-	.buffer = pipe_buffer,                                      \
-	.size = pipe_buffer_size,                                   \
-	.bytes_used = 0,                                            \
-	.read_index = 0,                                            \
-	.write_index = 0,                                           \
-	.lock = {},                                                 \
-	.wait_q = {                                                 \
-		.readers = Z_WAIT_Q_INIT(&obj.wait_q.readers),       \
-		.writers = Z_WAIT_Q_INIT(&obj.wait_q.writers)        \
-	},                                                          \
-	Z_POLL_EVENT_OBJ_INIT(obj)                                   \
-	.flags = 0,                                                 \
-	}
-=======
 #define K_PIPE_FLAG_ALLOC       BIT(0)  /** Buffer was allocated */
 
 #define Z_PIPE_INITIALIZER(obj, pipe_buffer, pipe_buffer_size) {\
@@ -4954,10 +4857,9 @@
         .readers = Z_WAIT_Q_INIT(&obj.wait_q.readers),          \
         .writers = Z_WAIT_Q_INIT(&obj.wait_q.writers)           \
     },                                                          \
-    _POLL_EVENT_OBJ_INIT(obj)                                   \
+    Z_POLL_EVENT_OBJ_INIT(obj)                                  \
     .flags = 0,                                                 \
 }
->>>>>>> 02f3f096
 
 /**
  * INTERNAL_HIDDEN @endcond
