/*
 * Copyright (c) 2022 Intel Corporation
 *
 * SPDX-License-Identifier: Apache-2.0
 */

/**
 * @file
 * @brief Real-Time IO device API for moving bytes with low effort
 *
 * RTIO is a context for asynchronous batch operations using a submission and completion queue.
 *
 * Asynchronous I/O operation are setup in a submission queue. Each entry in the queue describes
 * the operation it wishes to perform with some understood semantics.
 *
 * These operations may be chained in a such a way that only when the current
 * operation is complete the next will be executed. If the current operation fails
 * all chained operations will also fail.
 *
 * Operations may also be submitted as a transaction where a set of operations are considered
 * to be one operation.
 *
 * The completion of these operations typically provide one or more completion queue events.
 */

#ifndef ZEPHYR_INCLUDE_RTIO_RTIO_H_
#define ZEPHYR_INCLUDE_RTIO_RTIO_H_

#include <string.h>

#include <zephyr/app_memory/app_memdomain.h>
#include <zephyr/device.h>
#include <zephyr/kernel.h>
#include <zephyr/sys/__assert.h>
#include <zephyr/sys/atomic.h>
#include <zephyr/sys/mem_blocks.h>
#include <zephyr/sys/util.h>
#include <zephyr/sys/iterable_sections.h>
#include <zephyr/sys/mpsc_lockfree.h>

#ifdef __cplusplus
extern "C" {
#endif

/**
 * @brief RTIO
 * @defgroup rtio RTIO
 * @since 3.2
 * @version 0.1.0
 * @ingroup os_services
 * @{
 */

/**
 * @brief RTIO Predefined Priorities
 * @defgroup rtio_sqe_prio RTIO Priorities
 * @ingroup rtio
 * @{
 */

/**
 * @brief Low priority
 */
#define RTIO_PRIO_LOW       0U

/**
 * @brief Normal priority
 */
#define RTIO_PRIO_NORM      127U

/**
 * @brief High priority
 */
#define RTIO_PRIO_HIGH      255U

/**
 * @}
 */

/**
 * @brief RTIO SQE Flags
 * @defgroup rtio_sqe_flags RTIO SQE Flags
 * @ingroup rtio
 * @{
 */

/**
 * @brief The next request in the queue should wait on this one.
 *
 * Chained SQEs are individual units of work describing patterns of
 * ordering and failure cascading. A chained SQE must be started only
 * after the one before it. They are given to the iodevs one after another.
 */
#define RTIO_SQE_CHAINED        BIT(0)

/**
 * @brief The next request in the queue is part of a transaction.
 *
 * Transactional SQEs are sequential parts of a unit of work.
 * Only the first transactional SQE is submitted to an iodev, the
 * remaining SQEs are never individually submitted but instead considered
 * to be part of the transaction to the single iodev. The first sqe in the
 * sequence holds the iodev that will be used and the last holds the userdata
 * that will be returned in a single completion on failure/success.
 */
#define RTIO_SQE_TRANSACTION    BIT(1)

/**
 * @brief The buffer should be allocated by the RTIO mempool
 *
 * This flag can only exist if the CONFIG_RTIO_SYS_MEM_BLOCKS Kconfig was
 * enabled and the RTIO context was created via the RTIO_DEFINE_WITH_MEMPOOL()
 * macro. If set, the buffer associated with the entry was allocated by the
 * internal memory pool and should be released as soon as it is no longer
 * needed via a call to rtio_release_mempool().
 */
#define RTIO_SQE_MEMPOOL_BUFFER BIT(2)

/**
 * @brief The SQE should not execute if possible
 *
 * If possible (not yet executed), the SQE should be canceled by flagging it as failed and returning
 * -ECANCELED as the result.
 */
#define RTIO_SQE_CANCELED       BIT(3)

/**
 * @brief The SQE should continue producing CQEs until canceled
 *
 * This flag must exist along @ref RTIO_SQE_MEMPOOL_BUFFER and signals that when a read is
 * complete. It should be placed back in queue until canceled.
 */
#define RTIO_SQE_MULTISHOT      BIT(4)

/**
 * @brief The SQE does not produce a CQE.
 */
#define RTIO_SQE_NO_RESPONSE    BIT(5)

/**
 * @}
 */

/**
 * @brief RTIO CQE Flags
 * @defgroup rtio_cqe_flags RTIO CQE Flags
 * @ingroup rtio
 * @{
 */

/**
 * @brief The entry's buffer was allocated from the RTIO's mempool
 *
 * If this bit is set, the buffer was allocated from the memory pool and should be recycled as
 * soon as the application is done with it.
 */
#define RTIO_CQE_FLAG_MEMPOOL_BUFFER BIT(0)

#define RTIO_CQE_FLAG_GET(flags) FIELD_GET(GENMASK(7, 0), (flags))

/**
 * @brief Get the block index of a mempool flags
 *
 * @param flags The CQE flags value
 * @return The block index portion of the flags field.
 */
#define RTIO_CQE_FLAG_MEMPOOL_GET_BLK_IDX(flags) FIELD_GET(GENMASK(19, 8), (flags))

/**
 * @brief Get the block count of a mempool flags
 *
 * @param flags The CQE flags value
 * @return The block count portion of the flags field.
 */
#define RTIO_CQE_FLAG_MEMPOOL_GET_BLK_CNT(flags) FIELD_GET(GENMASK(31, 20), (flags))

/**
 * @brief Prepare CQE flags for a mempool read.
 *
 * @param blk_idx The mempool block index
 * @param blk_cnt The mempool block count
 * @return A shifted and masked value that can be added to the flags field with an OR operator.
 */
#define RTIO_CQE_FLAG_PREP_MEMPOOL(blk_idx, blk_cnt)            \
    (FIELD_PREP(GENMASK(7, 0), RTIO_CQE_FLAG_MEMPOOL_BUFFER) |  \
     FIELD_PREP(GENMASK(19, 8), blk_idx) | FIELD_PREP(GENMASK(31, 20), blk_cnt))

/**
 * @}
 */

/**
 * @brief Equivalent to the I2C_MSG_STOP flag
 */
#define RTIO_IODEV_I2C_STOP     BIT(1)

/**
 * @brief Equivalent to the I2C_MSG_RESTART flag
 */
#define RTIO_IODEV_I2C_RESTART  BIT(2)

/**
 * @brief Equivalent to the I2C_MSG_ADDR_10_BITS
 */
#define RTIO_IODEV_I2C_10_BITS  BIT(3)

/**
 * @brief Equivalent to the I3C_MSG_STOP flag
 */
#define RTIO_IODEV_I3C_STOP BIT(1)

/**
 * @brief Equivalent to the I3C_MSG_RESTART flag
 */
#define RTIO_IODEV_I3C_RESTART BIT(2)

/**
 * @brief Equivalent to the I3C_MSG_HDR
 */
#define RTIO_IODEV_I3C_HDR BIT(3)

/**
 * @brief Equivalent to the I3C_MSG_NBCH
 */
#define RTIO_IODEV_I3C_NBCH BIT(4)

/**
 * @brief I3C HDR Mode Mask
 */
#define RTIO_IODEV_I3C_HDR_MODE_MASK GENMASK(15, 8)

/**
 * @brief I3C HDR Mode Mask
 */
#define RTIO_IODEV_I3C_HDR_MODE_SET(flags) \
    FIELD_PREP(RTIO_IODEV_I3C_HDR_MODE_MASK, flags)

/**
 * @brief I3C HDR Mode Mask
 */
#define RTIO_IODEV_I3C_HDR_MODE_GET(flags) \
    FIELD_GET(RTIO_IODEV_I3C_HDR_MODE_MASK, flags)

/**
 * @brief I3C HDR 7b Command Code
 */
#define RTIO_IODEV_I3C_HDR_CMD_CODE_MASK GENMASK(22, 16)

/**
 * @brief I3C HDR 7b Command Code
 */
#define RTIO_IODEV_I3C_HDR_CMD_CODE_SET(flags) \
    FIELD_PREP(RTIO_IODEV_I3C_HDR_CMD_CODE_MASK, flags)

/**
 * @brief I3C HDR 7b Command Code
 */
#define RTIO_IODEV_I3C_HDR_CMD_CODE_GET(flags) \
    FIELD_GET(RTIO_IODEV_I3C_HDR_CMD_CODE_MASK, flags)

/** @cond ignore */
struct rtio;
struct rtio_cqe;
struct rtio_sqe;
struct rtio_sqe_pool;
struct rtio_cqe_pool;
struct rtio_iodev;
struct rtio_iodev_sqe;
/** @endcond */

/**
 * @typedef rtio_callback_t
 * @brief Callback signature for RTIO_OP_CALLBACK
 * @param r RTIO context being used with the callback
 * @param sqe Submission for the callback op
 * @param arg0 Argument option as part of the sqe
 */
typedef void (*rtio_callback_t)(struct rtio* r, const struct rtio_sqe* sqe, void* arg0);

/**
 * @typedef rtio_signaled_t
 * @brief Callback signature for RTIO_OP_AWAIT signaled
 * @param iodev_sqe IODEV submission for the await op
 * @param userdata Userdata
 */
typedef void (*rtio_signaled_t)(struct rtio_iodev_sqe *iodev_sqe, void *userdata);

/**
 * @brief A submission queue event
 */
struct rtio_sqe {
<<<<<<< HEAD
    uint8_t op;                             /**< Op code */

    uint8_t prio;                           /**< Op priority */

    uint16_t flags;                         /**< Op Flags */

    uint32_t iodev_flags;                   /**< Op iodev flags */

    const struct rtio_iodev* iodev;         /**< Device to operation on */

    /**
     * User provided data which is returned upon operation completion. Could be a pointer or
     * integer.
     *
     * If unique identification of completions is desired this should be
     * unique as well.
     */
    void* userdata;

    union {
        /** OP_TX */
        struct {
            uint32_t buf_len;               /**< Length of buffer */
            uint8_t const* buf;             /**< Buffer to write from */
        } tx;

        /** OP_RX */
        struct {
            uint32_t buf_len;               /**< Length of buffer */
            uint8_t* buf;                   /**< Buffer to read into */
        } rx;

        /** OP_TINY_TX */
        struct {
            uint8_t buf_len;                /**< Length of tiny buffer */
            uint8_t buf[7];                 /**< Tiny buffer */
        } tiny_tx;

        /** OP_CALLBACK */
        struct {
            rtio_callback_t callback;
            void* arg0;                     /**< Last argument given to callback */
        } callback;

        /** OP_TXRX */
        struct {
            uint32_t buf_len;               /**< Length of tx and rx buffers */
            uint8_t const* tx_buf;          /**< Buffer to write from */
            uint8_t* rx_buf;                /**< Buffer to read into */
        } txrx;

        /** OP_I2C_CONFIGURE */
        uint32_t i2c_config;

        /** OP_I3C_CONFIGURE */
        struct {
            /* enum i3c_config_type type; */
            int type;
            void* config;
        } i3c_config;

        /** OP_I3C_CCC */
        /* struct i3c_ccc_payload* ccc_payload; */
        void* ccc_payload;
    };
=======
	uint8_t op; /**< Op code */

	uint8_t prio; /**< Op priority */

	uint16_t flags; /**< Op Flags */

	uint32_t iodev_flags; /**< Op iodev flags */

	const struct rtio_iodev *iodev; /**< Device to operation on */

	/**
	 * User provided data which is returned upon operation completion. Could be a pointer or
	 * integer.
	 *
	 * If unique identification of completions is desired this should be
	 * unique as well.
	 */
	void *userdata;

	union {

		/** OP_TX */
		struct {
			uint32_t buf_len; /**< Length of buffer */
			const uint8_t *buf; /**< Buffer to write from */
		} tx;

		/** OP_RX */
		struct {
			uint32_t buf_len; /**< Length of buffer */
			uint8_t *buf; /**< Buffer to read into */
		} rx;

		/** OP_TINY_TX */
		struct {
			uint8_t buf_len; /**< Length of tiny buffer */
			uint8_t buf[7]; /**< Tiny buffer */
		} tiny_tx;

		/** OP_CALLBACK */
		struct {
			rtio_callback_t callback;
			void *arg0; /**< Last argument given to callback */
		} callback;

		/** OP_TXRX */
		struct {
			uint32_t buf_len; /**< Length of tx and rx buffers */
			const uint8_t *tx_buf; /**< Buffer to write from */
			uint8_t *rx_buf; /**< Buffer to read into */
		} txrx;

		/** OP_I2C_CONFIGURE */
		uint32_t i2c_config;

		/** OP_I3C_CONFIGURE */
		struct {
			/* enum i3c_config_type type; */
			int type;
			void *config;
		} i3c_config;

		/** OP_I3C_CCC */
		/* struct i3c_ccc_payload *ccc_payload; */
		void *ccc_payload;

		/** OP_AWAIT */
		struct {
			atomic_t ok;
			rtio_signaled_t callback;
			void *userdata;
		} await;
	};
>>>>>>> 0f465284
};

/** @cond ignore */
/* Ensure the rtio_sqe never grows beyond a common cacheline size of 64 bytes */
BUILD_ASSERT(sizeof(struct rtio_sqe) <= 64, "rtio_sqe <= 64");
/** @endcond */

/**
 * @brief A completion queue event
 */
struct rtio_cqe {
    struct mpsc_node q;

    int32_t  result;                        /**< Result from operation */
    void*    userdata;                      /**< Associated userdata with operation */
    uint32_t flags;                         /**< Flags associated with the operation */
};

struct rtio_sqe_pool {
    struct mpsc free_q;
    const uint16_t   pool_size;
    uint16_t         pool_free;
    struct rtio_iodev_sqe* pool;
};

struct rtio_cqe_pool {
    struct mpsc free_q;
    const uint16_t   pool_size;
    uint16_t         pool_free;
    struct rtio_cqe* pool;
};

/**
 * @brief An RTIO context containing what can be viewed as a pair of queues.
 *
 * A queue for submissions (available and in queue to be produced) as well as a queue
 * of completions (available and ready to be consumed).
 *
 * The rtio executor along with any objects implementing the rtio_iodev interface are
 * the consumers of submissions and producers of completions.
 *
 * No work is started until rtio_submit() is called.
 */
struct rtio {
    #ifdef CONFIG_RTIO_SUBMIT_SEM
    /* A wait semaphore which may suspend the calling thread
     * to wait for some number of completions when calling submit
     */
    struct k_sem* submit_sem;

    uint32_t submit_count;
    #endif

    #ifdef CONFIG_RTIO_CONSUME_SEM
    /* A wait semaphore which may suspend the calling thread
     * to wait for some number of completions while consuming
     * them from the completion queue
     */
    struct k_sem* consume_sem;
    #endif

    /* Total number of completions */
    atomic_t cq_count;

    /* Number of completions that were unable to be submitted with results
     * due to the cq spsc being full
     */
    atomic_t xcqcnt;

    /* Submission queue object pool with free list */
    struct rtio_sqe_pool* sqe_pool;

    /* Complete queue object pool with free list */
    struct rtio_cqe_pool* cqe_pool;

    #ifdef CONFIG_RTIO_SYS_MEM_BLOCKS
    /* Mem block pool */
    struct sys_mem_blocks* block_pool;
    #endif

    /* Submission queue */
    struct mpsc sq;

    /* Completion queue */
    struct mpsc cq;
};

/** The memory partition associated with all RTIO context information */
extern struct k_mem_partition rtio_partition;

/**
 * @brief Get the mempool block size of the RTIO context
 *
 * @param[in] r The RTIO context
 * @return The size of each block in the context's mempool
 * @return 0 if the context doesn't have a mempool
 */
static inline size_t rtio_mempool_block_size(const struct rtio* r) {
    #ifndef CONFIG_RTIO_SYS_MEM_BLOCKS
    ARG_UNUSED(r);
    return (0);
    #else
    if ((r == NULL) || (r->block_pool == NULL)) {
        return (0);
    }

    return BIT(r->block_pool->info.blk_sz_shift);
    #endif
}

/**
 * @brief Compute the mempool block index for a given pointer
 *
 * @param[in] r RTIO context
 * @param[in] ptr Memory pointer in the mempool
 * @return Index of the mempool block associated with the pointer. Or UINT16_MAX if invalid.
 */
#ifdef CONFIG_RTIO_SYS_MEM_BLOCKS
static inline uint16_t __rtio_compute_mempool_block_index(const struct rtio* r, void const* ptr) {
    uintptr_t addr = (uintptr_t)ptr;
    struct sys_mem_blocks* mem_pool = r->block_pool;
    uint32_t block_size = rtio_mempool_block_size(r);

    uintptr_t buff      = (uintptr_t)mem_pool->buffer;
    uint32_t  buff_size = (mem_pool->info.num_blocks * block_size);

    if ((addr < buff) || (addr >= (buff + buff_size))) {
        return (UINT16_MAX);
    }

    return ((addr - buff) / block_size);
}
#endif

/**
 * @brief IO device submission queue entry
 *
 * May be cast safely to and from a rtio_sqe as they occupy the same memory provided by the pool
 */
struct rtio_iodev_sqe {
    struct rtio_sqe  sqe;
    struct mpsc_node q;
    struct rtio_iodev_sqe* next;
    struct rtio* r;
};

/**
 * @brief API that an RTIO IO device should implement
 */
struct rtio_iodev_api {
    /**
     * @brief Submit to the iodev an entry to work on
     *
     * This call should be short in duration and most likely
     * either enqueue or kick off an entry with the hardware.
     *
     * @param iodev_sqe Submission queue entry
     */
    void (*submit)(struct rtio_iodev_sqe* iodev_sqe);
};

/**
 * @brief An IO device with a function table for submitting requests
 */
struct rtio_iodev {
    /* Function pointer table */
    const struct rtio_iodev_api* api;

    /* Data associated with this iodev */
    void* data;
};

/** An operation that does nothing and will complete immediately */
#define RTIO_OP_NOP         0

/** An operation that receives (reads) */
#define RTIO_OP_RX          (RTIO_OP_NOP + 1)

/** An operation that transmits (writes) */
#define RTIO_OP_TX          (RTIO_OP_RX + 1)

/** An operation that transmits tiny writes by copying the data to write */
#define RTIO_OP_TINY_TX     (RTIO_OP_TX + 1)

/** An operation that calls a given function (callback) */
#define RTIO_OP_CALLBACK    (RTIO_OP_TINY_TX + 1)

/** An operation that transceives (reads and writes simultaneously) */
#define RTIO_OP_TXRX        (RTIO_OP_CALLBACK + 1)

/** An operation to recover I2C buses */
#define RTIO_OP_I2C_RECOVER (RTIO_OP_TXRX + 1)

/** An operation to configure I2C buses */
#define RTIO_OP_I2C_CONFIGURE (RTIO_OP_I2C_RECOVER+1)

/** An operation to recover I3C buses */
#define RTIO_OP_I3C_RECOVER (RTIO_OP_I2C_CONFIGURE+1)

/** An operation to configure I3C buses */
#define RTIO_OP_I3C_CONFIGURE (RTIO_OP_I3C_RECOVER+1)

/** An operation to sends I3C CCC */
#define RTIO_OP_I3C_CCC (RTIO_OP_I3C_CONFIGURE+1)

/** An operation to suspend bus while awaiting signal */
#define RTIO_OP_AWAIT (RTIO_OP_I3C_CCC+1)

/**
 * @brief Prepare a nop (no op) submission
 */
static inline void rtio_sqe_prep_nop(struct rtio_sqe* sqe,
                                     const struct rtio_iodev* iodev,
                                     void* userdata) {
    (void) memset(sqe, 0, sizeof(struct rtio_sqe));
    sqe->op       = RTIO_OP_NOP;
    sqe->iodev    = iodev;
    sqe->userdata = userdata;
}

/**
 * @brief Prepare a read op submission
 */
static inline void rtio_sqe_prep_read(struct rtio_sqe* sqe,
                                      const struct rtio_iodev* iodev,
                                      int8_t prio,
                                      uint8_t* buf,
                                      uint32_t len,
                                      void* userdata) {
    (void) memset(sqe, 0, sizeof(struct rtio_sqe));
    sqe->op       = RTIO_OP_RX;
    sqe->prio     = prio;
    sqe->iodev    = iodev;
    sqe->rx.buf_len = len;
    sqe->rx.buf   = buf;
    sqe->userdata = userdata;
}

/**
 * @brief Prepare a read op submission with context's mempool
 *
 * @see rtio_sqe_prep_read()
 */
static inline void rtio_sqe_prep_read_with_pool(struct rtio_sqe* sqe,
                                                const struct rtio_iodev* iodev, int8_t prio,
                                                void* userdata) {
    rtio_sqe_prep_read(sqe, iodev, prio, NULL, 0, userdata);
    sqe->flags = RTIO_SQE_MEMPOOL_BUFFER;
}

static inline void rtio_sqe_prep_read_multishot(struct rtio_sqe* sqe,
                                                const struct rtio_iodev* iodev, int8_t prio,
                                                void* userdata) {
    rtio_sqe_prep_read_with_pool(sqe, iodev, prio, userdata);
    sqe->flags |= RTIO_SQE_MULTISHOT;
}

/**
 * @brief Prepare a write op submission
 */
static inline void rtio_sqe_prep_write(struct rtio_sqe* sqe,
                                       const struct rtio_iodev* iodev,
                                       int8_t prio,
                                       uint8_t const* buf,
                                       uint32_t len,
                                       void* userdata) {
    (void) memset(sqe, 0, sizeof(struct rtio_sqe));
    sqe->op       = RTIO_OP_TX;
    sqe->prio     = prio;
    sqe->iodev    = iodev;
    sqe->tx.buf_len = len;
    sqe->tx.buf   = buf;
    sqe->userdata = userdata;
}

/**
 * @brief Prepare a tiny write op submission
 *
 * Unlike the normal write operation where the source buffer must outlive the call
 * the tiny write data in this case is copied to the sqe. It must be tiny to fit
 * within the specified size of a rtio_sqe.
 *
 * This is useful in many scenarios with RTL logic where a write of the register to
 * subsequently read must be done.
 */
static inline void rtio_sqe_prep_tiny_write(struct rtio_sqe* sqe,
                                            const struct rtio_iodev* iodev,
                                            int8_t prio,
                                            uint8_t const* tiny_write_data,
                                            uint8_t tiny_write_len,
                                            void* userdata) {
    __ASSERT_NO_MSG(tiny_write_len <= sizeof(sqe->tiny_tx.buf));

    (void) memset(sqe, 0, sizeof(struct rtio_sqe));
    sqe->op           = RTIO_OP_TINY_TX;
    sqe->prio         = prio;
    sqe->iodev        = iodev;
    sqe->tiny_tx.buf_len = tiny_write_len;
    (void) memcpy(sqe->tiny_tx.buf, tiny_write_data, tiny_write_len);
    sqe->userdata     = userdata;
}

/**
 * @brief Prepare a callback op submission
 *
 * A somewhat special operation in that it may only be done in kernel mode.
 *
 * Used where general purpose logic is required in a queue of io operations to do
 * transforms or logic.
 */
static inline void rtio_sqe_prep_callback(struct rtio_sqe* sqe,
                                          rtio_callback_t callback,
                                          void* arg0,
                                          void* userdata) {
    (void) memset(sqe, 0, sizeof(struct rtio_sqe));
    sqe->op       = RTIO_OP_CALLBACK;
    sqe->prio     = 0;
    sqe->iodev    = NULL;
    sqe->callback.callback = callback;
    sqe->callback.arg0     = arg0;
    sqe->userdata = userdata;
}

/**
 * @brief Prepare a callback op submission that does not create a CQE
 *
 * Similar to @ref rtio_sqe_prep_callback, but the @ref RTIO_SQE_NO_RESPONSE
 * flag is set on the SQE to prevent the generation of a CQE upon completion.
 *
 * This can be useful when the callback is the last operation in a sequence
 * whose job is to clean up all the previous CQE's. Without @ref RTIO_SQE_NO_RESPONSE
 * the completion itself will result in a CQE that cannot be consumed in the callback.
 */
static inline void rtio_sqe_prep_callback_no_cqe(struct rtio_sqe* sqe,
                                                 rtio_callback_t callback,
                                                 void* arg0,
                                                 void* userdata) {
    rtio_sqe_prep_callback(sqe, callback, arg0, userdata);
    sqe->flags |= RTIO_SQE_NO_RESPONSE;
}

/**
 * @brief Prepare a transceive op submission
 */
static inline void rtio_sqe_prep_transceive(struct rtio_sqe* sqe,
                                            const struct rtio_iodev* iodev,
                                            int8_t prio,
                                            uint8_t const* tx_buf,
                                            uint8_t* rx_buf,
                                            uint32_t buf_len,
                                            void* userdata) {
    (void) memset(sqe, 0, sizeof(struct rtio_sqe));
    sqe->op           = RTIO_OP_TXRX;
    sqe->prio         = prio;
    sqe->iodev        = iodev;
    sqe->txrx.buf_len = buf_len;
    sqe->txrx.tx_buf  = tx_buf;
    sqe->txrx.rx_buf  = rx_buf;
    sqe->userdata     = userdata;
}

<<<<<<< HEAD
static inline struct rtio_iodev_sqe* rtio_sqe_pool_alloc(struct rtio_sqe_pool* pool) {
    struct mpsc_node* node = mpsc_pop(&pool->free_q);
=======
static inline void rtio_sqe_prep_await(struct rtio_sqe *sqe,
				       const struct rtio_iodev *iodev,
				       int8_t prio,
				       void *userdata)
{
	memset(sqe, 0, sizeof(struct rtio_sqe));
	sqe->op = RTIO_OP_AWAIT;
	sqe->prio = prio;
	sqe->iodev = iodev;
	sqe->userdata = userdata;
}

static inline struct rtio_iodev_sqe *rtio_sqe_pool_alloc(struct rtio_sqe_pool *pool)
{
	struct mpsc_node *node = mpsc_pop(&pool->free_q);
>>>>>>> 0f465284

    if (node == NULL) {
        return (NULL);
    }

    struct rtio_iodev_sqe* iodev_sqe = CONTAINER_OF(node, struct rtio_iodev_sqe, q);

    pool->pool_free--;

    return (iodev_sqe);
}

static inline void rtio_sqe_pool_free(struct rtio_sqe_pool* pool, struct rtio_iodev_sqe* iodev_sqe) {
    mpsc_push(&pool->free_q, &iodev_sqe->q);

    pool->pool_free++;
}

static inline struct rtio_cqe* rtio_cqe_pool_alloc(struct rtio_cqe_pool* pool) {
    struct mpsc_node* node = mpsc_pop(&pool->free_q);

    if (node == NULL) {
        return (NULL);
    }

    struct rtio_cqe* cqe = CONTAINER_OF(node, struct rtio_cqe, q);

    (void) memset(cqe, 0, sizeof(struct rtio_cqe));

    pool->pool_free--;

    return (cqe);
}

static inline void rtio_cqe_pool_free(struct rtio_cqe_pool* pool, struct rtio_cqe* cqe) {
    mpsc_push(&pool->free_q, &cqe->q);

    pool->pool_free++;
}

static inline int rtio_block_pool_alloc(struct rtio* r, size_t min_sz,
                                        size_t max_sz, uint8_t** buf, uint32_t* buf_len) {
    #ifndef CONFIG_RTIO_SYS_MEM_BLOCKS
    ARG_UNUSED(r);
    ARG_UNUSED(min_sz);
    ARG_UNUSED(max_sz);
    ARG_UNUSED(buf);
    ARG_UNUSED(buf_len);
    return (-ENOTSUP);
    #else
    const uint32_t block_size = rtio_mempool_block_size(r);
    uint32_t bytes = max_sz;

    /* Not every context has a block pool and the block size may return 0 in
     * that case
     */
    if (block_size == 0) {
        return (-ENOMEM);
    }

    do {
        size_t num_blks = DIV_ROUND_UP(bytes, block_size);
        int rc = sys_mem_blocks_alloc_contiguous(r->block_pool, num_blks, (void**)buf);

        if (rc == 0) {
            *buf_len = num_blks * block_size;
            return (0);
        }

        if (bytes <= block_size) {
            break;
        }

        bytes -= block_size;
    } while (bytes >= min_sz);

    return (-ENOMEM);
    #endif
}

static inline void rtio_block_pool_free(struct rtio* r, void* buf, uint32_t buf_len) {
    #ifndef CONFIG_RTIO_SYS_MEM_BLOCKS
    ARG_UNUSED(r);
    ARG_UNUSED(buf);
    ARG_UNUSED(buf_len);
    #else
    size_t num_blks = buf_len >> r->block_pool->info.blk_sz_shift;

    sys_mem_blocks_free_contiguous(r->block_pool, buf, num_blks);
    #endif
}

/* Do not try and reformat the macros */
/* clang-format off */

/**
 * @brief Statically define and initialize an RTIO IODev
 *
 * @param name Name of the iodev
 * @param iodev_api Pointer to struct rtio_iodev_api
 * @param iodev_data Data pointer
 */
#define RTIO_IODEV_DEFINE(name, iodev_api, iodev_data)  \
    STRUCT_SECTION_ITERABLE(rtio_iodev, name) = {       \
        .api = (iodev_api),                     \
        .data = (iodev_data),                   \
    }

#define Z_RTIO_SQE_POOL_DEFINE(name, sz)    \
    static struct rtio_iodev_sqe Z_CONCAT(_sqe_pool_, name)[sz]; \
    STRUCT_SECTION_ITERABLE(rtio_sqe_pool, name) = {    \
        .free_q = MPSC_INIT((name.free_q)), \
        .pool_size = sz,                    \
        .pool_free = sz,                    \
        .pool = _Z_CONCAT(_sqe_pool_, name),\
    }


#define Z_RTIO_CQE_POOL_DEFINE(name, sz)    \
    static struct rtio_cqe Z_CONCAT(_cqe_pool_, name)[sz];  \
    STRUCT_SECTION_ITERABLE(rtio_cqe_pool, name) = {    \
        .free_q = MPSC_INIT((name.free_q)), \
        .pool_size = sz,                    \
        .pool_free = sz,                    \
        .pool = Z_CONCAT(_cqe_pool_, name), \
    }

/**
 * @brief Allocate to bss if available
 *
 * If CONFIG_USERSPACE is selected, allocate to the rtio_partition bss. Maps to:
 *   K_APP_BMEM(rtio_partition) static
 *
 * If CONFIG_USERSPACE is disabled, allocate as plain static:
 *   static
 */
#define RTIO_BMEM COND_CODE_1(CONFIG_USERSPACE, (K_APP_BMEM(rtio_partition) static), (static))

/**
 * @brief Allocate as initialized memory if available
 *
 * If CONFIG_USERSPACE is selected, allocate to the rtio_partition init. Maps to:
 *   K_APP_DMEM(rtio_partition) static
 *
 * If CONFIG_USERSPACE is disabled, allocate as plain static:
 *   static
 */
#define RTIO_DMEM COND_CODE_1(CONFIG_USERSPACE, (K_APP_DMEM(rtio_partition) static), (static))

#define Z_RTIO_BLOCK_POOL_DEFINE(name, blk_sz, blk_cnt, blk_align)      \
    RTIO_BMEM uint8_t __aligned(WB_UP(blk_align))                       \
    Z_CONCAT(_block_pool_, name)[blk_cnt*WB_UP(blk_sz)];                \
    _SYS_MEM_BLOCKS_DEFINE_WITH_EXT_BUF(name, WB_UP(blk_sz), blk_cnt,   \
                                        Z_CONCAT(_block_pool_, name), RTIO_DMEM)

#define Z_RTIO_DEFINE(name, _sqe_pool, _cqe_pool, _block_pool)                          \
    IF_ENABLED(CONFIG_RTIO_SUBMIT_SEM,                                                  \
               (static K_SEM_DEFINE(Z_CONCAT(_submit_sem_, name), 0, K_SEM_MAX_LIMIT))) \
    IF_ENABLED(CONFIG_RTIO_CONSUME_SEM,                                                 \
               (static K_SEM_DEFINE(Z_CONCAT(_consume_sem_, name), 0, K_SEM_MAX_LIMIT)))\
    STRUCT_SECTION_ITERABLE(rtio, name) = {                                             \
        IF_ENABLED(CONFIG_RTIO_SUBMIT_SEM, (.submit_sem = &Z_CONCAT(_submit_sem_, name),)) \
        IF_ENABLED(CONFIG_RTIO_SUBMIT_SEM, (.submit_count = 0,))                        \
        IF_ENABLED(CONFIG_RTIO_CONSUME_SEM, (.consume_sem = &Z_CONCAT(_consume_sem_, name),)) \
        .cq_count = ATOMIC_INIT(0),                                                     \
        .xcqcnt = ATOMIC_INIT(0),                                                       \
        .sqe_pool = _sqe_pool,                                                          \
        .cqe_pool = _cqe_pool,                                                          \
        IF_ENABLED(CONFIG_RTIO_SYS_MEM_BLOCKS, (.block_pool = _block_pool,))            \
        .sq = MPSC_INIT((name.sq)),                                                     \
        .cq = MPSC_INIT((name.cq)),                                                     \
    }

/**
 * @brief Statically define and initialize an RTIO context
 *
 * @param name Name of the RTIO
 * @param sq_sz Size of the submission queue entry pool
 * @param cq_sz Size of the completion queue entry pool
 */
#define RTIO_DEFINE(name, sq_sz, cq_sz)                         \
    Z_RTIO_SQE_POOL_DEFINE(Z_CONCAT(name, _sqe_pool), sq_sz);   \
    Z_RTIO_CQE_POOL_DEFINE(Z_CONCAT(name, _cqe_pool), cq_sz);   \
    Z_RTIO_DEFINE(name, &Z_CONCAT(name, _sqe_pool),             \
                  &Z_CONCAT(name, _cqe_pool), NULL)

/* clang-format on */

/**
 * @brief Statically define and initialize an RTIO context
 *
 * @param name Name of the RTIO
 * @param sq_sz Size of the submission queue, must be power of 2
 * @param cq_sz Size of the completion queue, must be power of 2
 * @param num_blks Number of blocks in the memory pool
 * @param blk_size The number of bytes in each block
 * @param balign The block alignment
 */
#define RTIO_DEFINE_WITH_MEMPOOL(name, sq_sz, cq_sz, num_blks, blk_size, balign)    \
    Z_RTIO_SQE_POOL_DEFINE(name##_sqe_pool, sq_sz);                                 \
    Z_RTIO_CQE_POOL_DEFINE(name##_cqe_pool, cq_sz);                                 \
    Z_RTIO_BLOCK_POOL_DEFINE(name##_block_pool, blk_size, num_blks, balign);        \
    Z_RTIO_DEFINE(name, &name##_sqe_pool, &name##_cqe_pool, &name##_block_pool)

/* clang-format on */

/**
 * @brief Count of acquirable submission queue events
 *
 * @param r RTIO context
 *
 * @return Count of acquirable submission queue events
 */
static inline uint32_t rtio_sqe_acquirable(struct rtio* r) {
    return (r->sqe_pool->pool_free);
}

/**
 * @brief Get the next sqe in the transaction
 *
 * @param iodev_sqe Submission queue entry
 *
 * @retval NULL if current sqe is last in transaction
 * @retval struct rtio_sqe * if available
 */
static inline struct rtio_iodev_sqe* rtio_txn_next(const struct rtio_iodev_sqe* iodev_sqe) {
    if (iodev_sqe->sqe.flags & RTIO_SQE_TRANSACTION) {
        return (iodev_sqe->next);
    }
    else {
        return (NULL);
    }
}

/**
 * @brief Get the next sqe in the chain
 *
 * @param iodev_sqe Submission queue entry
 *
 * @retval NULL if current sqe is last in chain
 * @retval struct rtio_sqe * if available
 */
static inline struct rtio_iodev_sqe* rtio_chain_next(const struct rtio_iodev_sqe* iodev_sqe) {
    #if defined(_MSC_VER)
    /* pass: unsupported compilation error */
    #else
    if (iodev_sqe->sqe.flags & RTIO_SQE_CHAINED) {
        return (iodev_sqe->next);
    }
    else {
        return (NULL);
    }
    #endif
}

/**
 * @brief Get the next sqe in the chain or transaction
 *
 * @param iodev_sqe Submission queue entry
 *
 * @retval NULL if current sqe is last in chain
 * @retval struct rtio_iodev_sqe * if available
 */
static inline struct rtio_iodev_sqe* rtio_iodev_sqe_next(const struct rtio_iodev_sqe* iodev_sqe) {
    return (iodev_sqe->next);
}

/**
 * @brief Acquire a single submission queue event if available
 *
 * @param r RTIO context
 *
 * @retval sqe A valid submission queue event acquired from the submission queue
 * @retval NULL No subsmission queue event available
 */
static inline struct rtio_sqe* rtio_sqe_acquire(struct rtio* r) {
    #if defined(_MSC_VER)
    /* pass: unsupported compilation error */
    #else
    struct rtio_iodev_sqe* iodev_sqe = rtio_sqe_pool_alloc(r->sqe_pool);

    if (iodev_sqe == NULL) {
        return (NULL);
    }

    mpsc_push(&r->sq, &iodev_sqe->q);

    return (&iodev_sqe->sqe);
    #endif
}

/**
 * @brief Drop all previously acquired sqe
 *
 * @param r RTIO context
 */
static inline void rtio_sqe_drop_all(struct rtio* r) {
    struct rtio_iodev_sqe* iodev_sqe;
    struct mpsc_node* node = mpsc_pop(&r->sq);

    while (node != NULL) {
        iodev_sqe = CONTAINER_OF(node, struct rtio_iodev_sqe, q);
        rtio_sqe_pool_free(r->sqe_pool, iodev_sqe);
        node = mpsc_pop(&r->sq);
    }
}

/**
 * @brief Acquire a complete queue event if available
 */
static inline struct rtio_cqe* rtio_cqe_acquire(struct rtio* r) {
    struct rtio_cqe* cqe = rtio_cqe_pool_alloc(r->cqe_pool);

    if (cqe == NULL) {
        return (NULL);
    }

    (void) memset(cqe, 0, sizeof(struct rtio_cqe));

    return (cqe);
}

/**
 * @brief Produce a complete queue event if available
 */
static inline void rtio_cqe_produce(struct rtio* r, struct rtio_cqe* cqe) {
    mpsc_push(&r->cq, &cqe->q);
}

/**
 * @brief Consume a single completion queue event if available
 *
 * If a completion queue event is returned rtio_cq_release(r) must be called
 * at some point to release the cqe spot for the cqe producer.
 *
 * @param r RTIO context
 *
 * @retval cqe A valid completion queue event consumed from the completion queue
 * @retval NULL No completion queue event available
 */
static inline struct rtio_cqe* rtio_cqe_consume(struct rtio* r) {
    struct mpsc_node* node;
    struct rtio_cqe* cqe = NULL;

    #ifdef CONFIG_RTIO_CONSUME_SEM
    if (k_sem_take(r->consume_sem, K_NO_WAIT) != 0) {
        return (NULL);
    }
    #endif

    node = mpsc_pop(&r->cq);
    if (node == NULL) {
        return (NULL);
    }

    cqe = CONTAINER_OF(node, struct rtio_cqe, q);

    return (cqe);
}

/**
 * @brief Wait for and consume a single completion queue event
 *
 * If a completion queue event is returned rtio_cq_release(r) must be called
 * at some point to release the cqe spot for the cqe producer.
 *
 * @param r RTIO context
 *
 * @retval cqe A valid completion queue event consumed from the completion queue
 */
static inline struct rtio_cqe* rtio_cqe_consume_block(struct rtio* r) {
    struct mpsc_node* node;
    struct rtio_cqe* cqe;

    #ifdef CONFIG_RTIO_CONSUME_SEM
    k_sem_take(r->consume_sem, K_FOREVER);
    #endif
    node = mpsc_pop(&r->cq);
    while (node == NULL) {
        Z_SPIN_DELAY(1);
        node = mpsc_pop(&r->cq);
    }

    cqe = CONTAINER_OF(node, struct rtio_cqe, q);

    return (cqe);
}

/**
 * @brief Release consumed completion queue event
 *
 * @param r RTIO context
 * @param cqe Completion queue entry
 */
static inline void rtio_cqe_release(struct rtio* r, struct rtio_cqe* cqe) {
    rtio_cqe_pool_free(r->cqe_pool, cqe);
}

/**
 * @brief Compute the CQE flags from the rtio_iodev_sqe entry
 *
 * @param iodev_sqe The SQE entry in question.
 * @return The value that should be set for the CQE's flags field.
 */
static inline uint32_t rtio_cqe_compute_flags(struct rtio_iodev_sqe* iodev_sqe) {
    uint32_t flags = 0;

    #ifdef CONFIG_RTIO_SYS_MEM_BLOCKS
    if (iodev_sqe->sqe.op == RTIO_OP_RX && iodev_sqe->sqe.flags & RTIO_SQE_MEMPOOL_BUFFER) {
        struct rtio* r = iodev_sqe->r;
        struct sys_mem_blocks* mem_pool = r->block_pool;
        unsigned int blk_index = 0;
        unsigned int blk_count = 0;

        if (iodev_sqe->sqe.rx.buf) {
            blk_index = (iodev_sqe->sqe.rx.buf - mem_pool->buffer) >>
                        mem_pool->info.blk_sz_shift;
            blk_count = iodev_sqe->sqe.rx.buf_len >> mem_pool->info.blk_sz_shift;
        }
        flags = RTIO_CQE_FLAG_PREP_MEMPOOL(blk_index, blk_count);
    }
    #else
    ARG_UNUSED(iodev_sqe);
    #endif

    return (flags);
}

/**
 * @brief Retrieve the mempool buffer that was allocated for the CQE.
 *
 * If the RTIO context contains a memory pool, and the SQE was created by calling
 * rtio_sqe_read_with_pool(), this function can be used to retrieve the memory associated with the
 * read. Once processing is done, it should be released by calling rtio_release_buffer().
 *
 * @param[in] r RTIO context
 * @param[in] cqe The CQE handling the event.
 * @param[out] buff Pointer to the mempool buffer
 * @param[out] buff_len Length of the allocated buffer
 * @return 0 on success
 * @return -EINVAL if the buffer wasn't allocated for this cqe
 * @return -ENOTSUP if memory blocks are disabled
 */
__syscall int rtio_cqe_get_mempool_buffer(const struct rtio* r, struct rtio_cqe* cqe,
                                          uint8_t** buff, uint32_t* buff_len);

static inline int z_impl_rtio_cqe_get_mempool_buffer(const struct rtio* r, struct rtio_cqe* cqe,
                                                     uint8_t** buff, uint32_t* buff_len) {
    #ifdef CONFIG_RTIO_SYS_MEM_BLOCKS
    if (RTIO_CQE_FLAG_GET(cqe->flags) == RTIO_CQE_FLAG_MEMPOOL_BUFFER) {
        unsigned int blk_idx   = RTIO_CQE_FLAG_MEMPOOL_GET_BLK_IDX(cqe->flags);
        unsigned int blk_count = RTIO_CQE_FLAG_MEMPOOL_GET_BLK_CNT(cqe->flags);
        uint32_t blk_size  = rtio_mempool_block_size(r);

        *buff_len = blk_count * blk_size;

        if (blk_count > 0) {
            *buff = r->block_pool->buffer + (blk_idx * blk_size);

            __ASSERT_NO_MSG(*buff >= r->block_pool->buffer);
            __ASSERT_NO_MSG(*buff <
                            r->block_pool->buffer + blk_size * r->block_pool->info.num_blocks);
        }
        else {
            *buff = NULL;
        }
        return (0);
    }
    return (-EINVAL);
    #else
    ARG_UNUSED(r);
    ARG_UNUSED(cqe);
    ARG_UNUSED(buff);
    ARG_UNUSED(buff_len);

    return (-ENOTSUP);
    #endif
}

void rtio_executor_submit(struct rtio* r);
void rtio_executor_ok(struct rtio_iodev_sqe* iodev_sqe, int result);
void rtio_executor_err(struct rtio_iodev_sqe* iodev_sqe, int result);

/**
 * @brief Inform the executor of a submission completion with success
 *
 * This may start the next asynchronous request if one is available.
 *
 * @param iodev_sqe IODev Submission that has succeeded
 * @param result Result of the request
 */
static inline void rtio_iodev_sqe_ok(struct rtio_iodev_sqe* iodev_sqe, int result) {
    rtio_executor_ok(iodev_sqe, result);
}

/**
 * @brief Inform the executor of a submissions completion with error
 *
 * This SHALL fail the remaining submissions in the chain.
 *
 * @param iodev_sqe Submission that has failed
 * @param result Result of the request
 */
static inline void rtio_iodev_sqe_err(struct rtio_iodev_sqe* iodev_sqe, int result) {
    rtio_executor_err(iodev_sqe, result);
}

/**
 * Submit a completion queue event with a given result and userdata
 *
 * Called by the executor to produce a completion queue event, no inherent
 * locking is performed and this is not safe to do from multiple callers.
 *
 * @param r RTIO context
 * @param result Integer result code (could be -errno)
 * @param userdata Userdata to pass along to completion
 * @param flags Flags to use for the CEQ see RTIO_CQE_FLAG_*
 */
static inline void rtio_cqe_submit(struct rtio* r, int result, void* userdata, uint32_t flags) {
    #if defined(_MSC_VER)
    /* pass: unsupported compilation error */
    #else
    struct rtio_cqe* cqe = rtio_cqe_acquire(r);

    if (cqe == NULL) {
        atomic_inc(&r->xcqcnt);
    }
    else {
        cqe->result   = result;
        cqe->userdata = userdata;
        cqe->flags    = flags;
        rtio_cqe_produce(r, cqe);
    }

    /* atomic_t isn't guaranteed to wrap correctly as it could be signed, so
     * we must resort to a cas loop.
     */
    atomic_t val;
    atomic_t new_val;

    do {
        val = atomic_get(&r->cq_count);
        new_val = (atomic_t)((uintptr_t)val + 1);
    } while (!atomic_cas(&r->cq_count, val, new_val));

    #ifdef CONFIG_RTIO_SUBMIT_SEM
    if (r->submit_count > 0) {
        r->submit_count--;
        if (r->submit_count == 0) {
            k_sem_give(r->submit_sem);
        }
    }
    #endif
    #ifdef CONFIG_RTIO_CONSUME_SEM
    k_sem_give(r->consume_sem);
    #endif

    #endif
}

#define __RTIO_MEMPOOL_GET_NUM_BLKS(num_bytes, blk_size) (((num_bytes) + (blk_size)-1) / (blk_size))

/**
 * @brief Get the buffer associate with the RX submission
 *
 * @param[in] iodev_sqe   The submission to probe
 * @param[in] min_buf_len The minimum number of bytes needed for the operation
 * @param[in] max_buf_len The maximum number of bytes needed for the operation
 * @param[out] buf        Where to store the pointer to the buffer
 * @param[out] buf_len    Where to store the size of the buffer
 *
 * @return 0 if @p buf and @p buf_len were successfully filled
 * @return -ENOMEM Not enough memory for @p min_buf_len
 */
static inline int rtio_sqe_rx_buf(const struct rtio_iodev_sqe* iodev_sqe, uint32_t min_buf_len,
                                  uint32_t max_buf_len, uint8_t** buf, uint32_t* buf_len) {
    struct rtio_sqe* sqe = (struct rtio_sqe*)&iodev_sqe->sqe;

    #ifdef CONFIG_RTIO_SYS_MEM_BLOCKS
    if ((sqe->op == RTIO_OP_RX) && (sqe->flags & RTIO_SQE_MEMPOOL_BUFFER)) {
        struct rtio* r = iodev_sqe->r;

        if (sqe->rx.buf != NULL) {
            if (sqe->rx.buf_len < min_buf_len) {
                return (-ENOMEM);
            }

            *buf     = sqe->rx.buf;
            *buf_len = sqe->rx.buf_len;

            return (0);
        }

        int rc = rtio_block_pool_alloc(r, min_buf_len, max_buf_len, buf, buf_len);
        if (rc == 0) {
            sqe->rx.buf     = *buf;
            sqe->rx.buf_len = *buf_len;

            return (0);
        }

        return (-ENOMEM);
    }
    #else
    ARG_UNUSED(max_buf_len);
    #endif

    if (sqe->rx.buf_len < min_buf_len) {
        return (-ENOMEM);
    }

    *buf     = sqe->rx.buf;
    *buf_len = sqe->rx.buf_len;

    return (0);
}

/**
 * @brief Release memory that was allocated by the RTIO's memory pool
 *
 * If the RTIO context was created by a call to RTIO_DEFINE_WITH_MEMPOOL(), then the cqe data might
 * contain a buffer that's owned by the RTIO context. In those cases (if the read request was
 * configured via rtio_sqe_read_with_pool()) the buffer must be returned back to the pool.
 *
 * Call this function when processing is complete. This function will validate that the memory
 * actually belongs to the RTIO context and will ignore invalid arguments.
 *
 * @param r RTIO context
 * @param buff Pointer to the buffer to be released.
 * @param buff_len Number of bytes to free (will be rounded up to nearest memory block).
 */
__syscall void rtio_release_buffer(struct rtio* r, void* buff, uint32_t buff_len);

static inline void z_impl_rtio_release_buffer(struct rtio* r, void* buff, uint32_t buff_len) {
    #ifdef CONFIG_RTIO_SYS_MEM_BLOCKS
    if ((r == NULL) || (buff == NULL) || (r->block_pool == NULL) || (buff_len == 0)) {
        return;
    }

    rtio_block_pool_free(r, buff, buff_len);
    #else
    ARG_UNUSED(r);
    ARG_UNUSED(buff);
    ARG_UNUSED(buff_len);
    #endif
}

/**
 * Grant access to an RTIO context to a user thread
 */
static inline void rtio_access_grant(struct rtio* r, struct k_thread* t) {
    k_object_access_grant(r, t);

    #ifdef CONFIG_RTIO_SUBMIT_SEM
    k_object_access_grant(r->submit_sem, t);
    #endif

    #ifdef CONFIG_RTIO_CONSUME_SEM
    k_object_access_grant(r->consume_sem, t);
    #endif
}

/**
 * @brief Attempt to cancel an SQE
 *
 * If possible (not currently executing), cancel an SQE and generate a failure with -ECANCELED
 * result.
 *
 * @param[in] sqe The SQE to cancel
 * @return 0 if the SQE was flagged for cancellation
 * @return <0 on error
 */
__syscall int rtio_sqe_cancel(struct rtio_sqe* sqe);

static inline int z_impl_rtio_sqe_cancel(struct rtio_sqe* sqe) {
    struct rtio_iodev_sqe* iodev_sqe = CONTAINER_OF(sqe, struct rtio_iodev_sqe, sqe);

    do {
        iodev_sqe->sqe.flags |= RTIO_SQE_CANCELED;
        iodev_sqe = rtio_iodev_sqe_next(iodev_sqe);
    } while (iodev_sqe != NULL);

    return (0);
}

/**
 * @brief Signal an AWAIT SQE
 *
 * If the SQE is currently blocking execution, execution is unblocked. If the SQE is not
 * currently blocking execution, The SQE will be skipped.
 *
 * @note To await the AWAIT SQE blocking execution, chain a nop or callback SQE before
 * the await SQE.
 *
 * @param[in] sqe The SQE to signal
 */
__syscall void rtio_sqe_signal(struct rtio_sqe *sqe);

static inline void z_impl_rtio_sqe_signal(struct rtio_sqe *sqe)
{
	struct rtio_iodev_sqe *iodev_sqe = CONTAINER_OF(sqe, struct rtio_iodev_sqe, sqe);

	if (!atomic_cas(&iodev_sqe->sqe.await.ok, 0, 1)) {
		iodev_sqe->sqe.await.callback(iodev_sqe, iodev_sqe->sqe.await.userdata);
	}
}

/**
 * @brief Await an AWAIT SQE signal from RTIO IODEV
 *
 * If the SQE is already signaled, the callback is called immediately. Otherwise the
 * callback will be called once the AWAIT SQE is signaled.
 *
 * @param[in] iodev_sqe The IODEV SQE to await signaled
 * @param[in] callback Callback called when SQE is signaled
 * @param[in] userdata User data passed to callback
 */
static inline void rtio_iodev_sqe_await_signal(struct rtio_iodev_sqe *iodev_sqe,
					       rtio_signaled_t callback,
					       void *userdata)
{
	iodev_sqe->sqe.await.callback = callback;
	iodev_sqe->sqe.await.userdata = userdata;

	if (!atomic_cas(&iodev_sqe->sqe.await.ok, 0, 1)) {
		callback(iodev_sqe, userdata);
	}
}

/**
 * @brief Copy an array of SQEs into the queue and get resulting handles back
 *
 * Copies one or more SQEs into the RTIO context and optionally returns their generated SQE handles.
 * Handles can be used to cancel events via the rtio_sqe_cancel() call.
 *
 * @param[in]  r RTIO context
 * @param[in]  sqes Pointer to an array of SQEs
 * @param[out] handle Optional pointer to @ref rtio_sqe pointer to store the handle of the
 *             first generated SQE. Use NULL to ignore.
 * @param[in]  sqe_count Count of sqes in array
 *
 * @retval 0 success
 * @retval -ENOMEM not enough room in the queue
 */
__syscall int rtio_sqe_copy_in_get_handles(struct rtio* r, const struct rtio_sqe* sqes,
                                           struct rtio_sqe** handle, size_t sqe_count);

static inline int z_impl_rtio_sqe_copy_in_get_handles(struct rtio* r, const struct rtio_sqe* sqes,
                                                      struct rtio_sqe** handle,
                                                      size_t sqe_count) {
    struct rtio_sqe* sqe;
    uint32_t acquirable = rtio_sqe_acquirable(r);

    if (acquirable < sqe_count) {
        return (-ENOMEM);
    }

    for (unsigned long i = 0; i < sqe_count; i++) {
        sqe = rtio_sqe_acquire(r);
        __ASSERT_NO_MSG(sqe != NULL);
        if (handle != NULL && i == 0) {
            *handle = sqe;
        }

        *sqe = sqes[i];
    }

    return (0);
}

/**
 * @brief Copy an array of SQEs into the queue
 *
 * Useful if a batch of submissions is stored in ROM or
 * RTIO is used from user mode where a copy must be made.
 *
 * Partial copying is not done as chained SQEs need to be submitted
 * as a whole set.
 *
 * @param r RTIO context
 * @param sqes Pointer to an array of SQEs
 * @param sqe_count Count of sqes in array
 *
 * @retval 0 success
 * @retval -ENOMEM not enough room in the queue
 */
static inline int rtio_sqe_copy_in(struct rtio* r, const struct rtio_sqe* sqes, size_t sqe_count) {
    return rtio_sqe_copy_in_get_handles(r, sqes, NULL, sqe_count);
}

/**
 * @brief Copy an array of CQEs from the queue
 *
 * Copies from the RTIO context and its queue completion queue
 * events, waiting for the given time period to gather the number
 * of completions requested.
 *
 * @param r RTIO context
 * @param cqes Pointer to an array of SQEs
 * @param cqe_count Count of sqes in array
 * @param timeout Timeout to wait for each completion event. Total wait time is
 *                potentially timeout*cqe_count at maximum.
 *
 * @retval copy_count Count of copied CQEs (0 to cqe_count)
 */
__syscall int rtio_cqe_copy_out(struct rtio* r,
                                struct rtio_cqe* cqes,
                                size_t cqe_count,
                                k_timeout_t timeout);

static inline int z_impl_rtio_cqe_copy_out(struct rtio* r,
                                           struct rtio_cqe* cqes,
                                           size_t cqe_count,
                                           k_timeout_t timeout) {
    size_t copied = 0;
    struct rtio_cqe* cqe;
    k_timepoint_t end = sys_timepoint_calc(timeout);

    do {
        cqe = K_TIMEOUT_EQ(timeout, K_FOREVER) ? rtio_cqe_consume_block(r)
                                               : rtio_cqe_consume(r);
        if (cqe == NULL) {
            Z_SPIN_DELAY(25);
            continue;
        }

        cqes[copied++] = *cqe;
        rtio_cqe_release(r, cqe);
    } while ((copied < cqe_count) && !sys_timepoint_expired(end));

    return (copied);
}

/**
 * @brief Submit I/O requests to the underlying executor
 *
 * Submits the queue of submission queue events to the executor.
 * The executor will do the work of managing tasks representing each
 * submission chain, freeing submission queue events when done, and
 * producing completion queue events as submissions are completed.
 *
 * @warning It is undefined behavior to have re-entrant calls to submit
 *
 * @param r RTIO context
 * @param wait_count Number of submissions to wait for completion of.
 *
 * @retval 0 On success
 */
__syscall int rtio_submit(struct rtio* r, uint32_t wait_count);

#ifdef CONFIG_RTIO_SUBMIT_SEM
static inline int z_impl_rtio_submit(struct rtio* r, uint32_t wait_count) {
    int res = 0;

    if (wait_count > 0) {
        __ASSERT(!k_is_in_isr(),
                 "expected rtio submit with wait count to be called from a thread");

        k_sem_reset(r->submit_sem);
        r->submit_count = wait_count;
    }

    rtio_executor_submit(r);

    if (wait_count > 0) {
        res = k_sem_take(r->submit_sem, K_FOREVER);
        __ASSERT(res == 0,
                 "semaphore was reset or timed out while waiting on completions!");
    }

    return (res);
}
#else
static inline int z_impl_rtio_submit(struct rtio* r, uint32_t wait_count) {
    int res = 0;
    uintptr_t cq_count = (uintptr_t)atomic_get(&r->cq_count);
    uintptr_t cq_complete_count = cq_count + wait_count;
    bool wraps = (cq_complete_count < cq_count);

    rtio_executor_submit(r);

    if (wraps) {
        while ((uintptr_t)atomic_get(&r->cq_count) >= cq_count) {
            Z_SPIN_DELAY(10);
            k_yield();
        }
    }

    while ((uintptr_t)atomic_get(&r->cq_count) < cq_complete_count) {
        Z_SPIN_DELAY(10);
        k_yield();
    }

    return (res);
}
#endif /* CONFIG_RTIO_SUBMIT_SEM */

/**
 * @}
 */

#ifdef __cplusplus
}
#endif

#include <zephyr/syscalls/rtio.h>

#endif /* ZEPHYR_INCLUDE_RTIO_RTIO_H_ */<|MERGE_RESOLUTION|>--- conflicted
+++ resolved
@@ -283,13 +283,12 @@
  * @param iodev_sqe IODEV submission for the await op
  * @param userdata Userdata
  */
-typedef void (*rtio_signaled_t)(struct rtio_iodev_sqe *iodev_sqe, void *userdata);
+typedef void (*rtio_signaled_t)(struct rtio_iodev_sqe* iodev_sqe, void* userdata);
 
 /**
  * @brief A submission queue event
  */
 struct rtio_sqe {
-<<<<<<< HEAD
     uint8_t op;                             /**< Op code */
 
     uint8_t prio;                           /**< Op priority */
@@ -354,82 +353,14 @@
         /** OP_I3C_CCC */
         /* struct i3c_ccc_payload* ccc_payload; */
         void* ccc_payload;
+
+        /** OP_AWAIT */
+        struct {
+            atomic_t ok;
+            rtio_signaled_t callback;
+            void* userdata;
+        } await;
     };
-=======
-	uint8_t op; /**< Op code */
-
-	uint8_t prio; /**< Op priority */
-
-	uint16_t flags; /**< Op Flags */
-
-	uint32_t iodev_flags; /**< Op iodev flags */
-
-	const struct rtio_iodev *iodev; /**< Device to operation on */
-
-	/**
-	 * User provided data which is returned upon operation completion. Could be a pointer or
-	 * integer.
-	 *
-	 * If unique identification of completions is desired this should be
-	 * unique as well.
-	 */
-	void *userdata;
-
-	union {
-
-		/** OP_TX */
-		struct {
-			uint32_t buf_len; /**< Length of buffer */
-			const uint8_t *buf; /**< Buffer to write from */
-		} tx;
-
-		/** OP_RX */
-		struct {
-			uint32_t buf_len; /**< Length of buffer */
-			uint8_t *buf; /**< Buffer to read into */
-		} rx;
-
-		/** OP_TINY_TX */
-		struct {
-			uint8_t buf_len; /**< Length of tiny buffer */
-			uint8_t buf[7]; /**< Tiny buffer */
-		} tiny_tx;
-
-		/** OP_CALLBACK */
-		struct {
-			rtio_callback_t callback;
-			void *arg0; /**< Last argument given to callback */
-		} callback;
-
-		/** OP_TXRX */
-		struct {
-			uint32_t buf_len; /**< Length of tx and rx buffers */
-			const uint8_t *tx_buf; /**< Buffer to write from */
-			uint8_t *rx_buf; /**< Buffer to read into */
-		} txrx;
-
-		/** OP_I2C_CONFIGURE */
-		uint32_t i2c_config;
-
-		/** OP_I3C_CONFIGURE */
-		struct {
-			/* enum i3c_config_type type; */
-			int type;
-			void *config;
-		} i3c_config;
-
-		/** OP_I3C_CCC */
-		/* struct i3c_ccc_payload *ccc_payload; */
-		void *ccc_payload;
-
-		/** OP_AWAIT */
-		struct {
-			atomic_t ok;
-			rtio_signaled_t callback;
-			void *userdata;
-		} await;
-	};
->>>>>>> 0f465284
 };
 
 /** @cond ignore */
@@ -624,19 +555,19 @@
 #define RTIO_OP_I2C_RECOVER (RTIO_OP_TXRX + 1)
 
 /** An operation to configure I2C buses */
-#define RTIO_OP_I2C_CONFIGURE (RTIO_OP_I2C_RECOVER+1)
+#define RTIO_OP_I2C_CONFIGURE (RTIO_OP_I2C_RECOVER + 1)
 
 /** An operation to recover I3C buses */
-#define RTIO_OP_I3C_RECOVER (RTIO_OP_I2C_CONFIGURE+1)
+#define RTIO_OP_I3C_RECOVER (RTIO_OP_I2C_CONFIGURE + 1)
 
 /** An operation to configure I3C buses */
-#define RTIO_OP_I3C_CONFIGURE (RTIO_OP_I3C_RECOVER+1)
+#define RTIO_OP_I3C_CONFIGURE (RTIO_OP_I3C_RECOVER + 1)
 
 /** An operation to sends I3C CCC */
-#define RTIO_OP_I3C_CCC (RTIO_OP_I3C_CONFIGURE+1)
+#define RTIO_OP_I3C_CCC (RTIO_OP_I3C_CONFIGURE + 1)
 
 /** An operation to suspend bus while awaiting signal */
-#define RTIO_OP_AWAIT (RTIO_OP_I3C_CCC+1)
+#define RTIO_OP_AWAIT (RTIO_OP_I3C_CCC + 1)
 
 /**
  * @brief Prepare a nop (no op) submission
@@ -791,26 +722,19 @@
     sqe->userdata     = userdata;
 }
 
-<<<<<<< HEAD
+static inline void rtio_sqe_prep_await(struct rtio_sqe* sqe,
+                                       const struct rtio_iodev* iodev,
+                                       int8_t prio,
+                                       void* userdata) {
+    (void) memset(sqe, 0, sizeof(struct rtio_sqe));
+    sqe->op       = RTIO_OP_AWAIT;
+    sqe->prio     = prio;
+    sqe->iodev    = iodev;
+    sqe->userdata = userdata;
+}
+
 static inline struct rtio_iodev_sqe* rtio_sqe_pool_alloc(struct rtio_sqe_pool* pool) {
     struct mpsc_node* node = mpsc_pop(&pool->free_q);
-=======
-static inline void rtio_sqe_prep_await(struct rtio_sqe *sqe,
-				       const struct rtio_iodev *iodev,
-				       int8_t prio,
-				       void *userdata)
-{
-	memset(sqe, 0, sizeof(struct rtio_sqe));
-	sqe->op = RTIO_OP_AWAIT;
-	sqe->prio = prio;
-	sqe->iodev = iodev;
-	sqe->userdata = userdata;
-}
-
-static inline struct rtio_iodev_sqe *rtio_sqe_pool_alloc(struct rtio_sqe_pool *pool)
-{
-	struct mpsc_node *node = mpsc_pop(&pool->free_q);
->>>>>>> 0f465284
 
     if (node == NULL) {
         return (NULL);
@@ -1507,15 +1431,14 @@
  *
  * @param[in] sqe The SQE to signal
  */
-__syscall void rtio_sqe_signal(struct rtio_sqe *sqe);
-
-static inline void z_impl_rtio_sqe_signal(struct rtio_sqe *sqe)
-{
-	struct rtio_iodev_sqe *iodev_sqe = CONTAINER_OF(sqe, struct rtio_iodev_sqe, sqe);
-
-	if (!atomic_cas(&iodev_sqe->sqe.await.ok, 0, 1)) {
-		iodev_sqe->sqe.await.callback(iodev_sqe, iodev_sqe->sqe.await.userdata);
-	}
+__syscall void rtio_sqe_signal(struct rtio_sqe* sqe);
+
+static inline void z_impl_rtio_sqe_signal(struct rtio_sqe* sqe) {
+    struct rtio_iodev_sqe* iodev_sqe = CONTAINER_OF(sqe, struct rtio_iodev_sqe, sqe);
+
+    if (!atomic_cas(&iodev_sqe->sqe.await.ok, 0, 1)) {
+        iodev_sqe->sqe.await.callback(iodev_sqe, iodev_sqe->sqe.await.userdata);
+    }
 }
 
 /**
@@ -1528,16 +1451,15 @@
  * @param[in] callback Callback called when SQE is signaled
  * @param[in] userdata User data passed to callback
  */
-static inline void rtio_iodev_sqe_await_signal(struct rtio_iodev_sqe *iodev_sqe,
-					       rtio_signaled_t callback,
-					       void *userdata)
-{
-	iodev_sqe->sqe.await.callback = callback;
-	iodev_sqe->sqe.await.userdata = userdata;
-
-	if (!atomic_cas(&iodev_sqe->sqe.await.ok, 0, 1)) {
-		callback(iodev_sqe, userdata);
-	}
+static inline void rtio_iodev_sqe_await_signal(struct rtio_iodev_sqe* iodev_sqe,
+                                               rtio_signaled_t callback,
+                                               void* userdata) {
+    iodev_sqe->sqe.await.callback = callback;
+    iodev_sqe->sqe.await.userdata = userdata;
+
+    if (!atomic_cas(&iodev_sqe->sqe.await.ok, 0, 1)) {
+        callback(iodev_sqe, userdata);
+    }
 }
 
 /**
