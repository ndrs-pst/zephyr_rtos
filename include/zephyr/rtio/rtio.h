--- conflicted
+++ resolved
@@ -373,19 +373,6 @@
  * @return The size of each block in the context's mempool
  * @return 0 if the context doesn't have a mempool
  */
-<<<<<<< HEAD
-static inline size_t rtio_mempool_block_size(const struct rtio *r)
-{
-#ifndef CONFIG_RTIO_SYS_MEM_BLOCKS
-	ARG_UNUSED(r);
-	return 0;
-#else
-	if (r == NULL || r->block_pool == NULL) {
-		return 0;
-	}
-	return BIT(r->block_pool->info.blk_sz_shift);
-#endif
-=======
 static inline size_t rtio_mempool_block_size(const struct rtio* r) {
     #ifndef CONFIG_RTIO_SYS_MEM_BLOCKS
     ARG_UNUSED(r);
@@ -394,9 +381,8 @@
     if ((r == NULL) || (r->block_pool == NULL)) {
         return (0);
     }
-    return BIT(r->block_pool->blk_sz_shift);
-    #endif
->>>>>>> e29c7d4c
+    return BIT(r->block_pool->info.blk_sz_shift);
+    #endif
 }
 
 /**
@@ -407,34 +393,18 @@
  * @return Index of the mempool block associated with the pointer. Or UINT16_MAX if invalid.
  */
 #ifdef CONFIG_RTIO_SYS_MEM_BLOCKS
-<<<<<<< HEAD
-static inline uint16_t __rtio_compute_mempool_block_index(const struct rtio *r, const void *ptr)
-{
-	uintptr_t addr = (uintptr_t)ptr;
-	struct sys_mem_blocks *mem_pool = r->block_pool;
-	uint32_t block_size = rtio_mempool_block_size(r);
-
-	uintptr_t buff = (uintptr_t)mem_pool->buffer;
-	uint32_t buff_size = mem_pool->info.num_blocks * block_size;
-
-	if (addr < buff || addr >= buff + buff_size) {
-		return UINT16_MAX;
-	}
-	return (addr - buff) / block_size;
-=======
 static inline uint16_t __rtio_compute_mempool_block_index(const struct rtio* r, void const* ptr) {
     uintptr_t addr = (uintptr_t)ptr;
     struct sys_mem_blocks* mem_pool = r->block_pool;
     uint32_t block_size = rtio_mempool_block_size(r);
 
     uintptr_t buff      = (uintptr_t)mem_pool->buffer;
-    uint32_t  buff_size = mem_pool->num_blocks * block_size;
+    uint32_t  buff_size = mem_pool->info.num_blocks * block_size;
 
     if (addr < buff || addr >= buff + buff_size) {
         return UINT16_MAX;
     }
     return (addr - buff) / block_size;
->>>>>>> e29c7d4c
 }
 #endif
 
@@ -703,16 +673,9 @@
     #endif
 }
 
-<<<<<<< HEAD
-static inline void rtio_block_pool_free(struct rtio *r, void *buf, uint32_t buf_len)
-{
-#ifdef CONFIG_RTIO_SYS_MEM_BLOCKS
-	size_t num_blks = buf_len >> r->block_pool->info.blk_sz_shift;
-=======
 static inline void rtio_block_pool_free(struct rtio* r, void* buf, uint32_t buf_len) {
     #ifdef CONFIG_RTIO_SYS_MEM_BLOCKS
-    size_t num_blks = buf_len >> r->block_pool->blk_sz_shift;
->>>>>>> e29c7d4c
+    size_t num_blks = buf_len >> r->block_pool->info.blk_sz_shift;
 
     sys_mem_blocks_free_contiguous(r->block_pool, buf, num_blks);
     #endif
@@ -779,7 +742,8 @@
 #define Z_RTIO_BLOCK_POOL_DEFINE(name, blk_sz, blk_cnt, blk_align)      \
     RTIO_BMEM uint8_t __aligned(WB_UP(blk_align))   \
     _block_pool_##name[blk_cnt*WB_UP(blk_sz)];      \
-    _SYS_MEM_BLOCKS_DEFINE_WITH_EXT_BUF(name, WB_UP(blk_sz), blk_cnt, _block_pool_##name, RTIO_DMEM)
+    _SYS_MEM_BLOCKS_DEFINE_WITH_EXT_BUF(name, WB_UP(blk_sz), blk_cnt, _block_pool_##name, \
+                                        RTIO_DMEM)
 
 #define Z_RTIO_DEFINE(name, _sqe_pool, _cqe_pool, _block_pool)                      \
     IF_ENABLED(CONFIG_RTIO_SUBMIT_SEM,                                              \
@@ -994,24 +958,6 @@
  *
  * @retval cqe A valid completion queue event consumed from the completion queue
  */
-<<<<<<< HEAD
-static inline struct rtio_cqe *rtio_cqe_consume_block(struct rtio *r)
-{
-	struct rtio_mpsc_node *node;
-	struct rtio_cqe *cqe;
-
-#ifdef CONFIG_RTIO_CONSUME_SEM
-	k_sem_take(r->consume_sem, K_FOREVER);
-#endif
-	node = rtio_mpsc_pop(&r->cq);
-	while (node == NULL) {
-		Z_SPIN_DELAY(1);
-		node = rtio_mpsc_pop(&r->cq);
-	}
-	cqe = CONTAINER_OF(node, struct rtio_cqe, q);
-
-	return cqe;
-=======
 static inline struct rtio_cqe* rtio_cqe_consume_block(struct rtio* r) {
     struct rtio_mpsc_node* node;
     struct rtio_cqe* cqe;
@@ -1021,13 +967,12 @@
     #endif
     node = rtio_mpsc_pop(&r->cq);
     while (node == NULL) {
+        Z_SPIN_DELAY(1);
         node = rtio_mpsc_pop(&r->cq);
-        Z_SPIN_DELAY(1);
     }
     cqe = CONTAINER_OF(node, struct rtio_cqe, q);
 
     return (cqe);
->>>>>>> e29c7d4c
 }
 
 /**
@@ -1049,34 +994,19 @@
 static inline uint32_t rtio_cqe_compute_flags(struct rtio_iodev_sqe* iodev_sqe) {
     uint32_t flags = 0;
 
-<<<<<<< HEAD
-#ifdef CONFIG_RTIO_SYS_MEM_BLOCKS
-	if (iodev_sqe->sqe.op == RTIO_OP_RX && iodev_sqe->sqe.flags & RTIO_SQE_MEMPOOL_BUFFER) {
-		struct rtio *r = iodev_sqe->r;
-		struct sys_mem_blocks *mem_pool = r->block_pool;
-		int blk_index = (iodev_sqe->sqe.buf - mem_pool->buffer) >>
-				mem_pool->info.blk_sz_shift;
-		int blk_count = iodev_sqe->sqe.buf_len >> mem_pool->info.blk_sz_shift;
-
-		flags = RTIO_CQE_FLAG_PREP_MEMPOOL(blk_index, blk_count);
-	}
-#else
-	ARG_UNUSED(iodev_sqe);
-#endif
-=======
     #ifdef CONFIG_RTIO_SYS_MEM_BLOCKS
     if (iodev_sqe->sqe.op == RTIO_OP_RX && iodev_sqe->sqe.flags & RTIO_SQE_MEMPOOL_BUFFER) {
         struct rtio* r = iodev_sqe->r;
         struct sys_mem_blocks* mem_pool = r->block_pool;
-        int blk_index = (iodev_sqe->sqe.buf - mem_pool->buffer) >> mem_pool->blk_sz_shift;
-        int blk_count = iodev_sqe->sqe.buf_len >> mem_pool->blk_sz_shift;
+        int blk_index = (iodev_sqe->sqe.buf - mem_pool->buffer) >>
+                         mem_pool->info.blk_sz_shift;
+        int blk_count = iodev_sqe->sqe.buf_len >> mem_pool->info.blk_sz_shift;
 
         flags = RTIO_CQE_FLAG_PREP_MEMPOOL(blk_index, blk_count);
     }
     #else
     ARG_UNUSED(iodev_sqe);
     #endif
->>>>>>> e29c7d4c
 
     return (flags);
 }
@@ -1096,36 +1026,6 @@
  * @return -EINVAL if the buffer wasn't allocated for this cqe
  * @return -ENOTSUP if memory blocks are disabled
  */
-<<<<<<< HEAD
-__syscall int rtio_cqe_get_mempool_buffer(const struct rtio *r, struct rtio_cqe *cqe,
-					  uint8_t **buff, uint32_t *buff_len);
-
-static inline int z_impl_rtio_cqe_get_mempool_buffer(const struct rtio *r, struct rtio_cqe *cqe,
-						     uint8_t **buff, uint32_t *buff_len)
-{
-#ifdef CONFIG_RTIO_SYS_MEM_BLOCKS
-	if (RTIO_CQE_FLAG_GET(cqe->flags) == RTIO_CQE_FLAG_MEMPOOL_BUFFER) {
-		int blk_idx = RTIO_CQE_FLAG_MEMPOOL_GET_BLK_IDX(cqe->flags);
-		int blk_count = RTIO_CQE_FLAG_MEMPOOL_GET_BLK_CNT(cqe->flags);
-		uint32_t blk_size = rtio_mempool_block_size(r);
-
-		*buff = r->block_pool->buffer + blk_idx * blk_size;
-		*buff_len = blk_count * blk_size;
-		__ASSERT_NO_MSG(*buff >= r->block_pool->buffer);
-		__ASSERT_NO_MSG(*buff <
-				r->block_pool->buffer + blk_size * r->block_pool->info.num_blocks);
-		return 0;
-	}
-	return -EINVAL;
-#else
-	ARG_UNUSED(r);
-	ARG_UNUSED(cqe);
-	ARG_UNUSED(buff);
-	ARG_UNUSED(buff_len);
-
-	return -ENOTSUP;
-#endif
-=======
 __syscall int rtio_cqe_get_mempool_buffer(const struct rtio* r, struct rtio_cqe* cqe,
                                           uint8_t** buff, uint32_t* buff_len);
 
@@ -1140,7 +1040,7 @@
         *buff     = r->block_pool->buffer + blk_idx * blk_size;
         *buff_len = blk_count * blk_size;
         __ASSERT_NO_MSG(*buff >= r->block_pool->buffer);
-        __ASSERT_NO_MSG(*buff < r->block_pool->buffer + blk_size * r->block_pool->num_blocks);
+        __ASSERT_NO_MSG(*buff < r->block_pool->buffer + blk_size * r->block_pool->info.num_blocks);
         return (0);
     }
     return (-EINVAL);
@@ -1152,7 +1052,6 @@
 
     return (-ENOTSUP);
     #endif
->>>>>>> e29c7d4c
 }
 
 void rtio_executor_submit(struct rtio* r);
@@ -1274,8 +1173,7 @@
             return (0);
         }
 
-        int rc = rtio_block_pool_alloc(r, min_buf_len, max_buf_len,
-                                       buf, buf_len);
+        int rc = rtio_block_pool_alloc(r, min_buf_len, max_buf_len, buf, buf_len);
         if (rc == 0) {
             sqe->buf     = *buf;
             sqe->buf_len = *buf_len;
@@ -1380,13 +1278,10 @@
  * @retval 0 success
  * @retval -ENOMEM not enough room in the queue
  */
-__syscall int rtio_sqe_copy_in_get_handles(struct rtio* r,
-                                           const struct rtio_sqe* sqes,
-                                           struct rtio_sqe** handle,
-                                           size_t sqe_count);
-
-static inline int z_impl_rtio_sqe_copy_in_get_handles(struct rtio* r,
-                                                      const struct rtio_sqe* sqes,
+__syscall int rtio_sqe_copy_in_get_handles(struct rtio* r, const struct rtio_sqe* sqes,
+                                           struct rtio_sqe** handle, size_t sqe_count);
+
+static inline int z_impl_rtio_sqe_copy_in_get_handles(struct rtio* r, const struct rtio_sqe* sqes,
                                                       struct rtio_sqe** handle,
                                                       size_t sqe_count) {
     struct rtio_sqe* sqe;
@@ -1497,7 +1392,8 @@
     /* TODO undefined behavior if another thread calls submit of course
      */
     if (wait_count > 0) {
-        __ASSERT(!k_is_in_isr(), "expected rtio submit with wait count to be called from a thread");
+        __ASSERT(!k_is_in_isr(),
+                 "expected rtio submit with wait count to be called from a thread");
 
         k_sem_reset(r->submit_sem);
         r->submit_count = wait_count;
@@ -1517,7 +1413,8 @@
     #ifdef CONFIG_RTIO_SUBMIT_SEM
     if (wait_count > 0) {
         res = k_sem_take(r->submit_sem, K_FOREVER);
-        __ASSERT(res == 0, "semaphore was reset or timed out while waiting on completions!");
+        __ASSERT(res == 0,
+                 "semaphore was reset or timed out while waiting on completions!");
     }
     #else
     while ((uintptr_t)atomic_get(&r->cq_count) < cq_count) {
