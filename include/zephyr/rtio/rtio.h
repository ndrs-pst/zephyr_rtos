/*
 * Copyright (c) 2022 Intel Corporation
 *
 * SPDX-License-Identifier: Apache-2.0
 */

/**
 * @file
 * @brief Real-Time IO device API for moving bytes with low effort
 *
 * RTIO is a context for asynchronous batch operations using a submission and completion queue.
 *
 * Asynchronous I/O operation are setup in a submission queue. Each entry in the queue describes
 * the operation it wishes to perform with some understood semantics.
 *
 * These operations may be chained in a such a way that only when the current
 * operation is complete the next will be executed. If the current operation fails
 * all chained operations will also fail.
 *
 * Operations may also be submitted as a transaction where a set of operations are considered
 * to be one operation.
 *
 * The completion of these operations typically provide one or more completion queue events.
 */

#ifndef ZEPHYR_INCLUDE_RTIO_RTIO_H_
#define ZEPHYR_INCLUDE_RTIO_RTIO_H_

#include <string.h>

#include <zephyr/app_memory/app_memdomain.h>
#include <zephyr/device.h>
#include <zephyr/kernel.h>
#include <zephyr/rtio/rtio_mpsc.h>
#include <zephyr/sys/__assert.h>
#include <zephyr/sys/atomic.h>
#include <zephyr/sys/mem_blocks.h>
#include <zephyr/sys/util.h>
#include <zephyr/sys/iterable_sections.h>

#ifdef __cplusplus
extern "C" {
#endif

/**
 * @brief RTIO
 * @defgroup rtio RTIO
 * @ingroup os_services
 * @{
 */

/**
 * @brief RTIO Predefined Priorties
 * @defgroup rtio_sqe_prio RTIO Priorities
 * @ingroup rtio
 * @{
 */

/**
 * @brief Low priority
 */
#define RTIO_PRIO_LOW       0U

/**
 * @brief Normal priority
 */
#define RTIO_PRIO_NORM      127U

/**
 * @brief High priority
 */
#define RTIO_PRIO_HIGH      255U

/**
 * @}
 */

/**
 * @brief RTIO SQE Flags
 * @defgroup rtio_sqe_flags RTIO SQE Flags
 * @ingroup rtio
 * @{
 */

/**
 * @brief The next request in the queue should wait on this one.
 *
 * Chained SQEs are individual units of work describing patterns of
 * ordering and failure cascading. A chained SQE must be started only
 * after the one before it. They are given to the iodevs one after another.
 */
#define RTIO_SQE_CHAINED        BIT(0)

/**
 * @brief The next request in the queue is part of a transaction.
 *
 * Transactional SQEs are sequential parts of a unit of work.
 * Only the first transactional SQE is submitted to an iodev, the
 * remaining SQEs are never individually submitted but instead considered
 * to be part of the transaction to the single iodev. The first sqe in the
 * sequence holds the iodev that will be used and the last holds the userdata
 * that will be returned in a single completion on failure/success.
 */
#define RTIO_SQE_TRANSACTION    BIT(1)

/**
 * @brief The buffer should be allocated by the RTIO mempool
 *
 * This flag can only exist if the CONFIG_RTIO_SYS_MEM_BLOCKS Kconfig was
 * enabled and the RTIO context was created via the RTIO_DEFINE_WITH_MEMPOOL()
 * macro. If set, the buffer associated with the entry was allocated by the
 * internal memory pool and should be released as soon as it is no longer
 * needed via a call to rtio_release_mempool().
 */
#define RTIO_SQE_MEMPOOL_BUFFER BIT(2)

/**
 * @brief The SQE should not execute if possible
 *
 * If possible (not yet executed), the SQE should be canceled by flagging it as failed and returning
 * -ECANCELED as the result.
 */
#define RTIO_SQE_CANCELED       BIT(3)

/**
 * @brief The SQE should continue producing CQEs until canceled
 *
 * This flag must exist along @ref RTIO_SQE_MEMPOOL_BUFFER and signals that when a read is
 * complete. It should be placed back in queue until canceled.
 */
#define RTIO_SQE_MULTISHOT      BIT(4)

/**
 * @brief The SQE does not produce a CQE.
 */
#define RTIO_SQE_NO_RESPONSE    BIT(5)

/**
 * @}
 */

/**
 * @brief RTIO CQE Flags
 * @defgroup rtio_cqe_flags RTIO CQE Flags
 * @ingroup rtio
 * @{
 */

/**
 * @brief The entry's buffer was allocated from the RTIO's mempool
 *
 * If this bit is set, the buffer was allocated from the memory pool and should be recycled as
 * soon as the application is done with it.
 */
#define RTIO_CQE_FLAG_MEMPOOL_BUFFER BIT(0)

#define RTIO_CQE_FLAG_GET(flags) FIELD_GET(GENMASK(7, 0), (flags))

/**
 * @brief Get the block index of a mempool flags
 *
 * @param flags The CQE flags value
 * @return The block index portion of the flags field.
 */
#define RTIO_CQE_FLAG_MEMPOOL_GET_BLK_IDX(flags) FIELD_GET(GENMASK(19, 8), (flags))

/**
 * @brief Get the block count of a mempool flags
 *
 * @param flags The CQE flags value
 * @return The block count portion of the flags field.
 */
#define RTIO_CQE_FLAG_MEMPOOL_GET_BLK_CNT(flags) FIELD_GET(GENMASK(31, 20), (flags))

/**
 * @brief Prepare CQE flags for a mempool read.
 *
 * @param blk_idx The mempool block index
 * @param blk_cnt The mempool block count
 * @return A shifted and masked value that can be added to the flags field with an OR operator.
 */
#define RTIO_CQE_FLAG_PREP_MEMPOOL(blk_idx, blk_cnt)            \
    (FIELD_PREP(GENMASK(7, 0), RTIO_CQE_FLAG_MEMPOOL_BUFFER) |  \
     FIELD_PREP(GENMASK(19, 8), blk_idx) | FIELD_PREP(GENMASK(31, 20), blk_cnt))

/**
 * @}
 */

/**
 * @brief Equivalent to the I2C_MSG_STOP flag
 */
<<<<<<< HEAD
#define RTIO_IODEV_I2C_STOP BIT(1)
=======
#define RTIO_IODEV_I2C_STOP     BIT(0)
>>>>>>> 6c7f7484

/**
 * @brief Equivalent to the I2C_MSG_RESTART flag
 */
<<<<<<< HEAD
#define RTIO_IODEV_I2C_RESTART BIT(2)
=======
#define RTIO_IODEV_I2C_RESTART  BIT(1)
>>>>>>> 6c7f7484

/**
 * @brief Equivalent to the I2C_MSG_ADDR_10_BITS
 */
<<<<<<< HEAD
#define RTIO_IODEV_I2C_10_BITS BIT(3)
=======
#define RTIO_IODEV_I2C_10_BITS  BIT(2)
>>>>>>> 6c7f7484

/** @cond ignore */
struct rtio;
struct rtio_cqe;
struct rtio_sqe;
struct rtio_sqe_pool;
struct rtio_cqe_pool;
struct rtio_iodev;
struct rtio_iodev_sqe;
/** @endcond */

/**
 * @typedef rtio_callback_t
 * @brief Callback signature for RTIO_OP_CALLBACK
 * @param r RTIO context being used with the callback
 * @param sqe Submission for the callback op
 * @param arg0 Argument option as part of the sqe
 */
typedef void (*rtio_callback_t)(struct rtio* r, const struct rtio_sqe* sqe, void* arg0);

/**
 * @brief A submission queue event
 */
struct rtio_sqe {
<<<<<<< HEAD
	uint8_t op; /**< Op code */

	uint8_t prio; /**< Op priority */

	uint16_t flags; /**< Op Flags */

	uint16_t iodev_flags; /**< Op iodev flags */

	uint16_t _resv0;

	const struct rtio_iodev *iodev; /**< Device to operation on */

	/**
	 * User provided data which is returned upon operation completion. Could be a pointer or
	 * integer.
	 *
	 * If unique identification of completions is desired this should be
	 * unique as well.
	 */
	void *userdata;

	union {

		/** OP_TX, OP_RX */
		struct {
			uint32_t buf_len; /**< Length of buffer */
			uint8_t *buf; /**< Buffer to use*/
		};

		/** OP_TINY_TX */
		struct {
			uint8_t tiny_buf_len; /**< Length of tiny buffer */
			uint8_t tiny_buf[7]; /**< Tiny buffer */
		};

		/** OP_CALLBACK */
		struct {
			rtio_callback_t callback;
			void *arg0; /**< Last argument given to callback */
		};

		/** OP_TXRX */
		struct {
			uint32_t txrx_buf_len;
			uint8_t *tx_buf;
			uint8_t *rx_buf;
		};

		/** OP_I2C_CONFIGURE */
		uint32_t i2c_config;
	};
=======
    uint8_t op;                             /**< Op code */

    uint8_t prio;                           /**< Op priority */

    uint16_t flags;                         /**< Op Flags */

    uint16_t iodev_flags;                   /**< Op iodev flags */

    uint16_t _resv0;

    const struct rtio_iodev* iodev;         /**< Device to operation on */

    /**
     * User provided data which is returned upon operation completion. Could be a pointer or
     * integer.
     *
     * If unique identification of completions is desired this should be
     * unique as well.
     */
    void* userdata;

    union {
        /** OP_TX, OP_RX */
        struct {
            uint32_t buf_len;               /**< Length of buffer */
            uint8_t* buf;                   /**< Buffer to use*/
        };

        /** OP_TINY_TX */
        struct {
            uint8_t tiny_buf_len;           /**< Length of tiny buffer */
            uint8_t tiny_buf[7];            /**< Tiny buffer */
        };

        /** OP_CALLBACK */
        struct {
            rtio_callback_t callback;
            void* arg0;                     /**< Last argument given to callback */
        };

        /** OP_TXRX */
        struct {
            uint32_t txrx_buf_len;
            uint8_t* tx_buf;
            uint8_t* rx_buf;
        };
    };
>>>>>>> 6c7f7484
};

/** @cond ignore */
/* Ensure the rtio_sqe never grows beyond a common cacheline size of 64 bytes */
#if defined(_MSC_VER)                       /* #CUSTOM@NDRS */
/* pass */
#else
BUILD_ASSERT(sizeof(struct rtio_sqe) <= 64);
#endif
/** @endcond */

/**
 * @brief A completion queue event
 */
struct rtio_cqe {
    struct rtio_mpsc_node q;

    int32_t  result;                        /**< Result from operation */
    void*    userdata;                      /**< Associated userdata with operation */
    uint32_t flags;                         /**< Flags associated with the operation */
};

struct rtio_sqe_pool {
    struct rtio_mpsc free_q;
    const uint16_t   pool_size;
    uint16_t         pool_free;
    struct rtio_iodev_sqe* pool;
};

struct rtio_cqe_pool {
    struct rtio_mpsc free_q;
    const uint16_t   pool_size;
    uint16_t         pool_free;
    struct rtio_cqe* pool;
};

/**
 * @brief An RTIO context containing what can be viewed as a pair of queues.
 *
 * A queue for submissions (available and in queue to be produced) as well as a queue
 * of completions (available and ready to be consumed).
 *
 * The rtio executor along with any objects implementing the rtio_iodev interface are
 * the consumers of submissions and producers of completions.
 *
 * No work is started until rtio_submit() is called.
 */
struct rtio {
    #ifdef CONFIG_RTIO_SUBMIT_SEM
    /* A wait semaphore which may suspend the calling thread
     * to wait for some number of completions when calling submit
     */
    struct k_sem* submit_sem;

    uint32_t submit_count;
    #endif

    #ifdef CONFIG_RTIO_CONSUME_SEM
    /* A wait semaphore which may suspend the calling thread
     * to wait for some number of completions while consuming
     * them from the completion queue
     */
    struct k_sem* consume_sem;
    #endif

    /* Total number of completions */
    atomic_t cq_count;

    /* Number of completions that were unable to be submitted with results
     * due to the cq spsc being full
     */
    atomic_t xcqcnt;

    /* Submission queue object pool with free list */
    struct rtio_sqe_pool* sqe_pool;

    /* Complete queue object pool with free list */
    struct rtio_cqe_pool* cqe_pool;

    #ifdef CONFIG_RTIO_SYS_MEM_BLOCKS
    /* Mem block pool */
    struct sys_mem_blocks* block_pool;
    #endif

    /* Submission queue */
    struct rtio_mpsc sq;

    /* Completion queue */
    struct rtio_mpsc cq;
};

/** The memory partition associated with all RTIO context information */
extern struct k_mem_partition rtio_partition;

/**
 * @brief Get the mempool block size of the RTIO context
 *
 * @param[in] r The RTIO context
 * @return The size of each block in the context's mempool
 * @return 0 if the context doesn't have a mempool
 */
static inline size_t rtio_mempool_block_size(const struct rtio* r) {
    #ifndef CONFIG_RTIO_SYS_MEM_BLOCKS
    ARG_UNUSED(r);
    return (0);
    #else
    if ((r == NULL) || (r->block_pool == NULL)) {
        return (0);
    }

    return BIT(r->block_pool->info.blk_sz_shift);
    #endif
}

/**
 * @brief Compute the mempool block index for a given pointer
 *
 * @param[in] r RTIO context
 * @param[in] ptr Memory pointer in the mempool
 * @return Index of the mempool block associated with the pointer. Or UINT16_MAX if invalid.
 */
#ifdef CONFIG_RTIO_SYS_MEM_BLOCKS
static inline uint16_t __rtio_compute_mempool_block_index(const struct rtio* r, void const* ptr) {
    uintptr_t addr = (uintptr_t)ptr;
    struct sys_mem_blocks* mem_pool = r->block_pool;
    uint32_t block_size = rtio_mempool_block_size(r);

    uintptr_t buff      = (uintptr_t)mem_pool->buffer;
    uint32_t  buff_size = (mem_pool->info.num_blocks * block_size);

    if ((addr < buff) || (addr >= (buff + buff_size))) {
        return (UINT16_MAX);
    }

    return ((addr - buff) / block_size);
}
#endif

/**
 * @brief IO device submission queue entry
 *
 * May be cast safely to and from a rtio_sqe as they occupy the same memory provided by the pool
 */
struct rtio_iodev_sqe {
    struct rtio_sqe        sqe;
    struct rtio_mpsc_node  q;
    struct rtio_iodev_sqe* next;
    struct rtio*           r;
};

/**
 * @brief API that an RTIO IO device should implement
 */
struct rtio_iodev_api {
    /**
     * @brief Submit to the iodev an entry to work on
     *
     * This call should be short in duration and most likely
     * either enqueue or kick off an entry with the hardware.
     *
     * @param iodev_sqe Submission queue entry
     */
    void (*submit)(struct rtio_iodev_sqe* iodev_sqe);
};

/**
 * @brief An IO device with a function table for submitting requests
 */
struct rtio_iodev {
    /* Function pointer table */
    const struct rtio_iodev_api* api;

    /* Queue of RTIO contexts with requests */
    struct rtio_mpsc iodev_sq;

    /* Data associated with this iodev */
    void* data;
};

/** An operation that does nothing and will complete immediately */
#define RTIO_OP_NOP         0

/** An operation that receives (reads) */
#define RTIO_OP_RX          (RTIO_OP_NOP + 1)

/** An operation that transmits (writes) */
#define RTIO_OP_TX          (RTIO_OP_RX + 1)

/** An operation that transmits tiny writes by copying the data to write */
#define RTIO_OP_TINY_TX     (RTIO_OP_TX + 1)

/** An operation that calls a given function (callback) */
#define RTIO_OP_CALLBACK    (RTIO_OP_TINY_TX + 1)

/** An operation that transceives (reads and writes simultaneously) */
<<<<<<< HEAD
#define RTIO_OP_TXRX (RTIO_OP_CALLBACK+1)

/** An operation to recover I2C buses */
#define RTIO_OP_I2C_RECOVER (RTIO_OP_TXRX+1)

/** An operation to configure I2C buses */
#define RTIO_OP_I2C_CONFIGURE (RTIO_OP_I2C_RECOVER+1)
=======
#define RTIO_OP_TXRX        (RTIO_OP_CALLBACK + 1)
>>>>>>> 6c7f7484

/**
 * @brief Prepare a nop (no op) submission
 */
static inline void rtio_sqe_prep_nop(struct rtio_sqe* sqe,
                                     const struct rtio_iodev* iodev,
                                     void* userdata) {
    (void) memset(sqe, 0, sizeof(struct rtio_sqe));
    sqe->op       = RTIO_OP_NOP;
    sqe->iodev    = iodev;
    sqe->userdata = userdata;
}

/**
 * @brief Prepare a read op submission
 */
static inline void rtio_sqe_prep_read(struct rtio_sqe* sqe,
                                      const struct rtio_iodev* iodev,
                                      int8_t prio,
                                      uint8_t* buf,
                                      uint32_t len,
                                      void* userdata) {
    (void) memset(sqe, 0, sizeof(struct rtio_sqe));
    sqe->op       = RTIO_OP_RX;
    sqe->prio     = prio;
    sqe->iodev    = iodev;
    sqe->buf_len  = len;
    sqe->buf      = buf;
    sqe->userdata = userdata;
}

/**
 * @brief Prepare a read op submission with context's mempool
 *
 * @see rtio_sqe_prep_read()
 */
static inline void rtio_sqe_prep_read_with_pool(struct rtio_sqe* sqe,
                                                const struct rtio_iodev* iodev, int8_t prio,
                                                void* userdata) {
    rtio_sqe_prep_read(sqe, iodev, prio, NULL, 0, userdata);
    sqe->flags = RTIO_SQE_MEMPOOL_BUFFER;
}

static inline void rtio_sqe_prep_read_multishot(struct rtio_sqe* sqe,
                                                const struct rtio_iodev* iodev, int8_t prio,
                                                void* userdata) {
    rtio_sqe_prep_read_with_pool(sqe, iodev, prio, userdata);
    sqe->flags |= RTIO_SQE_MULTISHOT;
}

/**
 * @brief Prepare a write op submission
 */
static inline void rtio_sqe_prep_write(struct rtio_sqe* sqe,
                                       const struct rtio_iodev* iodev,
                                       int8_t prio,
                                       uint8_t* buf,
                                       uint32_t len,
                                       void* userdata) {
    (void) memset(sqe, 0, sizeof(struct rtio_sqe));
    sqe->op       = RTIO_OP_TX;
    sqe->prio     = prio;
    sqe->iodev    = iodev;
    sqe->buf_len  = len;
    sqe->buf      = buf;
    sqe->userdata = userdata;
}

/**
 * @brief Prepare a tiny write op submission
 *
 * Unlike the normal write operation where the source buffer must outlive the call
 * the tiny write data in this case is copied to the sqe. It must be tiny to fit
 * within the specified size of a rtio_sqe.
 *
 * This is useful in many scenarios with RTL logic where a write of the register to
 * subsequently read must be done.
 */
static inline void rtio_sqe_prep_tiny_write(struct rtio_sqe* sqe,
                                            const struct rtio_iodev* iodev,
                                            int8_t prio,
                                            uint8_t const* tiny_write_data,
                                            uint8_t tiny_write_len,
                                            void* userdata) {
    __ASSERT_NO_MSG(tiny_write_len <= sizeof(sqe->tiny_buf));

    (void) memset(sqe, 0, sizeof(struct rtio_sqe));
    sqe->op           = RTIO_OP_TINY_TX;
    sqe->prio         = prio;
    sqe->iodev        = iodev;
    sqe->tiny_buf_len = tiny_write_len;
    (void) memcpy(sqe->tiny_buf, tiny_write_data, tiny_write_len);
    sqe->userdata     = userdata;
}

/**
 * @brief Prepare a callback op submission
 *
 * A somewhat special operation in that it may only be done in kernel mode.
 *
 * Used where general purpose logic is required in a queue of io operations to do
 * transforms or logic.
 */
static inline void rtio_sqe_prep_callback(struct rtio_sqe* sqe,
                                          rtio_callback_t callback,
                                          void* arg0,
                                          void* userdata) {
    (void) memset(sqe, 0, sizeof(struct rtio_sqe));
    sqe->op       = RTIO_OP_CALLBACK;
    sqe->prio     = 0;
    sqe->iodev    = NULL;
    sqe->callback = callback;
    sqe->arg0     = arg0;
    sqe->userdata = userdata;
}

/**
 * @brief Prepare a transceive op submission
 */
static inline void rtio_sqe_prep_transceive(struct rtio_sqe* sqe,
                                            const struct rtio_iodev* iodev,
                                            int8_t prio,
                                            uint8_t* tx_buf,
                                            uint8_t* rx_buf,
                                            uint32_t buf_len,
                                            void* userdata) {
    (void) memset(sqe, 0, sizeof(struct rtio_sqe));
    sqe->op           = RTIO_OP_TXRX;
    sqe->prio         = prio;
    sqe->iodev        = iodev;
    sqe->txrx_buf_len = buf_len;
    sqe->tx_buf       = tx_buf;
    sqe->rx_buf       = rx_buf;
    sqe->userdata     = userdata;
}

static inline struct rtio_iodev_sqe* rtio_sqe_pool_alloc(struct rtio_sqe_pool* pool) {
    struct rtio_mpsc_node* node = rtio_mpsc_pop(&pool->free_q);

    if (node == NULL) {
        return (NULL);
    }

    struct rtio_iodev_sqe* iodev_sqe = CONTAINER_OF(node, struct rtio_iodev_sqe, q);

    pool->pool_free--;

    return (iodev_sqe);
}

static inline void rtio_sqe_pool_free(struct rtio_sqe_pool* pool, struct rtio_iodev_sqe* iodev_sqe) {
    rtio_mpsc_push(&pool->free_q, &iodev_sqe->q);

    pool->pool_free++;
}

static inline struct rtio_cqe* rtio_cqe_pool_alloc(struct rtio_cqe_pool* pool) {
    struct rtio_mpsc_node* node = rtio_mpsc_pop(&pool->free_q);

    if (node == NULL) {
        return (NULL);
    }

    struct rtio_cqe* cqe = CONTAINER_OF(node, struct rtio_cqe, q);

    (void) memset(cqe, 0, sizeof(struct rtio_cqe));

    pool->pool_free--;

    return (cqe);
}

static inline void rtio_cqe_pool_free(struct rtio_cqe_pool* pool, struct rtio_cqe* cqe) {
    rtio_mpsc_push(&pool->free_q, &cqe->q);

    pool->pool_free++;
}

static inline int rtio_block_pool_alloc(struct rtio* r, size_t min_sz,
                                        size_t max_sz, uint8_t** buf, uint32_t* buf_len) {
    #ifndef CONFIG_RTIO_SYS_MEM_BLOCKS
    ARG_UNUSED(r);
    ARG_UNUSED(min_sz);
    ARG_UNUSED(max_sz);
    ARG_UNUSED(buf);
    ARG_UNUSED(buf_len);
    return (-ENOTSUP);
    #else
    const uint32_t block_size = rtio_mempool_block_size(r);
    uint32_t bytes = max_sz;

    /* Not every context has a block pool and the block size may return 0 in
     * that case
     */
    if (block_size == 0) {
        return (-ENOMEM);
    }

    do {
        size_t num_blks = DIV_ROUND_UP(bytes, block_size);
        int rc = sys_mem_blocks_alloc_contiguous(r->block_pool, num_blks, (void**)buf);

        if (rc == 0) {
            *buf_len = num_blks * block_size;
            return (0);
        }

        bytes -= block_size;
    } while (bytes >= min_sz);

    return (-ENOMEM);
    #endif
}

static inline void rtio_block_pool_free(struct rtio* r, void* buf, uint32_t buf_len) {
    #ifndef CONFIG_RTIO_SYS_MEM_BLOCKS
    ARG_UNUSED(r);
    ARG_UNUSED(buf);
    ARG_UNUSED(buf_len);
    #else
    size_t num_blks = buf_len >> r->block_pool->info.blk_sz_shift;

    sys_mem_blocks_free_contiguous(r->block_pool, buf, num_blks);
    #endif
}

/* Do not try and reformat the macros */
/* clang-format off */

/**
 * @brief Statically define and initialize an RTIO IODev
 *
 * @param name Name of the iodev
 * @param iodev_api Pointer to struct rtio_iodev_api
 * @param iodev_data Data pointer
 */
#define RTIO_IODEV_DEFINE(name, iodev_api, iodev_data)  \
    STRUCT_SECTION_ITERABLE(rtio_iodev, name) = {       \
        .api = (iodev_api),                 \
        .iodev_sq = RTIO_MPSC_INIT((name.iodev_sq)),    \
        .data = (iodev_data),               \
    }

#define Z_RTIO_SQE_POOL_DEFINE(name, sz)    \
    static struct rtio_iodev_sqe _sqe_pool_##name[sz];  \
    STRUCT_SECTION_ITERABLE(rtio_sqe_pool, name) = {    \
        .free_q = RTIO_MPSC_INIT((name.free_q)),    \
        .pool_size = sz,                    \
        .pool_free = sz,                    \
        .pool = _sqe_pool_##name,           \
    }


#define Z_RTIO_CQE_POOL_DEFINE(name, sz)    \
    static struct rtio_cqe _cqe_pool_##name[sz];    \
    STRUCT_SECTION_ITERABLE(rtio_cqe_pool, name) = {    \
        .free_q = RTIO_MPSC_INIT((name.free_q)),    \
        .pool_size = sz,                    \
        .pool_free = sz,                    \
        .pool = _cqe_pool_##name,           \
    }

/**
 * @brief Allocate to bss if available
 *
 * If CONFIG_USERSPACE is selected, allocate to the rtio_partition bss. Maps to:
 *   K_APP_BMEM(rtio_partition) static
 *
 * If CONFIG_USERSPACE is disabled, allocate as plain static:
 *   static
 */
#define RTIO_BMEM COND_CODE_1(CONFIG_USERSPACE, (K_APP_BMEM(rtio_partition) static), (static))

/**
 * @brief Allocate as initialized memory if available
 *
 * If CONFIG_USERSPACE is selected, allocate to the rtio_partition init. Maps to:
 *   K_APP_DMEM(rtio_partition) static
 *
 * If CONFIG_USERSPACE is disabled, allocate as plain static:
 *   static
 */
#define RTIO_DMEM COND_CODE_1(CONFIG_USERSPACE, (K_APP_DMEM(rtio_partition) static), (static))

#define Z_RTIO_BLOCK_POOL_DEFINE(name, blk_sz, blk_cnt, blk_align)      \
    RTIO_BMEM uint8_t __aligned(WB_UP(blk_align))   \
    _block_pool_##name[blk_cnt*WB_UP(blk_sz)];      \
    _SYS_MEM_BLOCKS_DEFINE_WITH_EXT_BUF(name, WB_UP(blk_sz), blk_cnt, _block_pool_##name, \
                                        RTIO_DMEM)

#define Z_RTIO_DEFINE(name, _sqe_pool, _cqe_pool, _block_pool)                      \
    IF_ENABLED(CONFIG_RTIO_SUBMIT_SEM,                                              \
            (static K_SEM_DEFINE(_submit_sem_##name, 0, K_SEM_MAX_LIMIT)))          \
    IF_ENABLED(CONFIG_RTIO_CONSUME_SEM,                                             \
            (static K_SEM_DEFINE(_consume_sem_##name, 0, K_SEM_MAX_LIMIT)))         \
    STRUCT_SECTION_ITERABLE(rtio, name) = {                                         \
        IF_ENABLED(CONFIG_RTIO_SUBMIT_SEM, (.submit_sem = &_submit_sem_##name,))    \
        IF_ENABLED(CONFIG_RTIO_SUBMIT_SEM, (.submit_count = 0,))                    \
        IF_ENABLED(CONFIG_RTIO_CONSUME_SEM, (.consume_sem = &_consume_sem_##name,)) \
        .cq_count = ATOMIC_INIT(0),                                                 \
        .xcqcnt   = ATOMIC_INIT(0),                                                 \
        .sqe_pool = _sqe_pool,                                                      \
        .cqe_pool = _cqe_pool,                                                      \
        IF_ENABLED(CONFIG_RTIO_SYS_MEM_BLOCKS, (.block_pool = _block_pool,))        \
        .sq = RTIO_MPSC_INIT((name.sq)),                                            \
        .cq = RTIO_MPSC_INIT((name.cq)),                                            \
    }

/**
 * @brief Statically define and initialize an RTIO context
 *
 * @param name Name of the RTIO
 * @param sq_sz Size of the submission queue entry pool
 * @param cq_sz Size of the completion queue entry pool
 */
#define RTIO_DEFINE(name, sq_sz, cq_sz)             \
    Z_RTIO_SQE_POOL_DEFINE(name##_sqe_pool, sq_sz); \
    Z_RTIO_CQE_POOL_DEFINE(name##_cqe_pool, cq_sz); \
    Z_RTIO_DEFINE(name, &name##_sqe_pool, &name##_cqe_pool, NULL)

/* clang-format on */

/**
 * @brief Statically define and initialize an RTIO context
 *
 * @param name Name of the RTIO
 * @param sq_sz Size of the submission queue, must be power of 2
 * @param cq_sz Size of the completion queue, must be power of 2
 * @param num_blks Number of blocks in the memory pool
 * @param blk_size The number of bytes in each block
 * @param balign The block alignment
 */
#define RTIO_DEFINE_WITH_MEMPOOL(name, sq_sz, cq_sz, num_blks, blk_size, balign)    \
    Z_RTIO_SQE_POOL_DEFINE(name##_sqe_pool, sq_sz);                                 \
    Z_RTIO_CQE_POOL_DEFINE(name##_cqe_pool, cq_sz);                                 \
    Z_RTIO_BLOCK_POOL_DEFINE(name##_block_pool, blk_size, num_blks, balign);        \
    Z_RTIO_DEFINE(name, &name##_sqe_pool, &name##_cqe_pool, &name##_block_pool)

/* clang-format on */

/**
 * @brief Count of acquirable submission queue events
 *
 * @param r RTIO context
 *
 * @return Count of acquirable submission queue events
 */
static inline uint32_t rtio_sqe_acquirable(struct rtio* r) {
    return (r->sqe_pool->pool_free);
}

/**
 * @brief Get the next sqe in the transaction
 *
 * @param iodev_sqe Submission queue entry
 *
 * @retval NULL if current sqe is last in transaction
 * @retval struct rtio_sqe * if available
 */
static inline struct rtio_iodev_sqe* rtio_txn_next(const struct rtio_iodev_sqe* iodev_sqe) {
    if (iodev_sqe->sqe.flags & RTIO_SQE_TRANSACTION) {
        return (iodev_sqe->next);
    }
    else {
        return (NULL);
    }
}

/**
 * @brief Get the next sqe in the chain
 *
 * @param iodev_sqe Submission queue entry
 *
 * @retval NULL if current sqe is last in chain
 * @retval struct rtio_sqe * if available
 */
static inline struct rtio_iodev_sqe* rtio_chain_next(const struct rtio_iodev_sqe* iodev_sqe) {
    #if defined(_MSC_VER)
    /* pass: unsupported compilation error */
    #else
    if (iodev_sqe->sqe.flags & RTIO_SQE_CHAINED) {
        return (iodev_sqe->next);
    }
    else {
        return (NULL);
    }
    #endif
}

/**
 * @brief Get the next sqe in the chain or transaction
 *
 * @param iodev_sqe Submission queue entry
 *
 * @retval NULL if current sqe is last in chain
 * @retval struct rtio_iodev_sqe * if available
 */
static inline struct rtio_iodev_sqe* rtio_iodev_sqe_next(const struct rtio_iodev_sqe* iodev_sqe) {
    return (iodev_sqe->next);
}

/**
 * @brief Acquire a single submission queue event if available
 *
 * @param r RTIO context
 *
 * @retval sqe A valid submission queue event acquired from the submission queue
 * @retval NULL No subsmission queue event available
 */
static inline struct rtio_sqe* rtio_sqe_acquire(struct rtio* r) {
    #if defined(_MSC_VER)
    /* pass: unsupported compilation error */
    #else
    struct rtio_iodev_sqe* iodev_sqe = rtio_sqe_pool_alloc(r->sqe_pool);

    if (iodev_sqe == NULL) {
        return (NULL);
    }

    rtio_mpsc_push(&r->sq, &iodev_sqe->q);

    return (&iodev_sqe->sqe);
    #endif
}

/**
 * @brief Drop all previously acquired sqe
 *
 * @param r RTIO context
 */
static inline void rtio_sqe_drop_all(struct rtio* r) {
    struct rtio_iodev_sqe* iodev_sqe;
    struct rtio_mpsc_node* node = rtio_mpsc_pop(&r->sq);

    while (node != NULL) {
        iodev_sqe = CONTAINER_OF(node, struct rtio_iodev_sqe, q);
        rtio_sqe_pool_free(r->sqe_pool, iodev_sqe);
        node = rtio_mpsc_pop(&r->sq);
    }
}

/**
 * @brief Acquire a complete queue event if available
 */
static inline struct rtio_cqe* rtio_cqe_acquire(struct rtio* r) {
    struct rtio_cqe* cqe = rtio_cqe_pool_alloc(r->cqe_pool);

    if (cqe == NULL) {
        return (NULL);
    }

    (void) memset(cqe, 0, sizeof(struct rtio_cqe));

    return (cqe);
}

/**
 * @brief Produce a complete queue event if available
 */
static inline void rtio_cqe_produce(struct rtio* r, struct rtio_cqe* cqe) {
    rtio_mpsc_push(&r->cq, &cqe->q);
}

/**
 * @brief Consume a single completion queue event if available
 *
 * If a completion queue event is returned rtio_cq_release(r) must be called
 * at some point to release the cqe spot for the cqe producer.
 *
 * @param r RTIO context
 *
 * @retval cqe A valid completion queue event consumed from the completion queue
 * @retval NULL No completion queue event available
 */
static inline struct rtio_cqe* rtio_cqe_consume(struct rtio* r) {
    struct rtio_mpsc_node* node;
    struct rtio_cqe* cqe = NULL;

    #ifdef CONFIG_RTIO_CONSUME_SEM
    if (k_sem_take(r->consume_sem, K_NO_WAIT) != 0) {
        return (NULL);
    }
    #endif

    node = rtio_mpsc_pop(&r->cq);
    if (node == NULL) {
        return (NULL);
    }

    cqe = CONTAINER_OF(node, struct rtio_cqe, q);

    return (cqe);
}

/**
 * @brief Wait for and consume a single completion queue event
 *
 * If a completion queue event is returned rtio_cq_release(r) must be called
 * at some point to release the cqe spot for the cqe producer.
 *
 * @param r RTIO context
 *
 * @retval cqe A valid completion queue event consumed from the completion queue
 */
static inline struct rtio_cqe* rtio_cqe_consume_block(struct rtio* r) {
    struct rtio_mpsc_node* node;
    struct rtio_cqe* cqe;

    #ifdef CONFIG_RTIO_CONSUME_SEM
    k_sem_take(r->consume_sem, K_FOREVER);
    #endif
    node = rtio_mpsc_pop(&r->cq);
    while (node == NULL) {
        Z_SPIN_DELAY(1);
        node = rtio_mpsc_pop(&r->cq);
    }

    cqe = CONTAINER_OF(node, struct rtio_cqe, q);

    return (cqe);
}

/**
 * @brief Release consumed completion queue event
 *
 * @param r RTIO context
 * @param cqe Completion queue entry
 */
static inline void rtio_cqe_release(struct rtio* r, struct rtio_cqe* cqe) {
    rtio_cqe_pool_free(r->cqe_pool, cqe);
}

/**
 * @brief Compute the CQE flags from the rtio_iodev_sqe entry
 *
 * @param iodev_sqe The SQE entry in question.
 * @return The value that should be set for the CQE's flags field.
 */
static inline uint32_t rtio_cqe_compute_flags(struct rtio_iodev_sqe* iodev_sqe) {
    uint32_t flags = 0;

    #ifdef CONFIG_RTIO_SYS_MEM_BLOCKS
    if (iodev_sqe->sqe.op == RTIO_OP_RX && iodev_sqe->sqe.flags & RTIO_SQE_MEMPOOL_BUFFER) {
        struct rtio* r = iodev_sqe->r;
        struct sys_mem_blocks* mem_pool = r->block_pool;
        int blk_index = (iodev_sqe->sqe.buf - mem_pool->buffer) >>
                         mem_pool->info.blk_sz_shift;
        int blk_count = iodev_sqe->sqe.buf_len >> mem_pool->info.blk_sz_shift;

        flags = RTIO_CQE_FLAG_PREP_MEMPOOL(blk_index, blk_count);
    }
    #else
    ARG_UNUSED(iodev_sqe);
    #endif

    return (flags);
}

/**
 * @brief Retrieve the mempool buffer that was allocated for the CQE.
 *
 * If the RTIO context contains a memory pool, and the SQE was created by calling
 * rtio_sqe_read_with_pool(), this function can be used to retrieve the memory associated with the
 * read. Once processing is done, it should be released by calling rtio_release_buffer().
 *
 * @param[in] r RTIO context
 * @param[in] cqe The CQE handling the event.
 * @param[out] buff Pointer to the mempool buffer
 * @param[out] buff_len Length of the allocated buffer
 * @return 0 on success
 * @return -EINVAL if the buffer wasn't allocated for this cqe
 * @return -ENOTSUP if memory blocks are disabled
 */
__syscall int rtio_cqe_get_mempool_buffer(const struct rtio* r, struct rtio_cqe* cqe,
                                          uint8_t** buff, uint32_t* buff_len);

static inline int z_impl_rtio_cqe_get_mempool_buffer(const struct rtio* r, struct rtio_cqe* cqe,
                                                     uint8_t** buff, uint32_t* buff_len) {
    #ifdef CONFIG_RTIO_SYS_MEM_BLOCKS
    if (RTIO_CQE_FLAG_GET(cqe->flags) == RTIO_CQE_FLAG_MEMPOOL_BUFFER) {
        int blk_idx   = RTIO_CQE_FLAG_MEMPOOL_GET_BLK_IDX(cqe->flags);
        int blk_count = RTIO_CQE_FLAG_MEMPOOL_GET_BLK_CNT(cqe->flags);
        uint32_t blk_size  = rtio_mempool_block_size(r);

        *buff     = r->block_pool->buffer + blk_idx * blk_size;
        *buff_len = blk_count * blk_size;
        __ASSERT_NO_MSG(*buff >= r->block_pool->buffer);
        __ASSERT_NO_MSG(*buff <
                        r->block_pool->buffer + blk_size * r->block_pool->info.num_blocks);
        return (0);
    }
    return (-EINVAL);
    #else
    ARG_UNUSED(r);
    ARG_UNUSED(cqe);
    ARG_UNUSED(buff);
    ARG_UNUSED(buff_len);

    return (-ENOTSUP);
    #endif
}

void rtio_executor_submit(struct rtio* r);
void rtio_executor_ok(struct rtio_iodev_sqe* iodev_sqe, int result);
void rtio_executor_err(struct rtio_iodev_sqe* iodev_sqe, int result);

/**
 * @brief Inform the executor of a submission completion with success
 *
 * This may start the next asynchronous request if one is available.
 *
 * @param iodev_sqe IODev Submission that has succeeded
 * @param result Result of the request
 */
static inline void rtio_iodev_sqe_ok(struct rtio_iodev_sqe* iodev_sqe, int result) {
    rtio_executor_ok(iodev_sqe, result);
}

/**
 * @brief Inform the executor of a submissions completion with error
 *
 * This SHALL fail the remaining submissions in the chain.
 *
 * @param iodev_sqe Submission that has failed
 * @param result Result of the request
 */
static inline void rtio_iodev_sqe_err(struct rtio_iodev_sqe* iodev_sqe, int result) {
    rtio_executor_err(iodev_sqe, result);
}

/**
 * @brief Cancel all requests that are pending for the iodev
 *
 * @param iodev IODev to cancel all requests for
 */
static inline void rtio_iodev_cancel_all(struct rtio_iodev* iodev) {
    /* Clear pending requests as -ENODATA */
    struct rtio_mpsc_node* node = rtio_mpsc_pop(&iodev->iodev_sq);

    while (node != NULL) {
        struct rtio_iodev_sqe* iodev_sqe = CONTAINER_OF(node, struct rtio_iodev_sqe, q);

        rtio_iodev_sqe_err(iodev_sqe, -ECANCELED);
        node = rtio_mpsc_pop(&iodev->iodev_sq);
    }
}

/**
 * Submit a completion queue event with a given result and userdata
 *
 * Called by the executor to produce a completion queue event, no inherent
 * locking is performed and this is not safe to do from multiple callers.
 *
 * @param r RTIO context
 * @param result Integer result code (could be -errno)
 * @param userdata Userdata to pass along to completion
 * @param flags Flags to use for the CEQ see RTIO_CQE_FLAG_*
 */
static inline void rtio_cqe_submit(struct rtio* r, int result, void* userdata, uint32_t flags) {
    #if defined(_MSC_VER)
    /* pass: unsupported compilation error */
    #else
    struct rtio_cqe* cqe = rtio_cqe_acquire(r);

    if (cqe == NULL) {
        atomic_inc(&r->xcqcnt);
    }
    else {
        cqe->result   = result;
        cqe->userdata = userdata;
        cqe->flags    = flags;
        rtio_cqe_produce(r, cqe);
    }

    atomic_inc(&r->cq_count);
    #ifdef CONFIG_RTIO_SUBMIT_SEM
    if (r->submit_count > 0) {
        r->submit_count--;
        if (r->submit_count == 0) {
            k_sem_give(r->submit_sem);
        }
    }
    #endif
    #ifdef CONFIG_RTIO_CONSUME_SEM
    k_sem_give(r->consume_sem);
    #endif

    #endif
}

#define __RTIO_MEMPOOL_GET_NUM_BLKS(num_bytes, blk_size) (((num_bytes) + (blk_size)-1) / (blk_size))

/**
 * @brief Get the buffer associate with the RX submission
 *
 * @param[in] iodev_sqe   The submission to probe
 * @param[in] min_buf_len The minimum number of bytes needed for the operation
 * @param[in] max_buf_len The maximum number of bytes needed for the operation
 * @param[out] buf        Where to store the pointer to the buffer
 * @param[out] buf_len    Where to store the size of the buffer
 *
 * @return 0 if @p buf and @p buf_len were successfully filled
 * @return -ENOMEM Not enough memory for @p min_buf_len
 */
static inline int rtio_sqe_rx_buf(const struct rtio_iodev_sqe* iodev_sqe, uint32_t min_buf_len,
                                  uint32_t max_buf_len, uint8_t** buf, uint32_t* buf_len) {
    struct rtio_sqe* sqe = (struct rtio_sqe*)&iodev_sqe->sqe;

    #ifdef CONFIG_RTIO_SYS_MEM_BLOCKS
    if ((sqe->op == RTIO_OP_RX) && (sqe->flags & RTIO_SQE_MEMPOOL_BUFFER)) {
        struct rtio* r = iodev_sqe->r;

        if (sqe->buf != NULL) {
            if (sqe->buf_len < min_buf_len) {
                return (-ENOMEM);
            }

            *buf     = sqe->buf;
            *buf_len = sqe->buf_len;

            return (0);
        }

        int rc = rtio_block_pool_alloc(r, min_buf_len, max_buf_len, buf, buf_len);
        if (rc == 0) {
            sqe->buf     = *buf;
            sqe->buf_len = *buf_len;

            return (0);
        }

        return (-ENOMEM);
    }
    #else
    ARG_UNUSED(max_buf_len);
    #endif

    if (sqe->buf_len < min_buf_len) {
        return (-ENOMEM);
    }

    *buf     = sqe->buf;
    *buf_len = sqe->buf_len;

    return (0);
}

/**
 * @brief Release memory that was allocated by the RTIO's memory pool
 *
 * If the RTIO context was created by a call to RTIO_DEFINE_WITH_MEMPOOL(), then the cqe data might
 * contain a buffer that's owned by the RTIO context. In those cases (if the read request was
 * configured via rtio_sqe_read_with_pool()) the buffer must be returned back to the pool.
 *
 * Call this function when processing is complete. This function will validate that the memory
 * actually belongs to the RTIO context and will ignore invalid arguments.
 *
 * @param r RTIO context
 * @param buff Pointer to the buffer to be released.
 * @param buff_len Number of bytes to free (will be rounded up to nearest memory block).
 */
__syscall void rtio_release_buffer(struct rtio* r, void* buff, uint32_t buff_len);

static inline void z_impl_rtio_release_buffer(struct rtio* r, void* buff, uint32_t buff_len) {
    #ifdef CONFIG_RTIO_SYS_MEM_BLOCKS
    if ((r == NULL) || (buff == NULL) || (r->block_pool == NULL) || (buff_len == 0)) {
        return;
    }

    rtio_block_pool_free(r, buff, buff_len);
    #else
    ARG_UNUSED(r);
    ARG_UNUSED(buff);
    ARG_UNUSED(buff_len);
    #endif
}

/**
 * Grant access to an RTIO context to a user thread
 */
static inline void rtio_access_grant(struct rtio* r, struct k_thread* t) {
    k_object_access_grant(r, t);

    #ifdef CONFIG_RTIO_SUBMIT_SEM
    k_object_access_grant(r->submit_sem, t);
    #endif

    #ifdef CONFIG_RTIO_CONSUME_SEM
    k_object_access_grant(r->consume_sem, t);
    #endif
}

/**
 * @brief Attempt to cancel an SQE
 *
 * If possible (not currently executing), cancel an SQE and generate a failure with -ECANCELED
 * result.
 *
 * @param[in] sqe The SQE to cancel
 * @return 0 if the SQE was flagged for cancellation
 * @return <0 on error
 */
__syscall int rtio_sqe_cancel(struct rtio_sqe* sqe);

static inline int z_impl_rtio_sqe_cancel(struct rtio_sqe* sqe) {
    struct rtio_iodev_sqe* iodev_sqe = CONTAINER_OF(sqe, struct rtio_iodev_sqe, sqe);

    do {
        iodev_sqe->sqe.flags |= RTIO_SQE_CANCELED;
        iodev_sqe = rtio_iodev_sqe_next(iodev_sqe);
    } while (iodev_sqe != NULL);

    return (0);
}

/**
 * @brief Copy an array of SQEs into the queue and get resulting handles back
 *
 * Copies one or more SQEs into the RTIO context and optionally returns their generated SQE handles.
 * Handles can be used to cancel events via the rtio_sqe_cancel() call.
 *
 * @param[in]  r RTIO context
 * @param[in]  sqes Pointer to an array of SQEs
 * @param[out] handle Optional pointer to @ref rtio_sqe pointer to store the handle of the
 *             first generated SQE. Use NULL to ignore.
 * @param[in]  sqe_count Count of sqes in array
 *
 * @retval 0 success
 * @retval -ENOMEM not enough room in the queue
 */
__syscall int rtio_sqe_copy_in_get_handles(struct rtio* r, const struct rtio_sqe* sqes,
                                           struct rtio_sqe** handle, size_t sqe_count);

static inline int z_impl_rtio_sqe_copy_in_get_handles(struct rtio* r, const struct rtio_sqe* sqes,
                                                      struct rtio_sqe** handle,
                                                      size_t sqe_count) {
    struct rtio_sqe* sqe;
    uint32_t acquirable = rtio_sqe_acquirable(r);

    if (acquirable < sqe_count) {
        return (-ENOMEM);
    }

    for (unsigned long i = 0; i < sqe_count; i++) {
        sqe = rtio_sqe_acquire(r);
        __ASSERT_NO_MSG(sqe != NULL);
        if (handle != NULL && i == 0) {
            *handle = sqe;
        }

        *sqe = sqes[i];
    }

    return (0);
}

/**
 * @brief Copy an array of SQEs into the queue
 *
 * Useful if a batch of submissions is stored in ROM or
 * RTIO is used from user mode where a copy must be made.
 *
 * Partial copying is not done as chained SQEs need to be submitted
 * as a whole set.
 *
 * @param r RTIO context
 * @param sqes Pointer to an array of SQEs
 * @param sqe_count Count of sqes in array
 *
 * @retval 0 success
 * @retval -ENOMEM not enough room in the queue
 */
static inline int rtio_sqe_copy_in(struct rtio* r, const struct rtio_sqe* sqes, size_t sqe_count) {
    return rtio_sqe_copy_in_get_handles(r, sqes, NULL, sqe_count);
}

/**
 * @brief Copy an array of CQEs from the queue
 *
 * Copies from the RTIO context and its queue completion queue
 * events, waiting for the given time period to gather the number
 * of completions requested.
 *
 * @param r RTIO context
 * @param cqes Pointer to an array of SQEs
 * @param cqe_count Count of sqes in array
 * @param timeout Timeout to wait for each completion event. Total wait time is
 *                potentially timeout*cqe_count at maximum.
 *
 * @retval copy_count Count of copied CQEs (0 to cqe_count)
 */
__syscall int rtio_cqe_copy_out(struct rtio* r,
                                struct rtio_cqe* cqes,
                                size_t cqe_count,
                                k_timeout_t timeout);

static inline int z_impl_rtio_cqe_copy_out(struct rtio* r,
                                           struct rtio_cqe* cqes,
                                           size_t cqe_count,
                                           k_timeout_t timeout) {
    size_t copied = 0;
    struct rtio_cqe* cqe;
    k_timepoint_t end = sys_timepoint_calc(timeout);

    do {
        cqe = K_TIMEOUT_EQ(timeout, K_FOREVER) ? rtio_cqe_consume_block(r)
                                               : rtio_cqe_consume(r);
        if (cqe == NULL) {
            #ifdef CONFIG_BOARD_NATIVE_POSIX
            /* Native posix fakes the clock and only moves it forward when sleeping. */
            k_sleep(K_TICKS(1));
            #else
            Z_SPIN_DELAY(1);
            #endif
            continue;
        }

        cqes[copied++] = *cqe;
        rtio_cqe_release(r, cqe);
    } while ((copied < cqe_count) && !sys_timepoint_expired(end));

    return (copied);
}

/**
 * @brief Submit I/O requests to the underlying executor
 *
 * Submits the queue of submission queue events to the executor.
 * The executor will do the work of managing tasks representing each
 * submission chain, freeing submission queue events when done, and
 * producing completion queue events as submissions are completed.
 *
 * @param r RTIO context
 * @param wait_count Number of submissions to wait for completion of.
 *
 * @retval 0 On success
 */
__syscall int rtio_submit(struct rtio* r, uint32_t wait_count);

static inline int z_impl_rtio_submit(struct rtio* r, uint32_t wait_count) {
    int res = 0;

    #ifdef CONFIG_RTIO_SUBMIT_SEM
    /* TODO undefined behavior if another thread calls submit of course
     */
    if (wait_count > 0) {
        __ASSERT(!k_is_in_isr(),
                 "expected rtio submit with wait count to be called from a thread");

        k_sem_reset(r->submit_sem);
        r->submit_count = wait_count;
    }
    #else
    uintptr_t cq_count = (uintptr_t)atomic_get(&r->cq_count) + wait_count;
    #endif

    /* Submit the queue to the executor which consumes submissions
     * and produces completions through ISR chains or other means.
     */
    rtio_executor_submit(r);

    /* TODO could be nicer if we could suspend the thread and not
     * wake up on each completion here.
     */
    #ifdef CONFIG_RTIO_SUBMIT_SEM
    if (wait_count > 0) {
        res = k_sem_take(r->submit_sem, K_FOREVER);
        __ASSERT(res == 0,
                 "semaphore was reset or timed out while waiting on completions!");
    }
    #else
    while ((uintptr_t)atomic_get(&r->cq_count) < cq_count) {
        Z_SPIN_DELAY(10);
        k_yield();
    }
    #endif

    return (res);
}

/**
 * @}
 */

#ifdef __cplusplus
}
#endif

#include <syscalls/rtio.h>

#endif /* ZEPHYR_INCLUDE_RTIO_RTIO_H_ */<|MERGE_RESOLUTION|>--- conflicted
+++ resolved
@@ -190,29 +190,17 @@
 /**
  * @brief Equivalent to the I2C_MSG_STOP flag
  */
-<<<<<<< HEAD
-#define RTIO_IODEV_I2C_STOP BIT(1)
-=======
-#define RTIO_IODEV_I2C_STOP     BIT(0)
->>>>>>> 6c7f7484
+#define RTIO_IODEV_I2C_STOP     BIT(1)
 
 /**
  * @brief Equivalent to the I2C_MSG_RESTART flag
  */
-<<<<<<< HEAD
-#define RTIO_IODEV_I2C_RESTART BIT(2)
-=======
-#define RTIO_IODEV_I2C_RESTART  BIT(1)
->>>>>>> 6c7f7484
+#define RTIO_IODEV_I2C_RESTART  BIT(2)
 
 /**
  * @brief Equivalent to the I2C_MSG_ADDR_10_BITS
  */
-<<<<<<< HEAD
-#define RTIO_IODEV_I2C_10_BITS BIT(3)
-=======
-#define RTIO_IODEV_I2C_10_BITS  BIT(2)
->>>>>>> 6c7f7484
+#define RTIO_IODEV_I2C_10_BITS  BIT(3)
 
 /** @cond ignore */
 struct rtio;
@@ -237,59 +225,6 @@
  * @brief A submission queue event
  */
 struct rtio_sqe {
-<<<<<<< HEAD
-	uint8_t op; /**< Op code */
-
-	uint8_t prio; /**< Op priority */
-
-	uint16_t flags; /**< Op Flags */
-
-	uint16_t iodev_flags; /**< Op iodev flags */
-
-	uint16_t _resv0;
-
-	const struct rtio_iodev *iodev; /**< Device to operation on */
-
-	/**
-	 * User provided data which is returned upon operation completion. Could be a pointer or
-	 * integer.
-	 *
-	 * If unique identification of completions is desired this should be
-	 * unique as well.
-	 */
-	void *userdata;
-
-	union {
-
-		/** OP_TX, OP_RX */
-		struct {
-			uint32_t buf_len; /**< Length of buffer */
-			uint8_t *buf; /**< Buffer to use*/
-		};
-
-		/** OP_TINY_TX */
-		struct {
-			uint8_t tiny_buf_len; /**< Length of tiny buffer */
-			uint8_t tiny_buf[7]; /**< Tiny buffer */
-		};
-
-		/** OP_CALLBACK */
-		struct {
-			rtio_callback_t callback;
-			void *arg0; /**< Last argument given to callback */
-		};
-
-		/** OP_TXRX */
-		struct {
-			uint32_t txrx_buf_len;
-			uint8_t *tx_buf;
-			uint8_t *rx_buf;
-		};
-
-		/** OP_I2C_CONFIGURE */
-		uint32_t i2c_config;
-	};
-=======
     uint8_t op;                             /**< Op code */
 
     uint8_t prio;                           /**< Op priority */
@@ -336,8 +271,10 @@
             uint8_t* tx_buf;
             uint8_t* rx_buf;
         };
+
+        /** OP_I2C_CONFIGURE */
+        uint32_t i2c_config;
     };
->>>>>>> 6c7f7484
 };
 
 /** @cond ignore */
@@ -533,17 +470,13 @@
 #define RTIO_OP_CALLBACK    (RTIO_OP_TINY_TX + 1)
 
 /** An operation that transceives (reads and writes simultaneously) */
-<<<<<<< HEAD
-#define RTIO_OP_TXRX (RTIO_OP_CALLBACK+1)
+#define RTIO_OP_TXRX        (RTIO_OP_CALLBACK + 1)
 
 /** An operation to recover I2C buses */
-#define RTIO_OP_I2C_RECOVER (RTIO_OP_TXRX+1)
+#define RTIO_OP_I2C_RECOVER (RTIO_OP_TXRX + 1)
 
 /** An operation to configure I2C buses */
 #define RTIO_OP_I2C_CONFIGURE (RTIO_OP_I2C_RECOVER+1)
-=======
-#define RTIO_OP_TXRX        (RTIO_OP_CALLBACK + 1)
->>>>>>> 6c7f7484
 
 /**
  * @brief Prepare a nop (no op) submission
