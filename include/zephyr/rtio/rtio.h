--- conflicted
+++ resolved
@@ -1274,7 +1274,6 @@
  * @param userdata Userdata to pass along to completion
  * @param flags Flags to use for the CEQ see RTIO_CQE_FLAG_*
  */
-<<<<<<< HEAD
 static inline void rtio_cqe_submit(struct rtio* r, int result, void* userdata, uint32_t flags) {
     #if defined(_MSC_VER)
     /* pass: unsupported compilation error */
@@ -1289,6 +1288,10 @@
         cqe->userdata = userdata;
         cqe->flags    = flags;
         rtio_cqe_produce(r, cqe);
+
+        #ifdef CONFIG_RTIO_CONSUME_SEM
+        k_sem_give(r->consume_sem);
+        #endif
     }
 
     /* atomic_t isn't guaranteed to wrap correctly as it could be signed, so
@@ -1310,47 +1313,7 @@
         }
     }
     #endif
-    #ifdef CONFIG_RTIO_CONSUME_SEM
-    k_sem_give(r->consume_sem);
-    #endif
-
-    #endif
-=======
-static inline void rtio_cqe_submit(struct rtio *r, int result, void *userdata, uint32_t flags)
-{
-	struct rtio_cqe *cqe = rtio_cqe_acquire(r);
-
-	if (cqe == NULL) {
-		atomic_inc(&r->xcqcnt);
-	} else {
-		cqe->result = result;
-		cqe->userdata = userdata;
-		cqe->flags = flags;
-		rtio_cqe_produce(r, cqe);
-#ifdef CONFIG_RTIO_CONSUME_SEM
-		k_sem_give(r->consume_sem);
-#endif
-	}
-
-	/* atomic_t isn't guaranteed to wrap correctly as it could be signed, so
-	 * we must resort to a cas loop.
-	 */
-	atomic_t val, new_val;
-
-	do {
-		val = atomic_get(&r->cq_count);
-		new_val = (atomic_t)((uintptr_t)val + 1);
-	} while (!atomic_cas(&r->cq_count, val, new_val));
-
-#ifdef CONFIG_RTIO_SUBMIT_SEM
-	if (r->submit_count > 0) {
-		r->submit_count--;
-		if (r->submit_count == 0) {
-			k_sem_give(r->submit_sem);
-		}
-	}
-#endif
->>>>>>> 20efb9ed
+    #endif /* _MSC_VER */
 }
 
 #define __RTIO_MEMPOOL_GET_NUM_BLKS(num_bytes, blk_size) (((num_bytes) + (blk_size)-1) / (blk_size))
