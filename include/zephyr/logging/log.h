/*
 * Copyright (c) 2018 Nordic Semiconductor ASA
 *
 * SPDX-License-Identifier: Apache-2.0
 */

#ifndef ZEPHYR_INCLUDE_LOGGING_LOG_H_
#define ZEPHYR_INCLUDE_LOGGING_LOG_H_

#include <zephyr/logging/log_instance.h>
#include <zephyr/logging/log_core.h>
#include <zephyr/sys/iterable_sections.h>

#ifdef __cplusplus
extern "C" {
#endif

/**
 * @brief Logging
 * @defgroup logging Logging
 * @since 1.13
 * @version 1.0.0
 * @ingroup os_services
 * @{
 * @}
 */

/**
 * @brief Logger API
 * @defgroup log_api Logging API
 * @ingroup logger
 * @{
 */

/**
 * @brief Writes an ERROR level message to the log.
 *
 * @details It's meant to report severe errors, such as those from which it's
 * not possible to recover.
 *
 * @param ... A string optionally containing printk valid conversion specifier,
 * followed by as many values as specifiers.
 */
#if defined(_MSC_VER)                       /* #CUSTOM@NDRS */
#define LOG_ERR(...)
#else
#define LOG_ERR(...)    Z_LOG(LOG_LEVEL_ERR, __VA_ARGS__)
#endif

/**
 * @brief Writes a WARNING level message to the log.
 *
 * @details It's meant to register messages related to unusual situations that
 * are not necessarily errors.
 *
 * @param ... A string optionally containing printk valid conversion specifier,
 * followed by as many values as specifiers.
 */
#if defined(_MSC_VER)                       /* #CUSTOM@NDRS */
#define LOG_WRN(...)
#else
#define LOG_WRN(...)   Z_LOG(LOG_LEVEL_WRN, __VA_ARGS__)
#endif

/**
 * @brief Writes an INFO level message to the log.
 *
 * @details It's meant to write generic user oriented messages.
 *
 * @param ... A string optionally containing printk valid conversion specifier,
 * followed by as many values as specifiers.
 */
#if defined(_MSC_VER)                       /* #CUSTOM@NDRS */
#define LOG_INF(...)
#else
#define LOG_INF(...)   Z_LOG(LOG_LEVEL_INF, __VA_ARGS__)
#endif

/**
 * @brief Writes a DEBUG level message to the log.
 *
 * @details It's meant to write developer oriented information.
 *
 * @param ... A string optionally containing printk valid conversion specifier,
 * followed by as many values as specifiers.
 */
#if defined(_MSC_VER)                       /* #CUSTOM@NDRS */
#define LOG_DBG(...)
#else
#define LOG_DBG(...)    Z_LOG(LOG_LEVEL_DBG, __VA_ARGS__)
#endif

/**
 * @brief Writes a WARNING level message to the log on the first execution only.
 *
 * @details It's meant for situations that warrant investigation but could clutter
 * the logs if output on every execution.
 *
 * @param ... A string optionally containing printk valid conversion specifier,
 * followed by as many values as specifiers.
 */
#define LOG_WRN_ONCE(...)					\
	do {							\
		static uint8_t __warned;			\
		if (unlikely(__warned == 0)) {			\
			Z_LOG(LOG_LEVEL_WRN, __VA_ARGS__);	\
			__warned = 1;				\
		}						\
	} while (0)

/**
 * @brief Unconditionally print raw log message.
 *
 * The result is same as if printk was used but it goes through logging
 * infrastructure thus utilizes logging mode, e.g. deferred mode.
 *
 * @param ... A string optionally containing printk valid conversion specifier,
 * followed by as many values as specifiers.
 */
#if defined(_MSC_VER)                       /* #CUSTOM@NDRS */
#define LOG_PRINTK(...)
#else
#define LOG_PRINTK(...) Z_LOG_PRINTK(0, __VA_ARGS__)
#endif

/**
 * @brief Unconditionally print raw log message.
 *
 * Provided string is printed as is without appending any characters (e.g., color or newline).
 *
 * @param ... A string optionally containing printk valid conversion specifier,
 * followed by as many values as specifiers.
 */
#define LOG_RAW(...) Z_LOG_PRINTK(1, __VA_ARGS__)

/**
 * @brief Writes an ERROR level message associated with the instance to the log.
 *
 * Message is associated with specific instance of the module which has
 * independent filtering settings (if runtime filtering is enabled) and
 * message prefix (\<module_name\>.\<instance_name\>). It's meant to report
 * severe errors, such as those from which it's not possible to recover.
 *
 * @param _log_inst Pointer to the log structure associated with the instance.
 * @param ... A string optionally containing printk valid conversion specifier,
 * followed by as many values as specifiers.
 */
#define LOG_INST_ERR(_log_inst, ...) \
	Z_LOG_INSTANCE(LOG_LEVEL_ERR, _log_inst, __VA_ARGS__)

/**
 * @brief Writes a WARNING level message associated with the instance to the
 *        log.
 *
 * Message is associated with specific instance of the module which has
 * independent filtering settings (if runtime filtering is enabled) and
 * message prefix (\<module_name\>.\<instance_name\>). It's meant to register
 * messages related to unusual situations that are not necessarily errors.
 *
 * @param _log_inst Pointer to the log structure associated with the instance.
 * @param ...       A string optionally containing printk valid conversion
 *                  specifier, followed by as many values as specifiers.
 */
#define LOG_INST_WRN(_log_inst, ...) \
	Z_LOG_INSTANCE(LOG_LEVEL_WRN, _log_inst, __VA_ARGS__)

/**
 * @brief Writes an INFO level message associated with the instance to the log.
 *
 * Message is associated with specific instance of the module which has
 * independent filtering settings (if runtime filtering is enabled) and
 * message prefix (\<module_name\>.\<instance_name\>). It's meant to write
 * generic user oriented messages.
 *
 * @param _log_inst Pointer to the log structure associated with the instance.
 * @param ... A string optionally containing printk valid conversion specifier,
 * followed by as many values as specifiers.
 */
#define LOG_INST_INF(_log_inst, ...) \
	Z_LOG_INSTANCE(LOG_LEVEL_INF, _log_inst, __VA_ARGS__)

/**
 * @brief Writes a DEBUG level message associated with the instance to the log.
 *
 * Message is associated with specific instance of the module which has
 * independent filtering settings (if runtime filtering is enabled) and
 * message prefix (\<module_name\>.\<instance_name\>). It's meant to write
 * developer oriented information.
 *
 * @param _log_inst Pointer to the log structure associated with the instance.
 * @param ... A string optionally containing printk valid conversion specifier,
 * followed by as many values as specifiers.
 */
#define LOG_INST_DBG(_log_inst, ...) \
	Z_LOG_INSTANCE(LOG_LEVEL_DBG, _log_inst, __VA_ARGS__)

/**
 * @brief Writes an ERROR level hexdump message to the log.
 *
 * @details It's meant to report severe errors, such as those from which it's
 * not possible to recover.
 *
 * @param _data   Pointer to the data to be logged.
 * @param _length Length of data (in bytes).
 * @param _str    Persistent, raw string.
 */
#define LOG_HEXDUMP_ERR(_data, _length, _str) \
	Z_LOG_HEXDUMP(LOG_LEVEL_ERR, _data, _length, (_str))

/**
 * @brief Writes a WARNING level message to the log.
 *
 * @details It's meant to register messages related to unusual situations that
 * are not necessarily errors.
 *
 * @param _data   Pointer to the data to be logged.
 * @param _length Length of data (in bytes).
 * @param _str    Persistent, raw string.
 */
#define LOG_HEXDUMP_WRN(_data, _length, _str) \
	Z_LOG_HEXDUMP(LOG_LEVEL_WRN, _data, _length, (_str))

/**
 * @brief Writes an INFO level message to the log.
 *
 * @details It's meant to write generic user oriented messages.
 *
 * @param _data   Pointer to the data to be logged.
 * @param _length Length of data (in bytes).
 * @param _str    Persistent, raw string.
 */
#define LOG_HEXDUMP_INF(_data, _length, _str) \
	Z_LOG_HEXDUMP(LOG_LEVEL_INF, _data, _length, (_str))

/**
 * @brief Writes a DEBUG level message to the log.
 *
 * @details It's meant to write developer oriented information.
 *
 * @param _data   Pointer to the data to be logged.
 * @param _length Length of data (in bytes).
 * @param _str    Persistent, raw string.
 */
#if defined(_MSC_VER)                       /* #CUSTOM@NDRS */
#define LOG_HEXDUMP_DBG(_data, _length, _str)
#else
#define LOG_HEXDUMP_DBG(_data, _length, _str) \
<<<<<<< HEAD
	Z_LOG_HEXDUMP(LOG_LEVEL_DBG, _data, _length, (_str))
=======
	Z_LOG_HEXDUMP(LOG_LEVEL_DBG, _data, _length, _str)
#endif
>>>>>>> 2e68f6eb

/**
 * @brief Writes an ERROR hexdump message associated with the instance to the
 *        log.
 *
 * Message is associated with specific instance of the module which has
 * independent filtering settings (if runtime filtering is enabled) and
 * message prefix (\<module_name\>.\<instance_name\>). It's meant to report
 * severe errors, such as those from which it's not possible to recover.
 *
 * @param _log_inst   Pointer to the log structure associated with the instance.
 * @param _data       Pointer to the data to be logged.
 * @param _length     Length of data (in bytes).
 * @param _str        Persistent, raw string.
 */
#define LOG_INST_HEXDUMP_ERR(_log_inst, _data, _length, _str) \
	Z_LOG_HEXDUMP_INSTANCE(LOG_LEVEL_ERR, _log_inst, _data, _length, _str)

/**
 * @brief Writes a WARNING level hexdump message associated with the instance to
 *        the log.
 *
 * @details It's meant to register messages related to unusual situations that
 * are not necessarily errors.
 *
 * @param _log_inst   Pointer to the log structure associated with the instance.
 * @param _data       Pointer to the data to be logged.
 * @param _length     Length of data (in bytes).
 * @param _str        Persistent, raw string.
 */
#define LOG_INST_HEXDUMP_WRN(_log_inst, _data, _length, _str) \
	Z_LOG_HEXDUMP_INSTANCE(LOG_LEVEL_WRN, _log_inst, _data, _length, _str)

/**
 * @brief Writes an INFO level hexdump message associated with the instance to
 *        the log.
 *
 * @details It's meant to write generic user oriented messages.
 *
 * @param _log_inst   Pointer to the log structure associated with the instance.
 * @param _data       Pointer to the data to be logged.
 * @param _length     Length of data (in bytes).
 * @param _str        Persistent, raw string.
 */
#define LOG_INST_HEXDUMP_INF(_log_inst, _data, _length, _str) \
	Z_LOG_HEXDUMP_INSTANCE(LOG_LEVEL_INF, _log_inst, _data, _length, _str)

/**
 * @brief Writes a DEBUG level hexdump message associated with the instance to
 *        the log.
 *
 * @details It's meant to write developer oriented information.
 *
 * @param _log_inst   Pointer to the log structure associated with the instance.
 * @param _data       Pointer to the data to be logged.
 * @param _length     Length of data (in bytes).
 * @param _str        Persistent, raw string.
 */
#define LOG_INST_HEXDUMP_DBG(_log_inst, _data, _length, _str)	\
	Z_LOG_HEXDUMP_INSTANCE(LOG_LEVEL_DBG, _log_inst, _data, _length, _str)

/**
 * @brief Writes an formatted string to the log.
 *
 * @details Conditionally compiled (see CONFIG_LOG_PRINTK). Function provides
 * printk functionality.
 *
 * It is less efficient compared to standard logging because static packaging
 * cannot be used.
 *
 * @param fmt Formatted string to output.
 * @param ap  Variable parameters.
 */
void z_log_vprintk(const char *fmt, va_list ap);

#ifdef __cplusplus
}
#define LOG_IN_CPLUSPLUS 1
#endif
/* Macro expects that optionally on second argument local log level is provided.
 * If provided it is returned, otherwise default log level is returned or
 * LOG_LEVEL, if it was locally defined.
 */
#if !defined(CONFIG_LOG)
#define _LOG_LEVEL_RESOLVE(...) LOG_LEVEL_NONE
#else
#define _LOG_LEVEL_RESOLVE(...) \
	Z_LOG_EVAL(COND_CODE_0(LOG_LEVEL, (1), (LOG_LEVEL)), \
		  (GET_ARG_N(2, __VA_ARGS__, LOG_LEVEL)), \
		  (GET_ARG_N(2, __VA_ARGS__, CONFIG_LOG_DEFAULT_LEVEL)))
#endif

/* Return first argument */
#define _LOG_ARG1(arg1, ...) arg1

#define _LOG_MODULE_CONST_DATA_CREATE(_name, _level)						\
	IF_ENABLED(CONFIG_LOG_FMT_SECTION, (							\
		static const char UTIL_CAT(_name, _str)[]					\
		     __in_section(_log_strings, static, _CONCAT(_name, _)) __used __noasan =	\
		     STRINGIFY(_name);))							\
	IF_ENABLED(LOG_IN_CPLUSPLUS, (extern))							\
	const STRUCT_SECTION_ITERABLE_ALTERNATE(log_const,					\
		log_source_const_data,								\
		Z_LOG_ITEM_CONST_DATA(_name)) =							\
	{											\
		.name = COND_CODE_1(CONFIG_LOG_FMT_SECTION,					\
				(UTIL_CAT(_name, _str)), (STRINGIFY(_name))),			\
		.level = (_level)								\
	}

#define _LOG_MODULE_DYNAMIC_DATA_CREATE(_name)					\
	STRUCT_SECTION_ITERABLE_ALTERNATE(log_dynamic, log_source_dynamic_data, \
			LOG_ITEM_DYNAMIC_DATA(_name))

#define _LOG_MODULE_DYNAMIC_DATA_COND_CREATE(_name)		\
	IF_ENABLED(CONFIG_LOG_RUNTIME_FILTERING,		\
		  (_LOG_MODULE_DYNAMIC_DATA_CREATE(_name);))

#define _LOG_MODULE_DATA_CREATE(_name, _level)			\
	_LOG_MODULE_CONST_DATA_CREATE(_name, _level);		\
	_LOG_MODULE_DYNAMIC_DATA_COND_CREATE(_name)

/* Determine if data for the module shall be created. It is created if logging
 * is enabled, override level is set or module specific level is set (not off).
 */
#define Z_DO_LOG_MODULE_REGISTER(...) \
	COND_CODE_1(CONFIG_LOG, \
		(Z_LOG_EVAL(CONFIG_LOG_OVERRIDE_LEVEL, \
		   (1), \
		   (Z_LOG_EVAL(_LOG_LEVEL_RESOLVE(__VA_ARGS__), (1), (0))) \
		  )), (0))

/**
 * @brief Create module-specific state and register the module with Logger.
 *
 * This macro normally must be used after including <zephyr/logging/log.h> to
 * complete the initialization of the module.
 *
 * Module registration can be skipped in two cases:
 *
 * - The module consists of more than one file, and another file
 *   invokes this macro. (LOG_MODULE_DECLARE() should be used instead
 *   in all of the module's other files.)
 * - Instance logging is used and there is no need to create module entry. In
 *   that case LOG_LEVEL_SET() should be used to set log level used within the
 *   file.
 *
 * Macro accepts one or two parameters:
 * - module name
 * - optional log level. If not provided then default log level is used in
 *  the file.
 *
 * Example usage:
 * - LOG_MODULE_REGISTER(foo, CONFIG_FOO_LOG_LEVEL)
 * - LOG_MODULE_REGISTER(foo)
 *
 *
 * @note The module's state is defined, and the module is registered,
 *       only if LOG_LEVEL for the current source file is non-zero or
 *       it is not defined and CONFIG_LOG_DEFAULT_LEVEL is non-zero.
 *       In other cases, this macro has no effect.
 * @see LOG_MODULE_DECLARE
 */
#if defined(_MSC_VER)                       /* #CUSTOM@NDRS */
#define LOG_MODULE_REGISTER(...)
#else
#define LOG_MODULE_REGISTER(...)					\
	COND_CODE_1(							\
		Z_DO_LOG_MODULE_REGISTER(__VA_ARGS__),			\
		(_LOG_MODULE_DATA_CREATE(GET_ARG_N(1, __VA_ARGS__),	\
				      _LOG_LEVEL_RESOLVE(__VA_ARGS__))),\
		() \
	)								\
	LOG_MODULE_DECLARE(__VA_ARGS__)
#endif

/**
 * @brief Macro for declaring a log module (not registering it).
 *
 * Modules which are split up over multiple files must have exactly
 * one file use LOG_MODULE_REGISTER() to create module-specific state
 * and register the module with the logger core.
 *
 * The other files in the module should use this macro instead to
 * declare that same state. (Otherwise, LOG_INF() etc. will not be
 * able to refer to module-specific state variables.)
 *
 * Macro accepts one or two parameters:
 * - module name
 * - optional log level. If not provided then default log level is used in
 *  the file.
 *
 * Example usage:
 * - LOG_MODULE_DECLARE(foo, CONFIG_FOO_LOG_LEVEL)
 * - LOG_MODULE_DECLARE(foo)
 *
 * @note The module's state is declared only if LOG_LEVEL for the
 *       current source file is non-zero or it is not defined and
 *       CONFIG_LOG_DEFAULT_LEVEL is non-zero.  In other cases,
 *       this macro has no effect.
 * @see LOG_MODULE_REGISTER
 */
#if defined(_MSC_VER)                       /* #CUSTOM@NDRS */
#define LOG_MODULE_DECLARE(...)
#else
#define LOG_MODULE_DECLARE(...)						      \
	extern const struct log_source_const_data			      \
			Z_LOG_ITEM_CONST_DATA(GET_ARG_N(1, __VA_ARGS__));     \
	extern struct log_source_dynamic_data				      \
			LOG_ITEM_DYNAMIC_DATA(GET_ARG_N(1, __VA_ARGS__));     \
									      \
	static const struct log_source_const_data *			      \
		__log_current_const_data __unused =			      \
			Z_DO_LOG_MODULE_REGISTER(__VA_ARGS__) ?		      \
			&Z_LOG_ITEM_CONST_DATA(GET_ARG_N(1, __VA_ARGS__)) :   \
			NULL;						      \
									      \
	static struct log_source_dynamic_data *				      \
		__log_current_dynamic_data __unused =			      \
			(Z_DO_LOG_MODULE_REGISTER(__VA_ARGS__) &&	      \
			IS_ENABLED(CONFIG_LOG_RUNTIME_FILTERING)) ?	      \
			&LOG_ITEM_DYNAMIC_DATA(GET_ARG_N(1, __VA_ARGS__)) :   \
			NULL;						      \
									      \
	static const uint32_t __log_level __unused =			      \
					_LOG_LEVEL_RESOLVE(__VA_ARGS__)
#endif

/**
 * @brief Macro for setting log level in the file or function where instance
 * logging API is used.
 *
 * @param level Level used in file or in function.
 *
 */
#define LOG_LEVEL_SET(level) static const uint32_t __log_level __unused = \
				Z_LOG_RESOLVED_LEVEL(level, 0)

#ifdef CONFIG_LOG_CUSTOM_HEADER
/* This include must always be at the end of log.h */
#include <zephyr_custom_log.h>
#endif

/*
 * Eclipse CDT or JetBrains Clion parser is sometimes confused by logging API
 * code and freezes the whole IDE. Following lines hides LOG_x macros from them.
 */
#if defined(__CDT_PARSER__) || defined(__JETBRAINS_IDE__)
#undef LOG_ERR
#undef LOG_WRN
#undef LOG_INF
#undef LOG_DBG

#undef LOG_HEXDUMP_ERR
#undef LOG_HEXDUMP_WRN
#undef LOG_HEXDUMP_INF
#undef LOG_HEXDUMP_DBG

#define LOG_ERR(...) (void) 0
#define LOG_WRN(...) (void) 0
#define LOG_DBG(...) (void) 0
#define LOG_INF(...) (void) 0

#define LOG_HEXDUMP_ERR(...) (void) 0
#define LOG_HEXDUMP_WRN(...) (void) 0
#define LOG_HEXDUMP_DBG(...) (void) 0
#define LOG_HEXDUMP_INF(...) (void) 0
#endif

/**
 * @}
 */

#endif /* ZEPHYR_INCLUDE_LOGGING_LOG_H_ */<|MERGE_RESOLUTION|>--- conflicted
+++ resolved
@@ -245,12 +245,8 @@
 #define LOG_HEXDUMP_DBG(_data, _length, _str)
 #else
 #define LOG_HEXDUMP_DBG(_data, _length, _str) \
-<<<<<<< HEAD
 	Z_LOG_HEXDUMP(LOG_LEVEL_DBG, _data, _length, (_str))
-=======
-	Z_LOG_HEXDUMP(LOG_LEVEL_DBG, _data, _length, _str)
-#endif
->>>>>>> 2e68f6eb
+#endif
 
 /**
  * @brief Writes an ERROR hexdump message associated with the instance to the
