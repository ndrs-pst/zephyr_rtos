/*
 * Copyright (c) 2021 Nordic Semiconductor ASA
 *
 * SPDX-License-Identifier: Apache-2.0
 */
#ifndef ZEPHYR_INCLUDE_LOGGING_LOG_MSG_H_
#define ZEPHYR_INCLUDE_LOGGING_LOG_MSG_H_

#include <zephyr/logging/log_instance.h>
#include <zephyr/sys/mpsc_packet.h>
#include <zephyr/sys/cbprintf.h>
#include <zephyr/sys/atomic.h>
#include <zephyr/sys/iterable_sections.h>
#include <zephyr/sys/util.h>
#include <string.h>
#include <zephyr/toolchain.h>

#ifdef __GNUC__
#ifndef alloca
#define alloca __builtin_alloca
#endif
#elif defined(_MSC_VER)                     /* #CUSTOM@NDRS */
/* pass */
#else
#include <alloca.h>
#endif

#ifdef __cplusplus
extern "C" {
#endif

#define LOG_MSG_DEBUG 0
#define LOG_MSG_DBG(...) IF_ENABLED(LOG_MSG_DEBUG, (printk(__VA_ARGS__)))

#ifdef CONFIG_LOG_TIMESTAMP_64BIT
typedef uint64_t log_timestamp_t;
#else
typedef uint32_t log_timestamp_t;
#endif

/**
 * @brief Log message API
 * @defgroup log_msg Log message API
 * @ingroup logger
 * @{
 */

#define Z_LOG_MSG_LOG 0

#define Z_LOG_MSG_PACKAGE_BITS 11

#define Z_LOG_MSG_MAX_PACKAGE BIT_MASK(Z_LOG_MSG_PACKAGE_BITS)

#define LOG_MSG_GENERIC_HDR \
	MPSC_PBUF_HDR;\
	uint32_t type:1

struct log_msg_desc {
	LOG_MSG_GENERIC_HDR;
	uint32_t domain:3;
	uint32_t level:3;
	uint32_t package_len:Z_LOG_MSG_PACKAGE_BITS;
	uint32_t data_len:12;
};

union log_msg_source {
	const struct log_source_const_data *fixed;
	struct log_source_dynamic_data *dynamic;
	void *raw;
};

struct log_msg_hdr {
	struct log_msg_desc desc;
/* Attempting to keep best alignment. When address is 64 bit and timestamp 32
 * swap the order to have 16 byte header instead of 24 byte.
 */
#if (INTPTR_MAX > INT32_MAX) && !defined(CONFIG_LOG_TIMESTAMP_64BIT)
	log_timestamp_t timestamp;
	const void *source;
#else
	const void *source;
	log_timestamp_t timestamp;
#endif
#if defined(CONFIG_LOG_THREAD_ID_PREFIX)
	void *tid;
#endif
};
/* Messages are aligned to alignment required by cbprintf package. */
#define Z_LOG_MSG_ALIGNMENT CBPRINTF_PACKAGE_ALIGNMENT

#if defined(_MSC_VER)                       /* #CUSTOM@NDRS */
#define Z_LOG_MSG_PADDING       8           /* workaround error C2131: expression did not evaluate to a constant */
#else
#define Z_LOG_MSG_PADDING \
	((sizeof(struct log_msg_hdr) % Z_LOG_MSG_ALIGNMENT) > 0 ? \
	(Z_LOG_MSG_ALIGNMENT - (sizeof(struct log_msg_hdr) % Z_LOG_MSG_ALIGNMENT)) : \
		0)
#endif

struct log_msg {
	struct log_msg_hdr hdr;
	/* Adding padding to ensure that cbprintf package that follows is
	 * properly aligned.
	 */
	uint8_t padding[Z_LOG_MSG_PADDING];
#if defined(_MSC_VER)                       /* warning C4200: nonstandard extension used: zero-sized array in struct/union */
    uint8_t data[1];
#else
    uint8_t data[];
#endif
};

/**
 * @cond INTERNAL_HIDDEN
 */
BUILD_ASSERT(sizeof(struct log_msg) % Z_LOG_MSG_ALIGNMENT == 0,
	     "Log msg size must aligned");
/**
 * @endcond
 */


struct log_msg_generic_hdr {
	LOG_MSG_GENERIC_HDR;
};

union log_msg_generic {
	union mpsc_pbuf_generic buf;
	struct log_msg_generic_hdr generic;
	struct log_msg log;
};

/** @brief Method used for creating a log message.
 *
 * It is used for testing purposes to validate that expected mode was used.
 */
enum z_log_msg_mode {
	/* Runtime mode is least efficient but supports all cases thus it is
	 * treated as a fallback method when others cannot be used.
	 */
	Z_LOG_MSG_MODE_RUNTIME,
	/* Mode creates statically a string package on stack and calls a
	 * function for creating a message. It takes code size than
	 * Z_LOG_MSG_MODE_ZERO_COPY but is a bit slower.
	 */
	Z_LOG_MSG_MODE_FROM_STACK,

	/* Mode calculates size of the message and allocates it and writes
	 * directly to the message space. It is the fastest method but requires
	 * more code size.
	 */
	Z_LOG_MSG_MODE_ZERO_COPY,

	/* Mode optimized for simple messages with 0 to 2 32 bit word arguments.*/
	Z_LOG_MSG_MODE_SIMPLE,
};

#define Z_LOG_MSG_DESC_INITIALIZER(_domain_id, _level, _plen, _dlen) \
{ \
	.valid = 0, \
	.busy = 0, \
	.type = Z_LOG_MSG_LOG, \
	.domain = (_domain_id), \
	.level = (_level), \
	.package_len = (_plen), \
	.data_len = (_dlen), \
}

#define Z_LOG_MSG_CBPRINTF_FLAGS(_cstr_cnt) \
	(CBPRINTF_PACKAGE_FIRST_RO_STR_CNT(_cstr_cnt) | \
	(IS_ENABLED(CONFIG_LOG_MSG_APPEND_RO_STRING_LOC) ? \
	 CBPRINTF_PACKAGE_ADD_STRING_IDXS : 0))

#ifdef CONFIG_LOG_USE_VLA
#define Z_LOG_MSG_ON_STACK_ALLOC(ptr, len) \
	long long _ll_buf[DIV_ROUND_UP(len, sizeof(long long))]; \
	long double _ld_buf[DIV_ROUND_UP(len, sizeof(long double))]; \
	(ptr) = (sizeof(long double) == Z_LOG_MSG_ALIGNMENT) ? \
			(struct log_msg *)_ld_buf : (struct log_msg *)_ll_buf; \
	if (IS_ENABLED(CONFIG_LOG_TEST_CLEAR_MESSAGE_SPACE)) { \
		/* During test fill with 0's to simplify message comparison */ \
		memset((ptr), 0, (len)); \
	}
#else /* Z_LOG_MSG_USE_VLA */
/* When VLA cannot be used we need to trick compiler a bit and create multiple
 * fixed size arrays and take the smallest one that will fit the message.
 * Compiler will remove unused arrays and stack usage will be kept similar
 * to vla case, rounded to the size of the used buffer.
 */
#define Z_LOG_MSG_ON_STACK_ALLOC(ptr, len) \
	long long _ll_buf32[32 / sizeof(long long)]; \
	long long _ll_buf48[48 / sizeof(long long)]; \
	long long _ll_buf64[64 / sizeof(long long)]; \
	long long _ll_buf128[128 / sizeof(long long)]; \
	long long _ll_buf256[256 / sizeof(long long)]; \
	long double _ld_buf32[32 / sizeof(long double)]; \
	long double _ld_buf48[48 / sizeof(long double)]; \
	long double _ld_buf64[64 / sizeof(long double)]; \
	long double _ld_buf128[128 / sizeof(long double)]; \
	long double _ld_buf256[256 / sizeof(long double)]; \
	if (sizeof(long double) == Z_LOG_MSG_ALIGNMENT) { \
		ptr = (len > 128) ? (struct log_msg *)_ld_buf256 : \
			((len > 64) ? (struct log_msg *)_ld_buf128 : \
			((len > 48) ? (struct log_msg *)_ld_buf64 : \
			((len > 32) ? (struct log_msg *)_ld_buf48 : \
				      (struct log_msg *)_ld_buf32)));\
	} else { \
		ptr = (len > 128) ? (struct log_msg *)_ll_buf256 : \
			((len > 64) ? (struct log_msg *)_ll_buf128 : \
			((len > 48) ? (struct log_msg *)_ll_buf64 : \
			((len > 32) ? (struct log_msg *)_ll_buf48 : \
				      (struct log_msg *)_ll_buf32)));\
	} \
	if (IS_ENABLED(CONFIG_LOG_TEST_CLEAR_MESSAGE_SPACE)) { \
		/* During test fill with 0's to simplify message comparison */ \
		memset((ptr), 0, (len)); \
	}
#endif /* Z_LOG_MSG_USE_VLA */

#define Z_LOG_MSG_ALIGN_OFFSET \
	offsetof(struct log_msg, data)

#define Z_LOG_MSG_LEN(pkg_len, data_len) \
	(offsetof(struct log_msg, data) + (pkg_len) + (data_len))

#define Z_LOG_MSG_ALIGNED_WLEN(pkg_len, data_len) \
	DIV_ROUND_UP(ROUND_UP(Z_LOG_MSG_LEN(pkg_len, data_len), \
				  Z_LOG_MSG_ALIGNMENT), \
			 sizeof(uint32_t))

/*
 * With Zephyr SDK 0.14.2, aarch64-zephyr-elf-gcc (10.3.0) fails to ensure $sp
 * is below the active memory during message construction. As a result,
 * interrupts happening in the middle of that process can end up smashing active
 * data and causing a logging fault. Work around this by inserting a compiler
 * barrier after the allocation and before any use to make sure GCC moves the
 * stack pointer soon enough
 */

#define Z_LOG_ARM64_VLA_PROTECT() compiler_barrier()

#define _LOG_MSG_SIMPLE_XXXX0 1
#define _LOG_MSG_SIMPLE_XXXX1 1
#define _LOG_MSG_SIMPLE_XXXX2 1

/* Determine if amount of arguments (less than 3) qualifies to  simple message. */
#define LOG_MSG_SIMPLE_ARG_CNT_CHECK(...) \
	COND_CODE_1(UTIL_CAT(_LOG_MSG_SIMPLE_XXXX, NUM_VA_ARGS_LESS_1(__VA_ARGS__)), (1), (0))

/* Set of marcos used to determine if arguments type allows simplified message creation mode. */
#define LOG_MSG_SIMPLE_ARG_TYPE_CHECK_0(fmt) 1
#define LOG_MSG_SIMPLE_ARG_TYPE_CHECK_1(fmt, arg) Z_CBPRINTF_IS_WORD_NUM(arg)
#define LOG_MSG_SIMPLE_ARG_TYPE_CHECK_2(fmt, arg0, arg1) \
	Z_CBPRINTF_IS_WORD_NUM(arg0) && Z_CBPRINTF_IS_WORD_NUM(arg1)

/** brief Determine if string arguments types allow to use simplified message creation mode.
 *
 * @param ... String with arguments.
 */
#define LOG_MSG_SIMPLE_ARG_TYPE_CHECK(...) \
	UTIL_CAT(LOG_MSG_SIMPLE_ARG_TYPE_CHECK_, NUM_VA_ARGS_LESS_1(__VA_ARGS__))(__VA_ARGS__)

/** @brief Check if message can be handled using simplified method.
 *
 * Following conditions must be met:
 * - 32 bit platform
 * - Number of arguments from 0 to 2
 * - Type of an argument must be a numeric value that fits in 32 bit word.
 *
 * @param ... String with arguments.
 *
 * @retval 1 if message qualifies.
 * @retval 0 if message does not qualify.
 */
#define LOG_MSG_SIMPLE_CHECK(...) \
	COND_CODE_1(CONFIG_64BIT, (0), (\
		COND_CODE_1(LOG_MSG_SIMPLE_ARG_CNT_CHECK(__VA_ARGS__), ( \
				LOG_MSG_SIMPLE_ARG_TYPE_CHECK(__VA_ARGS__)), (0))))

/* Helper macro for handing log with one argument. Macro casts the first argument to uint32_t. */
#define Z_LOG_MSG_SIMPLE_CREATE_1(_source, _level, ...) \
	z_log_msg_simple_create_1(_source, _level, GET_ARG_N(1, __VA_ARGS__), \
			(uint32_t)(uintptr_t)GET_ARG_N(2, __VA_ARGS__))

/* Helper macro for handing log with two arguments. Macro casts arguments to uint32_t.
 */
#define Z_LOG_MSG_SIMPLE_CREATE_2(_source, _level, ...) \
	z_log_msg_simple_create_2(_source, _level, GET_ARG_N(1, __VA_ARGS__), \
			(uint32_t)(uintptr_t)GET_ARG_N(2, __VA_ARGS__), \
			(uint32_t)(uintptr_t)GET_ARG_N(3, __VA_ARGS__))

/* Call specific function based on the number of arguments.
 * Since up 2 to arguments are supported COND_CODE_0 and COND_CODE_1 can be used to
 * handle all cases (0, 1 and 2 arguments). When tracing is enable then for each
 * function a macro is create. The difference between function and macro is that
 * macro is applied to any input arguments so we need to make sure that it is
 * always called with proper number of arguments. For that it is wrapped around
 * into another macro and dummy arguments to cover for cases when there is less
 * arguments in a log call.
 */
#define Z_LOG_MSG_SIMPLE_FUNC2(arg_cnt, _source, _level, ...) \
	COND_CODE_0(arg_cnt, \
			(z_log_msg_simple_create_0(_source, _level, GET_ARG_N(1, __VA_ARGS__))), \
			(COND_CODE_1(arg_cnt, ( \
			    Z_LOG_MSG_SIMPLE_CREATE_1(_source, _level, __VA_ARGS__, dummy) \
			    ), ( \
			    Z_LOG_MSG_SIMPLE_CREATE_2(_source, _level, __VA_ARGS__, dummy, dummy) \
			    ) \
			)))

/** @brief Call specific function to create a log message.
 *
 * Macro picks matching function (based on number of arguments) and calls it.
 * String arguments are casted to uint32_t.
 *
 * @param _source	Source.
 * @param _level	Severity level.
 * @param ...		String with arguments.
 */
#define LOG_MSG_SIMPLE_FUNC(_source, _level, ...) \
	Z_LOG_MSG_SIMPLE_FUNC2(NUM_VA_ARGS_LESS_1(__VA_ARGS__), _source, _level, __VA_ARGS__)

/** @brief Create log message using simplified method.
 *
 * Macro is gated by the argument count check to run @ref LOG_MSG_SIMPLE_FUNC only
 * on entries with 2 or less arguments.
 *
 * @param _domain_id	Domain ID.
 * @param _source	Pointer to the source structure.
 * @param _level	Severity level.
 * @param ...		String with arguments.
 */
#define Z_LOG_MSG_SIMPLE_ARGS_CREATE(_domain_id, _source, _level, ...) \
	IF_ENABLED(LOG_MSG_SIMPLE_ARG_CNT_CHECK(__VA_ARGS__), (\
		LOG_MSG_SIMPLE_FUNC(_source, _level, __VA_ARGS__); \
	))

#define Z_LOG_MSG_STACK_CREATE(_cstr_cnt, _domain_id, _source, _level, _data, _dlen, ...) \
do { \
	_Pragma("GCC diagnostic push") \
	_Pragma("GCC diagnostic ignored \"-Wconversion\"")  \
	int _plen; \
	uint32_t _options = Z_LOG_MSG_CBPRINTF_FLAGS(_cstr_cnt) | \
			  CBPRINTF_PACKAGE_ADD_RW_STR_POS; \
	if (GET_ARG_N(1, __VA_ARGS__) == NULL) { \
		_plen = 0; \
	} else { \
		CBPRINTF_STATIC_PACKAGE(NULL, 0, _plen, Z_LOG_MSG_ALIGN_OFFSET, _options, \
					__VA_ARGS__); \
	} \
<<<<<<< HEAD
	TOOLCHAIN_IGNORE_WSHADOW_BEGIN \
	struct log_msg* _msg; \
	TOOLCHAIN_IGNORE_WSHADOW_END \
=======
	TOOLCHAIN_DISABLE_WARNING(TOOLCHAIN_WARNING_SHADOW) \
	struct log_msg *_msg; \
	TOOLCHAIN_ENABLE_WARNING(TOOLCHAIN_WARNING_SHADOW) \
>>>>>>> b4b5d8b2
	Z_LOG_MSG_ON_STACK_ALLOC(_msg, Z_LOG_MSG_LEN(_plen, 0)); \
	Z_LOG_ARM64_VLA_PROTECT(); \
	if (_plen != 0) { \
		CBPRINTF_STATIC_PACKAGE(_msg->data, _plen, \
					_plen, Z_LOG_MSG_ALIGN_OFFSET, _options, \
					__VA_ARGS__);\
	} \
	struct log_msg_desc _desc = \
		Z_LOG_MSG_DESC_INITIALIZER(_domain_id, _level, \
					   (uint32_t)_plen, _dlen); \
	LOG_MSG_DBG("creating message on stack: package len: %d, data len: %d\n", \
			_plen, (int)(_dlen)); \
	z_log_msg_static_create((void *)(_source), _desc, _msg->data, (_data)); \
	_Pragma("GCC diagnostic pop") \
} while (false)

#ifdef CONFIG_LOG_SPEED
#define Z_LOG_MSG_SIMPLE_CREATE(_cstr_cnt, _domain_id, _source, _level, ...) do { \
	int _plen; \
	CBPRINTF_STATIC_PACKAGE(NULL, 0, _plen, Z_LOG_MSG_ALIGN_OFFSET, \
				Z_LOG_MSG_CBPRINTF_FLAGS(_cstr_cnt), \
				__VA_ARGS__); \
	size_t _msg_wlen = Z_LOG_MSG_ALIGNED_WLEN(_plen, 0); \
	struct log_msg *_msg = z_log_msg_alloc(_msg_wlen); \
	struct log_msg_desc _desc = \
		Z_LOG_MSG_DESC_INITIALIZER(_domain_id, _level, (uint32_t)_plen, 0); \
	LOG_MSG_DBG("creating message zero copy: package len: %d, msg: %p\n", \
			_plen, _msg); \
	if (_msg) { \
		CBPRINTF_STATIC_PACKAGE(_msg->data, _plen, _plen, \
					Z_LOG_MSG_ALIGN_OFFSET, \
					Z_LOG_MSG_CBPRINTF_FLAGS(_cstr_cnt), \
					__VA_ARGS__); \
	} \
	z_log_msg_finalize(_msg, (void *)_source, _desc, NULL); \
} while (false)
#else
/* Alternative empty macro created to speed up compilation when LOG_SPEED is
 * disabled (default).
 */
#define Z_LOG_MSG_SIMPLE_CREATE(...)
#endif

/* Macro handles case when local variable with log message string is created. It
 * replaces original string literal with that variable.
 */
#define Z_LOG_FMT_ARGS_2(_name, ...) \
	COND_CODE_1(CONFIG_LOG_FMT_SECTION, \
		(COND_CODE_0(NUM_VA_ARGS_LESS_1(__VA_ARGS__), \
		   (_name), (_name, GET_ARGS_LESS_N(1, __VA_ARGS__)))), \
		(__VA_ARGS__))

/** @brief Wrapper for log message string with arguments.
 *
 * Wrapper is replacing first argument with a variable from a dedicated memory
 * section if option is enabled. Macro handles the case when there is no
 * log message provided.
 *
 * @param _name Name of the variable with log message string. It is optionally used.
 * @param ... Optional log message with arguments (may be empty).
 */
#define Z_LOG_FMT_ARGS(_name, ...) \
	COND_CODE_0(NUM_VA_ARGS_LESS_1(_, ##__VA_ARGS__), \
		(NULL), \
		(Z_LOG_FMT_ARGS_2(_name, ##__VA_ARGS__)))

#if defined(CONFIG_LOG_USE_TAGGED_ARGUMENTS)

#define Z_LOG_FMT_TAGGED_ARGS_2(_name, ...) \
	COND_CODE_1(CONFIG_LOG_FMT_SECTION, \
		    (_name, Z_CBPRINTF_TAGGED_ARGS(NUM_VA_ARGS_LESS_1(__VA_ARGS__), \
						   GET_ARGS_LESS_N(1, __VA_ARGS__))), \
		    (GET_ARG_N(1, __VA_ARGS__), \
		     Z_CBPRINTF_TAGGED_ARGS(NUM_VA_ARGS_LESS_1(__VA_ARGS__), \
					    GET_ARGS_LESS_N(1, __VA_ARGS__))))

/** @brief Wrapper for log message string with tagged arguments.
 *
 * Wrapper is replacing first argument with a variable from a dedicated memory
 * section if option is enabled. Macro handles the case when there is no
 * log message provided. Each subsequent arguments are tagged by preceding
 * each argument with its type value.
 *
 * @param _name Name of the variable with log message string. It is optionally used.
 * @param ... Optional log message with arguments (may be empty).
 */
#define Z_LOG_FMT_TAGGED_ARGS(_name, ...) \
	COND_CODE_0(NUM_VA_ARGS_LESS_1(_, ##__VA_ARGS__), \
		(Z_CBPRINTF_TAGGED_ARGS(0)), \
		(Z_LOG_FMT_TAGGED_ARGS_2(_name, ##__VA_ARGS__)))

#define Z_LOG_FMT_RUNTIME_ARGS(...) \
	Z_LOG_FMT_TAGGED_ARGS(__VA_ARGS__)

#else

#define Z_LOG_FMT_RUNTIME_ARGS(...) \
	Z_LOG_FMT_ARGS(__VA_ARGS__)

#endif /* CONFIG_LOG_USE_TAGGED_ARGUMENTS */

/* Macro handles case when there is no string provided, in that case variable
 * is not created.
 */
#define Z_LOG_MSG_STR_VAR_IN_SECTION(_name, ...) \
	COND_CODE_0(NUM_VA_ARGS_LESS_1(_, ##__VA_ARGS__), \
		    (/* No args provided, no variable */), \
		    (static const char _name[] \
		     __in_section(_log_strings, static, _CONCAT(_name, _)) __used __noasan = \
			GET_ARG_N(1, __VA_ARGS__);))

/** @brief Create variable in the dedicated memory section (if enabled).
 *
 * Variable is initialized with a format string from the log message.
 *
 * @param _name Variable name.
 * @param ... Optional log message with arguments (may be empty).
 */
#define Z_LOG_MSG_STR_VAR(_name, ...) \
	IF_ENABLED(CONFIG_LOG_FMT_SECTION, \
		   (Z_LOG_MSG_STR_VAR_IN_SECTION(_name, ##__VA_ARGS__)))

/** @brief Create log message and write it into the logger buffer.
 *
 * Macro handles creation of log message which includes storing log message
 * description, timestamp, arguments, copying string arguments into message and
 * copying user data into the message space. There are 3 modes of message
 * creation:
 * - at compile time message size is determined, message is allocated and
 *   content is written directly to the message. It is the fastest but cannot
 *   be used in user mode. Message size cannot be determined at compile time if
 *   it contains data or string arguments which are string pointers.
 * - at compile time message size is determined, string package is created on
 *   stack, message is created in function call. String package can only be
 *   created on stack if it does not contain unexpected pointers to strings.
 * - string package is created at runtime. This mode has no limitations but
 *   it is significantly slower.
 *
 * @param _try_0cpy If positive then, if possible, message content is written
 * directly to message. If 0 then, if possible, string package is created on
 * the stack and message is created in the function call.
 *
 * @param _mode Used for testing. It is set according to message creation mode
 *		used.
 *
 * @param _cstr_cnt Number of constant strings present in the string. It is
 * used to help detect messages which must be runtime processed, compared to
 * message which can be prebuilt at compile time.
 *
 * @param _domain_id Domain ID.
 *
 * @param _source Pointer to the constant descriptor of the log message source.
 *
 * @param _level Log message level.
 *
 * @param _data Pointer to the data. Can be null.
 *
 * @param _dlen Number of data bytes. 0 if data is not provided.
 *
 * @param ...  Optional string with arguments (fmt, ...). It may be empty.
 */
#if defined(CONFIG_LOG_ALWAYS_RUNTIME) || !defined(CONFIG_LOG)
#define Z_LOG_MSG_CREATE2(_try_0cpy, _mode,  _cstr_cnt, _domain_id, _source,\
			  _level, _data, _dlen, ...) \
do {\
	Z_LOG_MSG_STR_VAR(_fmt, ##__VA_ARGS__) \
	z_log_msg_runtime_create((_domain_id), (void *)(_source), \
				  (_level), (uint8_t *)(_data), (_dlen),\
				  Z_LOG_MSG_CBPRINTF_FLAGS(_cstr_cnt) | \
				  (IS_ENABLED(CONFIG_LOG_USE_TAGGED_ARGUMENTS) ? \
				   CBPRINTF_PACKAGE_ARGS_ARE_TAGGED : 0), \
				  Z_LOG_FMT_RUNTIME_ARGS(_fmt, ##__VA_ARGS__));\
	(_mode) = Z_LOG_MSG_MODE_RUNTIME; \
} while (false)
#else /* CONFIG_LOG_ALWAYS_RUNTIME || !CONFIG_LOG */
#define Z_LOG_MSG_CREATE3(_try_0cpy, _mode,  _cstr_cnt, _domain_id, _source,\
			  _level, _data, _dlen, ...) \
do { \
	Z_LOG_MSG_STR_VAR(_fmt, ##__VA_ARGS__); \
	bool has_rw_str = CBPRINTF_MUST_RUNTIME_PACKAGE( \
					Z_LOG_MSG_CBPRINTF_FLAGS(_cstr_cnt), \
					__VA_ARGS__); \
	if (IS_ENABLED(CONFIG_LOG_SPEED) && (_try_0cpy) && ((_dlen) == 0) && !has_rw_str) {\
		LOG_MSG_DBG("create zero-copy message\n");\
		Z_LOG_MSG_SIMPLE_CREATE(_cstr_cnt, _domain_id, _source, \
					_level, Z_LOG_FMT_ARGS(_fmt, ##__VA_ARGS__)); \
		(_mode) = Z_LOG_MSG_MODE_ZERO_COPY; \
	} else { \
		IF_ENABLED(UTIL_AND(IS_ENABLED(CONFIG_LOG_SIMPLE_MSG_OPTIMIZE), \
				    UTIL_AND(UTIL_NOT(_domain_id), UTIL_NOT(_cstr_cnt))), \
			( \
			bool can_simple = LOG_MSG_SIMPLE_CHECK(__VA_ARGS__); \
			if (can_simple && ((_dlen) == 0) && !k_is_user_context()) { \
				LOG_MSG_DBG("create fast message\n");\
				Z_LOG_MSG_SIMPLE_ARGS_CREATE(_domain_id, _source, _level, \
						     Z_LOG_FMT_ARGS(_fmt, ##__VA_ARGS__)); \
				_mode = Z_LOG_MSG_MODE_SIMPLE; \
				break; \
			} \
			) \
		) \
		LOG_MSG_DBG("create on stack message\n");\
		Z_LOG_MSG_STACK_CREATE(_cstr_cnt, _domain_id, _source, _level, _data, \
					_dlen, Z_LOG_FMT_ARGS(_fmt, ##__VA_ARGS__)); \
		(_mode) = Z_LOG_MSG_MODE_FROM_STACK; \
	} \
	(void)(_mode); \
} while (false)

#if defined(__cplusplus)
#define Z_AUTO_TYPE auto
#else
#define Z_AUTO_TYPE __auto_type
#endif

/* Macro for getting name of a local variable with the exception of the first argument
 * which is a formatted string in log message.
 */
#define Z_LOG_LOCAL_ARG_NAME(idx, arg) COND_CODE_0(idx, (arg), (_v##idx))

/* Create local variable from input variable (expect for the first (fmt) argument). */
#define Z_LOG_LOCAL_ARG_CREATE(idx, arg) \
	COND_CODE_0(idx, (), (Z_AUTO_TYPE Z_LOG_LOCAL_ARG_NAME(idx, arg) = (arg) + 0))

/* First level of processing creates stack variables to be passed for further processing.
 * This is done to prevent multiple evaluations of input arguments (in case argument
 * evaluation has side effects, e.g. it is a non-pure function call).
 */
#define Z_LOG_MSG_CREATE2(_try_0cpy, _mode, _cstr_cnt,  _domain_id, _source, \
			   _level, _data, _dlen, ...) \
do { \
	TOOLCHAIN_DISABLE_GCC_WARNING(TOOLCHAIN_WARNING_POINTER_ARITH); \
	FOR_EACH_IDX(Z_LOG_LOCAL_ARG_CREATE, (;), __VA_ARGS__); \
	TOOLCHAIN_ENABLE_GCC_WARNING(TOOLCHAIN_WARNING_POINTER_ARITH); \
	Z_LOG_MSG_CREATE3(_try_0cpy, _mode,  _cstr_cnt, _domain_id, _source,\
			   _level, _data, _dlen, \
			   FOR_EACH_IDX(Z_LOG_LOCAL_ARG_NAME, (,), __VA_ARGS__)); \
} while (false)
#endif /* CONFIG_LOG_ALWAYS_RUNTIME || !CONFIG_LOG */


#define Z_LOG_MSG_CREATE(_try_0cpy, _mode,  _domain_id, _source,\
			  _level, _data, _dlen, ...) \
	Z_LOG_MSG_CREATE2(_try_0cpy, _mode, UTIL_CAT(Z_LOG_FUNC_PREFIX_, _level), \
			   _domain_id, _source, _level, _data, _dlen, \
			   Z_LOG_STR(_level, __VA_ARGS__))

/** @brief Allocate log message.
 *
 * @param wlen Length in 32 bit words.
 *
 * @return allocated space or null if cannot be allocated.
 */
struct log_msg *z_log_msg_alloc(uint32_t wlen);

/** @brief Finalize message.
 *
 * Finalization includes setting source, copying data and timestamp in the
 * message followed by committing the message.
 *
 * @param msg Message.
 *
 * @param source Address of the source descriptor.
 *
 * @param desc Message descriptor.
 *
 * @param data Data.
 */
void z_log_msg_finalize(struct log_msg* msg, const void* source,
                        const struct log_msg_desc desc, const void* data);

/** @brief Create log message using simplified method for string with no arguments.
 *
 * @param source Pointer to the source structure.
 * @param level  Severity level.
 * @param fmt    String pointer.
 */
__syscall void z_log_msg_simple_create_0(const void *source, uint32_t level,
					 const char *fmt);

/** @brief Create log message using simplified method for string with a one argument.
 *
 * @param source Pointer to the source structure.
 * @param level  Severity level.
 * @param fmt    String pointer.
 * @param arg    String argument.
 */
__syscall void z_log_msg_simple_create_1(const void *source, uint32_t level,
					 const char *fmt, uint32_t arg);

/** @brief Create log message using simplified method for string with two arguments.
 *
 * @param source Pointer to the source structure.
 * @param level  Severity level.
 * @param fmt    String pointer.
 * @param arg0   String argument.
 * @param arg1   String argument.
 */
__syscall void z_log_msg_simple_create_2(const void *source, uint32_t level,
					 const char *fmt, uint32_t arg0, uint32_t arg1);

/** @brief Create a logging message from message details and string package.
 *
 * @param source Source.
 *
 * @param desc Message descriptor.
 *
 * @param package Package.
 *
 * @param data Data.
 */
__syscall void z_log_msg_static_create(const void* source,
                                       const struct log_msg_desc desc,
                                       uint8_t* package, const void* data);

/** @brief Create message at runtime.
 *
 * Function allows to build any log message based on input data. Processing
 * time is significantly higher than statically message creating.
 *
 * @param domain_id Domain ID.
 *
 * @param source Source.
 *
 * @param level Log level.
 *
 * @param data Data.
 *
 * @param dlen Data length.
 *
 * @param package_flags Package flags.
 *
 * @param fmt String.
 *
 * @param ap Variable list of string arguments.
 */
void z_log_msg_runtime_vcreate(uint8_t domain_id, const void* source,
                               uint8_t level, const void *data,
                               size_t dlen, uint32_t package_flags,
                               const char *fmt,
                               va_list ap);

/** @brief Create message at runtime.
 *
 * Function allows to build any log message based on input data. Processing
 * time is significantly higher than statically message creating.
 *
 * @param domain_id Domain ID.
 *
 * @param source Source.
 *
 * @param level Log level.
 *
 * @param data Data.
 *
 * @param dlen Data length.
 *
 * @param package_flags Package flags.
 *
 * @param fmt String.
 *
 * @param ... String arguments.
 */
static inline void z_log_msg_runtime_create(uint8_t domain_id,
					     const void *source,
					     uint8_t level, const void *data,
					     size_t dlen, uint32_t package_flags,
					     const char *fmt, ...)
{
	va_list ap;

	va_start(ap, fmt);
	z_log_msg_runtime_vcreate(domain_id, source, level,
				   data, dlen, package_flags, fmt, ap);
	va_end(ap);
}

static inline bool z_log_item_is_msg(const union log_msg_generic *msg)
{
	return msg->generic.type == Z_LOG_MSG_LOG;
}

/** @brief Get total length (in 32 bit words) of a log message.
 *
 * @param desc Log message descriptor.
 *
 * @return Length.
 */
static inline uint32_t log_msg_get_total_wlen(const struct log_msg_desc desc)
{
	return Z_LOG_MSG_ALIGNED_WLEN(desc.package_len, desc.data_len);
}

/** @brief Get length of the log item.
 *
 * @param item Item.
 *
 * @return Length in 32 bit words.
 */
static inline uint32_t log_msg_generic_get_wlen(const union mpsc_pbuf_generic *item)
{
	const union log_msg_generic *generic_msg = (const union log_msg_generic *)item;

	if (z_log_item_is_msg(generic_msg)) {
		const struct log_msg *msg = (const struct log_msg *)generic_msg;

		return log_msg_get_total_wlen(msg->hdr.desc);
	}

	return 0;
}

/** @brief Get log message domain ID.
 *
 * @param msg Log message.
 *
 * @return Domain ID
 */
static inline uint8_t log_msg_get_domain(struct log_msg* msg) {
    return ((uint8_t)(msg->hdr.desc.domain));
}

/** @brief Get log message level.
 *
 * @param msg Log message.
 *
 * @return Log level.
 */
static inline uint8_t log_msg_get_level(struct log_msg* msg) {
    return ((uint8_t)(msg->hdr.desc.level));
}

/** @brief Get message source data.
 *
 * @param msg Log message.
 *
 * @return Pointer to the source data.
 */
static inline const void *log_msg_get_source(struct log_msg *msg)
{
	return msg->hdr.source;
}

/** @brief Get log message source ID.
 *
 * @param msg Log message.
 *
 * @return Source ID, or -1 if not available.
 */
int16_t log_msg_get_source_id(struct log_msg *msg);

/** @brief Get timestamp.
 *
 * @param msg Log message.
 *
 * @return Timestamp.
 */
static inline log_timestamp_t log_msg_get_timestamp(struct log_msg *msg)
{
	return msg->hdr.timestamp;
}

/** @brief Get Thread ID.
 *
 * @param msg Log message.
 *
 * @return Thread ID.
 */
static inline void *log_msg_get_tid(struct log_msg *msg)
{
#if defined(CONFIG_LOG_THREAD_ID_PREFIX)
	return msg->hdr.tid;
#else
	ARG_UNUSED(msg);
	return NULL;
#endif
}

/** @brief Get data buffer.
 *
 * @param msg log message.
 *
 * @param len location where data length is written.
 *
 * @return pointer to the data buffer.
 */
static inline uint8_t *log_msg_get_data(struct log_msg *msg, size_t *len)
{
	*len = msg->hdr.desc.data_len;

	return msg->data + msg->hdr.desc.package_len;
}

/** @brief Get string package.
 *
 * @param msg log message.
 *
 * @param len location where string package length is written.
 *
 * @return pointer to the package.
 */
static inline uint8_t *log_msg_get_package(struct log_msg *msg, size_t *len)
{
	*len = msg->hdr.desc.package_len;

	return msg->data;
}

/**
 * @}
 */

#include <zephyr/syscalls/log_msg.h>

#ifdef __cplusplus
}
#endif

#endif /* ZEPHYR_INCLUDE_LOGGING_LOG_MSG_H_ */<|MERGE_RESOLUTION|>--- conflicted
+++ resolved
@@ -337,8 +337,6 @@
 
 #define Z_LOG_MSG_STACK_CREATE(_cstr_cnt, _domain_id, _source, _level, _data, _dlen, ...) \
 do { \
-	_Pragma("GCC diagnostic push") \
-	_Pragma("GCC diagnostic ignored \"-Wconversion\"")  \
 	int _plen; \
 	uint32_t _options = Z_LOG_MSG_CBPRINTF_FLAGS(_cstr_cnt) | \
 			  CBPRINTF_PACKAGE_ADD_RW_STR_POS; \
@@ -348,15 +346,9 @@
 		CBPRINTF_STATIC_PACKAGE(NULL, 0, _plen, Z_LOG_MSG_ALIGN_OFFSET, _options, \
 					__VA_ARGS__); \
 	} \
-<<<<<<< HEAD
-	TOOLCHAIN_IGNORE_WSHADOW_BEGIN \
+	TOOLCHAIN_DISABLE_WARNING(TOOLCHAIN_WARNING_SHADOW) \
 	struct log_msg* _msg; \
-	TOOLCHAIN_IGNORE_WSHADOW_END \
-=======
-	TOOLCHAIN_DISABLE_WARNING(TOOLCHAIN_WARNING_SHADOW) \
-	struct log_msg *_msg; \
 	TOOLCHAIN_ENABLE_WARNING(TOOLCHAIN_WARNING_SHADOW) \
->>>>>>> b4b5d8b2
 	Z_LOG_MSG_ON_STACK_ALLOC(_msg, Z_LOG_MSG_LEN(_plen, 0)); \
 	Z_LOG_ARM64_VLA_PROTECT(); \
 	if (_plen != 0) { \
@@ -370,7 +362,6 @@
 	LOG_MSG_DBG("creating message on stack: package len: %d, data len: %d\n", \
 			_plen, (int)(_dlen)); \
 	z_log_msg_static_create((void *)(_source), _desc, _msg->data, (_data)); \
-	_Pragma("GCC diagnostic pop") \
 } while (false)
 
 #ifdef CONFIG_LOG_SPEED
