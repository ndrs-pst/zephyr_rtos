--- conflicted
+++ resolved
@@ -190,6 +190,8 @@
 #define STM32_PLLI2S_ENABLED      1
 #define STM32_PLLI2S_M_DIVISOR    DT_PROP(DT_NODELABEL(plli2s), div_m)
 #define STM32_PLLI2S_N_MULTIPLIER DT_PROP(DT_NODELABEL(plli2s), mul_n)
+#define STM32_PLLI2S_Q_ENABLED    DT_NODE_HAS_PROP(DT_NODELABEL(plli2s), div_q)
+#define STM32_PLLI2S_Q_DIVISOR    DT_PROP_OR(DT_NODELABEL(plli2s), div_q, 1)
 #define STM32_PLLI2S_R_ENABLED    DT_NODE_HAS_PROP(DT_NODELABEL(plli2s), div_r)
 #define STM32_PLLI2S_R_DIVISOR    DT_PROP_OR(DT_NODELABEL(plli2s), div_r, 1)
 #endif
@@ -658,84 +660,32 @@
  *
  * @param clock clock bit field value.
  */
-<<<<<<< HEAD
-#define STM32_CLOCK_REG_GET(clock)          \
-        (((clock) >> STM32_CLOCK_REG_SHIFT) & STM32_CLOCK_REG_MASK)
-=======
 #define STM32_DT_CLKSEL_REG_GET(clock) \
-	(((clock) >> STM32_DT_CLKSEL_REG_SHIFT) & STM32_DT_CLKSEL_REG_MASK)
->>>>>>> d2d29143
+    (((clock) >> STM32_DT_CLKSEL_REG_SHIFT) & STM32_DT_CLKSEL_REG_MASK)
 
 /**
  * @brief Obtain position field from clock source selection configuration.
  *
  * @param clock Clock bit field value.
  */
-<<<<<<< HEAD
-#define STM32_CLOCK_SHIFT_GET(clock)        \
-        (((clock) >> STM32_CLOCK_SHIFT_SHIFT) & STM32_CLOCK_SHIFT_MASK)
-=======
 #define STM32_DT_CLKSEL_SHIFT_GET(clock) \
-	(((clock) >> STM32_DT_CLKSEL_SHIFT_SHIFT) & STM32_DT_CLKSEL_SHIFT_MASK)
->>>>>>> d2d29143
+    (((clock) >> STM32_DT_CLKSEL_SHIFT_SHIFT) & STM32_DT_CLKSEL_SHIFT_MASK)
 
 /**
  * @brief Obtain mask field from clock source selection configuration.
  *
  * @param clock Clock bit field value.
  */
-<<<<<<< HEAD
-#define STM32_CLOCK_MASK_GET(clock)         \
-        (((clock) >> STM32_CLOCK_MASK_SHIFT) & STM32_CLOCK_MASK_MASK)
-=======
 #define STM32_DT_CLKSEL_MASK_GET(clock) \
-	(((clock) >> STM32_DT_CLKSEL_MASK_SHIFT) & STM32_DT_CLKSEL_MASK_MASK)
->>>>>>> d2d29143
+    (((clock) >> STM32_DT_CLKSEL_MASK_SHIFT) & STM32_DT_CLKSEL_MASK_MASK)
 
 /**
  * @brief Obtain value field from clock source selection configuration.
  *
  * @param clock Clock bit field value.
  */
-<<<<<<< HEAD
-#define STM32_CLOCK_VAL_GET(clock)          \
-        (((clock) >> STM32_CLOCK_VAL_SHIFT) & STM32_CLOCK_VAL_MASK)
-
-/**
- * @brief Obtain register field from MCO configuration.
- *
- * @param mco_cfgr MCO configuration bit field value.
- */
-#define STM32_MCO_CFGR_REG_GET(mco_cfgr) \
-    (((mco_cfgr) >> STM32_MCO_CFGR_REG_SHIFT) & STM32_MCO_CFGR_REG_MASK)
-
-/**
- * @brief Obtain position field from MCO configuration.
- *
- * @param mco_cfgr MCO configuration bit field value.
- */
-#define STM32_MCO_CFGR_SHIFT_GET(mco_cfgr) \
-    (((mco_cfgr) >> STM32_MCO_CFGR_SHIFT_SHIFT) & STM32_MCO_CFGR_SHIFT_MASK)
-
-/**
- * @brief Obtain mask field from MCO configuration.
- *
- * @param mco_cfgr MCO configuration bit field value.
- */
-#define STM32_MCO_CFGR_MASK_GET(mco_cfgr) \
-    (((mco_cfgr) >> STM32_MCO_CFGR_MASK_SHIFT) & STM32_MCO_CFGR_MASK_MASK)
-
-/**
- * @brief Obtain value field from MCO configuration.
- *
- * @param mco_cfgr MCO configuration bit field value.
- */
-#define STM32_MCO_CFGR_VAL_GET(mco_cfgr) \
-    (((mco_cfgr) >> STM32_MCO_CFGR_VAL_SHIFT) & STM32_MCO_CFGR_VAL_MASK)
-=======
 #define STM32_DT_CLKSEL_VAL_GET(clock) \
-	(((clock) >> STM32_DT_CLKSEL_VAL_SHIFT) & STM32_DT_CLKSEL_VAL_MASK)
->>>>>>> d2d29143
+    (((clock) >> STM32_DT_CLKSEL_VAL_SHIFT) & STM32_DT_CLKSEL_VAL_MASK)
 
 #if defined(STM32_HSE_CSS)
 /**
