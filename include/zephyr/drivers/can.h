/*
 * Copyright (c) 2021 Vestas Wind Systems A/S
 * Copyright (c) 2018 Alexander Wachter
 *
 * SPDX-License-Identifier: Apache-2.0
 */

#ifndef ZEPHYR_INCLUDE_DRIVERS_CAN_H_
#define ZEPHYR_INCLUDE_DRIVERS_CAN_H_

#include <errno.h>

#include <zephyr/types.h>
#include <zephyr/device.h>
#include <zephyr/kernel.h>
#include <string.h>
#include <zephyr/sys_clock.h>
#include <zephyr/sys/util.h>

#ifdef __cplusplus
extern "C" {
#endif

/**
 * @brief CAN Interface
 * @defgroup can_interface CAN Interface
 * @ingroup io_interfaces
 * @{
 */

/**
 * @name CAN frame definitions
 * @{
 */

/**
 * @brief Bit mask for a standard (11-bit) CAN identifier.
 */
#define CAN_STD_ID_MASK 0x7FFU
/**
 * @brief Maximum value for a standard (11-bit) CAN identifier.
 */
#define CAN_MAX_STD_ID  CAN_STD_ID_MASK
/**
 * @brief Bit mask for an extended (29-bit) CAN identifier.
 */
#define CAN_EXT_ID_MASK 0x1FFFFFFFU
/**
 * @brief Maximum value for an extended (29-bit) CAN identifier.
 */
#define CAN_MAX_EXT_ID  CAN_EXT_ID_MASK
/**
 * @brief Maximum data length code for CAN 2.0A/2.0B.
 */
#define CAN_MAX_DLC     8U
/**
 * @brief Maximum data length code for CAN-FD.
 */
#define CANFD_MAX_DLC   15U

/**
 * @cond INTERNAL_HIDDEN
 * Internally calculated maximum data length
 */
#ifndef CONFIG_CAN_FD_MODE
#define CAN_MAX_DLEN    8U
#else
#define CAN_MAX_DLEN    64U
#endif /* CONFIG_CAN_FD_MODE */

/** @endcond */

/** @} */

/**
 * @name CAN controller mode flags
 * @anchor CAN_MODE_FLAGS
 *
 * @{
 */

/** Normal mode. */
#define CAN_MODE_NORMAL     0

/** Controller is in loopback mode (receives own frames). */
#define CAN_MODE_LOOPBACK   BIT(0)

/** Controller is not allowed to send dominant bits. */
#define CAN_MODE_LISTENONLY BIT(1)

/** Controller allows transmitting/receiving CAN-FD frames. */
#define CAN_MODE_FD         BIT(2)

/** Controller does not retransmit in case of lost arbitration or missing ACK */
#define CAN_MODE_ONE_SHOT   BIT(3)

/** Controller uses triple sampling mode */
#define CAN_MODE_3_SAMPLES  BIT(4)

/** @} */

/**
 * @brief Provides a type to hold CAN controller configuration flags.
 *
 * The lower 24 bits are reserved for common CAN controller mode flags. The upper 8 bits are
 * reserved for CAN controller/driver specific flags.
 *
 * @see @ref CAN_MODE_FLAGS.
 */
typedef uint32_t can_mode_t;

/**
 * @brief Defines the state of the CAN controller
 */
enum can_state {
	/** Error-active state (RX/TX error count < 96). */
	CAN_STATE_ERROR_ACTIVE,
	/** Error-warning state (RX/TX error count < 128). */
	CAN_STATE_ERROR_WARNING,
	/** Error-passive state (RX/TX error count < 256). */
	CAN_STATE_ERROR_PASSIVE,
	/** Bus-off state (RX/TX error count >= 256). */
	CAN_STATE_BUS_OFF,
	/** CAN controller is stopped and does not participate in CAN communication. */
	CAN_STATE_STOPPED,
};

/**
 * @name CAN frame flags
 * @anchor CAN_FRAME_FLAGS
 *
 * @{
 */

/** Frame uses extended (29-bit) CAN ID */
#define CAN_FRAME_IDE BIT(0)

/** Frame is a Remote Transmission Request (RTR) */
#define CAN_FRAME_RTR BIT(1)

/** Frame uses CAN-FD format (FDF) */
#define CAN_FRAME_FDF BIT(2)

/** Frame uses CAN-FD Baud Rate Switch (BRS). Only valid in combination with ``CAN_FRAME_FDF``. */
#define CAN_FRAME_BRS BIT(3)

/** @} */

/**
 * @brief CAN frame structure
 */
struct can_frame {
	/** Standard (11-bit) or extended (29-bit) CAN identifier. */
	uint32_t id  : 29;
	/** @cond INTERNAL_HIDDEN */
	uint8_t res0 : 3; /* reserved/padding. */
	/** @endcond */
	/** Data Length Code (DLC) indicating data length in bytes. */
	uint8_t dlc;
	/** Flags. @see @ref CAN_FRAME_FLAGS. */
	uint8_t flags;
#if defined(CONFIG_CAN_RX_TIMESTAMP) || defined(__DOXYGEN__)
	/** Captured value of the free-running timer in the CAN controller when
	 * this frame was received. The timer is incremented every bit time and
	 * captured at the start of frame bit (SOF).
	 *
	 * @note @kconfig{CONFIG_CAN_RX_TIMESTAMP} must be selected for this
	 * field to be available.
	 */
	uint16_t timestamp;
#else
	/** @cond INTERNAL_HIDDEN */
	uint16_t res1;  /* reserved/padding. */
	/** @endcond */
#endif
	/** The frame payload data. */
	union {
		uint8_t data[CAN_MAX_DLEN];
		uint32_t data_32[ceiling_fraction(CAN_MAX_DLEN, sizeof(uint32_t))];
	};
};

/**
 * @name CAN filter flags
 * @anchor CAN_FILTER_FLAGS
 *
 * @{
 */

/** Filter matches frames with extended (29-bit) CAN IDs */
#define CAN_FILTER_IDE  BIT(0)

/** Filter matches Remote Transmission Request (RTR) frames */
#define CAN_FILTER_RTR  BIT(1)

/** Filter matches data frames */
#define CAN_FILTER_DATA BIT(2)

/** @} */

/**
 * @brief CAN filter structure
 */
struct can_filter {
	/** CAN identifier to match. */
	uint32_t id           : 29;
	/** @cond INTERNAL_HIDDEN */
	uint32_t res0         : 3;
	/** @endcond */
	/** CAN identifier matching mask. If a bit in this mask is 0, the value
	 * of the corresponding bit in the ``id`` field is ignored by the filter.
	 */
	uint32_t mask         : 29;
	/** Flags. @see @ref CAN_FILTER_FLAGS. */
	uint8_t flags         : 3;
};

/**
 * @brief CAN controller error counters
 */
struct can_bus_err_cnt {
	/** Value of the CAN controller transmit error counter. */
	uint8_t tx_err_cnt;
	/** Value of the CAN controller receive error counter. */
	uint8_t rx_err_cnt;
};

/**
 * @brief CAN bus timing structure
 *
 * This struct is used to pass bus timing values to the configuration and
 * bitrate calculation functions.
 *
 * The propagation segment represents the time of the signal propagation. Phase
 * segment 1 and phase segment 2 define the sampling point. The ``prop_seg`` and
 * ``phase_seg1`` values affect the sampling point in the same way and some
 * controllers only have a register for the sum of those two. The sync segment
 * always has a length of 1 time quantum (see below).
 *
 * @code{.text}
 *
 * +---------+----------+------------+------------+
 * |sync_seg | prop_seg | phase_seg1 | phase_seg2 |
 * +---------+----------+------------+------------+
 *                                   ^
 *                             Sampling-Point
 *
 * @endcode
 *
 * 1 time quantum (tq) has the length of 1/(core_clock / prescaler). The bitrate
 * is defined by the core clock divided by the prescaler and the sum of the
 * segments:
 *
 *   br = (core_clock / prescaler) / (1 + prop_seg + phase_seg1 + phase_seg2)
 *
 * The Synchronization Jump Width (SJW) defines the amount of time quanta the
 * sample point can be moved. The sample point is moved when resynchronization
 * is needed.
 */
struct can_timing {
	/** Synchronization jump width. */
	uint16_t sjw;
	/** Propagation segment. */
	uint16_t prop_seg;
	/** Phase segment 1. */
	uint16_t phase_seg1;
	/** Phase segment 2. */
	uint16_t phase_seg2;
	/** Prescaler value. */
	uint16_t prescaler;
};

/**
 * @brief Defines the application callback handler function signature
 *
 * @param dev       Pointer to the device structure for the driver instance.
 * @param error     Status of the performed send operation. See the list of
 *                  return values for @a can_send() for value descriptions.
 * @param user_data User data provided when the frame was sent.
 */
typedef void (*can_tx_callback_t)(const struct device *dev, int error, void *user_data);

/**
 * @brief Defines the application callback handler function signature for receiving.
 *
 * @param dev       Pointer to the device structure for the driver instance.
 * @param frame     Received frame.
 * @param user_data User data provided when the filter was added.
 */
typedef void (*can_rx_callback_t)(const struct device* dev, struct can_frame const* frame, void *user_data);

/**
 * @brief Defines the state change callback handler function signature
 *
 * @param dev       Pointer to the device structure for the driver instance.
 * @param state     State of the CAN controller.
 * @param err_cnt   CAN controller error counter values.
 * @param user_data User data provided the callback was set.
 */
typedef void (*can_state_change_callback_t)(const struct device *dev,
					    enum can_state state,
					    struct can_bus_err_cnt err_cnt,
					    void *user_data);

/**
 * @cond INTERNAL_HIDDEN
 *
 * For internal driver use only, skip these in public documentation.
 */

/**
 * @brief Callback API upon setting CAN bus timing
 * See @a can_set_timing() for argument description
 */
typedef int (*can_set_timing_t)(const struct device *dev,
				const struct can_timing *timing);

/**
 * @brief Optional callback API upon setting CAN-FD bus timing for the data phase.
 * See @a can_set_timing_data() for argument description
 */
typedef int (*can_set_timing_data_t)(const struct device *dev,
				     const struct can_timing *timing_data);

/**
 * @brief Callback API upon getting CAN controller capabilities
 * See @a can_get_capabilities() for argument description
 */
typedef int (*can_get_capabilities_t)(const struct device *dev, can_mode_t *cap);

/**
 * @brief Callback API upon starting CAN controller
 * See @a can_start() for argument description
 */
typedef int (*can_start_t)(const struct device *dev);

/**
 * @brief Callback API upon stopping CAN controller
 * See @a can_stop() for argument description
 */
typedef int (*can_stop_t)(const struct device *dev);

/**
 * @brief Callback API upon setting CAN controller mode
 * See @a can_set_mode() for argument description
 */
typedef int (*can_set_mode_t)(const struct device *dev, can_mode_t mode);

/**
 * @brief Callback API upon sending a CAN frame
 * See @a can_send() for argument description
 *
 * @note From a driver perspective `callback` will never be `NULL` as a default callback will be
 * provided if none is provided by the caller. This allows for simplifying the driver handling.
 */
typedef int (*can_send_t)(const struct device *dev,
			  const struct can_frame *frame,
                          k_timeout_t timeout,
                          can_tx_callback_t callback,
			  void *user_data);

/**
 * @brief Callback API upon adding an RX filter
 * See @a can_add_rx_callback() for argument description
 */
typedef int (*can_add_rx_filter_t)(const struct device *dev,
				   can_rx_callback_t callback,
				   void *user_data,
				   const struct can_filter *filter);

/**
 * @brief Callback API upon removing an RX filter
 * See @a can_remove_rx_filter() for argument description
 */
typedef void (*can_remove_rx_filter_t)(const struct device *dev, int filter_id);

/**
 * @brief Callback API upon recovering the CAN bus
 * See @a can_recover() for argument description
 */
typedef int (*can_recover_t)(const struct device *dev, k_timeout_t timeout);

/**
 * @brief Callback API upon getting the CAN controller state
 * See @a can_get_state() for argument description
 */
typedef int (*can_get_state_t)(const struct device *dev, enum can_state *state,
			       struct can_bus_err_cnt *err_cnt);

/**
 * @brief Callback API upon setting a state change callback
 * See @a can_set_state_change_callback() for argument description
 */
typedef void(*can_set_state_change_callback_t)(const struct device *dev,
					       can_state_change_callback_t callback,
					       void *user_data);

/**
 * @brief Callback API upon getting the CAN core clock rate
 * See @a can_get_core_clock() for argument description
 */
typedef int (*can_get_core_clock_t)(const struct device *dev, uint32_t *rate);

/**
 * @brief Optional callback API upon getting the maximum number of concurrent CAN RX filters
 * See @a can_get_max_filters() for argument description
 */
typedef int (*can_get_max_filters_t)(const struct device *dev, bool ide);

/**
 * @brief Optional callback API upon getting the maximum supported bitrate
 * See @a can_get_max_bitrate() for argument description
 */
typedef int (*can_get_max_bitrate_t)(const struct device *dev, uint32_t *max_bitrate);

__subsystem struct can_driver_api {
	can_get_capabilities_t get_capabilities;
	can_start_t start;
	can_stop_t stop;
	can_set_mode_t set_mode;
	can_set_timing_t set_timing;
	can_send_t send;
	can_add_rx_filter_t add_rx_filter;
	can_remove_rx_filter_t remove_rx_filter;
#if !defined(CONFIG_CAN_AUTO_BUS_OFF_RECOVERY) || defined(__DOXYGEN__)
	can_recover_t recover;
#endif /* CONFIG_CAN_AUTO_BUS_OFF_RECOVERY */
	can_get_state_t get_state;
	can_set_state_change_callback_t set_state_change_callback;
	can_get_core_clock_t get_core_clock;
	can_get_max_filters_t get_max_filters;
	can_get_max_bitrate_t get_max_bitrate;
	/* Min values for the timing registers */
	struct can_timing timing_min;
	/* Max values for the timing registers */
	struct can_timing timing_max;
#if defined(CONFIG_CAN_FD_MODE) || defined(__DOXYGEN__)
	can_set_timing_data_t set_timing_data;
	/* Min values for the timing registers during the data phase */
	struct can_timing timing_data_min;
	/* Max values for the timing registers during the data phase */
	struct can_timing timing_data_max;
#endif /* CONFIG_CAN_FD_MODE */
};

/** @endcond */

#if defined(CONFIG_CAN_STATS) || defined(__DOXYGEN__)

#include <zephyr/stats/stats.h>

/** @cond INTERNAL_HIDDEN */

STATS_SECT_START(can)
STATS_SECT_ENTRY32(bit0_error)
STATS_SECT_ENTRY32(bit1_error)
STATS_SECT_ENTRY32(stuff_error)
STATS_SECT_ENTRY32(crc_error)
STATS_SECT_ENTRY32(form_error)
STATS_SECT_ENTRY32(ack_error)
STATS_SECT_END;

STATS_NAME_START(can)
STATS_NAME(can, bit0_error)
STATS_NAME(can, bit1_error)
STATS_NAME(can, stuff_error)
STATS_NAME(can, crc_error)
STATS_NAME(can, form_error)
STATS_NAME(can, ack_error)
STATS_NAME_END(can);

/** @endcond */

/**
 * @brief CAN specific device state which allows for CAN device class specific
 * additions
 */
struct can_device_state {
	struct device_state devstate;
	struct stats_can stats;
};

/** @cond INTERNAL_HIDDEN */

/**
 * @brief Get pointer to CAN statistics structure
 */
#define Z_CAN_GET_STATS(dev_)				\
	CONTAINER_OF(dev_->state, struct can_device_state, devstate)->stats

/** @endcond */

/**
 * @brief Increment the bit0 error counter for a CAN device
 *
 * The bit0 error counter is incremented when the CAN controller is unable to
 * transmit a dominant bit.
 *
 * @param dev_ Pointer to the device structure for the driver instance.
 */
#define CAN_STATS_BIT0_ERROR_INC(dev_)			\
	STATS_INC(Z_CAN_GET_STATS(dev_), bit0_error)

/**
 * @brief Increment the bit1 (recessive) error counter for a CAN device
 *
 * The bit1 error counter is incremented when the CAN controller is unable to
 * transmit a recessive bit.
 *
 * @param dev_ Pointer to the device structure for the driver instance.
 */
#define CAN_STATS_BIT1_ERROR_INC(dev_)			\
	STATS_INC(Z_CAN_GET_STATS(dev_), bit1_error)

/**
 * @brief Increment the stuffing error counter for a CAN device
 *
 * The stuffing error counter is incremented when the CAN controller detects a
 * bit stuffing error.
 *
 * @param dev_ Pointer to the device structure for the driver instance.
 */
#define CAN_STATS_STUFF_ERROR_INC(dev_)			\
	STATS_INC(Z_CAN_GET_STATS(dev_), stuff_error)

/**
 * @brief Increment the CRC error counter for a CAN device
 *
 * The CRC error counter is incremented when the CAN controller detects a frame
 * with an invalid CRC.
 *
 * @param dev_ Pointer to the device structure for the driver instance.
 */
#define CAN_STATS_CRC_ERROR_INC(dev_)			\
	STATS_INC(Z_CAN_GET_STATS(dev_), crc_error)

/**
 * @brief Increment the form error counter for a CAN device
 *
 * The form error counter is incremented when the CAN controller detects a
 * fixed-form bit field containing illegal bits.
 *
 * @param dev_ Pointer to the device structure for the driver instance.
 */
#define CAN_STATS_FORM_ERROR_INC(dev_)			\
	STATS_INC(Z_CAN_GET_STATS(dev_), form_error)

/**
 * @brief Increment the acknowledge error counter for a CAN device
 *
 * The acknowledge error counter is incremented when the CAN controller does not
 * monitor a dominant bit in the ACK slot.
 *
 * @param dev_ Pointer to the device structure for the driver instance.
 */
#define CAN_STATS_ACK_ERROR_INC(dev_)			\
	STATS_INC(Z_CAN_GET_STATS(dev_), ack_error)

/** @cond INTERNAL_HIDDEN */

/**
 * @brief Define a statically allocated and section assigned CAN device state
 */
#define Z_CAN_DEVICE_STATE_DEFINE(dev_id)				\
	static struct can_device_state Z_DEVICE_STATE_NAME(dev_id)	\
	__attribute__((__section__(".z_devstate")))

/**
 * @brief Define a CAN device init wrapper function
 *
 * This does device instance specific initialization of common data (such as stats)
 * and calls the given init_fn
 */
#define Z_CAN_INIT_FN(dev_id, init_fn)					\
	static inline int UTIL_CAT(dev_id, _init)(const struct device *dev) \
	{								\
		struct can_device_state *state =			\
			CONTAINER_OF(dev->state, struct can_device_state, devstate); \
		stats_init(&state->stats.s_hdr, STATS_SIZE_32, 6,	\
			   STATS_NAME_INIT_PARMS(can));			\
		stats_register(dev->name, &(state->stats.s_hdr));	\
		return init_fn(dev);					\
	}

/** @endcond */

/**
 * @brief Like DEVICE_DT_DEFINE() with CAN device specifics.
 *
 * @details Defines a device which implements the CAN API. May generate a custom
 * device_state container struct and init_fn wrapper when needed depending on
 * @kconfig{CONFIG_CAN_STATS}.
 *
 * @param node_id   The devicetree node identifier.
 * @param init_fn   Name of the init function of the driver.
 * @param pm        PM device resources reference (NULL if device does not use PM).
 * @param data      Pointer to the device's private data.
 * @param config    The address to the structure containing the configuration
 *                  information for this instance of the driver.
 * @param level     The initialization level. See SYS_INIT() for
 *                  details.
 * @param prio      Priority within the selected initialization level. See
 *                  SYS_INIT() for details.
 * @param api       Provides an initial pointer to the API function struct
 *                  used by the driver. Can be NULL.
 */
#define CAN_DEVICE_DT_DEFINE(node_id, init_fn, pm, data, config, level,	\
			     prio, api, ...)				\
	Z_CAN_DEVICE_STATE_DEFINE(Z_DEVICE_DT_DEV_ID(node_id));		\
	Z_CAN_INIT_FN(Z_DEVICE_DT_DEV_ID(node_id), init_fn)		\
	Z_DEVICE_DEFINE(node_id, Z_DEVICE_DT_DEV_ID(node_id),		\
			DEVICE_DT_NAME(node_id),			\
			&UTIL_CAT(Z_DEVICE_DT_DEV_ID(node_id), _init),	\
			pm, data, config, level, prio, api,		\
			&(Z_DEVICE_STATE_NAME(Z_DEVICE_DT_DEV_ID(node_id)).devstate), \
			__VA_ARGS__)

#else /* CONFIG_CAN_STATS */

#define CAN_STATS_BIT0_ERROR_INC(dev_)
#define CAN_STATS_BIT1_ERROR_INC(dev_)
#define CAN_STATS_STUFF_ERROR_INC(dev_)
#define CAN_STATS_CRC_ERROR_INC(dev_)
#define CAN_STATS_FORM_ERROR_INC(dev_)
#define CAN_STATS_ACK_ERROR_INC(dev_)

#define CAN_DEVICE_DT_DEFINE(node_id, init_fn, pm, data, config, level,	\
			     prio, api, ...)				\
	DEVICE_DT_DEFINE(node_id, init_fn, pm, data, config, level,	\
			 prio, api, __VA_ARGS__)

#endif /* CONFIG_CAN_STATS */

/**
 * @brief Like CAN_DEVICE_DT_DEFINE() for an instance of a DT_DRV_COMPAT compatible
 *
 * @param inst Instance number. This is replaced by <tt>DT_DRV_COMPAT(inst)</tt>
 *             in the call to CAN_DEVICE_DT_DEFINE().
 * @param ...  Other parameters as expected by CAN_DEVICE_DT_DEFINE().
 */
#define CAN_DEVICE_DT_INST_DEFINE(inst, ...)			\
	CAN_DEVICE_DT_DEFINE(DT_DRV_INST(inst), __VA_ARGS__)

/**
 * @name CAN controller configuration
 *
 * @{
 */

/**
 * @brief Get the CAN core clock rate
 *
 * Returns the CAN core clock rate. One time quantum is 1/(core clock rate).
 *
 * @param dev  Pointer to the device structure for the driver instance.
 * @param[out] rate CAN core clock rate in Hz.
 *
 * @return 0 on success, or a negative error code on error
 */
__syscall int can_get_core_clock(const struct device *dev, uint32_t *rate);

static inline int z_impl_can_get_core_clock(const struct device* dev, uint32_t* rate) {
	const struct can_driver_api *api = (const struct can_driver_api *)dev->api;

    return (api->get_core_clock(dev, rate));
}

/**
 * @brief Get maximum supported bitrate
 *
 * Get the maximum supported bitrate for the CAN controller/transceiver combination.
 *
 * @param dev Pointer to the device structure for the driver instance.
 * @param[out] max_bitrate Maximum supported bitrate in bits/s
 *
 * @retval -EIO General input/output error.
 * @retval -ENOSYS If this function is not implemented by the driver.
 */
__syscall int can_get_max_bitrate(const struct device *dev, uint32_t *max_bitrate);

static inline int z_impl_can_get_max_bitrate(const struct device* dev, uint32_t* max_bitrate) {
	const struct can_driver_api *api = (const struct can_driver_api *)dev->api;

	if (api->get_max_bitrate == NULL) {
		return -ENOSYS;
	}

    return (api->get_max_bitrate(dev, max_bitrate));
}

/**
 * @brief Get the minimum supported timing parameter values.
 *
 * @param dev Pointer to the device structure for the driver instance.
 *
 * @return Pointer to the minimum supported timing parameter values.
 */
__syscall const struct can_timing *can_get_timing_min(const struct device *dev);

static inline const struct can_timing* z_impl_can_get_timing_min(const struct device* dev) {
	const struct can_driver_api *api = (const struct can_driver_api *)dev->api;

	return &api->timing_min;
}

/**
 * @brief Get the maximum supported timing parameter values.
 *
 * @param dev Pointer to the device structure for the driver instance.
 *
 * @return Pointer to the maximum supported timing parameter values.
 */
__syscall const struct can_timing *can_get_timing_max(const struct device *dev);

static inline const struct can_timing* z_impl_can_get_timing_max(const struct device* dev) {
	const struct can_driver_api *api = (const struct can_driver_api *)dev->api;

	return &api->timing_max;
}

/**
 * @brief Calculate timing parameters from bitrate and sample point
 *
 * Calculate the timing parameters from a given bitrate in bits/s and the
 * sampling point in permill (1/1000) of the entire bit time. The bitrate must
 * always match perfectly. If no result can be reached for the given parameters,
 * -EINVAL is returned.
 *
 * @note The requested ``sample_pnt`` will not always be matched perfectly. The
 * algorithm calculates the best possible match.
 *
 * @param dev        Pointer to the device structure for the driver instance.
 * @param[out] res   Result is written into the @a can_timing struct provided.
 * @param bitrate    Target bitrate in bits/s.
 * @param sample_pnt Sampling point in permill of the entire bit time.
 *
 * @retval 0 or positive sample point error on success.
 * @retval -EINVAL if the requested bitrate or sample point is out of range.
 * @retval -ENOTSUP if the requested bitrate is not supported.
 * @retval -EIO if @a can_get_core_clock() is not available.
 */
__syscall int can_calc_timing(const struct device *dev, struct can_timing *res,
			      uint32_t bitrate, uint16_t sample_pnt);

/**
 * @brief Get the minimum supported timing parameter values for the data phase.
 *
 * Same as @a can_get_timing_min() but for the minimum values for the data phase.
 *
 * @note @kconfig{CONFIG_CAN_FD_MODE} must be selected for this function to be
 * available.
 *
 * @param dev Pointer to the device structure for the driver instance.
 *
 * @return Pointer to the minimum supported timing parameter values, or NULL if
 *         CAN-FD support is not implemented by the driver.
 */
__syscall const struct can_timing *can_get_timing_data_min(const struct device *dev);

#ifdef CONFIG_CAN_FD_MODE
static inline const struct can_timing *z_impl_can_get_timing_data_min(const struct device *dev)
{
	const struct can_driver_api *api = (const struct can_driver_api *)dev->api;

	return &api->timing_data_min;
}
#endif /* CONFIG_CAN_FD_MODE */

/**
 * @brief Get the maximum supported timing parameter values for the data phase.
 *
 * Same as @a can_get_timing_max() but for the maximum values for the data phase.
 *
 * @note @kconfig{CONFIG_CAN_FD_MODE} must be selected for this function to be
 * available.
 *
 * @param dev Pointer to the device structure for the driver instance.
 *
 * @return Pointer to the maximum supported timing parameter values, or NULL if
 *         CAN-FD support is not implemented by the driver.
 */
__syscall const struct can_timing *can_get_timing_data_max(const struct device *dev);

#ifdef CONFIG_CAN_FD_MODE
static inline const struct can_timing *z_impl_can_get_timing_data_max(const struct device *dev)
{
	const struct can_driver_api *api = (const struct can_driver_api *)dev->api;

	return &api->timing_data_max;
}
#endif /* CONFIG_CAN_FD_MODE */

/**
 * @brief Calculate timing parameters for the data phase
 *
 * Same as @a can_calc_timing() but with the maximum and minimum values from the
 * data phase.
 *
 * @note @kconfig{CONFIG_CAN_FD_MODE} must be selected for this function to be
 * available.
 *
 * @param dev        Pointer to the device structure for the driver instance.
 * @param[out] res   Result is written into the @a can_timing struct provided.
 * @param bitrate    Target bitrate for the data phase in bits/s
 * @param sample_pnt Sampling point for the data phase in permille of the entire bit time.
 *
 * @retval 0 or positive sample point error on success.
 * @retval -EINVAL if the requested bitrate or sample point is out of range.
 * @retval -ENOTSUP if the requested bitrate is not supported.
 * @retval -EIO if @a can_get_core_clock() is not available.
 */
__syscall int can_calc_timing_data(const struct device *dev, struct can_timing *res,
				   uint32_t bitrate, uint16_t sample_pnt);

/**
 * @brief Configure the bus timing for the data phase of a CAN-FD controller.
 *
 * If the sjw equals CAN_SJW_NO_CHANGE, the sjw parameter is not changed.
 *
 * @note @kconfig{CONFIG_CAN_FD_MODE} must be selected for this function to be
 * available.
 *
 * @see can_set_timing()
 *
 * @param dev         Pointer to the device structure for the driver instance.
 * @param timing_data Bus timings for data phase
 *
 * @retval 0 If successful.
 * @retval -EBUSY if the CAN controller is not in stopped state.
 * @retval -EIO General input/output error, failed to configure device.
 * @retval -ENOSYS if CAN-FD support is not implemented by the driver.
 */
__syscall int can_set_timing_data(const struct device *dev,
				  const struct can_timing *timing_data);

#ifdef CONFIG_CAN_FD_MODE
static inline int z_impl_can_set_timing_data(const struct device *dev,
					     const struct can_timing *timing_data)
{
	const struct can_driver_api *api = (const struct can_driver_api *)dev->api;

	if (api->set_timing_data == NULL) {
		return -ENOSYS;
	}

	return api->set_timing_data(dev, timing_data);
}
#endif /* CONFIG_CAN_FD_MODE */

/**
 * @brief Set the bitrate for the data phase of the CAN-FD controller
 *
 * CAN in Automation (CiA) 301 v4.2.0 recommends a sample point location of
 * 87.5% percent for all bitrates. However, some CAN controllers have
 * difficulties meeting this for higher bitrates.
 *
 * This function defaults to using a sample point of 75.0% for bitrates over 800
 * kbit/s, 80.0% for bitrates over 500 kbit/s, and 87.5% for all other
 * bitrates. This is in line with the sample point locations used by the Linux
 * kernel.
 *
 * @note @kconfig{CONFIG_CAN_FD_MODE} must be selected for this function to be
 * available.
 *
 * @see can_set_bitrate()

 * @param dev          Pointer to the device structure for the driver instance.
 * @param bitrate_data Desired data phase bitrate.
 *
 * @retval 0 If successful.
 * @retval -EBUSY if the CAN controller is not in stopped state.
 * @retval -EINVAL if the requested bitrate is out of range.
 * @retval -ENOTSUP if the requested bitrate not supported by the CAN controller/transceiver
 *                  combination.
 * @retval -ERANGE if the resulting sample point is off by more than +/- 5%.
 * @retval -EIO General input/output error, failed to set bitrate.
 */
__syscall int can_set_bitrate_data(const struct device *dev, uint32_t bitrate_data);

/**
 * @brief Fill in the prescaler value for a given bitrate and timing
 *
 * Fill the prescaler value in the timing struct. The sjw, prop_seg, phase_seg1
 * and phase_seg2 must be given.
 *
 * The returned bitrate error is remainder of the division of the clock rate by
 * the bitrate times the timing segments.
 *
 * @param dev     Pointer to the device structure for the driver instance.
 * @param timing  Result is written into the can_timing struct provided.
 * @param bitrate Target bitrate.
 *
 * @retval 0 or positive bitrate error.
 * @retval Negative error code on error.
 */
int can_calc_prescaler(const struct device *dev, struct can_timing *timing,
		       uint32_t bitrate);

/** Synchronization Jump Width (SJW) value to indicate that the SJW should not
 * be changed by the timing calculation.
 */
#define CAN_SJW_NO_CHANGE 0

/**
 * @brief Configure the bus timing of a CAN controller.
 *
 * If the sjw equals CAN_SJW_NO_CHANGE, the sjw parameter is not changed.
 *
 * @see can_set_timing_data()
 *
 * @param dev         Pointer to the device structure for the driver instance.
 * @param timing      Bus timings.
 *
 * @retval 0 If successful.
 * @retval -EBUSY if the CAN controller is not in stopped state.
 * @retval -EIO General input/output error, failed to configure device.
 */
__syscall int can_set_timing(const struct device *dev,
			     const struct can_timing *timing);

static inline int z_impl_can_set_timing(const struct device *dev,
					const struct can_timing *timing)
{
	const struct can_driver_api *api = (const struct can_driver_api *)dev->api;

	return api->set_timing(dev, timing);
}

/**
 * @brief Get the supported modes of the CAN controller
 *
 * The returned capabilities may not necessarily be supported at the same time (e.g. some CAN
 * controllers support both ``CAN_MODE_LOOPBACK`` and ``CAN_MODE_LISTENONLY``, but not at the same
 * time).
 *
 * @param dev      Pointer to the device structure for the driver instance.
 * @param[out] cap Supported capabilities.
 *
 * @retval 0 If successful.
 * @retval -EIO General input/output error, failed to get capabilities.
 */
__syscall int can_get_capabilities(const struct device *dev, can_mode_t *cap);

static inline int z_impl_can_get_capabilities(const struct device *dev, can_mode_t *cap)
{
	const struct can_driver_api *api = (const struct can_driver_api *)dev->api;

	return api->get_capabilities(dev, cap);
}

/**
 * @brief Start the CAN controller
 *
 * Bring the CAN controller out of `CAN_STATE_STOPPED`. This will reset the RX/TX error counters,
 * enable the CAN controller to participate in CAN communication, and enable the CAN tranceiver, if
 * supported.
 *
 * @see can_stop()
 * @see can_transceiver_enable()
 *
 * @param dev Pointer to the device structure for the driver instance.
 * @retval 0 if successful.
 * @retval -EALREADY if the device is already started.
 * @retval -EIO General input/output error, failed to start device.
 */
__syscall int can_start(const struct device *dev);

static inline int z_impl_can_start(const struct device *dev)
{
	const struct can_driver_api *api = (const struct can_driver_api *)dev->api;

	return api->start(dev);
}

/**
 * @brief Stop the CAN controller
 *
 * Bring the CAN controller into `CAN_STATE_STOPPED`. This will disallow the CAN controller from
 * participating in CAN communication, abort any pending CAN frame transmissions, and disable the
 * CAN transceiver, if supported.
 *
 * @see can_start()
 * @see can_transceiver_disable()
 *
 * @param dev Pointer to the device structure for the driver instance.
 * @retval 0 if successful.
 * @retval -EALREADY if the device is already stopped.
 * @retval -EIO General input/output error, failed to stop device.
 */
__syscall int can_stop(const struct device *dev);

static inline int z_impl_can_stop(const struct device *dev)
{
	const struct can_driver_api *api = (const struct can_driver_api *)dev->api;

	return api->stop(dev);
}

/**
 * @brief Set the CAN controller to the given operation mode
 *
 * @param dev  Pointer to the device structure for the driver instance.
 * @param mode Operation mode.
 *
 * @retval 0 If successful.
 * @retval -EBUSY if the CAN controller is not in stopped state.
 * @retval -EIO General input/output error, failed to configure device.
 */
__syscall int can_set_mode(const struct device *dev, can_mode_t mode);

static inline int z_impl_can_set_mode(const struct device* dev, can_mode_t mode) {
	const struct can_driver_api *api = (const struct can_driver_api *)dev->api;

    return (api->set_mode(dev, mode));
}

/**
 * @brief Set the bitrate of the CAN controller
 *
 * CAN in Automation (CiA) 301 v4.2.0 recommends a sample point location of
 * 87.5% percent for all bitrates. However, some CAN controllers have
 * difficulties meeting this for higher bitrates.
 *
 * This function defaults to using a sample point of 75.0% for bitrates over 800
 * kbit/s, 80.0% for bitrates over 500 kbit/s, and 87.5% for all other
 * bitrates. This is in line with the sample point locations used by the Linux
 * kernel.
 *
 * @see can_set_bitrate_data()
 *
 * @param dev          Pointer to the device structure for the driver instance.
 * @param bitrate      Desired arbitration phase bitrate.
 *
 * @retval 0 If successful.
 * @retval -EBUSY if the CAN controller is not in stopped state.
 * @retval -EINVAL if the requested bitrate is out of range.
 * @retval -ENOTSUP if the requested bitrate not supported by the CAN controller/transceiver
 *                  combination.
 * @retval -ERANGE if the resulting sample point is off by more than +/- 5%.
 * @retval -EIO General input/output error, failed to set bitrate.
 */
__syscall int can_set_bitrate(const struct device *dev, uint32_t bitrate);

/** @} */

/**
 * @name Transmitting CAN frames
 *
 * @{
 */

/**
 * @brief Queue a CAN frame for transmission on the CAN bus
 *
 * Queue a CAN frame for transmission on the CAN bus with optional timeout and
 * completion callback function.
 *
 * Queued CAN frames are transmitted in order according to the their priority:
 * - The lower the CAN-ID, the higher the priority.
 * - Data frames have higher priority than Remote Transmission Request (RTR)
 *   frames with identical CAN-IDs.
 * - Frames with standard (11-bit) identifiers have higher priority than frames
 *   with extended (29-bit) identifiers with identical base IDs (the higher 11
 *   bits of the extended identifier).
 * - Transmission order for queued frames with the same priority is hardware
 *   dependent.
 *
 * @note If transmitting segmented messages spanning multiple CAN frames with
 * identical CAN-IDs, the sender must ensure to only queue one frame at a time
 * if FIFO order is required.
 *
 * By default, the CAN controller will automatically retry transmission in case
 * of lost bus arbitration or missing acknowledge. Some CAN controllers support
 * disabling automatic retransmissions via ``CAN_MODE_ONE_SHOT``.
 *
 * @param dev       Pointer to the device structure for the driver instance.
 * @param frame     CAN frame to transmit.
 * @param timeout   Timeout waiting for a empty TX mailbox or ``K_FOREVER``.
 * @param callback  Optional callback for when the frame was sent or a
 *                  transmission error occurred. If ``NULL``, this function is
 *                  blocking until frame is sent. The callback must be ``NULL``
 *                  if called from user mode.
 * @param user_data User data to pass to callback function.
 *
 * @retval 0 if successful.
 * @retval -EINVAL if an invalid parameter was passed to the function.
 * @retval -ENOTSUP if an unsupported parameter was passed to the function.
 * @retval -ENETDOWN if the CAN controller is in stopped state.
 * @retval -ENETUNREACH if the CAN controller is in bus-off state.
 * @retval -EBUSY if CAN bus arbitration was lost (only applicable if automatic
 *                retransmissions are disabled).
 * @retval -EIO if a general transmit error occurred (e.g. missing ACK if
 *              automatic retransmissions are disabled).
 * @retval -EAGAIN on timeout.
 */
__syscall int can_send(const struct device *dev, const struct can_frame *frame,
		       k_timeout_t timeout, can_tx_callback_t callback,
		       void *user_data);

/** @} */

/**
 * @name Receiving CAN frames
 *
 * @{
 */

/**
 * @brief Add a callback function for a given CAN filter
 *
 * Add a callback to CAN identifiers specified by a filter. When a received CAN
 * frame matching the filter is received by the CAN controller, the callback
 * function is called in interrupt context.
 *
 * If a frame matches more than one attached filter, the priority of the match
 * is hardware dependent.
 *
 * The same callback function can be used for multiple filters.
 *
 * @param dev       Pointer to the device structure for the driver instance.
 * @param callback  This function is called by the CAN controller driver whenever
 *                  a frame matching the filter is received.
 * @param user_data User data to pass to callback function.
 * @param filter    Pointer to a @a can_filter structure defining the filter.
 *
 * @retval filter_id on success.
 * @retval -ENOSPC if there are no free filters.
 * @retval -EINVAL if the requested filter type is invalid.
 * @retval -ENOTSUP if the requested filter type is not supported.
 */
static inline int can_add_rx_filter(const struct device *dev, can_rx_callback_t callback,
				    void* user_data, const struct can_filter* filter)
{
	const struct can_driver_api *api = (const struct can_driver_api *)dev->api;

<<<<<<< HEAD
	if (filter == NULL || (filter->flags & (CAN_FILTER_DATA | CAN_FILTER_RTR)) == 0) {
		return -EINVAL;
	}

	return api->add_rx_filter(dev, callback, user_data, filter);
=======
	return (api->add_rx_filter(dev, callback, user_data, filter));
>>>>>>> 5e28a68a
}

/**
 * @brief Statically define and initialize a CAN RX message queue.
 *
 * The message queue's ring buffer contains space for @a max_frames CAN frames.
 *
 * @see can_add_rx_filter_msgq()
 *
 * @param name       Name of the message queue.
 * @param max_frames Maximum number of CAN frames that can be queued.
 */
#define CAN_MSGQ_DEFINE(name, max_frames) \
	K_MSGQ_DEFINE(name, sizeof(struct can_frame), max_frames, 4)

/**
 * @brief Wrapper function for adding a message queue for a given filter
 *
 * Wrapper function for @a can_add_rx_filter() which puts received CAN frames
 * matching the filter in a message queue instead of calling a callback.
 *
 * If a frame matches more than one attached filter, the priority of the match
 * is hardware dependent.
 *
 * The same message queue can be used for multiple filters.
 *
 * @note The message queue must be initialized before calling this function and
 * the caller must have appropriate permissions on it.
 *
 * @param dev    Pointer to the device structure for the driver instance.
 * @param msgq   Pointer to the already initialized @a k_msgq struct.
 * @param filter Pointer to a @a can_filter structure defining the filter.
 *
 * @retval filter_id on success.
 * @retval -ENOSPC if there are no free filters.
 * @retval -ENOTSUP if the requested filter type is not supported.
 */
__syscall int can_add_rx_filter_msgq(const struct device *dev, struct k_msgq *msgq,
				     const struct can_filter *filter);

/**
 * @brief Remove a CAN RX filter
 *
 * This routine removes a CAN RX filter based on the filter ID returned by @a
 * can_add_rx_filter() or @a can_add_rx_filter_msgq().
 *
 * @param dev       Pointer to the device structure for the driver instance.
 * @param filter_id Filter ID
 */
__syscall void can_remove_rx_filter(const struct device *dev, int filter_id);

static inline void z_impl_can_remove_rx_filter(const struct device *dev, int filter_id)
{
	const struct can_driver_api *api = (const struct can_driver_api *)dev->api;

	api->remove_rx_filter(dev, filter_id);
}

/**
 * @brief Get maximum number of RX filters
 *
 * Get the maximum number of concurrent RX filters for the CAN controller.
 *
 * @param dev Pointer to the device structure for the driver instance.
 * @param ide Get the maximum standard (11-bit) CAN ID filters if false, or extended (29-bit) CAN ID
 *            filters if true.
 *
 * @retval Positive number of maximum concurrent filters.
 * @retval -EIO General input/output error.
 * @retval -ENOSYS If this function is not implemented by the driver.
 */
__syscall int can_get_max_filters(const struct device *dev, bool ide);

static inline int z_impl_can_get_max_filters(const struct device *dev, bool ide)
{
	const struct can_driver_api *api = (const struct can_driver_api *)dev->api;

	if (api->get_max_filters == NULL) {
		return -ENOSYS;
	}

	return api->get_max_filters(dev, ide);
}

/** @} */

/**
 * @name CAN bus error reporting and handling
 *
 * @{
 */

/**
 * @brief Get current CAN controller state
 *
 * Returns the current state and optionally the error counter values of the CAN
 * controller.
 *
 * @param dev          Pointer to the device structure for the driver instance.
 * @param[out] state   Pointer to the state destination enum or NULL.
 * @param[out] err_cnt Pointer to the err_cnt destination structure or NULL.
 *
 * @retval 0 If successful.
 * @retval -EIO General input/output error, failed to get state.
 */
__syscall int can_get_state(const struct device *dev, enum can_state *state,
			    struct can_bus_err_cnt *err_cnt);

static inline int z_impl_can_get_state(const struct device *dev, enum can_state *state,
				       struct can_bus_err_cnt *err_cnt)
{
	const struct can_driver_api *api = (const struct can_driver_api *)dev->api;

	return api->get_state(dev, state, err_cnt);
}

/**
 * @brief Recover from bus-off state
 *
 * Recover the CAN controller from bus-off state to error-active state.
 *
 * @note @kconfig{CONFIG_CAN_AUTO_BUS_OFF_RECOVERY} must be deselected for this
 * function to be available.
 *
 * @param dev     Pointer to the device structure for the driver instance.
 * @param timeout Timeout for waiting for the recovery or ``K_FOREVER``.
 *
 * @retval 0 on success.
 * @retval -ENETDOWN if the CAN controller is in stopped state.
 * @retval -EAGAIN on timeout.
 */
#if !defined(CONFIG_CAN_AUTO_BUS_OFF_RECOVERY) || defined(__DOXYGEN__)
__syscall int can_recover(const struct device *dev, k_timeout_t timeout);

static inline int z_impl_can_recover(const struct device *dev, k_timeout_t timeout)
{
	const struct can_driver_api *api = (const struct can_driver_api *)dev->api;

	return api->recover(dev, timeout);
}
#else /* CONFIG_CAN_AUTO_BUS_OFF_RECOVERY */
/* This implementation prevents inking errors for auto recovery */
static inline int z_impl_can_recover(const struct device *dev, k_timeout_t timeout)
{
	ARG_UNUSED(dev);
	ARG_UNUSED(timeout);
	return 0;
}
#endif /* !CONFIG_CAN_AUTO_BUS_OFF_RECOVERY */

/**
 * @brief Set a callback for CAN controller state change events
 *
 * Set the callback for CAN controller state change events. The callback
 * function will be called in interrupt context.
 *
 * Only one callback can be registered per controller. Calling this function
 * again overrides any previously registered callback.
 *
 * @param dev       Pointer to the device structure for the driver instance.
 * @param callback  Callback function.
 * @param user_data User data to pass to callback function.
 */
static inline void can_set_state_change_callback(const struct device *dev,
						 can_state_change_callback_t callback,
                                                 void* user_data) {
	const struct can_driver_api *api = (const struct can_driver_api *)dev->api;

	api->set_state_change_callback(dev, callback, user_data);
}

/** @} */

/**
 * @name CAN utility functions
 *
 * @{
 */

/**
 * @brief Convert from Data Length Code (DLC) to the number of data bytes
 *
 * @param dlc Data Length Code (DLC).
 *
 * @retval Number of bytes.
 */
static inline uint8_t can_dlc_to_bytes(uint8_t dlc) {
    static const uint8_t dlc_table[] = { 0,  1,  2,  3,  4,  5,  6, 7, 8,
                                        12, 16, 20, 24, 32, 48, 64};

    return ((dlc > 0x0F) ? 64 : dlc_table[dlc]);
}

/**
 * @brief Convert from number of bytes to Data Length Code (DLC)
 *
 * @param num_bytes Number of bytes.
 *
 * @retval Data Length Code (DLC).
 */
static inline uint8_t can_bytes_to_dlc(uint8_t num_bytes)
{
	return num_bytes <= 8  ? num_bytes :
	       num_bytes <= 12 ? 9 :
	       num_bytes <= 16 ? 10 :
	       num_bytes <= 20 ? 11 :
	       num_bytes <= 24 ? 12 :
	       num_bytes <= 32 ? 13 :
	       num_bytes <= 48 ? 14 :
	       15;
}

/** @} */

/**
 * @}
 */

#ifdef __cplusplus
}
#endif

#include <syscalls/can.h>

#endif /* ZEPHYR_INCLUDE_DRIVERS_CAN_H_ */<|MERGE_RESOLUTION|>--- conflicted
+++ resolved
@@ -1133,15 +1133,11 @@
 {
 	const struct can_driver_api *api = (const struct can_driver_api *)dev->api;
 
-<<<<<<< HEAD
 	if (filter == NULL || (filter->flags & (CAN_FILTER_DATA | CAN_FILTER_RTR)) == 0) {
-		return -EINVAL;
+		return (-EINVAL);
 	}
 
-	return api->add_rx_filter(dev, callback, user_data, filter);
-=======
 	return (api->add_rx_filter(dev, callback, user_data, filter));
->>>>>>> 5e28a68a
 }
 
 /**
