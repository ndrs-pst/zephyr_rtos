--- conflicted
+++ resolved
@@ -161,38 +161,6 @@
  * @brief CAN frame structure
  */
 struct can_frame {
-<<<<<<< HEAD
-	/** Standard (11-bit) or extended (29-bit) CAN identifier. */
-	uint32_t id  : 29;
-	/** @cond INTERNAL_HIDDEN */
-	uint8_t res0 : 3; /* reserved/padding. */
-	/** @endcond */
-	/** Data Length Code (DLC) indicating data length in bytes. */
-	uint8_t dlc;
-	/** Flags. @see @ref CAN_FRAME_FLAGS. */
-	uint8_t flags;
-#if defined(CONFIG_CAN_RX_TIMESTAMP) || defined(__DOXYGEN__)
-	/** Captured value of the free-running timer in the CAN controller when
-	 * this frame was received. The timer is incremented every bit time and
-	 * captured at the start of frame bit (SOF).
-	 *
-	 * @note @kconfig{CONFIG_CAN_RX_TIMESTAMP} must be selected for this
-	 * field to be available.
-	 */
-	uint16_t timestamp;
-#else
-	/** @cond INTERNAL_HIDDEN */
-	uint16_t res1;  /* reserved/padding. */
-	/** @endcond */
-#endif
-	/** The frame payload data. */
-	union {
-		/** Payload data accessed as unsigned 8 bit values. */
-		uint8_t data[CAN_MAX_DLEN];
-		/** Payload data accessed as unsigned 32 bit values. */
-		uint32_t data_32[DIV_ROUND_UP(CAN_MAX_DLEN, sizeof(uint32_t))];
-	};
-=======
     /** Standard (11-bit) or extended (29-bit) CAN identifier. */
     uint32_t id  : 29;
     /** @cond INTERNAL_HIDDEN */
@@ -213,15 +181,16 @@
     uint16_t timestamp;
     #else
     /** @cond INTERNAL_HIDDEN */
-    uint16_t res1; /* reserved/padding. */
-                   /** @endcond */
+    uint16_t res1;  /* reserved/padding. */
+    /** @endcond */
     #endif
     /** The frame payload data. */
     union {
-        uint8_t  data[CAN_MAX_DLEN];
+        /** Payload data accessed as unsigned 8 bit values. */
+        uint8_t data[CAN_MAX_DLEN];
+        /** Payload data accessed as unsigned 32 bit values. */
         uint32_t data_32[DIV_ROUND_UP(CAN_MAX_DLEN, sizeof(uint32_t))];
     };
->>>>>>> 1e97399e
 };
 
 /**
@@ -240,13 +209,8 @@
 /** Filter matches data frames */
 #define CAN_FILTER_DATA BIT(2)
 
-<<<<<<< HEAD
 /** Filter matches CAN FD frames (FDF) */
-#define CAN_FILTER_FDF BIT(3)
-=======
-/** Filter matches CAN-FD frames (FDF) */
 #define CAN_FILTER_FDF  BIT(3)
->>>>>>> 1e97399e
 
 /** @} */
 
@@ -533,15 +497,10 @@
  * additions
  */
 struct can_device_state {
-<<<<<<< HEAD
-	/** Common device state. */
-	struct device_state devstate;
-	/** CAN device statistics */
-	struct stats_can stats;
-=======
+    /** Common device state. */
     struct device_state devstate;
-    struct stats_can    stats;
->>>>>>> 1e97399e
+    /** CAN device statistics */
+    struct stats_can stats;
 };
 
 /** @cond INTERNAL_HIDDEN */
@@ -570,8 +529,8 @@
  *
  * @param dev_ Pointer to the device structure for the driver instance.
  */
-#define CAN_STATS_BIT_ERROR_INC(dev_)                  \
-	STATS_INC(Z_CAN_GET_STATS(dev_), bit_error)
+#define CAN_STATS_BIT_ERROR_INC(dev_)       \
+    STATS_INC(Z_CAN_GET_STATS(dev_), bit_error)
 
 /**
  * @brief Increment the bit0 error counter for a CAN device
@@ -584,16 +543,11 @@
  *
  * @param dev_ Pointer to the device structure for the driver instance.
  */
-<<<<<<< HEAD
-#define CAN_STATS_BIT0_ERROR_INC(dev_)				\
-	do {							\
-		STATS_INC(Z_CAN_GET_STATS(dev_), bit0_error);	\
-		CAN_STATS_BIT_ERROR_INC(dev_);			\
-	} while (0)
-=======
 #define CAN_STATS_BIT0_ERROR_INC(dev_)      \
-    STATS_INC(Z_CAN_GET_STATS(dev_), bit0_error)
->>>>>>> 1e97399e
+    do {                                    \
+        STATS_INC(Z_CAN_GET_STATS(dev_), bit0_error);   \
+        CAN_STATS_BIT_ERROR_INC(dev_);      \
+    } while (0)
 
 /**
  * @brief Increment the bit1 (recessive) error counter for a CAN device
@@ -606,16 +560,11 @@
  *
  * @param dev_ Pointer to the device structure for the driver instance.
  */
-<<<<<<< HEAD
-#define CAN_STATS_BIT1_ERROR_INC(dev_)				\
-	do {							\
-		STATS_INC(Z_CAN_GET_STATS(dev_), bit1_error);	\
-		CAN_STATS_BIT_ERROR_INC(dev_);			\
-	} while (0)
-=======
 #define CAN_STATS_BIT1_ERROR_INC(dev_)      \
-    STATS_INC(Z_CAN_GET_STATS(dev_), bit1_error)
->>>>>>> 1e97399e
+    do {                                    \
+        STATS_INC(Z_CAN_GET_STATS(dev_), bit1_error);   \
+        CAN_STATS_BIT_ERROR_INC(dev_);      \
+    } while (0)
 
 /**
  * @brief Increment the stuffing error counter for a CAN device
@@ -699,26 +648,10 @@
  * This does device instance specific initialization of common data (such as stats)
  * and calls the given init_fn
  */
-<<<<<<< HEAD
-#define Z_CAN_INIT_FN(dev_id, init_fn)					\
-	static inline int UTIL_CAT(dev_id, _init)(const struct device *dev) \
-	{								\
-		struct can_device_state *state =			\
-			CONTAINER_OF(dev->state, struct can_device_state, devstate); \
-		stats_init(&state->stats.s_hdr, STATS_SIZE_32, 8,	\
-			   STATS_NAME_INIT_PARMS(can));			\
-		stats_register(dev->name, &(state->stats.s_hdr));	\
-		if (init_fn != NULL) {					\
-			return init_fn(dev);				\
-		}							\
-									\
-		return 0;						\
-	}
-=======
 #define Z_CAN_INIT_FN(dev_id, init_fn)      \
     static inline int UTIL_CAT(dev_id, _init)(const struct device* dev) {   \
         struct can_device_state* state = CONTAINER_OF(dev->state, struct can_device_state, devstate);   \
-        stats_init(&state->stats.s_hdr, STATS_SIZE_32, 7, STATS_NAME_INIT_PARMS(can));                  \
+        stats_init(&state->stats.s_hdr, STATS_SIZE_32, 8, STATS_NAME_INIT_PARMS(can));                  \
         stats_register(dev->name, &(state->stats.s_hdr));       \
         if (init_fn != NULL) {              \
             return init_fn(dev);            \
@@ -726,7 +659,6 @@
                                             \
         return (0);                         \
     }
->>>>>>> 1e97399e
 
 /** @endcond */
 
@@ -1443,12 +1375,11 @@
  * @param dev Pointer to the device structure for the driver instance.
  * @return bit error counter
  */
-__syscall uint32_t can_stats_get_bit_errors(const struct device *dev);
+__syscall uint32_t can_stats_get_bit_errors(const struct device* dev);
 
 #ifdef CONFIG_CAN_STATS
-static inline uint32_t z_impl_can_stats_get_bit_errors(const struct device *dev)
-{
-	return Z_CAN_GET_STATS(dev).bit_error;
+static inline uint32_t z_impl_can_stats_get_bit_errors(const struct device* dev) {
+    return Z_CAN_GET_STATS(dev).bit_error;
 }
 #endif /* CONFIG_CAN_STATS */
 
@@ -1651,47 +1582,6 @@
  * @param filter CAN filter.
  * @return true if the CAN frame matches the CAN filter, false otherwise
  */
-<<<<<<< HEAD
-static inline bool can_frame_matches_filter(const struct can_frame *frame,
-					    const struct can_filter *filter)
-{
-	if ((frame->flags & CAN_FRAME_IDE) != 0 && (filter->flags & CAN_FILTER_IDE) == 0) {
-		/* Extended (29-bit) ID frame, standard (11-bit) filter */
-		return false;
-	}
-
-	if ((frame->flags & CAN_FRAME_IDE) == 0 && (filter->flags & CAN_FILTER_IDE) != 0) {
-		/* Standard (11-bit) ID frame, extended (29-bit) filter */
-		return false;
-	}
-
-	if ((frame->flags & CAN_FRAME_RTR) == 0 && (filter->flags & CAN_FILTER_DATA) == 0) {
-		/* non-RTR frame, remote transmission request (RTR) filter */
-		return false;
-	}
-
-	if ((frame->flags & CAN_FRAME_RTR) != 0 && (filter->flags & CAN_FILTER_RTR) == 0) {
-		/* Remote transmission request (RTR) frame, non-RTR filter */
-		return false;
-	}
-
-	if ((frame->flags & CAN_FRAME_FDF) != 0 && (filter->flags & CAN_FILTER_FDF) == 0) {
-		/* CAN FD format frame, classic format filter */
-		return false;
-	}
-
-	if ((frame->flags & CAN_FRAME_FDF) == 0 && (filter->flags & CAN_FILTER_FDF) != 0) {
-		/* Classic frame, CAN FD format filter */
-		return false;
-	}
-
-	if ((frame->id ^ filter->id) & filter->mask) {
-		/* Masked ID mismatch */
-		return false;
-	}
-
-	return true;
-=======
 static inline bool can_frame_matches_filter(const struct can_frame* frame,
                                             const struct can_filter* filter) {
     if ((frame->flags & CAN_FRAME_IDE) != 0 && (filter->flags & CAN_FILTER_IDE) == 0) {
@@ -1715,7 +1605,7 @@
     }
 
     if ((frame->flags & CAN_FRAME_FDF) != 0 && (filter->flags & CAN_FILTER_FDF) == 0) {
-        /* CAN-FD format frame, classic format filter */
+        /* CAN FD format frame, classic format filter */
         return (false);
     }
 
@@ -1730,7 +1620,6 @@
     }
 
     return (true);
->>>>>>> 1e97399e
 }
 
 /** @} */
