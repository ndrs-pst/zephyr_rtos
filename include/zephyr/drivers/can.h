--- conflicted
+++ resolved
@@ -494,41 +494,6 @@
  */
 typedef int (*can_get_max_filters_t)(const struct device* dev, bool ide);
 
-<<<<<<< HEAD
-__subsystem struct can_driver_api {
-	can_get_capabilities_t get_capabilities;
-	can_start_t start;
-	can_stop_t stop;
-	can_set_mode_t set_mode;
-	can_set_timing_t set_timing;
-	can_send_t send;
-	can_add_rx_filter_t add_rx_filter;
-	can_remove_rx_filter_t remove_rx_filter;
-#if !defined(CONFIG_CAN_AUTO_BUS_OFF_RECOVERY) || defined(__DOXYGEN__)
-	can_recover_t recover;
-#endif /* CONFIG_CAN_AUTO_BUS_OFF_RECOVERY */
-	can_get_state_t get_state;
-	can_set_state_change_callback_t set_state_change_callback;
-	can_get_core_clock_t get_core_clock;
-	can_get_max_filters_t get_max_filters;
-	/* Min values for the timing registers */
-	struct can_timing timing_min;
-	/* Max values for the timing registers */
-	struct can_timing timing_max;
-#if defined(CONFIG_CAN_FD_MODE) || defined(__DOXYGEN__)
-	can_set_timing_data_t set_timing_data;
-	/* Min values for the timing registers during the data phase */
-	struct can_timing timing_data_min;
-	/* Max values for the timing registers during the data phase */
-	struct can_timing timing_data_max;
-#endif /* CONFIG_CAN_FD_MODE */
-=======
-/**
- * @brief Optional callback API upon getting the maximum supported bitrate
- * See @a can_get_max_bitrate() for argument description
- */
-typedef int (*can_get_max_bitrate_t)(const struct device* dev, uint32_t* max_bitrate);
-
 __subsystem struct can_driver_api {
     can_get_capabilities_t get_capabilities;
     can_start_t      start;
@@ -545,7 +510,6 @@
     can_set_state_change_callback_t set_state_change_callback;
     can_get_core_clock_t  get_core_clock;
     can_get_max_filters_t get_max_filters;
-    can_get_max_bitrate_t get_max_bitrate;
     /* Min values for the timing registers */
     struct can_timing timing_min;
     /* Max values for the timing registers */
@@ -557,7 +521,6 @@
     /* Max values for the timing registers during the data phase */
     struct can_timing timing_data_max;
     #endif /* CONFIG_CAN_FD_MODE */
->>>>>>> a19613fc
 };
 
 /** @endcond */
@@ -860,28 +823,16 @@
  */
 __syscall int can_get_max_bitrate(const struct device* dev, uint32_t* max_bitrate);
 
-<<<<<<< HEAD
-static inline int z_impl_can_get_max_bitrate(const struct device *dev, uint32_t *max_bitrate)
-{
-	const struct can_driver_config *common = (const struct can_driver_config *)dev->config;
-
-	if (common->max_bitrate == 0U) {
-		return -ENOSYS;
-	}
-
-	*max_bitrate = common->max_bitrate;
-
-	return 0;
-=======
 static inline int z_impl_can_get_max_bitrate(const struct device* dev, uint32_t* max_bitrate) {
-    const struct can_driver_api* api = (const struct can_driver_api*)dev->api;
-
-    if (api->get_max_bitrate == NULL) {
+    const struct can_driver_config* common = (const struct can_driver_config*)dev->config;
+
+    if (common->max_bitrate == 0U) {
         return (-ENOSYS);
     }
 
-    return (api->get_max_bitrate(dev, max_bitrate));
->>>>>>> a19613fc
+    *max_bitrate = common->max_bitrate;
+
+    return (0);
 }
 
 /**
@@ -1296,15 +1247,9 @@
                                     void* user_data, const struct can_filter* filter) {
     const struct can_driver_api* api = (const struct can_driver_api*)dev->api;
 
-<<<<<<< HEAD
-	if (filter == NULL) {
-		return -EINVAL;
-	}
-=======
-    if (filter == NULL || (filter->flags & (CAN_FILTER_DATA | CAN_FILTER_RTR)) == 0) {
+    if (filter == NULL) {
         return (-EINVAL);
     }
->>>>>>> a19613fc
 
     return (api->add_rx_filter(dev, callback, user_data, filter));
 }
@@ -1704,27 +1649,6 @@
  * @param filter CAN filter.
  * @return true if the CAN frame matches the CAN filter, false otherwise
  */
-<<<<<<< HEAD
-static inline bool can_frame_matches_filter(const struct can_frame *frame,
-					    const struct can_filter *filter)
-{
-	if ((frame->flags & CAN_FRAME_IDE) != 0 && (filter->flags & CAN_FILTER_IDE) == 0) {
-		/* Extended (29-bit) ID frame, standard (11-bit) filter */
-		return false;
-	}
-
-	if ((frame->flags & CAN_FRAME_IDE) == 0 && (filter->flags & CAN_FILTER_IDE) != 0) {
-		/* Standard (11-bit) ID frame, extended (29-bit) filter */
-		return false;
-	}
-
-	if ((frame->id ^ filter->id) & filter->mask) {
-		/* Masked ID mismatch */
-		return false;
-	}
-
-	return true;
-=======
 static inline bool can_frame_matches_filter(const struct can_frame* frame,
                                             const struct can_filter* filter) {
     if ((frame->flags & CAN_FRAME_IDE) != 0 && (filter->flags & CAN_FILTER_IDE) == 0) {
@@ -1737,23 +1661,12 @@
         return (false);
     }
 
-    if ((frame->flags & CAN_FRAME_RTR) == 0 && (filter->flags & CAN_FILTER_DATA) == 0) {
-        /* non-RTR frame, remote transmission request (RTR) filter */
-        return (false);
-    }
-
-    if ((frame->flags & CAN_FRAME_RTR) != 0 && (filter->flags & CAN_FILTER_RTR) == 0) {
-        /* Remote transmission request (RTR) frame, non-RTR filter */
-        return (false);
-    }
-
     if ((frame->id ^ filter->id) & filter->mask) {
         /* Masked ID mismatch */
         return (false);
     }
 
     return (true);
->>>>>>> a19613fc
 }
 
 /** @} */
