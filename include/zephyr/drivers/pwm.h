/*
 * Copyright (c) 2016 Intel Corporation.
 * Copyright (c) 2020-2021 Vestas Wind Systems A/S
 * Copyright (c) 2025 Basalte bv
 *
 * SPDX-License-Identifier: Apache-2.0
 */

/**
 * @file
 * @ingroup pwm_interface
 * @brief Main header file for PWM (Pulse Width Modulation) driver API.
 */

#ifndef ZEPHYR_INCLUDE_DRIVERS_PWM_H_
#define ZEPHYR_INCLUDE_DRIVERS_PWM_H_

/**
 * @brief Interfaces for Pulse Width Modulation (PWM) controllers.
 * @defgroup pwm_interface PWM
 * @since 1.0
 * @version 1.0.0
 * @ingroup io_interfaces
 * @{
 *
 * @defgroup pwm_interface_ext Device-specific PWM API extensions
 *
 * @{
 * @}
 */

#include <errno.h>
#include <stdint.h>

#include <zephyr/device.h>
#include <zephyr/devicetree.h>
#include <zephyr/sys_clock.h>
#include <zephyr/sys/math_extras.h>
#include <zephyr/sys/slist.h>
#include <zephyr/toolchain.h>

#include <zephyr/dt-bindings/pwm/pwm.h>

#ifdef __cplusplus
extern "C" {
#endif

/**
 * @name PWM capture configuration flags
 * @anchor PWM_CAPTURE_FLAGS
 * @{
 */

/** @cond INTERNAL_HIDDEN */
/* Bit 0 is used for PWM_POLARITY_NORMAL/PWM_POLARITY_INVERTED */
#define PWM_CAPTURE_TYPE_SHIFT              1U
#define PWM_CAPTURE_TYPE_MASK               (3U << PWM_CAPTURE_TYPE_SHIFT)
#define PWM_CAPTURE_MODE_SHIFT              3U
#define PWM_CAPTURE_MODE_MASK               (1U << PWM_CAPTURE_MODE_SHIFT)
/** @endcond */

/** PWM pin capture captures period. */
#define PWM_CAPTURE_TYPE_PERIOD             (1U << PWM_CAPTURE_TYPE_SHIFT)

/** PWM pin capture captures pulse width. */
#define PWM_CAPTURE_TYPE_PULSE              (2U << PWM_CAPTURE_TYPE_SHIFT)

/** PWM pin capture captures both period and pulse width. */
#define PWM_CAPTURE_TYPE_BOTH               (PWM_CAPTURE_TYPE_PERIOD | PWM_CAPTURE_TYPE_PULSE)

/** PWM pin capture captures a single period/pulse width. */
#define PWM_CAPTURE_MODE_SINGLE             (0U << PWM_CAPTURE_MODE_SHIFT)

/** PWM pin capture captures period/pulse width continuously. */
#define PWM_CAPTURE_MODE_CONTINUOUS         (1U << PWM_CAPTURE_MODE_SHIFT)

/** @} */

/**
 * @name PWM event types
 * @anchor PWM_EVENT_TYPES
 * @{
 */

#define PWM_EVENT_TYPE_SHIFT		0U

/** Configure the event to trigger at the end of each PWM period */
#define PWM_EVENT_TYPE_PERIOD		(1U << PWM_EVENT_TYPE_SHIFT)

/** Configure the event to trigger at a fault. These can be used to
 * react to error events that caused a change of behaviour of the PWM
 * peripheral (often disabling the output). These error events can have
 * an internal (e.g., oscillator malfunction) or external (e.g., pio)
 * source
 */
#define PWM_EVENT_TYPE_FAULT		(2U << PWM_EVENT_TYPE_SHIFT)

/** @} */

/**
 * @brief Provides a type to hold PWM configuration flags.
 *
 * The lower 8 bits are used for standard flags.
 * The upper 8 bits are reserved for SoC specific flags.
 *
 * @see @ref PWM_CAPTURE_FLAGS.
 */

typedef uint16_t pwm_flags_t;

/**
 * @brief Provides a type to hold PWM events.
 *
 * @see @ref PWM_EVENT_TYPES.
 */

typedef uint16_t pwm_events_t;

/**
 * @brief Container for PWM information specified in devicetree.
 *
 * This type contains a pointer to a PWM device, channel number (controlled by
 * the PWM device), the PWM signal period in nanoseconds and the flags
 * applicable to the channel. Note that not all PWM drivers support flags. In
 * such case, flags will be set to 0.
 *
 * @see PWM_DT_SPEC_GET_BY_NAME
 * @see PWM_DT_SPEC_GET_BY_NAME_OR
 * @see PWM_DT_SPEC_GET_BY_IDX
 * @see PWM_DT_SPEC_GET_BY_IDX_OR
 * @see PWM_DT_SPEC_GET
 * @see PWM_DT_SPEC_GET_OR
 */
struct pwm_dt_spec {
    /** PWM device instance. */
    const struct device* dev;
    /** Channel number. */
    uint32_t channel;
    /** Period in nanoseconds. */
    uint32_t period;
    /** Flags. */
    pwm_flags_t flags;
};

/**
 * @brief Static initializer for a struct pwm_dt_spec
 *
 * This returns a static initializer for a struct pwm_dt_spec given a devicetree
 * node identifier and an index.
 *
 * Example devicetree fragment:
 *
 * @code{.dts}
 *    n: node {
 *        pwms = <&pwm1 1 1000 PWM_POLARITY_NORMAL>,
 *               <&pwm2 3 2000 PWM_POLARITY_INVERTED>;
 *        pwm-names = "alpha", "beta";
 *    };
 * @endcode
 *
 * Example usage:
 *
 * @code{.c}
 *    const struct pwm_dt_spec spec =
 *        PWM_DT_SPEC_GET_BY_NAME(DT_NODELABEL(n), alpha);
 *
 *    // Initializes 'spec' to:
 *    // {
 *    //         .dev = DEVICE_DT_GET(DT_NODELABEL(pwm1)),
 *    //         .channel = 1,
 *    //         .period = 1000,
 *    //         .flags = PWM_POLARITY_NORMAL,
 *    // }
 * @endcode
 *
 * The device (dev) must still be checked for readiness, e.g. using
 * device_is_ready(). It is an error to use this macro unless the node exists,
 * has the 'pwms' property, and that 'pwms' property specifies a PWM controller,
 * a channel, a period in nanoseconds and optionally flags.
 *
 * @param node_id Devicetree node identifier.
 * @param name Lowercase-and-underscores name of a pwms element as defined by
 *             the node's pwm-names property.
 *
 * @return Static initializer for a struct pwm_dt_spec for the property.
 *
 * @see PWM_DT_SPEC_INST_GET_BY_NAME
 */
#define PWM_DT_SPEC_GET_BY_NAME(node_id, name)                  \
    {                                                           \
        .dev = DEVICE_DT_GET(DT_PWMS_CTLR_BY_NAME(node_id, name)),  \
        .channel = DT_PWMS_CHANNEL_BY_NAME(node_id, name),      \
        .period = DT_PWMS_PERIOD_BY_NAME(node_id, name),        \
        .flags = DT_PWMS_FLAGS_BY_NAME(node_id, name),          \
    }

/**
 * @brief Static initializer for a struct pwm_dt_spec from a DT_DRV_COMPAT
 *        instance.
 *
 * @param inst DT_DRV_COMPAT instance number
 * @param name Lowercase-and-underscores name of a pwms element as defined by
 *             the node's pwm-names property.
 *
 * @return Static initializer for a struct pwm_dt_spec for the property.
 *
 * @see PWM_DT_SPEC_GET_BY_NAME
 */
#define PWM_DT_SPEC_INST_GET_BY_NAME(inst, name)                \
        PWM_DT_SPEC_GET_BY_NAME(DT_DRV_INST(inst), name)

/**
 * @brief Like PWM_DT_SPEC_GET_BY_NAME(), with a fallback to a default value.
 *
 * If the devicetree node identifier 'node_id' refers to a node with a property
 * 'pwms', this expands to <tt>PWM_DT_SPEC_GET_BY_NAME(node_id, name)</tt>. The
 * @p default_value parameter is not expanded in this case. Otherwise, this
 * expands to @p default_value.
 *
 * @param node_id Devicetree node identifier.
 * @param name Lowercase-and-underscores name of a pwms element as defined by
 *             the node's pwm-names property
 * @param default_value Fallback value to expand to.
 *
 * @return Static initializer for a struct pwm_dt_spec for the property,
 *         or @p default_value if the node or property do not exist.
 *
 * @see PWM_DT_SPEC_INST_GET_BY_NAME_OR
 */
#define PWM_DT_SPEC_GET_BY_NAME_OR(node_id, name, default_value)    \
        COND_CODE_1(DT_NODE_HAS_PROP(node_id, pwms),            \
                    (PWM_DT_SPEC_GET_BY_NAME(node_id, name)),   \
                    (default_value))

/**
 * @brief Like PWM_DT_SPEC_INST_GET_BY_NAME(), with a fallback to a default
 *        value.
 *
 * @param inst DT_DRV_COMPAT instance number
 * @param name Lowercase-and-underscores name of a pwms element as defined by
 *             the node's pwm-names property.
 * @param default_value Fallback value to expand to.
 *
 * @return Static initializer for a struct pwm_dt_spec for the property,
 *         or @p default_value if the node or property do not exist.
 *
 * @see PWM_DT_SPEC_GET_BY_NAME_OR
 */
#define PWM_DT_SPEC_INST_GET_BY_NAME_OR(inst, name, default_value)  \
        PWM_DT_SPEC_GET_BY_NAME_OR(DT_DRV_INST(inst), name, default_value)

/**
 * @brief Static initializer for a struct pwm_dt_spec
 *
 * This returns a static initializer for a struct pwm_dt_spec given a devicetree
 * node identifier and an index.
 *
 * Example devicetree fragment:
 *
 * @code{.dts}
 *    n: node {
 *        pwms = <&pwm1 1 1000 PWM_POLARITY_NORMAL>,
 *               <&pwm2 3 2000 PWM_POLARITY_INVERTED>;
 *    };
 * @endcode
 *
 * Example usage:
 *
 * @code{.c}
 *    const struct pwm_dt_spec spec =
 *        PWM_DT_SPEC_GET_BY_IDX(DT_NODELABEL(n), 1);
 *
 *    // Initializes 'spec' to:
 *    // {
 *    //         .dev = DEVICE_DT_GET(DT_NODELABEL(pwm2)),
 *    //         .channel = 3,
 *    //         .period = 2000,
 *    //         .flags = PWM_POLARITY_INVERTED,
 *    // }
 * @endcode
 *
 * The device (dev) must still be checked for readiness, e.g. using
 * device_is_ready(). It is an error to use this macro unless the node exists,
 * has the 'pwms' property, and that 'pwms' property specifies a PWM controller,
 * a channel, a period in nanoseconds and optionally flags.
 *
 * @param node_id Devicetree node identifier.
 * @param idx Logical index into 'pwms' property.
 *
 * @return Static initializer for a struct pwm_dt_spec for the property.
 *
 * @see PWM_DT_SPEC_INST_GET_BY_IDX
 */
#define PWM_DT_SPEC_GET_BY_IDX(node_id, idx)                    \
    {                                                           \
        .dev = DEVICE_DT_GET(DT_PWMS_CTLR_BY_IDX(node_id, idx)),\
        .channel = DT_PWMS_CHANNEL_BY_IDX(node_id, idx),        \
        .period  = DT_PWMS_PERIOD_BY_IDX(node_id, idx),         \
        .flags   = DT_PWMS_FLAGS_BY_IDX(node_id, idx),          \
    }

/**
 * @brief Static initializer for a struct pwm_dt_spec from a DT_DRV_COMPAT
 *        instance.
 *
 * @param inst DT_DRV_COMPAT instance number
 * @param idx Logical index into 'pwms' property.
 *
 * @return Static initializer for a struct pwm_dt_spec for the property.
 *
 * @see PWM_DT_SPEC_GET_BY_IDX
 */
#define PWM_DT_SPEC_INST_GET_BY_IDX(inst, idx)                  \
        PWM_DT_SPEC_GET_BY_IDX(DT_DRV_INST(inst), idx)

/**
 * @brief Like PWM_DT_SPEC_GET_BY_IDX(), with a fallback to a default value.
 *
 * If the devicetree node identifier 'node_id' refers to a node with a property
 * 'pwms', this expands to <tt>PWM_DT_SPEC_GET_BY_IDX(node_id, idx)</tt>. The
 * @p default_value parameter is not expanded in this case. Otherwise, this
 * expands to @p default_value.
 *
 * @param node_id Devicetree node identifier.
 * @param idx Logical index into 'pwms' property.
 * @param default_value Fallback value to expand to.
 *
 * @return Static initializer for a struct pwm_dt_spec for the property,
 *         or @p default_value if the node or property do not exist.
 *
 * @see PWM_DT_SPEC_INST_GET_BY_IDX_OR
 */
#define PWM_DT_SPEC_GET_BY_IDX_OR(node_id, idx, default_value)  \
        COND_CODE_1(DT_NODE_HAS_PROP(node_id, pwms),            \
                    (PWM_DT_SPEC_GET_BY_IDX(node_id, idx)),     \
                    (default_value))

/**
 * @brief Like PWM_DT_SPEC_INST_GET_BY_IDX(), with a fallback to a default
 *        value.
 *
 * @param inst DT_DRV_COMPAT instance number
 * @param idx Logical index into 'pwms' property.
 * @param default_value Fallback value to expand to.
 *
 * @return Static initializer for a struct pwm_dt_spec for the property,
 *         or @p default_value if the node or property do not exist.
 *
 * @see PWM_DT_SPEC_GET_BY_IDX_OR
 */
#define PWM_DT_SPEC_INST_GET_BY_IDX_OR(inst, idx, default_value)        \
        PWM_DT_SPEC_GET_BY_IDX_OR(DT_DRV_INST(inst), idx, default_value)

/**
 * @brief Equivalent to <tt>PWM_DT_SPEC_GET_BY_IDX(node_id, 0)</tt>.
 *
 * @param node_id Devicetree node identifier.
 *
 * @return Static initializer for a struct pwm_dt_spec for the property.
 *
 * @see PWM_DT_SPEC_GET_BY_IDX
 * @see PWM_DT_SPEC_INST_GET
 */
#define PWM_DT_SPEC_GET(node_id) PWM_DT_SPEC_GET_BY_IDX(node_id, 0)

/**
 * @brief Equivalent to <tt>PWM_DT_SPEC_INST_GET_BY_IDX(inst, 0)</tt>.
 *
 * @param inst DT_DRV_COMPAT instance number
 *
 * @return Static initializer for a struct pwm_dt_spec for the property.
 *
 * @see PWM_DT_SPEC_INST_GET_BY_IDX
 * @see PWM_DT_SPEC_GET
 */
#define PWM_DT_SPEC_INST_GET(inst) PWM_DT_SPEC_GET(DT_DRV_INST(inst))

/**
 * @brief Equivalent to
 *        <tt>PWM_DT_SPEC_GET_BY_IDX_OR(node_id, 0, default_value)</tt>.
 *
 * @param node_id Devicetree node identifier.
 * @param default_value Fallback value to expand to.
 *
 * @return Static initializer for a struct pwm_dt_spec for the property.
 *
 * @see PWM_DT_SPEC_GET_BY_IDX_OR
 * @see PWM_DT_SPEC_INST_GET_OR
 */
#define PWM_DT_SPEC_GET_OR(node_id, default_value)              \
        PWM_DT_SPEC_GET_BY_IDX_OR(node_id, 0, default_value)

/**
 * @brief Equivalent to
 *        <tt>PWM_DT_SPEC_INST_GET_BY_IDX_OR(inst, 0, default_value)</tt>.
 *
 * @param inst DT_DRV_COMPAT instance number
 * @param default_value Fallback value to expand to.
 *
 * @return Static initializer for a struct pwm_dt_spec for the property.
 *
 * @see PWM_DT_SPEC_INST_GET_BY_IDX_OR
 * @see PWM_DT_SPEC_GET_OR
 */
#define PWM_DT_SPEC_INST_GET_OR(inst, default_value)            \
        PWM_DT_SPEC_GET_OR(DT_DRV_INST(inst), default_value)

/**
 * @brief PWM capture callback handler function signature
 *
 * @note The callback handler will be called in interrupt context.
 *
 * @note @kconfig{CONFIG_PWM_CAPTURE} must be selected to enable PWM capture
 * support.
 *
 * @param[in] dev PWM device instance.
 * @param channel PWM channel.

 * @param period_cycles Captured PWM period width (in clock cycles). HW
 *                      specific.
 * @param pulse_cycles Captured PWM pulse width (in clock cycles). HW specific.
 * @param status Status for the PWM capture (0 if no error, negative errno
 *               otherwise. See pwm_capture_cycles() return value
 *               descriptions for details).
 * @param user_data User data passed to pwm_configure_capture()
 */
typedef void (*pwm_capture_callback_handler_t)(const struct device* dev,
                                               uint32_t channel,
                                               uint32_t period_cycles,
                                               uint32_t pulse_cycles,
                                               int status, void* user_data);

struct pwm_event_callback;

/**
 * @brief PWM event callback handler function signature.
 *
 * @note The callback handler can be called in an interrupt context.
 *
 * @note @kconfig{CONFIG_PWM_EVENT} must be selected to enable PWM event
 * support.
 *
 * @param[in] dev PWM device instance.
 * @param callback Original struct gpio_callback owning this handler.
 * @param channel PWM channel.
 * @param events Event mask. See @ref PWM_EVENT_TYPES.
 *
 */
typedef void (*pwm_event_callback_handler_t)(const struct device *dev,
					     struct pwm_event_callback *callback, uint32_t channel,
					     pwm_events_t events);

/**
 * @brief PWM event callback structure
 *
 * Used to register an event callback in the driver instance callback list.
 * As many callbacks as needed can be added as long as each of them
 * are unique pointers of struct pwm_event_callback.
 * Beware such structure should not be allocated on stack.
 *
 * Note: to help setting it, see pwm_init_event_callback().
 *
 */
struct pwm_event_callback {
	/** @cond INTERNAL_HIDDEN */
	sys_snode_t node;
	/** @endcond */

	/** Actual callback function being called when relevant. */
	pwm_event_callback_handler_t handler;

	/** Channel the callback is interested in. */
	uint32_t channel;

	/** A mask of events the callback is interested in. */
	pwm_events_t event_mask;
};

/** @cond INTERNAL_HIDDEN */
/**
 * @brief PWM driver API call to configure PWM pin period and pulse width.
 * @see pwm_set_cycles() for argument description.
 */
typedef int (*pwm_set_cycles_t)(const struct device* dev, uint32_t channel,
                                uint32_t period_cycles, uint32_t pulse_cycles,
                                pwm_flags_t flags);

/**
 * @brief PWM driver API call to obtain the PWM cycles per second (frequency).
 * @see pwm_get_cycles_per_sec() for argument description
 */
typedef int (*pwm_get_cycles_per_sec_t)(const struct device* dev,
                                        uint32_t channel, uint64_t* cycles);

#ifdef CONFIG_PWM_CAPTURE
/**
 * @brief PWM driver API call to configure PWM capture.
 * @see pwm_configure_capture() for argument description.
 */
typedef int (*pwm_configure_capture_t)(const struct device* dev,
                                       uint32_t channel, pwm_flags_t flags,
                                       pwm_capture_callback_handler_t cb,
                                       void* user_data);

/**
 * @brief PWM driver API call to enable PWM capture.
 * @see pwm_enable_capture() for argument description.
 */
typedef int (*pwm_enable_capture_t)(const struct device* dev, uint32_t channel);

/**
 * @brief PWM driver API call to disable PWM capture.
 * @see pwm_disable_capture() for argument description
 */
typedef int (*pwm_disable_capture_t)(const struct device* dev, uint32_t channel);
#endif /* CONFIG_PWM_CAPTURE */

#ifdef CONFIG_PWM_EVENT

/**
 * @brief PWM driver API to manage callbacks for events.
 * @see pwm_set_event_callback() and pwm_remove_event_callback() for argument description.
 */
typedef int (*pwm_manage_event_callback_t)(const struct device *dev,
					   struct pwm_event_callback *callback, bool set);
#endif /* CONFIG_PWM_EVENT */

/** @brief PWM driver API definition. */
__subsystem struct pwm_driver_api {
<<<<<<< HEAD
    pwm_set_cycles_t set_cycles;
    pwm_get_cycles_per_sec_t get_cycles_per_sec;

    #ifdef CONFIG_PWM_CAPTURE
    pwm_configure_capture_t configure_capture;
    pwm_enable_capture_t    enable_capture;
    pwm_disable_capture_t   disable_capture;
    #endif /* CONFIG_PWM_CAPTURE */
=======
	pwm_set_cycles_t set_cycles;
	pwm_get_cycles_per_sec_t get_cycles_per_sec;
#ifdef CONFIG_PWM_CAPTURE
	pwm_configure_capture_t configure_capture;
	pwm_enable_capture_t enable_capture;
	pwm_disable_capture_t disable_capture;
#endif /* CONFIG_PWM_CAPTURE */
#ifdef CONFIG_PWM_EVENT
	pwm_manage_event_callback_t manage_event_callback;
#endif /* CONFIG_PWM_EVENT */
>>>>>>> fd63bf93
};

/** @endcond */

/**
 * @brief Set the period and pulse width for a single PWM output.
 *
 * The PWM period and pulse width will synchronously be set to the new values
 * without glitches in the PWM signal, but the call will not block for the
 * change to take effect.
 *
 * @note Not all PWM controllers support synchronous, glitch-free updates of the
 * PWM period and pulse width. Depending on the hardware, changing the PWM
 * period and/or pulse width may cause a glitch in the generated PWM signal.
 *
 * @note Some multi-channel PWM controllers share the PWM period across all
 * channels. Depending on the hardware, changing the PWM period for one channel
 * may affect the PWM period for the other channels of the same PWM controller.
 *
 * Passing 0 as @p pulse will cause the pin to be driven to a constant
 * inactive level.
 * Passing a non-zero @p pulse equal to @p period will cause the pin
 * to be driven to a constant active level.
 *
 * @param[in] dev PWM device instance.
 * @param channel PWM channel.
 * @param period Period (in clock cycles) set to the PWM. HW specific.
 * @param pulse Pulse width (in clock cycles) set to the PWM. HW specific.
 * @param flags Flags for pin configuration.
 *
 * @retval 0 If successful.
 * @retval -EINVAL If pulse > period.
 * @retval -errno Negative errno code on failure.
 */
__syscall int pwm_set_cycles(const struct device* dev, uint32_t channel,
                             uint32_t period, uint32_t pulse,
                             pwm_flags_t flags);

static inline int z_impl_pwm_set_cycles(const struct device* dev,
                                        uint32_t channel, uint32_t period,
                                        uint32_t pulse, pwm_flags_t flags) {
    const struct pwm_driver_api* api = (const struct pwm_driver_api*)dev->api;

    if (pulse > period) {
        return (-EINVAL);
    }

    return (api->set_cycles(dev, channel, period, pulse, flags));
}

/**
 * @brief Get the clock rate (cycles per second) for a single PWM output.
 *
 * @param[in] dev PWM device instance.
 * @param channel PWM channel.
 * @param[out] cycles Pointer to the memory to store clock rate (cycles per
 *                    sec). HW specific.
 *
 * @retval 0 If successful.
 * @retval -errno Negative errno code on failure.
 */
__syscall int pwm_get_cycles_per_sec(const struct device* dev, uint32_t channel, uint64_t* cycles);

static inline int z_impl_pwm_get_cycles_per_sec(const struct device* dev,
                                                uint32_t channel, uint64_t* cycles) {
    const struct pwm_driver_api* api = (const struct pwm_driver_api*)dev->api;

    return (api->get_cycles_per_sec(dev, channel, cycles));
}

/**
 * @brief Set the period and pulse width in nanoseconds for a single PWM output.
 *
 * @note Utility macros such as PWM_MSEC() can be used to convert from other
 * scales or units to nanoseconds, the units used by this function.
 *
 * @param[in] dev PWM device instance.
 * @param channel PWM channel.
 * @param period Period (in nanoseconds) set to the PWM.
 * @param pulse Pulse width (in nanoseconds) set to the PWM.
 * @param flags Flags for pin configuration (polarity).
 *
 * @retval 0 If successful.
 * @retval -ENOTSUP If requested period or pulse cycles are not supported.
 * @retval -errno Other negative errno code on failure.
 */
static inline int pwm_set(const struct device* dev, uint32_t channel,
                          uint32_t period, uint32_t pulse, pwm_flags_t flags) {
    int      err;
    uint64_t pulse_cycles;
    uint64_t period_cycles;
    uint64_t cycles_per_sec;

    err = pwm_get_cycles_per_sec(dev, channel, &cycles_per_sec);
    if (err < 0) {
        return (err);
    }

    period_cycles = (period * cycles_per_sec) / NSEC_PER_SEC;
    if (period_cycles > UINT32_MAX) {
        return (-ENOTSUP);
    }

    pulse_cycles = (pulse * cycles_per_sec) / NSEC_PER_SEC;
    if (pulse_cycles > UINT32_MAX) {
        return (-ENOTSUP);
    }

    return (pwm_set_cycles(dev, channel, (uint32_t)period_cycles, (uint32_t)pulse_cycles, flags));
}

/**
 * @brief Set the period and pulse width in nanoseconds from a struct
 *        pwm_dt_spec (with custom period).
 *
 * This is equivalent to:
 *
 *     pwm_set(spec->dev, spec->channel, period, pulse, spec->flags)
 *
 * The period specified in @p spec is ignored. This API call can be used when
 * the period specified in Devicetree needs to be changed at runtime.
 *
 * @param[in] spec PWM specification from devicetree.
 * @param period Period (in nanoseconds) set to the PWM.
 * @param pulse Pulse width (in nanoseconds) set to the PWM.
 *
 * @return A value from pwm_set().
 *
 * @see pwm_set_pulse_dt()
 */
static inline int pwm_set_dt(const struct pwm_dt_spec* spec, uint32_t period, uint32_t pulse) {
    return (pwm_set(spec->dev, spec->channel, period, pulse, spec->flags));
}

/**
 * @brief Set the period and pulse width in nanoseconds from a struct
 *        pwm_dt_spec.
 *
 * This is equivalent to:
 *
 *     pwm_set(spec->dev, spec->channel, spec->period, pulse, spec->flags)
 *
 * @param[in] spec PWM specification from devicetree.
 * @param pulse Pulse width (in nanoseconds) set to the PWM.
 *
 * @return A value from pwm_set().
 *
 * @see pwm_set_pulse_dt()
 */
static inline int pwm_set_pulse_dt(const struct pwm_dt_spec* spec, uint32_t pulse) {
    return pwm_set(spec->dev, spec->channel, spec->period, pulse, spec->flags);
}

/**
 * @brief Convert from PWM cycles to microseconds.
 *
 * @param[in] dev PWM device instance.
 * @param channel PWM channel.
 * @param cycles Cycles to be converted.
 * @param[out] usec Pointer to the memory to store calculated usec.
 *
 * @retval 0 If successful.
 * @retval -ERANGE If result is too large.
 * @retval -errno Other negative errno code on failure.
 */
static inline int pwm_cycles_to_usec(const struct device* dev, uint32_t channel,
                                     uint32_t cycles, uint64_t* usec) {
    int      err;
    uint64_t temp;
    uint64_t cycles_per_sec;

    err = pwm_get_cycles_per_sec(dev, channel, &cycles_per_sec);
    if (err < 0) {
        return (err);
    }

    if (u64_mul_overflow(cycles, (uint64_t)USEC_PER_SEC, &temp)) {
        return (-ERANGE);
    }

    *usec = temp / cycles_per_sec;

    return (0);
}

/**
 * @brief Convert from PWM cycles to nanoseconds.
 *
 * @param[in] dev PWM device instance.
 * @param channel PWM channel.
 * @param cycles Cycles to be converted.
 * @param[out] nsec Pointer to the memory to store the calculated nsec.
 *
 * @retval 0 If successful.
 * @retval -ERANGE If result is too large.
 * @retval -errno Other negative errno code on failure.
 */
static inline int pwm_cycles_to_nsec(const struct device* dev, uint32_t channel,
                                     uint32_t cycles, uint64_t* nsec) {
    int      err;
    uint64_t temp;
    uint64_t cycles_per_sec;

    err = pwm_get_cycles_per_sec(dev, channel, &cycles_per_sec);
    if (err < 0) {
        return (err);
    }

    if (u64_mul_overflow(cycles, (uint64_t)NSEC_PER_SEC, &temp)) {
        return (-ERANGE);
    }

    *nsec = temp / cycles_per_sec;

    return (0);
}

#if defined(CONFIG_PWM_CAPTURE) || defined(__DOXYGEN__)
/**
 * @brief Configure PWM period/pulse width capture for a single PWM input.
 *
 * After configuring PWM capture using this function, the capture can be
 * enabled/disabled using pwm_enable_capture() and
 * pwm_disable_capture().
 *
 * @note This API function cannot be invoked from user space due to the use of a
 * function callback. In user space, one of the simpler API functions
 * (pwm_capture_cycles(), pwm_capture_usec(), or
 * pwm_capture_nsec()) can be used instead.
 *
 * @note @kconfig{CONFIG_PWM_CAPTURE} must be selected for this function to be
 * available.
 *
 * @param[in] dev PWM device instance.
 * @param channel PWM channel.
 * @param flags PWM capture flags
 * @param[in] cb Application callback handler function to be called upon capture
 * @param[in] user_data User data to pass to the application callback handler
 *                      function
 *
 * @retval -EINVAL if invalid function parameters were given
 * @retval -ENOSYS if PWM capture is not supported or the given flags are not
 *                  supported
 * @retval -EIO if IO error occurred while configuring
 * @retval -EBUSY if PWM capture is already in progress
 */
static inline int pwm_configure_capture(const struct device* dev,
                                        uint32_t channel, pwm_flags_t flags,
                                        pwm_capture_callback_handler_t cb,
                                        void* user_data) {
    const struct pwm_driver_api* api = (const struct pwm_driver_api*)dev->api;

    if (api->configure_capture == NULL) {
        return (-ENOSYS);
    }

    return (api->configure_capture(dev, channel, flags, cb, user_data));
}
#endif /* CONFIG_PWM_CAPTURE */

/**
 * @brief Enable PWM period/pulse width capture for a single PWM input.
 *
 * The PWM pin must be configured using pwm_configure_capture() prior to
 * calling this function.
 *
 * @note @kconfig{CONFIG_PWM_CAPTURE} must be selected for this function to be
 * available.
 *
 * @param[in] dev PWM device instance.
 * @param channel PWM channel.
 *
 * @retval 0 If successful.
 * @retval -EINVAL if invalid function parameters were given
 * @retval -ENOSYS if PWM capture is not supported
 * @retval -EIO if IO error occurred while enabling PWM capture
 * @retval -EBUSY if PWM capture is already in progress
 */
__syscall int pwm_enable_capture(const struct device* dev, uint32_t channel);

#ifdef CONFIG_PWM_CAPTURE
static inline int z_impl_pwm_enable_capture(const struct device* dev, uint32_t channel) {
    const struct pwm_driver_api* api = (const struct pwm_driver_api*)dev->api;

    if (api->enable_capture == NULL) {
        return (-ENOSYS);
    }

    return (api->enable_capture(dev, channel));
}
#endif /* CONFIG_PWM_CAPTURE */

/**
 * @brief Disable PWM period/pulse width capture for a single PWM input.
 *
 * @note @kconfig{CONFIG_PWM_CAPTURE} must be selected for this function to be
 * available.
 *
 * @param[in] dev PWM device instance.
 * @param channel PWM channel.
 *
 * @retval 0 If successful.
 * @retval -EINVAL if invalid function parameters were given
 * @retval -ENOSYS if PWM capture is not supported
 * @retval -EIO if IO error occurred while disabling PWM capture
 */
__syscall int pwm_disable_capture(const struct device* dev, uint32_t channel);

#ifdef CONFIG_PWM_CAPTURE
static inline int z_impl_pwm_disable_capture(const struct device* dev, uint32_t channel) {
    const struct pwm_driver_api* api = (const struct pwm_driver_api*)dev->api;

    if (api->disable_capture == NULL) {
        return (-ENOSYS);
    }

    return (api->disable_capture(dev, channel));
}
#endif /* CONFIG_PWM_CAPTURE */

/**
 * @brief Capture a single PWM period/pulse width in clock cycles for a single
 *        PWM input.
 *
 * This API function wraps calls to pwm_configure_capture(),
 * pwm_enable_capture(), and pwm_disable_capture() and passes
 * the capture result to the caller. The function is blocking until either the
 * PWM capture is completed or a timeout occurs.
 *
 * @note @kconfig{CONFIG_PWM_CAPTURE} must be selected for this function to be
 * available.
 *
 * @param[in] dev PWM device instance.
 * @param channel PWM channel.
 * @param flags PWM capture flags.
 * @param[out] period Pointer to the memory to store the captured PWM period
 *                    width (in clock cycles). HW specific.
 * @param[out] pulse Pointer to the memory to store the captured PWM pulse width
 *                   (in clock cycles). HW specific.
 * @param timeout Waiting period for the capture to complete.
 *
 * @retval 0 If successful.
 * @retval -EBUSY PWM capture already in progress.
 * @retval -EAGAIN Waiting period timed out.
 * @retval -EIO IO error while capturing.
 * @retval -ERANGE If result is too large.
 */
__syscall int pwm_capture_cycles(const struct device* dev, uint32_t channel,
                                 pwm_flags_t flags, uint32_t* period,
                                 uint32_t* pulse, k_timeout_t timeout);

/**
 * @brief Capture a single PWM period/pulse width in microseconds for a single
 *        PWM input.
 *
 * This API function wraps calls to pwm_capture_cycles() and
 * pwm_cycles_to_usec() and passes the capture result to the caller. The
 * function is blocking until either the PWM capture is completed or a timeout
 * occurs.
 *
 * @note @kconfig{CONFIG_PWM_CAPTURE} must be selected for this function to be
 * available.
 *
 * @param[in] dev PWM device instance.
 * @param channel PWM channel.
 * @param flags PWM capture flags.
 * @param[out] period Pointer to the memory to store the captured PWM period
 *                    width (in usec).
 * @param[out] pulse Pointer to the memory to store the captured PWM pulse width
 *                   (in usec).
 * @param timeout Waiting period for the capture to complete.
 *
 * @retval 0 If successful.
 * @retval -EBUSY PWM capture already in progress.
 * @retval -EAGAIN Waiting period timed out.
 * @retval -EIO IO error while capturing.
 * @retval -ERANGE If result is too large.
 * @retval -errno Other negative errno code on failure.
 */
static inline int pwm_capture_usec(const struct device* dev, uint32_t channel,
                                   pwm_flags_t flags, uint64_t* period,
                                   uint64_t* pulse, k_timeout_t timeout) {
    int err;
    uint32_t pulse_cycles;
    uint32_t period_cycles;

    err = pwm_capture_cycles(dev, channel, flags, &period_cycles,
                             &pulse_cycles, timeout);
    if (err < 0) {
        return (err);
    }

    err = pwm_cycles_to_usec(dev, channel, period_cycles, period);
    if (err < 0) {
        return (err);
    }

    err = pwm_cycles_to_usec(dev, channel, pulse_cycles, pulse);
    if (err < 0) {
        return (err);
    }

    return (0);
}

/**
 * @brief Capture a single PWM period/pulse width in nanoseconds for a single
 *        PWM input.
 *
 * This API function wraps calls to pwm_capture_cycles() and
 * pwm_cycles_to_nsec() and passes the capture result to the caller. The
 * function is blocking until either the PWM capture is completed or a timeout
 * occurs.
 *
 * @note @kconfig{CONFIG_PWM_CAPTURE} must be selected for this function to be
 * available.
 *
 * @param[in] dev PWM device instance.
 * @param channel PWM channel.
 * @param flags PWM capture flags.
 * @param[out] period Pointer to the memory to store the captured PWM period
 *                    width (in nsec).
 * @param[out] pulse Pointer to the memory to store the captured PWM pulse width
 *                   (in nsec).
 * @param timeout Waiting period for the capture to complete.
 *
 * @retval 0 If successful.
 * @retval -EBUSY PWM capture already in progress.
 * @retval -EAGAIN Waiting period timed out.
 * @retval -EIO IO error while capturing.
 * @retval -ERANGE If result is too large.
 * @retval -errno Other negative errno code on failure.
 */
static inline int pwm_capture_nsec(const struct device* dev, uint32_t channel,
                                   pwm_flags_t flags, uint64_t* period,
                                   uint64_t* pulse, k_timeout_t timeout) {
    int err;
    uint32_t pulse_cycles;
    uint32_t period_cycles;

    err = pwm_capture_cycles(dev, channel, flags, &period_cycles,
                             &pulse_cycles, timeout);
    if (err < 0) {
        return (err);
    }

    err = pwm_cycles_to_nsec(dev, channel, period_cycles, period);
    if (err < 0) {
        return (err);
    }

    err = pwm_cycles_to_nsec(dev, channel, pulse_cycles, pulse);
    if (err < 0) {
        return (err);
    }

    return (0);
}

#if defined(CONFIG_PWM_EVENT) || defined(__DOXYGEN__)
/**
 * @brief Helper to initialize a struct pwm_event_callback properly.
 *
 * @param callback A valid application's callback structure pointer.
 * @param handler A valid handler function pointer.
 * @param channel Relevant channel for the handler.
 * @param event_mask A bit mask of relevant events for the handler.
 */
static inline void pwm_init_event_callback(struct pwm_event_callback *callback,
					   pwm_event_callback_handler_t handler, uint32_t channel,
					   pwm_events_t event_mask)
{
	__ASSERT_NO_MSG(callback != NULL);
	__ASSERT_NO_MSG(handler != NULL);

	callback->handler = handler;
	callback->channel = channel;
	callback->event_mask = event_mask;
}

/**
 * @brief Add an application event callback.
 *
 * @note As many callbacks as needed can be added on a PWM device instance.
 *
 * @param[in] dev PWM device instance.
 * @param callback A valid applications callback structure pointer.
 *
 * @retval 0 on success.
 * @retval -ENOSYS if driver does not manage event callbacks.
 * @retval negative errno on failure.
 */
static inline int pwm_add_event_callback(const struct device *dev,
					 struct pwm_event_callback *callback)
{
	const struct pwm_driver_api *api = (const struct pwm_driver_api *)dev->api;

	if (api->manage_event_callback == NULL) {
		return -ENOSYS;
	}

	return api->manage_event_callback(dev, callback, true);
}

/**
 * @brief Remove an application event callback.
 *
 * @param[in] dev PWM device instance.
 * @param callback A valid applications callback structure pointer.
 *
 * @retval 0 on success.
 * @retval -ENOSYS if driver does not manage event callbacks.
 * @retval negative errno on failure.
 */
static inline int pwm_remove_event_callback(const struct device *dev,
					    struct pwm_event_callback *callback)
{
	const struct pwm_driver_api *api = (const struct pwm_driver_api *)dev->api;

	if (api->manage_event_callback == NULL) {
		return -ENOSYS;
	}

	return api->manage_event_callback(dev, callback, false);
}
#endif /* defined(CONFIG_PWM_EVENT) || defined(__DOXYGEN__) */

/**
 * @brief Validate that the PWM device is ready.
 *
 * @param spec PWM specification from devicetree
 *
 * @retval true If the PWM device is ready for use
 * @retval false If the PWM device is not ready for use
 */
static inline bool pwm_is_ready_dt(const struct pwm_dt_spec *spec)
{
	return device_is_ready(spec->dev);
}

#ifdef __cplusplus
}
#endif

/**
 * @}
 */

#include <zephyr/syscalls/pwm.h>

#endif /* ZEPHYR_INCLUDE_DRIVERS_PWM_H_ */<|MERGE_RESOLUTION|>--- conflicted
+++ resolved
@@ -462,7 +462,7 @@
  *
  */
 struct pwm_event_callback {
-	/** @cond INTERNAL_HIDDEN */
+/** @cond INTERNAL_HIDDEN */
 	sys_snode_t node;
 	/** @endcond */
 
@@ -527,7 +527,6 @@
 
 /** @brief PWM driver API definition. */
 __subsystem struct pwm_driver_api {
-<<<<<<< HEAD
     pwm_set_cycles_t set_cycles;
     pwm_get_cycles_per_sec_t get_cycles_per_sec;
 
@@ -536,18 +535,9 @@
     pwm_enable_capture_t    enable_capture;
     pwm_disable_capture_t   disable_capture;
     #endif /* CONFIG_PWM_CAPTURE */
-=======
-	pwm_set_cycles_t set_cycles;
-	pwm_get_cycles_per_sec_t get_cycles_per_sec;
-#ifdef CONFIG_PWM_CAPTURE
-	pwm_configure_capture_t configure_capture;
-	pwm_enable_capture_t enable_capture;
-	pwm_disable_capture_t disable_capture;
-#endif /* CONFIG_PWM_CAPTURE */
 #ifdef CONFIG_PWM_EVENT
 	pwm_manage_event_callback_t manage_event_callback;
 #endif /* CONFIG_PWM_EVENT */
->>>>>>> fd63bf93
 };
 
 /** @endcond */
