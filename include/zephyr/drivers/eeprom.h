/*
 * Copyright (c) 2019 Vestas Wind Systems A/S
 *
 * Heavily based on drivers/flash.h which is:
 * Copyright (c) 2017 Nordic Semiconductor ASA
 * Copyright (c) 2016 Intel Corporation
 *
 * SPDX-License-Identifier: Apache-2.0
 */

/**
 * @file
 * @brief Public API for EEPROM drivers
 */

#ifndef ZEPHYR_INCLUDE_DRIVERS_EEPROM_H_
#define ZEPHYR_INCLUDE_DRIVERS_EEPROM_H_

/**
 * @brief EEPROM Interface
 * @defgroup eeprom_interface EEPROM Interface
 * @ingroup io_interfaces
 * @{
 */

#include <zephyr/types.h>
#include <stddef.h>
#include <sys/types.h>
#include <zephyr/device.h>

#ifdef __cplusplus
extern "C" {
#endif

<<<<<<< HEAD
/**
 * @cond INTERNAL_HIDDEN
 *
 * For internal driver use only, skip these in public documentation.
 */

/**
 * @brief Callback API upon reading from the EEPROM.
 * See @a eeprom_read() for argument description
 */
typedef int (*eeprom_api_read)(const struct device *dev, off_t offset,
			       void *data,
			       size_t len);

/**
 * @brief Callback API upon writing to the EEPROM.
 * See @a eeprom_write() for argument description
 */
typedef int (*eeprom_api_write)(const struct device *dev, off_t offset,
				const void *data, size_t len);

/**
 * @brief Callback API upon getting the EEPROM size.
 * See @a eeprom_get_size() for argument description
 */
typedef size_t (*eeprom_api_size)(const struct device *dev);
=======
typedef int (*eeprom_api_read)(struct device const* dev, off_t offset, void* data, size_t len);
typedef int (*eeprom_api_write)(struct device const* dev, off_t offset, void const* data, size_t len);
typedef size_t (*eeprom_api_size)(struct device const* dev);
>>>>>>> 1e97399e

__subsystem struct eeprom_driver_api {
    eeprom_api_read  read;
    eeprom_api_write write;
    eeprom_api_size  size;
};

/** @endcond */

/**
 *  @brief Read data from EEPROM
 *
 *  @param dev EEPROM device
 *  @param offset Address offset to read from.
 *  @param data Buffer to store read data.
 *  @param len Number of bytes to read.
 *
 *  @return 0 on success, negative errno code on failure.
 */
__syscall int eeprom_read(struct device const* dev, off_t offset, void* data, size_t len);

static inline int z_impl_eeprom_read(struct device const* dev, off_t offset, void* data, size_t len) {
    struct eeprom_driver_api const* api = (struct eeprom_driver_api const*)dev->api;

    return api->read(dev, offset, data, len);
}

/**
 *  @brief Write data to EEPROM
 *
 *  @param dev EEPROM device
 *  @param offset Address offset to write data to.
 *  @param data Buffer with data to write.
 *  @param len Number of bytes to write.
 *
 *  @return 0 on success, negative errno code on failure.
 */
__syscall int eeprom_write(struct device const* dev, off_t offset, void const* data, size_t len);

static inline int z_impl_eeprom_write(struct device const* dev, off_t offset, void const* data, size_t len) {
    struct eeprom_driver_api const* api = (struct eeprom_driver_api const*)dev->api;

    return api->write(dev, offset, data, len);
}

/**
 *  @brief Get the size of the EEPROM in bytes
 *
 *  @param dev EEPROM device.
 *
 *  @return EEPROM size in bytes.
 */
__syscall size_t eeprom_get_size(struct device const* dev);

static inline size_t z_impl_eeprom_get_size(struct device const* dev) {
    struct eeprom_driver_api const* api = (struct eeprom_driver_api const*)dev->api;

    return api->size(dev);
}

#ifdef __cplusplus
}
#endif

/**
 * @}
 */

#include <syscalls/eeprom.h>

#endif /* ZEPHYR_INCLUDE_DRIVERS_EEPROM_H_ */<|MERGE_RESOLUTION|>--- conflicted
+++ resolved
@@ -32,7 +32,6 @@
 extern "C" {
 #endif
 
-<<<<<<< HEAD
 /**
  * @cond INTERNAL_HIDDEN
  *
@@ -43,27 +42,19 @@
  * @brief Callback API upon reading from the EEPROM.
  * See @a eeprom_read() for argument description
  */
-typedef int (*eeprom_api_read)(const struct device *dev, off_t offset,
-			       void *data,
-			       size_t len);
+typedef int (*eeprom_api_read)(struct device const* dev, off_t offset, void* data, size_t len);
 
 /**
  * @brief Callback API upon writing to the EEPROM.
  * See @a eeprom_write() for argument description
  */
-typedef int (*eeprom_api_write)(const struct device *dev, off_t offset,
-				const void *data, size_t len);
+typedef int (*eeprom_api_write)(struct device const* dev, off_t offset, void const* data, size_t len);
 
 /**
  * @brief Callback API upon getting the EEPROM size.
  * See @a eeprom_get_size() for argument description
  */
-typedef size_t (*eeprom_api_size)(const struct device *dev);
-=======
-typedef int (*eeprom_api_read)(struct device const* dev, off_t offset, void* data, size_t len);
-typedef int (*eeprom_api_write)(struct device const* dev, off_t offset, void const* data, size_t len);
 typedef size_t (*eeprom_api_size)(struct device const* dev);
->>>>>>> 1e97399e
 
 __subsystem struct eeprom_driver_api {
     eeprom_api_read  read;
