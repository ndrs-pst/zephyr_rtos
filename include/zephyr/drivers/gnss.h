--- conflicted
+++ resolved
@@ -168,25 +168,11 @@
 
 /** GNSS time data structure */
 struct gnss_time {
-<<<<<<< HEAD
-	/** Hour [0, 23] */
-	uint8_t hour;
-	/** Minute [0, 59] */
-	uint8_t minute;
-	/** Millisecond [0, 60999] */
-	uint16_t millisecond;
-	/** Day of month [1, 31] */
-	uint8_t month_day;
-	/** Month [1, 12] */
-	uint8_t month;
-	/** Year [0, 99] */
-	uint8_t century_year;
-=======
     /** Hour [0, 23] */
     uint8_t hour;
     /** Minute [0, 59] */
     uint8_t minute;
-    /** Millisecond [0, 59999] */
+    /** Millisecond [0, 60999] */
     uint16_t millisecond;
     /** Day of month [1, 31] */
     uint8_t month_day;
@@ -194,7 +180,6 @@
     uint8_t month;
     /** Year [0, 99] */
     uint8_t century_year;
->>>>>>> 8f1b9945
 };
 
 /** GNSS API structure */
