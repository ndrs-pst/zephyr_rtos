--- conflicted
+++ resolved
@@ -136,30 +136,20 @@
 
 /** GNSS info data structure */
 struct gnss_info {
-<<<<<<< HEAD
     /** Number of satellites being tracked */
     uint16_t satellites_cnt;
 
     /** Horizontal dilution of precision in 1/1000 */
     uint32_t hdop;
 
+    /** Geoid separation in millimeters */
+    int32_t geoid_separation;
+
     /** The fix status */
     enum gnss_fix_status fix_status;
 
     /** The fix quality */
     enum gnss_fix_quality fix_quality;
-=======
-	/** Number of satellites being tracked */
-	uint16_t satellites_cnt;
-	/** Horizontal dilution of precision in 1/1000 */
-	uint32_t hdop;
-	/** Geoid separation in millimeters */
-	int32_t geoid_separation;
-	/** The fix status */
-	enum gnss_fix_status fix_status;
-	/** The fix quality */
-	enum gnss_fix_quality fix_quality;
->>>>>>> c66a0bb2
 };
 
 /** GNSS time data structure */
