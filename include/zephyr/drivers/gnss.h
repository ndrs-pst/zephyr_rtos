/*
 * Copyright (c) 2023 Trackunit Corporation
 *
 * SPDX-License-Identifier: Apache-2.0
 */

/**
 * @file gnss.h
 * @brief Public GNSS API.
 */

#ifndef ZEPHYR_INCLUDE_DRIVERS_GNSS_H_
#define ZEPHYR_INCLUDE_DRIVERS_GNSS_H_

/**
 * @brief GNSS Interface
 * @defgroup gnss_interface GNSS Interface
 * @since 3.6
 * @version 0.1.0
 * @ingroup io_interfaces
 * @{
 */

#include <zephyr/types.h>
#include <zephyr/device.h>
#include <zephyr/data/navigation.h>
#include <errno.h>

#ifdef __cplusplus
extern "C" {
#endif

/** GNSS PPS modes */
enum gnss_pps_mode {
    /** PPS output disabled */
    GNSS_PPS_MODE_DISABLED = 0,
    /** PPS output always enabled */
    GNSS_PPS_MODE_ENABLED = 1,
    /** PPS output enabled from first lock */
    GNSS_PPS_MODE_ENABLED_AFTER_LOCK = 2,
    /** PPS output enabled while locked */
    GNSS_PPS_MODE_ENABLED_WHILE_LOCKED = 3
};

/** API for setting fix rate */
typedef int (*gnss_set_fix_rate_t)(const struct device* dev, uint32_t fix_interval_ms);

/** API for getting fix rate */
typedef int (*gnss_get_fix_rate_t)(const struct device* dev, uint32_t* fix_interval_ms);

<<<<<<< HEAD
=======
/**
 * @brief GNSS periodic tracking configuration
 *
 * @note Setting either active_time or inactive_time to 0 will disable periodic
 * function.
 */
struct gnss_periodic_config {
    /** The time the GNSS will spend in the active state in ms */
    uint32_t active_time_ms;
    /** The time the GNSS will spend in the inactive state in ms */
    uint32_t inactive_time_ms;
};

/** API for setting periodic tracking configuration */
typedef int (*gnss_set_periodic_config_t)(const struct device* dev,
                                          const struct gnss_periodic_config* periodic_config);

/** API for setting periodic tracking configuration */
typedef int (*gnss_get_periodic_config_t)(const struct device* dev,
                                          struct gnss_periodic_config* periodic_config);

>>>>>>> 974d3035
/** GNSS navigation modes */
enum gnss_navigation_mode {
    /** Dynamics have no impact on tracking */
    GNSS_NAVIGATION_MODE_ZERO_DYNAMICS = 0,
    /** Low dynamics have higher impact on tracking */
    GNSS_NAVIGATION_MODE_LOW_DYNAMICS = 1,
    /** Low and high dynamics have equal impact on tracking */
    GNSS_NAVIGATION_MODE_BALANCED_DYNAMICS = 2,
    /** High dynamics have higher impact on tracking */
    GNSS_NAVIGATION_MODE_HIGH_DYNAMICS = 3
};

/** API for setting navigation mode */
typedef int (*gnss_set_navigation_mode_t)(const struct device* dev,
                                          enum gnss_navigation_mode mode);

/** API for getting navigation mode */
typedef int (*gnss_get_navigation_mode_t)(const struct device* dev,
                                          enum gnss_navigation_mode* mode);

/** Systems contained in gnss_systems_t */
enum gnss_system {
    /** Global Positioning System (GPS) */
    GNSS_SYSTEM_GPS = BIT(0),
    /** GLObal NAvigation Satellite System (GLONASS) */
    GNSS_SYSTEM_GLONASS = BIT(1),
    /** Galileo */
    GNSS_SYSTEM_GALILEO = BIT(2),
    /** BeiDou Navigation Satellite System */
    GNSS_SYSTEM_BEIDOU = BIT(3),
    /** Quasi-Zenith Satellite System (QZSS) */
    GNSS_SYSTEM_QZSS = BIT(4),
    /** Indian Regional Navigation Satellite System (IRNSS) */
    GNSS_SYSTEM_IRNSS = BIT(5),
    /** Satellite-Based Augmentation System (SBAS) */
    GNSS_SYSTEM_SBAS = BIT(6),
    /** Indoor Messaging System (IMES) */
    GNSS_SYSTEM_IMES = BIT(7)
};

/** Type storing bitmask of GNSS systems */
typedef uint32_t gnss_systems_t;

/** API for enabling systems */
typedef int (*gnss_set_enabled_systems_t)(const struct device* dev, gnss_systems_t systems);

/** API for getting enabled systems */
typedef int (*gnss_get_enabled_systems_t)(const struct device* dev, gnss_systems_t* systems);

/** API for getting enabled systems */
typedef int (*gnss_get_supported_systems_t)(const struct device* dev, gnss_systems_t* systems);

/** GNSS fix status */
enum gnss_fix_status {
    /** No GNSS fix acquired */
    GNSS_FIX_STATUS_NO_FIX = 0,
    /** GNSS fix acquired */
    GNSS_FIX_STATUS_GNSS_FIX = 1,
    /** Differential GNSS fix acquired */
    GNSS_FIX_STATUS_DGNSS_FIX = 2,
    /** Estimated fix acquired */
    GNSS_FIX_STATUS_ESTIMATED_FIX = 3,
};

/** GNSS fix quality */
enum gnss_fix_quality {
    /** Invalid fix */
    GNSS_FIX_QUALITY_INVALID = 0,
    /** Standard positioning service */
    GNSS_FIX_QUALITY_GNSS_SPS = 1,
    /** Differential GNSS */
    GNSS_FIX_QUALITY_DGNSS = 2,
    /** Precise positioning service */
    GNSS_FIX_QUALITY_GNSS_PPS = 3,
    /** Real-time kinematic */
    GNSS_FIX_QUALITY_RTK = 4,
    /** Floating real-time kinematic */
    GNSS_FIX_QUALITY_FLOAT_RTK = 5,
    /** Estimated fix */
    GNSS_FIX_QUALITY_ESTIMATED = 6,
};

/** GNSS info data structure */
struct gnss_info {
    /** Number of satellites being tracked */
    uint16_t satellites_cnt;

    /** Horizontal dilution of precision in 1/1000 */
    uint32_t hdop;

    /** The fix status */
    enum gnss_fix_status fix_status;

    /** The fix quality */
    enum gnss_fix_quality fix_quality;
};

/** GNSS time data structure */
struct gnss_time {
    /** Hour [0, 23] */
    uint8_t hour;
    /** Minute [0, 59] */
    uint8_t minute;
    /** Millisecond [0, 60999] */
    uint16_t millisecond;
    /** Day of month [1, 31] */
    uint8_t month_day;
    /** Month [1, 12] */
    uint8_t month;
    /** Year [0, 99] */
    uint8_t century_year;
};

/** GNSS API structure */
__subsystem struct gnss_driver_api {
<<<<<<< HEAD
	gnss_set_fix_rate_t set_fix_rate;
	gnss_get_fix_rate_t get_fix_rate;
	gnss_set_navigation_mode_t set_navigation_mode;
	gnss_get_navigation_mode_t get_navigation_mode;
	gnss_set_enabled_systems_t set_enabled_systems;
	gnss_get_enabled_systems_t get_enabled_systems;
	gnss_get_supported_systems_t get_supported_systems;
=======
    gnss_set_fix_rate_t          set_fix_rate;
    gnss_get_fix_rate_t          get_fix_rate;
    gnss_set_periodic_config_t   set_periodic_config;
    gnss_get_periodic_config_t   get_periodic_config;
    gnss_set_navigation_mode_t   set_navigation_mode;
    gnss_get_navigation_mode_t   get_navigation_mode;
    gnss_set_enabled_systems_t   set_enabled_systems;
    gnss_get_enabled_systems_t   get_enabled_systems;
    gnss_get_supported_systems_t get_supported_systems;
>>>>>>> 974d3035
};

/** GNSS data structure */
struct gnss_data {
    /** Navigation data acquired */
    struct navigation_data nav_data;
    /** GNSS info when navigation data was acquired */
    struct gnss_info info;
    /** UTC time when data was acquired */
    struct gnss_time utc;
};

/** Template for GNSS data callback */
typedef void (*gnss_data_callback_t)(const struct device* dev, const struct gnss_data* data);

/** GNSS callback structure */
struct gnss_data_callback {
    /** Filter callback to GNSS data from this device if not NULL */
    const struct device* dev;
    /** Callback called when GNSS data is published */
    gnss_data_callback_t callback;
};

/** GNSS satellite structure */
struct gnss_satellite {
    /** Pseudo-random noise sequence */
    uint8_t prn;
    /** Signal-to-noise ratio in dB */
    uint8_t snr;
    /** Elevation in degrees [0, 90] */
    uint8_t elevation;
    /** Azimuth relative to True North in degrees [0, 359] */
    uint16_t azimuth;
    /** System of satellite */
    enum gnss_system system;
    /** True if satellite is being tracked */
    uint8_t is_tracked : 1;
};

/** Template for GNSS satellites callback */
typedef void (*gnss_satellites_callback_t)(const struct device* dev,
                                           const struct gnss_satellite* satellites,
                                           uint16_t size);

/** GNSS callback structure */
struct gnss_satellites_callback {
    /** Filter callback to GNSS data from this device if not NULL */
    const struct device* dev;
    /** Callback called when GNSS satellites is published */
    gnss_satellites_callback_t callback;
};

/**
 * @brief Set the GNSS fix rate
 *
 * @param dev Device instance
 * @param fix_interval_ms Fix interval to set in milliseconds
 *
 * @return 0 if successful
 * @return -errno negative errno code on failure
 */
__syscall int gnss_set_fix_rate(const struct device* dev, uint32_t fix_interval_ms);

static inline int z_impl_gnss_set_fix_rate(const struct device* dev, uint32_t fix_interval_ms) {
    const struct gnss_driver_api* api = (const struct gnss_driver_api*)dev->api;

    if (api->set_fix_rate == NULL) {
        return (-ENOSYS);
    }

    return api->set_fix_rate(dev, fix_interval_ms);
}

/**
 * @brief Get the GNSS fix rate
 *
 * @param dev Device instance
 * @param fix_interval_ms Destination for fix interval in milliseconds
 *
 * @return 0 if successful
 * @return -errno negative errno code on failure
 */
__syscall int gnss_get_fix_rate(const struct device* dev, uint32_t* fix_interval_ms);

static inline int z_impl_gnss_get_fix_rate(const struct device* dev, uint32_t* fix_interval_ms) {
    const struct gnss_driver_api* api = (const struct gnss_driver_api*)dev->api;

    if (api->get_fix_rate == NULL) {
        return (-ENOSYS);
    }

    return api->get_fix_rate(dev, fix_interval_ms);
}

/**
<<<<<<< HEAD
=======
 * @brief Set the GNSS periodic tracking configuration
 *
 * @param dev Device instance
 * @param config Periodic tracking configuration to set
 *
 * @return 0 if successful
 * @return -errno negative errno code on failure
 */
__syscall int gnss_set_periodic_config(const struct device* dev,
                                       const struct gnss_periodic_config* config);

static inline int z_impl_gnss_set_periodic_config(const struct device* dev,
                                                  const struct gnss_periodic_config* config) {
    const struct gnss_driver_api* api = (const struct gnss_driver_api*)dev->api;

    if (api->set_periodic_config == NULL) {
        return (-ENOSYS);
    }

    return api->set_periodic_config(dev, config);
}

/**
 * @brief Get the GNSS periodic tracking configuration
 *
 * @param dev Device instance
 * @param config Destination for periodic tracking configuration
 *
 * @return 0 if successful
 * @return -errno negative errno code on failure
 */
__syscall int gnss_get_periodic_config(const struct device* dev,
                                       struct gnss_periodic_config* config);

static inline int z_impl_gnss_get_periodic_config(const struct device* dev,
                                                  struct gnss_periodic_config* config) {
    const struct gnss_driver_api* api = (const struct gnss_driver_api*)dev->api;

    if (api->get_periodic_config == NULL) {
        return (-ENOSYS);
    }

    return api->get_periodic_config(dev, config);
}

/**
>>>>>>> 974d3035
 * @brief Set the GNSS navigation mode
 *
 * @param dev Device instance
 * @param mode Navigation mode to set
 *
 * @return 0 if successful
 * @return -errno negative errno code on failure
 */
__syscall int gnss_set_navigation_mode(const struct device* dev,
                                       enum gnss_navigation_mode mode);

static inline int z_impl_gnss_set_navigation_mode(const struct device* dev,
                                                  enum gnss_navigation_mode mode) {
    const struct gnss_driver_api* api = (const struct gnss_driver_api*)dev->api;

    if (api->set_navigation_mode == NULL) {
        return (-ENOSYS);
    }

    return api->set_navigation_mode(dev, mode);
}

/**
 * @brief Get the GNSS navigation mode
 *
 * @param dev Device instance
 * @param mode Destination for navigation mode
 *
 * @return 0 if successful
 * @return -errno negative errno code on failure
 */
__syscall int gnss_get_navigation_mode(const struct device* dev,
                                       enum gnss_navigation_mode* mode);

static inline int z_impl_gnss_get_navigation_mode(const struct device* dev,
                                                  enum gnss_navigation_mode* mode) {
    const struct gnss_driver_api* api = (const struct gnss_driver_api*)dev->api;

    if (api->get_navigation_mode == NULL) {
        return (-ENOSYS);
    }

    return api->get_navigation_mode(dev, mode);
}

/**
 * @brief Set enabled GNSS systems
 *
 * @param dev Device instance
 * @param systems Systems to enable
 *
 * @return 0 if successful
 * @return -errno negative errno code on failure
 */
__syscall int gnss_set_enabled_systems(const struct device* dev, gnss_systems_t systems);

static inline int z_impl_gnss_set_enabled_systems(const struct device* dev,
                                                  gnss_systems_t systems) {
    const struct gnss_driver_api* api = (const struct gnss_driver_api*)dev->api;

    if (api->set_enabled_systems == NULL) {
        return (-ENOSYS);
    }

    return api->set_enabled_systems(dev, systems);
}

/**
 * @brief Get enabled GNSS systems
 *
 * @param dev Device instance
 * @param systems Destination for enabled systems
 *
 * @return 0 if successful
 * @return -errno negative errno code on failure
 */
__syscall int gnss_get_enabled_systems(const struct device* dev, gnss_systems_t* systems);

static inline int z_impl_gnss_get_enabled_systems(const struct device* dev,
                                                  gnss_systems_t* systems) {
    const struct gnss_driver_api* api = (const struct gnss_driver_api*)dev->api;

    if (api->get_enabled_systems == NULL) {
        return (-ENOSYS);
    }

    return api->get_enabled_systems(dev, systems);
}

/**
 * @brief Get supported GNSS systems
 *
 * @param dev Device instance
 * @param systems Destination for supported systems
 *
 * @return 0 if successful
 * @return -errno negative errno code on failure
 */
__syscall int gnss_get_supported_systems(const struct device* dev, gnss_systems_t* systems);

static inline int z_impl_gnss_get_supported_systems(const struct device* dev,
                                                    gnss_systems_t* systems) {
    const struct gnss_driver_api* api = (const struct gnss_driver_api*)dev->api;

    if (api->get_supported_systems == NULL) {
        return (-ENOSYS);
    }

    return api->get_supported_systems(dev, systems);
}

/**
 * @brief Register a callback structure for GNSS data published
 *
 * @param _dev Device pointer
 * @param _callback The callback function
 */
#if CONFIG_GNSS
#define GNSS_DATA_CALLBACK_DEFINE(_dev, _callback)              \
    static const STRUCT_SECTION_ITERABLE(gnss_data_callback,    \
                                         _gnss_data_callback__##_callback) = {  \
        .dev      = _dev,                                       \
        .callback = _callback,                                  \
    }
#else
#define GNSS_DATA_CALLBACK_DEFINE(_dev, _callback)
#endif

/**
 * @brief Register a callback structure for GNSS satellites published
 *
 * @param _dev Device pointer
 * @param _callback The callback function
 */
#if CONFIG_GNSS_SATELLITES
#define GNSS_SATELLITES_CALLBACK_DEFINE(_dev, _callback)        \
    static const STRUCT_SECTION_ITERABLE(gnss_satellites_callback,  \
                                         _gnss_satellites_callback__##_callback) = { \
        .dev      = _dev,                                       \
        .callback = _callback,                                  \
    }
#else
#define GNSS_SATELLITES_CALLBACK_DEFINE(_dev, _callback)
#endif

/**
 * @}
 */

#ifdef __cplusplus
}
#endif

#include <zephyr/syscalls/gnss.h>

#endif /* ZEPHYR_INCLUDE_DRIVERS_GNSS_H_ */<|MERGE_RESOLUTION|>--- conflicted
+++ resolved
@@ -48,30 +48,6 @@
 /** API for getting fix rate */
 typedef int (*gnss_get_fix_rate_t)(const struct device* dev, uint32_t* fix_interval_ms);
 
-<<<<<<< HEAD
-=======
-/**
- * @brief GNSS periodic tracking configuration
- *
- * @note Setting either active_time or inactive_time to 0 will disable periodic
- * function.
- */
-struct gnss_periodic_config {
-    /** The time the GNSS will spend in the active state in ms */
-    uint32_t active_time_ms;
-    /** The time the GNSS will spend in the inactive state in ms */
-    uint32_t inactive_time_ms;
-};
-
-/** API for setting periodic tracking configuration */
-typedef int (*gnss_set_periodic_config_t)(const struct device* dev,
-                                          const struct gnss_periodic_config* periodic_config);
-
-/** API for setting periodic tracking configuration */
-typedef int (*gnss_get_periodic_config_t)(const struct device* dev,
-                                          struct gnss_periodic_config* periodic_config);
-
->>>>>>> 974d3035
 /** GNSS navigation modes */
 enum gnss_navigation_mode {
     /** Dynamics have no impact on tracking */
@@ -187,25 +163,13 @@
 
 /** GNSS API structure */
 __subsystem struct gnss_driver_api {
-<<<<<<< HEAD
-	gnss_set_fix_rate_t set_fix_rate;
-	gnss_get_fix_rate_t get_fix_rate;
-	gnss_set_navigation_mode_t set_navigation_mode;
-	gnss_get_navigation_mode_t get_navigation_mode;
-	gnss_set_enabled_systems_t set_enabled_systems;
-	gnss_get_enabled_systems_t get_enabled_systems;
-	gnss_get_supported_systems_t get_supported_systems;
-=======
     gnss_set_fix_rate_t          set_fix_rate;
     gnss_get_fix_rate_t          get_fix_rate;
-    gnss_set_periodic_config_t   set_periodic_config;
-    gnss_get_periodic_config_t   get_periodic_config;
     gnss_set_navigation_mode_t   set_navigation_mode;
     gnss_get_navigation_mode_t   get_navigation_mode;
     gnss_set_enabled_systems_t   set_enabled_systems;
     gnss_get_enabled_systems_t   get_enabled_systems;
     gnss_get_supported_systems_t get_supported_systems;
->>>>>>> 974d3035
 };
 
 /** GNSS data structure */
@@ -301,55 +265,6 @@
 }
 
 /**
-<<<<<<< HEAD
-=======
- * @brief Set the GNSS periodic tracking configuration
- *
- * @param dev Device instance
- * @param config Periodic tracking configuration to set
- *
- * @return 0 if successful
- * @return -errno negative errno code on failure
- */
-__syscall int gnss_set_periodic_config(const struct device* dev,
-                                       const struct gnss_periodic_config* config);
-
-static inline int z_impl_gnss_set_periodic_config(const struct device* dev,
-                                                  const struct gnss_periodic_config* config) {
-    const struct gnss_driver_api* api = (const struct gnss_driver_api*)dev->api;
-
-    if (api->set_periodic_config == NULL) {
-        return (-ENOSYS);
-    }
-
-    return api->set_periodic_config(dev, config);
-}
-
-/**
- * @brief Get the GNSS periodic tracking configuration
- *
- * @param dev Device instance
- * @param config Destination for periodic tracking configuration
- *
- * @return 0 if successful
- * @return -errno negative errno code on failure
- */
-__syscall int gnss_get_periodic_config(const struct device* dev,
-                                       struct gnss_periodic_config* config);
-
-static inline int z_impl_gnss_get_periodic_config(const struct device* dev,
-                                                  struct gnss_periodic_config* config) {
-    const struct gnss_driver_api* api = (const struct gnss_driver_api*)dev->api;
-
-    if (api->get_periodic_config == NULL) {
-        return (-ENOSYS);
-    }
-
-    return api->get_periodic_config(dev, config);
-}
-
-/**
->>>>>>> 974d3035
  * @brief Set the GNSS navigation mode
  *
  * @param dev Device instance
