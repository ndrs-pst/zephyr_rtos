/*
 * Copyright (c) 2015 Intel Corporation
 *
 * SPDX-License-Identifier: Apache-2.0
 */

/**
 * @file
 * @brief Public API for SPI drivers and applications
 */

#ifndef ZEPHYR_INCLUDE_DRIVERS_SPI_H_
#define ZEPHYR_INCLUDE_DRIVERS_SPI_H_

/**
 * @brief SPI Interface
 * @defgroup spi_interface SPI Interface
 * @ingroup io_interfaces
 * @{
 */

#include <zephyr/types.h>
#include <stddef.h>
#include <zephyr/device.h>
#include <zephyr/dt-bindings/spi/spi.h>
#include <zephyr/drivers/gpio.h>
#include <zephyr/kernel.h>

#ifdef __cplusplus
extern "C" {
#endif

/**
 * @name SPI operational mode
 * @{
 */
#define SPI_OP_MODE_MASTER	0U
#define SPI_OP_MODE_SLAVE	BIT(0)
#define SPI_OP_MODE_MASK	0x1U
#define SPI_OP_MODE_GET(_operation_) ((_operation_) & SPI_OP_MODE_MASK)
/** @} */

/**
 * @name SPI Polarity & Phase Modes
 * @{
 */

/**
 * Clock Polarity: if set, clock idle state will be 1
 * and active state will be 0. If untouched, the inverse will be true
 * which is the default.
 */
#define SPI_MODE_CPOL		BIT(1)

/**
 * Clock Phase: this dictates when is the data captured, and depends
 * clock's polarity. When SPI_MODE_CPOL is set and this bit as well,
 * capture will occur on low to high transition and high to low if
 * this bit is not set (default). This is fully reversed if CPOL is
 * not set.
 */
#define SPI_MODE_CPHA		BIT(2)

/**
 * Whatever data is transmitted is looped-back to the receiving buffer of
 * the controller. This is fully controller dependent as some may not
 * support this, and can be used for testing purposes only.
 */
#define SPI_MODE_LOOP		BIT(3)

#define SPI_MODE_MASK		(0xEU)
#define SPI_MODE_GET(_mode_)			\
	((_mode_) & SPI_MODE_MASK)

/** @} */

/**
 * @name SPI Transfer modes (host controller dependent)
 * @{
 */
#define SPI_TRANSFER_MSB	(0U)
#define SPI_TRANSFER_LSB	BIT(4)
/** @} */

/**
 * @name SPI word size
 * @{
 */
#define SPI_WORD_SIZE_SHIFT	(5U)
#define SPI_WORD_SIZE_MASK	(0x3FU << SPI_WORD_SIZE_SHIFT)
#define SPI_WORD_SIZE_GET(_operation_)					\
	(((_operation_) & SPI_WORD_SIZE_MASK) >> SPI_WORD_SIZE_SHIFT)

#define SPI_WORD_SET(_word_size_)		\
	((_word_size_) << SPI_WORD_SIZE_SHIFT)
/** @} */

/**
 * @name Specific SPI devices control bits
 * @{
 */
/* Requests - if possible - to keep CS asserted after the transaction */
#define SPI_HOLD_ON_CS		BIT(12)
/* Keep the device locked after the transaction for the current config.
 * Use this with extreme caution (see spi_release() below) as it will
 * prevent other callers to access the SPI device until spi_release() is
 * properly called.
 */
#define SPI_LOCK_ON		BIT(13)

/* Active high logic on CS - Usually, and by default, CS logic is active
 * low. However, some devices may require the reverse logic: active high.
 * This bit will request the controller to use that logic. Note that not
 * all controllers are able to handle that natively. In this case deferring
 * the CS control to a gpio line through struct spi_cs_control would be
 * the solution.
 */
#define SPI_CS_ACTIVE_HIGH	BIT(14)
/** @} */

/**
 * @name SPI MISO lines (if @kconfig{CONFIG_SPI_EXTENDED_MODES} is enabled)
 * @{
 *
 * Some controllers support dual, quad or octal MISO lines connected to slaves.
 * Default is single, which is the case most of the time.
 * Without @kconfig{CONFIG_SPI_EXTENDED_MODES} being enabled, single is the
 * only supported one.
 */
#define SPI_LINES_SINGLE	(0U << 16)
#define SPI_LINES_DUAL		(1U << 16)
#define SPI_LINES_QUAD		(2U << 16)
#define SPI_LINES_OCTAL		(3U << 16)

#define SPI_LINES_MASK		(0x3U << 16)
/** @} */

/**
 * @brief SPI Chip Select control structure
 *
 * This can be used to control a CS line via a GPIO line, instead of
 * using the controller inner CS logic.
 *
 */
struct spi_cs_control {
	/**
	 * GPIO devicetree specification of CS GPIO.
	 * The device pointer can be set to NULL to fully inhibit CS control if
	 * necessary. The GPIO flags GPIO_ACTIVE_LOW/GPIO_ACTIVE_HIGH should be
	 * equivalent to SPI_CS_ACTIVE_HIGH/SPI_CS_ACTIVE_LOW options in struct
	 * spi_config.
	 */
	struct gpio_dt_spec gpio;
	/**
	 * Delay in microseconds to wait before starting the
	 * transmission and before releasing the CS line.
	 */
	uint32_t delay;
};

/**
 * @brief Get a <tt>struct gpio_dt_spec</tt> for a SPI device's chip select pin
 *
 * Example devicetree fragment:
 *
 * @code{.devicetree}
 *     gpio1: gpio@abcd0001 { ... };
 *
 *     gpio2: gpio@abcd0002 { ... };
 *
 *     spi@abcd0003 {
 *             compatible = "vnd,spi";
 *             cs-gpios = <&gpio1 10 GPIO_ACTIVE_LOW>,
 *                        <&gpio2 20 GPIO_ACTIVE_LOW>;
 *
 *             a: spi-dev-a@0 {
 *                     reg = <0>;
 *             };
 *
 *             b: spi-dev-b@1 {
 *                     reg = <1>;
 *             };
 *     };
 * @endcode
 *
 * Example usage:
 *
 * @code{.c}
 *     SPI_CS_GPIOS_DT_SPEC_GET(DT_NODELABEL(a)) \
 *           // { DEVICE_DT_GET(DT_NODELABEL(gpio1)), 10, GPIO_ACTIVE_LOW }
 *     SPI_CS_GPIOS_DT_SPEC_GET(DT_NODELABEL(b)) \
 *           // { DEVICE_DT_GET(DT_NODELABEL(gpio2)), 20, GPIO_ACTIVE_LOW }
 * @endcode
 *
 * @param spi_dev a SPI device node identifier
 * @return #gpio_dt_spec struct corresponding with spi_dev's chip select
 */
#define SPI_CS_GPIOS_DT_SPEC_GET(spi_dev) \
	GPIO_DT_SPEC_GET_BY_IDX(DT_BUS(spi_dev), cs_gpios, DT_REG_ADDR(spi_dev))

/**
 * @brief Get a <tt>struct gpio_dt_spec</tt> for a SPI device's chip select pin
 *
 * This is equivalent to
 * <tt>SPI_CS_GPIOS_DT_SPEC_GET(DT_DRV_INST(inst))</tt>.
 *
 * @param inst Devicetree instance number
 * @return #gpio_dt_spec struct corresponding with spi_dev's chip select
 */
#define SPI_CS_GPIOS_DT_SPEC_INST_GET(inst) \
	SPI_CS_GPIOS_DT_SPEC_GET(DT_DRV_INST(inst))

#ifndef __cplusplus
/**
 * @brief Initialize and get a pointer to a @p spi_cs_control from a
 *        devicetree node identifier
 *
 * This helper is useful for initializing a device on a SPI bus. It
 * initializes a struct spi_cs_control and returns a pointer to it.
 * Here, @p node_id is a node identifier for a SPI device, not a SPI
 * controller.
 *
 * Example devicetree fragment:
 *
 *     spi@... {
 *             cs-gpios = <&gpio0 1 GPIO_ACTIVE_LOW>;
 *             spidev: spi-device@0 { ... };
 *     };
 *
 * Assume that @p gpio0 follows the standard convention for specifying
 * GPIOs, i.e. it has the following in its binding:
 *
 *     gpio-cells:
 *     - pin
 *     - flags
 *
 * Example usage:
 *
 *     struct spi_cs_control *ctrl =
 *             SPI_CS_CONTROL_PTR_DT(DT_NODELABEL(spidev), 2);
 *
 * This example is equivalent to:
 *
 *     struct spi_cs_control *ctrl =
 *             &(struct spi_cs_control) {
 *                     .gpio_dev = DEVICE_DT_GET(DT_NODELABEL(gpio0)),
 *                     .delay = 2,
 *                     .gpio_pin = 1,
 *                     .gpio_dt_flags = GPIO_ACTIVE_LOW
 *             };
 *
 * This macro is not available in C++.
 *
 * @param node_id Devicetree node identifier for a device on a SPI bus
 * @param delay_ The @p delay field to set in the @p spi_cs_control
 * @return a pointer to the @p spi_cs_control structure
 */
#define SPI_CS_CONTROL_PTR_DT(node_id, delay_)			  \
	(&(struct spi_cs_control) {				  \
		.gpio = SPI_CS_GPIOS_DT_SPEC_GET(node_id),	  \
		.delay = (delay_),				  \
	})

/**
 * @brief Get a pointer to a @p spi_cs_control from a devicetree node
 *
 * This is equivalent to
 * <tt>SPI_CS_CONTROL_PTR_DT(DT_DRV_INST(inst), delay)</tt>.
 *
 * Therefore, @p DT_DRV_COMPAT must already be defined before using
 * this macro.
 *
 * This macro is not available in C++.
 *
 * @param inst Devicetree node instance number
 * @param delay_ The @p delay field to set in the @p spi_cs_control
 * @return a pointer to the @p spi_cs_control structure
 */
#define SPI_CS_CONTROL_PTR_DT_INST(inst, delay_)		\
	SPI_CS_CONTROL_PTR_DT(DT_DRV_INST(inst), delay_)
#endif

/**
 * @brief SPI controller configuration structure
 *
 * @param frequency is the bus frequency in Hertz
 * @param operation is a bit field with the following parts:
 *
 *     operational mode    [ 0 ]       - master or slave.
 *     mode                [ 1 : 3 ]   - Polarity, phase and loop mode.
 *     transfer            [ 4 ]       - LSB or MSB first.
 *     word_size           [ 5 : 10 ]  - Size of a data frame in bits.
 *     duplex              [ 11 ]      - full/half duplex.
 *     cs_hold             [ 12 ]      - Hold on the CS line if possible.
 *     lock_on             [ 13 ]      - Keep resource locked for the caller.
 *     cs_active_high      [ 14 ]      - Active high CS logic.
 *     format              [ 15 ]      - Motorola or TI frame format (optional).
 * if @kconfig{CONFIG_SPI_EXTENDED_MODES} is defined:
 *     lines               [ 16 : 17 ] - MISO lines: Single/Dual/Quad/Octal.
 *     reserved            [ 18 : 31 ] - reserved for future use.
 * @param slave is the slave number from 0 to host controller slave limit.
 * @param cs is a valid pointer on a struct spi_cs_control is CS line is
 *    emulated through a gpio line, or NULL otherwise.
 * @warning Most drivers use pointer comparison to determine whether a
 * passed configuration is different from one used in a previous
 * transaction.  Changes to fields in the structure may not be
 * detected.
 */
struct spi_config {
	uint32_t		frequency;
#if defined(CONFIG_SPI_EXTENDED_MODES)
	uint32_t		operation;
	uint16_t		slave;
	uint16_t		_unused;
#else
	uint16_t		operation;
	uint16_t		slave;
#endif /* CONFIG_SPI_EXTENDED_MODES */

	const struct spi_cs_control *cs;
};

#ifndef __cplusplus
/**
 * @brief Structure initializer for spi_config from devicetree
 *
 * This helper macro expands to a static initializer for a <tt>struct
 * spi_config</tt> by reading the relevant @p frequency, @p slave, and
 * @p cs data from the devicetree.
 *
 * Important: the @p cs field is initialized using
 * SPI_CS_CONTROL_PTR_DT(). The @p gpio_dev value pointed to by this
 * structure must be checked using device_is_ready() before use.
 *
 * This macro is not available in C++.
 *
 * @param node_id Devicetree node identifier for the SPI device whose
 *                struct spi_config to create an initializer for
 * @param operation_ the desired @p operation field in the struct spi_config
 * @param delay_ the desired @p delay field in the struct spi_config's
 *               spi_cs_control, if there is one
 */
#define SPI_CONFIG_DT(node_id, operation_, delay_)			\
	{								\
		.frequency = DT_PROP(node_id, spi_max_frequency),	\
		.operation = (operation_) |				\
			DT_PROP(node_id, duplex) |			\
			DT_PROP(node_id, frame_format),			\
		.slave = DT_REG_ADDR(node_id),				\
		.cs = COND_CODE_1(					\
			DT_SPI_DEV_HAS_CS_GPIOS(node_id),		\
			(SPI_CS_CONTROL_PTR_DT(node_id, delay_)),	\
			(NULL)),					\
	}

/**
 * @brief Structure initializer for spi_config from devicetree instance
 *
 * This is equivalent to
 * <tt>SPI_CONFIG_DT(DT_DRV_INST(inst), operation_, delay_)</tt>.
 *
 * This macro is not available in C++.
 *
 * @param inst Devicetree instance number
 * @param operation_ the desired @p operation field in the struct spi_config
 * @param delay_ the desired @p delay field in the struct spi_config's
 *               spi_cs_control, if there is one
 */
#define SPI_CONFIG_DT_INST(inst, operation_, delay_)	\
	SPI_CONFIG_DT(DT_DRV_INST(inst), operation_, delay_)
#endif

/**
 * @brief Complete SPI DT information
 *
 * @param bus is the SPI bus
 * @param config is the slave specific configuration
 */
struct spi_dt_spec {
	const struct device *bus;
	struct spi_config config;
};

#ifndef __cplusplus
/**
 * @brief Structure initializer for spi_dt_spec from devicetree
 *
 * This helper macro expands to a static initializer for a <tt>struct
 * spi_dt_spec</tt> by reading the relevant bus, frequency, slave, and cs
 * data from the devicetree.
 *
 * Important: multiple fields are automatically constructed by this macro
 * which must be checked before use. @ref spi_is_ready performs the required
 * @ref device_is_ready checks.
 * @deprecated Use @ref spi_is_ready_dt instead.
 *
 * This macro is not available in C++.
 *
 * @param node_id Devicetree node identifier for the SPI device whose
 *                struct spi_dt_spec to create an initializer for
 * @param operation_ the desired @p operation field in the struct spi_config
 * @param delay_ the desired @p delay field in the struct spi_config's
 *               spi_cs_control, if there is one
 */
#define SPI_DT_SPEC_GET(node_id, operation_, delay_)		     \
	{							     \
		.bus = DEVICE_DT_GET(DT_BUS(node_id)),		     \
		.config = SPI_CONFIG_DT(node_id, operation_, delay_) \
	}

/**
 * @brief Structure initializer for spi_dt_spec from devicetree instance
 *
 * This is equivalent to
 * <tt>SPI_DT_SPEC_GET(DT_DRV_INST(inst), operation_, delay_)</tt>.
 *
 * This macro is not available in C++.
 *
 * @param inst Devicetree instance number
 * @param operation_ the desired @p operation field in the struct spi_config
 * @param delay_ the desired @p delay field in the struct spi_config's
 *               spi_cs_control, if there is one
 */
#define SPI_DT_SPEC_INST_GET(inst, operation_, delay_) \
	SPI_DT_SPEC_GET(DT_DRV_INST(inst), operation_, delay_)
#endif

/**
 * @brief SPI buffer structure
 *
 * @param buf is a valid pointer on a data buffer, or NULL otherwise.
 * @param len is the length of the buffer or, if buf is NULL, will be the
 *    length which as to be sent as dummy bytes (as TX buffer) or
 *    the length of bytes that should be skipped (as RX buffer).
 */
struct spi_buf {
	void *buf;
	size_t len;
};

/**
 * @brief SPI buffer array structure
 *
 * @param buffers is a valid pointer on an array of spi_buf, or NULL.
 * @param count is the length of the array pointed by buffers.
 */
struct spi_buf_set {
	const struct spi_buf *buffers;
	size_t count;
};

/**
 * @typedef spi_api_io
 * @brief Callback API for I/O
 * See spi_transceive() for argument descriptions
 */
typedef int (*spi_api_io)(const struct device *dev,
			  const struct spi_config *config,
			  const struct spi_buf_set *tx_bufs,
			  const struct spi_buf_set *rx_bufs);

/**
 * @brief SPI callback for asynchronous transfer requests
 *
 * @param dev SPI device which is notifying of transfer completion or error
 * @param result Result code of the transfer request. 0 is success, -errno for failure.
 * @param data Transfer requester supplied data which is passed along to the callback.
 */
typedef void (*spi_callback_t)(const struct device *dev, int result, void *data);

/**
 * @typedef spi_api_io
 * @brief Callback API for asynchronous I/O
 * See spi_transceive_async() for argument descriptions
 */
typedef int (*spi_api_io_async)(const struct device *dev,
				const struct spi_config *config,
				const struct spi_buf_set *tx_bufs,
				const struct spi_buf_set *rx_bufs,
				spi_callback_t cb,
				void *userdata);

/**
 * @typedef spi_api_release
 * @brief Callback API for unlocking SPI device.
 * See spi_release() for argument descriptions
 */
typedef int (*spi_api_release)(const struct device *dev,
			       const struct spi_config *config);


/**
 * @brief SPI driver API
 * This is the mandatory API any SPI driver needs to expose.
 */
__subsystem struct spi_driver_api {
	spi_api_io transceive;
#ifdef CONFIG_SPI_ASYNC
	spi_api_io_async transceive_async;
#endif /* CONFIG_SPI_ASYNC */
	spi_api_release release;
};

/**
 * @brief Validate that SPI bus is ready.
 *
 * @param spec SPI specification from devicetree
 *
 * @retval true if the SPI bus is ready for use.
 * @retval false if the SPI bus is not ready for use.
 */
<<<<<<< HEAD
__deprecated
static inline bool spi_is_ready(const struct spi_dt_spec *spec)
{
=======
static inline bool spi_is_ready(const struct spi_dt_spec* spec) {
>>>>>>> 2bc9ed69
	/* Validate bus is ready */
    if (device_is_ready(spec->bus) == false) {
        return (false);
	}

	/* Validate CS gpio port is ready, if it is used */
    if ((spec->config.cs != NULL) &&
        (device_is_ready(spec->config.cs->gpio.port) == false)) {
        return (false);
	}

    return (true);
}

/**
 * @brief Validate that SPI bus (and CS gpio if defined) is ready.
 *
 * @param spec SPI specification from devicetree
 *
 * @retval true if the SPI bus is ready for use.
 * @retval false if the SPI bus (or the CS gpio defined) is not ready for use.
 */
static inline bool spi_is_ready_dt(const struct spi_dt_spec *spec)
{
	/* Validate bus is ready */
	if (!device_is_ready(spec->bus)) {
		return false;
	}
	/* Validate CS gpio port is ready, if it is used */
	if (spec->config.cs &&
	    !device_is_ready(spec->config.cs->gpio.port)) {
		return false;
	}
	return true;
}
/**
 * @brief Read/write the specified amount of data from the SPI driver.
 *
 * @note This function is synchronous.
 *
 * @param dev Pointer to the device structure for the driver instance
 * @param config Pointer to a valid spi_config structure instance.
 *        Pointer-comparison may be used to detect changes from
 *        previous operations.
 * @param tx_bufs Buffer array where data to be sent originates from,
 *        or NULL if none.
 * @param rx_bufs Buffer array where data to be read will be written to,
 *        or NULL if none.
 *
 * @retval frames Positive number of frames received in slave mode.
 * @retval 0 If successful in master mode.
 * @retval -errno Negative errno code on failure.
 */
__syscall int spi_transceive(const struct device *dev,
			     const struct spi_config *config,
			     const struct spi_buf_set *tx_bufs,
			     const struct spi_buf_set *rx_bufs);

static inline int z_impl_spi_transceive(const struct device *dev,
					const struct spi_config *config,
					const struct spi_buf_set *tx_bufs,
                                        const struct spi_buf_set* rx_bufs) {
    const struct spi_driver_api* api = (const struct spi_driver_api*)dev->api;

	return api->transceive(dev, config, tx_bufs, rx_bufs);
}

/**
 * @brief Read/write data from an SPI bus specified in @p spi_dt_spec.
 *
 * This is equivalent to:
 *
 *     spi_transceive(spec->bus, &spec->config, tx_bufs, rx_bufs);
 *
 * @param spec SPI specification from devicetree
 * @param tx_bufs Buffer array where data to be sent originates from,
 *        or NULL if none.
 * @param rx_bufs Buffer array where data to be read will be written to,
 *        or NULL if none.
 *
 * @return a value from spi_transceive().
 */
static inline int spi_transceive_dt(const struct spi_dt_spec *spec,
				    const struct spi_buf_set *tx_bufs,
                                    const struct spi_buf_set* rx_bufs) {
	return spi_transceive(spec->bus, &spec->config, tx_bufs, rx_bufs);
}

/**
 * @brief Read the specified amount of data from the SPI driver.
 *
 * @note This function is synchronous.
 *
 * @note This function is an helper function calling spi_transceive.
 *
 * @param dev Pointer to the device structure for the driver instance
 * @param config Pointer to a valid spi_config structure instance.
 *        Pointer-comparison may be used to detect changes from
 *        previous operations.
 * @param rx_bufs Buffer array where data to be read will be written to.
 *
 * @retval 0 If successful.
 * @retval -errno Negative errno code on failure.
 */
static inline int spi_read(const struct device *dev,
			   const struct spi_config *config,
                           const struct spi_buf_set* rx_bufs) {
	return spi_transceive(dev, config, NULL, rx_bufs);
}

/**
 * @brief Read data from a SPI bus specified in @p spi_dt_spec.
 *
 * This is equivalent to:
 *
 *     spi_read(spec->bus, &spec->config, rx_bufs);
 *
 * @param spec SPI specification from devicetree
 * @param rx_bufs Buffer array where data to be read will be written to.
 *
 * @return a value from spi_read().
 */
static inline int spi_read_dt(const struct spi_dt_spec *spec,
                              const struct spi_buf_set* rx_bufs) {
	return spi_read(spec->bus, &spec->config, rx_bufs);
}

/**
 * @brief Write the specified amount of data from the SPI driver.
 *
 * @note This function is synchronous.
 *
 * @note This function is an helper function calling spi_transceive.
 *
 * @param dev Pointer to the device structure for the driver instance
 * @param config Pointer to a valid spi_config structure instance.
 *        Pointer-comparison may be used to detect changes from
 *        previous operations.
 * @param tx_bufs Buffer array where data to be sent originates from.
 *
 * @retval 0 If successful.
 * @retval -errno Negative errno code on failure.
 */
static inline int spi_write(const struct device *dev,
			    const struct spi_config *config,
                            const struct spi_buf_set* tx_bufs) {
	return spi_transceive(dev, config, tx_bufs, NULL);
}

/**
 * @brief Write data to a SPI bus specified in @p spi_dt_spec.
 *
 * This is equivalent to:
 *
 *     spi_write(spec->bus, &spec->config, tx_bufs);
 *
 * @param spec SPI specification from devicetree
 * @param tx_bufs Buffer array where data to be sent originates from.
 *
 * @return a value from spi_write().
 */
static inline int spi_write_dt(const struct spi_dt_spec *spec,
                               const struct spi_buf_set* tx_bufs) {
	return spi_write(spec->bus, &spec->config, tx_bufs);
}

/* Doxygen defines this so documentation is generated. */
#ifdef CONFIG_SPI_ASYNC

/**
 * @brief Read/write the specified amount of data from the SPI driver.
 *
 * @note This function is asynchronous.
 *
 * @note This function is available only if @kconfig{CONFIG_SPI_ASYNC}
 * is selected.
 *
 * @param dev Pointer to the device structure for the driver instance
 * @param config Pointer to a valid spi_config structure instance.
 *        Pointer-comparison may be used to detect changes from
 *        previous operations.
 * @param tx_bufs Buffer array where data to be sent originates from,
 *        or NULL if none.
 * @param rx_bufs Buffer array where data to be read will be written to,
 *        or NULL if none.
 * @param callback Function pointer to completion callback.
 *	  (Note: if NULL this function will not
 *        notify the end of the transaction, and whether it went
 *        successfully or not).
 * @param userdata Userdata passed to callback
 *
 * @retval frames Positive number of frames received in slave mode.
 * @retval 0 If successful in master mode.
 * @retval -errno Negative errno code on failure.
 */
static inline int spi_transceive_cb(const struct device *dev,
				    const struct spi_config *config,
				    const struct spi_buf_set *tx_bufs,
				    const struct spi_buf_set *rx_bufs,
				    spi_callback_t callback,
				    void *userdata)
{
	const struct spi_driver_api *api =
		(const struct spi_driver_api *)dev->api;

	return api->transceive_async(dev, config, tx_bufs, rx_bufs, callback, userdata);
}

#ifdef CONFIG_POLL

/** @cond INTERNAL_HIDDEN */
void z_spi_transfer_signal_cb(const struct device* dev, int result, void* userdata);
/** @endcond */

/**
 * @brief Read/write the specified amount of data from the SPI driver.
 *
 * @note This function is asynchronous.
 *
 * @note This function is available only if @kconfig{CONFIG_SPI_ASYNC}
 * and @kconfig{CONFIG_POLL} are selected.
 *
 * @param dev Pointer to the device structure for the driver instance
 * @param config Pointer to a valid spi_config structure instance.
 *        Pointer-comparison may be used to detect changes from
 *        previous operations.
 * @param tx_bufs Buffer array where data to be sent originates from,
 *        or NULL if none.
 * @param rx_bufs Buffer array where data to be read will be written to,
 *        or NULL if none.
 * @param sig A pointer to a valid and ready to be signaled
 *        struct k_poll_signal. (Note: if NULL this function will not
 *        notify the end of the transaction, and whether it went
 *        successfully or not).
 *
 * @retval frames Positive number of frames received in slave mode.
 * @retval 0 If successful in master mode.
 * @retval -errno Negative errno code on failure.
 */
static inline int spi_transceive_signal(const struct device* dev,
                                        const struct spi_config* config,
                                        const struct spi_buf_set* tx_bufs,
                                        const struct spi_buf_set* rx_bufs,
                                        struct k_poll_signal* sig) {
    const struct spi_driver_api* api = (const struct spi_driver_api*)dev->api;
	spi_callback_t cb = (sig == NULL) ? NULL : z_spi_transfer_signal_cb;

	return api->transceive_async(dev, config, tx_bufs, rx_bufs, cb, sig);
}

/**
 * @brief Alias for spi_transceive_signal for backwards compatibility
 *
 * @deprecated
 * @see spi_transceive_signal
 */
__deprecated static inline int spi_transceive_async(const struct device* dev,
                                                    const struct spi_config* config,
                                                    const struct spi_buf_set* tx_bufs,
                                                    const struct spi_buf_set* rx_bufs,
                                                    struct k_poll_signal* sig) {
	return spi_transceive_signal(dev, config, tx_bufs, rx_bufs, sig);
}

/**
 * @brief Read the specified amount of data from the SPI driver.
 *
 * @note This function is asynchronous.
 *
 * @note This function is an helper function calling spi_transceive_signal.
 *
 * @note This function is available only if @kconfig{CONFIG_SPI_ASYNC}
 * and @kconfig{CONFIG_POLL} are selected.
 *
 * @param dev Pointer to the device structure for the driver instance
 * @param config Pointer to a valid spi_config structure instance.
 *        Pointer-comparison may be used to detect changes from
 *        previous operations.
 * @param rx_bufs Buffer array where data to be read will be written to.
 * @param sig A pointer to a valid and ready to be signaled
 *        struct k_poll_signal. (Note: if NULL this function will not
 *        notify the end of the transaction, and whether it went
 *        successfully or not).
 *
 * @retval 0 If successful
 * @retval -errno Negative errno code on failure.
 */
static inline int spi_read_signal(const struct device *dev,
				 const struct spi_config *config,
				 const struct spi_buf_set *rx_bufs,
				 struct k_poll_signal *sig)
{
	return spi_transceive_signal(dev, config, NULL, rx_bufs, sig);
}

/**
 * @brief Alias for spi_read_signal for backwards compatibility
 *
 * @deprecated
 * @see spi_read_signal
 */
__deprecated static inline int spi_read_async(const struct device *dev,
				 const struct spi_config *config,
				 const struct spi_buf_set *rx_bufs,
				 struct k_poll_signal *sig)
{
	return spi_read_signal(dev, config, rx_bufs, sig);
}

/**
 * @brief Write the specified amount of data from the SPI driver.
 *
 * @note This function is asynchronous.
 *
 * @note This function is an helper function calling spi_transceive_async.
 *
 * @note This function is available only if @kconfig{CONFIG_SPI_ASYNC}
 * and @kconfig{CONFIG_POLL} are selected.
 *
 * @param dev Pointer to the device structure for the driver instance
 * @param config Pointer to a valid spi_config structure instance.
 *        Pointer-comparison may be used to detect changes from
 *        previous operations.
 * @param tx_bufs Buffer array where data to be sent originates from.
 * @param sig A pointer to a valid and ready to be signaled
 *        struct k_poll_signal. (Note: if NULL this function will not
 *        notify the end of the transaction, and whether it went
 *        successfully or not).
 *
 * @retval 0 If successful.
 * @retval -errno Negative errno code on failure.
 */
static inline int spi_write_signal(const struct device* dev,
                                   const struct spi_config* config,
                                   const struct spi_buf_set* tx_bufs,
                                   struct k_poll_signal* sig) {
	return spi_transceive_signal(dev, config, tx_bufs, NULL, sig);
}

/**
 * @brief Alias for spi_read_signal for backwards compatibility
 *
 * @deprecated
 * @see spi_read_signal
 */
__deprecated static inline int spi_write_async(const struct device *dev,
				 const struct spi_config *config,
				 const struct spi_buf_set *tx_bufs,
				 struct k_poll_signal *sig)
{
	return spi_write_signal(dev, config, tx_bufs, sig);
}

#endif /* CONFIG_POLL */

#endif /* CONFIG_SPI_ASYNC */

/**
 * @brief Release the SPI device locked on and/or the CS by the current config
 *
 * Note: This synchronous function is used to release either the lock on the
 *       SPI device and/or the CS line that was kept if, and if only,
 *       given config parameter was the last one to be used (in any of the
 *       above functions) and if it has the SPI_LOCK_ON bit set and/or the
 *       SPI_HOLD_ON_CS bit set into its operation bits field.
 *       This can be used if the caller needs to keep its hand on the SPI
 *       device for consecutive transactions and/or if it needs the device to
 *       stay selected. Usually both bits will be used along each other, so the
 *       the device is locked and stays on until another operation is necessary
 *       or until it gets released with the present function.
 *
 * @param dev Pointer to the device structure for the driver instance
 * @param config Pointer to a valid spi_config structure instance.
 *
 * @retval 0 If successful.
 * @retval -errno Negative errno code on failure.
 */
__syscall int spi_release(const struct device *dev,
			  const struct spi_config *config);

static inline int z_impl_spi_release(const struct device *dev,
                                     const struct spi_config* config) {
    const struct spi_driver_api* api = (const struct spi_driver_api*)dev->api;

	return api->release(dev, config);
}

/**
 * @brief Release the SPI device specified in @p spi_dt_spec.
 *
 * This is equivalent to:
 *
 *     spi_release(spec->bus, &spec->config);
 *
 * @param spec SPI specification from devicetree
 *
 * @return a value from spi_release().
 */
static inline int spi_release_dt(const struct spi_dt_spec* spec) {
	return spi_release(spec->bus, &spec->config);
}

#ifdef __cplusplus
}
#endif

/**
 * @}
 */

#include <syscalls/spi.h>

#endif /* ZEPHYR_INCLUDE_DRIVERS_SPI_H_ */<|MERGE_RESOLUTION|>--- conflicted
+++ resolved
@@ -509,13 +509,8 @@
  * @retval true if the SPI bus is ready for use.
  * @retval false if the SPI bus is not ready for use.
  */
-<<<<<<< HEAD
 __deprecated
-static inline bool spi_is_ready(const struct spi_dt_spec *spec)
-{
-=======
-static inline bool spi_is_ready(const struct spi_dt_spec* spec) {
->>>>>>> 2bc9ed69
+static inline bool spi_is_ready(const struct spi_dt_spec *spec) {
 	/* Validate bus is ready */
     if (device_is_ready(spec->bus) == false) {
         return (false);
@@ -727,7 +722,7 @@
 #ifdef CONFIG_POLL
 
 /** @cond INTERNAL_HIDDEN */
-void z_spi_transfer_signal_cb(const struct device* dev, int result, void* userdata);
+void z_spi_transfer_signal_cb(const struct device *dev, int result, void *userdata);
 /** @endcond */
 
 /**
@@ -755,10 +750,10 @@
  * @retval 0 If successful in master mode.
  * @retval -errno Negative errno code on failure.
  */
-static inline int spi_transceive_signal(const struct device* dev,
-                                        const struct spi_config* config,
-                                        const struct spi_buf_set* tx_bufs,
-                                        const struct spi_buf_set* rx_bufs,
+static inline int spi_transceive_signal(const struct device *dev,
+				       const struct spi_config *config,
+				       const struct spi_buf_set *tx_bufs,
+				       const struct spi_buf_set *rx_bufs,
                                         struct k_poll_signal* sig) {
     const struct spi_driver_api* api = (const struct spi_driver_api*)dev->api;
 	spi_callback_t cb = (sig == NULL) ? NULL : z_spi_transfer_signal_cb;
@@ -772,10 +767,10 @@
  * @deprecated
  * @see spi_transceive_signal
  */
-__deprecated static inline int spi_transceive_async(const struct device* dev,
-                                                    const struct spi_config* config,
-                                                    const struct spi_buf_set* tx_bufs,
-                                                    const struct spi_buf_set* rx_bufs,
+__deprecated static inline int spi_transceive_async(const struct device *dev,
+				       const struct spi_config *config,
+				       const struct spi_buf_set *tx_bufs,
+				       const struct spi_buf_set *rx_bufs,
                                                     struct k_poll_signal* sig) {
 	return spi_transceive_signal(dev, config, tx_bufs, rx_bufs, sig);
 }
@@ -848,9 +843,9 @@
  * @retval 0 If successful.
  * @retval -errno Negative errno code on failure.
  */
-static inline int spi_write_signal(const struct device* dev,
-                                   const struct spi_config* config,
-                                   const struct spi_buf_set* tx_bufs,
+static inline int spi_write_signal(const struct device *dev,
+				  const struct spi_config *config,
+				  const struct spi_buf_set *tx_bufs,
                                    struct k_poll_signal* sig) {
 	return spi_transceive_signal(dev, config, tx_bufs, NULL, sig);
 }
