--- conflicted
+++ resolved
@@ -150,7 +150,7 @@
  * @param operation A @ref spi_operation_t from which to get the configured word size.
  * @retval The size (in bits) of a spi word for the operation.
  */
-#define SPI_WORD_SIZE_GET(operation)                    \
+#define SPI_WORD_SIZE_GET(operation) \
     (((operation) & SPI_WORD_SIZE_MASK) >> SPI_WORD_SIZE_SHIFT)
 
 /**
@@ -159,7 +159,7 @@
  * @param word_size The size of a SPI data frame in bits.
  * @retval A bitmask to apply to a @ref spi_operation_t
  */
-#define SPI_WORD_SET(word_size)            \
+#define SPI_WORD_SET(word_size) \
     ((word_size) << SPI_WORD_SIZE_SHIFT)
 
 /** @} */
@@ -248,54 +248,42 @@
  *
  */
 struct spi_cs_control {
-<<<<<<< HEAD
-    /**
-     * GPIO devicetree specification of CS GPIO.
-     * The device pointer can be set to NULL to fully inhibit CS control if
-     * necessary. The GPIO flags GPIO_ACTIVE_LOW/GPIO_ACTIVE_HIGH should be
-     * equivalent to SPI_CS_ACTIVE_HIGH/SPI_CS_ACTIVE_LOW options in struct
-     * spi_config.
-     */
-    struct gpio_dt_spec gpio;
-    /**
-     * Delay in microseconds to wait before starting the
-     * transmission and before releasing the CS line.
-     */
-    uint32_t delay;
-=======
-	union {
-		struct {
-			/**
-			 * GPIO devicetree specification of CS GPIO.
-			 * The device pointer can be set to NULL to fully inhibit CS control if
-			 * necessary. The GPIO flags GPIO_ACTIVE_LOW/GPIO_ACTIVE_HIGH should be
-			 * equivalent to SPI_CS_ACTIVE_HIGH/SPI_CS_ACTIVE_LOW options in struct
-			 * spi_config.
-			 */
-			struct gpio_dt_spec gpio;
-			/**
-			 * Delay in microseconds to wait before starting the
-			 * transmission and before releasing the CS line.
-			 */
-			uint32_t delay;
-		};
-		struct {
-			/**
-			 * CS enable lead time, i.e. how long should the CS be asserted
-			 * before the first clock. Specified in nanoseconds.
-			 */
-			uint32_t setup_ns;
-			/**
-			 * CS enable lag time, i.e. how long should the CS be asserted
-			 * after the last clock, before the CS de-asserts.
-			 * Specified in nanoseconds.
-			 */
-			uint32_t hold_ns;
-		};
-	};
-	/* To keep track of which form of this struct is valid */
-	bool cs_is_gpio;
->>>>>>> 6bb4cb59
+    union {
+        struct {
+            /**
+             * GPIO devicetree specification of CS GPIO.
+             * The device pointer can be set to NULL to fully inhibit CS control if
+             * necessary. The GPIO flags GPIO_ACTIVE_LOW/GPIO_ACTIVE_HIGH should be
+             * equivalent to SPI_CS_ACTIVE_HIGH/SPI_CS_ACTIVE_LOW options in struct
+             * spi_config.
+             */
+            struct gpio_dt_spec gpio;
+
+            /**
+             * Delay in microseconds to wait before starting the
+             * transmission and before releasing the CS line.
+             */
+            uint32_t delay;
+        };
+
+        struct {
+            /**
+             * CS enable lead time, i.e. how long should the CS be asserted
+             * before the first clock. Specified in nanoseconds.
+             */
+            uint32_t setup_ns;
+
+            /**
+             * CS enable lag time, i.e. how long should the CS be asserted
+             * after the last clock, before the CS de-asserts.
+             * Specified in nanoseconds.
+             */
+            uint32_t hold_ns;
+        };
+    };
+
+    /* To keep track of which form of this struct is valid */
+    bool cs_is_gpio;
 };
 
 /**
@@ -336,7 +324,7 @@
  * @return #gpio_dt_spec struct corresponding with spi_dev's chip select
  */
 #define SPI_CS_GPIOS_DT_SPEC_GET(spi_dev)           \
-    GPIO_DT_SPEC_GET_BY_IDX_OR(DT_BUS(spi_dev), cs_gpios,   \
+    GPIO_DT_SPEC_GET_BY_IDX_OR(DT_BUS(spi_dev), cs_gpios, \
                                DT_REG_ADDR_RAW(spi_dev), {})
 
 /**
@@ -352,23 +340,22 @@
     SPI_CS_GPIOS_DT_SPEC_GET(DT_DRV_INST(inst))
 
 /** @cond INTERNAL_HIDDEN */
-#define SPI_CS_CONTROL_MAX_DELAY(node_id)			\
-	MAX(DT_PROP_OR(node_id, spi_cs_setup_delay_ns, 0),	\
-	    DT_PROP_OR(node_id, spi_cs_hold_delay_ns, 0))
-
-
-#define SPI_CS_CONTROL_INIT_GPIO(node_id, ...)						\
-	.gpio = SPI_CS_GPIOS_DT_SPEC_GET(node_id),					\
-	.delay = COND_CODE_1(IS_EMPTY(__VA_ARGS__),					\
-			(DIV_ROUND_UP(SPI_CS_CONTROL_MAX_DELAY(node_id), 1000)),	\
-			(__VA_ARGS__))
-
-#define SPI_CS_CONTROL_INIT_NATIVE(node_id)						\
-	.setup_ns = DT_PROP_OR(node_id, spi_cs_setup_delay_ns, 0),			\
-	.hold_ns = DT_PROP_OR(node_id, spi_cs_hold_delay_ns, 0),
-
-#define SPI_DEPRECATE_DELAY_WARN							\
-	__WARN("Delay parameter in SPI DT macros is deprecated, use DT prop instead")
+#define SPI_CS_CONTROL_MAX_DELAY(node_id)   \
+    MAX(DT_PROP_OR(node_id, spi_cs_setup_delay_ns, 0), \
+    DT_PROP_OR(node_id, spi_cs_hold_delay_ns, 0))
+
+#define SPI_CS_CONTROL_INIT_GPIO(node_id, ...)  \
+    .gpio = SPI_CS_GPIOS_DT_SPEC_GET(node_id),  \
+    .delay = COND_CODE_1(IS_EMPTY(__VA_ARGS__), \
+                         (DIV_ROUND_UP(SPI_CS_CONTROL_MAX_DELAY(node_id), 1000)), \
+                         (__VA_ARGS__))
+
+#define SPI_CS_CONTROL_INIT_NATIVE(node_id)     \
+    .setup_ns = DT_PROP_OR(node_id, spi_cs_setup_delay_ns, 0), \
+    .hold_ns = DT_PROP_OR(node_id, spi_cs_hold_delay_ns, 0),
+
+#define SPI_DEPRECATE_DELAY_WARN \
+    __WARN("Delay parameter in SPI DT macros is deprecated, use DT prop instead")
 /** @endcond */
 
 /**
@@ -400,9 +387,9 @@
  *
  * @code{.c}
  *     struct spi_cs_control ctrl = {
- *             .gpio = SPI_CS_GPIOS_DT_SPEC_GET(DT_NODELABEL(spidev)),
- *             .delay = DT_PROP(node_id, cs_delay_ns) / 1000,
- *             .cs_is_gpio = true,
+ *         .gpio = SPI_CS_GPIOS_DT_SPEC_GET(DT_NODELABEL(spidev)),
+ *         .delay = DT_PROP(node_id, cs_delay_ns) / 1000,
+ *         .cs_is_gpio = true,
  *     };
  * @endcode
  *
@@ -413,22 +400,14 @@
  *
  * @return a pointer to the @p spi_cs_control structure
  */
-<<<<<<< HEAD
-#define SPI_CS_CONTROL_INIT(node_id, delay_)        \
-    {                           \
-        .gpio = SPI_CS_GPIOS_DT_SPEC_GET(node_id),  \
-        .delay = (delay_),      \
-    }
-=======
-#define SPI_CS_CONTROL_INIT(node_id, ...)					\
-{										\
-	COND_CODE_0(IS_EMPTY(__VA_ARGS__), (SPI_DEPRECATE_DELAY_WARN), ())	\
-	.cs_is_gpio = DT_SPI_DEV_HAS_CS_GPIOS(node_id),				\
-	COND_CODE_1(DT_SPI_DEV_HAS_CS_GPIOS(node_id),				\
-			(SPI_CS_CONTROL_INIT_GPIO(node_id, __VA_ARGS__)),	\
-			(SPI_CS_CONTROL_INIT_NATIVE(node_id)))			\
-}
->>>>>>> 6bb4cb59
+#define SPI_CS_CONTROL_INIT(node_id, ...)                               \
+{                                                                       \
+    COND_CODE_0(IS_EMPTY(__VA_ARGS__), (SPI_DEPRECATE_DELAY_WARN), ())  \
+    .cs_is_gpio = DT_SPI_DEV_HAS_CS_GPIOS(node_id),                     \
+    COND_CODE_1(DT_SPI_DEV_HAS_CS_GPIOS(node_id),                       \
+                (SPI_CS_CONTROL_INIT_GPIO(node_id, __VA_ARGS__)),       \
+                (SPI_CS_CONTROL_INIT_NATIVE(node_id)))                  \
+}
 
 /**
  * @brief Get a pointer to a @p spi_cs_control from a devicetree node
@@ -443,13 +422,8 @@
  *
  * @return a pointer to the @p spi_cs_control structure
  */
-<<<<<<< HEAD
-#define SPI_CS_CONTROL_INIT_INST(inst, delay_) \
-        SPI_CS_CONTROL_INIT(DT_DRV_INST(inst), delay_)
-=======
-#define SPI_CS_CONTROL_INIT_INST(inst)			\
-	SPI_CS_CONTROL_INIT(DT_DRV_INST(inst))
->>>>>>> 6bb4cb59
+#define SPI_CS_CONTROL_INIT_INST(inst) \
+    SPI_CS_CONTROL_INIT(DT_DRV_INST(inst))
 
 /** @} */
 
@@ -471,9 +445,9 @@
  * Changes to fields in the structure may not be detected.
  */
 struct spi_config {
-<<<<<<< HEAD
     /** @brief Bus frequency in Hertz. */
     uint32_t frequency;
+
     /**
      * @brief Operation flags.
      *
@@ -497,73 +471,44 @@
      * - 20..31: Reserved for future use.
      */
     spi_operation_t operation;
+
     /** @brief Slave number from 0 to host controller slave limit. */
     uint16_t slave;
+
     /**
      * @brief GPIO chip-select line (optional, must be initialized to zero
      * if not used).
      */
     struct spi_cs_control cs;
-=======
-	/** @brief Bus frequency in Hertz. */
-	uint32_t frequency;
-	/**
-	 * @brief Operation flags.
-	 *
-	 * It is a bit field with the following parts:
-	 *
-	 * - 0:      Master or slave.
-	 * - 1..3:   Clock polarity, phase and loop mode.
-	 * - 4:      LSB or MSB first.
-	 * - 5..10:  Size of a data frame (word) in bits.
-	 * - 11:     Full/half duplex.
-	 * - 12:     Hold on the CS line if possible.
-	 * - 13:     Keep resource locked for the caller.
-	 * - 14:     Active high CS logic.
-	 * - 15:     Motorola or TI frame format (optional).
-	 *
-	 * If @kconfig{CONFIG_SPI_EXTENDED_MODES} is enabled:
-	 *
-	 * - 16..17: MISO lines (Single/Dual/Quad/Octal).
-	 * - 18..31: Reserved for future use.
-	 */
-	spi_operation_t operation;
-	/** @brief Slave number from 0 to host controller slave limit. */
-	uint16_t slave;
-	/**
-	 * @brief GPIO chip-select line (optional, must be initialized to zero
-	 * if not used).
-	 */
-	struct spi_cs_control cs;
-	/**
-	 * @brief Delay between SPI words on SCK line in nanoseconds, if supported.
-	 * Value of zero will attempt to use half of the SCK period.
-	 */
-	uint16_t word_delay;
->>>>>>> 6bb4cb59
+
+    /**
+     * @brief Delay between SPI words on SCK line in nanoseconds, if supported.
+     * Value of zero will attempt to use half of the SCK period.
+     */
+    uint16_t word_delay;
 };
 
 /** @cond INTERNAL_HIDDEN */
 /* converts from the special DT zero value to half of the frequency, for drivers usage mostly */
-static inline uint16_t spi_get_word_delay(const struct spi_config *cfg)
-{
-	uint32_t freq = cfg->frequency;
-
-	if (cfg->word_delay != 0) {
-		return cfg->word_delay;
-	}
-
-	if (freq == 0) {
-		return 0;
-	}
-
-	uint64_t period_ns = NSEC_PER_SEC / freq;
-
-	period_ns = MIN(period_ns, UINT16_MAX);
-	period_ns /= 2;
-
-	return (uint16_t)period_ns;
-}
+static inline uint16_t spi_get_word_delay(const struct spi_config* cfg) {
+    uint32_t freq = cfg->frequency;
+
+    if (cfg->word_delay != 0) {
+        return (cfg->word_delay);
+    }
+
+    if (freq == 0) {
+        return (0);
+    }
+
+    uint64_t period_ns = NSEC_PER_SEC / freq;
+
+    period_ns = MIN(period_ns, UINT16_MAX);
+    period_ns /= 2;
+
+    return (uint16_t)period_ns;
+}
+
 /** @endcond */
 
 /**
@@ -577,26 +522,28 @@
  *                struct spi_config to create an initializer for
  * @param operation_ the desired @p operation field in the struct spi_config
  */
-<<<<<<< HEAD
-#define SPI_CONFIG_DT(node_id, operation_, delay_)  \
+#define SPI_CONFIG_DT(node_id, operation_, ...)             \
+    {                                                       \
+        .frequency = DT_PROP(node_id, spi_max_frequency),   \
+        .operation = (operation_) |                         \
+                     DT_PROP(node_id, duplex) |             \
+                     DT_PROP(node_id, frame_format) |       \
+                     COND_CODE_1(DT_PROP(node_id, spi_cpol), SPI_MODE_CPOL, (0)) |          \
+                     COND_CODE_1(DT_PROP(node_id, spi_cpha), SPI_MODE_CPHA, (0)) |          \
+                     COND_CODE_1(DT_PROP(node_id, spi_hold_cs), SPI_HOLD_ON_CS, (0)) |      \
+                     COND_CODE_1(DT_PROP(node_id, spi_lsb_first), SPI_TRANSFER_LSB, (0)) |  \
+                     COND_CODE_1(DT_PROP(node_id, spi_cs_high), SPI_CS_ACTIVE_HIGH, (0)),   \
+        .slave      = DT_REG_ADDR(node_id),                 \
+        .cs         = SPI_CS_CONTROL_INIT(node_id, __VA_ARGS__), \
+        .word_delay = DT_PROP(node_id, spi_interframe_delay_ns), \
+    }
+
+/**
+ * @brief Structure initializer for spi_config from devicetree (without CS)
+ */
+#define SPI_CONFIG_WITHOUT_CS_DT(node_id, operation_, delay_) \
     {                                       \
-        .frequency = DT_PROP(node_id, spi_max_frequency),   \
-        .operation = (operation_)    |      \
-            DT_PROP(node_id, duplex) |      \
-            DT_PROP(node_id, frame_format) |\
-            COND_CODE_1(DT_PROP(node_id, spi_cpol), SPI_MODE_CPOL, (0)) |   \
-            COND_CODE_1(DT_PROP(node_id, spi_cpha), SPI_MODE_CPHA, (0)) |   \
-            COND_CODE_1(DT_PROP(node_id, spi_hold_cs), SPI_HOLD_ON_CS, (0)),\
-        .slave = DT_REG_ADDR(node_id),      \
-        .cs = SPI_CS_CONTROL_INIT(node_id, delay_), \
-    }
-
-/**
- * @brief Structure initializer for spi_config from devicetree (without CS)
- */
-#define SPI_CONFIG_WITHOUT_CS_DT(node_id, operation_, delay_)   \
-    {                                       \
-        .frequency = DT_PROP(node_id, spi_max_frequency),       \
+        .frequency = DT_PROP(node_id, spi_max_frequency), \
         .operation = (operation_)    |      \
             DT_PROP(node_id, duplex) |      \
             DT_PROP(node_id, frame_format) |\
@@ -613,23 +560,6 @@
             .delay = (delay_)               \
         }                                   \
     }
-=======
-#define SPI_CONFIG_DT(node_id, operation_, ...)				\
-	{								\
-		.frequency = DT_PROP(node_id, spi_max_frequency),	\
-		.operation = (operation_) |				\
-			DT_PROP(node_id, duplex) |			\
-			DT_PROP(node_id, frame_format) |			\
-			COND_CODE_1(DT_PROP(node_id, spi_cpol), SPI_MODE_CPOL, (0)) |	\
-			COND_CODE_1(DT_PROP(node_id, spi_cpha), SPI_MODE_CPHA, (0)) |	\
-			COND_CODE_1(DT_PROP(node_id, spi_hold_cs), SPI_HOLD_ON_CS, (0))	| \
-			COND_CODE_1(DT_PROP(node_id, spi_lsb_first), SPI_TRANSFER_LSB, (0)) |	\
-			COND_CODE_1(DT_PROP(node_id, spi_cs_high), SPI_CS_ACTIVE_HIGH, (0)),	\
-		.slave = DT_REG_ADDR(node_id),				\
-		.cs = SPI_CS_CONTROL_INIT(node_id, __VA_ARGS__),	\
-		.word_delay = DT_PROP(node_id, spi_interframe_delay_ns),\
-	}
->>>>>>> 6bb4cb59
 
 /**
  * @brief Structure initializer for spi_config from devicetree instance
@@ -640,13 +570,8 @@
  * @param inst Devicetree instance number
  * @param operation_ the desired @p operation field in the struct spi_config
  */
-<<<<<<< HEAD
-#define SPI_CONFIG_DT_INST(inst, operation_, delay_)    \
-    SPI_CONFIG_DT(DT_DRV_INST(inst), operation_, delay_)
-=======
-#define SPI_CONFIG_DT_INST(inst, operation_, ...)		\
-	SPI_CONFIG_DT(DT_DRV_INST(inst), operation_, __VA_ARGS__)
->>>>>>> 6bb4cb59
+#define SPI_CONFIG_DT_INST(inst, operation_, ...) \
+    SPI_CONFIG_DT(DT_DRV_INST(inst), operation_, __VA_ARGS__)
 
 /**
  * @brief Complete SPI DT information
@@ -654,6 +579,7 @@
 struct spi_dt_spec {
     /** SPI bus */
     struct device const* bus;
+
     /** Slave specific configuration */
     struct spi_config config;
 };
@@ -673,19 +599,11 @@
  *                struct spi_dt_spec to create an initializer for
  * @param operation_ the desired @p operation field in the struct spi_config
  */
-<<<<<<< HEAD
-#define SPI_DT_SPEC_GET(node_id, operation_, delay_)            \
+#define SPI_DT_SPEC_GET(node_id, operation_, ...)               \
     {                                                           \
-        .bus = DEVICE_DT_GET(DT_BUS(node_id)),                  \
-        .config = SPI_CONFIG_DT(node_id, operation_, delay_)    \
+        .bus    = DEVICE_DT_GET(DT_BUS(node_id)),               \
+        .config = SPI_CONFIG_DT(node_id, operation_, __VA_ARGS__), \
     }
-=======
-#define SPI_DT_SPEC_GET(node_id, operation_, ...)				\
-	{									\
-		.bus = DEVICE_DT_GET(DT_BUS(node_id)),				\
-		.config = SPI_CONFIG_DT(node_id, operation_, __VA_ARGS__),	\
-	}
->>>>>>> 6bb4cb59
 
 /**
  * @brief Structure initializer for spi_dt_spec from devicetree instance
@@ -696,13 +614,8 @@
  * @param inst Devicetree instance number
  * @param operation_ the desired @p operation field in the struct spi_config
  */
-<<<<<<< HEAD
-#define SPI_DT_SPEC_INST_GET(inst, operation_, delay_) \
-    SPI_DT_SPEC_GET(DT_DRV_INST(inst), operation_, delay_)
-=======
 #define SPI_DT_SPEC_INST_GET(inst, operation_, ...) \
-	SPI_DT_SPEC_GET(DT_DRV_INST(inst), operation_, __VA_ARGS__)
->>>>>>> 6bb4cb59
+    SPI_DT_SPEC_GET(DT_DRV_INST(inst), operation_, __VA_ARGS__)
 
 /**
  * @brief Value that will never compare true with any valid overrun character
@@ -801,7 +714,7 @@
 /**
  * @brief Get pointer to SPI statistics structure
  */
-#define Z_SPI_GET_STATS(dev_)               \
+#define Z_SPI_GET_STATS(dev_) \
     CONTAINER_OF(dev_->state, struct spi_device_state, devstate)->stats
 
 /**
@@ -809,7 +722,7 @@
  *
  * @param dev_ Pointer to the device structure for the driver instance.
  */
-#define SPI_STATS_RX_BYTES_INCN(dev_, n)    \
+#define SPI_STATS_RX_BYTES_INCN(dev_, n) \
     STATS_INCN(Z_SPI_GET_STATS(dev_), rx_bytes, n)
 
 /**
@@ -817,7 +730,7 @@
  *
  * @param dev_ Pointer to the device structure for the driver instance.
  */
-#define SPI_STATS_TX_BYTES_INCN(dev_, n)    \
+#define SPI_STATS_TX_BYTES_INCN(dev_, n) \
     STATS_INCN(Z_SPI_GET_STATS(dev_), tx_bytes, n)
 
 /**
@@ -827,15 +740,15 @@
  *
  * @param dev_ Pointer to the device structure for the driver instance.
  */
-#define SPI_STATS_TRANSFER_ERROR_INC(dev_)  \
+#define SPI_STATS_TRANSFER_ERROR_INC(dev_) \
     STATS_INC(Z_SPI_GET_STATS(dev_), transfer_error)
 
 /** @cond INTERNAL_HIDDEN */
 /**
  * @brief Define a statically allocated and section assigned SPI device state
  */
-#define Z_SPI_DEVICE_STATE_DEFINE(dev_id)   \
-    static struct spi_device_state Z_DEVICE_STATE_NAME(dev_id)  \
+#define Z_SPI_DEVICE_STATE_DEFINE(dev_id) \
+    static struct spi_device_state Z_DEVICE_STATE_NAME(dev_id) \
     __attribute__((__section__(".z_devstate")));
 
 /**
@@ -845,9 +758,9 @@
  * and calls the given init_fn
  */
 #define Z_SPI_INIT_FN(dev_id, init_fn)                          \
-    static inline int UTIL_CAT(dev_id, _init)(const struct device* dev) {   \
+    static inline int UTIL_CAT(dev_id, _init)(const struct device* dev) { \
         struct spi_device_state* state =                        \
-                CONTAINER_OF(dev->state, struct spi_device_state, devstate);   \
+            CONTAINER_OF(dev->state, struct spi_device_state, devstate); \
         stats_init(&state->stats.s_hdr, STATS_SIZE_32, 3,       \
                    STATS_NAME_INIT_PARMS(spi));                 \
         stats_register(dev->name, &(state->stats.s_hdr));       \
@@ -922,11 +835,11 @@
                                     config, level, prio, api, ...) \
     Z_DEVICE_STATE_DEFINE(Z_DEVICE_DT_DEV_ID(node_id));         \
     Z_DEVICE_DEFINE(node_id, Z_DEVICE_DT_DEV_ID(node_id),       \
-            DEVICE_DT_NAME(node_id), init_fn, deinit_fn,        \
-            Z_DEVICE_DT_FLAGS(node_id), pm, data, config,       \
-            level, prio, api,                                   \
-            &Z_DEVICE_STATE_NAME(Z_DEVICE_DT_DEV_ID(node_id)),  \
-            __VA_ARGS__)
+        DEVICE_DT_NAME(node_id), init_fn, deinit_fn,            \
+        Z_DEVICE_DT_FLAGS(node_id), pm, data, config,           \
+        level, prio, api,                                       \
+        &Z_DEVICE_STATE_NAME(Z_DEVICE_DT_DEV_ID(node_id)),      \
+        __VA_ARGS__)
 
 /** @} */
 
@@ -958,7 +871,7 @@
  *                the driver. Can be NULL.
  */
 #define SPI_DEVICE_DT_DEFINE(node_id, init_fn, pm, data, config, level, prio, \
-                             api, ...)                          \
+                             api, ...) \
     SPI_DEVICE_DT_DEINIT_DEFINE(node_id, init_fn, NULL, pm, data, config, \
                                 level, prio, api, __VA_ARGS__)
 
@@ -981,7 +894,7 @@
  * set to `DT_DRV_INST(inst)`.
  * @param ... Other parameters as expected by SPI_DEVICE_DT_DEFINE().
  */
-#define SPI_DEVICE_DT_INST_DEFINE(inst, ...)                                       \
+#define SPI_DEVICE_DT_INST_DEFINE(inst, ...) \
     SPI_DEVICE_DT_DEFINE(DT_DRV_INST(inst), __VA_ARGS__)
 
 /**
@@ -1055,14 +968,8 @@
  * @return true If CS is controlled using a GPIO.
  * @return false If CS is controlled by hardware or any other means.
  */
-<<<<<<< HEAD
 static inline bool spi_cs_is_gpio(const struct spi_config* config) {
-    return (config->cs.gpio.port != NULL);
-=======
-static inline bool spi_cs_is_gpio(const struct spi_config *config)
-{
-	return config->cs.cs_is_gpio;
->>>>>>> 6bb4cb59
+    return (config->cs.cs_is_gpio);
 }
 
 /**
@@ -1146,7 +1053,8 @@
                                         const struct spi_config* config,
                                         const struct spi_buf_set* tx_bufs,
                                         const struct spi_buf_set* rx_bufs) {
-    const struct spi_driver_api* api = (const struct spi_driver_api*)dev->api;
+    const struct spi_driver_api* api =
+        (const struct spi_driver_api*)dev->api;
     int ret;
 
     ret = api->transceive(dev, config, tx_bufs, rx_bufs);
@@ -1342,7 +1250,8 @@
                                     const struct spi_buf_set* rx_bufs,
                                     spi_callback_t callback,
                                     void* userdata) {
-    const struct spi_driver_api* api = (const struct spi_driver_api*)dev->api;
+    const struct spi_driver_api* api =
+        (const struct spi_driver_api*)dev->api;
 
     return api->transceive_async(dev, config, tx_bufs, rx_bufs, callback, userdata);
 }
@@ -1390,7 +1299,8 @@
                                         const struct spi_buf_set* tx_bufs,
                                         const struct spi_buf_set* rx_bufs,
                                         struct k_poll_signal* sig) {
-    const struct spi_driver_api* api = (const struct spi_driver_api*)dev->api;
+    const struct spi_driver_api* api =
+        (const struct spi_driver_api*)dev->api;
     spi_callback_t cb = (sig == NULL) ? NULL : z_spi_transfer_signal_cb;
 
     return api->transceive_async(dev, config, tx_bufs, rx_bufs, cb, sig);
@@ -1506,17 +1416,10 @@
  * @param node_id Devicetree node identifier
  * @param operation_ SPI operational mode
  */
-<<<<<<< HEAD
-#define SPI_DT_IODEV_DEFINE(name, node_id, operation_, delay_)  \
-    const struct spi_dt_spec _spi_dt_spec_##name =              \
-        SPI_DT_SPEC_GET(node_id, operation_, delay_);           \
+#define SPI_DT_IODEV_DEFINE(name, node_id, operation_, ...) \
+    const struct spi_dt_spec _spi_dt_spec_##name =          \
+        SPI_DT_SPEC_GET(node_id, operation_, __VA_ARGS__);  \
     RTIO_IODEV_DEFINE(name, &spi_iodev_api, (void*)&_spi_dt_spec_##name)
-=======
-#define SPI_DT_IODEV_DEFINE(name, node_id, operation_, ...)			\
-	const struct spi_dt_spec _spi_dt_spec_##name =				\
-		SPI_DT_SPEC_GET(node_id, operation_, __VA_ARGS__);		\
-	RTIO_IODEV_DEFINE(name, &spi_iodev_api, (void *)&_spi_dt_spec_##name)
->>>>>>> 6bb4cb59
 
 /**
  * @brief Validate that SPI bus (and CS gpio if defined) is ready.
@@ -1560,7 +1463,8 @@
 
 static inline int z_impl_spi_release(const struct device* dev,
                                      const struct spi_config* config) {
-    const struct spi_driver_api* api = (const struct spi_driver_api*)dev->api;
+    const struct spi_driver_api* api =
+        (const struct spi_driver_api*)dev->api;
 
     return api->release(dev, config);
 }
