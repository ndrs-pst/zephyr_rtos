--- conflicted
+++ resolved
@@ -39,10 +39,6 @@
  * @name SPI operational mode
  * @{
  */
-<<<<<<< HEAD
-#define SPI_OP_MODE_MASTER  0U      /**< Master mode. */
-#define SPI_OP_MODE_SLAVE   BIT(0)  /**< Slave mode. */
-=======
 
 /**
  * @brief Master (controller) mode.
@@ -51,7 +47,7 @@
  * meaning it will control the CLK line on the SPI bus and the chip select,
  * and therefore have full control over the timing of the transaction.
  */
-#define SPI_OP_MODE_MASTER	0U
+#define SPI_OP_MODE_MASTER  0U
 
 /**
  * @brief Slave (peripheral) mode.
@@ -61,9 +57,8 @@
  * and will be need to be subject to pacing by a controller's clock in order to
  * send and receive data during a transaction.
  */
-#define SPI_OP_MODE_SLAVE	BIT(0)  /**< Slave mode. */
-
->>>>>>> 5ae9f448
+#define SPI_OP_MODE_SLAVE   BIT(0)  /**< Slave mode. */
+
 /** @cond INTERNAL_HIDDEN */
 #define SPI_OP_MODE_MASK    0x1U
 /** @endcond */
@@ -73,7 +68,6 @@
  */
 #define SPI_OP_MODE_GET(_operation_) ((_operation_) & SPI_OP_MODE_MASK)
 /** @} */
-
 
 /**
  * @name SPI Clock Modes
@@ -111,40 +105,19 @@
  *
  * Not all controllers support this feature.
  */
-<<<<<<< HEAD
 #define SPI_MODE_LOOP       BIT(3)
-=======
-#define SPI_MODE_LOOP		BIT(3)
-
->>>>>>> 5ae9f448
+
 /** @cond INTERNAL_HIDDEN */
 #define SPI_MODE_MASK       (0xEU)
 /** @endcond */
-<<<<<<< HEAD
-/** Get SPI polarity and phase mode bits. */
+
+/**
+ * @brief Get SPI clock polarity and phase mode bitmask from a @ref spi_operation_t
+ */
 #define SPI_MODE_GET(_mode_)            \
     ((_mode_) & SPI_MODE_MASK)
 
 /** @} */
-
-/**
- * @name SPI Transfer modes (host controller dependent)
- * @{
- */
-#define SPI_TRANSFER_MSB    (0U)    /**< Most significant bit first. */
-#define SPI_TRANSFER_LSB    BIT(4)  /**< Least significant bit first. */
-/** @} */
-=======
-
-/**
- * @brief Get SPI clock polarity and phase mode bitmask from a @ref spi_operation_t
- */
-#define SPI_MODE_GET(_mode_)			\
-	((_mode_) & SPI_MODE_MASK)
-
-/** @} */
-
->>>>>>> 5ae9f448
 
 /**
  * @name SPI Data Word Configurations
@@ -159,22 +132,15 @@
  */
 
 /** Words are most significant bit first, used for @ref spi_operation_t */
-#define SPI_TRANSFER_MSB	(0U)
+#define SPI_TRANSFER_MSB    (0U)
+
 /** Words are least significant bit first, used for @ref spi_operation_t */
-#define SPI_TRANSFER_LSB	BIT(4)
+#define SPI_TRANSFER_LSB    BIT(4)
 
 /** @cond INTERNAL_HIDDEN */
 #define SPI_WORD_SIZE_SHIFT (5U)
 #define SPI_WORD_SIZE_MASK  (0x3FU << SPI_WORD_SIZE_SHIFT)
 /** @endcond */
-<<<<<<< HEAD
-/** Get SPI word size (data frame size) in bits. */
-#define SPI_WORD_SIZE_GET(_operation_)                  \
-    (((_operation_) & SPI_WORD_SIZE_MASK) >> SPI_WORD_SIZE_SHIFT)
-/** Set SPI word size (data frame size) in bits. */
-#define SPI_WORD_SET(_word_size_)       \
-    ((_word_size_) << SPI_WORD_SIZE_SHIFT)
-=======
 
 /**
  * @brief Get SPI word size in bits from a @ref spi_operation_t
@@ -182,8 +148,8 @@
  * @param operation A @ref spi_operation_t from which to get the configured word size.
  * @retval The size (in bits) of a spi word for the operation.
  */
-#define SPI_WORD_SIZE_GET(operation)					\
-	(((operation) & SPI_WORD_SIZE_MASK) >> SPI_WORD_SIZE_SHIFT)
+#define SPI_WORD_SIZE_GET(operation)                    \
+    (((operation) & SPI_WORD_SIZE_MASK) >> SPI_WORD_SIZE_SHIFT)
 
 /**
  * @brief Get a bitmask to set the word size in a @ref spi_operation_t
@@ -191,25 +157,15 @@
  * @param word_size The size of a SPI data frame in bits.
  * @retval A bitmask to apply to a @ref spi_operation_t
  */
-#define SPI_WORD_SET(word_size)			\
-	((word_size) << SPI_WORD_SIZE_SHIFT)
-
->>>>>>> 5ae9f448
+#define SPI_WORD_SET(word_size)            \
+    ((word_size) << SPI_WORD_SIZE_SHIFT)
+
 /** @} */
-
 
 /**
  * @name SPI Transfer control flags
  * @{
  */
-<<<<<<< HEAD
-/** Requests - if possible - to keep CS asserted after the transaction */
-#define SPI_HOLD_ON_CS      BIT(12)
-/** Keep the device locked after the transaction for the current config.
- * Use this with extreme caution (see spi_release() below) as it will
- * prevent other callers to access the SPI device until spi_release() is
- * properly called.
-=======
 
 /**
  * @brief Keep chip select active after transaction
@@ -218,7 +174,7 @@
  * if this flag is set in the spi config operation, then
  * attempt to keep the CS active after the call, if supported and possible.
  */
-#define SPI_HOLD_ON_CS		BIT(12)
+#define SPI_HOLD_ON_CS      BIT(12)
 
 /**
  * @brief Retain ownership of the spi device
@@ -232,7 +188,6 @@
  * config should be re-used to do another transaction or release the lock.
  *
  * See @ref spi_release for how to release the  lock.
->>>>>>> 5ae9f448
  */
 #define SPI_LOCK_ON         BIT(13)
 
@@ -247,14 +202,9 @@
  * Not all controllers are able to handle this natively, in which case a
  * gpio can still be used to control the CS through software with a @ref spi_cs_control
  */
-<<<<<<< HEAD
 #define SPI_CS_ACTIVE_HIGH  BIT(14)
-=======
-#define SPI_CS_ACTIVE_HIGH	BIT(14)
-
->>>>>>> 5ae9f448
+
 /** @} */
-
 
 /**
  * @name SPI MISO lines
@@ -271,24 +221,23 @@
 #define SPI_LINES_OCTAL     (3U << 16)      /**< Octal lines */
 
 #define SPI_LINES_MASK      (0x3U << 16)    /**< Mask for MISO lines in spi_operation_t */
+
+/**
+ * CRC Calculation: if set, enable hardware CRC computation.
+ */
+#define SPI_CRC_ENABLE      BIT(18)         /**< Enable CRC calculation */
+
+/**
+ * STPM3X Specific Driver: if set, enable usage of special driver.
+ */
+#define SPI_STPM3X_DRV      BIT(19)         /**< Enable STPM3X Specific Driver */
 /** @} */
 
 /**
-<<<<<<< HEAD
- * CRC Calculation: if set, enable hardware CRC computation.
- */
-#define SPI_CRC_ENABLE      BIT(18)         /**< Enable CRC calculation */
-
-/**
- * STPM3X Specific Driver: if set, enable usage of special driver.
- */
-#define SPI_STPM3X_DRV      BIT(19)         /**< Enable STPM3X Specific Driver */
-=======
  * @name SPI GPIO Chip Select control
  * @anchor spi_gpio_cs
  * @{
  */
->>>>>>> 5ae9f448
 
 /**
  * @brief SPI Chip Select control structure
@@ -446,7 +395,6 @@
  * Changes to fields in the structure may not be detected.
  */
 struct spi_config {
-<<<<<<< HEAD
     /** @brief Bus frequency in Hertz. */
     uint32_t frequency;
     /**
@@ -455,7 +403,7 @@
      * It is a bit field with the following parts:
      *
      * - 0:      Master or slave.
-     * - 1..3:   Polarity, phase and loop mode.
+     * - 1..3:   Clock polarity, phase and loop mode.
      * - 4:      LSB or MSB first.
      * - 5..10:  Size of a data frame (word) in bits.
      * - 11:     Full/half duplex.
@@ -479,38 +427,6 @@
      * if not used).
      */
     struct spi_cs_control cs;
-=======
-	/** @brief Bus frequency in Hertz. */
-	uint32_t frequency;
-	/**
-	 * @brief Operation flags.
-	 *
-	 * It is a bit field with the following parts:
-	 *
-	 * - 0:      Master or slave.
-	 * - 1..3:   Clock polarity, phase and loop mode.
-	 * - 4:      LSB or MSB first.
-	 * - 5..10:  Size of a data frame (word) in bits.
-	 * - 11:     Full/half duplex.
-	 * - 12:     Hold on the CS line if possible.
-	 * - 13:     Keep resource locked for the caller.
-	 * - 14:     Active high CS logic.
-	 * - 15:     Motorola or TI frame format (optional).
-	 *
-	 * If @kconfig{CONFIG_SPI_EXTENDED_MODES} is enabled:
-	 *
-	 * - 16..17: MISO lines (Single/Dual/Quad/Octal).
-	 * - 18..31: Reserved for future use.
-	 */
-	spi_operation_t operation;
-	/** @brief Slave number from 0 to host controller slave limit. */
-	uint16_t slave;
-	/**
-	 * @brief GPIO chip-select line (optional, must be initialized to zero
-	 * if not used).
-	 */
-	struct spi_cs_control cs;
->>>>>>> 5ae9f448
 };
 
 /**
@@ -666,21 +582,11 @@
  *   If buffer is used for RX, that length of data received by bus will be ignored/skipped
  */
 struct spi_buf {
-<<<<<<< HEAD
-    /** Valid pointer to a data buffer, or NULL otherwise */
+    /** Valid pointer to a data buffer, or NULL for NOP indication */
     void* buf;
 
-    /** Length of the buffer @a buf in bytes.
-     * If @a buf is NULL, length which as to be sent as dummy bytes (as TX
-     * buffer) or the length of bytes that should be skipped (as RX buffer).
-     */
+    /** Length of the buffer @a buf in bytes, or length of NOP */
     size_t len;
-=======
-	/** Valid pointer to a data buffer, or NULL for NOP indication */
-	void *buf;
-	/** Length of the buffer @a buf in bytes, or length of NOP */
-	size_t len;
->>>>>>> 5ae9f448
 };
 
 /**
@@ -695,18 +601,11 @@
  * user-provided buffers.
  */
 struct spi_buf_set {
-<<<<<<< HEAD
     /** Pointer to an array of spi_buf, or NULL */
     struct spi_buf const* buffers;
 
-    /** Length of the array (number of buffers) pointed by @a buffers */
+    /** Number of buffers in the array pointed to: by @a buffers */
     size_t count;
-=======
-	/** Pointer to an array of spi_buf, or NULL */
-	const struct spi_buf *buffers;
-	/** Number of buffers in the array pointed to: by @a buffers */
-	size_t count;
->>>>>>> 5ae9f448
 };
 
 /**
@@ -780,7 +679,6 @@
  * This does device instance specific initialization of common data (such as stats)
  * and calls the given init_fn
  */
-<<<<<<< HEAD
 #define Z_SPI_INIT_FN(dev_id, init_fn)                          \
     static inline int UTIL_CAT(dev_id, _init)(const struct device* dev) {   \
         struct spi_device_state* state =                        \
@@ -790,26 +688,8 @@
         stats_register(dev->name, &(state->stats.s_hdr));       \
         return init_fn(dev);                                    \
     }
-
-/**
- * @brief Like DEVICE_DT_DEFINE() with SPI specifics.
- *
- * @details Defines a device which implements the SPI API. May
- * generate a custom device_state container struct and init_fn
- * wrapper when needed depending on SPI @kconfig{CONFIG_SPI_STATS}.
- *
- * @param node_id The devicetree node identifier.
- * @param init_fn Name of the init function of the driver.
- * @param pm_device PM device resources reference (NULL if device does not use PM).
- * @param data_ptr Pointer to the device's private data.
- * @param cfg_ptr The address to the structure containing the configuration
- *                information for this instance of the driver.
- * @param level The initialization level. See SYS_INIT() for details.
- * @param prio Priority within the selected initialization level. See SYS_INIT()
- *             for details.
- * @param api_ptr Provides an initial pointer to the API function struct used by
- *                the driver. Can be NULL.
- */
+/** @endcond */
+
 #define SPI_DEVICE_DT_DEFINE(node_id, init_fn, pm_device,       \
                              data_ptr, cfg_ptr, level, prio,    \
                              api_ptr, ...)                      \
@@ -843,71 +723,11 @@
         rx_bytes = rx_bufs->count ? rx_bufs->buffers->len : 0;
         SPI_STATS_RX_BYTES_INCN(dev, rx_bytes);
     }
-=======
-#define Z_SPI_INIT_FN(dev_id, init_fn)					\
-	static inline int UTIL_CAT(dev_id, _init)(const struct device *dev) \
-	{								\
-		struct spi_device_state *state =			\
-			CONTAINER_OF(dev->state, struct spi_device_state, devstate); \
-		stats_init(&state->stats.s_hdr, STATS_SIZE_32, 3,	\
-			   STATS_NAME_INIT_PARMS(spi));			\
-		stats_register(dev->name, &(state->stats.s_hdr));	\
-		return init_fn(dev);					\
-	}
-/** @endcond */
-
-#define SPI_DEVICE_DT_DEFINE(node_id, init_fn, pm_device,		\
-			     data_ptr, cfg_ptr, level, prio,		\
-			     api_ptr, ...)				\
-	Z_SPI_DEVICE_STATE_DEFINE(Z_DEVICE_DT_DEV_ID(node_id));		\
-	Z_SPI_INIT_FN(Z_DEVICE_DT_DEV_ID(node_id), init_fn)		\
-	Z_DEVICE_DEFINE(node_id, Z_DEVICE_DT_DEV_ID(node_id),		\
-			DEVICE_DT_NAME(node_id),			\
-			&UTIL_CAT(Z_DEVICE_DT_DEV_ID(node_id), _init),	\
-			NULL, Z_DEVICE_DT_FLAGS(node_id), pm_device,	\
-			data_ptr, cfg_ptr, level, prio,			\
-			api_ptr,					\
-			&(Z_DEVICE_STATE_NAME(Z_DEVICE_DT_DEV_ID(node_id)).devstate), \
-			__VA_ARGS__)
-
-static inline void spi_transceive_stats(const struct device *dev, int error,
-					const struct spi_buf_set *tx_bufs,
-					const struct spi_buf_set *rx_bufs)
-{
-	uint32_t tx_bytes;
-	uint32_t rx_bytes;
-
-	if (error) {
-		SPI_STATS_TRANSFER_ERROR_INC(dev);
-	}
-
-	if (tx_bufs) {
-		tx_bytes = tx_bufs->count ? tx_bufs->buffers->len : 0;
-		SPI_STATS_TX_BYTES_INCN(dev, tx_bytes);
-	}
-
-	if (rx_bufs) {
-		rx_bytes = rx_bufs->count ? rx_bufs->buffers->len : 0;
-		SPI_STATS_RX_BYTES_INCN(dev, rx_bytes);
-	}
->>>>>>> 5ae9f448
 }
 /** @} */
 
 #else /*CONFIG_SPI_STATS*/
 
-<<<<<<< HEAD
-#define SPI_DEVICE_DT_DEFINE(node_id, init_fn, pm,              \
-                             data, config, level, prio,         \
-                             api, ...)                          \
-    Z_DEVICE_STATE_DEFINE(Z_DEVICE_DT_DEV_ID(node_id));         \
-    Z_DEVICE_DEFINE(node_id, Z_DEVICE_DT_DEV_ID(node_id),       \
-                    DEVICE_DT_NAME(node_id), init_fn, NULL,     \
-                    Z_DEVICE_DT_FLAGS(node_id), pm, data, config,\
-                    level, prio, api,                           \
-                    &Z_DEVICE_STATE_NAME(Z_DEVICE_DT_DEV_ID(node_id)),  \
-                    __VA_ARGS__)
-=======
 /**
  * @name SPI DT Device Macros
  * @anchor spi_dt_dev
@@ -932,18 +752,17 @@
  * @param api Provides an initial pointer to the API function struct used by
  *                the driver. Can be NULL.
  */
-#define SPI_DEVICE_DT_DEFINE(node_id, init_fn, pm,		\
-				data, config, level, prio,	\
-				api, ...)			\
-	Z_DEVICE_STATE_DEFINE(Z_DEVICE_DT_DEV_ID(node_id));			\
-	Z_DEVICE_DEFINE(node_id, Z_DEVICE_DT_DEV_ID(node_id),			\
-			DEVICE_DT_NAME(node_id), init_fn, NULL,			\
-			Z_DEVICE_DT_FLAGS(node_id), pm, data, config,		\
-			level, prio, api,					\
-			&Z_DEVICE_STATE_NAME(Z_DEVICE_DT_DEV_ID(node_id)),	\
-			__VA_ARGS__)
+#define SPI_DEVICE_DT_DEFINE(node_id, init_fn, pm,              \
+                             data, config, level, prio,         \
+                             api, ...)                          \
+    Z_DEVICE_STATE_DEFINE(Z_DEVICE_DT_DEV_ID(node_id));         \
+    Z_DEVICE_DEFINE(node_id, Z_DEVICE_DT_DEV_ID(node_id),       \
+                    DEVICE_DT_NAME(node_id), init_fn, NULL,     \
+                    Z_DEVICE_DT_FLAGS(node_id), pm, data, config,\
+                    level, prio, api,                           \
+                    &Z_DEVICE_STATE_NAME(Z_DEVICE_DT_DEV_ID(node_id)),  \
+                    __VA_ARGS__)
 /** @} */
->>>>>>> 5ae9f448
 
 #define SPI_STATS_RX_BYTES_INC(dev_)
 #define SPI_STATS_TX_BYTES_INC(dev_)
@@ -953,7 +772,6 @@
 
 #endif /*CONFIG_SPI_STATS*/
 
-
 /**
  * @brief Like SPI_DEVICE_DT_DEFINE(), but uses an instance of a `DT_DRV_COMPAT`
  * compatible instead of a node identifier.
@@ -964,7 +782,7 @@
  * @param ... Other parameters as expected by SPI_DEVICE_DT_DEFINE().
  */
 #define SPI_DEVICE_DT_INST_DEFINE(inst, ...)                                       \
-	SPI_DEVICE_DT_DEFINE(DT_DRV_INST(inst), __VA_ARGS__)
+    SPI_DEVICE_DT_DEFINE(DT_DRV_INST(inst), __VA_ARGS__)
 
 /**
  * @typedef spi_api_io
@@ -1111,7 +929,7 @@
  * @retval frames Positive number of frames received in slave mode.
  * @retval 0 If successful in master mode.
  * @retval -ENOTSUP means some part of the spi config is not supported either by the
- *	   device hardware or the driver software.
+ *       device hardware or the driver software.
  * @retval -EINVAL means that some parameter of the spi_config is invalid for the device.
  * @retval -errno Negative errno code on failure.
  */
