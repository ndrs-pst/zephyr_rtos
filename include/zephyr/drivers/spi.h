--- conflicted
+++ resolved
@@ -329,7 +329,8 @@
      *
      * - 16..17: MISO lines (Single/Dual/Quad/Octal).
      * - 18:     Enable CRC calculation.
-     * - 19..31: Reserved for future use.
+     * - 19:     Enable STPM3X Specific Driver
+     * - 20..31: Reserved for future use.
      */
     spi_operation_t operation;
     /** @brief Slave number from 0 to host controller slave limit. */
@@ -713,33 +714,6 @@
 }
 
 /**
-<<<<<<< HEAD
-=======
- * @brief Validate that SPI bus is ready.
- *
- * @param spec SPI specification from devicetree
- *
- * @retval true if the SPI bus is ready for use.
- * @retval false if the SPI bus is not ready for use.
- */
-__deprecated
-static inline bool spi_is_ready(const struct spi_dt_spec* spec) {
-    /* Validate bus is ready */
-    if (device_is_ready(spec->bus) == false) {
-        return (false);
-    }
-
-    /* Validate CS gpio port is ready, if it is used */
-    if (spi_cs_is_gpio_dt(spec) &&
-        !gpio_is_ready_dt(&spec->config.cs.gpio)) {
-        return (false);
-    }
-
-    return (true);
-}
-
-/**
->>>>>>> 3c1b4db2
  * @brief Validate that SPI bus (and CS gpio if defined) is ready.
  *
  * @param spec SPI specification from devicetree
