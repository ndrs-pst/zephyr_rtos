/**
 * @file
 *
 * @brief Public APIs for the I2C drivers.
 */

/*
 * Copyright (c) 2015 Intel Corporation
 *
 * SPDX-License-Identifier: Apache-2.0
 */
#ifndef ZEPHYR_INCLUDE_DRIVERS_I2C_H_
#define ZEPHYR_INCLUDE_DRIVERS_I2C_H_

/**
 * @brief I2C Interface
 * @defgroup i2c_interface I2C Interface
 * @since 1.0
 * @version 1.0.0
 * @ingroup io_interfaces
 * @{
 */

#include <errno.h>

#include <zephyr/types.h>
#include <zephyr/device.h>
#include <zephyr/kernel.h>
#include <zephyr/sys/slist.h>
#include <zephyr/rtio/rtio.h>

#ifdef __cplusplus
extern "C" {
#endif

/*
 * The following #defines are used to configure the I2C controller.
 */

/** I2C Standard Speed: 100 kHz */
#define /**/I2C_SPEED_STANDARD  (0x01U)

/** I2C Fast Speed: 400 kHz */
#define /**/I2C_SPEED_FAST      (0x02U)

/** I2C Fast Plus Speed: 1 MHz */
#define /**/I2C_SPEED_FAST_PLUS (0x03U)

/** I2C High Speed: 3.4 MHz */
#define /**/I2C_SPEED_HIGH      (0x04U)

/** I2C Ultra Fast Speed: 5 MHz */
#define /**/I2C_SPEED_ULTRA     (0x05U)

/** Device Tree specified speed */
#define /**/I2C_SPEED_DT        (0x07U)

#define I2C_SPEED_SHIFT         (1U)
#define I2C_SPEED_SET(speed)    (((speed) << I2C_SPEED_SHIFT) & I2C_SPEED_MASK)
#define I2C_SPEED_MASK          (0x07U << I2C_SPEED_SHIFT) /* 3 bits */
#define I2C_SPEED_GET(cfg)      (((cfg)&I2C_SPEED_MASK) >> I2C_SPEED_SHIFT)

/** Use 10-bit addressing. DEPRECATED - Use I2C_MSG_ADDR_10_BITS instead. */
#define I2C_ADDR_10_BITS        BIT(0)

/** Peripheral to act as Controller. */
#define /**/I2C_MODE_CONTROLLER BIT(4)

/**
 * @brief Complete I2C DT information
 *
 * @param bus is the I2C bus
 * @param addr is the target address
 */
struct i2c_dt_spec {
    const struct device *bus;
    uint16_t addr;
};

/**
 * @brief Structure initializer for i2c_dt_spec from devicetree (on I3C bus)
 *
 * This helper macro expands to a static initializer for a <tt>struct
 * i2c_dt_spec</tt> by reading the relevant bus and address data from
 * the devicetree.
 *
 * @param node_id Devicetree node identifier for the I2C device whose
 *                struct i2c_dt_spec to create an initializer for
 */
#define I2C_DT_SPEC_GET_ON_I3C(node_id)             \
    .bus = DEVICE_DT_GET(DT_BUS(node_id)),          \
    .addr = DT_PROP_BY_IDX(node_id, reg, 0)

/**
 * @brief Structure initializer for i2c_dt_spec from devicetree (on I2C bus)
 *
 * This helper macro expands to a static initializer for a <tt>struct
 * i2c_dt_spec</tt> by reading the relevant bus and address data from
 * the devicetree.
 *
 * @param node_id Devicetree node identifier for the I2C device whose
 *                struct i2c_dt_spec to create an initializer for
 */
#define I2C_DT_SPEC_GET_ON_I2C(node_id)             \
    .bus = DEVICE_DT_GET(DT_BUS(node_id)),          \
    .addr = DT_REG_ADDR(node_id)

/**
 * @brief Structure initializer for i2c_dt_spec from devicetree
 *
 * This helper macro expands to a static initializer for a <tt>struct
 * i2c_dt_spec</tt> by reading the relevant bus and address data from
 * the devicetree.
 *
 * @param node_id Devicetree node identifier for the I2C device whose
 *                struct i2c_dt_spec to create an initializer for
 */
#define I2C_DT_SPEC_GET(node_id)                    \
    {                                               \
        COND_CODE_1(DT_ON_BUS(node_id, i3c),        \
                    (I2C_DT_SPEC_GET_ON_I3C(node_id)),  \
                    (I2C_DT_SPEC_GET_ON_I2C(node_id)))  \
    }

/**
 * @brief Structure initializer for i2c_dt_spec from devicetree instance
 *
 * This is equivalent to
 * <tt>I2C_DT_SPEC_GET(DT_DRV_INST(inst))</tt>.
 *
 * @param inst Devicetree instance number
 */
#define I2C_DT_SPEC_INST_GET(inst) \
    I2C_DT_SPEC_GET(DT_DRV_INST(inst))

/*
 * I2C_MSG_* are I2C Message flags.
 */

/** Write message to I2C bus. */
#define /**/I2C_MSG_WRITE           (0U << 0U)

/** Read message from I2C bus. */
#define /**/I2C_MSG_READ            BIT(0)

/** @cond INTERNAL_HIDDEN */
#define I2C_MSG_RW_MASK             BIT(0)
/** @endcond  */

/** Send STOP after this message. */
#define /**/I2C_MSG_STOP            BIT(1)

/** RESTART I2C transaction for this message.
 *
 * @note Not all I2C drivers have or require explicit support for this
 * feature. Some drivers require this be present on a read message
 * that follows a write, or vice-versa.  Some drivers will merge
 * adjacent fragments into a single transaction using this flag; some
 * will not. */
#define /**/I2C_MSG_RESTART         BIT(2)

/** Use 10-bit addressing for this message.
 *
 * @note Not all SoC I2C implementations support this feature. */
#define /**/I2C_MSG_ADDR_10_BITS    BIT(3)

/**
 * @brief One I2C Message.
 *
 * This defines one I2C message to transact on the I2C bus.
 *
 * @note Some of the configurations supported by this API may not be
 * supported by specific SoC I2C hardware implementations, in
 * particular features related to bus transactions intended to read or
 * write data from different buffers within a single transaction.
 * Invocations of i2c_transfer() may not indicate an error when an
 * unsupported configuration is encountered.  In some cases drivers
 * will generate separate transactions for each message fragment, with
 * or without presence of @ref I2C_MSG_RESTART in #flags.
 */
struct i2c_msg {
    /** Data buffer in bytes */
    uint8_t* buf;

    /** Length of buffer in bytes */
    uint32_t len;

    /** Flags for this message */
    uint8_t flags;
};

/**
 * @brief I2C callback for asynchronous transfer requests
 *
 * @param dev I2C device which is notifying of transfer completion or error
 * @param result Result code of the transfer request. 0 is success, -errno for failure.
 * @param data Transfer requester supplied data which is passed along to the callback.
 */
typedef void (*i2c_callback_t)(const struct device* dev, int result, void* data);

/**
 * @cond INTERNAL_HIDDEN
 *
 * These are for internal use only, so skip these in
 * public documentation.
 */
struct i2c_target_config;

typedef int (*i2c_api_configure_t)(const struct device* dev,
                                   uint32_t dev_config);
typedef int (*i2c_api_get_config_t)(const struct device* dev,
                                    uint32_t* dev_config);
typedef int (*i2c_api_full_io_t)(const struct device* dev,
                                 struct i2c_msg* msgs,
                                 uint8_t num_msgs,
                                 uint16_t addr);
typedef int (*i2c_api_target_register_t)(const struct device* dev,
                                         struct i2c_target_config* cfg);
typedef int (*i2c_api_target_unregister_t)(const struct device* dev,
                                           struct i2c_target_config* cfg);
#ifdef CONFIG_I2C_CALLBACK
typedef int (*i2c_api_transfer_cb_t)(const struct device* dev,
                                     struct i2c_msg* msgs,
                                     uint8_t num_msgs,
                                     uint16_t addr,
                                     i2c_callback_t cb,
                                     void* userdata);
#endif /* CONFIG_I2C_CALLBACK */
#if defined(CONFIG_I2C_RTIO) || defined(__DOXYGEN__)

/**
 * @typedef i2c_api_iodev_submit
 * @brief Callback API for submitting work to a I2C device with RTIO
 */
typedef void (*i2c_api_iodev_submit)(const struct device* dev,
                                     struct rtio_iodev_sqe* iodev_sqe);
#endif /* CONFIG_I2C_RTIO */

typedef int (*i2c_api_recover_bus_t)(const struct device* dev);

__subsystem struct i2c_driver_api {
    i2c_api_configure_t         configure;
    i2c_api_get_config_t        get_config;
    i2c_api_full_io_t           transfer;
    i2c_api_target_register_t   target_register;
    i2c_api_target_unregister_t target_unregister;

    #ifdef CONFIG_I2C_CALLBACK
    i2c_api_transfer_cb_t transfer_cb;
    #endif

    #ifdef CONFIG_I2C_RTIO
    i2c_api_iodev_submit iodev_submit;
    #endif
    i2c_api_recover_bus_t recover_bus;
};

typedef int (*i2c_target_api_register_t)(const struct device* dev);
typedef int (*i2c_target_api_unregister_t)(const struct device* dev);

__subsystem struct i2c_target_driver_api {
    i2c_target_api_register_t   driver_register;
    i2c_target_api_unregister_t driver_unregister;
};

/**
 * @endcond
 */

/** Target device responds to 10-bit addressing. */
#define I2C_TARGET_FLAGS_ADDR_10_BITS   BIT(0)

/** @brief Function called when a write to the device is initiated.
 *
 * This function is invoked by the controller when the bus completes a
 * start condition for a write operation to the address associated
 * with a particular device.
 *
 * A success return shall cause the controller to ACK the next byte
 * received.  An error return shall cause the controller to NACK the
 * next byte received.
 *
 * @param config the configuration structure associated with the
 * device to which the operation is addressed.
 *
 * @return 0 if the write is accepted, or a negative error code.
 */
typedef int (*i2c_target_write_requested_cb_t)(
                struct i2c_target_config* config);

/** @brief Function called when a write to the device is continued.
 *
 * This function is invoked by the controller when it completes
 * reception of a byte of data in an ongoing write operation to the
 * device.
 *
 * A success return shall cause the controller to ACK the next byte
 * received.  An error return shall cause the controller to NACK the
 * next byte received.
 *
 * @param config the configuration structure associated with the
 * device to which the operation is addressed.
 *
 * @param val the byte received by the controller.
 *
 * @return 0 if more data can be accepted, or a negative error
 * code.
 */
typedef int (*i2c_target_write_received_cb_t)(
                struct i2c_target_config* config, uint8_t val);

/** @brief Function called when a read from the device is initiated.
 *
 * This function is invoked by the controller when the bus completes a
 * start condition for a read operation from the address associated
 * with a particular device.
 *
 * The value returned in @p *val will be transmitted.  A success
 * return shall cause the controller to react to additional read
 * operations.  An error return shall cause the controller to ignore
 * bus operations until a new start condition is received.
 *
 * @param config the configuration structure associated with the
 * device to which the operation is addressed.
 *
 * @param val pointer to storage for the first byte of data to return
 * for the read request.
 *
 * @return 0 if more data can be requested, or a negative error code.
 */
typedef int (*i2c_target_read_requested_cb_t)(
                struct i2c_target_config* config, uint8_t* val);

/** @brief Function called when a read from the device is continued.
 *
 * This function is invoked by the controller when the bus is ready to
 * provide additional data for a read operation from the address
 * associated with the device device.
 *
 * The value returned in @p *val will be transmitted.  A success
 * return shall cause the controller to react to additional read
 * operations.  An error return shall cause the controller to ignore
 * bus operations until a new start condition is received.
 *
 * @param config the configuration structure associated with the
 * device to which the operation is addressed.
 *
 * @param val pointer to storage for the next byte of data to return
 * for the read request.
 *
 * @return 0 if data has been provided, or a negative error code.
 */
typedef int (*i2c_target_read_processed_cb_t)(
                struct i2c_target_config* config, uint8_t* val);

#ifdef CONFIG_I2C_TARGET_BUFFER_MODE
/** @brief Function called when a write to the device is completed.
 *
 * This function is invoked by the controller when it completes
 * reception of data from the source buffer to the destination
 * buffer in an ongoing write operation to the device.
 *
 * @param config the configuration structure associated with the
 * device to which the operation is addressed.
 *
 * @param ptr pointer to the buffer that contains the data to be transferred.
 *
 * @param len the length of the data to be transferred.
 */
typedef void (*i2c_target_buf_write_received_cb_t)(
        struct i2c_target_config* config, uint8_t* ptr, uint32_t len);

/** @brief Function called when a read from the device is initiated.
 *
 * This function is invoked by the controller when the bus is ready to
 * provide additional data by buffer for a read operation from the address
 * associated with the device.
 *
 * The value returned in @p **ptr and @p *len will be transmitted. A success
 * return shall cause the controller to react to additional read operations.
 * An error return shall cause the controller to ignore bus operations until
 * a new start condition is received.
 *
 * @param config the configuration structure associated with the
 * device to which the operation is addressed.
 *
 * @param ptr pointer to storage for the address of data buffer to return
 * for the read request.
 *
 * @param len pointer to storage for the length of the data to be transferred
 * for the read request.
 *
 * @return 0 if data has been provided, or a negative error code.
 */
typedef int (*i2c_target_buf_read_requested_cb_t)(
                struct i2c_target_config* config, uint8_t** ptr, uint32_t* len);
#endif

/** @brief Function called when a stop condition is observed after a
 * start condition addressed to a particular device.
 *
 * This function is invoked by the controller when the bus is ready to
 * provide additional data for a read operation from the address
 * associated with the device device.  After the function returns the
 * controller shall enter a state where it is ready to react to new
 * start conditions.
 *
 * @param config the configuration structure associated with the
 * device to which the operation is addressed.
 *
 * @return Ignored.
 */
typedef int (*i2c_target_stop_cb_t)(struct i2c_target_config* config);

/** @brief Structure providing callbacks to be implemented for devices
 * that supports the I2C target API.
 *
 * This structure may be shared by multiple devices that implement the
 * same API at different addresses on the bus.
 */
struct i2c_target_callbacks {
    i2c_target_write_requested_cb_t write_requested;
    i2c_target_read_requested_cb_t  read_requested;
    i2c_target_write_received_cb_t  write_received;
    i2c_target_read_processed_cb_t  read_processed;
    #ifdef CONFIG_I2C_TARGET_BUFFER_MODE
    i2c_target_buf_write_received_cb_t buf_write_received;
    i2c_target_buf_read_requested_cb_t buf_read_requested;
    #endif
    i2c_target_stop_cb_t stop;
};

/** @brief Structure describing a device that supports the I2C
 * target API.
 *
 * Instances of this are passed to the i2c_target_register() and
 * i2c_target_unregister() functions to indicate addition and removal
 * of a target device, respective.
 *
 * Fields other than @c node must be initialized by the module that
 * implements the device behavior prior to passing the object
 * reference to i2c_target_register().
 */
struct i2c_target_config {
    /** Private, do not modify */
    sys_snode_t node;

    /** Flags for the target device defined by I2C_TARGET_FLAGS_* constants */
    uint8_t flags;

    /** Address for this target device */
    uint16_t address;

    /** Callback functions */
    const struct i2c_target_callbacks* callbacks;
};

/**
 * @brief Validate that I2C bus is ready.
 *
 * @param spec I2C specification from devicetree
 *
 * @retval true if the I2C bus is ready for use.
 * @retval false if the I2C bus is not ready for use.
 */
static inline bool i2c_is_ready_dt(const struct i2c_dt_spec* spec) {
    /* Validate bus is ready */
    return device_is_ready(spec->bus);
}

/**
 * @brief Check if the current message is a read operation
 *
 * @param msg The message to check
 * @return true if the I2C message is a read operation
 * @return false if the I2C message is a write operation
 */
static inline bool i2c_is_read_op(const struct i2c_msg* msg) {
    return ((msg->flags & I2C_MSG_READ) == I2C_MSG_READ);
}

/**
 * @brief Check if the current message includes a stop.
 *
 * @param msg The message to check
 * @return true if the I2C message includes a stop
 * @return false if the I2C message includes a stop
 */
static inline bool i2c_is_stop_op(const struct i2c_msg* msg) {
    return ((msg->flags & I2C_MSG_STOP) == I2C_MSG_STOP);
}

/**
 * @brief Dump out an I2C message
 *
 * Dumps out a list of I2C messages. For any that are writes (W), the data is
 * displayed in hex. Setting dump_read will dump the data for read messages too,
 * which only makes sense when called after the messages have been processed.
 *
 * It looks something like this (with name "testing"):
 *
 * @code
 * D: I2C msg: testing, addr=56
 * D:    W len=01: 06
 * D:    W len=0e:
 * D: contents:
 * D: 00 01 02 03 04 05 06 07 |........
 * D: 08 09 0a 0b 0c 0d       |......
 * D:    W len=01: 0f
 * D:    R len=01: 6c
 * @endcode
 *
 * @param dev Target for the messages being sent. Its name will be printed in the log.
 * @param msgs Array of messages to dump.
 * @param num_msgs Number of messages to dump.
 * @param addr Address of the I2C target device.
 * @param dump_read Dump data from I2C reads, otherwise only writes have data dumped.
 */
void i2c_dump_msgs_rw(const struct device* dev, const struct i2c_msg* msgs, uint8_t num_msgs,
                      uint16_t addr, bool dump_read);

/**
 * @brief Dump out an I2C message, before it is executed.
 *
 * This is equivalent to:
 *
 *     i2c_dump_msgs_rw(dev, msgs, num_msgs, addr, false);
 *
 * The read messages' data isn't dumped.
 *
 * @param dev Target for the messages being sent. Its name will be printed in the log.
 * @param msgs Array of messages to dump.
 * @param num_msgs Number of messages to dump.
 * @param addr Address of the I2C target device.
 */
static inline void i2c_dump_msgs(const struct device* dev, const struct i2c_msg* msgs,
                                 uint8_t num_msgs, uint16_t addr) {
    i2c_dump_msgs_rw(dev, msgs, num_msgs, addr, false);
}

#if defined(CONFIG_I2C_STATS) || defined(__DOXYGEN__)

#include <zephyr/stats/stats.h>

/** @cond INTERNAL_HIDDEN */

STATS_SECT_START(i2c)
STATS_SECT_ENTRY32(bytes_read)
STATS_SECT_ENTRY32(bytes_written)
STATS_SECT_ENTRY32(message_count)
STATS_SECT_ENTRY32(transfer_call_count)
STATS_SECT_END;

STATS_NAME_START(i2c)
STATS_NAME(i2c, bytes_read)
STATS_NAME(i2c, bytes_written)
STATS_NAME(i2c, message_count)
STATS_NAME(i2c, transfer_call_count)
STATS_NAME_END(i2c);

/** @endcond */

/**
 * @brief I2C specific device state which allows for i2c device class specific additions
 */
struct i2c_device_state {
    struct device_state devstate;
    struct stats_i2c    stats;
};

/**
 * @brief Updates the i2c stats for i2c transfers
 *
 * @param dev I2C device to update stats for
 * @param msgs Array of struct i2c_msg
 * @param num_msgs Number of i2c_msgs
 */
static inline void i2c_xfer_stats(const struct device* dev, struct i2c_msg* msgs,
                                  uint8_t num_msgs) {
    struct i2c_device_state* state =
            CONTAINER_OF(dev->state, struct i2c_device_state, devstate);
    uint32_t bytes_read    = 0U;
    uint32_t bytes_written = 0U;

    STATS_INC(state->stats, transfer_call_count);
    STATS_INCN(state->stats, message_count, num_msgs);
    for (uint8_t i = 0U; i < num_msgs; i++) {
        if (msgs[i].flags & I2C_MSG_READ) {
            bytes_read += msgs[i].len;
        }
        else {
            bytes_written += msgs[i].len;
        }
    }
    STATS_INCN(state->stats, bytes_read, bytes_read);
    STATS_INCN(state->stats, bytes_written, bytes_written);
}

/** @cond INTERNAL_HIDDEN */

/**
 * @brief Define a statically allocated and section assigned i2c device state
 */
#define Z_I2C_DEVICE_STATE_DEFINE(dev_id)                       \
    static struct i2c_device_state Z_DEVICE_STATE_NAME(dev_id)  \
    __attribute__((__section__(".z_devstate")))

/**
 * @brief Define an i2c device init wrapper function
 *
 * This does device instance specific initialization of common data (such as stats)
 * and calls the given init_fn
 */
#define Z_I2C_INIT_FN(dev_id, init_fn)      \
    static inline int UTIL_CAT(dev_id, _init)(const struct device* dev) {       \
        struct i2c_device_state* state =    \
                CONTAINER_OF(dev->state, struct i2c_device_state, devstate);    \
        stats_init(&state->stats.s_hdr, STATS_SIZE_32, 4,   \
                   STATS_NAME_INIT_PARMS(i2c));             \
        stats_register(dev->name, &(state->stats.s_hdr));   \
        if (!is_null_no_warn(init_fn)) {    \
            return init_fn(dev);            \
        }                                   \
                                            \
        return (0);                         \
    }

/** @endcond */

/**
 * @brief Like DEVICE_DT_DEFINE() with I2C specifics.
 *
 * @details Defines a device which implements the I2C API. May
 * generate a custom device_state container struct and init_fn
 * wrapper when needed depending on I2C @kconfig{CONFIG_I2C_STATS}.
 *
 * @param node_id The devicetree node identifier.
 *
 * @param init_fn Name of the init function of the driver. Can be `NULL`.
 *
 * @param pm PM device resources reference (NULL if device does not use PM).
 *
 * @param data Pointer to the device's private data.
 *
 * @param config The address to the structure containing the
 * configuration information for this instance of the driver.
 *
 * @param level The initialization level. See SYS_INIT() for
 * details.
 *
 * @param prio Priority within the selected initialization level. See
 * SYS_INIT() for details.
 *
 * @param api Provides an initial pointer to the API function struct
 * used by the driver. Can be NULL.
 */
<<<<<<< HEAD
#define I2C_DEVICE_DT_DEFINE(node_id, init_fn, pm, data, config, level, \
                             prio, api, ...)                    \
    Z_I2C_DEVICE_STATE_DEFINE(Z_DEVICE_DT_DEV_ID(node_id));     \
    Z_I2C_INIT_FN(Z_DEVICE_DT_DEV_ID(node_id), init_fn)         \
    Z_DEVICE_DEFINE(node_id, Z_DEVICE_DT_DEV_ID(node_id),       \
                    DEVICE_DT_NAME(node_id),                    \
                    &UTIL_CAT(Z_DEVICE_DT_DEV_ID(node_id), _init),  \
                    pm, data, config, level, prio, api,         \
                    &(Z_DEVICE_STATE_NAME(Z_DEVICE_DT_DEV_ID(node_id)).devstate), \
                    __VA_ARGS__)
=======
#define I2C_DEVICE_DT_DEFINE(node_id, init_fn, pm, data, config, level,	\
			     prio, api, ...)				\
	Z_I2C_DEVICE_STATE_DEFINE(Z_DEVICE_DT_DEV_ID(node_id));		\
	Z_I2C_INIT_FN(Z_DEVICE_DT_DEV_ID(node_id), init_fn)		\
	Z_DEVICE_DEFINE(node_id, Z_DEVICE_DT_DEV_ID(node_id),		\
			DEVICE_DT_NAME(node_id),			\
			&UTIL_CAT(Z_DEVICE_DT_DEV_ID(node_id), _init),	\
			NULL, Z_DEVICE_DT_FLAGS(node_id), pm, data,	\
			config,	level, prio, api,			\
			&(Z_DEVICE_STATE_NAME(Z_DEVICE_DT_DEV_ID(node_id)).devstate), \
			__VA_ARGS__)
>>>>>>> f9601948

#else /* CONFIG_I2C_STATS */

static inline void i2c_xfer_stats(const struct device* dev, struct i2c_msg* msgs,
                                  uint8_t num_msgs) {
    ARG_UNUSED(dev);
    ARG_UNUSED(msgs);
    ARG_UNUSED(num_msgs);
}

#define I2C_DEVICE_DT_DEFINE(node_id, init_fn, pm, data, config, level, \
                             prio, api, ...)                            \
    DEVICE_DT_DEFINE(node_id, init_fn, pm, data, config, level,         \
                     prio, api, __VA_ARGS__)

#endif /* CONFIG_I2C_STATS */

/**
 * @brief Like I2C_DEVICE_DT_DEFINE() for an instance of a DT_DRV_COMPAT compatible
 *
 * @param inst instance number. This is replaced by
 * <tt>DT_DRV_COMPAT(inst)</tt> in the call to I2C_DEVICE_DT_DEFINE().
 *
 * @param ... other parameters as expected by I2C_DEVICE_DT_DEFINE().
 */
#define I2C_DEVICE_DT_INST_DEFINE(inst, ...)        \
    I2C_DEVICE_DT_DEFINE(DT_DRV_INST(inst), __VA_ARGS__)


/**
 * @brief Configure operation of a host controller.
 *
 * @param dev Pointer to the device structure for the driver instance.
 * @param dev_config Bit-packed 32-bit value to the device runtime configuration
 * for the I2C controller.
 *
 * @retval 0 If successful.
 * @retval -EIO General input / output error, failed to configure device.
 */
__syscall int i2c_configure(const struct device* dev, uint32_t dev_config);

static inline int z_impl_i2c_configure(const struct device* dev,
                                       uint32_t dev_config) {
    const struct i2c_driver_api* api =
            (const struct i2c_driver_api*)dev->api;

    return api->configure(dev, dev_config);
}

/**
 * @brief Get configuration of a host controller.
 *
 * This routine provides a way to get current configuration. It is allowed to
 * call the function before i2c_configure, because some I2C ports can be
 * configured during init process. However, if the I2C port is not configured,
 * i2c_get_config returns an error.
 *
 * i2c_get_config can return cached config or probe hardware, but it has to be
 * up to date with current configuration.
 *
 * @param dev Pointer to the device structure for the driver instance.
 * @param dev_config Pointer to return bit-packed 32-bit value of
 * the I2C controller configuration.
 *
 * @retval 0 If successful.
 * @retval -EIO General input / output error.
 * @retval -ERANGE Configured I2C frequency is invalid.
 * @retval -ENOSYS If get config is not implemented
 */
__syscall int i2c_get_config(const struct device* dev, uint32_t* dev_config);

static inline int z_impl_i2c_get_config(const struct device* dev, uint32_t* dev_config) {
    const struct i2c_driver_api* api = (const struct i2c_driver_api*)dev->api;

    if (api->get_config == NULL) {
        return (-ENOSYS);
    }

    return api->get_config(dev, dev_config);
}

/**
 * @brief Perform data transfer to another I2C device in controller mode.
 *
 * This routine provides a generic interface to perform data transfer
 * to another I2C device synchronously. Use i2c_read()/i2c_write()
 * for simple read or write.
 *
 * The array of message @a msgs must not be NULL.  The number of
 * message @a num_msgs may be zero,in which case no transfer occurs.
 *
 * @note Not all scatter/gather transactions can be supported by all
 * drivers.  As an example, a gather write (multiple consecutive
 * `i2c_msg` buffers all configured for `I2C_MSG_WRITE`) may be packed
 * into a single transaction by some drivers, but others may emit each
 * fragment as a distinct write transaction, which will not produce
 * the same behavior.  See the documentation of `struct i2c_msg` for
 * limitations on support for multi-message bus transactions.
 *
 * @note The last message in the scatter/gather transaction implies a STOP
 * whether or not it is explicitly set. This ensures the bus is in a good
 * state for the next transaction which may be from a different call context.
 *
 * @param dev Pointer to the device structure for an I2C controller
 * driver configured in controller mode.
 * @param msgs Array of messages to transfer.
 * @param num_msgs Number of messages to transfer.
 * @param addr Address of the I2C target device.
 *
 * @retval 0 If successful.
 * @retval -EIO General input / output error.
 */
__syscall int i2c_transfer(const struct device* dev,
                           struct i2c_msg* msgs, uint8_t num_msgs,
                           uint16_t addr);

static inline int z_impl_i2c_transfer(const struct device* dev,
                                      struct i2c_msg* msgs, uint8_t num_msgs,
                                      uint16_t addr) {
    const struct i2c_driver_api* api =
            (const struct i2c_driver_api*)dev->api;

    if (!num_msgs) {
        return (0);
    }

    if (!IS_ENABLED(CONFIG_I2C_ALLOW_NO_STOP_TRANSACTIONS)) {
        msgs[num_msgs - 1].flags |= I2C_MSG_STOP;
    }

    int res =  api->transfer(dev, msgs, num_msgs, addr);

    i2c_xfer_stats(dev, msgs, num_msgs);

    if (IS_ENABLED(CONFIG_I2C_DUMP_MESSAGES)) {
        i2c_dump_msgs_rw(dev, msgs, num_msgs, addr, true);
    }

    return (res);
}

#if defined(CONFIG_I2C_CALLBACK) || defined(__DOXYGEN__)

/**
 * @brief Perform data transfer to another I2C device in controller mode.
 *
 * This routine provides a generic interface to perform data transfer
 * to another I2C device asynchronously with a callback completion.
 *
 * @see i2c_transfer()
 * @funcprops \isr_ok
 *
 * @param dev Pointer to the device structure for an I2C controller
 *            driver configured in controller mode.
 * @param msgs Array of messages to transfer, must live until callback completes.
 * @param num_msgs Number of messages to transfer.
 * @param addr Address of the I2C target device.
 * @param cb Function pointer for completion callback.
 * @param userdata Userdata passed to callback.
 *
 * @retval 0 If successful.
 * @retval -EIO General input / output error.
 * @retval -ENOSYS If transfer async is not implemented
 * @retval -EWOULDBLOCK If the device is temporarily busy doing another transfer
 */
static inline int i2c_transfer_cb(const struct device* dev,
                                  struct i2c_msg* msgs,
                                  uint8_t num_msgs,
                                  uint16_t addr,
                                  i2c_callback_t cb,
                                  void* userdata) {
    const struct i2c_driver_api* api =
        (const struct i2c_driver_api*)dev->api;

    if (api->transfer_cb == NULL) {
        return (-ENOSYS);
    }

    if (!num_msgs) {
        cb(dev, 0, userdata);
        return (0);
    }

    if (!IS_ENABLED(CONFIG_I2C_ALLOW_NO_STOP_TRANSACTIONS)) {
        msgs[num_msgs - 1].flags |= I2C_MSG_STOP;
    }

    return api->transfer_cb(dev, msgs, num_msgs, addr, cb, userdata);
}

/**
 * @brief Perform data transfer to another I2C device in master mode asynchronously.
 *
 * This is equivalent to:
 *
 *     i2c_transfer_cb(spec->bus, msgs, num_msgs, spec->addr, cb, userdata);
 *
 * @param spec I2C specification from devicetree.
 * @param msgs Array of messages to transfer.
 * @param num_msgs Number of messages to transfer.
 * @param cb Function pointer for completion callback.
 * @param userdata Userdata passed to callback.
 *
 * @return a value from i2c_transfer_cb()
 */
static inline int i2c_transfer_cb_dt(const struct i2c_dt_spec* spec,
                                     struct i2c_msg* msgs,
                                     uint8_t num_msgs,
                                     i2c_callback_t cb,
                                     void* userdata) {
    return i2c_transfer_cb(spec->bus, msgs, num_msgs, spec->addr, cb, userdata);
}

/**
 * @brief Write then read data from an I2C device asynchronously.
 *
 * This supports the common operation "this is what I want", "now give
 * it to me" transaction pair through a combined write-then-read bus
 * transaction but using i2c_transfer_cb. This helper function expects
 * caller to pass a message pointer with 2 and only 2 size.
 *
 * @param dev Pointer to the device structure for an I2C controller
 * driver configured in master mode.
 * @param msgs Array of messages to transfer.
 * @param num_msgs Number of messages to transfer.
 * @param addr Address of the I2C device
 * @param write_buf Pointer to the data to be written
 * @param num_write Number of bytes to write
 * @param read_buf Pointer to storage for read data
 * @param num_read Number of bytes to read
 * @param cb Function pointer for completion callback.
 * @param userdata Userdata passed to callback.
 *
 * @retval 0 if successful
 * @retval negative on error.
 */
static inline int i2c_write_read_cb(const struct device* dev, struct i2c_msg* msgs,
                                    uint8_t num_msgs, uint16_t addr, void const* write_buf,
                                    size_t num_write, void* read_buf, size_t num_read,
                                    i2c_callback_t cb, void* userdata) {
    if ((msgs == NULL) || (num_msgs != 2)) {
        return (-EINVAL);
    }

    msgs[0].buf   = (uint8_t*)write_buf;
    msgs[0].len   = num_write;
    msgs[0].flags = I2C_MSG_WRITE;

    msgs[1].buf   = (uint8_t*)read_buf;
    msgs[1].len   = num_read;
    msgs[1].flags = I2C_MSG_RESTART | I2C_MSG_READ | I2C_MSG_STOP;

    return i2c_transfer_cb(dev, msgs, num_msgs, addr, cb, userdata);
}

/**
 * @brief Write then read data from an I2C device asynchronously.
 *
 * This is equivalent to:
 *
 *     i2c_write_read_cb(spec->bus, msgs, num_msgs,
 *                    spec->addr, write_buf,
 *                    num_write, read_buf, num_read);
 *
 * @param spec I2C specification from devicetree.
 * @param msgs Array of messages to transfer.
 * @param num_msgs Number of messages to transfer.
 * @param write_buf Pointer to the data to be written
 * @param num_write Number of bytes to write
 * @param read_buf Pointer to storage for read data
 * @param num_read Number of bytes to read
 * @param cb Function pointer for completion callback.
 * @param userdata Userdata passed to callback.
 *
 * @return a value from i2c_write_read_cb()
 */
static inline int i2c_write_read_cb_dt(const struct i2c_dt_spec* spec, struct i2c_msg* msgs,
                                       uint8_t num_msgs, void const* write_buf, size_t num_write,
                                       void* read_buf, size_t num_read, i2c_callback_t cb,
                                       void* userdata) {
    return i2c_write_read_cb(spec->bus, msgs, num_msgs, spec->addr, write_buf, num_write,
                             read_buf, num_read, cb, userdata);
}

#if defined(CONFIG_POLL) || defined(__DOXYGEN__)

/** @cond INTERNAL_HIDDEN */
void z_i2c_transfer_signal_cb(const struct device* dev, int result, void* userdata);
/** @endcond */

/**
 * @brief Perform data transfer to another I2C device in controller mode.
 *
 * This routine provides a generic interface to perform data transfer
 * to another I2C device asynchronously with a k_poll_signal completion.
 *
 * @see i2c_transfer_cb()
 * @funcprops \isr_ok
 *
 * @param dev Pointer to the device structure for an I2C controller
 *            driver configured in controller mode.
 * @param msgs Array of messages to transfer, must live until callback completes.
 * @param num_msgs Number of messages to transfer.
 * @param addr Address of the I2C target device.
 * @param sig Signal to notify of transfer completion.
 *
 * @retval 0 If successful.
 * @retval -EIO General input / output error.
 * @retval -ENOSYS If transfer async is not implemented
 * @retval -EWOULDBLOCK If the device is temporarily busy doing another transfer
 */
static inline int i2c_transfer_signal(const struct device* dev,
                                      struct i2c_msg* msgs,
                                      uint8_t num_msgs,
                                      uint16_t addr,
                                      struct k_poll_signal* sig) {
    const struct i2c_driver_api* api = (const struct i2c_driver_api*)dev->api;

    if (api->transfer_cb == NULL) {
        return -ENOSYS;
    }

    return api->transfer_cb(dev, msgs, num_msgs, addr, z_i2c_transfer_signal_cb, sig);
}

#endif /* CONFIG_POLL */

#endif /* CONFIG_I2C_CALLBACK */

#if defined(CONFIG_I2C_RTIO) || defined(__DOXYGEN__)

/**
 * @brief Fallback submit implementation
 *
 * This implementation will schedule a blocking I2C transaction on the bus via the RTIO work
 * queue. It is only used if the I2C driver did not implement the iodev_submit function.
 *
 * @param dev Pointer to the device structure for an I2C controller driver.
 * @param iodev_sqe Prepared submissions queue entry connected to an iodev
 *                  defined by I2C_DT_IODEV_DEFINE.
 */
void i2c_iodev_submit_fallback(const struct device *dev, struct rtio_iodev_sqe *iodev_sqe);

/**
 * @brief Submit request(s) to an I2C device with RTIO
 *
 * @param iodev_sqe Prepared submissions queue entry connected to an iodev
 *                  defined by I2C_DT_IODEV_DEFINE.
 */
static inline void i2c_iodev_submit(struct rtio_iodev_sqe* iodev_sqe) {
    const struct i2c_dt_spec* dt_spec = (const struct i2c_dt_spec*)iodev_sqe->sqe.iodev->data;
    const struct device* dev = dt_spec->bus;
    const struct i2c_driver_api* api = (const struct i2c_driver_api*)dev->api;

    if (api->iodev_submit == NULL) {
        rtio_iodev_sqe_err(iodev_sqe, -ENOSYS);
        return;
    }

    api->iodev_submit(dt_spec->bus, iodev_sqe);
}

extern const struct rtio_iodev_api i2c_iodev_api;

/**
 * @brief Define an iodev for a given dt node on the bus
 *
 * These do not need to be shared globally but doing so
 * will save a small amount of memory.
 *
 * @param name Symbolic name of the iodev to define
 * @param node_id Devicetree node identifier
 */
#define I2C_DT_IODEV_DEFINE(name, node_id)                              \
    const struct i2c_dt_spec _i2c_dt_spec_##name =                      \
            I2C_DT_SPEC_GET(node_id);                                   \
    RTIO_IODEV_DEFINE(name, &i2c_iodev_api, (void*)&_i2c_dt_spec_##name)

/**
 * @brief Define an iodev for a given i2c device on a bus
 *
 * These do not need to be shared globally but doing so
 * will save a small amount of memory.
 *
 * @param name Symbolic name of the iodev to define
 * @param _bus Node ID for I2C bus
 * @param _addr I2C target address
 */
#define I2C_IODEV_DEFINE(name, _bus, _addr)                             \
    const struct i2c_dt_spec _i2c_dt_spec_##name = {                    \
        .bus = DEVICE_DT_GET(_bus),                                     \
        .addr = _addr,                                                  \
    };                                                                  \
    RTIO_IODEV_DEFINE(name, &i2c_iodev_api, (void *)&_i2c_dt_spec_##name)

/**
 * @brief Copy the i2c_msgs into a set of RTIO requests
 *
 * @param r RTIO context
 * @param iodev RTIO IODev to target for the submissions
 * @param msgs Array of messages
 * @param num_msgs Number of i2c msgs in array
 *
 * @retval sqe Last submission in the queue added
 * @retval NULL Not enough memory in the context to copy the requests
 */
struct rtio_sqe* i2c_rtio_copy(struct rtio* r,
                               struct rtio_iodev* iodev,
                               const struct i2c_msg* msgs,
                               uint8_t num_msgs);

/**
 * @brief Copy the register address and data to a SQE
 *
 * @param r RTIO context
 * @param iodev RTIO IODev to target for the submissions
 * @param reg_addr target register address
 * @param data data to be written
 *
 * @retval sqe Last submission in the queue added
 * @retval NULL Not enough memory in the context to copy the requests
 */
struct rtio_sqe *i2c_rtio_copy_reg_write_byte(struct rtio *r, struct rtio_iodev *iodev,
					      uint8_t reg_addr, uint8_t data);

/**
 * @brief acquire and configure a i2c burst read transmission
 *
 * @param r RTIO context
 * @param iodev RTIO IODev to target for the submissions
 * @param start_addr target register address
 * @param buf Memory pool that stores the retrieved data.
 * @param num_bytes Number of bytes to read.
 *
 * @retval sqe Last submission in the queue added
 * @retval NULL Not enough memory in the context to copy the requests
 */
struct rtio_sqe *i2c_rtio_copy_reg_burst_read(struct rtio *r, struct rtio_iodev *iodev,
					      uint8_t start_addr, void *buf, size_t num_bytes);

#endif /* CONFIG_I2C_RTIO */

/**
 * @brief Perform data transfer to another I2C device in controller mode.
 *
 * This is equivalent to:
 *
 *     i2c_transfer(spec->bus, msgs, num_msgs, spec->addr);
 *
 * @param spec I2C specification from devicetree.
 * @param msgs Array of messages to transfer.
 * @param num_msgs Number of messages to transfer.
 *
 * @return a value from i2c_transfer()
 */
static inline int i2c_transfer_dt(const struct i2c_dt_spec* spec,
                                  struct i2c_msg* msgs, uint8_t num_msgs) {
    return i2c_transfer(spec->bus, msgs, num_msgs, spec->addr);
}

/**
 * @brief Recover the I2C bus
 *
 * Attempt to recover the I2C bus.
 *
 * @param dev Pointer to the device structure for an I2C controller
 * driver configured in controller mode.
 * @retval 0 If successful
 * @retval -EBUSY If bus is not clear after recovery attempt.
 * @retval -EIO General input / output error.
 * @retval -ENOSYS If bus recovery is not implemented
 */
__syscall int i2c_recover_bus(const struct device* dev);

static inline int z_impl_i2c_recover_bus(const struct device* dev) {
    const struct i2c_driver_api* api =
            (const struct i2c_driver_api*)dev->api;

    if (api->recover_bus == NULL) {
        return (-ENOSYS);
    }

    return api->recover_bus(dev);
}

/**
 * @brief Registers the provided config as Target device of a controller.
 *
 * Enable I2C target mode for the 'dev' I2C bus driver using the provided
 * 'config' struct containing the functions and parameters to send bus
 * events. The I2C target will be registered at the address provided as 'address'
 * struct member. Addressing mode - 7 or 10 bit - depends on the 'flags'
 * struct member. Any I2C bus events related to the target mode will be passed
 * onto I2C target device driver via a set of callback functions provided in
 * the 'callbacks' struct member.
 *
 * Most of the existing hardware allows simultaneous support for controller
 * and target mode. This is however not guaranteed.
 *
 * @param dev Pointer to the device structure for an I2C controller
 * driver configured in target mode.
 * @param cfg Config struct with functions and parameters used by the I2C driver
 * to send bus events
 *
 * @retval 0 Is successful
 * @retval -EINVAL If parameters are invalid
 * @retval -EIO General input / output error.
 * @retval -ENOSYS If target mode is not implemented
 */
static inline int i2c_target_register(const struct device* dev,
                                      struct i2c_target_config* cfg) {
    const struct i2c_driver_api* api =
            (const struct i2c_driver_api*)dev->api;

    if (api->target_register == NULL) {
        return (-ENOSYS);
    }

    return api->target_register(dev, cfg);
}

/**
 * @brief Unregisters the provided config as Target device
 *
 * This routine disables I2C target mode for the 'dev' I2C bus driver using
 * the provided 'config' struct containing the functions and parameters
 * to send bus events.
 *
 * @param dev Pointer to the device structure for an I2C controller
 * driver configured in target mode.
 * @param cfg Config struct with functions and parameters used by the I2C driver
 * to send bus events
 *
 * @retval 0 Is successful
 * @retval -EINVAL If parameters are invalid
 * @retval -ENOSYS If target mode is not implemented
 */
static inline int i2c_target_unregister(const struct device* dev,
                                        struct i2c_target_config* cfg) {
    const struct i2c_driver_api* api =
            (const struct i2c_driver_api*)dev->api;

    if (api->target_unregister == NULL) {
        return (-ENOSYS);
    }

    return api->target_unregister(dev, cfg);
}

/**
 * @brief Instructs the I2C Target device to register itself to the I2C Controller
 *
 * This routine instructs the I2C Target device to register itself to the I2C
 * Controller via its parent controller's i2c_target_register() API.
 *
 * @param dev Pointer to the device structure for the I2C target
 * device (not itself an I2C controller).
 *
 * @retval 0 Is successful
 * @retval -EINVAL If parameters are invalid
 * @retval -EIO General input / output error.
 */
__syscall int i2c_target_driver_register(const struct device* dev);

static inline int z_impl_i2c_target_driver_register(const struct device* dev) {
    const struct i2c_target_driver_api* api =
            (const struct i2c_target_driver_api*)dev->api;

    return api->driver_register(dev);
}

/**
 * @brief Instructs the I2C Target device to unregister itself from the I2C
 * Controller
 *
 * This routine instructs the I2C Target device to unregister itself from the I2C
 * Controller via its parent controller's i2c_target_register() API.
 *
 * @param dev Pointer to the device structure for the I2C target
 * device (not itself an I2C controller).
 *
 * @retval 0 Is successful
 * @retval -EINVAL If parameters are invalid
 */
__syscall int i2c_target_driver_unregister(const struct device* dev);

static inline int z_impl_i2c_target_driver_unregister(const struct device* dev) {
    const struct i2c_target_driver_api* api =
            (const struct i2c_target_driver_api*)dev->api;

    return api->driver_unregister(dev);
}

/*
 * Derived i2c APIs -- all implemented in terms of i2c_transfer()
 */

/**
 * @brief Write a set amount of data to an I2C device.
 *
 * This routine writes a set amount of data synchronously.
 *
 * @param dev Pointer to the device structure for an I2C controller
 * driver configured in controller mode.
 * @param buf Memory pool from which the data is transferred.
 * @param num_bytes Number of bytes to write.
 * @param addr Address to the target I2C device for writing.
 *
 * @retval 0 If successful.
 * @retval -EIO General input / output error.
 */
static inline int i2c_write(const struct device* dev, uint8_t const* buf,
                            uint32_t num_bytes, uint16_t addr) {
    struct i2c_msg msg;
    int ret;

    msg.buf   = (uint8_t*)buf;
    msg.len   = num_bytes;
    msg.flags = (I2C_MSG_WRITE | I2C_MSG_STOP);

    ret = i2c_transfer(dev, &msg, 1, addr);

    return (ret);
}

/**
 * @brief Write a set amount of data to an I2C device.
 *
 * This is equivalent to:
 *
 *     i2c_write(spec->bus, buf, num_bytes, spec->addr);
 *
 * @param spec I2C specification from devicetree.
 * @param buf Memory pool from which the data is transferred.
 * @param num_bytes Number of bytes to write.
 *
 * @return a value from i2c_write()
 */
static inline int i2c_write_dt(const struct i2c_dt_spec* spec,
                               uint8_t const* buf, uint32_t num_bytes) {
    int ret;

    ret = i2c_write(spec->bus, buf, num_bytes, spec->addr);

    return (ret);
}

/**
 * @brief Read a set amount of data from an I2C device.
 *
 * This routine reads a set amount of data synchronously.
 *
 * @param dev Pointer to the device structure for an I2C controller
 * driver configured in controller mode.
 * @param buf Memory pool that stores the retrieved data.
 * @param num_bytes Number of bytes to read.
 * @param addr Address of the I2C device being read.
 *
 * @retval 0 If successful.
 * @retval -EIO General input / output error.
 */
static inline int i2c_read(const struct device* dev, uint8_t* buf,
                           uint32_t num_bytes, uint16_t addr) {
    struct i2c_msg msg;
    int ret;

    msg.buf   = buf;
    msg.len   = num_bytes;
    msg.flags = (I2C_MSG_READ | I2C_MSG_STOP);

    ret = i2c_transfer(dev, &msg, 1, addr);

    return (ret);
}

/**
 * @brief Read a set amount of data from an I2C device.
 *
 * This is equivalent to:
 *
 *     i2c_read(spec->bus, buf, num_bytes, spec->addr);
 *
 * @param spec I2C specification from devicetree.
 * @param buf Memory pool that stores the retrieved data.
 * @param num_bytes Number of bytes to read.
 *
 * @return a value from i2c_read()
 */
static inline int i2c_read_dt(const struct i2c_dt_spec* spec,
                              uint8_t* buf, uint32_t num_bytes) {
    int ret;

    ret = i2c_read(spec->bus, buf, num_bytes, spec->addr);

    return (ret);
}

/**
 * @brief Write then read data from an I2C device.
 *
 * This supports the common operation "this is what I want", "now give
 * it to me" transaction pair through a combined write-then-read bus
 * transaction.
 *
 * @param dev Pointer to the device structure for an I2C controller
 * driver configured in controller mode.
 * @param addr Address of the I2C device
 * @param write_buf Pointer to the data to be written
 * @param num_write Number of bytes to write
 * @param read_buf Pointer to storage for read data
 * @param num_read Number of bytes to read
 *
 * @retval 0 if successful
 * @retval negative on error.
 */
static inline int i2c_write_read(const struct device* dev, uint16_t addr,
                                 void const* write_buf, size_t num_write,
                                 void* read_buf, size_t num_read) {
    struct i2c_msg msg[2];

    msg[0].buf   = (uint8_t*)write_buf;
    msg[0].len   = num_write;
    msg[0].flags = I2C_MSG_WRITE;

    msg[1].buf   = (uint8_t*)read_buf;
    msg[1].len   = num_read;
    msg[1].flags = I2C_MSG_RESTART | I2C_MSG_READ | I2C_MSG_STOP;

    return i2c_transfer(dev, msg, 2, addr);
}

/**
 * @brief Write then read data from an I2C device.
 *
 * This is equivalent to:
 *
 *     i2c_write_read(spec->bus, spec->addr,
 *                    write_buf, num_write,
 *                    read_buf, num_read);
 *
 * @param spec I2C specification from devicetree.
 * @param write_buf Pointer to the data to be written
 * @param num_write Number of bytes to write
 * @param read_buf Pointer to storage for read data
 * @param num_read Number of bytes to read
 *
 * @return a value from i2c_write_read()
 */
static inline int i2c_write_read_dt(const struct i2c_dt_spec* spec,
                                    void const* write_buf, size_t num_write,
                                    void* read_buf, size_t num_read) {
    return i2c_write_read(spec->bus, spec->addr,
                          write_buf, num_write ,
                          read_buf , num_read);
}

/**
 * @brief Read multiple bytes from an internal address of an I2C device.
 *
 * This routine reads multiple bytes from an internal address of an
 * I2C device synchronously.
 *
 * Instances of this may be replaced by i2c_write_read().
 *
 * @param dev Pointer to the device structure for an I2C controller
 * driver configured in controller mode.
 * @param dev_addr Address of the I2C device for reading.
 * @param start_addr Internal address from which the data is being read.
 * @param buf Memory pool that stores the retrieved data.
 * @param num_bytes Number of bytes being read.
 *
 * @retval 0 If successful.
 * @retval -EIO General input / output error.
 */
static inline int i2c_burst_read(const struct device* dev,
                                 uint16_t dev_addr,
                                 uint8_t start_addr,
                                 uint8_t* buf,
                                 uint32_t num_bytes) {
    return i2c_write_read(dev, dev_addr,
                          &start_addr, sizeof(start_addr),
                          buf, num_bytes);
}

/**
 * @brief Read multiple bytes from an internal address of an I2C device.
 *
 * This is equivalent to:
 *
 *     i2c_burst_read(spec->bus, spec->addr, start_addr, buf, num_bytes);
 *
 * @param spec I2C specification from devicetree.
 * @param start_addr Internal address from which the data is being read.
 * @param buf Memory pool that stores the retrieved data.
 * @param num_bytes Number of bytes to read.
 *
 * @return a value from i2c_burst_read()
 */
static inline int i2c_burst_read_dt(const struct i2c_dt_spec* spec,
                                    uint8_t start_addr,
                                    uint8_t* buf,
                                    uint32_t num_bytes) {
    return i2c_burst_read(spec->bus, spec->addr,
                          start_addr, buf, num_bytes);
}

/**
 * @brief Write multiple bytes to an internal address of an I2C device.
 *
 * This routine writes multiple bytes to an internal address of an
 * I2C device synchronously.
 *
 * @warning The combined write synthesized by this API may not be
 * supported on all I2C devices.  Uses of this API may be made more
 * portable by replacing them with calls to i2c_write() passing a
 * buffer containing the combined address and data.
 *
 * @param dev Pointer to the device structure for an I2C controller
 * driver configured in controller mode.
 * @param dev_addr Address of the I2C device for writing.
 * @param start_addr Internal address to which the data is being written.
 * @param buf Memory pool from which the data is transferred.
 * @param num_bytes Number of bytes being written.
 *
 * @retval 0 If successful.
 * @retval -EIO General input / output error.
 */
static inline int i2c_burst_write(const struct device* dev,
                                  uint16_t dev_addr,
                                  uint8_t start_addr,
                                  uint8_t const* buf,
                                  uint32_t num_bytes) {
    struct i2c_msg msg[2];

    msg[0].buf   = &start_addr;
    msg[0].len   = 1U;
    msg[0].flags = I2C_MSG_WRITE;

    msg[1].buf   = (uint8_t*)buf;
    msg[1].len   = num_bytes;
    msg[1].flags = I2C_MSG_WRITE | I2C_MSG_STOP;

    return i2c_transfer(dev, msg, 2, dev_addr);
}

/**
 * @brief Write multiple bytes to an internal address of an I2C device.
 *
 * This is equivalent to:
 *
 *     i2c_burst_write(spec->bus, spec->addr, start_addr, buf, num_bytes);
 *
 * @param spec I2C specification from devicetree.
 * @param start_addr Internal address to which the data is being written.
 * @param buf Memory pool from which the data is transferred.
 * @param num_bytes Number of bytes being written.
 *
 * @return a value from i2c_burst_write()
 */
static inline int i2c_burst_write_dt(const struct i2c_dt_spec* spec,
                                     uint8_t start_addr,
                                     uint8_t const* buf,
                                     uint32_t num_bytes) {
    return i2c_burst_write(spec->bus, spec->addr,
                           start_addr, buf, num_bytes);
}

/**
 * @brief Read internal register of an I2C device.
 *
 * This routine reads the value of an 8-bit internal register of an I2C
 * device synchronously.
 *
 * @param dev Pointer to the device structure for an I2C controller
 * driver configured in controller mode.
 * @param dev_addr Address of the I2C device for reading.
 * @param reg_addr Address of the internal register being read.
 * @param value Memory pool that stores the retrieved register value.
 *
 * @retval 0 If successful.
 * @retval -EIO General input / output error.
 */
static inline int i2c_reg_read_byte(const struct device* dev,
                                    uint16_t dev_addr,
                                    uint8_t reg_addr, uint8_t* value) {
    return i2c_write_read(dev, dev_addr,
                          &reg_addr, sizeof(reg_addr),
                          value, sizeof(*value));
}

/**
 * @brief Read internal register of an I2C device.
 *
 * This is equivalent to:
 *
 *     i2c_reg_read_byte(spec->bus, spec->addr, reg_addr, value);
 *
 * @param spec I2C specification from devicetree.
 * @param reg_addr Address of the internal register being read.
 * @param value Memory pool that stores the retrieved register value.
 *
 * @return a value from i2c_reg_read_byte()
 */
static inline int i2c_reg_read_byte_dt(const struct i2c_dt_spec* spec,
                                       uint8_t reg_addr, uint8_t* value) {
    return i2c_reg_read_byte(spec->bus, spec->addr, reg_addr, value);
}

/**
 * @brief Write internal register of an I2C device.
 *
 * This routine writes a value to an 8-bit internal register of an I2C
 * device synchronously.
 *
 * @note This function internally combines the register and value into
 * a single bus transaction.
 *
 * @param dev Pointer to the device structure for an I2C controller
 * driver configured in controller mode.
 * @param dev_addr Address of the I2C device for writing.
 * @param reg_addr Address of the internal register being written.
 * @param value Value to be written to internal register.
 *
 * @retval 0 If successful.
 * @retval -EIO General input / output error.
 */
static inline int i2c_reg_write_byte(const struct device* dev,
                                     uint16_t dev_addr,
                                     uint8_t reg_addr, uint8_t value) {
    uint8_t tx_buf[2] = {reg_addr, value};

    return i2c_write(dev, tx_buf, 2, dev_addr);
}

/**
 * @brief Write internal register of an I2C device.
 *
 * This is equivalent to:
 *
 *     i2c_reg_write_byte(spec->bus, spec->addr, reg_addr, value);
 *
 * @param spec I2C specification from devicetree.
 * @param reg_addr Address of the internal register being written.
 * @param value Value to be written to internal register.
 *
 * @return a value from i2c_reg_write_byte()
 */
static inline int i2c_reg_write_byte_dt(const struct i2c_dt_spec* spec,
                                        uint8_t reg_addr, uint8_t value) {
    return i2c_reg_write_byte(spec->bus, spec->addr, reg_addr, value);
}

/**
 * @brief Update internal register of an I2C device.
 *
 * This routine updates the value of a set of bits from an 8-bit internal
 * register of an I2C device synchronously.
 *
 * @note If the calculated new register value matches the value that
 * was read this function will not generate a write operation.
 *
 * @param dev Pointer to the device structure for an I2C controller
 * driver configured in controller mode.
 * @param dev_addr Address of the I2C device for updating.
 * @param reg_addr Address of the internal register being updated.
 * @param mask Bitmask for updating internal register.
 * @param value Value for updating internal register.
 *
 * @retval 0 If successful.
 * @retval -EIO General input / output error.
 */
static inline int i2c_reg_update_byte(const struct device* dev,
                                      uint8_t dev_addr,
                                      uint8_t reg_addr, uint8_t mask,
                                      uint8_t value) {
    uint8_t old_value;
    uint8_t new_value;
    int rc;

    rc = i2c_reg_read_byte(dev, dev_addr, reg_addr, &old_value);
    if (rc != 0) {
        return (rc);
    }

    new_value = (old_value & ~mask) | (value & mask);
    if (new_value == old_value) {
        return (0);
    }

    return i2c_reg_write_byte(dev, dev_addr, reg_addr, new_value);
}

/**
 * @brief Update internal register of an I2C device.
 *
 * This is equivalent to:
 *
 *     i2c_reg_update_byte(spec->bus, spec->addr, reg_addr, mask, value);
 *
 * @param spec I2C specification from devicetree.
 * @param reg_addr Address of the internal register being updated.
 * @param mask Bitmask for updating internal register.
 * @param value Value for updating internal register.
 *
 * @return a value from i2c_reg_update_byte()
 */
static inline int i2c_reg_update_byte_dt(const struct i2c_dt_spec* spec,
                                         uint8_t reg_addr, uint8_t mask,
                                         uint8_t value) {
    return i2c_reg_update_byte(spec->bus, (uint8_t)spec->addr,
                               reg_addr, mask, value);
}

#ifdef __cplusplus
}
#endif

/**
 * @}
 */

#include <zephyr/syscalls/i2c.h>

#endif /* ZEPHYR_INCLUDE_DRIVERS_I2C_H_ */<|MERGE_RESOLUTION|>--- conflicted
+++ resolved
@@ -654,7 +654,6 @@
  * @param api Provides an initial pointer to the API function struct
  * used by the driver. Can be NULL.
  */
-<<<<<<< HEAD
 #define I2C_DEVICE_DT_DEFINE(node_id, init_fn, pm, data, config, level, \
                              prio, api, ...)                    \
     Z_I2C_DEVICE_STATE_DEFINE(Z_DEVICE_DT_DEV_ID(node_id));     \
@@ -662,22 +661,10 @@
     Z_DEVICE_DEFINE(node_id, Z_DEVICE_DT_DEV_ID(node_id),       \
                     DEVICE_DT_NAME(node_id),                    \
                     &UTIL_CAT(Z_DEVICE_DT_DEV_ID(node_id), _init),  \
-                    pm, data, config, level, prio, api,         \
+                    NULL, Z_DEVICE_DT_FLAGS(node_id), pm, data, \
+                    config,	level, prio, api,                   \
                     &(Z_DEVICE_STATE_NAME(Z_DEVICE_DT_DEV_ID(node_id)).devstate), \
                     __VA_ARGS__)
-=======
-#define I2C_DEVICE_DT_DEFINE(node_id, init_fn, pm, data, config, level,	\
-			     prio, api, ...)				\
-	Z_I2C_DEVICE_STATE_DEFINE(Z_DEVICE_DT_DEV_ID(node_id));		\
-	Z_I2C_INIT_FN(Z_DEVICE_DT_DEV_ID(node_id), init_fn)		\
-	Z_DEVICE_DEFINE(node_id, Z_DEVICE_DT_DEV_ID(node_id),		\
-			DEVICE_DT_NAME(node_id),			\
-			&UTIL_CAT(Z_DEVICE_DT_DEV_ID(node_id), _init),	\
-			NULL, Z_DEVICE_DT_FLAGS(node_id), pm, data,	\
-			config,	level, prio, api,			\
-			&(Z_DEVICE_STATE_NAME(Z_DEVICE_DT_DEV_ID(node_id)).devstate), \
-			__VA_ARGS__)
->>>>>>> f9601948
 
 #else /* CONFIG_I2C_STATS */
 
