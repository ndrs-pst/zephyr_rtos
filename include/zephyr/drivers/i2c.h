--- conflicted
+++ resolved
@@ -206,8 +206,10 @@
  */
 struct i2c_target_config;
 
-typedef int (*i2c_api_configure_t)(const struct device* dev, uint32_t dev_config);
-typedef int (*i2c_api_get_config_t)(const struct device* dev, uint32_t* dev_config);
+typedef int (*i2c_api_configure_t)(const struct device* dev,
+                                   uint32_t dev_config);
+typedef int (*i2c_api_get_config_t)(const struct device* dev,
+                                    uint32_t* dev_config);
 typedef int (*i2c_api_full_io_t)(const struct device* dev,
                                  struct i2c_msg* msgs,
                                  uint8_t num_msgs,
@@ -230,7 +232,8 @@
  * @typedef i2c_api_iodev_submit
  * @brief Callback API for submitting work to a I2C device with RTIO
  */
-typedef void (*i2c_api_iodev_submit)(const struct device* dev, struct rtio_iodev_sqe* iodev_sqe);
+typedef void (*i2c_api_iodev_submit)(const struct device* dev,
+                                     struct rtio_iodev_sqe* iodev_sqe);
 #endif /* CONFIG_I2C_RTIO */
 
 typedef int (*i2c_api_recover_bus_t)(const struct device* dev);
@@ -282,7 +285,8 @@
  *
  * @return 0 if the write is accepted, or a negative error code.
  */
-typedef int (*i2c_target_write_requested_cb_t)(struct i2c_target_config* config);
+typedef int (*i2c_target_write_requested_cb_t)(
+                struct i2c_target_config* config);
 
 /** @brief Function called when a write to the device is continued.
  *
@@ -302,7 +306,8 @@
  * @return 0 if more data can be accepted, or a negative error
  * code.
  */
-typedef int (*i2c_target_write_received_cb_t)(struct i2c_target_config* config, uint8_t val);
+typedef int (*i2c_target_write_received_cb_t)(
+                struct i2c_target_config* config, uint8_t val);
 
 /** @brief Function called when a read from the device is initiated.
  *
@@ -323,7 +328,8 @@
  *
  * @return 0 if more data can be requested, or a negative error code.
  */
-typedef int (*i2c_target_read_requested_cb_t)(struct i2c_target_config* config, uint8_t* val);
+typedef int (*i2c_target_read_requested_cb_t)(
+                struct i2c_target_config* config, uint8_t* val);
 
 /** @brief Function called when a read from the device is continued.
  *
@@ -344,7 +350,8 @@
  *
  * @return 0 if data has been provided, or a negative error code.
  */
-typedef int (*i2c_target_read_processed_cb_t)(struct i2c_target_config* config, uint8_t* val);
+typedef int (*i2c_target_read_processed_cb_t)(
+                struct i2c_target_config* config, uint8_t* val);
 
 #ifdef CONFIG_I2C_TARGET_BUFFER_MODE
 /** @brief Function called when a write to the device is completed.
@@ -385,9 +392,8 @@
  *
  * @return 0 if data has been provided, or a negative error code.
  */
-typedef int (*i2c_target_buf_read_requested_cb_t)(struct i2c_target_config* config,
-                                                  uint8_t** ptr,
-                                                  uint32_t* len);
+typedef int (*i2c_target_buf_read_requested_cb_t)(
+                struct i2c_target_config* config, uint8_t** ptr, uint32_t* len);
 #endif
 
 /** @brief Function called when a stop condition is observed after a
@@ -500,8 +506,8 @@
  * @param addr Address of the I2C target device.
  * @param dump_read Dump data from I2C reads, otherwise only writes have data dumped.
  */
-void i2c_dump_msgs_rw(const struct device* dev, const struct i2c_msg* msgs,
-                      uint8_t num_msgs, uint16_t addr, bool dump_read);
+void i2c_dump_msgs_rw(const struct device* dev, const struct i2c_msg* msgs, uint8_t num_msgs,
+                      uint16_t addr, bool dump_read);
 
 /**
  * @brief Dump out an I2C message, before it is executed.
@@ -561,7 +567,8 @@
  */
 static inline void i2c_xfer_stats(const struct device* dev, struct i2c_msg* msgs,
                                   uint8_t num_msgs) {
-    struct i2c_device_state* state = CONTAINER_OF(dev->state, struct i2c_device_state, devstate);
+    struct i2c_device_state* state =
+            CONTAINER_OF(dev->state, struct i2c_device_state, devstate);
     uint32_t bytes_read    = 0U;
     uint32_t bytes_written = 0U;
 
@@ -584,8 +591,9 @@
 /**
  * @brief Define a statically allocated and section assigned i2c device state
  */
-#define Z_I2C_DEVICE_STATE_DEFINE(dev_id)           \
-    static struct i2c_device_state Z_DEVICE_STATE_NAME(dev_id) __attribute__((__section__(".z_devstate")))
+#define Z_I2C_DEVICE_STATE_DEFINE(dev_id)                       \
+    static struct i2c_device_state Z_DEVICE_STATE_NAME(dev_id)  \
+    __attribute__((__section__(".z_devstate")))
 
 /**
  * @brief Define an i2c device init wrapper function
@@ -593,34 +601,19 @@
  * This does device instance specific initialization of common data (such as stats)
  * and calls the given init_fn
  */
-<<<<<<< HEAD
-#define Z_I2C_INIT_FN(dev_id, init_fn)					\
-	static inline int UTIL_CAT(dev_id, _init)(const struct device *dev) \
-	{								\
-		struct i2c_device_state *state =			\
-			CONTAINER_OF(dev->state, struct i2c_device_state, devstate); \
-		stats_init(&state->stats.s_hdr, STATS_SIZE_32, 4,	\
-			   STATS_NAME_INIT_PARMS(i2c));			\
-		stats_register(dev->name, &(state->stats.s_hdr));	\
-		if (!is_null_no_warn(init_fn)) {			\
-			return init_fn(dev);				\
-		}							\
-									\
-		return 0;						\
-	}
-=======
-#define Z_I2C_INIT_FN(dev_id, init_fn)              \
+#define Z_I2C_INIT_FN(dev_id, init_fn)      \
     static inline int UTIL_CAT(dev_id, _init)(const struct device* dev) {       \
-        struct i2c_device_state* state = CONTAINER_OF(dev->state, struct i2c_device_state, devstate);   \
-        stats_init(&state->stats.s_hdr, STATS_SIZE_32, 4, STATS_NAME_INIT_PARMS(i2c));  \
+        struct i2c_device_state* state =    \
+                CONTAINER_OF(dev->state, struct i2c_device_state, devstate);    \
+        stats_init(&state->stats.s_hdr, STATS_SIZE_32, 4,   \
+                   STATS_NAME_INIT_PARMS(i2c));             \
         stats_register(dev->name, &(state->stats.s_hdr));   \
-        if (init_fn != NULL) {              \
+        if (!is_null_no_warn(init_fn)) {    \
             return init_fn(dev);            \
         }                                   \
                                             \
         return (0);                         \
     }
->>>>>>> c3974ddb
 
 /** @endcond */
 
@@ -651,7 +644,8 @@
  * @param api Provides an initial pointer to the API function struct
  * used by the driver. Can be NULL.
  */
-#define I2C_DEVICE_DT_DEFINE(node_id, init_fn, pm, data, config, level, prio, api, ...) \
+#define I2C_DEVICE_DT_DEFINE(node_id, init_fn, pm, data, config, level, \
+                             prio, api, ...)                    \
     Z_I2C_DEVICE_STATE_DEFINE(Z_DEVICE_DT_DEV_ID(node_id));     \
     Z_I2C_INIT_FN(Z_DEVICE_DT_DEV_ID(node_id), init_fn)         \
     Z_DEVICE_DEFINE(node_id, Z_DEVICE_DT_DEV_ID(node_id),       \
@@ -663,14 +657,17 @@
 
 #else /* CONFIG_I2C_STATS */
 
-static inline void i2c_xfer_stats(const struct device* dev, struct i2c_msg* msgs, uint8_t num_msgs) {
+static inline void i2c_xfer_stats(const struct device* dev, struct i2c_msg* msgs,
+                                  uint8_t num_msgs) {
     ARG_UNUSED(dev);
     ARG_UNUSED(msgs);
     ARG_UNUSED(num_msgs);
 }
 
-#define I2C_DEVICE_DT_DEFINE(node_id, init_fn, pm, data, config, level, prio, api, ...) \
-    DEVICE_DT_DEFINE(node_id, init_fn, pm, data, config, level, prio, api, __VA_ARGS__)
+#define I2C_DEVICE_DT_DEFINE(node_id, init_fn, pm, data, config, level, \
+                             prio, api, ...)                            \
+    DEVICE_DT_DEFINE(node_id, init_fn, pm, data, config, level,         \
+                     prio, api, __VA_ARGS__)
 
 #endif /* CONFIG_I2C_STATS */
 
@@ -697,8 +694,10 @@
  */
 __syscall int i2c_configure(const struct device* dev, uint32_t dev_config);
 
-static inline int z_impl_i2c_configure(const struct device* dev, uint32_t dev_config) {
-    const struct i2c_driver_api* api = (const struct i2c_driver_api*)dev->api;
+static inline int z_impl_i2c_configure(const struct device* dev,
+                                       uint32_t dev_config) {
+    const struct i2c_driver_api* api =
+            (const struct i2c_driver_api*)dev->api;
 
     return api->configure(dev, dev_config);
 }
@@ -773,7 +772,8 @@
 static inline int z_impl_i2c_transfer(const struct device* dev,
                                       struct i2c_msg* msgs, uint8_t num_msgs,
                                       uint16_t addr) {
-    const struct i2c_driver_api* api = (const struct i2c_driver_api*)dev->api;
+    const struct i2c_driver_api* api =
+            (const struct i2c_driver_api*)dev->api;
 
     int res = api->transfer(dev, msgs, num_msgs, addr);
 
@@ -992,8 +992,9 @@
  * @param name Symbolic name of the iodev to define
  * @param node_id Devicetree node identifier
  */
-#define I2C_DT_IODEV_DEFINE(name, node_id)  \
-    const struct i2c_dt_spec _i2c_dt_spec_##name = I2C_DT_SPEC_GET(node_id);    \
+#define I2C_DT_IODEV_DEFINE(name, node_id)                              \
+    const struct i2c_dt_spec _i2c_dt_spec_##name =                      \
+            I2C_DT_SPEC_GET(node_id);                                   \
     RTIO_IODEV_DEFINE(name, &i2c_iodev_api, (void*)&_i2c_dt_spec_##name)
 
 /**
@@ -1064,7 +1065,8 @@
 __syscall int i2c_recover_bus(const struct device* dev);
 
 static inline int z_impl_i2c_recover_bus(const struct device* dev) {
-    const struct i2c_driver_api* api = (const struct i2c_driver_api*)dev->api;
+    const struct i2c_driver_api* api =
+            (const struct i2c_driver_api*)dev->api;
 
     if (api->recover_bus == NULL) {
         return (-ENOSYS);
@@ -1099,7 +1101,8 @@
  */
 static inline int i2c_target_register(const struct device* dev,
                                       struct i2c_target_config* cfg) {
-    const struct i2c_driver_api* api = (const struct i2c_driver_api*)dev->api;
+    const struct i2c_driver_api* api =
+            (const struct i2c_driver_api*)dev->api;
 
     if (api->target_register == NULL) {
         return (-ENOSYS);
@@ -1126,7 +1129,8 @@
  */
 static inline int i2c_target_unregister(const struct device* dev,
                                         struct i2c_target_config* cfg) {
-    const struct i2c_driver_api* api = (const struct i2c_driver_api*)dev->api;
+    const struct i2c_driver_api* api =
+            (const struct i2c_driver_api*)dev->api;
 
     if (api->target_unregister == NULL) {
         return (-ENOSYS);
@@ -1151,7 +1155,8 @@
 __syscall int i2c_target_driver_register(const struct device* dev);
 
 static inline int z_impl_i2c_target_driver_register(const struct device* dev) {
-    const struct i2c_target_driver_api* api = (const struct i2c_target_driver_api*)dev->api;
+    const struct i2c_target_driver_api* api =
+            (const struct i2c_target_driver_api*)dev->api;
 
     return api->driver_register(dev);
 }
@@ -1172,7 +1177,8 @@
 __syscall int i2c_target_driver_unregister(const struct device* dev);
 
 static inline int z_impl_i2c_target_driver_unregister(const struct device* dev) {
-    const struct i2c_target_driver_api* api = (const struct i2c_target_driver_api*)dev->api;
+    const struct i2c_target_driver_api* api =
+            (const struct i2c_target_driver_api*)dev->api;
 
     return api->driver_unregister(dev);
 }
