/**
 * @file
 *
 * @brief Public APIs for the I2C drivers.
 */

/*
 * Copyright (c) 2015 Intel Corporation
 *
 * SPDX-License-Identifier: Apache-2.0
 */
#ifndef ZEPHYR_INCLUDE_DRIVERS_I2C_H_
#define ZEPHYR_INCLUDE_DRIVERS_I2C_H_

/**
 * @brief I2C Interface
 * @defgroup i2c_interface I2C Interface
 * @since 1.0
 * @version 1.0.0
 * @ingroup io_interfaces
 * @{
 */

#include <errno.h>

#include <zephyr/types.h>
#include <zephyr/device.h>
#include <zephyr/kernel.h>
#include <zephyr/sys/slist.h>
#include <zephyr/rtio/rtio.h>

#ifdef __cplusplus
extern "C" {
#endif

/*
 * The following #defines are used to configure the I2C controller.
 */

/** I2C Standard Speed: 100 kHz */
#define /**/I2C_SPEED_STANDARD  (0x01U)

/** I2C Fast Speed: 400 kHz */
#define /**/I2C_SPEED_FAST      (0x02U)

/** I2C Fast Plus Speed: 1 MHz */
#define /**/I2C_SPEED_FAST_PLUS (0x03U)

/** I2C High Speed: 3.4 MHz */
#define /**/I2C_SPEED_HIGH      (0x04U)

/** I2C Ultra Fast Speed: 5 MHz */
#define /**/I2C_SPEED_ULTRA     (0x05U)

/** Device Tree specified speed */
#define /**/I2C_SPEED_DT        (0x07U)

#define I2C_SPEED_SHIFT         (1U)
#define I2C_SPEED_SET(speed)    (((speed) << I2C_SPEED_SHIFT) & I2C_SPEED_MASK)
#define I2C_SPEED_MASK          (0x07U << I2C_SPEED_SHIFT) /* 3 bits */
#define I2C_SPEED_GET(cfg)      (((cfg)&I2C_SPEED_MASK) >> I2C_SPEED_SHIFT)

/** Use 10-bit addressing. DEPRECATED - Use I2C_MSG_ADDR_10_BITS instead. */
#define I2C_ADDR_10_BITS        BIT(0)

/** Peripheral to act as Controller. */
#define /**/I2C_MODE_CONTROLLER BIT(4)

/**
 * @brief Complete I2C DT information
 *
 * @param bus is the I2C bus
 * @param addr is the target address
 */
struct i2c_dt_spec {
    const struct device *bus;
    uint16_t addr;
};

/**
 * @brief Structure initializer for i2c_dt_spec from devicetree (on I3C bus)
 *
 * This helper macro expands to a static initializer for a <tt>struct
 * i2c_dt_spec</tt> by reading the relevant bus and address data from
 * the devicetree.
 *
 * @param node_id Devicetree node identifier for the I2C device whose
 *                struct i2c_dt_spec to create an initializer for
 */
#define I2C_DT_SPEC_GET_ON_I3C(node_id)             \
    .bus = DEVICE_DT_GET(DT_BUS(node_id)),          \
    .addr = DT_PROP_BY_IDX(node_id, reg, 0)

/**
 * @brief Structure initializer for i2c_dt_spec from devicetree (on I2C bus)
 *
 * This helper macro expands to a static initializer for a <tt>struct
 * i2c_dt_spec</tt> by reading the relevant bus and address data from
 * the devicetree.
 *
 * @param node_id Devicetree node identifier for the I2C device whose
 *                struct i2c_dt_spec to create an initializer for
 */
#define I2C_DT_SPEC_GET_ON_I2C(node_id)             \
    .bus = DEVICE_DT_GET(DT_BUS(node_id)),          \
    .addr = DT_REG_ADDR(node_id)

/**
 * @brief Structure initializer for i2c_dt_spec from devicetree
 *
 * This helper macro expands to a static initializer for a <tt>struct
 * i2c_dt_spec</tt> by reading the relevant bus and address data from
 * the devicetree.
 *
 * @param node_id Devicetree node identifier for the I2C device whose
 *                struct i2c_dt_spec to create an initializer for
 */
#define I2C_DT_SPEC_GET(node_id)                    \
    {                                               \
        COND_CODE_1(DT_ON_BUS(node_id, i3c),        \
                    (I2C_DT_SPEC_GET_ON_I3C(node_id)),  \
                    (I2C_DT_SPEC_GET_ON_I2C(node_id)))  \
    }

/**
 * @brief Structure initializer for i2c_dt_spec from devicetree instance
 *
 * This is equivalent to
 * <tt>I2C_DT_SPEC_GET(DT_DRV_INST(inst))</tt>.
 *
 * @param inst Devicetree instance number
 */
#define I2C_DT_SPEC_INST_GET(inst) \
    I2C_DT_SPEC_GET(DT_DRV_INST(inst))

/*
 * I2C_MSG_* are I2C Message flags.
 */

/** Write message to I2C bus. */
#define /**/I2C_MSG_WRITE           (0U << 0U)

/** Read message from I2C bus. */
#define /**/I2C_MSG_READ            BIT(0)

/** @cond INTERNAL_HIDDEN */
#define I2C_MSG_RW_MASK             BIT(0)
/** @endcond  */

/** Send STOP after this message. */
#define /**/I2C_MSG_STOP            BIT(1)

/** RESTART I2C transaction for this message.
 *
 * @note Not all I2C drivers have or require explicit support for this
 * feature. Some drivers require this be present on a read message
 * that follows a write, or vice-versa.  Some drivers will merge
 * adjacent fragments into a single transaction using this flag; some
 * will not. */
#define /**/I2C_MSG_RESTART         BIT(2)

/** Use 10-bit addressing for this message.
 *
 * @note Not all SoC I2C implementations support this feature. */
#define /**/I2C_MSG_ADDR_10_BITS    BIT(3)

/**
 * @brief One I2C Message.
 *
 * This defines one I2C message to transact on the I2C bus.
 *
 * @note Some of the configurations supported by this API may not be
 * supported by specific SoC I2C hardware implementations, in
 * particular features related to bus transactions intended to read or
 * write data from different buffers within a single transaction.
 * Invocations of i2c_transfer() may not indicate an error when an
 * unsupported configuration is encountered.  In some cases drivers
 * will generate separate transactions for each message fragment, with
 * or without presence of @ref I2C_MSG_RESTART in #flags.
 */
struct i2c_msg {
    /** Data buffer in bytes */
    uint8_t* buf;

    /** Length of buffer in bytes */
    uint32_t len;

    /** Flags for this message */
    uint8_t flags;
};

/**
 * @brief I2C callback for asynchronous transfer requests
 *
 * @param dev I2C device which is notifying of transfer completion or error
 * @param result Result code of the transfer request. 0 is success, -errno for failure.
 * @param data Transfer requester supplied data which is passed along to the callback.
 */
typedef void (*i2c_callback_t)(const struct device* dev, int result, void* data);

/**
 * @cond INTERNAL_HIDDEN
 *
 * These are for internal use only, so skip these in
 * public documentation.
 */
struct i2c_target_config;

typedef int (*i2c_api_configure_t)(const struct device* dev,
                                   uint32_t dev_config);
typedef int (*i2c_api_get_config_t)(const struct device* dev,
                                    uint32_t* dev_config);
typedef int (*i2c_api_full_io_t)(const struct device* dev,
                                 struct i2c_msg* msgs,
                                 uint8_t num_msgs,
                                 uint16_t addr);
typedef int (*i2c_api_target_register_t)(const struct device* dev,
                                         struct i2c_target_config* cfg);
typedef int (*i2c_api_target_unregister_t)(const struct device* dev,
                                           struct i2c_target_config* cfg);
#ifdef CONFIG_I2C_CALLBACK
typedef int (*i2c_api_transfer_cb_t)(const struct device* dev,
                                     struct i2c_msg* msgs,
                                     uint8_t num_msgs,
                                     uint16_t addr,
                                     i2c_callback_t cb,
                                     void* userdata);
#endif /* CONFIG_I2C_CALLBACK */
#if defined(CONFIG_I2C_RTIO) || defined(__DOXYGEN__)

/**
 * @typedef i2c_api_iodev_submit
 * @brief Callback API for submitting work to a I2C device with RTIO
 */
typedef void (*i2c_api_iodev_submit)(const struct device* dev,
                                     struct rtio_iodev_sqe* iodev_sqe);
#endif /* CONFIG_I2C_RTIO */

typedef int (*i2c_api_recover_bus_t)(const struct device* dev);

__subsystem struct i2c_driver_api {
    i2c_api_configure_t         configure;
    i2c_api_get_config_t        get_config;
    i2c_api_full_io_t           transfer;
    i2c_api_target_register_t   target_register;
    i2c_api_target_unregister_t target_unregister;

    #ifdef CONFIG_I2C_CALLBACK
    i2c_api_transfer_cb_t transfer_cb;
    #endif

    #ifdef CONFIG_I2C_RTIO
    i2c_api_iodev_submit iodev_submit;
    #endif
    i2c_api_recover_bus_t recover_bus;
};

typedef int (*i2c_target_api_register_t)(const struct device* dev);
typedef int (*i2c_target_api_unregister_t)(const struct device* dev);

<<<<<<< HEAD
__subsystem struct i2c_target_driver_api {
	i2c_target_api_register_t driver_register;
	i2c_target_api_unregister_t driver_unregister;
=======
struct i2c_target_driver_api {
    i2c_target_api_register_t   driver_register;
    i2c_target_api_unregister_t driver_unregister;
>>>>>>> e5f33646
};

/**
 * @endcond
 */

/** Target device responds to 10-bit addressing. */
#define I2C_TARGET_FLAGS_ADDR_10_BITS   BIT(0)

/** @brief Function called when a write to the device is initiated.
 *
 * This function is invoked by the controller when the bus completes a
 * start condition for a write operation to the address associated
 * with a particular device.
 *
 * A success return shall cause the controller to ACK the next byte
 * received.  An error return shall cause the controller to NACK the
 * next byte received.
 *
 * @param config the configuration structure associated with the
 * device to which the operation is addressed.
 *
 * @return 0 if the write is accepted, or a negative error code.
 */
typedef int (*i2c_target_write_requested_cb_t)(
                struct i2c_target_config* config);

/** @brief Function called when a write to the device is continued.
 *
 * This function is invoked by the controller when it completes
 * reception of a byte of data in an ongoing write operation to the
 * device.
 *
 * A success return shall cause the controller to ACK the next byte
 * received.  An error return shall cause the controller to NACK the
 * next byte received.
 *
 * @param config the configuration structure associated with the
 * device to which the operation is addressed.
 *
 * @param val the byte received by the controller.
 *
 * @return 0 if more data can be accepted, or a negative error
 * code.
 */
typedef int (*i2c_target_write_received_cb_t)(
                struct i2c_target_config* config, uint8_t val);

/** @brief Function called when a read from the device is initiated.
 *
 * This function is invoked by the controller when the bus completes a
 * start condition for a read operation from the address associated
 * with a particular device.
 *
 * The value returned in @p *val will be transmitted.  A success
 * return shall cause the controller to react to additional read
 * operations.  An error return shall cause the controller to ignore
 * bus operations until a new start condition is received.
 *
 * @param config the configuration structure associated with the
 * device to which the operation is addressed.
 *
 * @param val pointer to storage for the first byte of data to return
 * for the read request.
 *
 * @return 0 if more data can be requested, or a negative error code.
 */
typedef int (*i2c_target_read_requested_cb_t)(
                struct i2c_target_config* config, uint8_t* val);

/** @brief Function called when a read from the device is continued.
 *
 * This function is invoked by the controller when the bus is ready to
 * provide additional data for a read operation from the address
 * associated with the device device.
 *
 * The value returned in @p *val will be transmitted.  A success
 * return shall cause the controller to react to additional read
 * operations.  An error return shall cause the controller to ignore
 * bus operations until a new start condition is received.
 *
 * @param config the configuration structure associated with the
 * device to which the operation is addressed.
 *
 * @param val pointer to storage for the next byte of data to return
 * for the read request.
 *
 * @return 0 if data has been provided, or a negative error code.
 */
typedef int (*i2c_target_read_processed_cb_t)(
                struct i2c_target_config* config, uint8_t* val);

#ifdef CONFIG_I2C_TARGET_BUFFER_MODE
/** @brief Function called when a write to the device is completed.
 *
 * This function is invoked by the controller when it completes
 * reception of data from the source buffer to the destination
 * buffer in an ongoing write operation to the device.
 *
 * @param config the configuration structure associated with the
 * device to which the operation is addressed.
 *
 * @param ptr pointer to the buffer that contains the data to be transferred.
 *
 * @param len the length of the data to be transferred.
 */
typedef void (*i2c_target_buf_write_received_cb_t)(
        struct i2c_target_config* config, uint8_t* ptr, uint32_t len);

/** @brief Function called when a read from the device is initiated.
 *
 * This function is invoked by the controller when the bus is ready to
 * provide additional data by buffer for a read operation from the address
 * associated with the device.
 *
 * The value returned in @p **ptr and @p *len will be transmitted. A success
 * return shall cause the controller to react to additional read operations.
 * An error return shall cause the controller to ignore bus operations until
 * a new start condition is received.
 *
 * @param config the configuration structure associated with the
 * device to which the operation is addressed.
 *
 * @param ptr pointer to storage for the address of data buffer to return
 * for the read request.
 *
 * @param len pointer to storage for the length of the data to be transferred
 * for the read request.
 *
 * @return 0 if data has been provided, or a negative error code.
 */
typedef int (*i2c_target_buf_read_requested_cb_t)(
                struct i2c_target_config* config, uint8_t** ptr, uint32_t* len);
#endif

/** @brief Function called when a stop condition is observed after a
 * start condition addressed to a particular device.
 *
 * This function is invoked by the controller when the bus is ready to
 * provide additional data for a read operation from the address
 * associated with the device device.  After the function returns the
 * controller shall enter a state where it is ready to react to new
 * start conditions.
 *
 * @param config the configuration structure associated with the
 * device to which the operation is addressed.
 *
 * @return Ignored.
 */
typedef int (*i2c_target_stop_cb_t)(struct i2c_target_config* config);

/** @brief Structure providing callbacks to be implemented for devices
 * that supports the I2C target API.
 *
 * This structure may be shared by multiple devices that implement the
 * same API at different addresses on the bus.
 */
struct i2c_target_callbacks {
    i2c_target_write_requested_cb_t write_requested;
    i2c_target_read_requested_cb_t  read_requested;
    i2c_target_write_received_cb_t  write_received;
    i2c_target_read_processed_cb_t  read_processed;
    #ifdef CONFIG_I2C_TARGET_BUFFER_MODE
    i2c_target_buf_write_received_cb_t buf_write_received;
    i2c_target_buf_read_requested_cb_t buf_read_requested;
    #endif
    i2c_target_stop_cb_t stop;
};

/** @brief Structure describing a device that supports the I2C
 * target API.
 *
 * Instances of this are passed to the i2c_target_register() and
 * i2c_target_unregister() functions to indicate addition and removal
 * of a target device, respective.
 *
 * Fields other than @c node must be initialized by the module that
 * implements the device behavior prior to passing the object
 * reference to i2c_target_register().
 */
struct i2c_target_config {
    /** Private, do not modify */
    sys_snode_t node;

    /** Flags for the target device defined by I2C_TARGET_FLAGS_* constants */
    uint8_t flags;

    /** Address for this target device */
    uint16_t address;

    /** Callback functions */
    const struct i2c_target_callbacks* callbacks;
};

/**
 * @brief Validate that I2C bus is ready.
 *
 * @param spec I2C specification from devicetree
 *
 * @retval true if the I2C bus is ready for use.
 * @retval false if the I2C bus is not ready for use.
 */
static inline bool i2c_is_ready_dt(const struct i2c_dt_spec* spec) {
    /* Validate bus is ready */
    return device_is_ready(spec->bus);
}

/**
 * @brief Check if the current message is a read operation
 *
 * @param msg The message to check
 * @return true if the I2C message is sa read operation
 * @return false if the I2C message is a write operation
 */
static inline bool i2c_is_read_op(struct i2c_msg *msg)
{
	return (msg->flags & I2C_MSG_READ) == I2C_MSG_READ;
}

/**
 * @brief Dump out an I2C message
 *
 * Dumps out a list of I2C messages. For any that are writes (W), the data is
 * displayed in hex. Setting dump_read will dump the data for read messages too,
 * which only makes sense when called after the messages have been processed.
 *
 * It looks something like this (with name "testing"):
 *
 * @code
 * D: I2C msg: testing, addr=56
 * D:    W len=01: 06
 * D:    W len=0e:
 * D: contents:
 * D: 00 01 02 03 04 05 06 07 |........
 * D: 08 09 0a 0b 0c 0d       |......
 * D:    W len=01: 0f
 * D:    R len=01: 6c
 * @endcode
 *
 * @param dev Target for the messages being sent. Its name will be printed in the log.
 * @param msgs Array of messages to dump.
 * @param num_msgs Number of messages to dump.
 * @param addr Address of the I2C target device.
 * @param dump_read Dump data from I2C reads, otherwise only writes have data dumped.
 */
void i2c_dump_msgs_rw(const struct device* dev, const struct i2c_msg* msgs, uint8_t num_msgs,
                      uint16_t addr, bool dump_read);

/**
 * @brief Dump out an I2C message, before it is executed.
 *
 * This is equivalent to:
 *
 *     i2c_dump_msgs_rw(dev, msgs, num_msgs, addr, false);
 *
 * The read messages' data isn't dumped.
 *
 * @param dev Target for the messages being sent. Its name will be printed in the log.
 * @param msgs Array of messages to dump.
 * @param num_msgs Number of messages to dump.
 * @param addr Address of the I2C target device.
 */
static inline void i2c_dump_msgs(const struct device* dev, const struct i2c_msg* msgs,
                                 uint8_t num_msgs, uint16_t addr) {
    i2c_dump_msgs_rw(dev, msgs, num_msgs, addr, false);
}

#if defined(CONFIG_I2C_STATS) || defined(__DOXYGEN__)

#include <zephyr/stats/stats.h>

/** @cond INTERNAL_HIDDEN */

STATS_SECT_START(i2c)
STATS_SECT_ENTRY32(bytes_read)
STATS_SECT_ENTRY32(bytes_written)
STATS_SECT_ENTRY32(message_count)
STATS_SECT_ENTRY32(transfer_call_count)
STATS_SECT_END;

STATS_NAME_START(i2c)
STATS_NAME(i2c, bytes_read)
STATS_NAME(i2c, bytes_written)
STATS_NAME(i2c, message_count)
STATS_NAME(i2c, transfer_call_count)
STATS_NAME_END(i2c);

/** @endcond */

/**
 * @brief I2C specific device state which allows for i2c device class specific additions
 */
struct i2c_device_state {
    struct device_state devstate;
    struct stats_i2c    stats;
};

/**
 * @brief Updates the i2c stats for i2c transfers
 *
 * @param dev I2C device to update stats for
 * @param msgs Array of struct i2c_msg
 * @param num_msgs Number of i2c_msgs
 */
static inline void i2c_xfer_stats(const struct device* dev, struct i2c_msg* msgs,
                                  uint8_t num_msgs) {
    struct i2c_device_state* state =
            CONTAINER_OF(dev->state, struct i2c_device_state, devstate);
    uint32_t bytes_read    = 0U;
    uint32_t bytes_written = 0U;

    STATS_INC(state->stats, transfer_call_count);
    STATS_INCN(state->stats, message_count, num_msgs);
    for (uint8_t i = 0U; i < num_msgs; i++) {
        if (msgs[i].flags & I2C_MSG_READ) {
            bytes_read += msgs[i].len;
        }
        else {
            bytes_written += msgs[i].len;
        }
    }
    STATS_INCN(state->stats, bytes_read, bytes_read);
    STATS_INCN(state->stats, bytes_written, bytes_written);
}

/** @cond INTERNAL_HIDDEN */

/**
 * @brief Define a statically allocated and section assigned i2c device state
 */
#define Z_I2C_DEVICE_STATE_DEFINE(dev_id)                       \
    static struct i2c_device_state Z_DEVICE_STATE_NAME(dev_id)  \
    __attribute__((__section__(".z_devstate")))

/**
 * @brief Define an i2c device init wrapper function
 *
 * This does device instance specific initialization of common data (such as stats)
 * and calls the given init_fn
 */
#define Z_I2C_INIT_FN(dev_id, init_fn)      \
    static inline int UTIL_CAT(dev_id, _init)(const struct device* dev) {       \
        struct i2c_device_state* state =    \
                CONTAINER_OF(dev->state, struct i2c_device_state, devstate);    \
        stats_init(&state->stats.s_hdr, STATS_SIZE_32, 4,   \
                   STATS_NAME_INIT_PARMS(i2c));             \
        stats_register(dev->name, &(state->stats.s_hdr));   \
        if (!is_null_no_warn(init_fn)) {    \
            return init_fn(dev);            \
        }                                   \
                                            \
        return (0);                         \
    }

/** @endcond */

/**
 * @brief Like DEVICE_DT_DEFINE() with I2C specifics.
 *
 * @details Defines a device which implements the I2C API. May
 * generate a custom device_state container struct and init_fn
 * wrapper when needed depending on I2C @kconfig{CONFIG_I2C_STATS}.
 *
 * @param node_id The devicetree node identifier.
 *
 * @param init_fn Name of the init function of the driver. Can be `NULL`.
 *
 * @param pm PM device resources reference (NULL if device does not use PM).
 *
 * @param data Pointer to the device's private data.
 *
 * @param config The address to the structure containing the
 * configuration information for this instance of the driver.
 *
 * @param level The initialization level. See SYS_INIT() for
 * details.
 *
 * @param prio Priority within the selected initialization level. See
 * SYS_INIT() for details.
 *
 * @param api Provides an initial pointer to the API function struct
 * used by the driver. Can be NULL.
 */
#define I2C_DEVICE_DT_DEFINE(node_id, init_fn, pm, data, config, level, \
                             prio, api, ...)                    \
    Z_I2C_DEVICE_STATE_DEFINE(Z_DEVICE_DT_DEV_ID(node_id));     \
    Z_I2C_INIT_FN(Z_DEVICE_DT_DEV_ID(node_id), init_fn)         \
    Z_DEVICE_DEFINE(node_id, Z_DEVICE_DT_DEV_ID(node_id),       \
                    DEVICE_DT_NAME(node_id),                    \
                    &UTIL_CAT(Z_DEVICE_DT_DEV_ID(node_id), _init),  \
                    pm, data, config, level, prio, api,         \
                    &(Z_DEVICE_STATE_NAME(Z_DEVICE_DT_DEV_ID(node_id)).devstate), \
                    __VA_ARGS__)

#else /* CONFIG_I2C_STATS */

static inline void i2c_xfer_stats(const struct device* dev, struct i2c_msg* msgs,
                                  uint8_t num_msgs) {
    ARG_UNUSED(dev);
    ARG_UNUSED(msgs);
    ARG_UNUSED(num_msgs);
}

#define I2C_DEVICE_DT_DEFINE(node_id, init_fn, pm, data, config, level, \
                             prio, api, ...)                            \
    DEVICE_DT_DEFINE(node_id, init_fn, pm, data, config, level,         \
                     prio, api, __VA_ARGS__)

#endif /* CONFIG_I2C_STATS */

/**
 * @brief Like I2C_DEVICE_DT_DEFINE() for an instance of a DT_DRV_COMPAT compatible
 *
 * @param inst instance number. This is replaced by
 * <tt>DT_DRV_COMPAT(inst)</tt> in the call to I2C_DEVICE_DT_DEFINE().
 *
 * @param ... other parameters as expected by I2C_DEVICE_DT_DEFINE().
 */
#define I2C_DEVICE_DT_INST_DEFINE(inst, ...)        \
    I2C_DEVICE_DT_DEFINE(DT_DRV_INST(inst), __VA_ARGS__)

/**
 * @brief Configure operation of a host controller.
 *
 * @param dev Pointer to the device structure for the driver instance.
 * @param dev_config Bit-packed 32-bit value to the device runtime configuration
 * for the I2C controller.
 *
 * @retval 0 If successful.
 * @retval -EIO General input / output error, failed to configure device.
 */
__syscall int i2c_configure(const struct device* dev, uint32_t dev_config);

static inline int z_impl_i2c_configure(const struct device* dev,
                                       uint32_t dev_config) {
    const struct i2c_driver_api* api =
            (const struct i2c_driver_api*)dev->api;

    return api->configure(dev, dev_config);
}

/**
 * @brief Get configuration of a host controller.
 *
 * This routine provides a way to get current configuration. It is allowed to
 * call the function before i2c_configure, because some I2C ports can be
 * configured during init process. However, if the I2C port is not configured,
 * i2c_get_config returns an error.
 *
 * i2c_get_config can return cached config or probe hardware, but it has to be
 * up to date with current configuration.
 *
 * @param dev Pointer to the device structure for the driver instance.
 * @param dev_config Pointer to return bit-packed 32-bit value of
 * the I2C controller configuration.
 *
 * @retval 0 If successful.
 * @retval -EIO General input / output error.
 * @retval -ERANGE Configured I2C frequency is invalid.
 * @retval -ENOSYS If get config is not implemented
 */
__syscall int i2c_get_config(const struct device* dev, uint32_t* dev_config);

static inline int z_impl_i2c_get_config(const struct device* dev, uint32_t* dev_config) {
    const struct i2c_driver_api* api = (const struct i2c_driver_api*)dev->api;

    if (api->get_config == NULL) {
        return (-ENOSYS);
    }

    return api->get_config(dev, dev_config);
}

/**
 * @brief Perform data transfer to another I2C device in controller mode.
 *
 * This routine provides a generic interface to perform data transfer
 * to another I2C device synchronously. Use i2c_read()/i2c_write()
 * for simple read or write.
 *
 * The array of message @a msgs must not be NULL.  The number of
 * message @a num_msgs may be zero,in which case no transfer occurs.
 *
 * @note Not all scatter/gather transactions can be supported by all
 * drivers.  As an example, a gather write (multiple consecutive
 * `i2c_msg` buffers all configured for `I2C_MSG_WRITE`) may be packed
 * into a single transaction by some drivers, but others may emit each
 * fragment as a distinct write transaction, which will not produce
 * the same behavior.  See the documentation of `struct i2c_msg` for
 * limitations on support for multi-message bus transactions.
 *
 * @note The last message in the scatter/gather transaction implies a STOP
 * whether or not it is explicitly set. This ensures the bus is in a good
 * state for the next transaction which may be from a different call context.
 *
 * @param dev Pointer to the device structure for an I2C controller
 * driver configured in controller mode.
 * @param msgs Array of messages to transfer.
 * @param num_msgs Number of messages to transfer.
 * @param addr Address of the I2C target device.
 *
 * @retval 0 If successful.
 * @retval -EIO General input / output error.
 */
__syscall int i2c_transfer(const struct device* dev,
                           struct i2c_msg* msgs, uint8_t num_msgs,
                           uint16_t addr);

static inline int z_impl_i2c_transfer(const struct device* dev,
                                      struct i2c_msg* msgs, uint8_t num_msgs,
                                      uint16_t addr) {
    const struct i2c_driver_api* api =
            (const struct i2c_driver_api*)dev->api;

    int res = api->transfer(dev, msgs, num_msgs, addr);

    i2c_xfer_stats(dev, msgs, num_msgs);

    if (IS_ENABLED(CONFIG_I2C_DUMP_MESSAGES)) {
        i2c_dump_msgs_rw(dev, msgs, num_msgs, addr, true);
    }

    return (res);
}

#if defined(CONFIG_I2C_CALLBACK) || defined(__DOXYGEN__)

/**
 * @brief Perform data transfer to another I2C device in controller mode.
 *
 * This routine provides a generic interface to perform data transfer
 * to another I2C device asynchronously with a callback completion.
 *
 * @see i2c_transfer()
 * @funcprops \isr_ok
 *
 * @param dev Pointer to the device structure for an I2C controller
 *            driver configured in controller mode.
 * @param msgs Array of messages to transfer, must live until callback completes.
 * @param num_msgs Number of messages to transfer.
 * @param addr Address of the I2C target device.
 * @param cb Function pointer for completion callback.
 * @param userdata Userdata passed to callback.
 *
 * @retval 0 If successful.
 * @retval -EIO General input / output error.
 * @retval -ENOSYS If transfer async is not implemented
 * @retval -EWOULDBLOCK If the device is temporarily busy doing another transfer
 */
static inline int i2c_transfer_cb(const struct device* dev,
                                  struct i2c_msg* msgs,
                                  uint8_t num_msgs,
                                  uint16_t addr,
                                  i2c_callback_t cb,
                                  void* userdata) {
    const struct i2c_driver_api* api = (const struct i2c_driver_api*)dev->api;

    if (api->transfer_cb == NULL) {
        return (-ENOSYS);
    }

    return api->transfer_cb(dev, msgs, num_msgs, addr, cb, userdata);
}

/**
 * @brief Perform data transfer to another I2C device in master mode asynchronously.
 *
 * This is equivalent to:
 *
 *     i2c_transfer_cb(spec->bus, msgs, num_msgs, spec->addr, cb, userdata);
 *
 * @param spec I2C specification from devicetree.
 * @param msgs Array of messages to transfer.
 * @param num_msgs Number of messages to transfer.
 * @param cb Function pointer for completion callback.
 * @param userdata Userdata passed to callback.
 *
 * @return a value from i2c_transfer_cb()
 */
static inline int i2c_transfer_cb_dt(const struct i2c_dt_spec* spec,
                                     struct i2c_msg* msgs,
                                     uint8_t num_msgs,
                                     i2c_callback_t cb,
                                     void* userdata) {
    return i2c_transfer_cb(spec->bus, msgs, num_msgs, spec->addr, cb, userdata);
}

/**
 * @brief Write then read data from an I2C device asynchronously.
 *
 * This supports the common operation "this is what I want", "now give
 * it to me" transaction pair through a combined write-then-read bus
 * transaction but using i2c_transfer_cb. This helper function expects
 * caller to pass a message pointer with 2 and only 2 size.
 *
 * @param dev Pointer to the device structure for an I2C controller
 * driver configured in master mode.
 * @param msgs Array of messages to transfer.
 * @param num_msgs Number of messages to transfer.
 * @param addr Address of the I2C device
 * @param write_buf Pointer to the data to be written
 * @param num_write Number of bytes to write
 * @param read_buf Pointer to storage for read data
 * @param num_read Number of bytes to read
 * @param cb Function pointer for completion callback.
 * @param userdata Userdata passed to callback.
 *
 * @retval 0 if successful
 * @retval negative on error.
 */
static inline int i2c_write_read_cb(const struct device* dev, struct i2c_msg* msgs,
                                    uint8_t num_msgs, uint16_t addr, void const* write_buf,
                                    size_t num_write, void* read_buf, size_t num_read,
                                    i2c_callback_t cb, void* userdata) {
    if ((msgs == NULL) || (num_msgs != 2)) {
        return (-EINVAL);
    }

    msgs[0].buf   = (uint8_t*)write_buf;
    msgs[0].len   = num_write;
    msgs[0].flags = I2C_MSG_WRITE;

    msgs[1].buf   = (uint8_t*)read_buf;
    msgs[1].len   = num_read;
    msgs[1].flags = I2C_MSG_RESTART | I2C_MSG_READ | I2C_MSG_STOP;

    return i2c_transfer_cb(dev, msgs, num_msgs, addr, cb, userdata);
}

/**
 * @brief Write then read data from an I2C device asynchronously.
 *
 * This is equivalent to:
 *
 *     i2c_write_read_cb(spec->bus, msgs, num_msgs,
 *                    spec->addr, write_buf,
 *                    num_write, read_buf, num_read);
 *
 * @param spec I2C specification from devicetree.
 * @param msgs Array of messages to transfer.
 * @param num_msgs Number of messages to transfer.
 * @param write_buf Pointer to the data to be written
 * @param num_write Number of bytes to write
 * @param read_buf Pointer to storage for read data
 * @param num_read Number of bytes to read
 * @param cb Function pointer for completion callback.
 * @param userdata Userdata passed to callback.
 *
 * @return a value from i2c_write_read_cb()
 */
static inline int i2c_write_read_cb_dt(const struct i2c_dt_spec* spec, struct i2c_msg* msgs,
                                       uint8_t num_msgs, void const* write_buf, size_t num_write,
                                       void* read_buf, size_t num_read, i2c_callback_t cb,
                                       void* userdata) {
    return i2c_write_read_cb(spec->bus, msgs, num_msgs, spec->addr, write_buf, num_write,
                             read_buf, num_read, cb, userdata);
}

#if defined(CONFIG_POLL) || defined(__DOXYGEN__)

/** @cond INTERNAL_HIDDEN */
void z_i2c_transfer_signal_cb(const struct device* dev, int result, void* userdata);

/** @endcond */

/**
 * @brief Perform data transfer to another I2C device in controller mode.
 *
 * This routine provides a generic interface to perform data transfer
 * to another I2C device asynchronously with a k_poll_signal completion.
 *
 * @see i2c_transfer_cb()
 * @funcprops \isr_ok
 *
 * @param dev Pointer to the device structure for an I2C controller
 *            driver configured in controller mode.
 * @param msgs Array of messages to transfer, must live until callback completes.
 * @param num_msgs Number of messages to transfer.
 * @param addr Address of the I2C target device.
 * @param sig Signal to notify of transfer completion.
 *
 * @retval 0 If successful.
 * @retval -EIO General input / output error.
 * @retval -ENOSYS If transfer async is not implemented
 * @retval -EWOULDBLOCK If the device is temporarily busy doing another transfer
 */
static inline int i2c_transfer_signal(const struct device* dev,
                                      struct i2c_msg* msgs,
                                      uint8_t num_msgs,
                                      uint16_t addr,
                                      struct k_poll_signal* sig) {
    const struct i2c_driver_api* api = (const struct i2c_driver_api*)dev->api;

    if (api->transfer_cb == NULL) {
        return -ENOSYS;
    }

    return api->transfer_cb(dev, msgs, num_msgs, addr, z_i2c_transfer_signal_cb, sig);
}

#endif /* CONFIG_POLL */

#endif /* CONFIG_I2C_CALLBACK */

#if defined(CONFIG_I2C_RTIO) || defined(__DOXYGEN__)

/**
 * @brief Submit request(s) to an I2C device with RTIO
 *
 * @param iodev_sqe Prepared submissions queue entry connected to an iodev
 *                  defined by I2C_DT_IODEV_DEFINE.
 */
static inline void i2c_iodev_submit(struct rtio_iodev_sqe* iodev_sqe) {
    const struct i2c_dt_spec* dt_spec = (const struct i2c_dt_spec*)iodev_sqe->sqe.iodev->data;
    const struct device* dev = dt_spec->bus;
    const struct i2c_driver_api* api = (const struct i2c_driver_api*)dev->api;

    api->iodev_submit(dt_spec->bus, iodev_sqe);
}

extern const struct rtio_iodev_api i2c_iodev_api;

/**
 * @brief Define an iodev for a given dt node on the bus
 *
 * These do not need to be shared globally but doing so
 * will save a small amount of memory.
 *
 * @param name Symbolic name of the iodev to define
 * @param node_id Devicetree node identifier
 */
#define I2C_DT_IODEV_DEFINE(name, node_id)                              \
    const struct i2c_dt_spec _i2c_dt_spec_##name =                      \
            I2C_DT_SPEC_GET(node_id);                                   \
    RTIO_IODEV_DEFINE(name, &i2c_iodev_api, (void*)&_i2c_dt_spec_##name)

/**
 * @brief Define an iodev for a given i2c device on a bus
 *
 * These do not need to be shared globally but doing so
 * will save a small amount of memory.
 *
 * @param name Symbolic name of the iodev to define
 * @param _bus Node ID for I2C bus
 * @param _addr I2C target address
 */
#define I2C_IODEV_DEFINE(name, _bus, _addr)                                     \
	const struct i2c_dt_spec _i2c_dt_spec_##name = {                        \
		.bus = DEVICE_DT_GET(_bus),                                     \
		.addr = _addr,                                                  \
	};                                                                      \
	RTIO_IODEV_DEFINE(name, &i2c_iodev_api, (void *)&_i2c_dt_spec_##name)

/**
 * @brief Copy the i2c_msgs into a set of RTIO requests
 *
 * @param r RTIO context
 * @param iodev RTIO IODev to target for the submissions
 * @param msgs Array of messages
 * @param num_msgs Number of i2c msgs in array
 *
 * @retval sqe Last submission in the queue added
 * @retval NULL Not enough memory in the context to copy the requests
 */
struct rtio_sqe* i2c_rtio_copy(struct rtio* r,
                               struct rtio_iodev* iodev,
                               const struct i2c_msg* msgs,
                               uint8_t num_msgs);

#endif /* CONFIG_I2C_RTIO */

/**
 * @brief Perform data transfer to another I2C device in controller mode.
 *
 * This is equivalent to:
 *
 *     i2c_transfer(spec->bus, msgs, num_msgs, spec->addr);
 *
 * @param spec I2C specification from devicetree.
 * @param msgs Array of messages to transfer.
 * @param num_msgs Number of messages to transfer.
 *
 * @return a value from i2c_transfer()
 */
static inline int i2c_transfer_dt(const struct i2c_dt_spec* spec,
                                  struct i2c_msg* msgs, uint8_t num_msgs) {
    return i2c_transfer(spec->bus, msgs, num_msgs, spec->addr);
}

/**
 * @brief Recover the I2C bus
 *
 * Attempt to recover the I2C bus.
 *
 * @param dev Pointer to the device structure for an I2C controller
 * driver configured in controller mode.
 * @retval 0 If successful
 * @retval -EBUSY If bus is not clear after recovery attempt.
 * @retval -EIO General input / output error.
 * @retval -ENOSYS If bus recovery is not implemented
 */
__syscall int i2c_recover_bus(const struct device* dev);

static inline int z_impl_i2c_recover_bus(const struct device* dev) {
    const struct i2c_driver_api* api =
            (const struct i2c_driver_api*)dev->api;

    if (api->recover_bus == NULL) {
        return (-ENOSYS);
    }

    return api->recover_bus(dev);
}

/**
 * @brief Registers the provided config as Target device of a controller.
 *
 * Enable I2C target mode for the 'dev' I2C bus driver using the provided
 * 'config' struct containing the functions and parameters to send bus
 * events. The I2C target will be registered at the address provided as 'address'
 * struct member. Addressing mode - 7 or 10 bit - depends on the 'flags'
 * struct member. Any I2C bus events related to the target mode will be passed
 * onto I2C target device driver via a set of callback functions provided in
 * the 'callbacks' struct member.
 *
 * Most of the existing hardware allows simultaneous support for controller
 * and target mode. This is however not guaranteed.
 *
 * @param dev Pointer to the device structure for an I2C controller
 * driver configured in target mode.
 * @param cfg Config struct with functions and parameters used by the I2C driver
 * to send bus events
 *
 * @retval 0 Is successful
 * @retval -EINVAL If parameters are invalid
 * @retval -EIO General input / output error.
 * @retval -ENOSYS If target mode is not implemented
 */
static inline int i2c_target_register(const struct device* dev,
                                      struct i2c_target_config* cfg) {
    const struct i2c_driver_api* api =
            (const struct i2c_driver_api*)dev->api;

    if (api->target_register == NULL) {
        return (-ENOSYS);
    }

    return api->target_register(dev, cfg);
}

/**
 * @brief Unregisters the provided config as Target device
 *
 * This routine disables I2C target mode for the 'dev' I2C bus driver using
 * the provided 'config' struct containing the functions and parameters
 * to send bus events.
 *
 * @param dev Pointer to the device structure for an I2C controller
 * driver configured in target mode.
 * @param cfg Config struct with functions and parameters used by the I2C driver
 * to send bus events
 *
 * @retval 0 Is successful
 * @retval -EINVAL If parameters are invalid
 * @retval -ENOSYS If target mode is not implemented
 */
static inline int i2c_target_unregister(const struct device* dev,
                                        struct i2c_target_config* cfg) {
    const struct i2c_driver_api* api =
            (const struct i2c_driver_api*)dev->api;

    if (api->target_unregister == NULL) {
        return (-ENOSYS);
    }

    return api->target_unregister(dev, cfg);
}

/**
 * @brief Instructs the I2C Target device to register itself to the I2C Controller
 *
 * This routine instructs the I2C Target device to register itself to the I2C
 * Controller via its parent controller's i2c_target_register() API.
 *
 * @param dev Pointer to the device structure for the I2C target
 * device (not itself an I2C controller).
 *
 * @retval 0 Is successful
 * @retval -EINVAL If parameters are invalid
 * @retval -EIO General input / output error.
 */
__syscall int i2c_target_driver_register(const struct device* dev);

static inline int z_impl_i2c_target_driver_register(const struct device* dev) {
    const struct i2c_target_driver_api* api =
            (const struct i2c_target_driver_api*)dev->api;

    return api->driver_register(dev);
}

/**
 * @brief Instructs the I2C Target device to unregister itself from the I2C
 * Controller
 *
 * This routine instructs the I2C Target device to unregister itself from the I2C
 * Controller via its parent controller's i2c_target_register() API.
 *
 * @param dev Pointer to the device structure for the I2C target
 * device (not itself an I2C controller).
 *
 * @retval 0 Is successful
 * @retval -EINVAL If parameters are invalid
 */
__syscall int i2c_target_driver_unregister(const struct device* dev);

static inline int z_impl_i2c_target_driver_unregister(const struct device* dev) {
    const struct i2c_target_driver_api* api =
            (const struct i2c_target_driver_api*)dev->api;

    return api->driver_unregister(dev);
}

/*
 * Derived i2c APIs -- all implemented in terms of i2c_transfer()
 */

/**
 * @brief Write a set amount of data to an I2C device.
 *
 * This routine writes a set amount of data synchronously.
 *
 * @param dev Pointer to the device structure for an I2C controller
 * driver configured in controller mode.
 * @param buf Memory pool from which the data is transferred.
 * @param num_bytes Number of bytes to write.
 * @param addr Address to the target I2C device for writing.
 *
 * @retval 0 If successful.
 * @retval -EIO General input / output error.
 */
static inline int i2c_write(const struct device* dev, uint8_t const* buf,
                            uint32_t num_bytes, uint16_t addr) {
    struct i2c_msg msg;
    int ret;

    msg.buf   = (uint8_t*)buf;
    msg.len   = num_bytes;
    msg.flags = (I2C_MSG_WRITE | I2C_MSG_STOP);

    ret = i2c_transfer(dev, &msg, 1, addr);

    return (ret);
}

/**
 * @brief Write a set amount of data to an I2C device.
 *
 * This is equivalent to:
 *
 *     i2c_write(spec->bus, buf, num_bytes, spec->addr);
 *
 * @param spec I2C specification from devicetree.
 * @param buf Memory pool from which the data is transferred.
 * @param num_bytes Number of bytes to write.
 *
 * @return a value from i2c_write()
 */
static inline int i2c_write_dt(const struct i2c_dt_spec* spec,
                               uint8_t const* buf, uint32_t num_bytes) {
    int ret;

    ret = i2c_write(spec->bus, buf, num_bytes, spec->addr);

    return (ret);
}

/**
 * @brief Read a set amount of data from an I2C device.
 *
 * This routine reads a set amount of data synchronously.
 *
 * @param dev Pointer to the device structure for an I2C controller
 * driver configured in controller mode.
 * @param buf Memory pool that stores the retrieved data.
 * @param num_bytes Number of bytes to read.
 * @param addr Address of the I2C device being read.
 *
 * @retval 0 If successful.
 * @retval -EIO General input / output error.
 */
static inline int i2c_read(const struct device* dev, uint8_t* buf,
                           uint32_t num_bytes, uint16_t addr) {
    struct i2c_msg msg;
    int ret;

    msg.buf   = buf;
    msg.len   = num_bytes;
    msg.flags = (I2C_MSG_READ | I2C_MSG_STOP);

    ret = i2c_transfer(dev, &msg, 1, addr);

    return (ret);
}

/**
 * @brief Read a set amount of data from an I2C device.
 *
 * This is equivalent to:
 *
 *     i2c_read(spec->bus, buf, num_bytes, spec->addr);
 *
 * @param spec I2C specification from devicetree.
 * @param buf Memory pool that stores the retrieved data.
 * @param num_bytes Number of bytes to read.
 *
 * @return a value from i2c_read()
 */
static inline int i2c_read_dt(const struct i2c_dt_spec* spec,
                              uint8_t* buf, uint32_t num_bytes) {
    int ret;

    ret = i2c_read(spec->bus, buf, num_bytes, spec->addr);

    return (ret);
}

/**
 * @brief Write then read data from an I2C device.
 *
 * This supports the common operation "this is what I want", "now give
 * it to me" transaction pair through a combined write-then-read bus
 * transaction.
 *
 * @param dev Pointer to the device structure for an I2C controller
 * driver configured in controller mode.
 * @param addr Address of the I2C device
 * @param write_buf Pointer to the data to be written
 * @param num_write Number of bytes to write
 * @param read_buf Pointer to storage for read data
 * @param num_read Number of bytes to read
 *
 * @retval 0 if successful
 * @retval negative on error.
 */
static inline int i2c_write_read(const struct device* dev, uint16_t addr,
                                 void const* write_buf, size_t num_write,
                                 void* read_buf, size_t num_read) {
    struct i2c_msg msg[2];

    msg[0].buf   = (uint8_t*)write_buf;
    msg[0].len   = num_write;
    msg[0].flags = I2C_MSG_WRITE;

    msg[1].buf   = (uint8_t*)read_buf;
    msg[1].len   = num_read;
    msg[1].flags = I2C_MSG_RESTART | I2C_MSG_READ | I2C_MSG_STOP;

    return i2c_transfer(dev, msg, 2, addr);
}

/**
 * @brief Write then read data from an I2C device.
 *
 * This is equivalent to:
 *
 *     i2c_write_read(spec->bus, spec->addr,
 *                    write_buf, num_write,
 *                    read_buf, num_read);
 *
 * @param spec I2C specification from devicetree.
 * @param write_buf Pointer to the data to be written
 * @param num_write Number of bytes to write
 * @param read_buf Pointer to storage for read data
 * @param num_read Number of bytes to read
 *
 * @return a value from i2c_write_read()
 */
static inline int i2c_write_read_dt(const struct i2c_dt_spec* spec,
                                    void const* write_buf, size_t num_write,
                                    void* read_buf, size_t num_read) {
    return i2c_write_read(spec->bus, spec->addr,
                          write_buf, num_write ,
                          read_buf , num_read);
}

/**
 * @brief Read multiple bytes from an internal address of an I2C device.
 *
 * This routine reads multiple bytes from an internal address of an
 * I2C device synchronously.
 *
 * Instances of this may be replaced by i2c_write_read().
 *
 * @param dev Pointer to the device structure for an I2C controller
 * driver configured in controller mode.
 * @param dev_addr Address of the I2C device for reading.
 * @param start_addr Internal address from which the data is being read.
 * @param buf Memory pool that stores the retrieved data.
 * @param num_bytes Number of bytes being read.
 *
 * @retval 0 If successful.
 * @retval -EIO General input / output error.
 */
static inline int i2c_burst_read(const struct device* dev,
                                 uint16_t dev_addr,
                                 uint8_t start_addr,
                                 uint8_t* buf,
                                 uint32_t num_bytes) {
    return i2c_write_read(dev, dev_addr,
                          &start_addr, sizeof(start_addr),
                          buf, num_bytes);
}

/**
 * @brief Read multiple bytes from an internal address of an I2C device.
 *
 * This is equivalent to:
 *
 *     i2c_burst_read(spec->bus, spec->addr, start_addr, buf, num_bytes);
 *
 * @param spec I2C specification from devicetree.
 * @param start_addr Internal address from which the data is being read.
 * @param buf Memory pool that stores the retrieved data.
 * @param num_bytes Number of bytes to read.
 *
 * @return a value from i2c_burst_read()
 */
static inline int i2c_burst_read_dt(const struct i2c_dt_spec* spec,
                                    uint8_t start_addr,
                                    uint8_t* buf,
                                    uint32_t num_bytes) {
    return i2c_burst_read(spec->bus, spec->addr,
                          start_addr, buf, num_bytes);
}

/**
 * @brief Write multiple bytes to an internal address of an I2C device.
 *
 * This routine writes multiple bytes to an internal address of an
 * I2C device synchronously.
 *
 * @warning The combined write synthesized by this API may not be
 * supported on all I2C devices.  Uses of this API may be made more
 * portable by replacing them with calls to i2c_write() passing a
 * buffer containing the combined address and data.
 *
 * @param dev Pointer to the device structure for an I2C controller
 * driver configured in controller mode.
 * @param dev_addr Address of the I2C device for writing.
 * @param start_addr Internal address to which the data is being written.
 * @param buf Memory pool from which the data is transferred.
 * @param num_bytes Number of bytes being written.
 *
 * @retval 0 If successful.
 * @retval -EIO General input / output error.
 */
static inline int i2c_burst_write(const struct device* dev,
                                  uint16_t dev_addr,
                                  uint8_t start_addr,
                                  uint8_t const* buf,
                                  uint32_t num_bytes) {
    struct i2c_msg msg[2];

    msg[0].buf   = &start_addr;
    msg[0].len   = 1U;
    msg[0].flags = I2C_MSG_WRITE;

    msg[1].buf   = (uint8_t*)buf;
    msg[1].len   = num_bytes;
    msg[1].flags = I2C_MSG_WRITE | I2C_MSG_STOP;

    return i2c_transfer(dev, msg, 2, dev_addr);
}

/**
 * @brief Write multiple bytes to an internal address of an I2C device.
 *
 * This is equivalent to:
 *
 *     i2c_burst_write(spec->bus, spec->addr, start_addr, buf, num_bytes);
 *
 * @param spec I2C specification from devicetree.
 * @param start_addr Internal address to which the data is being written.
 * @param buf Memory pool from which the data is transferred.
 * @param num_bytes Number of bytes being written.
 *
 * @return a value from i2c_burst_write()
 */
static inline int i2c_burst_write_dt(const struct i2c_dt_spec* spec,
                                     uint8_t start_addr,
                                     uint8_t const* buf,
                                     uint32_t num_bytes) {
    return i2c_burst_write(spec->bus, spec->addr,
                           start_addr, buf, num_bytes);
}

/**
 * @brief Read internal register of an I2C device.
 *
 * This routine reads the value of an 8-bit internal register of an I2C
 * device synchronously.
 *
 * @param dev Pointer to the device structure for an I2C controller
 * driver configured in controller mode.
 * @param dev_addr Address of the I2C device for reading.
 * @param reg_addr Address of the internal register being read.
 * @param value Memory pool that stores the retrieved register value.
 *
 * @retval 0 If successful.
 * @retval -EIO General input / output error.
 */
static inline int i2c_reg_read_byte(const struct device* dev,
                                    uint16_t dev_addr,
                                    uint8_t reg_addr, uint8_t* value) {
    return i2c_write_read(dev, dev_addr,
                          &reg_addr, sizeof(reg_addr),
                          value, sizeof(*value));
}

/**
 * @brief Read internal register of an I2C device.
 *
 * This is equivalent to:
 *
 *     i2c_reg_read_byte(spec->bus, spec->addr, reg_addr, value);
 *
 * @param spec I2C specification from devicetree.
 * @param reg_addr Address of the internal register being read.
 * @param value Memory pool that stores the retrieved register value.
 *
 * @return a value from i2c_reg_read_byte()
 */
static inline int i2c_reg_read_byte_dt(const struct i2c_dt_spec* spec,
                                       uint8_t reg_addr, uint8_t* value) {
    return i2c_reg_read_byte(spec->bus, spec->addr, reg_addr, value);
}

/**
 * @brief Write internal register of an I2C device.
 *
 * This routine writes a value to an 8-bit internal register of an I2C
 * device synchronously.
 *
 * @note This function internally combines the register and value into
 * a single bus transaction.
 *
 * @param dev Pointer to the device structure for an I2C controller
 * driver configured in controller mode.
 * @param dev_addr Address of the I2C device for writing.
 * @param reg_addr Address of the internal register being written.
 * @param value Value to be written to internal register.
 *
 * @retval 0 If successful.
 * @retval -EIO General input / output error.
 */
static inline int i2c_reg_write_byte(const struct device* dev,
                                     uint16_t dev_addr,
                                     uint8_t reg_addr, uint8_t value) {
    uint8_t tx_buf[2] = {reg_addr, value};

    return i2c_write(dev, tx_buf, 2, dev_addr);
}

/**
 * @brief Write internal register of an I2C device.
 *
 * This is equivalent to:
 *
 *     i2c_reg_write_byte(spec->bus, spec->addr, reg_addr, value);
 *
 * @param spec I2C specification from devicetree.
 * @param reg_addr Address of the internal register being written.
 * @param value Value to be written to internal register.
 *
 * @return a value from i2c_reg_write_byte()
 */
static inline int i2c_reg_write_byte_dt(const struct i2c_dt_spec* spec,
                                        uint8_t reg_addr, uint8_t value) {
    return i2c_reg_write_byte(spec->bus, spec->addr, reg_addr, value);
}

/**
 * @brief Update internal register of an I2C device.
 *
 * This routine updates the value of a set of bits from an 8-bit internal
 * register of an I2C device synchronously.
 *
 * @note If the calculated new register value matches the value that
 * was read this function will not generate a write operation.
 *
 * @param dev Pointer to the device structure for an I2C controller
 * driver configured in controller mode.
 * @param dev_addr Address of the I2C device for updating.
 * @param reg_addr Address of the internal register being updated.
 * @param mask Bitmask for updating internal register.
 * @param value Value for updating internal register.
 *
 * @retval 0 If successful.
 * @retval -EIO General input / output error.
 */
static inline int i2c_reg_update_byte(const struct device* dev,
                                      uint8_t dev_addr,
                                      uint8_t reg_addr, uint8_t mask,
                                      uint8_t value) {
    uint8_t old_value;
    uint8_t new_value;
    int rc;

    rc = i2c_reg_read_byte(dev, dev_addr, reg_addr, &old_value);
    if (rc != 0) {
        return (rc);
    }

    new_value = (old_value & ~mask) | (value & mask);
    if (new_value == old_value) {
        return (0);
    }

    return i2c_reg_write_byte(dev, dev_addr, reg_addr, new_value);
}

/**
 * @brief Update internal register of an I2C device.
 *
 * This is equivalent to:
 *
 *     i2c_reg_update_byte(spec->bus, spec->addr, reg_addr, mask, value);
 *
 * @param spec I2C specification from devicetree.
 * @param reg_addr Address of the internal register being updated.
 * @param mask Bitmask for updating internal register.
 * @param value Value for updating internal register.
 *
 * @return a value from i2c_reg_update_byte()
 */
static inline int i2c_reg_update_byte_dt(const struct i2c_dt_spec* spec,
                                         uint8_t reg_addr, uint8_t mask,
                                         uint8_t value) {
    return i2c_reg_update_byte(spec->bus, (uint8_t)spec->addr,
                               reg_addr, mask, value);
}

#ifdef __cplusplus
}
#endif

/**
 * @}
 */

#include <syscalls/i2c.h>

#endif /* ZEPHYR_INCLUDE_DRIVERS_I2C_H_ */<|MERGE_RESOLUTION|>--- conflicted
+++ resolved
@@ -258,15 +258,9 @@
 typedef int (*i2c_target_api_register_t)(const struct device* dev);
 typedef int (*i2c_target_api_unregister_t)(const struct device* dev);
 
-<<<<<<< HEAD
 __subsystem struct i2c_target_driver_api {
-	i2c_target_api_register_t driver_register;
-	i2c_target_api_unregister_t driver_unregister;
-=======
-struct i2c_target_driver_api {
     i2c_target_api_register_t   driver_register;
     i2c_target_api_unregister_t driver_unregister;
->>>>>>> e5f33646
 };
 
 /**
