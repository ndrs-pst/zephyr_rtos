/*
 * Copyright (c) 2017-2024 Nordic Semiconductor ASA
 * Copyright (c) 2016 Intel Corporation
 *
 * SPDX-License-Identifier: Apache-2.0
 */

/**
 * @file
 * @brief Public API for FLASH drivers
 */

#ifndef ZEPHYR_INCLUDE_DRIVERS_FLASH_H_
#define ZEPHYR_INCLUDE_DRIVERS_FLASH_H_

/**
 * @brief FLASH internal Interface
 * @defgroup flash_internal_interface FLASH internal Interface
 * @ingroup io_interfaces
 * @{
 */

#include <errno.h>

#include <zephyr/types.h>
#include <stddef.h>
#include <sys/types.h>
#include <zephyr/device.h>

#ifdef __cplusplus
extern "C" {
#endif

#if defined(CONFIG_FLASH_PAGE_LAYOUT)
struct flash_pages_layout {
    size_t pages_count; /* count of pages sequence of the same size */
    size_t pages_size;
};
#endif /* CONFIG_FLASH_PAGE_LAYOUT */

/**
 * @}
 */

/**
 * @brief FLASH Interface
 * @defgroup flash_interface FLASH Interface
 * @since 1.2
 * @version 1.0.0
 * @ingroup io_interfaces
 * @{
 */

/**
 * Flash memory parameters. Contents of this structure suppose to be
 * filled in during flash device initialization and stay constant
 * through a runtime.
 */
struct flash_parameters {
    /** Minimal write alignment and size */
    const size_t write_block_size;

    /** @cond INTERNAL_HIDDEN */
    /* User code should call flash_params_get_ functions on flash_parameters
     * to get capabilities, rather than accessing object contents directly.
     */
    struct {
        /* Device has no explicit erase, so it either erases on
         * write or does not require it at all.
         * This also includes devices that support erase but
         * do not require it.
         */
        bool no_explicit_erase : 1;
    } caps;
    /** @endcond */
    /** Value the device is filled in erased areas */
    uint8_t erase_value;
};

/** Set for ordinary Flash where erase is needed before write of random data */
#define FLASH_ERASE_C_EXPLICIT      0x01
/** Reserved for users as initializer for variables that will later store
 * capabilities.
 */
#define FLASH_ERASE_CAPS_UNSET      (int)-1
/* The values below are now reserved but not used */
#define FLASH_ERASE_C_SUPPORTED     0x02
#define FLASH_ERASE_C_VAL_BIT       0x04
#define FLASH_ERASE_UNIFORM_PAGE    0x08

/* @brief Parser for flash_parameters for retrieving erase capabilities
 *
 * The functions parses flash_parameters type object and returns combination
 * of erase capabilities of 0 if device does not have any.
 * Not that in some cases availability of erase may be dependent on driver
 * options, so even if by hardware design a device provides some erase
 * capabilities, the function may return 0 if these been disabled or not
 * implemented by driver.
 *
 * @param p pointer to flash_parameters type object
 *
 * @return 0 or combination of FLASH_ERASE_C_ capabilities.
 */
static inline
int flash_params_get_erase_cap(const struct flash_parameters* p) {
#if defined(CONFIG_FLASH_HAS_EXPLICIT_ERASE)
#if defined(CONFIG_FLASH_HAS_NO_EXPLICIT_ERASE)
    return (p->caps.no_explicit_erase) ? 0 : FLASH_ERASE_C_EXPLICIT;
#else
    ARG_UNUSED(p);
    return (FLASH_ERASE_C_EXPLICIT);
#endif
#endif
    return (0);
}

/**
 * @}
 */

/**
 * @addtogroup flash_internal_interface
 * @{
 */

<<<<<<< HEAD
typedef int (*flash_api_read)(const struct device* dev, off_t offset,
                              void* data,
                              size_t len);
=======
/**
 * @brief Flash read implementation handler type
 *
 * @return 0 on success or len is zero, -EINVAL if page offset doesn't exist or data
 *         destination is NULL
 *
 * @note Any necessary read protection management must be performed by
 * the driver.
 *
 * For consistency across implementations, value check len parameter equal zero and
 * return result 0 before validating the data destination parameter.
 */
typedef int (*flash_api_read)(const struct device *dev, off_t offset,
			      void *data,
			      size_t len);
>>>>>>> 5cffb8e5
/**
 * @brief Flash write implementation handler type
 *
 * @note Any necessary write protection management must be performed by
 * the driver, with the driver responsible for ensuring the "write-protect"
 * after the operation completes (successfully or not) matches the write-protect
 * state when the operation was started.
 */
typedef int (*flash_api_write)(const struct device* dev, off_t offset,
                               void const* data, size_t len);

/**
 * @brief Flash erase implementation handler type
 *
 * @note Any necessary erase protection management must be performed by
 * the driver, with the driver responsible for ensuring the "erase-protect"
 * after the operation completes (successfully or not) matches the erase-protect
 * state when the operation was started.
 *
 * The callback is optional for RAM non-volatile devices, which do not
 * require erase by design, but may be provided if it allows device to
 * work more effectively, or if device has a support for internal fill
 * operation the erase in driver uses.
 */
typedef int (*flash_api_erase)(const struct device* dev, off_t offset,
                               size_t size);

typedef const struct flash_parameters* (*flash_api_get_parameters)(const struct device* dev);

/**
 * @brief Get device size in bytes.
 *
 * Returns total logical device size in bytes.
 *
 * @param[in] dev   flash device.
 * @param[out] size device size in bytes.
 *
 * @return 0 on success, negative errno code on error.
 */
typedef int (*flash_api_get_size)(const struct device* dev, uint64_t* size);

#if defined(CONFIG_FLASH_PAGE_LAYOUT)
/**
 * @brief Retrieve a flash device's layout.
 *
 * A flash device layout is a run-length encoded description of the
 * pages on the device. (Here, "page" means the smallest erasable
 * area on the flash device.)
 *
 * For flash memories which have uniform page sizes, this routine
 * returns an array of length 1, which specifies the page size and
 * number of pages in the memory.
 *
 * Layouts for flash memories with nonuniform page sizes will be
 * returned as an array with multiple elements, each of which
 * describes a group of pages that all have the same size. In this
 * case, the sequence of array elements specifies the order in which
 * these groups occur on the device.
 *
 * @param dev         Flash device whose layout to retrieve.
 * @param layout      The flash layout will be returned in this argument.
 * @param layout_size The number of elements in the returned layout.
 */
typedef void (*flash_api_pages_layout)(const struct device* dev,
                                       const struct flash_pages_layout** layout,
                                       size_t* layout_size);
#endif /* CONFIG_FLASH_PAGE_LAYOUT */

typedef int (*flash_api_sfdp_read)(const struct device* dev, off_t offset,
                                   void* data, size_t len);
typedef int (*flash_api_read_jedec_id)(const struct device* dev, uint8_t* id);
typedef int (*flash_api_ex_op)(const struct device* dev, uint16_t code,
                               const uintptr_t in, void* out);

__subsystem struct flash_driver_api {
    flash_api_read           read;
    flash_api_write          write;
    flash_api_erase          erase;
    flash_api_get_parameters get_parameters;
    flash_api_get_size       get_size;

    #if defined(CONFIG_FLASH_PAGE_LAYOUT)
    flash_api_pages_layout page_layout;
    #endif /* CONFIG_FLASH_PAGE_LAYOUT */

    #if defined(CONFIG_FLASH_JESD216_API)
    flash_api_sfdp_read     sfdp_read;
    flash_api_read_jedec_id read_jedec_id;
    #endif /* CONFIG_FLASH_JESD216_API */

    #if defined(CONFIG_FLASH_EX_OP_ENABLED)
    flash_api_ex_op ex_op;
    #endif /* CONFIG_FLASH_EX_OP_ENABLED */
};

/**
 * @}
 */

/**
 * @addtogroup flash_interface
 * @{
 */

/**
 *  @brief  Read data from flash
 *
 *  All flash drivers support reads without alignment restrictions on
 *  the read offset, the read size, or the destination address.
 *
 *  @param  dev             : flash dev
 *  @param  offset          : Offset (byte aligned) to read
 *  @param  data            : Buffer to store read data
 *  @param  len             : Number of bytes to read.
 *
 *  @return  0 on success, negative errno code on fail.
 */
__syscall int flash_read(const struct device* dev, off_t offset, void* data,
                         size_t len);

static inline int z_impl_flash_read(const struct device* dev, off_t offset,
                                    void* data,
                                    size_t len) {
    const struct flash_driver_api* api =
            (const struct flash_driver_api*)dev->api;
    int rc;

    rc = api->read(dev, offset, data, len);

    return (rc);
}

/**
 *  @brief  Write buffer into flash memory.
 *
 *  All flash drivers support a source buffer located either in RAM or
 *  SoC flash, without alignment restrictions on the source address.
 *  Write size and offset must be multiples of the minimum write block size
 *  supported by the driver.
 *
 *  Any necessary write protection management is performed by the driver
 *  write implementation itself.
 *
 *  @param  dev             : flash device
 *  @param  offset          : starting offset for the write
 *  @param  data            : data to write
 *  @param  len             : Number of bytes to write
 *
 *  @return  0 on success, negative errno code on fail.
 *  @see spi_nor_write in "drivers/flash/spi_nor.c"
 */
__syscall int flash_write(const struct device* dev, off_t offset,
                          void const* data,
                          size_t len);

static inline int z_impl_flash_write(const struct device* dev, off_t offset,
                                     void const* data, size_t len) {
    const struct flash_driver_api* api =
            (const struct flash_driver_api*)dev->api;
    int rc;

    rc = api->write(dev, offset, data, len);

    return (rc);
}

/**
 *  @brief  Erase part or all of a flash memory
 *
 *  Acceptable values of erase size and offset are subject to
 *  hardware-specific multiples of page size and offset. Please check
 *  the API implemented by the underlying sub driver, for example by
 *  using flash_get_page_info_by_offs() if that is supported by your
 *  flash driver.
 *
 *  Any necessary erase protection management is performed by the driver
 *  erase implementation itself.
 *
 *  The function should be used only for devices that are really
 *  explicit erase devices; in case when code relies on erasing
 *  device, i.e. setting it to erase-value, prior to some operations,
 *  but should work with explicit erase and RAM non-volatile devices,
 *  then flash_flatten should rather be used.
 *
 *  @param  dev             : flash device
 *  @param  offset          : erase area starting offset
 *  @param  size            : size of area to be erased
 *
 *  @return  0 on success, negative errno code on fail.
 *
 *  @see flash_flatten()
 *  @see flash_get_page_info_by_offs()
 *  @see flash_get_page_info_by_idx()
 */
__syscall int flash_erase(const struct device* dev, off_t offset, size_t size);

static inline int z_impl_flash_erase(const struct device* dev, off_t offset,
                                     size_t size) {
    int rc = -ENOSYS;

    const struct flash_driver_api* api =
            (const struct flash_driver_api*)dev->api;

    if (api->erase != NULL) {
        rc = api->erase(dev, offset, size);
    }

    return (rc);
}

/**
 * @brief Get device size in bytes.
 *
 * Returns total logical device size in bytes. Not all devices may support
 * returning size, specifically those with non uniform page layouts or banked,
 * in which case the function will return -ENOTSUP, and user has to rely
 * on Flash page layout functions enabled by CONFIG_FLASH_PAGE_LAYOUT.
 *
 * @param[in] dev   flash device.
 * @param[out] size device size in bytes.
 *
 * @return 0 on success, negative errno code on error.
 */
__syscall int flash_get_size(const struct device* dev, uint64_t* size);

static inline int z_impl_flash_get_size(const struct device* dev, uint64_t* size) {
    int rc = -ENOSYS;
    const struct flash_driver_api *api = (const struct flash_driver_api*)dev->api;

    if (api->get_size != NULL) {
        rc = api->get_size(dev, size);
    }

    return (rc);
}

/**
 * @brief Fill selected range of device with specified value
 *
 * Utility function that allows to fill specified range on a device with
 * provided value. The @p offset and @p size of range need to be aligned to
 * a write block size of a device.
 *
 * @param  dev    : flash device
 * @param  val    : value to use for filling the range
 * @param  offset : offset of the range to fill
 * @param  size   : size of the range
 *
 * @return  0 on success, negative errno code on fail.
 *
 */
__syscall int flash_fill(const struct device* dev, uint8_t val, off_t offset, size_t size);

/**
 *  @brief  Erase part or all of a flash memory or level it
 *
 *  If device is explicit erase type device or device driver provides erase
 *  callback, the callback of the device is called, in which it behaves
 *  the same way as flash_erase.
 *  If a device does not require explicit erase, either because
 *  it has no erase at all or has auto-erase/erase-on-write,
 *  and does not provide erase callback then erase is emulated by
 *  leveling selected device memory area with erase_value assigned to
 *  device.
 *
 *  Erase page offset and size are constrains of paged, explicit erase devices,
 *  but can be relaxed with devices without such requirement, which means that
 *  it is up to user code to make sure they are correct as the function
 *  will return on, if these constrains are not met, -EINVAL for
 *  paged device, but may succeed on non-explicit erase devices.
 *  For RAM non-volatile devices the erase pages are emulated,
 *  at this point, to allow smooth transition for code relying on
 *  device being paged to function properly; but this is completely
 *  software constrain.
 *
 *  Generally: if your code previously required device to be erase
 *  prior to some actions to work, replace flash_erase calls with this
 *  function; but if your code can work with non-volatile RAM type devices,
 *  without emulating erase, you should rather have different path
 *  of execution for page-erase, i.e. Flash, devices and call
 *  flash_erase for them.
 *
 *  @param  dev             : flash device
 *  @param  offset          : erase area starting offset
 *  @param  size            : size of area to be erased
 *
 *  @return  0 on success, negative errno code on fail.
 *
 *  @see flash_erase()
 */
__syscall int flash_flatten(const struct device* dev, off_t offset, size_t size);

struct flash_pages_info {
    off_t    start_offset; /* offset from the base of flash address */
    size_t   size;
    uint32_t index;
};

#if defined(CONFIG_FLASH_PAGE_LAYOUT)
/**
 *  @brief  Get the size and start offset of flash page at certain flash offset.
 *
 *  @param  dev flash device
 *  @param  offset Offset within the page
 *  @param  info Page Info structure to be filled
 *
 *  @return  0 on success, -EINVAL if page of the offset doesn't exist.
 */
__syscall int flash_get_page_info_by_offs(const struct device* dev,
                                          off_t offset,
                                          struct flash_pages_info* info);

/**
 *  @brief  Get the size and start offset of flash page of certain index.
 *
 *  @param  dev flash device
 *  @param  page_index Index of the page. Index are counted from 0.
 *  @param  info Page Info structure to be filled
 *
 *  @return  0 on success, -EINVAL  if page of the index doesn't exist.
 */
__syscall int flash_get_page_info_by_idx(const struct device* dev,
                                         uint32_t page_index,
                                         struct flash_pages_info* info);

/**
 *  @brief  Get the total number of flash pages.
 *
 *  @param  dev flash device
 *
 *  @return  Number of flash pages.
 */
__syscall size_t flash_get_page_count(const struct device* dev);

/**
 * @brief Callback type for iterating over flash pages present on a device.
 *
 * The callback should return true to continue iterating, and false to halt.
 *
 * @param info Information for current page
 * @param data Private data for callback
 * @return True to continue iteration, false to halt iteration.
 * @see flash_page_foreach()
 */
typedef bool (*flash_page_cb)(const struct flash_pages_info* info, void* data);

/**
 * @brief Iterate over all flash pages on a device
 *
 * This routine iterates over all flash pages on the given device,
 * ordered by increasing start offset. For each page, it invokes the
 * given callback, passing it the page's information and a private
 * data object.
 *
 * @param dev Device whose pages to iterate over
 * @param cb Callback to invoke for each flash page
 * @param data Private data for callback function
 */
void flash_page_foreach(const struct device* dev, flash_page_cb cb,
                        void* data);

#endif /* CONFIG_FLASH_PAGE_LAYOUT */

#if defined(CONFIG_FLASH_JESD216_API)
/**
 * @brief Read data from Serial Flash Discoverable Parameters
 *
 * This routine reads data from a serial flash device compatible with
 * the JEDEC JESD216 standard for encoding flash memory
 * characteristics.
 *
 * Availability of this API is conditional on selecting
 * @c CONFIG_FLASH_JESD216_API and support of that functionality in
 * the driver underlying @p dev.
 *
 * @param dev device from which parameters will be read
 * @param offset address within the SFDP region containing data of interest
 * @param data where the data to be read will be placed
 * @param len the number of bytes of data to be read
 *
 * @retval 0 on success
 * @retval -ENOTSUP if the flash driver does not support SFDP access
 * @retval negative values for other errors.
 */
__syscall int flash_sfdp_read(const struct device* dev, off_t offset,
                              void* data, size_t len);

static inline int z_impl_flash_sfdp_read(const struct device* dev,
                                         off_t offset,
                                         void* data, size_t len) {
    int rv  = -ENOTSUP;
    const struct flash_driver_api* api =
            (const struct flash_driver_api*)dev->api;

    if (api->sfdp_read != NULL) {
        rv = api->sfdp_read(dev, offset, data, len);
    }

    return (rv);
}

/**
 * @brief Read the JEDEC ID from a compatible flash device.
 *
 * @param dev device from which id will be read
 * @param id pointer to a buffer of at least 3 bytes into which id
 * will be stored
 *
 * @retval 0 on successful store of 3-byte JEDEC id
 * @retval -ENOTSUP if flash driver doesn't support this function
 * @retval negative values for other errors
 */
__syscall int flash_read_jedec_id(const struct device* dev, uint8_t* id);

static inline int z_impl_flash_read_jedec_id(const struct device* dev,
                                             uint8_t* id) {
    int rv  = -ENOTSUP;
    const struct flash_driver_api* api =
            (const struct flash_driver_api*)dev->api;

    if (api->read_jedec_id != NULL) {
        rv = api->read_jedec_id(dev, id);
    }

    return (rv);
}
#endif /* CONFIG_FLASH_JESD216_API */

/**
 *  @brief  Get the minimum write block size supported by the driver
 *
 *  The write block size supported by the driver might differ from the write
 *  block size of memory used because the driver might implements write-modify
 *  algorithm.
 *
 *  @param  dev flash device
 *
 *  @return  write block size in bytes.
 */
__syscall size_t flash_get_write_block_size(const struct device* dev);

static inline size_t z_impl_flash_get_write_block_size(const struct device* dev) {
    const struct flash_driver_api* api =
            (const struct flash_driver_api*)dev->api;

    return (api->get_parameters(dev)->write_block_size);
}

/**
 *  @brief  Get pointer to flash_parameters structure
 *
 *  Returned pointer points to a structure that should be considered
 *  constant through a runtime, regardless if it is defined in RAM or
 *  Flash.
 *  Developer is free to cache the structure pointer or copy its contents.
 *
 *  @return pointer to flash_parameters structure characteristic for
 *          the device.
 */
__syscall const struct flash_parameters* flash_get_parameters(const struct device* dev);

static inline const struct flash_parameters* z_impl_flash_get_parameters(const struct device* dev) {
    const struct flash_driver_api* api =
            (const struct flash_driver_api*)dev->api;

    return (api->get_parameters(dev));
}

/**
 *  @brief Execute flash extended operation on given device
 *
 *  Besides of standard flash operations like write or erase, flash controllers
 *  also support additional features like write protection or readout
 *  protection. These features are not available in every flash controller,
 *  what's more controllers can implement it in a different way.
 *
 *  It doesn't make sense to add a separate flash API function for every flash
 *  controller feature, because it could be unique (supported on small number of
 *  flash controllers) or the API won't be able to represent the same feature on
 *  every flash controller.
 *
 *  @param dev Flash device
 *  @param code Operation which will be executed on the device.
 *  @param in Pointer to input data used by operation. If operation doesn't
 *            need any input data it could be NULL.
 *  @param out Pointer to operation output data. If operation doesn't produce
 *             any output it could be NULL.
 *
 *  @retval 0 on success.
 *  @retval -ENOTSUP if given device doesn't support extended operation.
 *  @retval -ENOSYS if support for extended operations is not enabled in Kconfig
 *  @retval negative value on extended operation errors.
 */
__syscall int flash_ex_op(const struct device* dev, uint16_t code,
                          const uintptr_t in, void* out);

/**
 * @brief Copy flash memory from one device to another.
 *
 * Copy a region of flash memory from one place to another. The source and
 * destination flash devices may be the same or different devices. However,
 * this function will fail if the source and destination devices are the same
 * if memory regions overlap and are not identical.
 *
 * The caller must supply a buffer of suitable size and ensure that the
 * destination is erased beforehand, if necessary.
 *
 * @note If the source and destination devices are the same, and the source
 * and destination offsets are also the same, this function succeeds without
 * performing any copy operation.
 *
 * @param src_dev Source flash device.
 * @param dst_dev Destination flash device.
 * @param src_offset Offset within the source flash device.
 * @param dst_offset Offset within the destination flash device.
 * @param size Size of the region to copy, in bytes.
 * @param[out] buf Pointer to a buffer of size @a buf_size.
 * @param buf_size Size of the buffer pointed to by @a buf.
 *
 * @retval 0 on success
 * @retval -EINVAL if an argument is invalid.
 * @retval -EIO if an I/O error occurs.
 * @retval -ENODEV if either @a src_dev or @a dst_dev are not ready.
 */
__syscall int flash_copy(const struct device *src_dev, off_t src_offset,
			 const struct device *dst_dev, off_t dst_offset, off_t size, uint8_t *buf,
			 size_t buf_size);
/*
 *  Extended operation interface provides flexible way for supporting flash
 *  controller features. Code space is divided equally into Zephyr codes
 *  (MSb == 0) and vendor codes (MSb == 1). This way we can easily add extended
 *  operations to the drivers without cluttering the API or problems with API
 *  incompatibility. Extended operation can be promoted from vendor codes to
 *  Zephyr codes if the feature is available in most flash controllers and
 *  can be represented in the same way.
 *
 *  It's not forbidden to have operation in Zephyr codes and vendor codes for
 *  the same functionality. In this case, vendor operation could provide more
 *  specific access when abstraction in Zephyr counterpart is insufficient.
 */
#define FLASH_EX_OP_VENDOR_BASE  0x8000
#define FLASH_EX_OP_IS_VENDOR(c) ((c)&FLASH_EX_OP_VENDOR_BASE)

/**
 *  @brief Enumeration for extra flash operations
 */
enum flash_ex_op_types {
    /*
     * Reset flash device.
     */
    FLASH_EX_OP_RESET = 0,
};

static inline int z_impl_flash_ex_op(const struct device* dev, uint16_t code,
                                     const uintptr_t in, void* out) {
    #if defined(CONFIG_FLASH_EX_OP_ENABLED)
    const struct flash_driver_api* api =
            (const struct flash_driver_api*)dev->api;

    if (api->ex_op == NULL) {
        return (-ENOTSUP);
    }

    return (api->ex_op(dev, code, in, out));
    #else
    ARG_UNUSED(dev);
    ARG_UNUSED(code);
    ARG_UNUSED(in);
    ARG_UNUSED(out);

    return (-ENOSYS);
    #endif /* CONFIG_FLASH_EX_OP_ENABLED */
}

#ifdef __cplusplus
}
#endif

/**
 * @}
 */

#include <zephyr/syscalls/flash.h>

#endif /* ZEPHYR_INCLUDE_DRIVERS_FLASH_H_ */<|MERGE_RESOLUTION|>--- conflicted
+++ resolved
@@ -123,27 +123,21 @@
  * @{
  */
 
-<<<<<<< HEAD
+/**
+ * @brief Flash read implementation handler type
+ *
+ * @return 0 on success or len is zero, -EINVAL if page offset doesn't exist or data
+ *         destination is NULL
+ *
+ * @note Any necessary read protection management must be performed by
+ * the driver.
+ *
+ * For consistency across implementations, value check len parameter equal zero and
+ * return result 0 before validating the data destination parameter.
+ */
 typedef int (*flash_api_read)(const struct device* dev, off_t offset,
                               void* data,
                               size_t len);
-=======
-/**
- * @brief Flash read implementation handler type
- *
- * @return 0 on success or len is zero, -EINVAL if page offset doesn't exist or data
- *         destination is NULL
- *
- * @note Any necessary read protection management must be performed by
- * the driver.
- *
- * For consistency across implementations, value check len parameter equal zero and
- * return result 0 before validating the data destination parameter.
- */
-typedef int (*flash_api_read)(const struct device *dev, off_t offset,
-			      void *data,
-			      size_t len);
->>>>>>> 5cffb8e5
 /**
  * @brief Flash write implementation handler type
  *
