--- conflicted
+++ resolved
@@ -57,31 +57,12 @@
  * through a runtime.
  */
 struct flash_parameters {
-<<<<<<< HEAD
-	/** Minimal write alignment and size */
-	const size_t write_block_size;
-
-	/** @cond INTERNAL_HIDDEN */
-	/* User code should call flash_params_get_ functions on flash_parameters
-	 * to get capabilities, rather than accessing object contents directly.
-	 */
-	struct {
-		/* Device has no explicit erase, so it either erases on
-		 * write or does not require it at all.
-		 * This also includes devices that support erase but
-		 * do not require it.
-		 */
-		bool no_explicit_erase: 1;
-	} caps;
-	/** @endcond */
-	/** Value the device is filled in erased areas */
-	uint8_t erase_value;
-=======
+    /** Minimal write alignment and size */
     const size_t write_block_size;
 
-    /* Device capabilities. Only drivers are supposed to set the
-     * capabilities directly, users need to call the FLASH_CAPS_
-     * macros on pointer to flash_parameters to get capabilities.
+    /** @cond INTERNAL_HIDDEN */
+    /* User code should call flash_params_get_ functions on flash_parameters
+     * to get capabilities, rather than accessing object contents directly.
      */
     struct {
         /* Device has no explicit erase, so it either erases on
@@ -91,9 +72,9 @@
          */
         bool no_explicit_erase : 1;
     } caps;
-
-    uint8_t erase_value; /* Byte value of erased flash */
->>>>>>> 8dcb50e8
+    /** @endcond */
+    /** Value the device is filled in erased areas */
+    uint8_t erase_value;
 };
 
 /** Set for ordinary Flash where erase is needed before write of random data */
