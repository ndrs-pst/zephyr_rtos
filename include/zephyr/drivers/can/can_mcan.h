--- conflicted
+++ resolved
@@ -638,15 +638,9 @@
  * @param node_id node identifier
  * @param _name buffer variable name
  */
-<<<<<<< HEAD
-#define CAN_MCAN_DT_MRAM_DEFINE(node_id, _name)                                                    \
-	BUILD_ASSERT(CAN_MCAN_DT_MRAM_OFFSET(node_id) == 0, "offset must be 0");                   \
-	static char __nocache_noinit __aligned(4) _name[CAN_MCAN_DT_MRAM_ELEMENTS_SIZE(node_id)];
-=======
 #define CAN_MCAN_DT_MRAM_DEFINE(node_id, _name)                 \
     BUILD_ASSERT(CAN_MCAN_DT_MRAM_OFFSET(node_id) == 0, "offset must be 0");    \
-    static char __noinit __nocache __aligned(4) _name[CAN_MCAN_DT_MRAM_ELEMENTS_SIZE(node_id)];
->>>>>>> 8ec60166
+    static char __nocache_noinit __aligned(4) _name[CAN_MCAN_DT_MRAM_ELEMENTS_SIZE(node_id)];
 
 /**
  * @brief Assert that the Message RAM configuration meets the Bosch M_CAN IP core restrictions
