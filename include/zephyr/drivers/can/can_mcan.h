/*
 * Copyright (c) 2023 Vestas Wind Systems A/S
 * Copyright (c) 2020 Alexander Wachter
 *
 * SPDX-License-Identifier: Apache-2.0
 *
 */

#ifndef ZEPHYR_INCLUDE_DRIVERS_CAN_CAN_MCAN_H_
#define ZEPHYR_INCLUDE_DRIVERS_CAN_CAN_MCAN_H_

#include <zephyr/cache.h>
#include <zephyr/devicetree.h>
#include <zephyr/drivers/can.h>
#include <zephyr/kernel.h>
#include <zephyr/sys/sys_io.h>
#include <zephyr/sys/util.h>

/*
 * The Bosch M_CAN register definitions correspond to those found in the Bosch M_CAN Controller Area
 * Network User's Manual, Revision 3.3.0.
 */

/* Core Release register */
#define CAN_MCAN_CREL         0x000
#define CAN_MCAN_CREL_REL     GENMASK(31, 28)
#define CAN_MCAN_CREL_STEP    GENMASK(27, 24)
#define CAN_MCAN_CREL_SUBSTEP GENMASK(23, 20)
#define CAN_MCAN_CREL_YEAR    GENMASK(19, 16)
#define CAN_MCAN_CREL_MON     GENMASK(15, 8)
#define CAN_MCAN_CREL_DAY     GENMASK(7, 0)

/* Endian register */
#define CAN_MCAN_ENDN     0x004
#define CAN_MCAN_ENDN_ETV GENMASK(31, 0)

/* Customer register */
#define CAN_MCAN_CUST      0x008
#define CAN_MCAN_CUST_CUST GENMASK(31, 0)

/* Data Bit Timing & Prescaler register */
#define CAN_MCAN_DBTP        0x00C
#define CAN_MCAN_DBTP_TDC    BIT(23)
#define CAN_MCAN_DBTP_DBRP   GENMASK(20, 16)
#define CAN_MCAN_DBTP_DTSEG1 GENMASK(12, 8)
#define CAN_MCAN_DBTP_DTSEG2 GENMASK(7, 4)
#define CAN_MCAN_DBTP_DSJW   GENMASK(3, 0)

/* Test register */
#define CAN_MCAN_TEST       0x010
#define CAN_MCAN_TEST_SVAL  BIT(21)
#define CAN_MCAN_TEST_TXBNS GENMASK(20, 16)
#define CAN_MCAN_TEST_PVAL  BIT(13)
#define CAN_MCAN_TEST_TXBNP GENMASK(12, 8)
#define CAN_MCAN_TEST_RX    BIT(7)
#define CAN_MCAN_TEST_TX    GENMASK(6, 5)
#define CAN_MCAN_TEST_LBCK  BIT(4)

/* RAM Watchdog register */
#define CAN_MCAN_RWD     0x014
#define CAN_MCAN_RWD_WDV GENMASK(15, 8)
#define CAN_MCAN_RWD_WDC GENMASK(7, 0)

/* CC Control register */
#define CAN_MCAN_CCCR      0x018
#define CAN_MCAN_CCCR_NISO BIT(15)
#define CAN_MCAN_CCCR_TXP  BIT(14)
#define CAN_MCAN_CCCR_EFBI BIT(13)
#define CAN_MCAN_CCCR_PXHD BIT(12)
#define CAN_MCAN_CCCR_WMM  BIT(11)
#define CAN_MCAN_CCCR_UTSU BIT(10)
#define CAN_MCAN_CCCR_BRSE BIT(9)
#define CAN_MCAN_CCCR_FDOE BIT(8)
#define CAN_MCAN_CCCR_TEST BIT(7)
#define CAN_MCAN_CCCR_DAR  BIT(6)
#define CAN_MCAN_CCCR_MON  BIT(5)
#define CAN_MCAN_CCCR_CSR  BIT(4)
#define CAN_MCAN_CCCR_CSA  BIT(3)
#define CAN_MCAN_CCCR_ASM  BIT(2)
#define CAN_MCAN_CCCR_CCE  BIT(1)
#define CAN_MCAN_CCCR_INIT BIT(0)

/* Nominal Bit Timing & Prescaler register */
#define CAN_MCAN_NBTP        0x01C
#define CAN_MCAN_NBTP_NSJW   GENMASK(31, 25)
#define CAN_MCAN_NBTP_NBRP   GENMASK(24, 16)
#define CAN_MCAN_NBTP_NTSEG1 GENMASK(15, 8)
#define CAN_MCAN_NBTP_NTSEG2 GENMASK(6, 0)

/* Timestamp Counter Configuration register */
#define CAN_MCAN_TSCC     0x020
#define CAN_MCAN_TSCC_TCP GENMASK(19, 16)
#define CAN_MCAN_TSCC_TSS GENMASK(1, 0)

/* Timestamp Counter Value register */
#define CAN_MCAN_TSCV     0x024
#define CAN_MCAN_TSCV_TSC GENMASK(15, 0)

/* Timeout Counter Configuration register */
#define CAN_MCAN_TOCC      0x028
#define CAN_MCAN_TOCC_TOP  GENMASK(31, 16)
#define CAN_MCAN_TOCC_TOS  GENMASK(2, 1)
#define CAN_MCAN_TOCC_ETOC BIT(1)

/* Timeout Counter Value register */
#define CAN_MCAN_TOCV     0x02C
#define CAN_MCAN_TOCV_TOC GENMASK(15, 0)

/* Error Counter register */
#define CAN_MCAN_ECR     0x040
#define CAN_MCAN_ECR_CEL GENMASK(23, 16)
#define CAN_MCAN_ECR_RP  BIT(15)
#define CAN_MCAN_ECR_REC GENMASK(14, 8)
#define CAN_MCAN_ECR_TEC GENMASK(7, 0)

/* Protocol Status register */
#define CAN_MCAN_PSR      0x044
#define CAN_MCAN_PSR_TDCV GENMASK(22, 16)
#define CAN_MCAN_PSR_PXE  BIT(14)
#define CAN_MCAN_PSR_RFDF BIT(13)
#define CAN_MCAN_PSR_RBRS BIT(12)
#define CAN_MCAN_PSR_RESI BIT(11)
#define CAN_MCAN_PSR_DLEC GENMASK(10, 8)
#define CAN_MCAN_PSR_BO   BIT(7)
#define CAN_MCAN_PSR_EW   BIT(6)
#define CAN_MCAN_PSR_EP   BIT(5)
#define CAN_MCAN_PSR_ACT  GENMASK(4, 3)
#define CAN_MCAN_PSR_LEC  GENMASK(2, 0)

enum can_mcan_psr_lec {
	CAN_MCAN_PSR_LEC_NO_ERROR    = 0,
	CAN_MCAN_PSR_LEC_STUFF_ERROR = 1,
	CAN_MCAN_PSR_LEC_FORM_ERROR  = 2,
	CAN_MCAN_PSR_LEC_ACK_ERROR   = 3,
	CAN_MCAN_PSR_LEC_BIT1_ERROR  = 4,
	CAN_MCAN_PSR_LEC_BIT0_ERROR  = 5,
	CAN_MCAN_PSR_LEC_CRC_ERROR   = 6,
	CAN_MCAN_PSR_LEC_NO_CHANGE   = 7
};

/* Transmitter Delay Compensation register */
#define CAN_MCAN_TDCR      0x048
#define CAN_MCAN_TDCR_TDCO GENMASK(14, 8)
#define CAN_MCAN_TDCR_TDCF GENMASK(6, 0)

/* Interrupt register */
#define CAN_MCAN_IR      0x050
#define CAN_MCAN_IR_ARA  BIT(29)
#define CAN_MCAN_IR_PED  BIT(28)
#define CAN_MCAN_IR_PEA  BIT(27)
#define CAN_MCAN_IR_WDI  BIT(26)
#define CAN_MCAN_IR_BO   BIT(25)
#define CAN_MCAN_IR_EW   BIT(24)
#define CAN_MCAN_IR_EP   BIT(23)
#define CAN_MCAN_IR_ELO  BIT(22)
#define CAN_MCAN_IR_BEU  BIT(21)
#define CAN_MCAN_IR_BEC  BIT(20)
#define CAN_MCAN_IR_DRX  BIT(19)
#define CAN_MCAN_IR_TOO  BIT(18)
#define CAN_MCAN_IR_MRAF BIT(17)
#define CAN_MCAN_IR_TSW  BIT(16)
#define CAN_MCAN_IR_TEFL BIT(15)
#define CAN_MCAN_IR_TEFF BIT(14)
#define CAN_MCAN_IR_TEFW BIT(13)
#define CAN_MCAN_IR_TEFN BIT(12)
#define CAN_MCAN_IR_TFE  BIT(11)
#define CAN_MCAN_IR_TCF  BIT(10)
#define CAN_MCAN_IR_TC   BIT(9)
#define CAN_MCAN_IR_HPM  BIT(8)
#define CAN_MCAN_IR_RF1L BIT(7)
#define CAN_MCAN_IR_RF1F BIT(6)
#define CAN_MCAN_IR_RF1W BIT(5)
#define CAN_MCAN_IR_RF1N BIT(4)
#define CAN_MCAN_IR_RF0L BIT(3)
#define CAN_MCAN_IR_RF0F BIT(2)
#define CAN_MCAN_IR_RF0W BIT(1)
#define CAN_MCAN_IR_RF0N BIT(0)

/* Interrupt Enable register */
#define CAN_MCAN_IE       0x054
#define CAN_MCAN_IE_ARAE  BIT(29)
#define CAN_MCAN_IE_PEDE  BIT(28)
#define CAN_MCAN_IE_PEAE  BIT(27)
#define CAN_MCAN_IE_WDIE  BIT(26)
#define CAN_MCAN_IE_BOE   BIT(25)
#define CAN_MCAN_IE_EWE   BIT(24)
#define CAN_MCAN_IE_EPE   BIT(23)
#define CAN_MCAN_IE_ELOE  BIT(22)
#define CAN_MCAN_IE_BEUE  BIT(21)
#define CAN_MCAN_IE_BECE  BIT(20)
#define CAN_MCAN_IE_DRXE  BIT(19)
#define CAN_MCAN_IE_TOOE  BIT(18)
#define CAN_MCAN_IE_MRAFE BIT(17)
#define CAN_MCAN_IE_TSWE  BIT(16)
#define CAN_MCAN_IE_TEFLE BIT(15)
#define CAN_MCAN_IE_TEFFE BIT(14)
#define CAN_MCAN_IE_TEFWE BIT(13)
#define CAN_MCAN_IE_TEFNE BIT(12)
#define CAN_MCAN_IE_TFEE  BIT(11)
#define CAN_MCAN_IE_TCFE  BIT(10)
#define CAN_MCAN_IE_TCE   BIT(9)
#define CAN_MCAN_IE_HPME  BIT(8)
#define CAN_MCAN_IE_RF1LE BIT(7)
#define CAN_MCAN_IE_RF1FE BIT(6)
#define CAN_MCAN_IE_RF1WE BIT(5)
#define CAN_MCAN_IE_RF1NE BIT(4)
#define CAN_MCAN_IE_RF0LE BIT(3)
#define CAN_MCAN_IE_RF0FE BIT(2)
#define CAN_MCAN_IE_RF0WE BIT(1)
#define CAN_MCAN_IE_RF0NE BIT(0)

/* Interrupt Line Select register */
#define CAN_MCAN_ILS       0x058
#define CAN_MCAN_ILS_ARAL  BIT(29)
#define CAN_MCAN_ILS_PEDL  BIT(28)
#define CAN_MCAN_ILS_PEAL  BIT(27)
#define CAN_MCAN_ILS_WDIL  BIT(26)
#define CAN_MCAN_ILS_BOL   BIT(25)
#define CAN_MCAN_ILS_EWL   BIT(24)
#define CAN_MCAN_ILS_EPL   BIT(23)
#define CAN_MCAN_ILS_ELOL  BIT(22)
#define CAN_MCAN_ILS_BEUL  BIT(21)
#define CAN_MCAN_ILS_BECL  BIT(20)
#define CAN_MCAN_ILS_DRXL  BIT(19)
#define CAN_MCAN_ILS_TOOL  BIT(18)
#define CAN_MCAN_ILS_MRAFL BIT(17)
#define CAN_MCAN_ILS_TSWL  BIT(16)
#define CAN_MCAN_ILS_TEFLL BIT(15)
#define CAN_MCAN_ILS_TEFFL BIT(14)
#define CAN_MCAN_ILS_TEFWL BIT(13)
#define CAN_MCAN_ILS_TEFNL BIT(12)
#define CAN_MCAN_ILS_TFEL  BIT(11)
#define CAN_MCAN_ILS_TCFL  BIT(10)
#define CAN_MCAN_ILS_TCL   BIT(9)
#define CAN_MCAN_ILS_HPML  BIT(8)
#define CAN_MCAN_ILS_RF1LL BIT(7)
#define CAN_MCAN_ILS_RF1FL BIT(6)
#define CAN_MCAN_ILS_RF1WL BIT(5)
#define CAN_MCAN_ILS_RF1NL BIT(4)
#define CAN_MCAN_ILS_RF0LL BIT(3)
#define CAN_MCAN_ILS_RF0FL BIT(2)
#define CAN_MCAN_ILS_RF0WL BIT(1)
#define CAN_MCAN_ILS_RF0NL BIT(0)

/* Interrupt Line Enable register */
#define CAN_MCAN_ILE       0x05C
#define CAN_MCAN_ILE_EINT1 BIT(1)
#define CAN_MCAN_ILE_EINT0 BIT(0)

/* Global filter configuration register */
#define CAN_MCAN_GFC      0x080
#define CAN_MCAN_GFC_ANFS GENMASK(5, 4)
#define CAN_MCAN_GFC_ANFE GENMASK(3, 2)
#define CAN_MCAN_GFC_RRFS BIT(1)
#define CAN_MCAN_GFC_RRFE BIT(0)

/* Standard ID Filter Configuration register */
#define CAN_MCAN_SIDFC       0x084
#define CAN_MCAN_SIDFC_LSS   GENMASK(23, 16)
#define CAN_MCAN_SIDFC_FLSSA GENMASK(15, 2)

/* Extended ID Filter Configuration register */
#define CAN_MCAN_XIDFC       0x088
#define CAN_MCAN_XIDFC_LSS   GENMASK(22, 16)
#define CAN_MCAN_XIDFC_FLESA GENMASK(15, 2)

/* Extended ID AND Mask register */
#define CAN_MCAN_XIDAM      0x090
#define CAN_MCAN_XIDAM_EIDM GENMASK(28, 0)

/* High Priority Message Status register */
#define CAN_MCAN_HPMS      0x094
#define CAN_MCAN_HPMS_FLST BIT(15)
#define CAN_MCAN_HPMS_FIDX GENMASK(14, 8)
#define CAN_MCAN_HPMS_MSI  GENMASK(7, 6)
#define CAN_MCAN_HPMS_BIDX GENMASK(5, 0)

/* New Data 1 register */
#define CAN_MCAN_NDAT1    0x098
#define CAN_MCAN_NDAT1_ND GENMASK(31, 0)

/* New Data 2 register */
#define CAN_MCAN_NDAT2    0x09C
#define CAN_MCAN_NDAT2_ND GENMASK(31, 0)

/* Rx FIFO 0 Configuration register */
#define CAN_MCAN_RXF0C      0x0A0
#define CAN_MCAN_RXF0C_F0OM BIT(31)
#define CAN_MCAN_RXF0C_F0WM GENMASK(30, 24)
#define CAN_MCAN_RXF0C_F0S  GENMASK(22, 16)
#define CAN_MCAN_RXF0C_F0SA GENMASK(15, 2)

/* Rx FIFO 0 Status register */
#define CAN_MCAN_RXF0S      0x0A4
#define CAN_MCAN_RXF0S_RF0L BIT(25)
#define CAN_MCAN_RXF0S_F0F  BIT(24)
#define CAN_MCAN_RXF0S_F0PI GENMASK(21, 16)
#define CAN_MCAN_RXF0S_F0GI GENMASK(13, 8)
#define CAN_MCAN_RXF0S_F0FL GENMASK(6, 0)

/* Rx FIFO 0 Acknowledge register */
#define CAN_MCAN_RXF0A      0x0A8
#define CAN_MCAN_RXF0A_F0AI GENMASK(5, 0)

/* Rx Buffer Configuration register */
#define CAN_MCAN_RXBC      0x0AC
#define CAN_MCAN_RXBC_RBSA GENMASK(15, 2)

/* Rx FIFO 1 Configuration register */
#define CAN_MCAN_RXF1C      0x0B0
#define CAN_MCAN_RXF1C_F1OM BIT(31)
#define CAN_MCAN_RXF1C_F1WM GENMASK(30, 24)
#define CAN_MCAN_RXF1C_F1S  GENMASK(22, 16)
#define CAN_MCAN_RXF1C_F1SA GENMASK(15, 2)

/* Rx FIFO 1 Status register */
#define CAN_MCAN_RXF1S      0x0B4
#define CAN_MCAN_RXF1S_RF1L BIT(25)
#define CAN_MCAN_RXF1S_F1F  BIT(24)
#define CAN_MCAN_RXF1S_F1PI GENMASK(21, 16)
#define CAN_MCAN_RXF1S_F1GI GENMASK(13, 8)
#define CAN_MCAN_RXF1S_F1FL GENMASK(6, 0)

/* Rx FIFO 1 Acknowledge register */
#define CAN_MCAN_RXF1A      0x0B8
#define CAN_MCAN_RXF1A_F1AI GENMASK(5, 0)

/* Rx Buffer/FIFO Element Size Configuration register */
#define CAN_MCAN_RXESC      0x0BC
#define CAN_MCAN_RXESC_RBDS GENMASK(10, 8)
#define CAN_MCAN_RXESC_F1DS GENMASK(6, 4)
#define CAN_MCAN_RXESC_F0DS GENMASK(2, 0)

/* Tx Buffer Configuration register */
#define CAN_MCAN_TXBC      0x0C0
#define CAN_MCAN_TXBC_TFQM BIT(30)
#define CAN_MCAN_TXBC_TFQS GENMASK(29, 24)
#define CAN_MCAN_TXBC_NDTB GENMASK(21, 16)
#define CAN_MCAN_TXBC_TBSA GENMASK(15, 2)

/* Tx FIFO/Queue Status register */
#define CAN_MCAN_TXFQS       0x0C4
#define CAN_MCAN_TXFQS_TFQF  BIT(21)
#define CAN_MCAN_TXFQS_TFQPI GENMASK(20, 16)
#define CAN_MCAN_TXFQS_TFGI  GENMASK(12, 8)
#define CAN_MCAN_TXFQS_TFFL  GENMASK(5, 0)

/* Tx Buffer Element Size Configuration register */
#define CAN_MCAN_TXESC      0x0C8
#define CAN_MCAN_TXESC_TBDS GENMASK(2, 0)

/* Tx Buffer Request Pending register */
#define CAN_MCAN_TXBRP     0x0CC
#define CAN_MCAN_TXBRP_TRP GENMASK(31, 0)

/* Tx Buffer Add Request register */
#define CAN_MCAN_TXBAR    0x0D0
#define CAN_MCAN_TXBAR_AR GENMASK(31, 0)

/* Tx Buffer Cancellation Request register */
#define CAN_MCAN_TXBCR    0x0D4
#define CAN_MCAN_TXBCR_CR GENMASK(31, 0)

/* Tx Buffer Transmission Occurred register */
#define CAN_MCAN_TXBTO    0x0D8
#define CAN_MCAN_TXBTO_TO GENMASK(31, 0)

/* Tx Buffer Cancellation Finished register */
#define CAN_MCAN_TXBCF    0x0DC
#define CAN_MCAN_TXBCF_CF GENMASK(31, 0)

/* Tx Buffer Transmission Interrupt Enable register */
#define CAN_MCAN_TXBTIE     0x0E0
#define CAN_MCAN_TXBTIE_TIE GENMASK(31, 0)

/* Tx Buffer Cancellation Finished Interrupt Enable register */
#define CAN_MCAN_TXBCIE      0x0E4
#define CAN_MCAN_TXBCIE_CFIE GENMASK(31, 0)

/* Tx Event FIFO Configuration register */
#define CAN_MCAN_TXEFC      0x0F0
#define CAN_MCAN_TXEFC_EFWM GENMASK(29, 24)
#define CAN_MCAN_TXEFC_EFS  GENMASK(21, 16)
#define CAN_MCAN_TXEFC_EFSA GENMASK(15, 2)

/* Tx Event FIFO Status register */
#define CAN_MCAN_TXEFS      0x0F4
#define CAN_MCAN_TXEFS_TEFL BIT(25)
#define CAN_MCAN_TXEFS_EFF  BIT(24)
#define CAN_MCAN_TXEFS_EFPI GENMASK(20, 16)
#define CAN_MCAN_TXEFS_EFGI GENMASK(12, 8)
#define CAN_MCAN_TXEFS_EFFL GENMASK(5, 0)

/* Tx Event FIFO Acknowledge register */
#define CAN_MCAN_TXEFA      0x0F8
#define CAN_MCAN_TXEFA_EFAI GENMASK(4, 0)

/**
 * @name Indexes for the cells in the devicetree bosch,mram-cfg property
 * @anchor CAN_MCAN_MRAM_CFG

 * These match the description of the cells in the bosch,m_can-base devicetree binding.
 *
 * @{
 */
/** offset cell index */
#define CAN_MCAN_MRAM_CFG_OFFSET        0
/** std-filter-elements cell index */
#define CAN_MCAN_MRAM_CFG_STD_FILTER    1
/** ext-filter-elements cell index */
#define CAN_MCAN_MRAM_CFG_EXT_FILTER    2
/** rx-fifo0-elements cell index */
#define CAN_MCAN_MRAM_CFG_RX_FIFO0      3
/** rx-fifo1-elements cell index */
#define CAN_MCAN_MRAM_CFG_RX_FIFO1      4
/** rx-buffer-elements cell index */
#define CAN_MCAN_MRAM_CFG_RX_BUFFER     5
/** tx-event-fifo-elements cell index */
#define CAN_MCAN_MRAM_CFG_TX_EVENT_FIFO 6
/** tx-buffer-elements cell index */
#define CAN_MCAN_MRAM_CFG_TX_BUFFER     7
/** Total number of cells in bosch,mram-cfg property */
#define CAN_MCAN_MRAM_CFG_NUM_CELLS     8

/** @} */

/**
 * @brief Get the Bosch M_CAN Message RAM offset
 *
 * @param node_id node identifier
 * @return the Message RAM offset in bytes
 */
#define CAN_MCAN_DT_MRAM_OFFSET(node_id)                        \
    DT_PROP_BY_IDX(node_id, bosch_mram_cfg, CAN_MCAN_MRAM_CFG_OFFSET)

/**
 * @brief Get the number of standard (11-bit) filter elements in Bosch M_CAN Message RAM
 *
 * @param node_id node identifier
 * @return the number of standard (11-bit) filter elements
 */
#define CAN_MCAN_DT_MRAM_STD_FILTER_ELEMENTS(node_id)           \
    DT_PROP_BY_IDX(node_id, bosch_mram_cfg, CAN_MCAN_MRAM_CFG_STD_FILTER)

/**
 * @brief Get the number of extended (29-bit) filter elements in Bosch M_CAN Message RAM
 *
 * @param node_id node identifier
 * @return the number of extended (29-bit) filter elements
 */
#define CAN_MCAN_DT_MRAM_EXT_FILTER_ELEMENTS(node_id)           \
    DT_PROP_BY_IDX(node_id, bosch_mram_cfg, CAN_MCAN_MRAM_CFG_EXT_FILTER)

/**
 * @brief Get the number of Rx FIFO 0 elements in Bosch M_CAN Message RAM
 *
 * @param node_id node identifier
 * @return the number of Rx FIFO 0 elements
 */
#define CAN_MCAN_DT_MRAM_RX_FIFO0_ELEMENTS(node_id)             \
    DT_PROP_BY_IDX(node_id, bosch_mram_cfg, CAN_MCAN_MRAM_CFG_RX_FIFO0)

/**
 * @brief Get the number of Rx FIFO 1 elements in Bosch M_CAN Message RAM
 *
 * @param node_id node identifier
 * @return the number of Rx FIFO 1 elements
 */
#define CAN_MCAN_DT_MRAM_RX_FIFO1_ELEMENTS(node_id)             \
    DT_PROP_BY_IDX(node_id, bosch_mram_cfg, CAN_MCAN_MRAM_CFG_RX_FIFO1)

/**
 * @brief Get the number of Rx Buffer elements in Bosch M_CAN Message RAM
 *
 * @param node_id node identifier
 * @return the number of Rx Buffer elements
 */
#define CAN_MCAN_DT_MRAM_RX_BUFFER_ELEMENTS(node_id)            \
    DT_PROP_BY_IDX(node_id, bosch_mram_cfg, CAN_MCAN_MRAM_CFG_RX_BUFFER)

/**
 * @brief Get the number of Tx Event FIFO elements in Bosch M_CAN Message RAM
 *
 * @param node_id node identifier
 * @return the number of Tx Event FIFO elements
 */
#define CAN_MCAN_DT_MRAM_TX_EVENT_FIFO_ELEMENTS(node_id)        \
    DT_PROP_BY_IDX(node_id, bosch_mram_cfg, CAN_MCAN_MRAM_CFG_TX_EVENT_FIFO)

/**
 * @brief Get the number of Tx Buffer elements in Bosch M_CAN Message RAM
 *
 * @param node_id node identifier
 * @return the number of Tx Buffer elements
 */
#define CAN_MCAN_DT_MRAM_TX_BUFFER_ELEMENTS(node_id)            \
    DT_PROP_BY_IDX(node_id, bosch_mram_cfg, CAN_MCAN_MRAM_CFG_TX_BUFFER)

/**
 * @brief Get the base offset of standard (11-bit) filter elements in Bosch M_CAN Message RAM
 *
 * @param node_id node identifier
 * @return the base offset of standard (11-bit) filter elements in bytes
 */
#define CAN_MCAN_DT_MRAM_STD_FILTER_OFFSET(node_id) (0U)

/**
 * @brief Get the base offset of extended (29-bit) filter elements in Bosch M_CAN Message RAM
 *
 * @param node_id node identifier
 * @return the base offset of extended (29-bit) filter elements in bytes
 */
#define CAN_MCAN_DT_MRAM_EXT_FILTER_OFFSET(node_id)             \
    (CAN_MCAN_DT_MRAM_STD_FILTER_OFFSET(node_id) +              \
     CAN_MCAN_DT_MRAM_STD_FILTER_ELEMENTS(node_id) * sizeof(struct can_mcan_std_filter))

/**
 * @brief Get the base offset of Rx FIFO 0 elements in Bosch M_CAN Message RAM
 *
 * @param node_id node identifier
 * @return the base offset of Rx FIFO 0 elements in bytes
 */
#define CAN_MCAN_DT_MRAM_RX_FIFO0_OFFSET(node_id)               \
    (CAN_MCAN_DT_MRAM_EXT_FILTER_OFFSET(node_id) +              \
     CAN_MCAN_DT_MRAM_EXT_FILTER_ELEMENTS(node_id) * sizeof(struct can_mcan_ext_filter))

/**
 * @brief Get the base offset of Rx FIFO 1 elements in Bosch M_CAN Message RAM
 *
 * @param node_id node identifier
 * @return the base offset of Rx FIFO 1 elements in bytes
 */
#define CAN_MCAN_DT_MRAM_RX_FIFO1_OFFSET(node_id)               \
    (CAN_MCAN_DT_MRAM_RX_FIFO0_OFFSET(node_id) +                \
     CAN_MCAN_DT_MRAM_RX_FIFO0_ELEMENTS(node_id) * sizeof(struct can_mcan_rx_fifo))

/**
 * @brief Get the base offset of Rx Buffer elements in Bosch M_CAN Message RAM
 *
 * @param node_id node identifier
 * @return the base offset of Rx Buffer elements in bytes
 */
#define CAN_MCAN_DT_MRAM_RX_BUFFER_OFFSET(node_id)              \
    (CAN_MCAN_DT_MRAM_RX_FIFO1_OFFSET(node_id) +                \
     CAN_MCAN_DT_MRAM_RX_FIFO1_ELEMENTS(node_id) * sizeof(struct can_mcan_rx_fifo))

/**
 * @brief Get the base offset of Tx Event FIFO elements in Bosch M_CAN Message RAM
 *
 * @param node_id node identifier
 * @return the base offset of Tx Event FIFO elements in bytes
 */
#define CAN_MCAN_DT_MRAM_TX_EVENT_FIFO_OFFSET(node_id)          \
    (CAN_MCAN_DT_MRAM_RX_BUFFER_OFFSET(node_id) +               \
     CAN_MCAN_DT_MRAM_RX_BUFFER_ELEMENTS(node_id) * sizeof(struct can_mcan_rx_fifo))

/**
 * @brief Get the base offset of Tx Buffer elements in Bosch M_CAN Message RAM
 *
 * @param node_id node identifier
 * @return the base offset of Tx Buffer elements in bytes
 */
#define CAN_MCAN_DT_MRAM_TX_BUFFER_OFFSET(node_id)              \
    (CAN_MCAN_DT_MRAM_TX_EVENT_FIFO_OFFSET(node_id) +           \
     CAN_MCAN_DT_MRAM_TX_EVENT_FIFO_ELEMENTS(node_id) * sizeof(struct can_mcan_tx_event_fifo))

/**
 * @brief Get the Bosch M_CAN register base address
 *
 * For devicetree nodes with just one register block, this macro returns the base address of that
 * register block.
 *
 * If a devicetree node has more than one register block, this macros returns the base address of
 * the register block named "m_can".
 *
 * @param node_id node identifier
 * @return the Bosch M_CAN register base address
 */
#define CAN_MCAN_DT_MCAN_ADDR(node_id)                          \
    COND_CODE_1(DT_NUM_REGS(node_id), ((mm_reg_t)DT_REG_ADDR(node_id)), \
                ((mm_reg_t)DT_REG_ADDR_BY_NAME(node_id, m_can)))

/**
 * @brief Get the Bosch M_CAN Message RAM base address
 *
 * For devicetree nodes with dedicated Message RAM area defined via devicetree, this macro returns
 * the base address of the Message RAM.
 *
 * @param node_id node identifier
 * @return the Bosch M_CAN Message RAM base address (MRBA)
 */
#define CAN_MCAN_DT_MRBA(node_id)                                                                  \
	(mem_addr_t)DT_REG_ADDR_BY_NAME(node_id, message_ram)

/**
 * @brief Get the Bosch M_CAN Message RAM address
 *
 * For devicetree nodes with dedicated Message RAM area defined via devicetree, this macro returns
 * the address of the Message RAM, taking in the Message RAM offset into account.
 *
 * @param node_id node identifier
 * @return the Bosch M_CAN Message RAM address
 */
<<<<<<< HEAD
#define CAN_MCAN_DT_MRAM_ADDR(node_id)                                                             \
	(mem_addr_t)(CAN_MCAN_DT_MRBA(node_id) + CAN_MCAN_DT_MRAM_OFFSET(node_id))
=======
#define CAN_MCAN_DT_MRAM_ADDR(node_id)                          \
    (mem_addr_t)(DT_REG_ADDR_BY_NAME(node_id, message_ram) + CAN_MCAN_DT_MRAM_OFFSET(node_id))
>>>>>>> 0e3994c7

/**
 * @brief Get the Bosch M_CAN Message RAM size
 *
 * For devicetree nodes with dedicated Message RAM area defined via devicetree, this macro returns
 * the size of the Message RAM, taking in the Message RAM offset into account.
 *
 * @param node_id node identifier
 * @return the Bosch M_CAN Message RAM base address
 * @see CAN_MCAN_DT_MRAM_ELEMENTS_SIZE()
 */
#define CAN_MCAN_DT_MRAM_SIZE(node_id)                          \
    (mem_addr_t)(DT_REG_SIZE_BY_NAME(node_id, message_ram) - CAN_MCAN_DT_MRAM_OFFSET(node_id))

/**
 * @brief Get the total size of all Bosch M_CAN Message RAM elements
 *
 * @param node_id node identifier
 * @return the total size of all Message RAM elements in bytes
 * @see CAN_MCAN_DT_MRAM_SIZE()
 */
#define CAN_MCAN_DT_MRAM_ELEMENTS_SIZE(node_id)                 \
    (CAN_MCAN_DT_MRAM_TX_BUFFER_OFFSET(node_id) +               \
     CAN_MCAN_DT_MRAM_TX_BUFFER_ELEMENTS(node_id) * sizeof(struct can_mcan_tx_buffer))

/**
 * @brief Define a RAM buffer for Bosch M_CAN Message RAM
 *
 * For devicetree nodes without dedicated Message RAM area, this macro defines a suitable RAM buffer
 * to hold the Message RAM elements. Since this buffer cannot be shared between multiple Bosch M_CAN
 * instances, the Message RAM offset must be set to 0x0.
 *
 * @param node_id node identifier
 * @param _name buffer variable name
 */
#define CAN_MCAN_DT_MRAM_DEFINE(node_id, _name)                 \
    BUILD_ASSERT(CAN_MCAN_DT_MRAM_OFFSET(node_id) == 0, "offset must be 0");    \
    static char __noinit __nocache __aligned(4) _name[CAN_MCAN_DT_MRAM_ELEMENTS_SIZE(node_id)];

/**
 * @brief Assert that the Message RAM configuration meets the Bosch M_CAN IP core restrictions
 *
 * @param node_id node identifier
 */
#define CAN_MCAN_DT_BUILD_ASSERT_MRAM_CFG(node_id)              \
    BUILD_ASSERT(CAN_MCAN_DT_MRAM_STD_FILTER_ELEMENTS(node_id) <= 128,          \
                 "Maximum Standard filter elements exceeded");                  \
    BUILD_ASSERT(CAN_MCAN_DT_MRAM_EXT_FILTER_ELEMENTS(node_id) <= 64,           \
                 "Maximum Extended filter elements exceeded");                  \
    BUILD_ASSERT(CAN_MCAN_DT_MRAM_RX_FIFO0_ELEMENTS(node_id) <= 64,             \
                 "Maximum Rx FIFO 0 elements exceeded");                        \
    BUILD_ASSERT(CAN_MCAN_DT_MRAM_RX_FIFO1_ELEMENTS(node_id) <= 64,             \
                 "Maximum Rx FIFO 1 elements exceeded");                        \
    BUILD_ASSERT(CAN_MCAN_DT_MRAM_RX_BUFFER_ELEMENTS(node_id) <= 64,            \
                 "Maximum Rx Buffer elements exceeded");                        \
    BUILD_ASSERT(CAN_MCAN_DT_MRAM_TX_EVENT_FIFO_ELEMENTS(node_id) <= 32,        \
                 "Maximum Tx Buffer elements exceeded");                        \
    BUILD_ASSERT(CAN_MCAN_DT_MRAM_TX_BUFFER_ELEMENTS(node_id) <= 32,            \
                 "Maximum Tx Buffer elements exceeded");

/**
 * @brief Equivalent to CAN_MCAN_DT_MRAM_OFFSET(DT_DRV_INST(inst))
 * @param inst DT_DRV_COMPAT instance number
 * @return the Message RAM offset in bytes
 * @see CAN_MCAN_DT_MRAM_OFFSET()
 */
#define CAN_MCAN_DT_INST_MRAM_OFFSET(inst) CAN_MCAN_DT_MRAM_OFFSET(DT_DRV_INST(inst))

/**
 * @brief Equivalent to CAN_MCAN_DT_MRAM_STD_FILTER_ELEMENTS(DT_DRV_INST(inst))
 * @param inst DT_DRV_COMPAT instance number
 * @return the number of standard (11-bit) elements
 * @see CAN_MCAN_DT_MRAM_STD_FILTER_ELEMENTS()
 */
#define CAN_MCAN_DT_INST_MRAM_STD_FILTER_ELEMENTS(inst)         \
    CAN_MCAN_DT_MRAM_STD_FILTER_ELEMENTS(DT_DRV_INST(inst))

/**
 * @brief Equivalent to CAN_MCAN_DT_MRAM_EXT_FILTER_ELEMENTS(DT_DRV_INST(inst))
 * @param inst DT_DRV_COMPAT instance number
 * @return the number of extended (29-bit) elements
 * @see CAN_MCAN_DT_MRAM_EXT_FILTER_ELEMENTS()
 */
#define CAN_MCAN_DT_INST_MRAM_EXT_FILTER_ELEMENTS(inst)         \
    CAN_MCAN_DT_MRAM_EXT_FILTER_ELEMENTS(DT_DRV_INST(inst))

/**
 * @brief Equivalent to CAN_MCAN_DT_MRAM_RX_FIFO0_ELEMENTS(DT_DRV_INST(inst))
 * @param inst DT_DRV_COMPAT instance number
 * @return the number of Rx FIFO 0 elements
 * @see CAN_MCAN_DT_MRAM_RX_FIFO0_ELEMENTS()
 */
#define CAN_MCAN_DT_INST_MRAM_RX_FIFO0_ELEMENTS(inst)           \
    CAN_MCAN_DT_MRAM_RX_FIFO0_ELEMENTS(DT_DRV_INST(inst))

/**
 * @brief Equivalent to CAN_MCAN_DT_MRAM_RX_FIFO1_ELEMENTS(DT_DRV_INST(inst))
 * @param inst DT_DRV_COMPAT instance number
 * @return the number of Rx FIFO 1 elements
 * @see CAN_MCAN_DT_MRAM_RX_FIFO1_ELEMENTS()
 */
#define CAN_MCAN_DT_INST_MRAM_RX_FIFO1_ELEMENTS(inst)           \
    CAN_MCAN_DT_MRAM_RX_FIFO1_ELEMENTS(DT_DRV_INST(inst))

/**
 * @brief Equivalent to CAN_MCAN_DT_MRAM_RX_BUFFER_ELEMENTS(DT_DRV_INST(inst))
 * @param inst DT_DRV_COMPAT instance number
 * @return the number of Rx Buffer elements
 * @see CAN_MCAN_DT_MRAM_RX_BUFFER_ELEMENTS()
 */
#define CAN_MCAN_DT_INST_MRAM_RX_BUFFER_ELEMENTS(inst)          \
    CAN_MCAN_DT_MRAM_RX_BUFFER_ELEMENTS(DT_DRV_INST(inst))

/**
 * @brief Equivalent to CAN_MCAN_DT_MRAM_TX_EVENT_FIFO_ELEMENTS(DT_DRV_INST(inst))
 * @param inst DT_DRV_COMPAT instance number
 * @return the number of Tx Event FIFO elements
 * @see CAN_MCAN_DT_MRAM_TX_EVENT_FIFO_ELEMENTS()
 */
#define CAN_MCAN_DT_INST_MRAM_TX_EVENT_FIFO_ELEMENTS(inst)      \
    CAN_MCAN_DT_MRAM_TX_EVENT_FIFO_ELEMENTS(DT_DRV_INST(inst))

/**
 * @brief Equivalent to CAN_MCAN_DT_MRAM_TX_BUFFER_ELEMENTS(DT_DRV_INST(inst))
 * @param inst DT_DRV_COMPAT instance number
 * @return the number of Tx Buffer elements
 * @see CAN_MCAN_DT_MRAM_TX_BUFFER_ELEMENTS()
 */
#define CAN_MCAN_DT_INST_MRAM_TX_BUFFER_ELEMENTS(inst)          \
    CAN_MCAN_DT_MRAM_TX_BUFFER_ELEMENTS(DT_DRV_INST(inst))

/**
 * @brief Equivalent to CAN_MCAN_DT_MRAM_STD_FILTER_OFFSET(DT_DRV_INST(inst))
 * @param inst DT_DRV_COMPAT instance number
 * @return the base offset of standard (11-bit) filter elements in bytes
 * @see CAN_MCAN_DT_MRAM_STD_FILTER_OFFSET()
 */
#define CAN_MCAN_DT_INST_MRAM_STD_FILTER_OFFSET(inst)           \
    CAN_MCAN_DT_MRAM_STD_FILTER_OFFSET(DT_DRV_INST(inst))

/**
 * @brief Equivalent to CAN_MCAN_DT_MRAM_EXT_FILTER_OFFSET(DT_DRV_INST(inst))
 * @param inst DT_DRV_COMPAT instance number
 * @return the base offset of extended (29-bit) filter elements in bytes
 * @see CAN_MCAN_DT_MRAM_EXT_FILTER_OFFSET()
 */
#define CAN_MCAN_DT_INST_MRAM_EXT_FILTER_OFFSET(inst)           \
    CAN_MCAN_DT_MRAM_EXT_FILTER_OFFSET(DT_DRV_INST(inst))

/**
 * @brief Equivalent to CAN_MCAN_DT_MRAM_RX_FIFO0_OFFSET(DT_DRV_INST(inst))
 * @param inst DT_DRV_COMPAT instance number
 * @return the base offset of Rx FIFO 0 elements in bytes
 * @see CAN_MCAN_DT_MRAM_RX_FIFO0_OFFSET()
 */
#define CAN_MCAN_DT_INST_MRAM_RX_FIFO0_OFFSET(inst)             \
    CAN_MCAN_DT_MRAM_RX_FIFO0_OFFSET(DT_DRV_INST(inst))

/**
 * @brief Equivalent to CAN_MCAN_DT_MRAM_RX_FIFO1_OFFSET(DT_DRV_INST(inst))
 * @param inst DT_DRV_COMPAT instance number
 * @return the base offset of Rx FIFO 1 elements in bytes
 * @see CAN_MCAN_DT_MRAM_RX_FIFO1_OFFSET()
 */
#define CAN_MCAN_DT_INST_MRAM_RX_FIFO1_OFFSET(inst)             \
    CAN_MCAN_DT_MRAM_RX_FIFO1_OFFSET(DT_DRV_INST(inst))

/**
 * @brief Equivalent to CAN_MCAN_DT_MRAM_RX_BUFFER_OFFSET(DT_DRV_INST(inst))
 * @param inst DT_DRV_COMPAT instance number
 * @return the base offset of Rx Buffer elements in bytes
 * @see CAN_MCAN_DT_MRAM_RX_BUFFER_OFFSET()
 */
#define CAN_MCAN_DT_INST_MRAM_RX_BUFFER_OFFSET(inst)            \
    CAN_MCAN_DT_MRAM_RX_BUFFER_OFFSET(DT_DRV_INST(inst))

/**
 * @brief Equivalent to CAN_MCAN_DT_MRAM_TX_EVENT_FIFO_OFFSET(DT_DRV_INST(inst))
 * @param inst DT_DRV_COMPAT instance number
 * @return the base offset of Tx Event FIFO elements in bytes
 * @see CAN_MCAN_DT_MRAM_TX_EVENT_FIFO_OFFSET()
 */
#define CAN_MCAN_DT_INST_MRAM_TX_EVENT_FIFO_OFFSET(inst)        \
    CAN_MCAN_DT_MRAM_TX_EVENT_FIFO_OFFSET(DT_DRV_INST(inst))

/**
 * @brief Equivalent to CAN_MCAN_DT_MRAM_TX_BUFFER_OFFSET(DT_DRV_INST(inst))
 * @param inst DT_DRV_COMPAT instance number
 * @return the base offset of Tx Buffer elements in bytes
 * @see CAN_MCAN_DT_MRAM_TX_BUFFER_OFFSET()
 */
#define CAN_MCAN_DT_INST_MRAM_TX_BUFFER_OFFSET(inst)            \
    CAN_MCAN_DT_MRAM_TX_BUFFER_OFFSET(DT_DRV_INST(inst))

/**
 * @brief Equivalent to CAN_MCAN_DT_MCAN_ADDR(DT_DRV_INST(inst))
 * @param inst DT_DRV_COMPAT instance number
 * @return the Bosch M_CAN register base address
 * @see CAN_MCAN_DT_MRAM_ADDR()
 */
#define CAN_MCAN_DT_INST_MCAN_ADDR(inst) CAN_MCAN_DT_MCAN_ADDR(DT_DRV_INST(inst))

/**
 * @brief Equivalent to CAN_MCAN_DT_MRBA(DT_DRV_INST(inst))
 * @param inst DT_DRV_COMPAT instance number
 * @return the Bosch M_CAN Message RAM Base Address (MRBA)
 * @see CAN_MCAN_DT_MRBA()
 */
#define CAN_MCAN_DT_INST_MRBA(inst) CAN_MCAN_DT_MRBA(DT_DRV_INST(inst))

/**
 * @brief Equivalent to CAN_MCAN_DT_MRAM_ADDR(DT_DRV_INST(inst))
 * @param inst DT_DRV_COMPAT instance number
 * @return the Bosch M_CAN Message RAM address
 * @see CAN_MCAN_DT_MRAM_ADDR()
 */
#define CAN_MCAN_DT_INST_MRAM_ADDR(inst) CAN_MCAN_DT_MRAM_ADDR(DT_DRV_INST(inst))

/**
 * @brief Equivalent to CAN_MCAN_DT_MRAM_SIZE(DT_DRV_INST(inst))
 * @param inst DT_DRV_COMPAT instance number
 * @return the Bosch M_CAN Message RAM size in bytes
 * @see CAN_MCAN_DT_MRAM_SIZE()
 */
#define CAN_MCAN_DT_INST_MRAM_SIZE(inst) CAN_MCAN_DT_MRAM_SIZE(DT_DRV_INST(inst))

/**
 * @brief Equivalent to CAN_MCAN_DT_MRAM_ELEMENTS_SIZE(DT_DRV_INST(inst))
 * @param inst DT_DRV_COMPAT instance number
 * @return the total size of all Message RAM elements in bytes
 * @see CAN_MCAN_DT_MRAM_ELEMENTS_SIZE()
 */
#define CAN_MCAN_DT_INST_MRAM_ELEMENTS_SIZE(inst) CAN_MCAN_DT_MRAM_ELEMENTS_SIZE(DT_DRV_INST(inst))

/**
 * @brief Equivalent to CAN_MCAN_DT_MRAM_DEFINE(DT_DRV_INST(inst))
 * @param inst DT_DRV_COMPAT instance number
 * @param _name buffer variable name
 * @see CAN_MCAN_DT_MRAM_DEFINE()
 */
#define CAN_MCAN_DT_INST_MRAM_DEFINE(inst, _name) CAN_MCAN_DT_MRAM_DEFINE(DT_DRV_INST(inst), _name)

/**
 * @brief Bosch M_CAN specific static initializer for a minimum nominal @p can_timing struct
 */
#define CAN_MCAN_TIMING_MIN_INITIALIZER                         \
    {                                                           \
        .sjw        = 1,                                        \
        .prop_seg   = 0,                                        \
        .phase_seg1 = 2,                                        \
        .phase_seg2 = 2,                                        \
        .prescaler  = 1                                         \
    }

/**
 * @brief Bosch M_CAN specific static initializer for a maximum nominal @p can_timing struct
 */
#define CAN_MCAN_TIMING_MAX_INITIALIZER                         \
    {                                                           \
        .sjw        = 128,                                      \
        .prop_seg   = 0,                                        \
        .phase_seg1 = 256,                                      \
        .phase_seg2 = 128,                                      \
        .prescaler  = 512                                       \
    }

/**
 * @brief Bosch M_CAN specific static initializer for a minimum data phase @p can_timing struct
 */
#define CAN_MCAN_TIMING_DATA_MIN_INITIALIZER                    \
    {                                                           \
        .sjw        = 1,                                        \
        .prop_seg   = 0,                                        \
        .phase_seg1 = 1,                                        \
        .phase_seg2 = 1,                                        \
        .prescaler  = 1                                         \
    }

/**
 * @brief Bosch M_CAN specific static initializer for a maximum data phase @p can_timing struct
 */
#define CAN_MCAN_TIMING_DATA_MAX_INITIALIZER                    \
    {                                                           \
        .sjw        = 16,                                       \
        .prop_seg   = 0,                                        \
        .phase_seg1 = 32,                                       \
        .phase_seg2 = 16,                                       \
        .prescaler  = 32                                        \
    }

/**
 * @brief Equivalent to CAN_MCAN_DT_BUILD_ASSERT_MRAM_CFG(DT_DRV_INST(inst))
 * @param inst DT_DRV_COMPAT instance number
 * @see CAN_MCAN_DT_BUILD_ASSERT_MRAM_CFG()
 */
#define CAN_MCAN_DT_INST_BUILD_ASSERT_MRAM_CFG(inst)            \
    CAN_MCAN_DT_BUILD_ASSERT_MRAM_CFG(DT_DRV_INST(inst))

/**
 * @brief Bosch M_CAN Rx Buffer and FIFO Element header
 *
 * See Bosch M_CAN Users Manual section 2.4.2 for details.
 */
struct can_mcan_rx_fifo_hdr {
    union {
        struct {
            uint32_t ext_id : 29;
            uint32_t rtr    : 1;
            uint32_t xtd    : 1;
            uint32_t esi    : 1;
        };

        struct {
            uint32_t pad1   : 18;
            uint32_t std_id : 11;
            uint32_t pad2   : 3;
        };
    };

    uint32_t rxts : 16;
    uint32_t dlc  : 4;
    uint32_t brs  : 1;
    uint32_t fdf  : 1;
    uint32_t res  : 2;
    uint32_t fidx : 7;
    uint32_t anmf : 1;
} __packed __aligned(4);

/**
 * @brief Bosch M_CAN Rx Buffer and FIFO Element
 *
 * See Bosch M_CAN Users Manual section 2.4.2 for details.
 */
struct can_mcan_rx_fifo {
    struct can_mcan_rx_fifo_hdr hdr;

    union {
        uint8_t  data[64];
        uint32_t data_32[16];
    };
} __packed __aligned(4);

/**
 * @brief Bosch M_CAN Tx Buffer Element header
 *
 * See Bosch M_CAN Users Manual section 2.4.3 for details.
 */
struct can_mcan_tx_buffer_hdr {
    union {
        struct {
            uint32_t ext_id : 29;
            uint32_t rtr    : 1;
            uint32_t xtd    : 1;
            uint32_t esi    : 1;
        };

        struct {
            uint32_t pad1   : 18;
            uint32_t std_id : 11;
            uint32_t pad2   : 3;
        };
    };

    uint16_t res1;
    uint8_t  dlc  : 4;
    uint8_t  brs  : 1;
    uint8_t  fdf  : 1;
    uint8_t  tsce : 1;
    uint8_t  efc  : 1;
    uint8_t  mm;
} __packed __aligned(4);

/**
 * @brief Bosch M_CAN Tx Buffer Element
 *
 * See Bosch M_CAN Users Manual section 2.4.3 for details.
 */
struct can_mcan_tx_buffer {
    struct can_mcan_tx_buffer_hdr hdr;

    union {
        uint8_t  data[64];
        uint32_t data_32[16];
    };
} __packed __aligned(4);

/**
 * @brief Bosch M_CAN Tx Event FIFO Element
 *
 * See Bosch M_CAN Users Manual section 2.4.4 for details.
 */
struct can_mcan_tx_event_fifo {
    union {
        struct {
            uint32_t ext_id : 29;
            uint32_t rtr    : 1;
            uint32_t xtd    : 1;
            uint32_t esi    : 1;
        };

        struct {
            uint32_t pad1   : 18;
            uint32_t std_id : 11;
            uint32_t pad2   : 3;
        };
    };

    uint16_t txts;
    uint8_t  dlc : 4;
    uint8_t  brs : 1;
    uint8_t  fdf : 1;
    uint8_t  et  : 2;
    uint8_t  mm;
} __packed __aligned(4);

/* Bosch M_CAN Standard/Extended Filter Element Configuration (SFEC/EFEC) */
#define CAN_MCAN_XFEC_DISABLE       0x00
#define CAN_MCAN_XFEC_FIFO0         0x01
#define CAN_MCAN_XFEC_FIFO1         0x02
#define CAN_MCAN_XFEC_REJECT        0x03
#define CAN_MCAN_XFEC_PRIO          0x04
#define CAN_MCAN_XFEC_PRIO_FIFO0    0x05
#define CAN_MCAN_XFEC_PRIO_FIFO1    0x07

/* Bosch M_CAN Standard Filter Type (SFT) */
#define CAN_MCAN_SFT_RANGE          0x00
#define CAN_MCAN_SFT_DUAL           0x01
#define CAN_MCAN_SFT_CLASSIC        0x02
#define CAN_MCAN_SFT_DISABLED       0x03

/**
 * @brief Bosch M_CAN Standard Message ID Filter Element
 *
 * See Bosch M_CAN Users Manual section 2.4.5 for details.
 */
struct can_mcan_std_filter {
    uint32_t sfid2 : 11;
    uint32_t res   : 5;
    uint32_t sfid1 : 11;
    uint32_t sfec  : 3;
    uint32_t sft   : 2;
} __packed __aligned(4);

/* Bosch M_CAN Extended Filter Type (EFT) */
#define CAN_MCAN_EFT_RANGE_XIDAM 0x0
#define CAN_MCAN_EFT_DUAL        0x1
#define CAN_MCAN_EFT_CLASSIC     0x2
#define CAN_MCAN_EFT_RANGE       0x3

/**
 * @brief Bosch M_CAN Extended Message ID Filter Element
 *
 * See Bosch M_CAN Users Manual section 2.4.6 for details.
 */
struct can_mcan_ext_filter {
    uint32_t efid1 : 29;
    uint32_t efec  : 3;
    uint32_t efid2 : 29;
    uint32_t esync : 1;
    uint32_t eft   : 2;
} __packed __aligned(4);

/**
 * @brief Bosch M_CAN driver internal data structure.
 */
struct can_mcan_data {
    struct k_mutex lock;
    struct k_sem   tx_sem;
    struct k_mutex tx_mtx;
    can_state_change_callback_t state_change_cb;
    void* state_change_cb_data;
    bool  started;
    #ifdef CONFIG_CAN_FD_MODE
    bool fd;
    #endif /* CONFIG_CAN_FD_MODE */
    void* custom;
} __aligned(4);

/**
 * @brief Bosch M_CAN driver front-end callback for reading a register value
 *
 * @param dev Pointer to the device structure for the driver instance.
 * @param reg Register offset
 * @param[out] val Register value
 *
 * @retval 0 If successful.
 * @retval -ENOTSUP Register not supported.
 * @retval -EIO General input/output error.
 */
typedef int (*can_mcan_read_reg_t)(const struct device* dev, uint16_t reg, uint32_t* val);

/**
 * @brief Bosch M_CAN driver front-end callback for writing a register value
 *
 * @param dev Pointer to the device structure for the driver instance.
 * @param reg Register offset
 * @param val Register value
 *
 * @retval 0 If successful.
 * @retval -ENOTSUP Register not supported.
 * @retval -EIO General input/output error.
 */
typedef int (*can_mcan_write_reg_t)(const struct device* dev, uint16_t reg, uint32_t val);

/**
 * @brief Bosch M_CAN driver front-end callback for reading from Message RAM
 *
 * @param dev Pointer to the device structure for the driver instance.
 * @param offset Offset from the start of the Message RAM for the given Bosch M_CAN instance. The
 *        offset must be 32-bit aligned.
 * @param[out] dst Destination for the data read. The destination address must be 32-bit aligned.
 * @param len Number of bytes to read. Must be a multiple of 4.
 *
 * @retval 0 If successful.
 * @retval -EIO General input/output error.
 */
typedef int (*can_mcan_read_mram_t)(const struct device* dev, uint16_t offset, void* dst, size_t len);

/**
 * @brief Bosch M_CAN driver front-end callback for writing to Message RAM
 *
 * @param dev Pointer to the device structure for the driver instance.
 * @param offset Offset from the start of the Message RAM for the given Bosch M_CAN instance. The
 *        offset must be 32-bit aligned.
 * @param src Source for the data to be written. The source address must be 32-bit aligned.
 * @param len Number of bytes to write. Must be a multiple of 4.
 *
 * @retval 0 If successful.
 * @retval -EIO General input/output error.
 */
typedef int (*can_mcan_write_mram_t)(const struct device* dev, uint16_t offset, void const* src, size_t len);

/**
 * @brief Bosch M_CAN driver front-end callback for clearing Message RAM
 *
 * Clear Message RAM by writing 0 to all words.
 *
 * @param dev Pointer to the device structure for the driver instance.
 * @param offset Offset from the start of the Message RAM for the given Bosch M_CAN instance. The
 *        offset must be 32-bit aligned.
 * @param len Number of bytes to clear. Must be a multiple of 4.
 *
 * @retval 0 If successful.
 * @retval -EIO General input/output error.
 */
typedef int (*can_mcan_clear_mram_t)(const struct device* dev, uint16_t offset, size_t len);

/**
 * @brief Bosch M_CAN driver front-end operations.
 */
struct can_mcan_ops {
    can_mcan_read_reg_t   read_reg;
    can_mcan_write_reg_t  write_reg;
    can_mcan_read_mram_t  read_mram;
    can_mcan_write_mram_t write_mram;
    can_mcan_clear_mram_t clear_mram;
};

/**
 * @brief Bosch M_CAN driver internal Tx callback structure.
 */
struct can_mcan_tx_callback {
    can_tx_callback_t function;
    void* user_data;
};

/**
 * @brief Bosch M_CAN driver internal Rx callback structure.
 */
struct can_mcan_rx_callback {
    can_rx_callback_t function;
    void* user_data;
    uint8_t flags;
};

/**
 * @brief Bosch M_CAN driver internal Tx + Rx callbacks structure.
 */
struct can_mcan_callbacks {
    struct can_mcan_tx_callback* tx;
    struct can_mcan_rx_callback* std;
    struct can_mcan_rx_callback* ext;
    uint8_t num_tx;
    uint8_t num_std;
    uint8_t num_ext;
};

/**
 * @brief Define Bosch M_CAN TX and RX callbacks
 *
 * This macro allows a Bosch M_CAN driver frontend using a fixed Message RAM configuration to limit
 * the required software resources (e.g. limit the number of the standard (11-bit) or extended
 * (29-bit) filters in use).
 *
 * Frontend drivers supporting dynamic Message RAM configuration should use @ref
 * CAN_MCAN_DT_CALLBACKS_DEFINE() or @ref CAN_MCAN_DT_INST_CALLBACKS_DEFINE() instead.
 *
 * @param _name callbacks variable name
 * @param _tx Number of Tx callbacks
 * @param _std Number of standard (11-bit) filter callbacks
 * @param _ext Number of extended (29-bit) filter callbacks
 * @see CAN_MCAN_DT_CALLBACKS_DEFINE()
 */
#define CAN_MCAN_CALLBACKS_DEFINE(_name, _tx, _std, _ext)       \
    static struct can_mcan_tx_callback _name##_tx_cbs[_tx];     \
    static struct can_mcan_rx_callback _name##_std_cbs[_std];   \
    static struct can_mcan_rx_callback _name##_ext_cbs[_ext];   \
    static const struct can_mcan_callbacks _name = {            \
        .tx      = _name##_tx_cbs,                              \
        .std     = _name##_std_cbs,                             \
        .ext     = _name##_ext_cbs,                             \
        .num_tx  = _tx,                                         \
        .num_std = _std,                                        \
        .num_ext = _ext,                                        \
    }

/**
 * @brief Define Bosch M_CAN TX and RX callbacks
 * @param node_id node identifier
 * @param _name callbacks variable name
 * @see CAN_MCAN_CALLBACKS_DEFINE()
 */
#define CAN_MCAN_DT_CALLBACKS_DEFINE(node_id, _name)            \
    CAN_MCAN_CALLBACKS_DEFINE(_name, CAN_MCAN_DT_MRAM_TX_BUFFER_ELEMENTS(node_id),  \
                              CAN_MCAN_DT_MRAM_STD_FILTER_ELEMENTS(node_id),        \
                              CAN_MCAN_DT_MRAM_EXT_FILTER_ELEMENTS(node_id))

/**
 * @brief Equivalent to CAN_MCAN_DT_CALLBACKS_DEFINE(DT_DRV_INST(inst))
 * @param inst DT_DRV_COMPAT instance number
 * @param _name callbacks variable name
 * @see CAN_MCAN_DT_CALLBACKS_DEFINE()
 */
#define CAN_MCAN_DT_INST_CALLBACKS_DEFINE(inst, _name)          \
    CAN_MCAN_DT_CALLBACKS_DEFINE(DT_DRV_INST(inst), _name)

/**
 * @brief Bosch M_CAN driver internal configuration structure.
 */
struct can_mcan_config {
    const struct can_mcan_ops*       ops;
    const struct can_mcan_callbacks* callbacks;
    uint16_t mram_elements[CAN_MCAN_MRAM_CFG_NUM_CELLS];
    uint16_t mram_offsets[CAN_MCAN_MRAM_CFG_NUM_CELLS];
    size_t   mram_size;
    uint32_t bus_speed;
    uint16_t sjw;
    uint16_t sample_point;
    uint16_t prop_ts1;
    uint16_t ts2;
    #ifdef CONFIG_CAN_FD_MODE
    uint32_t bus_speed_data;
    uint16_t sample_point_data;
    uint8_t  sjw_data;
    uint8_t  prop_ts1_data;
    uint8_t  ts2_data;
    uint8_t  tx_delay_comp_offset;
    #endif
    const struct device* phy;
    uint32_t max_bitrate;
    void const* custom;
};

/**
 * @brief Get an array containing the number of elements in Bosch M_CAN Message RAM
 *
 * The order of the array entries is given by the @ref CAN_MCAN_MRAM_CFG definitions.
 *
 * @param node_id node identifier
 * @return array of number of elements
 */
#define CAN_MCAN_DT_MRAM_ELEMENTS_GET(node_id)                  \
    {                                                           \
        0, /* offset cell */                                    \
            CAN_MCAN_DT_MRAM_STD_FILTER_ELEMENTS(node_id),      \
            CAN_MCAN_DT_MRAM_EXT_FILTER_ELEMENTS(node_id),      \
            CAN_MCAN_DT_MRAM_RX_FIFO0_ELEMENTS(node_id),        \
            CAN_MCAN_DT_MRAM_RX_FIFO1_ELEMENTS(node_id),        \
            CAN_MCAN_DT_MRAM_RX_BUFFER_ELEMENTS(node_id),       \
            CAN_MCAN_DT_MRAM_TX_EVENT_FIFO_ELEMENTS(node_id),   \
            CAN_MCAN_DT_MRAM_TX_BUFFER_ELEMENTS(node_id)        \
    }

/**
 * @brief Get an array containing the base offsets for element in Bosch M_CAN Message RAM
 *
 * The order of the array entries is given by the @ref CAN_MCAN_MRAM_CFG definitions.
 *
 * @param node_id node identifier
 * @return array of base offsets for elements
 */
#define CAN_MCAN_DT_MRAM_OFFSETS_GET(node_id)                   \
    {                                                           \
        0, /* offset cell */                                    \
            CAN_MCAN_DT_MRAM_STD_FILTER_OFFSET(node_id),        \
            CAN_MCAN_DT_MRAM_EXT_FILTER_OFFSET(node_id),        \
            CAN_MCAN_DT_MRAM_RX_FIFO0_OFFSET(node_id),          \
            CAN_MCAN_DT_MRAM_RX_FIFO1_OFFSET(node_id),          \
            CAN_MCAN_DT_MRAM_RX_BUFFER_OFFSET(node_id),         \
            CAN_MCAN_DT_MRAM_TX_EVENT_FIFO_OFFSET(node_id),     \
            CAN_MCAN_DT_MRAM_TX_BUFFER_OFFSET(node_id)          \
    }

/**
 * @brief Static initializer for @p can_mcan_config struct
 *
 * @param node_id Devicetree node identifier
 * @param _custom Pointer to custom driver frontend configuration structure
 * @param _ops Pointer to front-end @a can_mcan_ops
 * @param _cbs Pointer to front-end @a can_mcan_callbacks
 */
#ifdef CONFIG_CAN_FD_MODE
#define CAN_MCAN_DT_CONFIG_GET(node_id, _custom, _ops, _cbs)        \
    {                                                               \
        .ops       = _ops,                                          \
        .callbacks = _cbs,                                          \
        .mram_elements = CAN_MCAN_DT_MRAM_ELEMENTS_GET(node_id),    \
        .mram_offsets  = CAN_MCAN_DT_MRAM_OFFSETS_GET(node_id),     \
        .mram_size     = CAN_MCAN_DT_MRAM_ELEMENTS_SIZE(node_id),   \
        .bus_speed     = DT_PROP(node_id, bus_speed),               \
        .sjw           = DT_PROP(node_id, sjw),                     \
        .sample_point  = DT_PROP_OR(node_id, sample_point, 0),      \
        .prop_ts1      = DT_PROP_OR(node_id, prop_seg, 0) + DT_PROP_OR(node_id, phase_seg1, 0), \
        .ts2           = DT_PROP_OR(node_id, phase_seg2, 0),        \
        .bus_speed_data = DT_PROP(node_id, bus_speed_data),         \
        .sjw_data = DT_PROP(node_id, sjw_data),                     \
        .sample_point_data = DT_PROP_OR(node_id, sample_point_data, 0), \
        .prop_ts1_data = DT_PROP_OR(node_id, prop_seg_data, 0) +    \
                         DT_PROP_OR(node_id, phase_seg1_data, 0),   \
        .ts2_data = DT_PROP_OR(node_id, phase_seg2_data, 0),        \
        .tx_delay_comp_offset = DT_PROP(node_id, tx_delay_comp_offset),     \
        .phy = DEVICE_DT_GET_OR_NULL(DT_PHANDLE(node_id, phys)),    \
        .max_bitrate = DT_CAN_TRANSCEIVER_MAX_BITRATE(node_id, 8000000),    \
        .custom = _custom,                                          \
    }
#else /* CONFIG_CAN_FD_MODE */
#define CAN_MCAN_DT_CONFIG_GET(node_id, _custom, _ops, _cbs)        \
    {                                                               \
        .ops       = _ops,                                          \
        .callbacks = _cbs,                                          \
        .mram_elements = CAN_MCAN_DT_MRAM_ELEMENTS_GET(node_id),    \
        .mram_offsets  = CAN_MCAN_DT_MRAM_OFFSETS_GET(node_id),     \
        .mram_size     = CAN_MCAN_DT_MRAM_ELEMENTS_SIZE(node_id),   \
        .bus_speed     = DT_PROP(node_id, bus_speed),               \
        .sjw           = DT_PROP(node_id, sjw),                     \
        .sample_point  = DT_PROP_OR(node_id, sample_point, 0),      \
        .prop_ts1      = DT_PROP_OR(node_id, prop_seg, 0) + DT_PROP_OR(node_id, phase_seg1, 0), \
        .ts2 = DT_PROP_OR(node_id, phase_seg2, 0),                  \
        .phy = DEVICE_DT_GET_OR_NULL(DT_PHANDLE(node_id, phys)),    \
        .max_bitrate = DT_CAN_TRANSCEIVER_MAX_BITRATE(node_id, 1000000),    \
        .custom = _custom,                                          \
    }
#endif /* !CONFIG_CAN_FD_MODE */

/**
 * @brief Static initializer for @p can_mcan_config struct from DT_DRV_COMPAT instance
 *
 * @param inst DT_DRV_COMPAT instance number
 * @param _custom Pointer to custom driver frontend configuration structure
 * @param _ops Pointer to front-end @a can_mcan_ops
 * @param _cbs Pointer to front-end @a can_mcan_callbacks
 * @see CAN_MCAN_DT_CONFIG_GET()
 */
#define CAN_MCAN_DT_CONFIG_INST_GET(inst, _custom, _ops, _cbs)  \
    CAN_MCAN_DT_CONFIG_GET(DT_DRV_INST(inst), _custom, _ops, _cbs)

/**
 * @brief Initializer for a @a can_mcan_data struct
 * @param _custom Pointer to custom driver frontend data structure
 */
#define CAN_MCAN_DATA_INITIALIZER(_custom)                      \
    {                                                           \
        .custom = _custom,                                      \
    }

/**
 * @brief Bosch M_CAN driver front-end callback helper for reading a memory mapped register
 *
 * @param base Register base address
 * @param reg Register offset
 * @param[out] val Register value
 *
 * @retval 0 Memory mapped register read always succeeds.
 */
static inline int can_mcan_sys_read_reg(mm_reg_t base, uint16_t reg, uint32_t* val) {
    *val = sys_read32(base + reg);

    return (0);
}

/**
 * @brief Bosch M_CAN driver front-end callback helper for writing a memory mapped register
 *
 * @param base Register base address
 * @param reg Register offset
 * @param val Register value
 *
 * @retval 0 Memory mapped register write always succeeds.
 */
static inline int can_mcan_sys_write_reg(mm_reg_t base, uint16_t reg, uint32_t val) {
    sys_write32(val, base + reg);

    return (0);
}

/**
 * @brief Bosch M_CAN driver front-end callback helper for reading from memory mapped Message RAM
 *
 * @param base Base address of the Message RAM for the given Bosch M_CAN instance. The base address
 *        must be 32-bit aligned.
 * @param offset Offset from the start of the Message RAM for the given Bosch M_CAN instance. The
 *        offset must be 32-bit aligned.
 * @param[out] dst Destination for the data read. The destination address must be 32-bit aligned.
 * @param len Number of bytes to read. Must be a multiple of 4.
 *
 * @retval 0 If successful.
 * @retval -EIO General input/output error.
 */
static inline int can_mcan_sys_read_mram(mem_addr_t base, uint16_t offset, void* dst, size_t len) {
    volatile uint32_t* src32 = (volatile uint32_t*)(base + offset);
    uint32_t* dst32 = (uint32_t*)dst;
    size_t len32 = (len / sizeof(uint32_t));

    __ASSERT(base % 4U == 0U, "base must be a multiple of 4");
    __ASSERT(offset % 4U == 0U, "offset must be a multiple of 4");
    __ASSERT(POINTER_TO_UINT(dst) % 4U == 0U, "dst must be 32-bit aligned");
    __ASSERT(len % 4U == 0U, "len must be a multiple of 4");

    #if (defined(CONFIG_CACHE_MANAGEMENT) && defined(CONFIG_DCACHE))
    int err;

    err = sys_cache_data_invd_range((void*)(base + offset), len);
    if (err != 0) {
        return err;
    }
    #endif /* !defined(CONFIG_CACHE_MANAGEMENT) && defined(CONFIG_DCACHE) */

    while (len32-- > 0) {
        *dst32++ = *src32++;
    }

    return (0);
}

/**
 * @brief Bosch M_CAN driver front-end callback helper for writing to memory mapped Message RAM
 *
 * @param base Base address of the Message RAM for the given Bosch M_CAN instance. The base address
 *        must be 32-bit aligned.
 * @param offset Offset from the start of the Message RAM for the given Bosch M_CAN instance. The
 *        offset must be 32-bit aligned.
 * @param src Source for the data to be written. The source address must be 32-bit aligned.
 * @param len Number of bytes to write. Must be a multiple of 4.
 *
 * @retval 0 If successful.
 * @retval -EIO General input/output error.
 */
static inline int can_mcan_sys_write_mram(mem_addr_t base, uint16_t offset, void const* src, size_t len) {
    volatile uint32_t* dst32 = (volatile uint32_t*)(base + offset);
    uint32_t const* src32 = (uint32_t const*)src;
    size_t len32 = (len / sizeof(uint32_t));

    __ASSERT(base % 4U == 0U, "base must be a multiple of 4");
    __ASSERT(offset % 4U == 0U, "offset must be a multiple of 4");
    __ASSERT(POINTER_TO_UINT(src) % 4U == 0U, "src must be 32-bit aligned");
    __ASSERT(len % 4U == 0U, "len must be a multiple of 4");

    while (len32-- > 0) {
        *dst32++ = *src32++;
    }

    #if (defined(CONFIG_CACHE_MANAGEMENT) && defined(CONFIG_DCACHE))
    return sys_cache_data_flush_range((void*)(base + offset), len);
    #else  /* defined(CONFIG_CACHE_MANAGEMENT) && defined(CONFIG_DCACHE) */
    return (0);
    #endif /* !defined(CONFIG_CACHE_MANAGEMENT) && defined(CONFIG_DCACHE) */
}

/**
 * @brief Bosch M_CAN driver front-end callback helper for clearing memory mapped Message RAM
 *
 * Clear Message RAM by writing 0 to all words.
 *
 * @param base Base address of the Message RAM for the given Bosch M_CAN instance. The base address
 *        must be 32-bit aligned.
 * @param offset Offset from the start of the Message RAM for the given Bosch M_CAN instance. The
 *        offset must be 32-bit aligned.
 * @param len Number of bytes to clear. Must be a multiple of 4.
 *
 * @retval 0 If successful.
 * @retval -EIO General input/output error.
 */
static inline int can_mcan_sys_clear_mram(mem_addr_t base, uint16_t offset, size_t len) {
    volatile uint32_t* dst32 = (volatile uint32_t*)(base + offset);
    size_t len32 = (len / sizeof(uint32_t));

    __ASSERT(base % 4U == 0U, "base must be a multiple of 4");
    __ASSERT(offset % 4U == 0U, "offset must be a multiple of 4");
    __ASSERT(len % 4U == 0U, "len must be a multiple of 4");

    while (len32-- > 0) {
        *dst32++ = 0U;
    }

    #if defined(CONFIG_CACHE_MANAGEMENT) && defined(CONFIG_DCACHE)
    return sys_cache_data_flush_range((void*)(base + offset), len);
    #else  /* defined(CONFIG_CACHE_MANAGEMENT) && defined(CONFIG_DCACHE) */
    return (0);
    #endif /* !defined(CONFIG_CACHE_MANAGEMENT) && defined(CONFIG_DCACHE) */
}

#ifdef __cplusplus
extern "C" {
#endif

/**
 * @brief Read a Bosch M_CAN register
 *
 * @param dev Pointer to the device structure for the driver instance.
 * @param reg Register offset
 * @param[out] val Register value
 *
 * @retval 0 If successful.
 * @retval -ENOTSUP Register not supported.
 * @retval -EIO General input/output error.
 */
int can_mcan_read_reg(const struct device* dev, uint16_t reg, uint32_t* val);

/**
 * @brief Write a Bosch M_CAN register
 *
 * @param dev Pointer to the device structure for the driver instance.
 * @param reg Register offset
 * @param val Register value
 *
 * @retval 0 If successful.
 * @retval -ENOTSUP Register not supported.
 * @retval -EIO General input/output error.
 */
int can_mcan_write_reg(const struct device* dev, uint16_t reg, uint32_t val);

/**
 * @brief Read from Bosch M_CAN Message RAM
 *
 * @param dev Pointer to the device structure for the driver instance.
 * @param offset Offset from the start of the Message RAM for the given Bosch M_CAN instance. The
 *        offset must be 32-bit aligned.
 * @param[out] dst Destination for the data read.
 * @param len Number of bytes to read. Must be a multiple of 4.
 *
 * @retval 0 If successful.
 * @retval -EIO General input/output error.
 */
static inline int can_mcan_read_mram(const struct device* dev, uint16_t offset, void* dst, size_t len) {
    const struct can_mcan_config* config = (const struct can_mcan_config*)dev->config;

    return config->ops->read_mram(dev, offset, dst, len);
}

/**
 * @brief Write to Bosch M_CAN Message RAM
 *
 * @param dev Pointer to the device structure for the driver instance.
 * @param offset Offset from the start of the Message RAM for the given Bosch M_CAN instance. The
 *        offset must be 32-bit aligned.
 * @param src Source for the data to be written
 * @param len Number of bytes to write. Must be a multiple of 4.
 *
 * @retval 0 If successful.
 * @retval -EIO General input/output error.
 */
static inline int can_mcan_write_mram(const struct device* dev, uint16_t offset, void const* src, size_t len) {
    const struct can_mcan_config* config = (const struct can_mcan_config*)dev->config;

    return config->ops->write_mram(dev, offset, src, len);
}

/**
 * @brief Clear Bosch M_CAN Message RAM
 *
 * Clear Message RAM by writing 0 to all words.
 *
 * @param dev Pointer to the device structure for the driver instance.
 * @param offset Offset from the start of the Message RAM for the given Bosch M_CAN instance. The
 *        offset must be 32-bit aligned.
 * @param len Number of bytes to clear. Must be a multiple of 4.
 *
 * @retval 0 If successful.
 * @retval -EIO General input/output error.
 */
static inline int can_mcan_clear_mram(const struct device* dev, uint16_t offset, size_t len) {
    const struct can_mcan_config* config = (const struct can_mcan_config*)dev->config;

    return config->ops->clear_mram(dev, offset, len);
}

/**
 * @brief Configure Bosch M_MCAN Message RAM start addresses.
 *
 * Bosch M_CAN driver front-end callback helper function for configuring the start addresses of the
 * Bosch M_CAN Rx FIFO0 (RXFOC), Rx FIFO1 (RXF1C), Rx Buffer (RXBCC), Tx Buffer (TXBC), and Tx Event
 * FIFO (TXEFC) in Message RAM.
 *
 * The start addresses (containing bits 15:2 since Bosch M_CAN message RAM is accessed as 32 bit
 * words) are calculated relative to the provided Message RAM Base Address (mrba).
 *
 * Some Bosch M_CAN implementations use a fixed Message RAM configuration, other use a fixed memory
 * area and relative addressing, others again have custom registers for configuring the Message
 * RAM. It is the responsibility of the front-end driver to call this function during driver
 * initialization as needed.
 *
 * @param dev Pointer to the device structure for the driver instance.
 * @param mrba Message RAM Base Address.
 * @param mram Message RAM Address.
 *
 * @retval 0 If successful.
 * @retval -EIO General input/output error.
 */
int can_mcan_configure_mram(const struct device* dev, uintptr_t mrba, uintptr_t mram);

/**
 * @brief Bosch M_CAN driver initialization callback.
 *
 * @param dev Pointer to the device structure for the driver instance.
 */
int can_mcan_init(const struct device* dev);

/**
 * @brief Bosch M_CAN driver m_can_int0 IRQ handler.
 *
 * @param dev Pointer to the device structure for the driver instance.
 */
void can_mcan_line_0_isr(const struct device* dev);

/**
 * @brief Bosch M_CAN driver m_can_int1 IRQ handler.
 *
 * @param dev Pointer to the device structure for the driver instance.
 */
void can_mcan_line_1_isr(const struct device* dev);

/**
 * @brief Enable Bosch M_CAN configuration change.
 *
 * @param dev Pointer to the device structure for the driver instance.
 */
void can_mcan_enable_configuration_change(const struct device* dev);

/**
 * @brief Bosch M_CAN driver callback API upon getting CAN controller capabilities
 * See @a can_get_capabilities() for argument description
 */
int can_mcan_get_capabilities(const struct device* dev, can_mode_t* cap);

/**
 * @brief Bosch M_CAN driver callback API upon starting CAN controller
 * See @a can_start() for argument description
 */
int can_mcan_start(const struct device* dev);

/**
 * @brief Bosch M_CAN driver callback API upon stopping CAN controller
 * See @a can_stop() for argument description
 */
int can_mcan_stop(const struct device* dev);

/**
 * @brief Bosch M_CAN driver callback API upon setting CAN controller mode
 * See @a can_set_mode() for argument description
 */
int can_mcan_set_mode(const struct device* dev, can_mode_t mode);

/**
 * @brief Bosch M_CAN driver callback API upon setting CAN bus timing
 * See @a can_set_timing() for argument description
 */
int can_mcan_set_timing(const struct device* dev, const struct can_timing* timing);

/**
 * @brief Bosch M_CAN driver callback API upon setting CAN bus data phase timing
 * See @a can_set_timing_data() for argument description
 */
int can_mcan_set_timing_data(const struct device* dev, const struct can_timing* timing_data);

#ifndef CONFIG_CAN_AUTO_BUS_OFF_RECOVERY
/**
 * @brief Bosch M_CAN driver callback API upon recovering the CAN bus
 * See @a can_recover() for argument description
 */
int can_mcan_recover(const struct device* dev, k_timeout_t timeout);
#endif /* !CONFIG_CAN_AUTO_BUS_OFF_RECOVERY */

int can_mcan_send(const struct device* dev, const struct can_frame* frame, k_timeout_t timeout,
                  can_tx_callback_t callback, void* user_data);

int can_mcan_get_max_filters(const struct device* dev, bool ide);

/**
 * @brief Bosch M_CAN driver callback API upon adding an RX filter
 * See @a can_add_rx_callback() for argument description
 */
int can_mcan_add_rx_filter(const struct device* dev, can_rx_callback_t callback, void* user_data,
                           const struct can_filter* filter);

/**
 * @brief Bosch M_CAN driver callback API upon removing an RX filter
 * See @a can_remove_rx_filter() for argument description
 */
void can_mcan_remove_rx_filter(const struct device* dev, int filter_id);

/**
 * @brief Bosch M_CAN driver callback API upon getting the CAN controller state
 * See @a can_get_state() for argument description
 */
int can_mcan_get_state(const struct device* dev, enum can_state* state,
                       struct can_bus_err_cnt* err_cnt);

/**
 * @brief Bosch M_CAN driver callback API upon setting a state change callback
 * See @a can_set_state_change_callback() for argument description
 */
void can_mcan_set_state_change_callback(const struct device* dev,
                                        can_state_change_callback_t callback, void* user_data);

/**
 * @brief Bosch M_CAN driver callback API upon getting the maximum supported bitrate
 * See @a can_get_max_bitrate() for argument description
 */
int can_mcan_get_max_bitrate(const struct device* dev, uint32_t* max_bitrate);

#ifdef __cplusplus
}
#endif

#endif /* ZEPHYR_INCLUDE_DRIVERS_CAN_CAN_MCAN_H_ */<|MERGE_RESOLUTION|>--- conflicted
+++ resolved
@@ -128,14 +128,14 @@
 #define CAN_MCAN_PSR_LEC  GENMASK(2, 0)
 
 enum can_mcan_psr_lec {
-	CAN_MCAN_PSR_LEC_NO_ERROR    = 0,
-	CAN_MCAN_PSR_LEC_STUFF_ERROR = 1,
-	CAN_MCAN_PSR_LEC_FORM_ERROR  = 2,
-	CAN_MCAN_PSR_LEC_ACK_ERROR   = 3,
-	CAN_MCAN_PSR_LEC_BIT1_ERROR  = 4,
-	CAN_MCAN_PSR_LEC_BIT0_ERROR  = 5,
-	CAN_MCAN_PSR_LEC_CRC_ERROR   = 6,
-	CAN_MCAN_PSR_LEC_NO_CHANGE   = 7
+    CAN_MCAN_PSR_LEC_NO_ERROR    = 0,
+    CAN_MCAN_PSR_LEC_STUFF_ERROR = 1,
+    CAN_MCAN_PSR_LEC_FORM_ERROR  = 2,
+    CAN_MCAN_PSR_LEC_ACK_ERROR   = 3,
+    CAN_MCAN_PSR_LEC_BIT1_ERROR  = 4,
+    CAN_MCAN_PSR_LEC_BIT0_ERROR  = 5,
+    CAN_MCAN_PSR_LEC_CRC_ERROR   = 6,
+    CAN_MCAN_PSR_LEC_NO_CHANGE   = 7
 };
 
 /* Transmitter Delay Compensation register */
@@ -589,8 +589,8 @@
  * @param node_id node identifier
  * @return the Bosch M_CAN Message RAM base address (MRBA)
  */
-#define CAN_MCAN_DT_MRBA(node_id)                                                                  \
-	(mem_addr_t)DT_REG_ADDR_BY_NAME(node_id, message_ram)
+#define CAN_MCAN_DT_MRBA(node_id)                               \
+    (mem_addr_t)DT_REG_ADDR_BY_NAME(node_id, message_ram)
 
 /**
  * @brief Get the Bosch M_CAN Message RAM address
@@ -601,13 +601,8 @@
  * @param node_id node identifier
  * @return the Bosch M_CAN Message RAM address
  */
-<<<<<<< HEAD
-#define CAN_MCAN_DT_MRAM_ADDR(node_id)                                                             \
-	(mem_addr_t)(CAN_MCAN_DT_MRBA(node_id) + CAN_MCAN_DT_MRAM_OFFSET(node_id))
-=======
 #define CAN_MCAN_DT_MRAM_ADDR(node_id)                          \
-    (mem_addr_t)(DT_REG_ADDR_BY_NAME(node_id, message_ram) + CAN_MCAN_DT_MRAM_OFFSET(node_id))
->>>>>>> 0e3994c7
+    (mem_addr_t)(CAN_MCAN_DT_MRBA(node_id) + CAN_MCAN_DT_MRAM_OFFSET(node_id))
 
 /**
  * @brief Get the Bosch M_CAN Message RAM size
