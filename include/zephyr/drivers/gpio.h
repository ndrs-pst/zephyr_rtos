/*
 * Copyright (c) 2019-2020 Nordic Semiconductor ASA
 * Copyright (c) 2019 Piotr Mienkowski
 * Copyright (c) 2017 ARM Ltd
 * Copyright (c) 2015-2016 Intel Corporation.
 *
 * SPDX-License-Identifier: Apache-2.0
 */

/**
 * @file
 * @brief Public APIs for GPIO drivers
 */

#ifndef ZEPHYR_INCLUDE_DRIVERS_GPIO_H_
#define ZEPHYR_INCLUDE_DRIVERS_GPIO_H_

#include <zephyr/sys/__assert.h>
#include <zephyr/sys/slist.h>

#include <zephyr/types.h>
#include <stddef.h>
#include <zephyr/device.h>
#include <zephyr/dt-bindings/gpio/gpio.h>

#ifdef __cplusplus
extern "C" {
#endif

/**
 * @brief GPIO Driver APIs
 * @defgroup gpio_interface GPIO Driver APIs
 * @ingroup io_interfaces
 * @{
 */

/**
 * @deprecated Use the GPIO controller/SoC specific `*_GPIO_DEBOUNCE` flag instead.
 */
#define GPIO_INT_DEBOUNCE (1U << 8) __DEPRECATED_MACRO

/**
 * @deprecated Use the GPIO controller/SoC specific `*_GPIO_DS_*` flags instead.
 * @{
 */
/** @cond INTERNAL_HIDDEN */
#define GPIO_DS_LOW_POS   9                                      __DEPRECATED_MACRO
#define GPIO_DS_LOW_MASK  (0x1U << GPIO_DS_LOW_POS)              __DEPRECATED_MACRO
#define GPIO_DS_HIGH_POS  10                                     __DEPRECATED_MACRO
#define GPIO_DS_HIGH_MASK (0x1U << GPIO_DS_HIGH_POS)             __DEPRECATED_MACRO
#define GPIO_DS_MASK      (GPIO_DS_LOW_MASK | GPIO_DS_HIGH_MASK) __DEPRECATED_MACRO
/** @endcond */
#define GPIO_DS_DFLT_LOW  (0x0U << GPIO_DS_LOW_POS)              __DEPRECATED_MACRO
#define GPIO_DS_ALT_LOW   (0x1U << GPIO_DS_LOW_POS)              __DEPRECATED_MACRO
#define GPIO_DS_DFLT_HIGH (0x0U << GPIO_DS_HIGH_POS)             __DEPRECATED_MACRO
#define GPIO_DS_ALT_HIGH  (0x1U << GPIO_DS_HIGH_POS)             __DEPRECATED_MACRO
#define GPIO_DS_DFLT      (GPIO_DS_DFLT_LOW | GPIO_DS_DFLT_HIGH) __DEPRECATED_MACRO
#define GPIO_DS_ALT       (GPIO_DS_ALT_LOW | GPIO_DS_ALT_HIGH)   __DEPRECATED_MACRO
/** @} */

/**
 * @name GPIO input/output configuration flags
 * @{
 */

/** Enables pin as input. */
#define GPIO_INPUT              (1U << 16)

/** Enables pin as output, no change to the output state. */
#define GPIO_OUTPUT             (1U << 17)

/** Disables pin for both input and output. */
#define GPIO_DISCONNECTED	0

/** @cond INTERNAL_HIDDEN */

/* Initializes output to a low state. */
#define GPIO_OUTPUT_INIT_LOW    (1U << 18)

/* Initializes output to a high state. */
#define GPIO_OUTPUT_INIT_HIGH   (1U << 19)

/* Initializes output based on logic level */
#define GPIO_OUTPUT_INIT_LOGICAL (1U << 20)

/** @endcond */

/** Configures GPIO pin as output and initializes it to a low state. */
#define GPIO_OUTPUT_LOW         (GPIO_OUTPUT | GPIO_OUTPUT_INIT_LOW)
/** Configures GPIO pin as output and initializes it to a high state. */
#define GPIO_OUTPUT_HIGH        (GPIO_OUTPUT | GPIO_OUTPUT_INIT_HIGH)
/** Configures GPIO pin as output and initializes it to a logic 0. */
#define GPIO_OUTPUT_INACTIVE    (GPIO_OUTPUT |			\
				 GPIO_OUTPUT_INIT_LOW |		\
				 GPIO_OUTPUT_INIT_LOGICAL)
/** Configures GPIO pin as output and initializes it to a logic 1. */
#define GPIO_OUTPUT_ACTIVE      (GPIO_OUTPUT |			\
				 GPIO_OUTPUT_INIT_HIGH |	\
				 GPIO_OUTPUT_INIT_LOGICAL)

/** @} */

/**
 * @name GPIO interrupt configuration flags
 * The `GPIO_INT_*` flags are used to specify how input GPIO pins will trigger
 * interrupts. The interrupts can be sensitive to pin physical or logical level.
 * Interrupts sensitive to pin logical level take into account GPIO_ACTIVE_LOW
 * flag. If a pin was configured as Active Low, physical level low will be
 * considered as logical level 1 (an active state), physical level high will
 * be considered as logical level 0 (an inactive state).
 * @{
 */

/** Disables GPIO pin interrupt. */
#define GPIO_INT_DISABLE               (1U << 21)

/** @cond INTERNAL_HIDDEN */

/* Enables GPIO pin interrupt. */
#define GPIO_INT_ENABLE                (1U << 22)

/* GPIO interrupt is sensitive to logical levels.
 *
 * This is a component flag that should be combined with other
 * `GPIO_INT_*` flags to produce a meaningful configuration.
 */
#define GPIO_INT_LEVELS_LOGICAL        (1U << 23)

/* GPIO interrupt is edge sensitive.
 *
 * Note: by default interrupts are level sensitive.
 *
 * This is a component flag that should be combined with other
 * `GPIO_INT_*` flags to produce a meaningful configuration.
 */
#define GPIO_INT_EDGE                  (1U << 24)

/* Trigger detection when input state is (or transitions to) physical low or
 * logical 0 level.
 *
 * This is a component flag that should be combined with other
 * `GPIO_INT_*` flags to produce a meaningful configuration.
 */
#define GPIO_INT_LOW_0                 (1U << 25)

/* Trigger detection on input state is (or transitions to) physical high or
 * logical 1 level.
 *
 * This is a component flag that should be combined with other
 * `GPIO_INT_*` flags to produce a meaningful configuration.
 */
#define GPIO_INT_HIGH_1                (1U << 26)

#define GPIO_INT_MASK                  (GPIO_INT_DISABLE | \
					GPIO_INT_ENABLE | \
					GPIO_INT_LEVELS_LOGICAL | \
					GPIO_INT_EDGE | \
					GPIO_INT_LOW_0 | \
					GPIO_INT_HIGH_1)

/** @endcond */

/** Configures GPIO interrupt to be triggered on pin rising edge and enables it.
 */
#define GPIO_INT_EDGE_RISING           (GPIO_INT_ENABLE | \
					GPIO_INT_EDGE | \
					GPIO_INT_HIGH_1)

/** Configures GPIO interrupt to be triggered on pin falling edge and enables
 * it.
 */
#define GPIO_INT_EDGE_FALLING          (GPIO_INT_ENABLE | \
					GPIO_INT_EDGE | \
					GPIO_INT_LOW_0)

/** Configures GPIO interrupt to be triggered on pin rising or falling edge and
 * enables it.
 */
#define GPIO_INT_EDGE_BOTH             (GPIO_INT_ENABLE | \
					GPIO_INT_EDGE | \
					GPIO_INT_LOW_0 | \
					GPIO_INT_HIGH_1)

/** Configures GPIO interrupt to be triggered on pin physical level low and
 * enables it.
 */
#define GPIO_INT_LEVEL_LOW             (GPIO_INT_ENABLE | \
					GPIO_INT_LOW_0)

/** Configures GPIO interrupt to be triggered on pin physical level high and
 * enables it.
 */
#define GPIO_INT_LEVEL_HIGH            (GPIO_INT_ENABLE | \
					GPIO_INT_HIGH_1)

/** Configures GPIO interrupt to be triggered on pin state change to logical
 * level 0 and enables it.
 */
#define GPIO_INT_EDGE_TO_INACTIVE      (GPIO_INT_ENABLE | \
					GPIO_INT_LEVELS_LOGICAL | \
					GPIO_INT_EDGE | \
					GPIO_INT_LOW_0)

/** Configures GPIO interrupt to be triggered on pin state change to logical
 * level 1 and enables it.
 */
#define GPIO_INT_EDGE_TO_ACTIVE        (GPIO_INT_ENABLE | \
					GPIO_INT_LEVELS_LOGICAL | \
					GPIO_INT_EDGE | \
					GPIO_INT_HIGH_1)

/** Configures GPIO interrupt to be triggered on pin logical level 0 and enables
 * it.
 */
#define GPIO_INT_LEVEL_INACTIVE        (GPIO_INT_ENABLE | \
					GPIO_INT_LEVELS_LOGICAL | \
					GPIO_INT_LOW_0)

/** Configures GPIO interrupt to be triggered on pin logical level 1 and enables
 * it.
 */
#define GPIO_INT_LEVEL_ACTIVE          (GPIO_INT_ENABLE | \
					GPIO_INT_LEVELS_LOGICAL | \
					GPIO_INT_HIGH_1)

/** @} */

/** @cond INTERNAL_HIDDEN */
#define GPIO_DIR_MASK		(GPIO_INPUT | GPIO_OUTPUT)
/** @endcond */

/**
 * @brief Identifies a set of pins associated with a port.
 *
 * The pin with index n is present in the set if and only if the bit
 * identified by (1U << n) is set.
 */
typedef uint32_t gpio_port_pins_t;

/**
 * @brief Provides values for a set of pins associated with a port.
 *
 * The value for a pin with index n is high (physical mode) or active
 * (logical mode) if and only if the bit identified by (1U << n) is set.
 * Otherwise the value for the pin is low (physical mode) or inactive
 * (logical mode).
 *
 * Values of this type are often paired with a `gpio_port_pins_t` value
 * that specifies which encoded pin values are valid for the operation.
 */
typedef uint32_t gpio_port_value_t;

/**
 * @brief Provides a type to hold a GPIO pin index.
 *
 * This reduced-size type is sufficient to record a pin number,
 * e.g. from a devicetree GPIOS property.
 */
typedef uint8_t gpio_pin_t;

/**
 * @brief Provides a type to hold GPIO devicetree flags.
 *
 * All GPIO flags that can be expressed in devicetree fit in the low 16
 * bits of the full flags field, so use a reduced-size type to record
 * that part of a GPIOS property.
 *
 * The lower 8 bits are used for standard flags. The upper 8 bits are reserved
 * for SoC specific flags.
 */
typedef uint16_t gpio_dt_flags_t;

/**
 * @brief Provides a type to hold GPIO configuration flags.
 *
 * This type is sufficient to hold all flags used to control GPIO
 * configuration, whether pin or interrupt.
 */
typedef uint32_t gpio_flags_t;

/**
 * @brief Container for GPIO pin information specified in devicetree
 *
 * This type contains a pointer to a GPIO device, pin number for a pin
 * controlled by that device, and the subset of pin configuration
 * flags which may be given in devicetree.
 *
 * @see GPIO_DT_SPEC_GET_BY_IDX
 * @see GPIO_DT_SPEC_GET_BY_IDX_OR
 * @see GPIO_DT_SPEC_GET
 * @see GPIO_DT_SPEC_GET_OR
 */
struct gpio_dt_spec {
	/** GPIO device controlling the pin */
	const struct device *port;
	/** The pin's number on the device */
	gpio_pin_t pin;
	/** The pin's configuration flags as specified in devicetree */
	gpio_dt_flags_t dt_flags;
};

/**
 * @brief Static initializer for a @p gpio_dt_spec
 *
 * This returns a static initializer for a @p gpio_dt_spec structure given a
 * devicetree node identifier, a property specifying a GPIO and an index.
 *
 * Example devicetree fragment:
 *
 *	n: node {
 *		foo-gpios = <&gpio0 1 GPIO_ACTIVE_LOW>,
 *			    <&gpio1 2 GPIO_ACTIVE_LOW>;
 *	}
 *
 * Example usage:
 *
 *	const struct gpio_dt_spec spec = GPIO_DT_SPEC_GET_BY_IDX(DT_NODELABEL(n),
 *								 foo_gpios, 1);
 *	// Initializes 'spec' to:
 *	// {
 *	//         .port = DEVICE_DT_GET(DT_NODELABEL(gpio1)),
 *	//         .pin = 2,
 *	//         .dt_flags = GPIO_ACTIVE_LOW
 *	// }
 *
 * The 'gpio' field must still be checked for readiness, e.g. using
 * device_is_ready(). It is an error to use this macro unless the node
 * exists, has the given property, and that property specifies a GPIO
 * controller, pin number, and flags as shown above.
 *
 * @param node_id devicetree node identifier
 * @param prop lowercase-and-underscores property name
 * @param idx logical index into "prop"
 * @return static initializer for a struct gpio_dt_spec for the property
 */
#define GPIO_DT_SPEC_GET_BY_IDX(node_id, prop, idx)			       \
	{								       \
		.port = DEVICE_DT_GET(DT_GPIO_CTLR_BY_IDX(node_id, prop, idx)),\
		.pin = DT_GPIO_PIN_BY_IDX(node_id, prop, idx),		       \
		.dt_flags = DT_GPIO_FLAGS_BY_IDX(node_id, prop, idx),	       \
	}

/**
 * @brief Like GPIO_DT_SPEC_GET_BY_IDX(), with a fallback to a default value
 *
 * If the devicetree node identifier 'node_id' refers to a node with a
 * property 'prop', this expands to
 * <tt>GPIO_DT_SPEC_GET_BY_IDX(node_id, prop, idx)</tt>. The @p
 * default_value parameter is not expanded in this case.
 *
 * Otherwise, this expands to @p default_value.
 *
 * @param node_id devicetree node identifier
 * @param prop lowercase-and-underscores property name
 * @param idx logical index into "prop"
 * @param default_value fallback value to expand to
 * @return static initializer for a struct gpio_dt_spec for the property,
 *         or default_value if the node or property do not exist
 */
#define GPIO_DT_SPEC_GET_BY_IDX_OR(node_id, prop, idx, default_value)	\
	COND_CODE_1(DT_NODE_HAS_PROP(node_id, prop),			\
		    (GPIO_DT_SPEC_GET_BY_IDX(node_id, prop, idx)),	\
		    (default_value))

/**
 * @brief Equivalent to GPIO_DT_SPEC_GET_BY_IDX(node_id, prop, 0).
 *
 * @param node_id devicetree node identifier
 * @param prop lowercase-and-underscores property name
 * @return static initializer for a struct gpio_dt_spec for the property
 * @see GPIO_DT_SPEC_GET_BY_IDX()
 */
#define GPIO_DT_SPEC_GET(node_id, prop) \
	GPIO_DT_SPEC_GET_BY_IDX(node_id, prop, 0)

/**
 * @brief Equivalent to
 *        GPIO_DT_SPEC_GET_BY_IDX_OR(node_id, prop, 0, default_value).
 *
 * @param node_id devicetree node identifier
 * @param prop lowercase-and-underscores property name
 * @param default_value fallback value to expand to
 * @return static initializer for a struct gpio_dt_spec for the property
 * @see GPIO_DT_SPEC_GET_BY_IDX_OR()
 */
#define GPIO_DT_SPEC_GET_OR(node_id, prop, default_value) \
	GPIO_DT_SPEC_GET_BY_IDX_OR(node_id, prop, 0, default_value)

/**
 * @brief Static initializer for a @p gpio_dt_spec from a DT_DRV_COMPAT
 * instance's GPIO property at an index.
 *
 * @param inst DT_DRV_COMPAT instance number
 * @param prop lowercase-and-underscores property name
 * @param idx logical index into "prop"
 * @return static initializer for a struct gpio_dt_spec for the property
 * @see GPIO_DT_SPEC_GET_BY_IDX()
 */
#define GPIO_DT_SPEC_INST_GET_BY_IDX(inst, prop, idx) \
	GPIO_DT_SPEC_GET_BY_IDX(DT_DRV_INST(inst), prop, idx)

/**
 * @brief Static initializer for a @p gpio_dt_spec from a DT_DRV_COMPAT
 *        instance's GPIO property at an index, with fallback
 *
 * @param inst DT_DRV_COMPAT instance number
 * @param prop lowercase-and-underscores property name
 * @param idx logical index into "prop"
 * @param default_value fallback value to expand to
 * @return static initializer for a struct gpio_dt_spec for the property
 * @see GPIO_DT_SPEC_GET_BY_IDX()
 */
#define GPIO_DT_SPEC_INST_GET_BY_IDX_OR(inst, prop, idx, default_value)	\
	GPIO_DT_SPEC_GET_BY_IDX_OR(DT_DRV_INST(inst), prop, idx, default_value)

/**
 * @brief Equivalent to GPIO_DT_SPEC_INST_GET_BY_IDX(inst, prop, 0).
 *
 * @param inst DT_DRV_COMPAT instance number
 * @param prop lowercase-and-underscores property name
 * @return static initializer for a struct gpio_dt_spec for the property
 * @see GPIO_DT_SPEC_INST_GET_BY_IDX()
 */
#define GPIO_DT_SPEC_INST_GET(inst, prop) \
	GPIO_DT_SPEC_INST_GET_BY_IDX(inst, prop, 0)

/**
 * @brief Equivalent to
 *        GPIO_DT_SPEC_INST_GET_BY_IDX_OR(inst, prop, 0, default_value).
 *
 * @param inst DT_DRV_COMPAT instance number
 * @param prop lowercase-and-underscores property name
 * @param default_value fallback value to expand to
 * @return static initializer for a struct gpio_dt_spec for the property
 * @see GPIO_DT_SPEC_INST_GET_BY_IDX()
 */
#define GPIO_DT_SPEC_INST_GET_OR(inst, prop, default_value) \
	GPIO_DT_SPEC_INST_GET_BY_IDX_OR(inst, prop, 0, default_value)

/**
 * @brief Maximum number of pins that are supported by `gpio_port_pins_t`.
 */
#define GPIO_MAX_PINS_PER_PORT (sizeof(gpio_port_pins_t) * __CHAR_BIT__)

/**
 * This structure is common to all GPIO drivers and is expected to be
 * the first element in the object pointed to by the config field
 * in the device structure.
 */
struct gpio_driver_config {
	/* Mask identifying pins supported by the controller.
	 *
	 * Initialization of this mask is the responsibility of device
	 * instance generation in the driver.
	 */
	gpio_port_pins_t port_pin_mask;
};

/**
 * This structure is common to all GPIO drivers and is expected to be the first
 * element in the driver's struct driver_data declaration.
 */
struct gpio_driver_data {
	/* Mask identifying pins that are configured as active low.
	 *
	 * Management of this mask is the responsibility of the
	 * wrapper functions in this header.
	 */
	gpio_port_pins_t invert;
};

struct gpio_callback;

/**
 * @typedef gpio_callback_handler_t
 * @brief Define the application callback handler function signature
 *
 * @param port Device struct for the GPIO device.
 * @param cb Original struct gpio_callback owning this handler
 * @param pins Mask of pins that triggers the callback handler
 *
 * Note: cb pointer can be used to retrieve private data through
 * CONTAINER_OF() if original struct gpio_callback is stored in
 * another private structure.
 */
typedef void (*gpio_callback_handler_t)(const struct device* port,
                                        struct gpio_callback* cb,
                                        gpio_port_pins_t pins);

/**
 * @brief GPIO callback structure
 *
 * Used to register a callback in the driver instance callback list.
 * As many callbacks as needed can be added as long as each of them
 * are unique pointers of struct gpio_callback.
 * Beware such structure should not be allocated on stack.
 *
 * Note: To help setting it, see gpio_init_callback() below
 */
struct gpio_callback {
	/** This is meant to be used in the driver and the user should not
	 * mess with it (see drivers/gpio/gpio_utils.h)
	 */
	sys_snode_t node;

	/** Actual callback function being called when relevant. */
	gpio_callback_handler_t handler;

	/** A mask of pins the callback is interested in, if 0 the callback
	 * will never be called. Such pin_mask can be modified whenever
	 * necessary by the owner, and thus will affect the handler being
	 * called or not. The selected pins must be configured to trigger
	 * an interrupt.
	 */
	gpio_port_pins_t pin_mask;
};

/**
 * @cond INTERNAL_HIDDEN
 *
 * For internal use only, skip these in public documentation.
 */

/* Used by driver api function pin_interrupt_configure, these are defined
 * in terms of the public flags so we can just mask and pass them
 * through to the driver api
 */
enum gpio_int_mode {
	GPIO_INT_MODE_DISABLED = GPIO_INT_DISABLE,
	GPIO_INT_MODE_LEVEL = GPIO_INT_ENABLE,
	GPIO_INT_MODE_EDGE = GPIO_INT_ENABLE | GPIO_INT_EDGE,
};

enum gpio_int_trig {
	/* Trigger detection when input state is (or transitions to)
	 * physical low. (Edge Failing or Active Low) */
	GPIO_INT_TRIG_LOW = GPIO_INT_LOW_0,
	/* Trigger detection when input state is (or transitions to)
	 * physical high. (Edge Rising or Active High) */
	GPIO_INT_TRIG_HIGH = GPIO_INT_HIGH_1,
	/* Trigger detection on pin rising or falling edge. */
	GPIO_INT_TRIG_BOTH = GPIO_INT_LOW_0 | GPIO_INT_HIGH_1,
};

__subsystem struct gpio_driver_api {
<<<<<<< HEAD
	int (*pin_configure)(const struct device *port, gpio_pin_t pin,
			     gpio_flags_t flags);
#ifdef CONFIG_GPIO_GET_CONFIG
	int (*pin_get_config)(const struct device *port, gpio_pin_t pin,
			      gpio_flags_t *flags);
#endif
	int (*port_get_raw)(const struct device *port,
			    gpio_port_value_t *value);
	int (*port_set_masked_raw)(const struct device *port,
				   gpio_port_pins_t mask,
				   gpio_port_value_t value);
	int (*port_set_bits_raw)(const struct device *port,
				 gpio_port_pins_t pins);
	int (*port_clear_bits_raw)(const struct device *port,
				   gpio_port_pins_t pins);
	int (*port_toggle_bits)(const struct device *port,
				gpio_port_pins_t pins);
	int (*pin_interrupt_configure)(const struct device *port,
				       gpio_pin_t pin,
				       enum gpio_int_mode, enum gpio_int_trig);
	int (*manage_callback)(const struct device *port,
			       struct gpio_callback *cb,
			       bool set);
	uint32_t (*get_pending_int)(const struct device *dev);
=======
    int (*pin_configure)(const struct device* port, gpio_pin_t pin, gpio_flags_t flags);
    int (*port_get_raw)(const struct device* port, gpio_port_value_t* value);
    int (*port_set_masked_raw)(const struct device* port, gpio_port_pins_t mask, gpio_port_value_t value);
    int (*port_set_bits_raw)(const struct device* port, gpio_port_pins_t pins);
    int (*port_clear_bits_raw)(const struct device* port, gpio_port_pins_t pins);
    int (*port_toggle_bits)(const struct device* port, gpio_port_pins_t pins);
    int (*pin_interrupt_configure)(const struct device* port, gpio_pin_t pin, enum gpio_int_mode,
                                   enum gpio_int_trig);
    int (*manage_callback)(const struct device* port, struct gpio_callback* cb, bool set);
    uint32_t (*get_pending_int)(const struct device* dev);
>>>>>>> 64f27d31
#ifdef CONFIG_GPIO_GET_DIRECTION
	int (*port_get_direction)(const struct device *port, gpio_port_pins_t map,
				  gpio_port_pins_t *inputs, gpio_port_pins_t *outputs);
#endif /* CONFIG_GPIO_GET_DIRECTION */
};

/**
 * @endcond
 */

/**
 * @brief Configure pin interrupt.
 *
 * @note This function can also be used to configure interrupts on pins
 *       not controlled directly by the GPIO module. That is, pins which are
 *       routed to other modules such as I2C, SPI, UART.
 *
 * @param port Pointer to device structure for the driver instance.
 * @param pin Pin number.
 * @param flags Interrupt configuration flags as defined by GPIO_INT_*.
 *
 * @retval 0 If successful.
 * @retval -ENOTSUP If any of the configuration options is not supported
 *                  (unless otherwise directed by flag documentation).
 * @retval -EINVAL  Invalid argument.
 * @retval -EBUSY   Interrupt line required to configure pin interrupt is
 *                  already in use.
 * @retval -EIO I/O error when accessing an external GPIO chip.
 * @retval -EWOULDBLOCK if operation would block.
 */
__syscall int gpio_pin_interrupt_configure(const struct device* port,
                                           gpio_pin_t pin,
                                           gpio_flags_t flags);

static inline int z_impl_gpio_pin_interrupt_configure(const struct device *port,
						      gpio_pin_t pin,
						      gpio_flags_t flags)
{
	const struct gpio_driver_api *api =
		(const struct gpio_driver_api *)port->api;
	__unused const struct gpio_driver_config *const cfg =
		(const struct gpio_driver_config *)port->config;
	const struct gpio_driver_data *const data =
		(const struct gpio_driver_data *)port->data;
	enum gpio_int_trig trig;
	enum gpio_int_mode mode;

    __ASSERT((flags & (GPIO_INT_DISABLE | GPIO_INT_ENABLE)) != (GPIO_INT_DISABLE | GPIO_INT_ENABLE),
             "Cannot both enable and disable interrupts");

    __ASSERT((flags & (GPIO_INT_DISABLE | GPIO_INT_ENABLE)) != 0U,
             "Must either enable or disable interrupts");

    __ASSERT(((flags & GPIO_INT_ENABLE) == 0) ||
             ((flags & GPIO_INT_EDGE)   != 0) ||
             ((flags & (GPIO_INT_LOW_0 | GPIO_INT_HIGH_1)) != (GPIO_INT_LOW_0 | GPIO_INT_HIGH_1)),
             "Only one of GPIO_INT_LOW_0, GPIO_INT_HIGH_1 can be "
             "enabled for a level interrupt.");

    __ASSERT(((flags & GPIO_INT_ENABLE) == 0) ||
             ((flags & (GPIO_INT_LOW_0 | GPIO_INT_HIGH_1)) != 0),
             "At least one of GPIO_INT_LOW_0, GPIO_INT_HIGH_1 has to be "
             "enabled.");

	__ASSERT((cfg->port_pin_mask & (gpio_port_pins_t)BIT(pin)) != 0U,
		 "Unsupported pin");

    if (((flags & GPIO_INT_LEVELS_LOGICAL) != 0) &&
        ((data->invert & (gpio_port_pins_t)BIT(pin)) != 0)) {
        /* Invert signal bits */
        flags ^= (GPIO_INT_LOW_0 | GPIO_INT_HIGH_1);
    }

    trig = (enum gpio_int_trig)(flags & (GPIO_INT_LOW_0 | GPIO_INT_HIGH_1));
    mode = (enum gpio_int_mode)(flags & (GPIO_INT_EDGE  | GPIO_INT_DISABLE | GPIO_INT_ENABLE));

    return (api->pin_interrupt_configure(port, pin, mode, trig));
}

/**
 * @brief Configure pin interrupts from a @p gpio_dt_spec.
 *
 * This is equivalent to:
 *
 *     gpio_pin_interrupt_configure(spec->port, spec->pin, flags);
 *
 * The <tt>spec->dt_flags</tt> value is not used.
 *
 * @param spec GPIO specification from devicetree
 * @param flags interrupt configuration flags
 * @return a value from gpio_pin_interrupt_configure()
 */
static inline int gpio_pin_interrupt_configure_dt(const struct gpio_dt_spec* spec,
                                                  gpio_flags_t flags) {
    return gpio_pin_interrupt_configure(spec->port, spec->pin, flags);
}

/**
 * @brief Configure a single pin.
 *
 * @param port Pointer to device structure for the driver instance.
 * @param pin Pin number to configure.
 * @param flags Flags for pin configuration: 'GPIO input/output configuration
 *        flags', 'GPIO pin drive flags', 'GPIO pin bias flags'.
 *
 * @retval 0 If successful.
 * @retval -ENOTSUP if any of the configuration options is not supported
 *                  (unless otherwise directed by flag documentation).
 * @retval -EINVAL Invalid argument.
 * @retval -EIO I/O error when accessing an external GPIO chip.
 * @retval -EWOULDBLOCK if operation would block.
 */
__syscall int gpio_pin_configure(const struct device* port, gpio_pin_t pin, gpio_flags_t flags);

static inline int z_impl_gpio_pin_configure(const struct device *port,
					    gpio_pin_t pin,
					    gpio_flags_t flags)
{
    const struct gpio_driver_api* api = (const struct gpio_driver_api*)port->api;
    __unused const struct gpio_driver_config* const cfg = (const struct gpio_driver_config*)port->config;
    struct gpio_driver_data* data = (struct gpio_driver_data*)port->data;

    __ASSERT((flags & GPIO_INT_MASK) == 0,
             "Interrupt flags are not supported");

    __ASSERT((flags & (GPIO_PULL_UP | GPIO_PULL_DOWN)) != (GPIO_PULL_UP | GPIO_PULL_DOWN),
             "Pull Up and Pull Down should not be enabled simultaneously");

    __ASSERT((flags & GPIO_OUTPUT) != 0 || (flags & GPIO_SINGLE_ENDED) == 0,
             "Output needs to be enabled for 'Open Drain', 'Open Source' "
             "mode to be supported");

    __ASSERT_NO_MSG((flags & GPIO_SINGLE_ENDED) != 0 || (flags & GPIO_LINE_OPEN_DRAIN) == 0);

    __ASSERT((flags & (GPIO_OUTPUT_INIT_LOW | GPIO_OUTPUT_INIT_HIGH)) == 0 || (flags & GPIO_OUTPUT) != 0,
             "Output needs to be enabled to be initialized low or high");

    __ASSERT((flags & (GPIO_OUTPUT_INIT_LOW | GPIO_OUTPUT_INIT_HIGH)) !=
             (GPIO_OUTPUT_INIT_LOW | GPIO_OUTPUT_INIT_HIGH),
             "Output cannot be initialized low and high");

    if (((flags & GPIO_OUTPUT_INIT_LOGICAL) != 0) &&
        ((flags & (GPIO_OUTPUT_INIT_LOW | GPIO_OUTPUT_INIT_HIGH)) != 0) &&
        ((flags & GPIO_ACTIVE_LOW) != 0)) {
        flags ^= GPIO_OUTPUT_INIT_LOW | GPIO_OUTPUT_INIT_HIGH;
    }

    flags &= ~GPIO_OUTPUT_INIT_LOGICAL;

    __ASSERT((cfg->port_pin_mask & (gpio_port_pins_t)BIT(pin)) != 0U, "Unsupported pin");

    if ((flags & GPIO_ACTIVE_LOW) != 0) {
        data->invert |= (gpio_port_pins_t)BIT(pin);
    }
    else {
        data->invert &= ~(gpio_port_pins_t)BIT(pin);
    }

    return (api->pin_configure(port, pin, flags));
}

/**
 * @brief Configure a single pin from a @p gpio_dt_spec and some extra flags.
 *
 * This is equivalent to:
 *
 *     gpio_pin_configure(spec->port, spec->pin, spec->dt_flags | extra_flags);
 *
 * @param spec GPIO specification from devicetree
 * @param extra_flags additional flags
 * @return a value from gpio_pin_configure()
 */
static inline int gpio_pin_configure_dt(const struct gpio_dt_spec* spec,
                                        gpio_flags_t extra_flags) {
    return gpio_pin_configure(spec->port, spec->pin, spec->dt_flags | extra_flags);
}

/*
 * @brief Get direction of select pins in a port.
 *
 * Retrieve direction of each pin specified in @p map.
 *
 * If @p inputs or @p outputs is NULL, then this function does not get the
 * respective input or output direction information.
 *
 * @param port Pointer to the device structure for the driver instance.
 * @param map Bitmap of pin directions to query.
 * @param inputs Pointer to a variable where input directions will be stored.
 * @param outputs Pointer to a variable where output directions will be stored.
 *
 * @retval 0 If successful.
 * @retval -ENOSYS if the underlying driver does not support this call.
 * @retval -EIO I/O error when accessing an external GPIO chip.
 * @retval -EWOULDBLOCK if operation would block.
 */
__syscall int gpio_port_get_direction(const struct device* port, gpio_port_pins_t map,
                                      gpio_port_pins_t* inputs, gpio_port_pins_t* outputs);

#ifdef CONFIG_GPIO_GET_DIRECTION
static inline int z_impl_gpio_port_get_direction(const struct device* port, gpio_port_pins_t map,
                                                 gpio_port_pins_t* inputs,
                                                 gpio_port_pins_t* outputs) {
    const struct gpio_driver_api* api = (const struct gpio_driver_api*)port->api;

    if (api->port_get_direction == NULL) {
        return (-ENOSYS);
    }

    return (api->port_get_direction(port, map, inputs, outputs));
}
#endif /* CONFIG_GPIO_GET_DIRECTION */

/**
 * @brief Check if @p pin is configured for input
 *
 * @param port Pointer to device structure for the driver instance.
 * @param pin Pin number to query the direction of
 *
 * @retval 1 if @p pin is configured as @ref GPIO_INPUT.
 * @retval 0 if @p pin is not configured as @ref GPIO_INPUT.
 * @retval -ENOSYS if the underlying driver does not support this call.
 * @retval -EIO I/O error when accessing an external GPIO chip.
 * @retval -EWOULDBLOCK if operation would block.
 */
static inline int gpio_pin_is_input(const struct device* port, gpio_pin_t pin) {
	int rv;
	gpio_port_pins_t pins;
    __unused const struct gpio_driver_config* cfg = (const struct gpio_driver_config*)port->config;

	__ASSERT((cfg->port_pin_mask & (gpio_port_pins_t)BIT(pin)) != 0U, "Unsupported pin");

	rv = gpio_port_get_direction(port, BIT(pin), &pins, NULL);
	if (rv < 0) {
		return rv;
	}

	return (int)!!((gpio_port_pins_t)BIT(pin) & pins);
}

/**
 * @brief Check if @p pin is configured for output
 *
 * @param port Pointer to device structure for the driver instance.
 * @param pin Pin number to query the direction of
 *
 * @retval 1 if @p pin is configured as @ref GPIO_OUTPUT.
 * @retval 0 if @p pin is not configured as @ref GPIO_OUTPUT.
 * @retval -ENOSYS if the underlying driver does not support this call.
 * @retval -EIO I/O error when accessing an external GPIO chip.
 * @retval -EWOULDBLOCK if operation would block.
 */
static inline int gpio_pin_is_output(const struct device* port, gpio_pin_t pin) {
	int rv;
	gpio_port_pins_t pins;
    __unused const struct gpio_driver_config* cfg = (const struct gpio_driver_config*)port->config;

	__ASSERT((cfg->port_pin_mask & (gpio_port_pins_t)BIT(pin)) != 0U, "Unsupported pin");

	rv = gpio_port_get_direction(port, BIT(pin), NULL, &pins);
	if (rv < 0) {
		return rv;
	}

	return (int)!!((gpio_port_pins_t)BIT(pin) & pins);
}

/**
 * @brief Get a configuration of a single pin.
 *
 * @param port Pointer to device structure for the driver instance.
 * @param pin Pin number which configuration is get.
 * @param flags Pointer to variable in which the current configuration will
 *              be stored if function is successful.
 *
 * @retval 0 If successful.
 * @retval -ENOSYS if getting current pin configuration is not implemented
 *                  by the driver.
 * @retval -EINVAL Invalid argument.
 * @retval -EIO I/O error when accessing an external GPIO chip.
 * @retval -EWOULDBLOCK if operation would block.
 */
__syscall int gpio_pin_get_config(const struct device *port, gpio_pin_t pin,
				  gpio_flags_t *flags);

#ifdef CONFIG_GPIO_GET_CONFIG
static inline int z_impl_gpio_pin_get_config(const struct device *port,
					     gpio_pin_t pin,
					     gpio_flags_t *flags)
{
	const struct gpio_driver_api *api =
		(const struct gpio_driver_api *)port->api;

	if (api->pin_get_config == NULL)
		return -ENOSYS;

	return api->pin_get_config(port, pin, flags);
}
#endif

/**
 * @brief Get a configuration of a single pin from a @p gpio_dt_spec.
 *
 * This is equivalent to:
 *
 *     gpio_pin_get_config(spec->port, spec->pin, flags);
 *
 * @param spec GPIO specification from devicetree
 * @param flags Pointer to variable in which the current configuration will
 *              be stored if function is successful.
 * @return a value from gpio_pin_configure()
 */
static inline int gpio_pin_get_config_dt(const struct gpio_dt_spec *spec,
					gpio_flags_t *flags)
{
	return gpio_pin_get_config(spec->port, spec->pin, flags);
}

/**
 * @brief Get physical level of all input pins in a port.
 *
 * A low physical level on the pin will be interpreted as value 0. A high
 * physical level will be interpreted as value 1. This function ignores
 * GPIO_ACTIVE_LOW flag.
 *
 * Value of a pin with index n will be represented by bit n in the returned
 * port value.
 *
 * @param port Pointer to the device structure for the driver instance.
 * @param value Pointer to a variable where pin values will be stored.
 *
 * @retval 0 If successful.
 * @retval -EIO I/O error when accessing an external GPIO chip.
 * @retval -EWOULDBLOCK if operation would block.
 */
__syscall int gpio_port_get_raw(const struct device* port, gpio_port_value_t* value);

static inline int z_impl_gpio_port_get_raw(const struct device* port, gpio_port_value_t* value) {
    const struct gpio_driver_api* api = (const struct gpio_driver_api*)port->api;

    return (api->port_get_raw(port, value));
}

/**
 * @brief Get logical level of all input pins in a port.
 *
 * Get logical level of an input pin taking into account GPIO_ACTIVE_LOW flag.
 * If pin is configured as Active High, a low physical level will be interpreted
 * as logical value 0. If pin is configured as Active Low, a low physical level
 * will be interpreted as logical value 1.
 *
 * Value of a pin with index n will be represented by bit n in the returned
 * port value.
 *
 * @param port Pointer to the device structure for the driver instance.
 * @param value Pointer to a variable where pin values will be stored.
 *
 * @retval 0 If successful.
 * @retval -EIO I/O error when accessing an external GPIO chip.
 * @retval -EWOULDBLOCK if operation would block.
 */
static inline int gpio_port_get(const struct device* port, gpio_port_value_t* value) {
    const struct gpio_driver_data* const data = (const struct gpio_driver_data*)port->data;
    int ret;

    ret = gpio_port_get_raw(port, value);
    if (ret == 0) {
        *value ^= data->invert;
    }

    return (ret);
}

/**
 * @brief Set physical level of output pins in a port.
 *
 * Writing value 0 to the pin will set it to a low physical level. Writing
 * value 1 will set it to a high physical level. This function ignores
 * GPIO_ACTIVE_LOW flag.
 *
 * Pin with index n is represented by bit n in mask and value parameter.
 *
 * @param port Pointer to the device structure for the driver instance.
 * @param mask Mask indicating which pins will be modified.
 * @param value Value assigned to the output pins.
 *
 * @retval 0 If successful.
 * @retval -EIO I/O error when accessing an external GPIO chip.
 * @retval -EWOULDBLOCK if operation would block.
 */
__syscall int gpio_port_set_masked_raw(const struct device* port,
                                       gpio_port_pins_t mask,
                                       gpio_port_value_t value);

static inline int z_impl_gpio_port_set_masked_raw(const struct device* port,
                                                  gpio_port_pins_t mask,
                                                  gpio_port_value_t value) {
    const struct gpio_driver_api* api = (const struct gpio_driver_api*)port->api;

    return (api->port_set_masked_raw(port, mask, value));
}

/**
 * @brief Set logical level of output pins in a port.
 *
 * Set logical level of an output pin taking into account GPIO_ACTIVE_LOW flag.
 * Value 0 sets the pin in logical 0 / inactive state. Value 1 sets the pin in
 * logical 1 / active state. If pin is configured as Active High, the default,
 * setting it in inactive state will force the pin to a low physical level. If
 * pin is configured as Active Low, setting it in inactive state will force the
 * pin to a high physical level.
 *
 * Pin with index n is represented by bit n in mask and value parameter.
 *
 * @param port Pointer to the device structure for the driver instance.
 * @param mask Mask indicating which pins will be modified.
 * @param value Value assigned to the output pins.
 *
 * @retval 0 If successful.
 * @retval -EIO I/O error when accessing an external GPIO chip.
 * @retval -EWOULDBLOCK if operation would block.
 */
static inline int gpio_port_set_masked(const struct device* port,
                                       gpio_port_pins_t mask,
                                       gpio_port_value_t value) {
    const struct gpio_driver_data* const data = (const struct gpio_driver_data*)port->data;

    value ^= data->invert;

    return gpio_port_set_masked_raw(port, mask, value);
}

/**
 * @brief Set physical level of selected output pins to high.
 *
 * @param port Pointer to the device structure for the driver instance.
 * @param pins Value indicating which pins will be modified.
 *
 * @retval 0 If successful.
 * @retval -EIO I/O error when accessing an external GPIO chip.
 * @retval -EWOULDBLOCK if operation would block.
 */
__syscall int gpio_port_set_bits_raw(const struct device* port, gpio_port_pins_t pins);

static inline int z_impl_gpio_port_set_bits_raw(const struct device* port,
                                                gpio_port_pins_t pins) {
    const struct gpio_driver_api* api = (const struct gpio_driver_api*)port->api;

    return api->port_set_bits_raw(port, pins);
}

/**
 * @brief Set logical level of selected output pins to active.
 *
 * @param port Pointer to the device structure for the driver instance.
 * @param pins Value indicating which pins will be modified.
 *
 * @retval 0 If successful.
 * @retval -EIO I/O error when accessing an external GPIO chip.
 * @retval -EWOULDBLOCK if operation would block.
 */
static inline int gpio_port_set_bits(const struct device* port,
                                     gpio_port_pins_t pins) {
    return gpio_port_set_masked(port, pins, pins);
}

/**
 * @brief Set physical level of selected output pins to low.
 *
 * @param port Pointer to the device structure for the driver instance.
 * @param pins Value indicating which pins will be modified.
 *
 * @retval 0 If successful.
 * @retval -EIO I/O error when accessing an external GPIO chip.
 * @retval -EWOULDBLOCK if operation would block.
 */
__syscall int gpio_port_clear_bits_raw(const struct device* port, gpio_port_pins_t pins);

static inline int z_impl_gpio_port_clear_bits_raw(const struct device* port,
                                                  gpio_port_pins_t pins) {
    const struct gpio_driver_api* api = (const struct gpio_driver_api*)port->api;

    return api->port_clear_bits_raw(port, pins);
}

/**
 * @brief Set logical level of selected output pins to inactive.
 *
 * @param port Pointer to the device structure for the driver instance.
 * @param pins Value indicating which pins will be modified.
 *
 * @retval 0 If successful.
 * @retval -EIO I/O error when accessing an external GPIO chip.
 * @retval -EWOULDBLOCK if operation would block.
 */
static inline int gpio_port_clear_bits(const struct device* port,
                                       gpio_port_pins_t pins) {
    return gpio_port_set_masked(port, pins, 0);
}

/**
 * @brief Toggle level of selected output pins.
 *
 * @param port Pointer to the device structure for the driver instance.
 * @param pins Value indicating which pins will be modified.
 *
 * @retval 0 If successful.
 * @retval -EIO I/O error when accessing an external GPIO chip.
 * @retval -EWOULDBLOCK if operation would block.
 */
__syscall int gpio_port_toggle_bits(const struct device* port, gpio_port_pins_t pins);

static inline int z_impl_gpio_port_toggle_bits(const struct device* port,
                                               gpio_port_pins_t pins) {
    const struct gpio_driver_api* api = (const struct gpio_driver_api*)port->api;

    return api->port_toggle_bits(port, pins);
}

/**
 * @brief Set physical level of selected output pins.
 *
 * @param port Pointer to the device structure for the driver instance.
 * @param set_pins Value indicating which pins will be set to high.
 * @param clear_pins Value indicating which pins will be set to low.
 *
 * @retval 0 If successful.
 * @retval -EIO I/O error when accessing an external GPIO chip.
 * @retval -EWOULDBLOCK if operation would block.
 */
static inline int gpio_port_set_clr_bits_raw(const struct device* port,
                                             gpio_port_pins_t set_pins,
                                             gpio_port_pins_t clear_pins) {
    __ASSERT((set_pins & clear_pins) == 0, "Set and Clear pins overlap");

    return gpio_port_set_masked_raw(port, set_pins | clear_pins, set_pins);
}

/**
 * @brief Set logical level of selected output pins.
 *
 * @param port Pointer to the device structure for the driver instance.
 * @param set_pins Value indicating which pins will be set to active.
 * @param clear_pins Value indicating which pins will be set to inactive.
 *
 * @retval 0 If successful.
 * @retval -EIO I/O error when accessing an external GPIO chip.
 * @retval -EWOULDBLOCK if operation would block.
 */
static inline int gpio_port_set_clr_bits(const struct device* port,
                                         gpio_port_pins_t set_pins,
                                         gpio_port_pins_t clear_pins) {
    __ASSERT((set_pins & clear_pins) == 0, "Set and Clear pins overlap");

    return gpio_port_set_masked(port, set_pins | clear_pins, set_pins);
}

/**
 * @brief Get physical level of an input pin.
 *
 * A low physical level on the pin will be interpreted as value 0. A high
 * physical level will be interpreted as value 1. This function ignores
 * GPIO_ACTIVE_LOW flag.
 *
 * @param port Pointer to the device structure for the driver instance.
 * @param pin Pin number.
 *
 * @retval 1 If pin physical level is high.
 * @retval 0 If pin physical level is low.
 * @retval -EIO I/O error when accessing an external GPIO chip.
 * @retval -EWOULDBLOCK if operation would block.
 */
static inline int gpio_pin_get_raw(const struct device *port, gpio_pin_t pin)
{
	__unused const struct gpio_driver_config *const cfg =
		(const struct gpio_driver_config *)port->config;
	gpio_port_value_t value;
	int ret;

	__ASSERT((cfg->port_pin_mask & (gpio_port_pins_t)BIT(pin)) != 0U,
		 "Unsupported pin");

    ret = gpio_port_get_raw(port, &value);
    if (ret == 0) {
        ret = (value & (gpio_port_pins_t)BIT(pin)) != 0 ? 1 : 0;
    }

    return ret;
}

/**
 * @brief Get logical level of an input pin.
 *
 * Get logical level of an input pin taking into account GPIO_ACTIVE_LOW flag.
 * If pin is configured as Active High, a low physical level will be interpreted
 * as logical value 0. If pin is configured as Active Low, a low physical level
 * will be interpreted as logical value 1.
 *
 * Note: If pin is configured as Active High, the default, gpio_pin_get()
 *       function is equivalent to gpio_pin_get_raw().
 *
 * @param port Pointer to the device structure for the driver instance.
 * @param pin Pin number.
 *
 * @retval 1 If pin logical value is 1 / active.
 * @retval 0 If pin logical value is 0 / inactive.
 * @retval -EIO I/O error when accessing an external GPIO chip.
 * @retval -EWOULDBLOCK if operation would block.
 */
static inline int gpio_pin_get(const struct device* port, gpio_pin_t pin) {
    __unused const struct gpio_driver_config* const cfg = (const struct gpio_driver_config*)port->config;
    gpio_port_value_t value;
    int ret;

    __ASSERT((cfg->port_pin_mask & (gpio_port_pins_t)BIT(pin)) != 0U, "Unsupported pin");

    ret = gpio_port_get(port, &value);
    if (ret == 0) {
        ret = (value & (gpio_port_pins_t)BIT(pin)) != 0 ? 1 : 0;
    }

    return (ret);
}

/**
 * @brief Get logical level of an input pin from a @p gpio_dt_spec.
 *
 * This is equivalent to:
 *
 *     gpio_pin_get(spec->port, spec->pin);
 *
 * @param spec GPIO specification from devicetree
 * @return a value from gpio_pin_get()
 */
static inline int gpio_pin_get_dt(const struct gpio_dt_spec* spec) {
    return gpio_pin_get(spec->port, spec->pin);
}

/**
 * @brief Set physical level of an output pin.
 *
 * Writing value 0 to the pin will set it to a low physical level. Writing any
 * value other than 0 will set it to a high physical level. This function
 * ignores GPIO_ACTIVE_LOW flag.
 *
 * @param port Pointer to the device structure for the driver instance.
 * @param pin Pin number.
 * @param value Value assigned to the pin.
 *
 * @retval 0 If successful.
 * @retval -EIO I/O error when accessing an external GPIO chip.
 * @retval -EWOULDBLOCK if operation would block.
 */
static inline int gpio_pin_set_raw(const struct device *port, gpio_pin_t pin,
				   int value)
{
	__unused const struct gpio_driver_config *const cfg =
		(const struct gpio_driver_config *)port->config;
	int ret;

	__ASSERT((cfg->port_pin_mask & (gpio_port_pins_t)BIT(pin)) != 0U,
		 "Unsupported pin");

    if (value != 0) {
        ret = gpio_port_set_bits_raw(port, (gpio_port_pins_t)BIT(pin));
    }
    else {
        ret = gpio_port_clear_bits_raw(port, (gpio_port_pins_t)BIT(pin));
    }

    return (ret);
}

/**
 * @brief Set logical level of an output pin.
 *
 * Set logical level of an output pin taking into account GPIO_ACTIVE_LOW flag.
 * Value 0 sets the pin in logical 0 / inactive state. Any value other than 0
 * sets the pin in logical 1 / active state. If pin is configured as Active
 * High, the default, setting it in inactive state will force the pin to a low
 * physical level. If pin is configured as Active Low, setting it in inactive
 * state will force the pin to a high physical level.
 *
 * Note: If pin is configured as Active High, gpio_pin_set() function is
 *       equivalent to gpio_pin_set_raw().
 *
 * @param port Pointer to the device structure for the driver instance.
 * @param pin Pin number.
 * @param value Value assigned to the pin.
 *
 * @retval 0 If successful.
 * @retval -EIO I/O error when accessing an external GPIO chip.
 * @retval -EWOULDBLOCK if operation would block.
 */
static inline int gpio_pin_set(const struct device *port, gpio_pin_t pin,
			       int value)
{
	__unused const struct gpio_driver_config *const cfg =
		(const struct gpio_driver_config *)port->config;
	const struct gpio_driver_data *const data =
			(const struct gpio_driver_data *)port->data;

	__ASSERT((cfg->port_pin_mask & (gpio_port_pins_t)BIT(pin)) != 0U,
		 "Unsupported pin");

	if (data->invert & (gpio_port_pins_t)BIT(pin)) {
		value = (value != 0) ? 0 : 1;
	}

	return gpio_pin_set_raw(port, pin, value);
}

/**
 * @brief Set logical level of a output pin from a @p gpio_dt_spec.
 *
 * This is equivalent to:
 *
 *     gpio_pin_set(spec->port, spec->pin, value);
 *
 * @param spec GPIO specification from devicetree
 * @param value Value assigned to the pin.
 * @return a value from gpio_pin_set()
 */
static inline int gpio_pin_set_dt(const struct gpio_dt_spec* spec, int value) {
    return gpio_pin_set(spec->port, spec->pin, value);
}

/**
 * @brief Toggle pin level.
 *
 * @param port Pointer to the device structure for the driver instance.
 * @param pin Pin number.
 *
 * @retval 0 If successful.
 * @retval -EIO I/O error when accessing an external GPIO chip.
 * @retval -EWOULDBLOCK if operation would block.
 */
static inline int gpio_pin_toggle(const struct device *port, gpio_pin_t pin)
{
	__unused const struct gpio_driver_config *const cfg =
		(const struct gpio_driver_config *)port->config;

	__ASSERT((cfg->port_pin_mask & (gpio_port_pins_t)BIT(pin)) != 0U,
		 "Unsupported pin");

    return gpio_port_toggle_bits(port, (gpio_port_pins_t)BIT(pin));
}

/**
 * @brief Toggle pin level from a @p gpio_dt_spec.
 *
 * This is equivalent to:
 *
 *     gpio_pin_toggle(spec->port, spec->pin);
 *
 * @param spec GPIO specification from devicetree
 * @return a value from gpio_pin_toggle()
 */
static inline int gpio_pin_toggle_dt(const struct gpio_dt_spec* spec) {
    return gpio_pin_toggle(spec->port, spec->pin);
}

/**
 * @brief Helper to initialize a struct gpio_callback properly
 * @param callback A valid Application's callback structure pointer.
 * @param handler A valid handler function pointer.
 * @param pin_mask A bit mask of relevant pins for the handler
 */
static inline void gpio_init_callback(struct gpio_callback* callback,
                                      gpio_callback_handler_t handler,
                                      gpio_port_pins_t pin_mask) {
    __ASSERT(callback, "Callback pointer should not be NULL");
    __ASSERT(handler, "Callback handler pointer should not be NULL");

    callback->handler  = handler;
    callback->pin_mask = pin_mask;
}

/**
 * @brief Add an application callback.
 * @param port Pointer to the device structure for the driver instance.
 * @param callback A valid Application's callback structure pointer.
 * @return 0 if successful, negative errno code on failure.
 *
 * @note Callbacks may be added to the device from within a callback
 * handler invocation, but whether they are invoked for the current
 * GPIO event is not specified.
 *
 * Note: enables to add as many callback as needed on the same port.
 */
static inline int gpio_add_callback(const struct device* port, struct gpio_callback* callback) {
    const struct gpio_driver_api* api = (const struct gpio_driver_api*)port->api;

    if (api->manage_callback == NULL) {
        return -ENOTSUP;
    }

    return api->manage_callback(port, callback, true);
}

/**
 * @brief Remove an application callback.
 * @param port Pointer to the device structure for the driver instance.
 * @param callback A valid application's callback structure pointer.
 * @return 0 if successful, negative errno code on failure.
 *
 * @warning It is explicitly permitted, within a callback handler, to
 * remove the registration for the callback that is running, i.e. @p
 * callback.  Attempts to remove other registrations on the same
 * device may result in undefined behavior, including failure to
 * invoke callbacks that remain registered and unintended invocation
 * of removed callbacks.
 *
 * Note: enables to remove as many callbacks as added through
 *       gpio_add_callback().
 */
static inline int gpio_remove_callback(const struct device* port, struct gpio_callback* callback) {
    const struct gpio_driver_api* api = (const struct gpio_driver_api*)port->api;

    if (api->manage_callback == NULL) {
        return -ENOTSUP;
    }

    return api->manage_callback(port, callback, false);
}

/**
 * @brief Function to get pending interrupts
 *
 * The purpose of this function is to return the interrupt
 * status register for the device.
 * This is especially useful when waking up from
 * low power states to check the wake up source.
 *
 * @param dev Pointer to the device structure for the driver instance.
 *
 * @retval status != 0 if at least one gpio interrupt is pending.
 * @retval 0 if no gpio interrupt is pending.
 */
__syscall int gpio_get_pending_int(const struct device* dev);

static inline int z_impl_gpio_get_pending_int(const struct device* dev) {
    const struct gpio_driver_api* api = (const struct gpio_driver_api*)dev->api;

    if (api->get_pending_int == NULL) {
        return -ENOTSUP;
    }

    return api->get_pending_int(dev);
}

/**
 * @}
 */

#ifdef __cplusplus
}
#endif

#include <syscalls/gpio.h>

#endif /* ZEPHYR_INCLUDE_DRIVERS_GPIO_H_ */<|MERGE_RESOLUTION|>--- conflicted
+++ resolved
@@ -543,7 +543,6 @@
 };
 
 __subsystem struct gpio_driver_api {
-<<<<<<< HEAD
 	int (*pin_configure)(const struct device *port, gpio_pin_t pin,
 			     gpio_flags_t flags);
 #ifdef CONFIG_GPIO_GET_CONFIG
@@ -568,18 +567,6 @@
 			       struct gpio_callback *cb,
 			       bool set);
 	uint32_t (*get_pending_int)(const struct device *dev);
-=======
-    int (*pin_configure)(const struct device* port, gpio_pin_t pin, gpio_flags_t flags);
-    int (*port_get_raw)(const struct device* port, gpio_port_value_t* value);
-    int (*port_set_masked_raw)(const struct device* port, gpio_port_pins_t mask, gpio_port_value_t value);
-    int (*port_set_bits_raw)(const struct device* port, gpio_port_pins_t pins);
-    int (*port_clear_bits_raw)(const struct device* port, gpio_port_pins_t pins);
-    int (*port_toggle_bits)(const struct device* port, gpio_port_pins_t pins);
-    int (*pin_interrupt_configure)(const struct device* port, gpio_pin_t pin, enum gpio_int_mode,
-                                   enum gpio_int_trig);
-    int (*manage_callback)(const struct device* port, struct gpio_callback* cb, bool set);
-    uint32_t (*get_pending_int)(const struct device* dev);
->>>>>>> 64f27d31
 #ifdef CONFIG_GPIO_GET_DIRECTION
 	int (*port_get_direction)(const struct device *port, gpio_port_pins_t map,
 				  gpio_port_pins_t *inputs, gpio_port_pins_t *outputs);
