/*
 * Copyright (c) 2019-2020 Nordic Semiconductor ASA
 * Copyright (c) 2019 Piotr Mienkowski
 * Copyright (c) 2017 ARM Ltd
 * Copyright (c) 2015-2016 Intel Corporation.
 *
 * SPDX-License-Identifier: Apache-2.0
 */

/**
 * @file
 * @brief Public APIs for GPIO drivers
 */

#ifndef ZEPHYR_INCLUDE_DRIVERS_GPIO_H_
#define ZEPHYR_INCLUDE_DRIVERS_GPIO_H_

#include <errno.h>

#include <zephyr/sys/__assert.h>
#include <zephyr/sys/slist.h>

#include <zephyr/types.h>
#include <stddef.h>
#include <zephyr/device.h>
#include <zephyr/dt-bindings/gpio/gpio.h>

#ifdef __cplusplus
extern "C" {
#endif

/**
 * @brief GPIO Driver APIs
 * @defgroup gpio_interface GPIO Driver APIs
 * @ingroup io_interfaces
 * @{
 */

/**
 * @name GPIO input/output configuration flags
 * @{
 */

/** Enables pin as input. */
#define GPIO_INPUT              (1U << 16)

/** Enables pin as output, no change to the output state. */
#define GPIO_OUTPUT             (1U << 17)

/** Disables pin for both input and output. */
#define GPIO_DISCONNECTED       0

/** @cond INTERNAL_HIDDEN */

/* Initializes output to a low state. */
#define GPIO_OUTPUT_INIT_LOW    (1U << 18)

/* Initializes output to a high state. */
#define GPIO_OUTPUT_INIT_HIGH   (1U << 19)

/* Initializes output based on logic level */
#define GPIO_OUTPUT_INIT_LOGICAL (1U << 20)

/** @endcond */

/** Configures GPIO pin as output and initializes it to a low state. */
#define GPIO_OUTPUT_LOW         (GPIO_OUTPUT | GPIO_OUTPUT_INIT_LOW)
/** Configures GPIO pin as output and initializes it to a high state. */
#define GPIO_OUTPUT_HIGH        (GPIO_OUTPUT | GPIO_OUTPUT_INIT_HIGH)
/** Configures GPIO pin as output and initializes it to a logic 0. */
#define GPIO_OUTPUT_INACTIVE    (GPIO_OUTPUT |              \
                                 GPIO_OUTPUT_INIT_LOW |     \
                                 GPIO_OUTPUT_INIT_LOGICAL)
/** Configures GPIO pin as output and initializes it to a logic 1. */
#define GPIO_OUTPUT_ACTIVE      (GPIO_OUTPUT |              \
                                 GPIO_OUTPUT_INIT_HIGH |    \
                                 GPIO_OUTPUT_INIT_LOGICAL)

/** @} */

/**
 * @name GPIO interrupt configuration flags
 * The `GPIO_INT_*` flags are used to specify how input GPIO pins will trigger
 * interrupts. The interrupts can be sensitive to pin physical or logical level.
 * Interrupts sensitive to pin logical level take into account GPIO_ACTIVE_LOW
 * flag. If a pin was configured as Active Low, physical level low will be
 * considered as logical level 1 (an active state), physical level high will
 * be considered as logical level 0 (an inactive state).
 * The GPIO controller should reset the interrupt status, such as clearing the
 * pending bit, etc, when configuring the interrupt triggering properties.
 * Applications should use the `GPIO_INT_MODE_ENABLE_ONLY` and
 * `GPIO_INT_MODE_DISABLE_ONLY` flags to enable and disable interrupts on the
 * pin without changing any GPIO settings.
 * @{
 */

/** Disables GPIO pin interrupt. */
#define GPIO_INT_DISABLE        (1U << 21)

/** @cond INTERNAL_HIDDEN */

/* Enables GPIO pin interrupt. */
#define GPIO_INT_ENABLE         (1U << 22)

/* GPIO interrupt is sensitive to logical levels.
 *
 * This is a component flag that should be combined with other
 * `GPIO_INT_*` flags to produce a meaningful configuration.
 */
#define GPIO_INT_LEVELS_LOGICAL (1U << 23)

/* GPIO interrupt is edge sensitive.
 *
 * Note: by default interrupts are level sensitive.
 *
 * This is a component flag that should be combined with other
 * `GPIO_INT_*` flags to produce a meaningful configuration.
 */
#define GPIO_INT_EDGE           (1U << 24)

/* Trigger detection when input state is (or transitions to) physical low or
 * logical 0 level.
 *
 * This is a component flag that should be combined with other
 * `GPIO_INT_*` flags to produce a meaningful configuration.
 */
#define GPIO_INT_LOW_0          (1U << 25)

/* Trigger detection on input state is (or transitions to) physical high or
 * logical 1 level.
 *
 * This is a component flag that should be combined with other
 * `GPIO_INT_*` flags to produce a meaningful configuration.
 */
#define GPIO_INT_HIGH_1         (1U << 26)

#ifdef CONFIG_GPIO_ENABLE_DISABLE_INTERRUPT
/* Disable/Enable interrupt functionality without changing other interrupt
 * related register, such as clearing the pending register.
 *
 * This is a component flag that should be combined with `GPIO_INT_ENABLE` or
 * `GPIO_INT_DISABLE` flags to produce a meaningful configuration.
 */
#define GPIO_INT_ENABLE_DISABLE_ONLY   (1u << 27)
#endif /* CONFIG_GPIO_ENABLE_DISABLE_INTERRUPT */

#define GPIO_INT_MASK           (GPIO_INT_DISABLE |         \
                                 GPIO_INT_ENABLE  |         \
                                 GPIO_INT_LEVELS_LOGICAL |  \
                                 GPIO_INT_EDGE    |         \
                                 GPIO_INT_LOW_0   |         \
                                 GPIO_INT_HIGH_1)

/** @endcond */

/** Configures GPIO interrupt to be triggered on pin rising edge and enables it.
 */
#define GPIO_INT_EDGE_RISING    (GPIO_INT_ENABLE |  \
                                 GPIO_INT_EDGE   |  \
                                 GPIO_INT_HIGH_1)

/** Configures GPIO interrupt to be triggered on pin falling edge and enables
 * it.
 */
#define GPIO_INT_EDGE_FALLING   (GPIO_INT_ENABLE |  \
                                 GPIO_INT_EDGE   |  \
                                 GPIO_INT_LOW_0)

/** Configures GPIO interrupt to be triggered on pin rising or falling edge and
 * enables it.
 */
#define GPIO_INT_EDGE_BOTH      (GPIO_INT_ENABLE |  \
                                 GPIO_INT_EDGE   |  \
                                 GPIO_INT_LOW_0  |  \
                                 GPIO_INT_HIGH_1)

/** Configures GPIO interrupt to be triggered on pin physical level low and
 * enables it.
 */
#define GPIO_INT_LEVEL_LOW      (GPIO_INT_ENABLE |  \
                                 GPIO_INT_LOW_0)

/** Configures GPIO interrupt to be triggered on pin physical level high and
 * enables it.
 */
#define GPIO_INT_LEVEL_HIGH     (GPIO_INT_ENABLE |  \
                                 GPIO_INT_HIGH_1)

/** Configures GPIO interrupt to be triggered on pin state change to logical
 * level 0 and enables it.
 */
#define GPIO_INT_EDGE_TO_INACTIVE   (GPIO_INT_ENABLE |          \
                                     GPIO_INT_LEVELS_LOGICAL |  \
                                     GPIO_INT_EDGE |            \
                                     GPIO_INT_LOW_0)

/** Configures GPIO interrupt to be triggered on pin state change to logical
 * level 1 and enables it.
 */
#define GPIO_INT_EDGE_TO_ACTIVE     (GPIO_INT_ENABLE |          \
                                     GPIO_INT_LEVELS_LOGICAL |  \
                                     GPIO_INT_EDGE |            \
                                     GPIO_INT_HIGH_1)

/** Configures GPIO interrupt to be triggered on pin logical level 0 and enables
 * it.
 */
#define GPIO_INT_LEVEL_INACTIVE     (GPIO_INT_ENABLE |          \
                                     GPIO_INT_LEVELS_LOGICAL |  \
                                     GPIO_INT_LOW_0)

/** Configures GPIO interrupt to be triggered on pin logical level 1 and enables
 * it.
 */
#define GPIO_INT_LEVEL_ACTIVE       (GPIO_INT_ENABLE |          \
                                     GPIO_INT_LEVELS_LOGICAL |  \
                                     GPIO_INT_HIGH_1)

/** @} */

/** @cond INTERNAL_HIDDEN */
#define GPIO_DIR_MASK               (GPIO_INPUT | GPIO_OUTPUT)
/** @endcond */

/**
 * @brief Identifies a set of pins associated with a port.
 *
 * The pin with index n is present in the set if and only if the bit
 * identified by (1U << n) is set.
 */
typedef uint32_t gpio_port_pins_t;

/**
 * @brief Provides values for a set of pins associated with a port.
 *
 * The value for a pin with index n is high (physical mode) or active
 * (logical mode) if and only if the bit identified by (1U << n) is set.
 * Otherwise the value for the pin is low (physical mode) or inactive
 * (logical mode).
 *
 * Values of this type are often paired with a `gpio_port_pins_t` value
 * that specifies which encoded pin values are valid for the operation.
 */
typedef uint32_t gpio_port_value_t;

/**
 * @brief Provides a type to hold a GPIO pin index.
 *
 * This reduced-size type is sufficient to record a pin number,
 * e.g. from a devicetree GPIOS property.
 */
typedef uint8_t gpio_pin_t;

/**
 * @brief Provides a type to hold GPIO devicetree flags.
 *
 * All GPIO flags that can be expressed in devicetree fit in the low 16
 * bits of the full flags field, so use a reduced-size type to record
 * that part of a GPIOS property.
 *
 * The lower 8 bits are used for standard flags. The upper 8 bits are reserved
 * for SoC specific flags.
 */
typedef uint16_t gpio_dt_flags_t;

/**
 * @brief Provides a type to hold GPIO configuration flags.
 *
 * This type is sufficient to hold all flags used to control GPIO
 * configuration, whether pin or interrupt.
 */
typedef uint32_t gpio_flags_t;

/**
 * @brief Container for GPIO pin information specified in devicetree
 *
 * This type contains a pointer to a GPIO device, pin number for a pin
 * controlled by that device, and the subset of pin configuration
 * flags which may be given in devicetree.
 *
 * @see GPIO_DT_SPEC_GET_BY_IDX
 * @see GPIO_DT_SPEC_GET_BY_IDX_OR
 * @see GPIO_DT_SPEC_GET
 * @see GPIO_DT_SPEC_GET_OR
 */
struct gpio_dt_spec {
    /** GPIO device controlling the pin */
    const struct device* port;
    /** The pin's number on the device */
    gpio_pin_t pin;
    /** The pin's configuration flags as specified in devicetree */
    gpio_dt_flags_t dt_flags;
};

/**
 * @brief Static initializer for a @p gpio_dt_spec
 *
 * This returns a static initializer for a @p gpio_dt_spec structure given a
 * devicetree node identifier, a property specifying a GPIO and an index.
 *
 * Example devicetree fragment:
 *
 *    n: node {
 *        foo-gpios = <&gpio0 1 GPIO_ACTIVE_LOW>,
 *                    <&gpio1 2 GPIO_ACTIVE_LOW>;
 *    }
 *
 * Example usage:
 *
 *    const struct gpio_dt_spec spec = GPIO_DT_SPEC_GET_BY_IDX(DT_NODELABEL(n),
 *                                 foo_gpios, 1);
 *    // Initializes 'spec' to:
 *    // {
 *    //         .port = DEVICE_DT_GET(DT_NODELABEL(gpio1)),
 *    //         .pin = 2,
 *    //         .dt_flags = GPIO_ACTIVE_LOW
 *    // }
 *
 * The 'gpio' field must still be checked for readiness, e.g. using
 * device_is_ready(). It is an error to use this macro unless the node
 * exists, has the given property, and that property specifies a GPIO
 * controller, pin number, and flags as shown above.
 *
 * @param node_id devicetree node identifier
 * @param prop lowercase-and-underscores property name
 * @param idx logical index into "prop"
 * @return static initializer for a struct gpio_dt_spec for the property
 */
#define GPIO_DT_SPEC_GET_BY_IDX(node_id, prop, idx)                   \
    {                                       \
        .port = DEVICE_DT_GET(DT_GPIO_CTLR_BY_IDX(node_id, prop, idx)),\
        .pin = DT_GPIO_PIN_BY_IDX(node_id, prop, idx),               \
        .dt_flags = DT_GPIO_FLAGS_BY_IDX(node_id, prop, idx),           \
    }

/**
 * @brief Like GPIO_DT_SPEC_GET_BY_IDX(), with a fallback to a default value
 *
 * If the devicetree node identifier 'node_id' refers to a node with a
 * property 'prop', this expands to
 * <tt>GPIO_DT_SPEC_GET_BY_IDX(node_id, prop, idx)</tt>. The @p
 * default_value parameter is not expanded in this case.
 *
 * Otherwise, this expands to @p default_value.
 *
 * @param node_id devicetree node identifier
 * @param prop lowercase-and-underscores property name
 * @param idx logical index into "prop"
 * @param default_value fallback value to expand to
 * @return static initializer for a struct gpio_dt_spec for the property,
 *         or default_value if the node or property do not exist
 */
#define GPIO_DT_SPEC_GET_BY_IDX_OR(node_id, prop, idx, default_value)    \
    COND_CODE_1(DT_NODE_HAS_PROP(node_id, prop),            \
            (GPIO_DT_SPEC_GET_BY_IDX(node_id, prop, idx)),    \
            (default_value))

/**
 * @brief Equivalent to GPIO_DT_SPEC_GET_BY_IDX(node_id, prop, 0).
 *
 * @param node_id devicetree node identifier
 * @param prop lowercase-and-underscores property name
 * @return static initializer for a struct gpio_dt_spec for the property
 * @see GPIO_DT_SPEC_GET_BY_IDX()
 */
#define GPIO_DT_SPEC_GET(node_id, prop) \
    GPIO_DT_SPEC_GET_BY_IDX(node_id, prop, 0)

/**
 * @brief Equivalent to
 *        GPIO_DT_SPEC_GET_BY_IDX_OR(node_id, prop, 0, default_value).
 *
 * @param node_id devicetree node identifier
 * @param prop lowercase-and-underscores property name
 * @param default_value fallback value to expand to
 * @return static initializer for a struct gpio_dt_spec for the property
 * @see GPIO_DT_SPEC_GET_BY_IDX_OR()
 */
#define GPIO_DT_SPEC_GET_OR(node_id, prop, default_value) \
    GPIO_DT_SPEC_GET_BY_IDX_OR(node_id, prop, 0, default_value)

/**
 * @brief Static initializer for a @p gpio_dt_spec from a DT_DRV_COMPAT
 * instance's GPIO property at an index.
 *
 * @param inst DT_DRV_COMPAT instance number
 * @param prop lowercase-and-underscores property name
 * @param idx logical index into "prop"
 * @return static initializer for a struct gpio_dt_spec for the property
 * @see GPIO_DT_SPEC_GET_BY_IDX()
 */
#define GPIO_DT_SPEC_INST_GET_BY_IDX(inst, prop, idx) \
    GPIO_DT_SPEC_GET_BY_IDX(DT_DRV_INST(inst), prop, idx)

/**
 * @brief Static initializer for a @p gpio_dt_spec from a DT_DRV_COMPAT
 *        instance's GPIO property at an index, with fallback
 *
 * @param inst DT_DRV_COMPAT instance number
 * @param prop lowercase-and-underscores property name
 * @param idx logical index into "prop"
 * @param default_value fallback value to expand to
 * @return static initializer for a struct gpio_dt_spec for the property
 * @see GPIO_DT_SPEC_GET_BY_IDX()
 */
#define GPIO_DT_SPEC_INST_GET_BY_IDX_OR(inst, prop, idx, default_value)     \
    COND_CODE_1(DT_PROP_HAS_IDX(DT_DRV_INST(inst), prop, idx),              \
                (GPIO_DT_SPEC_GET_BY_IDX(DT_DRV_INST(inst), prop, idx)),    \
                (default_value))

/**
 * @brief Equivalent to GPIO_DT_SPEC_INST_GET_BY_IDX(inst, prop, 0).
 *
 * @param inst DT_DRV_COMPAT instance number
 * @param prop lowercase-and-underscores property name
 * @return static initializer for a struct gpio_dt_spec for the property
 * @see GPIO_DT_SPEC_INST_GET_BY_IDX()
 */
#define GPIO_DT_SPEC_INST_GET(inst, prop) \
    GPIO_DT_SPEC_INST_GET_BY_IDX(inst, prop, 0)

/**
 * @brief Equivalent to
 *        GPIO_DT_SPEC_INST_GET_BY_IDX_OR(inst, prop, 0, default_value).
 *
 * @param inst DT_DRV_COMPAT instance number
 * @param prop lowercase-and-underscores property name
 * @param default_value fallback value to expand to
 * @return static initializer for a struct gpio_dt_spec for the property
 * @see GPIO_DT_SPEC_INST_GET_BY_IDX()
 */
#define GPIO_DT_SPEC_INST_GET_OR(inst, prop, default_value) \
    GPIO_DT_SPEC_INST_GET_BY_IDX_OR(inst, prop, 0, default_value)

/*
 * @cond INTERNAL_HIDDEN
 */

/**
 * Auxiliary conditional macro that generates a bitmask for the range
 * from @p "prop" array defined by the (off_idx, sz_idx) pair,
 * or 0 if the range does not exist.
 *
 * @param node_id devicetree node identifier
 * @param prop lowercase-and-underscores array property name
 * @param off_idx logical index of bitmask offset value into "prop" array
 * @param sz_idx logical index of bitmask size value into "prop" array
 */
#define Z_GPIO_GEN_BITMASK_COND(node_id, prop, off_idx, sz_idx)		     \
	COND_CODE_1(DT_PROP_HAS_IDX(node_id, prop, off_idx),		     \
		(COND_CODE_0(DT_PROP_BY_IDX(node_id, prop, sz_idx),	     \
			(0),						     \
			(GENMASK64(DT_PROP_BY_IDX(node_id, prop, off_idx) +  \
				DT_PROP_BY_IDX(node_id, prop, sz_idx) - 1,   \
				DT_PROP_BY_IDX(node_id, prop, off_idx))))    \
		), (0))

/**
 * A helper conditional macro returning generated bitmask for one element
 * from @p "gpio-reserved-ranges"
 *
 * @param odd_it the value of an odd sequential iterator
 * @param node_id devicetree node identifier
 */
#define Z_GPIO_GEN_RESERVED_RANGES_COND(odd_it, node_id)		      \
	COND_CODE_1(DT_PROP_HAS_IDX(node_id, gpio_reserved_ranges, odd_it),   \
		(Z_GPIO_GEN_BITMASK_COND(node_id,			      \
			gpio_reserved_ranges,				      \
			GET_ARG_N(odd_it, Z_SPARSE_LIST_EVEN_NUMBERS),	      \
			odd_it)),					      \
		(0))

/**
 * @endcond
 */

/**
 * @brief Makes a bitmask of reserved GPIOs from DT @p "gpio-reserved-ranges"
 *        property and @p "ngpios" argument
 *
 * This macro returns the value as a bitmask of the @p "gpio-reserved-ranges"
 * property. This property defines the disabled (or 'reserved') GPIOs in the
 * range @p 0...ngpios-1 and is specified as an array of value's pairs that
 * define the start offset and size of the reserved ranges.
 *
 * For example, setting "gpio-reserved-ranges = <3 2>, <10 1>;"
 * means that GPIO offsets 3, 4 and 10 cannot be used even if @p ngpios = <18>.
 *
 * The implementation constraint is inherited from common DT limitations:
 * a maximum of 64 pairs can be used (with result limited to bitsize
 * of gpio_port_pins_t type).
 *
 * NB: Due to the nature of C macros, some incorrect tuple definitions
 *    (for example, overlapping or out of range) will produce undefined results.
 *
 *    Also be aware that if @p ngpios is less than 32 (bit size of DT int type),
 *    then all unused MSBs outside the range defined by @p ngpios will be
 *    marked as reserved too.
 *
 * Example devicetree fragment:
 *
 * @code{.dts}
 *	a {
 *		compatible = "some,gpio-controller";
 *		ngpios = <32>;
 *		gpio-reserved-ranges = <0  4>, <5  3>, <9  5>, <11 2>, <15 2>,
 *					<18 2>, <21 1>, <23 1>, <25 4>, <30 2>;
 *	};
 *
 *	b {
 *		compatible = "some,gpio-controller";
 *		ngpios = <18>;
 *		gpio-reserved-ranges = <3 2>, <10 1>;
 *	};
 *
 * @endcode
 *
 * Example usage:
 *
 * @code{.c}
 *	struct some_config {
 *		uint32_t ngpios;
 *		uint32_t gpios_reserved;
 *	};
 *
 *	static const struct some_config dev_cfg_a = {
 *		.ngpios = DT_PROP_OR(DT_LABEL(a), ngpios, 0),
 *		.gpios_reserved = GPIO_DT_RESERVED_RANGES_NGPIOS(DT_LABEL(a),
 *					DT_PROP(DT_LABEL(a), ngpios)),
 *	};
 *
 *	static const struct some_config dev_cfg_b = {
 *		.ngpios = DT_PROP_OR(DT_LABEL(b), ngpios, 0),
 *		.gpios_reserved = GPIO_DT_RESERVED_RANGES_NGPIOS(DT_LABEL(b),
 *					DT_PROP(DT_LABEL(b), ngpios)),
 *	};
 *@endcode
 *
 * This expands to:
 *
 * @code{.c}
 *	struct some_config {
 *		uint32_t ngpios;
 *		uint32_t gpios_reserved;
 *	};
 *
 *	static const struct some_config dev_cfg_a = {
 *		.ngpios = 32,
 *		.gpios_reserved = 0xdeadbeef,
 *		               // 0b1101 1110 1010 1101 1011 1110 1110 1111
 *
 *	static const struct some_config dev_cfg_b = {
 *		.ngpios = 18,
 *		.gpios_reserved = 0xfffc0418,
 *		               // 0b1111 1111 1111 1100 0000 0100 0001 1000
 *		               // unused MSBs were marked as reserved too
 *	};
 * @endcode
 *
 * @param node_id GPIO controller node identifier.
 * @param ngpios number of GPIOs.
 * @return the bitmask of reserved gpios
 */
#define GPIO_DT_RESERVED_RANGES_NGPIOS(node_id, ngpios)			       \
	((gpio_port_pins_t)						       \
	COND_CODE_1(DT_NODE_HAS_PROP(node_id, gpio_reserved_ranges),	       \
		(GENMASK64(BITS_PER_LONG_LONG - 1, ngpios)		       \
		| FOR_EACH_FIXED_ARG(Z_GPIO_GEN_RESERVED_RANGES_COND,	       \
			(|),						       \
			node_id,					       \
			LIST_DROP_EMPTY(Z_SPARSE_LIST_ODD_NUMBERS))),	       \
		(0)))

/**
 * @brief Makes a bitmask of reserved GPIOs from the @p "gpio-reserved-ranges"
 *        and @p "ngpios" DT properties values
 *
 * @param node_id GPIO controller node identifier.
 * @return the bitmask of reserved gpios
 */
#define GPIO_DT_RESERVED_RANGES(node_id)				       \
	GPIO_DT_RESERVED_RANGES_NGPIOS(node_id, DT_PROP(node_id, ngpios))

/**
 * @brief Makes a bitmask of reserved GPIOs from a DT_DRV_COMPAT instance's
 *        @p "gpio-reserved-ranges" property and @p "ngpios" argument
 *
 * @param inst DT_DRV_COMPAT instance number
 * @return the bitmask of reserved gpios
 * @param ngpios  number of GPIOs
 * @see GPIO_DT_RESERVED_RANGES()
 */
#define GPIO_DT_INST_RESERVED_RANGES_NGPIOS(inst, ngpios)		       \
		GPIO_DT_RESERVED_RANGES_NGPIOS(DT_DRV_INST(inst), ngpios)

/**
 * @brief Make a bitmask of reserved GPIOs from a DT_DRV_COMPAT instance's GPIO
 *        @p "gpio-reserved-ranges" and @p "ngpios" properties
 *
 * @param inst DT_DRV_COMPAT instance number
 * @return the bitmask of reserved gpios
 * @see GPIO_DT_RESERVED_RANGES()
 */
#define GPIO_DT_INST_RESERVED_RANGES(inst)				       \
		GPIO_DT_RESERVED_RANGES(DT_DRV_INST(inst))

/**
 * @brief Makes a bitmask of allowed GPIOs from DT @p "gpio-reserved-ranges"
 *        property and @p "ngpios" argument
 *
 * This macro is paired with GPIO_DT_RESERVED_RANGES_NGPIOS(), however unlike
 * the latter, it returns a bitmask of ALLOWED gpios.
 *
 * Example devicetree fragment:
 *
 * @code{.dts}
 *	a {
 *		compatible = "some,gpio-controller";
 *		ngpios = <32>;
 *		gpio-reserved-ranges = <0 8>, <9 5>, <15 16>;
 *	};
 *
 * @endcode
 *
 * Example usage:
 *
 * @code{.c}
 *	struct some_config {
 *		uint32_t port_pin_mask;
 *	};
 *
 *	static const struct some_config dev_cfg = {
 *		.port_pin_mask = GPIO_DT_PORT_PIN_MASK_NGPIOS_EXC(
 *					DT_LABEL(a), 32),
 *	};
 * @endcode
 *
 * This expands to:
 *
 * @code{.c}
 *	struct some_config {
 *		uint32_t port_pin_mask;
 *	};
 *
 *	static const struct some_config dev_cfg = {
 *		.port_pin_mask = 0x80004100,
 *				// 0b1000 0000 0000 0000 0100 0001 00000 000
 *	};
 * @endcode
 *
 * @param node_id GPIO controller node identifier.
 * @param ngpios  number of GPIOs
 * @return the bitmask of allowed gpios
 */
#define GPIO_DT_PORT_PIN_MASK_NGPIOS_EXC(node_id, ngpios)		       \
	((gpio_port_pins_t)						       \
	COND_CODE_0(ngpios,						       \
		(0),							       \
		(COND_CODE_1(DT_NODE_HAS_PROP(node_id, gpio_reserved_ranges),  \
			((GENMASK64(ngpios - 1, 0) &			       \
			~GPIO_DT_RESERVED_RANGES_NGPIOS(node_id, ngpios))),    \
			(GENMASK64(ngpios - 1, 0)))			       \
		)							       \
	))

/**
 * @brief Makes a bitmask of allowed GPIOs from a DT_DRV_COMPAT instance's
 *        @p "gpio-reserved-ranges" property and @p "ngpios" argument
 *
 * @param inst DT_DRV_COMPAT instance number
 * @param ngpios number of GPIOs
 * @return the bitmask of allowed gpios
 * @see GPIO_DT_NGPIOS_PORT_PIN_MASK_EXC()
 */
#define GPIO_DT_INST_PORT_PIN_MASK_NGPIOS_EXC(inst, ngpios)	\
		GPIO_DT_PORT_PIN_MASK_NGPIOS_EXC(DT_DRV_INST(inst), ngpios)

/**
 * @brief Maximum number of pins that are supported by `gpio_port_pins_t`.
 */
#define GPIO_MAX_PINS_PER_PORT (sizeof(gpio_port_pins_t) * __CHAR_BIT__)

/**
 * This structure is common to all GPIO drivers and is expected to be
 * the first element in the object pointed to by the config field
 * in the device structure.
 */
struct gpio_driver_config {
<<<<<<< HEAD
	/** Mask identifying pins supported by the controller.
	 *
	 * Initialization of this mask is the responsibility of device
	 * instance generation in the driver.
	 */
	gpio_port_pins_t port_pin_mask;
=======
    /* Mask identifying pins supported by the controller.
     *
     * Initialization of this mask is the responsibility of device
     * instance generation in the driver.
     */
    gpio_port_pins_t port_pin_mask;
>>>>>>> c3f5e46d
};

/**
 * This structure is common to all GPIO drivers and is expected to be the first
 * element in the driver's struct driver_data declaration.
 */
struct gpio_driver_data {
<<<<<<< HEAD
	/** Mask identifying pins that are configured as active low.
	 *
	 * Management of this mask is the responsibility of the
	 * wrapper functions in this header.
	 */
	gpio_port_pins_t invert;
=======
    /* Mask identifying pins that are configured as active low.
     *
     * Management of this mask is the responsibility of the
     * wrapper functions in this header.
     */
    gpio_port_pins_t invert;
>>>>>>> c3f5e46d
};

struct gpio_callback;

/**
 * @typedef gpio_callback_handler_t
 * @brief Define the application callback handler function signature
 *
 * @param port Device struct for the GPIO device.
 * @param cb Original struct gpio_callback owning this handler
 * @param pins Mask of pins that triggers the callback handler
 *
 * Note: cb pointer can be used to retrieve private data through
 * CONTAINER_OF() if original struct gpio_callback is stored in
 * another private structure.
 */
typedef void (*gpio_callback_handler_t)(const struct device *port,
                    struct gpio_callback *cb,
                    gpio_port_pins_t pins);

/**
 * @brief GPIO callback structure
 *
 * Used to register a callback in the driver instance callback list.
 * As many callbacks as needed can be added as long as each of them
 * are unique pointers of struct gpio_callback.
 * Beware such structure should not be allocated on stack.
 *
 * Note: To help setting it, see gpio_init_callback() below
 */
struct gpio_callback {
    /** This is meant to be used in the driver and the user should not
     * mess with it (see drivers/gpio/gpio_utils.h)
     */
    sys_snode_t node;

    /** Actual callback function being called when relevant. */
    gpio_callback_handler_t handler;

    /** A mask of pins the callback is interested in, if 0 the callback
     * will never be called. Such pin_mask can be modified whenever
     * necessary by the owner, and thus will affect the handler being
     * called or not. The selected pins must be configured to trigger
     * an interrupt.
     */
    gpio_port_pins_t pin_mask;
};

/**
 * @cond INTERNAL_HIDDEN
 *
 * For internal use only, skip these in public documentation.
 */

/* Used by driver api function pin_interrupt_configure, these are defined
 * in terms of the public flags so we can just mask and pass them
 * through to the driver api
 */
enum gpio_int_mode {
    GPIO_INT_MODE_DISABLED = GPIO_INT_DISABLE,
    GPIO_INT_MODE_LEVEL = GPIO_INT_ENABLE,
    GPIO_INT_MODE_EDGE = GPIO_INT_ENABLE | GPIO_INT_EDGE,
#ifdef CONFIG_GPIO_ENABLE_DISABLE_INTERRUPT
    GPIO_INT_MODE_DISABLE_ONLY = GPIO_INT_DISABLE | GPIO_INT_ENABLE_DISABLE_ONLY,
    GPIO_INT_MODE_ENABLE_ONLY = GPIO_INT_ENABLE | GPIO_INT_ENABLE_DISABLE_ONLY,
#endif /* CONFIG_GPIO_ENABLE_DISABLE_INTERRUPT */
};

enum gpio_int_trig {
    /* Trigger detection when input state is (or transitions to)
     * physical low. (Edge Falling or Active Low)
     */
    GPIO_INT_TRIG_LOW = GPIO_INT_LOW_0,
    /* Trigger detection when input state is (or transitions to)
     * physical high. (Edge Rising or Active High) */
    GPIO_INT_TRIG_HIGH = GPIO_INT_HIGH_1,
    /* Trigger detection on pin rising or falling edge. */
    GPIO_INT_TRIG_BOTH = GPIO_INT_LOW_0 | GPIO_INT_HIGH_1,
};

__subsystem struct gpio_driver_api {
    int (*pin_configure)(const struct device *port, gpio_pin_t pin,
                 gpio_flags_t flags);
#ifdef CONFIG_GPIO_GET_CONFIG
    int (*pin_get_config)(const struct device *port, gpio_pin_t pin,
                  gpio_flags_t *flags);
#endif
    int (*port_get_raw)(const struct device *port,
                gpio_port_value_t *value);
    int (*port_set_masked_raw)(const struct device *port,
                   gpio_port_pins_t mask,
                   gpio_port_value_t value);
    int (*port_set_bits_raw)(const struct device *port,
                 gpio_port_pins_t pins);
    int (*port_clear_bits_raw)(const struct device *port,
                   gpio_port_pins_t pins);
    int (*port_toggle_bits)(const struct device *port,
                gpio_port_pins_t pins);
    int (*pin_interrupt_configure)(const struct device *port,
                       gpio_pin_t pin,
                       enum gpio_int_mode, enum gpio_int_trig);
    int (*manage_callback)(const struct device *port,
                   struct gpio_callback *cb,
                   bool set);
    uint32_t (*get_pending_int)(const struct device *dev);
#ifdef CONFIG_GPIO_GET_DIRECTION
    int (*port_get_direction)(const struct device *port, gpio_port_pins_t map,
                  gpio_port_pins_t *inputs, gpio_port_pins_t *outputs);
#endif /* CONFIG_GPIO_GET_DIRECTION */
};

/**
 * @endcond
 */

/**
 * @brief Validate that GPIO port is ready.
 *
 * @param spec GPIO specification from devicetree
 *
 * @retval true if the GPIO spec is ready for use.
 * @retval false if the GPIO spec is not ready for use.
 */
static inline bool gpio_is_ready_dt(const struct gpio_dt_spec* spec) {
    /* Validate port is ready */
    return device_is_ready(spec->port);
}

/**
 * @brief Configure pin interrupt.
 *
 * @note This function can also be used to configure interrupts on pins
 *       not controlled directly by the GPIO module. That is, pins which are
 *       routed to other modules such as I2C, SPI, UART.
 *
 * @param port Pointer to device structure for the driver instance.
 * @param pin Pin number.
 * @param flags Interrupt configuration flags as defined by GPIO_INT_*.
 *
 * @retval 0 If successful.
 * @retval -ENOTSUP If any of the configuration options is not supported
 *                  (unless otherwise directed by flag documentation).
 * @retval -EINVAL  Invalid argument.
 * @retval -EBUSY   Interrupt line required to configure pin interrupt is
 *                  already in use.
 * @retval -EIO I/O error when accessing an external GPIO chip.
 * @retval -EWOULDBLOCK if operation would block.
 */
__syscall int gpio_pin_interrupt_configure(const struct device* port,
                                           gpio_pin_t pin,
                                           gpio_flags_t flags);

static inline int z_impl_gpio_pin_interrupt_configure(const struct device* port,
                                                      gpio_pin_t pin,
                                                      gpio_flags_t flags) {
    const struct gpio_driver_api* api = (const struct gpio_driver_api*)port->api;
    __unused const struct gpio_driver_config* const cfg = (const struct gpio_driver_config*)port->config;
    const struct gpio_driver_data* const data = (const struct gpio_driver_data*)port->data;
    enum gpio_int_trig trig;
    enum gpio_int_mode mode;

    __ASSERT((flags & (GPIO_INT_DISABLE | GPIO_INT_ENABLE)) != (GPIO_INT_DISABLE | GPIO_INT_ENABLE),
             "Cannot both enable and disable interrupts");

    __ASSERT((flags & (GPIO_INT_DISABLE | GPIO_INT_ENABLE)) != 0U, "Must either enable or disable interrupts");

    __ASSERT(((flags & GPIO_INT_ENABLE) == 0) ||
             ((flags & GPIO_INT_EDGE)   != 0) ||
             ((flags & (GPIO_INT_LOW_0 | GPIO_INT_HIGH_1)) != (GPIO_INT_LOW_0 | GPIO_INT_HIGH_1)),
             "Only one of GPIO_INT_LOW_0, GPIO_INT_HIGH_1 can be "
             "enabled for a level interrupt.");

    #ifdef CONFIG_GPIO_ENABLE_DISABLE_INTERRUPT
    __ASSERT(((flags & GPIO_INT_ENABLE) == 0) ||
             ((flags & (GPIO_INT_LOW_0 | GPIO_INT_HIGH_1)) != 0) || ((flags & GPIO_INT_ENABLE_DISABLE_ONLY) != 0),
             "At least one of GPIO_INT_LOW_0, GPIO_INT_HIGH_1 has to be "
             "enabled.");
    #else
    __ASSERT(((flags & GPIO_INT_ENABLE) == 0) ||
             ((flags & (GPIO_INT_LOW_0 | GPIO_INT_HIGH_1)) != 0),
             "At least one of GPIO_INT_LOW_0, GPIO_INT_HIGH_1 has to be "
             "enabled.");
    #endif

    __ASSERT((cfg->port_pin_mask & (gpio_port_pins_t)BIT(pin)) != 0U,
             "Unsupported pin");

    if (((flags & GPIO_INT_LEVELS_LOGICAL) != 0) &&
        ((data->invert & (gpio_port_pins_t)BIT(pin)) != 0)) {
        /* Invert signal bits */
        flags ^= (GPIO_INT_LOW_0 | GPIO_INT_HIGH_1);
    }

    trig = (enum gpio_int_trig)(flags & (GPIO_INT_LOW_0 | GPIO_INT_HIGH_1));
    #ifdef CONFIG_GPIO_ENABLE_DISABLE_INTERRUPT
    mode = (enum gpio_int_mode)(flags & (GPIO_INT_EDGE | GPIO_INT_DISABLE | GPIO_INT_ENABLE |
                                         GPIO_INT_ENABLE_DISABLE_ONLY));
    #else
    mode = (enum gpio_int_mode)(flags & (GPIO_INT_EDGE | GPIO_INT_DISABLE | GPIO_INT_ENABLE));
    #endif /* CONFIG_GPIO_ENABLE_DISABLE_INTERRUPT */

    return (api->pin_interrupt_configure(port, pin, mode, trig));
}

/**
 * @brief Configure pin interrupts from a @p gpio_dt_spec.
 *
 * This is equivalent to:
 *
 *     gpio_pin_interrupt_configure(spec->port, spec->pin, flags);
 *
 * The <tt>spec->dt_flags</tt> value is not used.
 *
 * @param spec GPIO specification from devicetree
 * @param flags interrupt configuration flags
 * @return a value from gpio_pin_interrupt_configure()
 */
static inline int gpio_pin_interrupt_configure_dt(const struct gpio_dt_spec *spec,
                                                  gpio_flags_t flags) {
    return gpio_pin_interrupt_configure(spec->port, spec->pin, flags);
}

/**
 * @brief Configure a single pin.
 *
 * @param port Pointer to device structure for the driver instance.
 * @param pin Pin number to configure.
 * @param flags Flags for pin configuration: 'GPIO input/output configuration
 *        flags', 'GPIO pin drive flags', 'GPIO pin bias flags'.
 *
 * @retval 0 If successful.
 * @retval -ENOTSUP if any of the configuration options is not supported
 *                  (unless otherwise directed by flag documentation).
 * @retval -EINVAL Invalid argument.
 * @retval -EIO I/O error when accessing an external GPIO chip.
 * @retval -EWOULDBLOCK if operation would block.
 */
__syscall int gpio_pin_configure(const struct device* port, gpio_pin_t pin, gpio_flags_t flags);

static inline int z_impl_gpio_pin_configure(const struct device* port,
                                            gpio_pin_t pin,
                                            gpio_flags_t flags) {
    const struct gpio_driver_api* api = (const struct gpio_driver_api*)port->api;
    __unused const struct gpio_driver_config* const cfg = (const struct gpio_driver_config*)port->config;
    struct gpio_driver_data* data = (struct gpio_driver_data*)port->data;

    __ASSERT((flags & GPIO_INT_MASK) == 0,
             "Interrupt flags are not supported");

    __ASSERT((flags & (GPIO_PULL_UP | GPIO_PULL_DOWN)) != (GPIO_PULL_UP | GPIO_PULL_DOWN),
             "Pull Up and Pull Down should not be enabled simultaneously");

    __ASSERT(!((flags & GPIO_INPUT) && !(flags & GPIO_OUTPUT) && (flags & GPIO_SINGLE_ENDED)),
             "Input cannot be enabled for 'Open Drain', 'Open Source' modes without Output");

    __ASSERT_NO_MSG((flags & GPIO_SINGLE_ENDED) != 0 || (flags & GPIO_LINE_OPEN_DRAIN) == 0);

    __ASSERT((flags & (GPIO_OUTPUT_INIT_LOW | GPIO_OUTPUT_INIT_HIGH)) == 0 || (flags & GPIO_OUTPUT) != 0,
             "Output needs to be enabled to be initialized low or high");

    __ASSERT((flags & (GPIO_OUTPUT_INIT_LOW | GPIO_OUTPUT_INIT_HIGH)) !=
             (GPIO_OUTPUT_INIT_LOW | GPIO_OUTPUT_INIT_HIGH),
             "Output cannot be initialized low and high");

    if (((flags & GPIO_OUTPUT_INIT_LOGICAL) != 0) &&
        ((flags & (GPIO_OUTPUT_INIT_LOW | GPIO_OUTPUT_INIT_HIGH)) != 0) &&
        ((flags & GPIO_ACTIVE_LOW) != 0)) {
        flags ^= GPIO_OUTPUT_INIT_LOW | GPIO_OUTPUT_INIT_HIGH;
    }

    flags &= ~GPIO_OUTPUT_INIT_LOGICAL;

    __ASSERT((cfg->port_pin_mask & (gpio_port_pins_t)BIT(pin)) != 0U, "Unsupported pin");

    if ((flags & GPIO_ACTIVE_LOW) != 0) {
        data->invert |= (gpio_port_pins_t)BIT(pin);
    }
    else {
        data->invert &= ~(gpio_port_pins_t)BIT(pin);
    }

    return (api->pin_configure(port, pin, flags));
}

/**
 * @brief Configure a single pin from a @p gpio_dt_spec and some extra flags.
 *
 * This is equivalent to:
 *
 *     gpio_pin_configure(spec->port, spec->pin, spec->dt_flags | extra_flags);
 *
 * @param spec GPIO specification from devicetree
 * @param extra_flags additional flags
 * @return a value from gpio_pin_configure()
 */
static inline int gpio_pin_configure_dt(const struct gpio_dt_spec* spec,
                                        gpio_flags_t extra_flags) {
    return gpio_pin_configure(spec->port, spec->pin, spec->dt_flags | extra_flags);
}

/**
 * @brief Get direction of select pins in a port.
 *
 * Retrieve direction of each pin specified in @p map.
 *
 * If @p inputs or @p outputs is NULL, then this function does not get the
 * respective input or output direction information.
 *
 * @param port Pointer to the device structure for the driver instance.
 * @param map Bitmap of pin directions to query.
 * @param inputs Pointer to a variable where input directions will be stored.
 * @param outputs Pointer to a variable where output directions will be stored.
 *
 * @retval 0 If successful.
 * @retval -ENOSYS if the underlying driver does not support this call.
 * @retval -EIO I/O error when accessing an external GPIO chip.
 * @retval -EWOULDBLOCK if operation would block.
 */
__syscall int gpio_port_get_direction(const struct device* port, gpio_port_pins_t map,
                                      gpio_port_pins_t* inputs,
                                      gpio_port_pins_t* outputs);

#ifdef CONFIG_GPIO_GET_DIRECTION
static inline int z_impl_gpio_port_get_direction(const struct device* port, gpio_port_pins_t map,
                                                 gpio_port_pins_t* inputs,
                                                 gpio_port_pins_t* outputs) {
    const struct gpio_driver_api* api = (const struct gpio_driver_api*)port->api;

    if (api->port_get_direction == NULL) {
        return (-ENOSYS);
    }

    return (api->port_get_direction(port, map, inputs, outputs));
}
#endif /* CONFIG_GPIO_GET_DIRECTION */

/**
 * @brief Check if @p pin is configured for input
 *
 * @param port Pointer to device structure for the driver instance.
 * @param pin Pin number to query the direction of
 *
 * @retval 1 if @p pin is configured as @ref GPIO_INPUT.
 * @retval 0 if @p pin is not configured as @ref GPIO_INPUT.
 * @retval -ENOSYS if the underlying driver does not support this call.
 * @retval -EIO I/O error when accessing an external GPIO chip.
 * @retval -EWOULDBLOCK if operation would block.
 */
static inline int gpio_pin_is_input(const struct device* port, gpio_pin_t pin) {
    int rv;
    gpio_port_pins_t pins;
    __unused const struct gpio_driver_config* cfg = (const struct gpio_driver_config*)port->config;

    __ASSERT((cfg->port_pin_mask & (gpio_port_pins_t)BIT(pin)) != 0U, "Unsupported pin");

    rv = gpio_port_get_direction(port, BIT(pin), &pins, NULL);
    if (rv < 0) {
        return rv;
    }

    return (int)!!((gpio_port_pins_t)BIT(pin) & pins);
}

/**
 * @brief Check if a single pin from @p gpio_dt_spec is configured for input
 *
 * This is equivalent to:
 *
 *     gpio_pin_is_input(spec->port, spec->pin);
 *
 * @param spec GPIO specification from devicetree.
 *
 * @return A value from gpio_pin_is_input().
 */
static inline int gpio_pin_is_input_dt(const struct gpio_dt_spec *spec)
{
    return gpio_pin_is_input(spec->port, spec->pin);
}

/**
 * @brief Check if @p pin is configured for output
 *
 * @param port Pointer to device structure for the driver instance.
 * @param pin Pin number to query the direction of
 *
 * @retval 1 if @p pin is configured as @ref GPIO_OUTPUT.
 * @retval 0 if @p pin is not configured as @ref GPIO_OUTPUT.
 * @retval -ENOSYS if the underlying driver does not support this call.
 * @retval -EIO I/O error when accessing an external GPIO chip.
 * @retval -EWOULDBLOCK if operation would block.
 */
static inline int gpio_pin_is_output(const struct device* port, gpio_pin_t pin) {
    int rv;
    gpio_port_pins_t pins;
    __unused const struct gpio_driver_config* cfg = (const struct gpio_driver_config*)port->config;

    __ASSERT((cfg->port_pin_mask & (gpio_port_pins_t)BIT(pin)) != 0U, "Unsupported pin");

    rv = gpio_port_get_direction(port, BIT(pin), NULL, &pins);
    if (rv < 0) {
        return rv;
    }

    return (int)!!((gpio_port_pins_t)BIT(pin) & pins);
}

/**
 * @brief Check if a single pin from @p gpio_dt_spec is configured for output
 *
 * This is equivalent to:
 *
 *     gpio_pin_is_output(spec->port, spec->pin);
 *
 * @param spec GPIO specification from devicetree.
 *
 * @return A value from gpio_pin_is_output().
 */
static inline int gpio_pin_is_output_dt(const struct gpio_dt_spec *spec)
{
    return gpio_pin_is_output(spec->port, spec->pin);
}

/**
 * @brief Get a configuration of a single pin.
 *
 * @param port Pointer to device structure for the driver instance.
 * @param pin Pin number which configuration is get.
 * @param flags Pointer to variable in which the current configuration will
 *              be stored if function is successful.
 *
 * @retval 0 If successful.
 * @retval -ENOSYS if getting current pin configuration is not implemented
 *                  by the driver.
 * @retval -EINVAL Invalid argument.
 * @retval -EIO I/O error when accessing an external GPIO chip.
 * @retval -EWOULDBLOCK if operation would block.
 */
__syscall int gpio_pin_get_config(const struct device* port, gpio_pin_t pin,
                                  gpio_flags_t* flags);

#ifdef CONFIG_GPIO_GET_CONFIG
static inline int z_impl_gpio_pin_get_config(const struct device* port,
                                             gpio_pin_t pin,
                                             gpio_flags_t* flags) {
    const struct gpio_driver_api* api = (const struct gpio_driver_api*)port->api;

    if (api->pin_get_config == NULL) {
        return -ENOSYS;
    }

    return api->pin_get_config(port, pin, flags);
}
#endif

/**
 * @brief Get a configuration of a single pin from a @p gpio_dt_spec.
 *
 * This is equivalent to:
 *
 *     gpio_pin_get_config(spec->port, spec->pin, flags);
 *
 * @param spec GPIO specification from devicetree
 * @param flags Pointer to variable in which the current configuration will
 *              be stored if function is successful.
 * @return a value from gpio_pin_configure()
 */
static inline int gpio_pin_get_config_dt(const struct gpio_dt_spec *spec,
                                         gpio_flags_t* flags) {
    return gpio_pin_get_config(spec->port, spec->pin, flags);
}

/**
 * @brief Get physical level of all input pins in a port.
 *
 * A low physical level on the pin will be interpreted as value 0. A high
 * physical level will be interpreted as value 1. This function ignores
 * GPIO_ACTIVE_LOW flag.
 *
 * Value of a pin with index n will be represented by bit n in the returned
 * port value.
 *
 * @param port Pointer to the device structure for the driver instance.
 * @param value Pointer to a variable where pin values will be stored.
 *
 * @retval 0 If successful.
 * @retval -EIO I/O error when accessing an external GPIO chip.
 * @retval -EWOULDBLOCK if operation would block.
 */
__syscall int gpio_port_get_raw(const struct device* port, gpio_port_value_t* value);

static inline int z_impl_gpio_port_get_raw(const struct device* port, gpio_port_value_t* value) {
    const struct gpio_driver_api* api = (const struct gpio_driver_api*)port->api;

    return (api->port_get_raw(port, value));
}

/**
 * @brief Get logical level of all input pins in a port.
 *
 * Get logical level of an input pin taking into account GPIO_ACTIVE_LOW flag.
 * If pin is configured as Active High, a low physical level will be interpreted
 * as logical value 0. If pin is configured as Active Low, a low physical level
 * will be interpreted as logical value 1.
 *
 * Value of a pin with index n will be represented by bit n in the returned
 * port value.
 *
 * @param port Pointer to the device structure for the driver instance.
 * @param value Pointer to a variable where pin values will be stored.
 *
 * @retval 0 If successful.
 * @retval -EIO I/O error when accessing an external GPIO chip.
 * @retval -EWOULDBLOCK if operation would block.
 */
static inline int gpio_port_get(const struct device* port, gpio_port_value_t* value) {
    const struct gpio_driver_data* const data = (const struct gpio_driver_data*)port->data;
    int ret;

    ret = gpio_port_get_raw(port, value);
    if (ret == 0) {
        *value ^= data->invert;
    }

    return (ret);
}

/**
 * @brief Set physical level of output pins in a port.
 *
 * Writing value 0 to the pin will set it to a low physical level. Writing
 * value 1 will set it to a high physical level. This function ignores
 * GPIO_ACTIVE_LOW flag.
 *
 * Pin with index n is represented by bit n in mask and value parameter.
 *
 * @param port Pointer to the device structure for the driver instance.
 * @param mask Mask indicating which pins will be modified.
 * @param value Value assigned to the output pins.
 *
 * @retval 0 If successful.
 * @retval -EIO I/O error when accessing an external GPIO chip.
 * @retval -EWOULDBLOCK if operation would block.
 */
__syscall int gpio_port_set_masked_raw(const struct device* port,
                                       gpio_port_pins_t mask,
                                       gpio_port_value_t value);

static inline int z_impl_gpio_port_set_masked_raw(const struct device* port,
                                                  gpio_port_pins_t mask,
                                                  gpio_port_value_t value) {
    const struct gpio_driver_api* api = (const struct gpio_driver_api*)port->api;

    return (api->port_set_masked_raw(port, mask, value));
}

/**
 * @brief Set logical level of output pins in a port.
 *
 * Set logical level of an output pin taking into account GPIO_ACTIVE_LOW flag.
 * Value 0 sets the pin in logical 0 / inactive state. Value 1 sets the pin in
 * logical 1 / active state. If pin is configured as Active High, the default,
 * setting it in inactive state will force the pin to a low physical level. If
 * pin is configured as Active Low, setting it in inactive state will force the
 * pin to a high physical level.
 *
 * Pin with index n is represented by bit n in mask and value parameter.
 *
 * @param port Pointer to the device structure for the driver instance.
 * @param mask Mask indicating which pins will be modified.
 * @param value Value assigned to the output pins.
 *
 * @retval 0 If successful.
 * @retval -EIO I/O error when accessing an external GPIO chip.
 * @retval -EWOULDBLOCK if operation would block.
 */
static inline int gpio_port_set_masked(const struct device* port,
                                       gpio_port_pins_t mask,
                                       gpio_port_value_t value) {
    const struct gpio_driver_data* const data = (const struct gpio_driver_data*)port->data;

    value ^= data->invert;

    return gpio_port_set_masked_raw(port, mask, value);
}

/**
 * @brief Set physical level of selected output pins to high.
 *
 * @param port Pointer to the device structure for the driver instance.
 * @param pins Value indicating which pins will be modified.
 *
 * @retval 0 If successful.
 * @retval -EIO I/O error when accessing an external GPIO chip.
 * @retval -EWOULDBLOCK if operation would block.
 */
__syscall int gpio_port_set_bits_raw(const struct device* port, gpio_port_pins_t pins);

static inline int z_impl_gpio_port_set_bits_raw(const struct device* port,
                                                gpio_port_pins_t pins) {
    const struct gpio_driver_api* api = (const struct gpio_driver_api*)port->api;

    return api->port_set_bits_raw(port, pins);
}

/**
 * @brief Set logical level of selected output pins to active.
 *
 * @param port Pointer to the device structure for the driver instance.
 * @param pins Value indicating which pins will be modified.
 *
 * @retval 0 If successful.
 * @retval -EIO I/O error when accessing an external GPIO chip.
 * @retval -EWOULDBLOCK if operation would block.
 */
static inline int gpio_port_set_bits(const struct device* port,
                                     gpio_port_pins_t pins) {
    return gpio_port_set_masked(port, pins, pins);
}

/**
 * @brief Set physical level of selected output pins to low.
 *
 * @param port Pointer to the device structure for the driver instance.
 * @param pins Value indicating which pins will be modified.
 *
 * @retval 0 If successful.
 * @retval -EIO I/O error when accessing an external GPIO chip.
 * @retval -EWOULDBLOCK if operation would block.
 */
__syscall int gpio_port_clear_bits_raw(const struct device* port, gpio_port_pins_t pins);

static inline int z_impl_gpio_port_clear_bits_raw(const struct device* port,
                                                  gpio_port_pins_t pins) {
    const struct gpio_driver_api* api = (const struct gpio_driver_api*)port->api;

    return api->port_clear_bits_raw(port, pins);
}

/**
 * @brief Set logical level of selected output pins to inactive.
 *
 * @param port Pointer to the device structure for the driver instance.
 * @param pins Value indicating which pins will be modified.
 *
 * @retval 0 If successful.
 * @retval -EIO I/O error when accessing an external GPIO chip.
 * @retval -EWOULDBLOCK if operation would block.
 */
static inline int gpio_port_clear_bits(const struct device* port,
                                       gpio_port_pins_t pins) {
    return gpio_port_set_masked(port, pins, 0);
}

/**
 * @brief Toggle level of selected output pins.
 *
 * @param port Pointer to the device structure for the driver instance.
 * @param pins Value indicating which pins will be modified.
 *
 * @retval 0 If successful.
 * @retval -EIO I/O error when accessing an external GPIO chip.
 * @retval -EWOULDBLOCK if operation would block.
 */
__syscall int gpio_port_toggle_bits(const struct device* port, gpio_port_pins_t pins);

static inline int z_impl_gpio_port_toggle_bits(const struct device* port,
                                               gpio_port_pins_t pins) {
    const struct gpio_driver_api* api = (const struct gpio_driver_api*)port->api;

    return api->port_toggle_bits(port, pins);
}

/**
 * @brief Set physical level of selected output pins.
 *
 * @param port Pointer to the device structure for the driver instance.
 * @param set_pins Value indicating which pins will be set to high.
 * @param clear_pins Value indicating which pins will be set to low.
 *
 * @retval 0 If successful.
 * @retval -EIO I/O error when accessing an external GPIO chip.
 * @retval -EWOULDBLOCK if operation would block.
 */
static inline int gpio_port_set_clr_bits_raw(const struct device* port,
                                             gpio_port_pins_t set_pins,
                                             gpio_port_pins_t clear_pins) {
    __ASSERT((set_pins & clear_pins) == 0, "Set and Clear pins overlap");

    return gpio_port_set_masked_raw(port, set_pins | clear_pins, set_pins);
}

/**
 * @brief Set logical level of selected output pins.
 *
 * @param port Pointer to the device structure for the driver instance.
 * @param set_pins Value indicating which pins will be set to active.
 * @param clear_pins Value indicating which pins will be set to inactive.
 *
 * @retval 0 If successful.
 * @retval -EIO I/O error when accessing an external GPIO chip.
 * @retval -EWOULDBLOCK if operation would block.
 */
static inline int gpio_port_set_clr_bits(const struct device* port,
                                         gpio_port_pins_t set_pins,
                                         gpio_port_pins_t clear_pins) {
    __ASSERT((set_pins & clear_pins) == 0, "Set and Clear pins overlap");

    return gpio_port_set_masked(port, set_pins | clear_pins, set_pins);
}

/**
 * @brief Get physical level of an input pin.
 *
 * A low physical level on the pin will be interpreted as value 0. A high
 * physical level will be interpreted as value 1. This function ignores
 * GPIO_ACTIVE_LOW flag.
 *
 * @param port Pointer to the device structure for the driver instance.
 * @param pin Pin number.
 *
 * @retval 1 If pin physical level is high.
 * @retval 0 If pin physical level is low.
 * @retval -EIO I/O error when accessing an external GPIO chip.
 * @retval -EWOULDBLOCK if operation would block.
 */
static inline int gpio_pin_get_raw(const struct device* port, gpio_pin_t pin) {
    __unused const struct gpio_driver_config* const cfg = (const struct gpio_driver_config*)port->config;
    gpio_port_value_t value;
    int ret;

    __ASSERT((cfg->port_pin_mask & (gpio_port_pins_t)BIT(pin)) != 0U, "Unsupported pin");

    ret = gpio_port_get_raw(port, &value);
    if (ret == 0) {
        ret = (value & (gpio_port_pins_t)BIT(pin)) != 0 ? 1 : 0;
    }

    return ret;
}

/**
 * @brief Get logical level of an input pin.
 *
 * Get logical level of an input pin taking into account GPIO_ACTIVE_LOW flag.
 * If pin is configured as Active High, a low physical level will be interpreted
 * as logical value 0. If pin is configured as Active Low, a low physical level
 * will be interpreted as logical value 1.
 *
 * Note: If pin is configured as Active High, the default, gpio_pin_get()
 *       function is equivalent to gpio_pin_get_raw().
 *
 * @param port Pointer to the device structure for the driver instance.
 * @param pin Pin number.
 *
 * @retval 1 If pin logical value is 1 / active.
 * @retval 0 If pin logical value is 0 / inactive.
 * @retval -EIO I/O error when accessing an external GPIO chip.
 * @retval -EWOULDBLOCK if operation would block.
 */
static inline int gpio_pin_get(const struct device* port, gpio_pin_t pin) {
    __unused const struct gpio_driver_config* const cfg = (const struct gpio_driver_config*)port->config;
    gpio_port_value_t value;
    int ret;

    __ASSERT((cfg->port_pin_mask & (gpio_port_pins_t)BIT(pin)) != 0U, "Unsupported pin");

    ret = gpio_port_get(port, &value);
    if (ret == 0) {
        ret = (value & (gpio_port_pins_t)BIT(pin)) != 0 ? 1 : 0;
    }

    return (ret);
}

/**
 * @brief Get logical level of an input pin from a @p gpio_dt_spec.
 *
 * This is equivalent to:
 *
 *     gpio_pin_get(spec->port, spec->pin);
 *
 * @param spec GPIO specification from devicetree
 * @return a value from gpio_pin_get()
 */
static inline int gpio_pin_get_dt(const struct gpio_dt_spec* spec) {
    return gpio_pin_get(spec->port, spec->pin);
}

/**
 * @brief Set physical level of an output pin.
 *
 * Writing value 0 to the pin will set it to a low physical level. Writing any
 * value other than 0 will set it to a high physical level. This function
 * ignores GPIO_ACTIVE_LOW flag.
 *
 * @param port Pointer to the device structure for the driver instance.
 * @param pin Pin number.
 * @param value Value assigned to the pin.
 *
 * @retval 0 If successful.
 * @retval -EIO I/O error when accessing an external GPIO chip.
 * @retval -EWOULDBLOCK if operation would block.
 */
static inline int gpio_pin_set_raw(const struct device* port, gpio_pin_t pin, int value) {
    __unused const struct gpio_driver_config* const cfg = (const struct gpio_driver_config*)port->config;
    int ret;

    __ASSERT((cfg->port_pin_mask & (gpio_port_pins_t)BIT(pin)) != 0U, "Unsupported pin");

    if (value != 0) {
        ret = gpio_port_set_bits_raw(port, (gpio_port_pins_t)BIT(pin));
    }
    else {
        ret = gpio_port_clear_bits_raw(port, (gpio_port_pins_t)BIT(pin));
    }

    return (ret);
}

/**
 * @brief Set logical level of an output pin.
 *
 * Set logical level of an output pin taking into account GPIO_ACTIVE_LOW flag.
 * Value 0 sets the pin in logical 0 / inactive state. Any value other than 0
 * sets the pin in logical 1 / active state. If pin is configured as Active
 * High, the default, setting it in inactive state will force the pin to a low
 * physical level. If pin is configured as Active Low, setting it in inactive
 * state will force the pin to a high physical level.
 *
 * Note: If pin is configured as Active High, gpio_pin_set() function is
 *       equivalent to gpio_pin_set_raw().
 *
 * @param port Pointer to the device structure for the driver instance.
 * @param pin Pin number.
 * @param value Value assigned to the pin.
 *
 * @retval 0 If successful.
 * @retval -EIO I/O error when accessing an external GPIO chip.
 * @retval -EWOULDBLOCK if operation would block.
 */
static inline int gpio_pin_set(const struct device* port, gpio_pin_t pin, int value) {
    __unused const struct gpio_driver_config* const cfg = (const struct gpio_driver_config*)port->config;
    const struct gpio_driver_data* const data = (const struct gpio_driver_data*)port->data;

    __ASSERT((cfg->port_pin_mask & (gpio_port_pins_t)BIT(pin)) != 0U, "Unsupported pin");

    if (data->invert & (gpio_port_pins_t)BIT(pin)) {
        value = (value != 0) ? 0 : 1;
    }

    return gpio_pin_set_raw(port, pin, value);
}

/**
 * @brief Set logical level of a output pin from a @p gpio_dt_spec.
 *
 * This is equivalent to:
 *
 *     gpio_pin_set(spec->port, spec->pin, value);
 *
 * @param spec GPIO specification from devicetree
 * @param value Value assigned to the pin.
 * @return a value from gpio_pin_set()
 */
static inline int gpio_pin_set_dt(const struct gpio_dt_spec* spec, int value) {
    return gpio_pin_set(spec->port, spec->pin, value);
}

/**
 * @brief Toggle pin level.
 *
 * @param port Pointer to the device structure for the driver instance.
 * @param pin Pin number.
 *
 * @retval 0 If successful.
 * @retval -EIO I/O error when accessing an external GPIO chip.
 * @retval -EWOULDBLOCK if operation would block.
 */
static inline int gpio_pin_toggle(const struct device* port, gpio_pin_t pin) {
    __unused const struct gpio_driver_config* const cfg = (const struct gpio_driver_config*)port->config;

    __ASSERT((cfg->port_pin_mask & (gpio_port_pins_t)BIT(pin)) != 0U, "Unsupported pin");

    return gpio_port_toggle_bits(port, (gpio_port_pins_t)BIT(pin));
}

/**
 * @brief Toggle pin level from a @p gpio_dt_spec.
 *
 * This is equivalent to:
 *
 *     gpio_pin_toggle(spec->port, spec->pin);
 *
 * @param spec GPIO specification from devicetree
 * @return a value from gpio_pin_toggle()
 */
static inline int gpio_pin_toggle_dt(const struct gpio_dt_spec* spec) {
    return gpio_pin_toggle(spec->port, spec->pin);
}

/**
 * @brief Helper to initialize a struct gpio_callback properly
 * @param callback A valid Application's callback structure pointer.
 * @param handler A valid handler function pointer.
 * @param pin_mask A bit mask of relevant pins for the handler
 */
static inline void gpio_init_callback(struct gpio_callback* callback,
                                      gpio_callback_handler_t handler,
                                      gpio_port_pins_t pin_mask) {
    __ASSERT(callback, "Callback pointer should not be NULL");
    __ASSERT(handler, "Callback handler pointer should not be NULL");

    callback->handler  = handler;
    callback->pin_mask = pin_mask;
}

/**
 * @brief Add an application callback.
 * @param port Pointer to the device structure for the driver instance.
 * @param callback A valid Application's callback structure pointer.
 * @return 0 if successful, negative errno code on failure.
 *
 * @note Callbacks may be added to the device from within a callback
 * handler invocation, but whether they are invoked for the current
 * GPIO event is not specified.
 *
 * Note: enables to add as many callback as needed on the same port.
 */
static inline int gpio_add_callback(const struct device* port, struct gpio_callback* callback) {
    const struct gpio_driver_api* api = (const struct gpio_driver_api*)port->api;

    if (api->manage_callback == NULL) {
        return -ENOTSUP;
    }

    return api->manage_callback(port, callback, true);
}

/**
 * @brief Add an application callback.
 *
 * This is equivalent to:
 *
 *     gpio_add_callback(spec->port, callback);
 *
 * @param spec GPIO specification from devicetree.
 * @param callback A valid application's callback structure pointer.
 * @return a value from gpio_add_callback().
 */
static inline int gpio_add_callback_dt(const struct gpio_dt_spec* spec,
                                       struct gpio_callback* callback) {
    return gpio_add_callback(spec->port, callback);
}

/**
 * @brief Remove an application callback.
 * @param port Pointer to the device structure for the driver instance.
 * @param callback A valid application's callback structure pointer.
 * @return 0 if successful, negative errno code on failure.
 *
 * @warning It is explicitly permitted, within a callback handler, to
 * remove the registration for the callback that is running, i.e. @p
 * callback.  Attempts to remove other registrations on the same
 * device may result in undefined behavior, including failure to
 * invoke callbacks that remain registered and unintended invocation
 * of removed callbacks.
 *
 * Note: enables to remove as many callbacks as added through
 *       gpio_add_callback().
 */
static inline int gpio_remove_callback(const struct device* port, struct gpio_callback* callback) {
    const struct gpio_driver_api* api = (const struct gpio_driver_api*)port->api;

    if (api->manage_callback == NULL) {
        return -ENOTSUP;
    }

    return api->manage_callback(port, callback, false);
}

/**
 * @brief Remove an application callback.
 *
 * This is equivalent to:
 *
 *     gpio_remove_callback(spec->port, callback);
 *
 * @param spec GPIO specification from devicetree.
 * @param callback A valid application's callback structure pointer.
 * @return a value from gpio_remove_callback().
 */
static inline int gpio_remove_callback_dt(const struct gpio_dt_spec* spec,
                                          struct gpio_callback* callback) {
    return gpio_remove_callback(spec->port, callback);
}

/**
 * @brief Function to get pending interrupts
 *
 * The purpose of this function is to return the interrupt
 * status register for the device.
 * This is especially useful when waking up from
 * low power states to check the wake up source.
 *
 * @param dev Pointer to the device structure for the driver instance.
 *
 * @retval status != 0 if at least one gpio interrupt is pending.
 * @retval 0 if no gpio interrupt is pending.
 */
__syscall int gpio_get_pending_int(const struct device* dev);

static inline int z_impl_gpio_get_pending_int(const struct device* dev) {
    const struct gpio_driver_api* api = (const struct gpio_driver_api*)dev->api;

    if (api->get_pending_int == NULL) {
        return -ENOTSUP;
    }

    return api->get_pending_int(dev);
}

/**
 * @}
 */

#ifdef __cplusplus
}
#endif

#include <syscalls/gpio.h>

#endif /* ZEPHYR_INCLUDE_DRIVERS_GPIO_H_ */<|MERGE_RESOLUTION|>--- conflicted
+++ resolved
@@ -326,11 +326,11 @@
  * @param idx logical index into "prop"
  * @return static initializer for a struct gpio_dt_spec for the property
  */
-#define GPIO_DT_SPEC_GET_BY_IDX(node_id, prop, idx)                   \
+#define GPIO_DT_SPEC_GET_BY_IDX(node_id, prop, idx)             \
     {                                       \
-        .port = DEVICE_DT_GET(DT_GPIO_CTLR_BY_IDX(node_id, prop, idx)),\
-        .pin = DT_GPIO_PIN_BY_IDX(node_id, prop, idx),               \
-        .dt_flags = DT_GPIO_FLAGS_BY_IDX(node_id, prop, idx),           \
+        .port = DEVICE_DT_GET(DT_GPIO_CTLR_BY_IDX(node_id, prop, idx)), \
+        .pin = DT_GPIO_PIN_BY_IDX(node_id, prop, idx),          \
+        .dt_flags = DT_GPIO_FLAGS_BY_IDX(node_id, prop, idx),   \
     }
 
 /**
@@ -350,9 +350,9 @@
  * @return static initializer for a struct gpio_dt_spec for the property,
  *         or default_value if the node or property do not exist
  */
-#define GPIO_DT_SPEC_GET_BY_IDX_OR(node_id, prop, idx, default_value)    \
+#define GPIO_DT_SPEC_GET_BY_IDX_OR(node_id, prop, idx, default_value)   \
     COND_CODE_1(DT_NODE_HAS_PROP(node_id, prop),            \
-            (GPIO_DT_SPEC_GET_BY_IDX(node_id, prop, idx)),    \
+            (GPIO_DT_SPEC_GET_BY_IDX(node_id, prop, idx)),  \
             (default_value))
 
 /**
@@ -446,14 +446,14 @@
  * @param off_idx logical index of bitmask offset value into "prop" array
  * @param sz_idx logical index of bitmask size value into "prop" array
  */
-#define Z_GPIO_GEN_BITMASK_COND(node_id, prop, off_idx, sz_idx)		     \
-	COND_CODE_1(DT_PROP_HAS_IDX(node_id, prop, off_idx),		     \
-		(COND_CODE_0(DT_PROP_BY_IDX(node_id, prop, sz_idx),	     \
-			(0),						     \
-			(GENMASK64(DT_PROP_BY_IDX(node_id, prop, off_idx) +  \
-				DT_PROP_BY_IDX(node_id, prop, sz_idx) - 1,   \
-				DT_PROP_BY_IDX(node_id, prop, off_idx))))    \
-		), (0))
+#define Z_GPIO_GEN_BITMASK_COND(node_id, prop, off_idx, sz_idx) \
+    COND_CODE_1(DT_PROP_HAS_IDX(node_id, prop, off_idx),        \
+        (COND_CODE_0(DT_PROP_BY_IDX(node_id, prop, sz_idx),     \
+            (0),                                                \
+            (GENMASK64(DT_PROP_BY_IDX(node_id, prop, off_idx) + \
+                DT_PROP_BY_IDX(node_id, prop, sz_idx) - 1,      \
+                DT_PROP_BY_IDX(node_id, prop, off_idx))))       \
+        ), (0))
 
 /**
  * A helper conditional macro returning generated bitmask for one element
@@ -462,13 +462,13 @@
  * @param odd_it the value of an odd sequential iterator
  * @param node_id devicetree node identifier
  */
-#define Z_GPIO_GEN_RESERVED_RANGES_COND(odd_it, node_id)		      \
-	COND_CODE_1(DT_PROP_HAS_IDX(node_id, gpio_reserved_ranges, odd_it),   \
-		(Z_GPIO_GEN_BITMASK_COND(node_id,			      \
-			gpio_reserved_ranges,				      \
-			GET_ARG_N(odd_it, Z_SPARSE_LIST_EVEN_NUMBERS),	      \
-			odd_it)),					      \
-		(0))
+#define Z_GPIO_GEN_RESERVED_RANGES_COND(odd_it, node_id)        \
+    COND_CODE_1(DT_PROP_HAS_IDX(node_id, gpio_reserved_ranges, odd_it), \
+        (Z_GPIO_GEN_BITMASK_COND(node_id,                       \
+            gpio_reserved_ranges,                               \
+            GET_ARG_N(odd_it, Z_SPARSE_LIST_EVEN_NUMBERS),      \
+            odd_it)),                                           \
+        (0))
 
 /**
  * @endcond
@@ -500,76 +500,76 @@
  * Example devicetree fragment:
  *
  * @code{.dts}
- *	a {
- *		compatible = "some,gpio-controller";
- *		ngpios = <32>;
- *		gpio-reserved-ranges = <0  4>, <5  3>, <9  5>, <11 2>, <15 2>,
- *					<18 2>, <21 1>, <23 1>, <25 4>, <30 2>;
- *	};
- *
- *	b {
- *		compatible = "some,gpio-controller";
- *		ngpios = <18>;
- *		gpio-reserved-ranges = <3 2>, <10 1>;
- *	};
+ *  a {
+ *      compatible = "some,gpio-controller";
+ *      ngpios = <32>;
+ *      gpio-reserved-ranges = <0  4>, <5  3>, <9  5>, <11 2>, <15 2>,
+ *                             <18 2>, <21 1>, <23 1>, <25 4>, <30 2>;
+ *  };
+ *
+ *  b {
+ *      compatible = "some,gpio-controller";
+ *      ngpios = <18>;
+ *      gpio-reserved-ranges = <3 2>, <10 1>;
+ *  };
  *
  * @endcode
  *
  * Example usage:
  *
  * @code{.c}
- *	struct some_config {
- *		uint32_t ngpios;
- *		uint32_t gpios_reserved;
- *	};
- *
- *	static const struct some_config dev_cfg_a = {
- *		.ngpios = DT_PROP_OR(DT_LABEL(a), ngpios, 0),
- *		.gpios_reserved = GPIO_DT_RESERVED_RANGES_NGPIOS(DT_LABEL(a),
- *					DT_PROP(DT_LABEL(a), ngpios)),
- *	};
- *
- *	static const struct some_config dev_cfg_b = {
- *		.ngpios = DT_PROP_OR(DT_LABEL(b), ngpios, 0),
- *		.gpios_reserved = GPIO_DT_RESERVED_RANGES_NGPIOS(DT_LABEL(b),
- *					DT_PROP(DT_LABEL(b), ngpios)),
- *	};
+ *  struct some_config {
+ *      uint32_t ngpios;
+ *      uint32_t gpios_reserved;
+ *  };
+ *
+ *  static const struct some_config dev_cfg_a = {
+ *      .ngpios = DT_PROP_OR(DT_LABEL(a), ngpios, 0),
+ *      .gpios_reserved = GPIO_DT_RESERVED_RANGES_NGPIOS(DT_LABEL(a),
+ *                        DT_PROP(DT_LABEL(a), ngpios)),
+ *  };
+ *
+ *  static const struct some_config dev_cfg_b = {
+ *      .ngpios = DT_PROP_OR(DT_LABEL(b), ngpios, 0),
+ *      .gpios_reserved = GPIO_DT_RESERVED_RANGES_NGPIOS(DT_LABEL(b),
+ *                        DT_PROP(DT_LABEL(b), ngpios)),
+ *  };
  *@endcode
  *
  * This expands to:
  *
  * @code{.c}
- *	struct some_config {
- *		uint32_t ngpios;
- *		uint32_t gpios_reserved;
- *	};
- *
- *	static const struct some_config dev_cfg_a = {
- *		.ngpios = 32,
- *		.gpios_reserved = 0xdeadbeef,
- *		               // 0b1101 1110 1010 1101 1011 1110 1110 1111
- *
- *	static const struct some_config dev_cfg_b = {
- *		.ngpios = 18,
- *		.gpios_reserved = 0xfffc0418,
- *		               // 0b1111 1111 1111 1100 0000 0100 0001 1000
- *		               // unused MSBs were marked as reserved too
- *	};
+ *  struct some_config {
+ *      uint32_t ngpios;
+ *      uint32_t gpios_reserved;
+ *  };
+ *
+ *  static const struct some_config dev_cfg_a = {
+ *      .ngpios = 32,
+ *      .gpios_reserved = 0xdeadbeef,
+ *                     // 0b1101 1110 1010 1101 1011 1110 1110 1111
+ *
+ *  static const struct some_config dev_cfg_b = {
+ *      .ngpios = 18,
+ *      .gpios_reserved = 0xfffc0418,
+ *                     // 0b1111 1111 1111 1100 0000 0100 0001 1000
+ *                     // unused MSBs were marked as reserved too
+ *  };
  * @endcode
  *
  * @param node_id GPIO controller node identifier.
  * @param ngpios number of GPIOs.
  * @return the bitmask of reserved gpios
  */
-#define GPIO_DT_RESERVED_RANGES_NGPIOS(node_id, ngpios)			       \
-	((gpio_port_pins_t)						       \
-	COND_CODE_1(DT_NODE_HAS_PROP(node_id, gpio_reserved_ranges),	       \
-		(GENMASK64(BITS_PER_LONG_LONG - 1, ngpios)		       \
-		| FOR_EACH_FIXED_ARG(Z_GPIO_GEN_RESERVED_RANGES_COND,	       \
-			(|),						       \
-			node_id,					       \
-			LIST_DROP_EMPTY(Z_SPARSE_LIST_ODD_NUMBERS))),	       \
-		(0)))
+#define GPIO_DT_RESERVED_RANGES_NGPIOS(node_id, ngpios)         \
+    ((gpio_port_pins_t)                                         \
+    COND_CODE_1(DT_NODE_HAS_PROP(node_id, gpio_reserved_ranges),\
+        (GENMASK64(BITS_PER_LONG_LONG - 1, ngpios)              \
+        | FOR_EACH_FIXED_ARG(Z_GPIO_GEN_RESERVED_RANGES_COND,   \
+            (|),                                                \
+            node_id,                                            \
+            LIST_DROP_EMPTY(Z_SPARSE_LIST_ODD_NUMBERS))),       \
+        (0)))
 
 /**
  * @brief Makes a bitmask of reserved GPIOs from the @p "gpio-reserved-ranges"
@@ -578,8 +578,8 @@
  * @param node_id GPIO controller node identifier.
  * @return the bitmask of reserved gpios
  */
-#define GPIO_DT_RESERVED_RANGES(node_id)				       \
-	GPIO_DT_RESERVED_RANGES_NGPIOS(node_id, DT_PROP(node_id, ngpios))
+#define GPIO_DT_RESERVED_RANGES(node_id)                       \
+    GPIO_DT_RESERVED_RANGES_NGPIOS(node_id, DT_PROP(node_id, ngpios))
 
 /**
  * @brief Makes a bitmask of reserved GPIOs from a DT_DRV_COMPAT instance's
@@ -590,8 +590,8 @@
  * @param ngpios  number of GPIOs
  * @see GPIO_DT_RESERVED_RANGES()
  */
-#define GPIO_DT_INST_RESERVED_RANGES_NGPIOS(inst, ngpios)		       \
-		GPIO_DT_RESERVED_RANGES_NGPIOS(DT_DRV_INST(inst), ngpios)
+#define GPIO_DT_INST_RESERVED_RANGES_NGPIOS(inst, ngpios)       \
+        GPIO_DT_RESERVED_RANGES_NGPIOS(DT_DRV_INST(inst), ngpios)
 
 /**
  * @brief Make a bitmask of reserved GPIOs from a DT_DRV_COMPAT instance's GPIO
@@ -601,8 +601,8 @@
  * @return the bitmask of reserved gpios
  * @see GPIO_DT_RESERVED_RANGES()
  */
-#define GPIO_DT_INST_RESERVED_RANGES(inst)				       \
-		GPIO_DT_RESERVED_RANGES(DT_DRV_INST(inst))
+#define GPIO_DT_INST_RESERVED_RANGES(inst)                     \
+        GPIO_DT_RESERVED_RANGES(DT_DRV_INST(inst))
 
 /**
  * @brief Makes a bitmask of allowed GPIOs from DT @p "gpio-reserved-ranges"
@@ -614,54 +614,54 @@
  * Example devicetree fragment:
  *
  * @code{.dts}
- *	a {
- *		compatible = "some,gpio-controller";
- *		ngpios = <32>;
- *		gpio-reserved-ranges = <0 8>, <9 5>, <15 16>;
- *	};
+ *  a {
+ *      compatible = "some,gpio-controller";
+ *      ngpios = <32>;
+ *      gpio-reserved-ranges = <0 8>, <9 5>, <15 16>;
+ *  };
  *
  * @endcode
  *
  * Example usage:
  *
  * @code{.c}
- *	struct some_config {
- *		uint32_t port_pin_mask;
- *	};
- *
- *	static const struct some_config dev_cfg = {
- *		.port_pin_mask = GPIO_DT_PORT_PIN_MASK_NGPIOS_EXC(
- *					DT_LABEL(a), 32),
- *	};
+ *  struct some_config {
+ *      uint32_t port_pin_mask;
+ *  };
+ *
+ *  static const struct some_config dev_cfg = {
+ *      .port_pin_mask = GPIO_DT_PORT_PIN_MASK_NGPIOS_EXC(
+ *                  DT_LABEL(a), 32),
+ *  };
  * @endcode
  *
  * This expands to:
  *
  * @code{.c}
- *	struct some_config {
- *		uint32_t port_pin_mask;
- *	};
- *
- *	static const struct some_config dev_cfg = {
- *		.port_pin_mask = 0x80004100,
- *				// 0b1000 0000 0000 0000 0100 0001 00000 000
- *	};
+ *  struct some_config {
+ *      uint32_t port_pin_mask;
+ *  };
+ *
+ *  static const struct some_config dev_cfg = {
+ *      .port_pin_mask = 0x80004100,
+ *              // 0b1000 0000 0000 0000 0100 0001 00000 000
+ *  };
  * @endcode
  *
  * @param node_id GPIO controller node identifier.
  * @param ngpios  number of GPIOs
  * @return the bitmask of allowed gpios
  */
-#define GPIO_DT_PORT_PIN_MASK_NGPIOS_EXC(node_id, ngpios)		       \
-	((gpio_port_pins_t)						       \
-	COND_CODE_0(ngpios,						       \
-		(0),							       \
-		(COND_CODE_1(DT_NODE_HAS_PROP(node_id, gpio_reserved_ranges),  \
-			((GENMASK64(ngpios - 1, 0) &			       \
-			~GPIO_DT_RESERVED_RANGES_NGPIOS(node_id, ngpios))),    \
-			(GENMASK64(ngpios - 1, 0)))			       \
-		)							       \
-	))
+#define GPIO_DT_PORT_PIN_MASK_NGPIOS_EXC(node_id, ngpios)       \
+    ((gpio_port_pins_t)                                         \
+    COND_CODE_0(ngpios,                                         \
+        (0),                                                    \
+        (COND_CODE_1(DT_NODE_HAS_PROP(node_id, gpio_reserved_ranges),   \
+            ((GENMASK64(ngpios - 1, 0) &                        \
+            ~GPIO_DT_RESERVED_RANGES_NGPIOS(node_id, ngpios))), \
+            (GENMASK64(ngpios - 1, 0)))                         \
+        )                                                       \
+    ))
 
 /**
  * @brief Makes a bitmask of allowed GPIOs from a DT_DRV_COMPAT instance's
@@ -672,8 +672,8 @@
  * @return the bitmask of allowed gpios
  * @see GPIO_DT_NGPIOS_PORT_PIN_MASK_EXC()
  */
-#define GPIO_DT_INST_PORT_PIN_MASK_NGPIOS_EXC(inst, ngpios)	\
-		GPIO_DT_PORT_PIN_MASK_NGPIOS_EXC(DT_DRV_INST(inst), ngpios)
+#define GPIO_DT_INST_PORT_PIN_MASK_NGPIOS_EXC(inst, ngpios)     \
+        GPIO_DT_PORT_PIN_MASK_NGPIOS_EXC(DT_DRV_INST(inst), ngpios)
 
 /**
  * @brief Maximum number of pins that are supported by `gpio_port_pins_t`.
@@ -686,21 +686,12 @@
  * in the device structure.
  */
 struct gpio_driver_config {
-<<<<<<< HEAD
-	/** Mask identifying pins supported by the controller.
-	 *
-	 * Initialization of this mask is the responsibility of device
-	 * instance generation in the driver.
-	 */
-	gpio_port_pins_t port_pin_mask;
-=======
-    /* Mask identifying pins supported by the controller.
+    /** Mask identifying pins supported by the controller.
      *
      * Initialization of this mask is the responsibility of device
      * instance generation in the driver.
      */
     gpio_port_pins_t port_pin_mask;
->>>>>>> c3f5e46d
 };
 
 /**
@@ -708,21 +699,12 @@
  * element in the driver's struct driver_data declaration.
  */
 struct gpio_driver_data {
-<<<<<<< HEAD
-	/** Mask identifying pins that are configured as active low.
-	 *
-	 * Management of this mask is the responsibility of the
-	 * wrapper functions in this header.
-	 */
-	gpio_port_pins_t invert;
-=======
-    /* Mask identifying pins that are configured as active low.
+    /** Mask identifying pins that are configured as active low.
      *
      * Management of this mask is the responsibility of the
      * wrapper functions in this header.
      */
     gpio_port_pins_t invert;
->>>>>>> c3f5e46d
 };
 
 struct gpio_callback;
