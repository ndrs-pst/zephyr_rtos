--- conflicted
+++ resolved
@@ -776,18 +776,6 @@
 };
 
 enum gpio_int_trig {
-<<<<<<< HEAD
-	/* Trigger detection when input state is (or transitions to)
-	 * physical low. (Edge Falling or Active Low)
-	 */
-	GPIO_INT_TRIG_LOW = GPIO_INT_LOW_0,
-	/* Trigger detection when input state is (or transitions to)
-	 * physical high. (Edge Rising or Active High) */
-	GPIO_INT_TRIG_HIGH = GPIO_INT_HIGH_1,
-	/* Trigger detection on pin rising or falling edge. */
-	GPIO_INT_TRIG_BOTH = GPIO_INT_LOW_0 | GPIO_INT_HIGH_1,
-	/* Trigger a system wakeup. */
-=======
     /* Trigger detection when input state is (or transitions to)
      * physical low. (Edge Falling or Active Low)
      */
@@ -797,8 +785,7 @@
     GPIO_INT_TRIG_HIGH = GPIO_INT_HIGH_1,
     /* Trigger detection on pin rising or falling edge. */
     GPIO_INT_TRIG_BOTH = GPIO_INT_LOW_0 | GPIO_INT_HIGH_1,
-	/* Trigger a system wakup. */
->>>>>>> bb945a80
+	/* Trigger a system wakeup. */
 	GPIO_INT_TRIG_WAKE = GPIO_INT_WAKEUP,
 };
 
