--- conflicted
+++ resolved
@@ -543,32 +543,6 @@
 };
 
 __subsystem struct gpio_driver_api {
-<<<<<<< HEAD
-	int (*pin_configure)(const struct device *port, gpio_pin_t pin,
-			     gpio_flags_t flags);
-	int (*port_get_raw)(const struct device *port,
-			    gpio_port_value_t *value);
-	int (*port_set_masked_raw)(const struct device *port,
-				   gpio_port_pins_t mask,
-				   gpio_port_value_t value);
-	int (*port_set_bits_raw)(const struct device *port,
-				 gpio_port_pins_t pins);
-	int (*port_clear_bits_raw)(const struct device *port,
-				   gpio_port_pins_t pins);
-	int (*port_toggle_bits)(const struct device *port,
-				gpio_port_pins_t pins);
-	int (*pin_interrupt_configure)(const struct device *port,
-				       gpio_pin_t pin,
-				       enum gpio_int_mode, enum gpio_int_trig);
-	int (*manage_callback)(const struct device *port,
-			       struct gpio_callback *cb,
-			       bool set);
-	uint32_t (*get_pending_int)(const struct device *dev);
-#ifdef CONFIG_GPIO_GET_DIRECTION
-	int (*port_get_direction)(const struct device *port, gpio_port_pins_t map,
-				  gpio_port_pins_t *inputs, gpio_port_pins_t *outputs);
-#endif /* CONFIG_GPIO_GET_DIRECTION */
-=======
     int (*pin_configure)(const struct device* port, gpio_pin_t pin, gpio_flags_t flags);
     int (*port_get_raw)(const struct device* port, gpio_port_value_t* value);
     int (*port_set_masked_raw)(const struct device* port, gpio_port_pins_t mask, gpio_port_value_t value);
@@ -579,7 +553,10 @@
                                    enum gpio_int_trig);
     int (*manage_callback)(const struct device* port, struct gpio_callback* cb, bool set);
     uint32_t (*get_pending_int)(const struct device* dev);
->>>>>>> 172916a0
+#ifdef CONFIG_GPIO_GET_DIRECTION
+	int (*port_get_direction)(const struct device *port, gpio_port_pins_t map,
+				  gpio_port_pins_t *inputs, gpio_port_pins_t *outputs);
+#endif /* CONFIG_GPIO_GET_DIRECTION */
 };
 
 /**
@@ -606,10 +583,9 @@
  * @retval -EIO I/O error when accessing an external GPIO chip.
  * @retval -EWOULDBLOCK if operation would block.
  */
-<<<<<<< HEAD
-__syscall int gpio_pin_interrupt_configure(const struct device *port,
-					   gpio_pin_t pin,
-					   gpio_flags_t flags);
+__syscall int gpio_pin_interrupt_configure(const struct device* port,
+                                           gpio_pin_t pin,
+                                           gpio_flags_t flags);
 
 static inline int z_impl_gpio_pin_interrupt_configure(const struct device *port,
 						      gpio_pin_t pin,
@@ -624,51 +600,6 @@
 	enum gpio_int_trig trig;
 	enum gpio_int_mode mode;
 
-	__ASSERT((flags & (GPIO_INT_DISABLE | GPIO_INT_ENABLE))
-		 != (GPIO_INT_DISABLE | GPIO_INT_ENABLE),
-		 "Cannot both enable and disable interrupts");
-
-	__ASSERT((flags & (GPIO_INT_DISABLE | GPIO_INT_ENABLE)) != 0U,
-		 "Must either enable or disable interrupts");
-
-	__ASSERT(((flags & GPIO_INT_ENABLE) == 0) ||
-		 ((flags & GPIO_INT_EDGE) != 0) ||
-		 ((flags & (GPIO_INT_LOW_0 | GPIO_INT_HIGH_1)) !=
-		  (GPIO_INT_LOW_0 | GPIO_INT_HIGH_1)),
-		 "Only one of GPIO_INT_LOW_0, GPIO_INT_HIGH_1 can be "
-		 "enabled for a level interrupt.");
-
-	__ASSERT(((flags & GPIO_INT_ENABLE) == 0) ||
-		 ((flags & (GPIO_INT_LOW_0 | GPIO_INT_HIGH_1)) != 0),
-		 "At least one of GPIO_INT_LOW_0, GPIO_INT_HIGH_1 has to be "
-		 "enabled.");
-
-	__ASSERT((cfg->port_pin_mask & (gpio_port_pins_t)BIT(pin)) != 0U,
-		 "Unsupported pin");
-
-	if (((flags & GPIO_INT_LEVELS_LOGICAL) != 0) &&
-	    ((data->invert & (gpio_port_pins_t)BIT(pin)) != 0)) {
-		/* Invert signal bits */
-		flags ^= (GPIO_INT_LOW_0 | GPIO_INT_HIGH_1);
-	}
-
-	trig = (enum gpio_int_trig)(flags & (GPIO_INT_LOW_0 | GPIO_INT_HIGH_1));
-	mode = (enum gpio_int_mode)(flags & (GPIO_INT_EDGE | GPIO_INT_DISABLE | GPIO_INT_ENABLE));
-
-	return api->pin_interrupt_configure(port, pin, mode, trig);
-=======
-__syscall int gpio_pin_interrupt_configure(const struct device* port,
-                                           gpio_pin_t pin,
-                                           gpio_flags_t flags);
-
-static inline int z_impl_gpio_pin_interrupt_configure(const struct device* port,
-                                                      gpio_pin_t pin, gpio_flags_t flags) {
-    const struct gpio_driver_api* api          = (const struct gpio_driver_api*)port->api;
-    const struct gpio_driver_config* const cfg = (const struct gpio_driver_config*)port->config;
-    const struct gpio_driver_data* const data  = (const struct gpio_driver_data*)port->data;
-    enum gpio_int_trig trig;
-    enum gpio_int_mode mode;
-
     __ASSERT((flags & (GPIO_INT_DISABLE | GPIO_INT_ENABLE)) != (GPIO_INT_DISABLE | GPIO_INT_ENABLE),
              "Cannot both enable and disable interrupts");
 
@@ -686,9 +617,8 @@
              "At least one of GPIO_INT_LOW_0, GPIO_INT_HIGH_1 has to be "
              "enabled.");
 
-    (void) cfg;
-    __ASSERT((cfg->port_pin_mask & (gpio_port_pins_t)BIT(pin)) != 0U,
-             "Unsupported pin");
+	__ASSERT((cfg->port_pin_mask & (gpio_port_pins_t)BIT(pin)) != 0U,
+		 "Unsupported pin");
 
     if (((flags & GPIO_INT_LEVELS_LOGICAL) != 0) &&
         ((data->invert & (gpio_port_pins_t)BIT(pin)) != 0)) {
@@ -700,7 +630,6 @@
     mode = (enum gpio_int_mode)(flags & (GPIO_INT_EDGE  | GPIO_INT_DISABLE | GPIO_INT_ENABLE));
 
     return (api->pin_interrupt_configure(port, pin, mode, trig));
->>>>>>> 172916a0
 }
 
 /**
@@ -736,67 +665,18 @@
  * @retval -EIO I/O error when accessing an external GPIO chip.
  * @retval -EWOULDBLOCK if operation would block.
  */
-<<<<<<< HEAD
-__syscall int gpio_pin_configure(const struct device *port,
-				 gpio_pin_t pin,
-				 gpio_flags_t flags);
+__syscall int gpio_pin_configure(const struct device* port, gpio_pin_t pin, gpio_flags_t flags);
 
 static inline int z_impl_gpio_pin_configure(const struct device *port,
 					    gpio_pin_t pin,
 					    gpio_flags_t flags)
 {
-	const struct gpio_driver_api *api =
-		(const struct gpio_driver_api *)port->api;
-	__unused const struct gpio_driver_config *const cfg =
-		(const struct gpio_driver_config *)port->config;
-	struct gpio_driver_data *data =
-		(struct gpio_driver_data *)port->data;
-
-	__ASSERT((flags & GPIO_INT_MASK) == 0,
-		 "Interrupt flags are not supported");
-
-	__ASSERT((flags & (GPIO_PULL_UP | GPIO_PULL_DOWN)) !=
-		 (GPIO_PULL_UP | GPIO_PULL_DOWN),
-		 "Pull Up and Pull Down should not be enabled simultaneously");
-
-	__ASSERT((flags & GPIO_OUTPUT) != 0 || (flags & GPIO_SINGLE_ENDED) == 0,
-		 "Output needs to be enabled for 'Open Drain', 'Open Source' "
-		 "mode to be supported");
-
-	__ASSERT_NO_MSG((flags & GPIO_SINGLE_ENDED) != 0 ||
-			(flags & GPIO_LINE_OPEN_DRAIN) == 0);
-
-	__ASSERT((flags & (GPIO_OUTPUT_INIT_LOW | GPIO_OUTPUT_INIT_HIGH)) == 0
-		 || (flags & GPIO_OUTPUT) != 0,
-		 "Output needs to be enabled to be initialized low or high");
-
-	__ASSERT((flags & (GPIO_OUTPUT_INIT_LOW | GPIO_OUTPUT_INIT_HIGH))
-		 != (GPIO_OUTPUT_INIT_LOW | GPIO_OUTPUT_INIT_HIGH),
-		 "Output cannot be initialized low and high");
-
-	if (((flags & GPIO_OUTPUT_INIT_LOGICAL) != 0)
-	    && ((flags & (GPIO_OUTPUT_INIT_LOW | GPIO_OUTPUT_INIT_HIGH)) != 0)
-	    && ((flags & GPIO_ACTIVE_LOW) != 0)) {
-		flags ^= GPIO_OUTPUT_INIT_LOW | GPIO_OUTPUT_INIT_HIGH;
-	}
-=======
-__syscall int gpio_pin_configure(const struct device* port, gpio_pin_t pin, gpio_flags_t flags);
->>>>>>> 172916a0
-
-static inline int z_impl_gpio_pin_configure(const struct device* port,
-                                            gpio_pin_t pin,
-                                            gpio_flags_t flags) {
-    const struct gpio_driver_api* api          = (const struct gpio_driver_api*)port->api;
-    const struct gpio_driver_config* const cfg = (const struct gpio_driver_config*)port->config;
-    struct gpio_driver_data* data              = (struct gpio_driver_data*)port->data;
-
-<<<<<<< HEAD
-	__ASSERT((cfg->port_pin_mask & (gpio_port_pins_t)BIT(pin)) != 0U,
-		 "Unsupported pin");
-=======
+    const struct gpio_driver_api* api = (const struct gpio_driver_api*)port->api;
+    __unused const struct gpio_driver_config* const cfg = (const struct gpio_driver_config*)port->config;
+    struct gpio_driver_data* data = (struct gpio_driver_data*)port->data;
+
     __ASSERT((flags & GPIO_INT_MASK) == 0,
              "Interrupt flags are not supported");
->>>>>>> 172916a0
 
     __ASSERT((flags & (GPIO_PULL_UP | GPIO_PULL_DOWN)) != (GPIO_PULL_UP | GPIO_PULL_DOWN),
              "Pull Up and Pull Down should not be enabled simultaneously");
@@ -822,9 +702,7 @@
 
     flags &= ~GPIO_OUTPUT_INIT_LOGICAL;
 
-    (void) cfg;
-    __ASSERT((cfg->port_pin_mask & (gpio_port_pins_t)BIT(pin)) != 0U,
-             "Unsupported pin");
+    __ASSERT((cfg->port_pin_mask & (gpio_port_pins_t)BIT(pin)) != 0U, "Unsupported pin");
 
     if ((flags & GPIO_ACTIVE_LOW) != 0) {
         data->invert |= (gpio_port_pins_t)BIT(pin);
@@ -869,21 +747,20 @@
  * @retval -EIO I/O error when accessing an external GPIO chip.
  * @retval -EWOULDBLOCK if operation would block.
  */
-__syscall int gpio_port_get_direction(const struct device *port, gpio_port_pins_t map,
-				      gpio_port_pins_t *inputs, gpio_port_pins_t *outputs);
+__syscall int gpio_port_get_direction(const struct device* port, gpio_port_pins_t map,
+                                      gpio_port_pins_t* inputs, gpio_port_pins_t* outputs);
 
 #ifdef CONFIG_GPIO_GET_DIRECTION
-static inline int z_impl_gpio_port_get_direction(const struct device *port, gpio_port_pins_t map,
-						 gpio_port_pins_t *inputs,
-						 gpio_port_pins_t *outputs)
-{
-	const struct gpio_driver_api *api = (const struct gpio_driver_api *)port->api;
-
-	if (api->port_get_direction == NULL) {
-		return -ENOSYS;
-	}
-
-	return api->port_get_direction(port, map, inputs, outputs);
+static inline int z_impl_gpio_port_get_direction(const struct device* port, gpio_port_pins_t map,
+                                                 gpio_port_pins_t* inputs,
+                                                 gpio_port_pins_t* outputs) {
+    const struct gpio_driver_api* api = (const struct gpio_driver_api*)port->api;
+
+    if (api->port_get_direction == NULL) {
+        return (-ENOSYS);
+    }
+
+    return (api->port_get_direction(port, map, inputs, outputs));
 }
 #endif /* CONFIG_GPIO_GET_DIRECTION */
 
@@ -898,12 +775,10 @@
  * @retval -ENOTSUP if the underlying driver does not support this call.
  * @return another negative errno code on failure.
  */
-static inline int gpio_pin_is_input(const struct device *port, gpio_pin_t pin)
-{
+static inline int gpio_pin_is_input(const struct device* port, gpio_pin_t pin) {
 	int rv;
 	gpio_port_pins_t pins;
-	__unused const struct gpio_driver_config *cfg =
-		(const struct gpio_driver_config *)port->config;
+    __unused const struct gpio_driver_config* cfg = (const struct gpio_driver_config*)port->config;
 
 	__ASSERT((cfg->port_pin_mask & (gpio_port_pins_t)BIT(pin)) != 0U, "Unsupported pin");
 
@@ -926,12 +801,10 @@
  * @retval -ENOTSUP if the underlying driver does not support this call.
  * @return another negative errno code on failure.
  */
-static inline int gpio_pin_is_output(const struct device *port, gpio_pin_t pin)
-{
+static inline int gpio_pin_is_output(const struct device* port, gpio_pin_t pin) {
 	int rv;
 	gpio_port_pins_t pins;
-	__unused const struct gpio_driver_config *cfg =
-		(const struct gpio_driver_config *)port->config;
+    __unused const struct gpio_driver_config* cfg = (const struct gpio_driver_config*)port->config;
 
 	__ASSERT((cfg->port_pin_mask & (gpio_port_pins_t)BIT(pin)) != 0U, "Unsupported pin");
 
@@ -1197,7 +1070,6 @@
  * @retval -EIO I/O error when accessing an external GPIO chip.
  * @retval -EWOULDBLOCK if operation would block.
  */
-<<<<<<< HEAD
 static inline int gpio_pin_get_raw(const struct device *port, gpio_pin_t pin)
 {
 	__unused const struct gpio_driver_config *const cfg =
@@ -1207,15 +1079,6 @@
 
 	__ASSERT((cfg->port_pin_mask & (gpio_port_pins_t)BIT(pin)) != 0U,
 		 "Unsupported pin");
-=======
-static inline int gpio_pin_get_raw(const struct device* port, gpio_pin_t pin) {
-    const struct gpio_driver_config* const cfg = (const struct gpio_driver_config*)port->config;
-    gpio_port_value_t value;
-    int ret;
-
-    (void) cfg;
-    __ASSERT((cfg->port_pin_mask & (gpio_port_pins_t)BIT(pin)) != 0U, "Unsupported pin");
->>>>>>> 172916a0
 
     ret = gpio_port_get_raw(port, &value);
     if (ret == 0) {
@@ -1244,7 +1107,6 @@
  * @retval -EIO I/O error when accessing an external GPIO chip.
  * @retval -EWOULDBLOCK if operation would block.
  */
-<<<<<<< HEAD
 static inline int gpio_pin_get(const struct device *port, gpio_pin_t pin)
 {
 	__unused const struct gpio_driver_config *const cfg =
@@ -1254,15 +1116,6 @@
 
 	__ASSERT((cfg->port_pin_mask & (gpio_port_pins_t)BIT(pin)) != 0U,
 		 "Unsupported pin");
-=======
-static inline int gpio_pin_get(const struct device* port, gpio_pin_t pin) {
-    const struct gpio_driver_config* const cfg = (const struct gpio_driver_config*)port->config;
-    gpio_port_value_t value;
-    int ret;
-
-    (void) cfg;
-    __ASSERT((cfg->port_pin_mask & (gpio_port_pins_t)BIT(pin)) != 0U, "Unsupported pin");
->>>>>>> 172916a0
 
     ret = gpio_port_get(port, &value);
     if (ret == 0) {
@@ -1301,7 +1154,6 @@
  * @retval -EIO I/O error when accessing an external GPIO chip.
  * @retval -EWOULDBLOCK if operation would block.
  */
-<<<<<<< HEAD
 static inline int gpio_pin_set_raw(const struct device *port, gpio_pin_t pin,
 				   int value)
 {
@@ -1312,21 +1164,6 @@
 	__ASSERT((cfg->port_pin_mask & (gpio_port_pins_t)BIT(pin)) != 0U,
 		 "Unsupported pin");
 
-	if (value != 0)	{
-		ret = gpio_port_set_bits_raw(port, (gpio_port_pins_t)BIT(pin));
-	} else {
-		ret = gpio_port_clear_bits_raw(port, (gpio_port_pins_t)BIT(pin));
-	}
-=======
-static inline int gpio_pin_set_raw(const struct device* port,
-                                   gpio_pin_t pin, int value) {
-    const struct gpio_driver_config* const cfg = (const struct gpio_driver_config*)port->config;
-    int ret;
->>>>>>> 172916a0
-
-    (void) cfg;
-    __ASSERT((cfg->port_pin_mask & (gpio_port_pins_t)BIT(pin)) != 0U, "Unsupported pin");
-
     if (value != 0) {
         ret = gpio_port_set_bits_raw(port, (gpio_port_pins_t)BIT(pin));
     }
@@ -1358,7 +1195,6 @@
  * @retval -EIO I/O error when accessing an external GPIO chip.
  * @retval -EWOULDBLOCK if operation would block.
  */
-<<<<<<< HEAD
 static inline int gpio_pin_set(const struct device *port, gpio_pin_t pin,
 			       int value)
 {
@@ -1369,15 +1205,6 @@
 
 	__ASSERT((cfg->port_pin_mask & (gpio_port_pins_t)BIT(pin)) != 0U,
 		 "Unsupported pin");
-=======
-static inline int gpio_pin_set(const struct device* port,
-                               gpio_pin_t pin, int value) {
-    const struct gpio_driver_config* const cfg = (const struct gpio_driver_config*)port->config;
-    const struct gpio_driver_data* const data  = (const struct gpio_driver_data*)port->data;
-
-	(void) cfg;
-	__ASSERT((cfg->port_pin_mask & (gpio_port_pins_t)BIT(pin)) != 0U, "Unsupported pin");
->>>>>>> 172916a0
 
 	if (data->invert & (gpio_port_pins_t)BIT(pin)) {
 		value = (value != 0) ? 0 : 1;
@@ -1411,7 +1238,6 @@
  * @retval -EIO I/O error when accessing an external GPIO chip.
  * @retval -EWOULDBLOCK if operation would block.
  */
-<<<<<<< HEAD
 static inline int gpio_pin_toggle(const struct device *port, gpio_pin_t pin)
 {
 	__unused const struct gpio_driver_config *const cfg =
@@ -1419,13 +1245,6 @@
 
 	__ASSERT((cfg->port_pin_mask & (gpio_port_pins_t)BIT(pin)) != 0U,
 		 "Unsupported pin");
-=======
-static inline int gpio_pin_toggle(const struct device* port, gpio_pin_t pin) {
-    const struct gpio_driver_config* const cfg = (const struct gpio_driver_config*)port->config;
-
-    (void) cfg;
-    __ASSERT((cfg->port_pin_mask & (gpio_port_pins_t)BIT(pin)) != 0U, "Unsupported pin");
->>>>>>> 172916a0
 
     return gpio_port_toggle_bits(port, (gpio_port_pins_t)BIT(pin));
 }
