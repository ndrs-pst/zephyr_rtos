/*
 * Copyright (c) 2019-2020 Nordic Semiconductor ASA
 * Copyright (c) 2019 Piotr Mienkowski
 * Copyright (c) 2017 ARM Ltd
 * Copyright (c) 2015-2016 Intel Corporation.
 *
 * SPDX-License-Identifier: Apache-2.0
 */

/**
 * @file
 * @brief Public APIs for GPIO drivers
 */

#ifndef ZEPHYR_INCLUDE_DRIVERS_GPIO_H_
#define ZEPHYR_INCLUDE_DRIVERS_GPIO_H_

#include <errno.h>

#include <zephyr/sys/__assert.h>
#include <zephyr/sys/slist.h>
#include <zephyr/tracing/tracing.h>

#include <zephyr/types.h>
#include <stddef.h>
#include <zephyr/device.h>
#include <zephyr/dt-bindings/gpio/gpio.h>

#ifdef __cplusplus
extern "C" {
#endif

/**
 * @brief GPIO Driver APIs
 * @defgroup gpio_interface GPIO Driver APIs
 * @since 1.0
 * @version 1.0.0
 * @ingroup io_interfaces
 * @{
 */

/**
 * @name GPIO input/output configuration flags
 * @{
 */

/** Enables pin as input. */
#define GPIO_INPUT              BIT(16)

/** Enables pin as output, no change to the output state. */
#define GPIO_OUTPUT             BIT(17)

/** Disables pin for both input and output. */
#define GPIO_DISCONNECTED       0

/** @cond INTERNAL_HIDDEN */

/* Initializes output to a low state. */
#define GPIO_OUTPUT_INIT_LOW    BIT(18)

/* Initializes output to a high state. */
#define GPIO_OUTPUT_INIT_HIGH   BIT(19)

/* Initializes output based on logic level */
#define GPIO_OUTPUT_INIT_LOGICAL BIT(20)

/** @endcond */

/** Configures GPIO pin as output and initializes it to a low state. */
#define /**/GPIO_OUTPUT_LOW         (GPIO_OUTPUT | GPIO_OUTPUT_INIT_LOW)
/** Configures GPIO pin as output and initializes it to a high state. */
#define /**/GPIO_OUTPUT_HIGH        (GPIO_OUTPUT | GPIO_OUTPUT_INIT_HIGH)
/** Configures GPIO pin as output and initializes it to a logic 0. */
#define /**/GPIO_OUTPUT_INACTIVE    (GPIO_OUTPUT |              \
                                     GPIO_OUTPUT_INIT_LOW |     \
                                     GPIO_OUTPUT_INIT_LOGICAL)
/** Configures GPIO pin as output and initializes it to a logic 1. */
#define /**/GPIO_OUTPUT_ACTIVE      (GPIO_OUTPUT |              \
                                     GPIO_OUTPUT_INIT_HIGH |    \
                                     GPIO_OUTPUT_INIT_LOGICAL)

/** @} */

/**
 * @name GPIO interrupt configuration flags
 * The `GPIO_INT_*` flags are used to specify how input GPIO pins will trigger
 * interrupts. The interrupts can be sensitive to pin physical or logical level.
 * Interrupts sensitive to pin logical level take into account GPIO_ACTIVE_LOW
 * flag. If a pin was configured as Active Low, physical level low will be
 * considered as logical level 1 (an active state), physical level high will
 * be considered as logical level 0 (an inactive state).
 * The GPIO controller should reset the interrupt status, such as clearing the
 * pending bit, etc, when configuring the interrupt triggering properties.
 * Applications should use the `GPIO_INT_MODE_ENABLE_ONLY` and
 * `GPIO_INT_MODE_DISABLE_ONLY` flags to enable and disable interrupts on the
 * pin without changing any GPIO settings.
 * @{
 */

/** Disables GPIO pin interrupt. */
<<<<<<< HEAD
#define GPIO_INT_DISABLE        (1U << 21)
=======
#define GPIO_INT_DISABLE               BIT(21)
>>>>>>> ca2f7254

/** @cond INTERNAL_HIDDEN */

/* Enables GPIO pin interrupt. */
<<<<<<< HEAD
#define GPIO_INT_ENABLE         (1U << 22)
=======
#define GPIO_INT_ENABLE                BIT(22)
>>>>>>> ca2f7254

/* GPIO interrupt is sensitive to logical levels.
 *
 * This is a component flag that should be combined with other
 * `GPIO_INT_*` flags to produce a meaningful configuration.
 */
<<<<<<< HEAD
#define GPIO_INT_LEVELS_LOGICAL (1U << 23)
=======
#define GPIO_INT_LEVELS_LOGICAL        BIT(23)
>>>>>>> ca2f7254

/* GPIO interrupt is edge sensitive.
 *
 * Note: by default interrupts are level sensitive.
 *
 * This is a component flag that should be combined with other
 * `GPIO_INT_*` flags to produce a meaningful configuration.
 */
<<<<<<< HEAD
#define GPIO_INT_EDGE           (1U << 24)
=======
#define GPIO_INT_EDGE                  BIT(24)
>>>>>>> ca2f7254

/* Trigger detection when input state is (or transitions to) physical low or
 * logical 0 level.
 *
 * This is a component flag that should be combined with other
 * `GPIO_INT_*` flags to produce a meaningful configuration.
 */
<<<<<<< HEAD
#define GPIO_INT_LOW_0          (1U << 25)
=======
#define GPIO_INT_LOW_0                 BIT(25)
>>>>>>> ca2f7254

/* Trigger detection on input state is (or transitions to) physical high or
 * logical 1 level.
 *
 * This is a component flag that should be combined with other
 * `GPIO_INT_*` flags to produce a meaningful configuration.
 */
<<<<<<< HEAD
#define GPIO_INT_HIGH_1         (1U << 26)
=======
#define GPIO_INT_HIGH_1                BIT(26)
>>>>>>> ca2f7254

#ifdef CONFIG_GPIO_ENABLE_DISABLE_INTERRUPT
/* Disable/Enable interrupt functionality without changing other interrupt
 * related register, such as clearing the pending register.
 *
 * This is a component flag that should be combined with `GPIO_INT_ENABLE` or
 * `GPIO_INT_DISABLE` flags to produce a meaningful configuration.
 */
#define GPIO_INT_ENABLE_DISABLE_ONLY   BIT(27)
#endif /* CONFIG_GPIO_ENABLE_DISABLE_INTERRUPT */

#define GPIO_INT_MASK           (GPIO_INT_DISABLE |         \
                                 GPIO_INT_ENABLE  |         \
                                 GPIO_INT_LEVELS_LOGICAL |  \
                                 GPIO_INT_EDGE    |         \
                                 GPIO_INT_LOW_0   |         \
                                 GPIO_INT_HIGH_1)

/** @endcond */

/** Configures GPIO interrupt to be triggered on pin rising edge and enables it.
 */
#define /**/GPIO_INT_EDGE_RISING    (GPIO_INT_ENABLE |  \
                                     GPIO_INT_EDGE   |  \
                                     GPIO_INT_HIGH_1)

/** Configures GPIO interrupt to be triggered on pin falling edge and enables
 * it.
 */
#define /**/GPIO_INT_EDGE_FALLING   (GPIO_INT_ENABLE |  \
                                     GPIO_INT_EDGE   |  \
                                     GPIO_INT_LOW_0)

/** Configures GPIO interrupt to be triggered on pin rising or falling edge and
 * enables it.
 */
#define /**/GPIO_INT_EDGE_BOTH      (GPIO_INT_ENABLE |  \
                                     GPIO_INT_EDGE   |  \
                                     GPIO_INT_LOW_0  |  \
                                     GPIO_INT_HIGH_1)

/** Configures GPIO interrupt to be triggered on pin physical level low and
 * enables it.
 */
#define /**/GPIO_INT_LEVEL_LOW      (GPIO_INT_ENABLE |  \
                                     GPIO_INT_LOW_0)

/** Configures GPIO interrupt to be triggered on pin physical level high and
 * enables it.
 */
#define /**/GPIO_INT_LEVEL_HIGH     (GPIO_INT_ENABLE |  \
                                     GPIO_INT_HIGH_1)

/** Configures GPIO interrupt to be triggered on pin state change to logical
 * level 0 and enables it.
 */
#define /**/GPIO_INT_EDGE_TO_INACTIVE   (GPIO_INT_ENABLE |          \
                                         GPIO_INT_LEVELS_LOGICAL |  \
                                         GPIO_INT_EDGE |            \
                                         GPIO_INT_LOW_0)

/** Configures GPIO interrupt to be triggered on pin state change to logical
 * level 1 and enables it.
 */
#define /**/GPIO_INT_EDGE_TO_ACTIVE     (GPIO_INT_ENABLE |          \
                                         GPIO_INT_LEVELS_LOGICAL |  \
                                         GPIO_INT_EDGE |            \
                                         GPIO_INT_HIGH_1)

/** Configures GPIO interrupt to be triggered on pin logical level 0 and enables
 * it.
 */
#define /**/GPIO_INT_LEVEL_INACTIVE     (GPIO_INT_ENABLE |          \
                                         GPIO_INT_LEVELS_LOGICAL |  \
                                         GPIO_INT_LOW_0)

/** Configures GPIO interrupt to be triggered on pin logical level 1 and enables
 * it.
 */
#define /**/GPIO_INT_LEVEL_ACTIVE       (GPIO_INT_ENABLE |          \
                                         GPIO_INT_LEVELS_LOGICAL |  \
                                         GPIO_INT_HIGH_1)

/** @} */

/** @cond INTERNAL_HIDDEN */
#define GPIO_DIR_MASK               (GPIO_INPUT | GPIO_OUTPUT)
/** @endcond */

/**
 * @brief Identifies a set of pins associated with a port.
 *
 * The pin with index n is present in the set if and only if the bit
 * identified by (1U << n) is set.
 */
typedef uint32_t gpio_port_pins_t;

/**
 * @brief Provides values for a set of pins associated with a port.
 *
 * The value for a pin with index n is high (physical mode) or active
 * (logical mode) if and only if the bit identified by (1U << n) is set.
 * Otherwise the value for the pin is low (physical mode) or inactive
 * (logical mode).
 *
 * Values of this type are often paired with a `gpio_port_pins_t` value
 * that specifies which encoded pin values are valid for the operation.
 */
typedef uint32_t gpio_port_value_t;

/**
 * @brief Provides a type to hold a GPIO pin index.
 *
 * This reduced-size type is sufficient to record a pin number,
 * e.g. from a devicetree GPIOS property.
 */
typedef uint8_t gpio_pin_t;

/**
 * @brief Provides a type to hold GPIO devicetree flags.
 *
 * All GPIO flags that can be expressed in devicetree fit in the low 16
 * bits of the full flags field, so use a reduced-size type to record
 * that part of a GPIOS property.
 *
 * The lower 8 bits are used for standard flags. The upper 8 bits are reserved
 * for SoC specific flags.
 */
typedef uint16_t gpio_dt_flags_t;

/**
 * @brief Provides a type to hold GPIO configuration flags.
 *
 * This type is sufficient to hold all flags used to control GPIO
 * configuration, whether pin or interrupt.
 */
typedef uint32_t gpio_flags_t;

/**
 * @brief Container for GPIO pin information specified in devicetree
 *
 * This type contains a pointer to a GPIO device, pin number for a pin
 * controlled by that device, and the subset of pin configuration
 * flags which may be given in devicetree.
 *
 * @see GPIO_DT_SPEC_GET_BY_IDX
 * @see GPIO_DT_SPEC_GET_BY_IDX_OR
 * @see GPIO_DT_SPEC_GET
 * @see GPIO_DT_SPEC_GET_OR
 */
struct gpio_dt_spec {
    /** GPIO device controlling the pin */
    const struct device* port;
    /** The pin's number on the device */
    gpio_pin_t pin;
    /** The pin's configuration flags as specified in devicetree */
    gpio_dt_flags_t dt_flags;
};

/**
 * @brief Static initializer for a @p gpio_dt_spec
 *
 * This returns a static initializer for a @p gpio_dt_spec structure given a
 * devicetree node identifier, a property specifying a GPIO and an index.
 *
 * Example devicetree fragment:
 *
 *    n: node {
 *        foo-gpios = <&gpio0 1 GPIO_ACTIVE_LOW>,
 *                    <&gpio1 2 GPIO_ACTIVE_LOW>;
 *    }
 *
 * Example usage:
 *
 *    const struct gpio_dt_spec spec = GPIO_DT_SPEC_GET_BY_IDX(DT_NODELABEL(n),
 *                                 foo_gpios, 1);
 *    // Initializes 'spec' to:
 *    // {
 *    //         .port = DEVICE_DT_GET(DT_NODELABEL(gpio1)),
 *    //         .pin = 2,
 *    //         .dt_flags = GPIO_ACTIVE_LOW
 *    // }
 *
 * The 'gpio' field must still be checked for readiness, e.g. using
 * device_is_ready(). It is an error to use this macro unless the node
 * exists, has the given property, and that property specifies a GPIO
 * controller, pin number, and flags as shown above.
 *
 * @param node_id devicetree node identifier
 * @param prop lowercase-and-underscores property name
 * @param idx logical index into "prop"
 * @return static initializer for a struct gpio_dt_spec for the property
 */
#define GPIO_DT_SPEC_GET_BY_IDX(node_id, prop, idx)             \
    {                                       \
        .port = DEVICE_DT_GET(DT_GPIO_CTLR_BY_IDX(node_id, prop, idx)), \
        .pin = DT_GPIO_PIN_BY_IDX(node_id, prop, idx),          \
        .dt_flags = DT_GPIO_FLAGS_BY_IDX(node_id, prop, idx),   \
    }

/**
 * @brief Like GPIO_DT_SPEC_GET_BY_IDX(), with a fallback to a default value
 *
 * If the devicetree node identifier 'node_id' refers to a node with a
 * property 'prop', and the index @p idx is valid for that property,
 * this expands to <tt>GPIO_DT_SPEC_GET_BY_IDX(node_id, prop, idx)</tt>. The @p
 * default_value parameter is not expanded in this case.
 *
 * Otherwise, this expands to @p default_value.
 *
 * @param node_id devicetree node identifier
 * @param prop lowercase-and-underscores property name
 * @param idx logical index into "prop"
 * @param default_value fallback value to expand to
 * @return static initializer for a struct gpio_dt_spec for the property,
 *         or default_value if the node or property do not exist
 */
#define GPIO_DT_SPEC_GET_BY_IDX_OR(node_id, prop, idx, default_value)   \
    COND_CODE_1(DT_PROP_HAS_IDX(node_id, prop, idx),       \
            (GPIO_DT_SPEC_GET_BY_IDX(node_id, prop, idx)),  \
            (default_value))

/**
 * @brief Equivalent to GPIO_DT_SPEC_GET_BY_IDX(node_id, prop, 0).
 *
 * @param node_id devicetree node identifier
 * @param prop lowercase-and-underscores property name
 * @return static initializer for a struct gpio_dt_spec for the property
 * @see GPIO_DT_SPEC_GET_BY_IDX()
 */
#define GPIO_DT_SPEC_GET(node_id, prop) \
    GPIO_DT_SPEC_GET_BY_IDX(node_id, prop, 0)

/**
 * @brief Equivalent to
 *        GPIO_DT_SPEC_GET_BY_IDX_OR(node_id, prop, 0, default_value).
 *
 * @param node_id devicetree node identifier
 * @param prop lowercase-and-underscores property name
 * @param default_value fallback value to expand to
 * @return static initializer for a struct gpio_dt_spec for the property
 * @see GPIO_DT_SPEC_GET_BY_IDX_OR()
 */
#define GPIO_DT_SPEC_GET_OR(node_id, prop, default_value) \
    GPIO_DT_SPEC_GET_BY_IDX_OR(node_id, prop, 0, default_value)

/**
 * @brief Static initializer for a @p gpio_dt_spec from a DT_DRV_COMPAT
 * instance's GPIO property at an index.
 *
 * @param inst DT_DRV_COMPAT instance number
 * @param prop lowercase-and-underscores property name
 * @param idx logical index into "prop"
 * @return static initializer for a struct gpio_dt_spec for the property
 * @see GPIO_DT_SPEC_GET_BY_IDX()
 */
#define GPIO_DT_SPEC_INST_GET_BY_IDX(inst, prop, idx) \
    GPIO_DT_SPEC_GET_BY_IDX(DT_DRV_INST(inst), prop, idx)

/**
 * @brief Static initializer for a @p gpio_dt_spec from a DT_DRV_COMPAT
 *        instance's GPIO property at an index, with fallback
 *
 * @param inst DT_DRV_COMPAT instance number
 * @param prop lowercase-and-underscores property name
 * @param idx logical index into "prop"
 * @param default_value fallback value to expand to
 * @return static initializer for a struct gpio_dt_spec for the property
 * @see GPIO_DT_SPEC_GET_BY_IDX()
 */
#define GPIO_DT_SPEC_INST_GET_BY_IDX_OR(inst, prop, idx, default_value)     \
    COND_CODE_1(DT_PROP_HAS_IDX(DT_DRV_INST(inst), prop, idx),              \
                (GPIO_DT_SPEC_GET_BY_IDX(DT_DRV_INST(inst), prop, idx)),    \
                (default_value))

/**
 * @brief Equivalent to GPIO_DT_SPEC_INST_GET_BY_IDX(inst, prop, 0).
 *
 * @param inst DT_DRV_COMPAT instance number
 * @param prop lowercase-and-underscores property name
 * @return static initializer for a struct gpio_dt_spec for the property
 * @see GPIO_DT_SPEC_INST_GET_BY_IDX()
 */
#define GPIO_DT_SPEC_INST_GET(inst, prop) \
    GPIO_DT_SPEC_INST_GET_BY_IDX(inst, prop, 0)

/**
 * @brief Equivalent to
 *        GPIO_DT_SPEC_INST_GET_BY_IDX_OR(inst, prop, 0, default_value).
 *
 * @param inst DT_DRV_COMPAT instance number
 * @param prop lowercase-and-underscores property name
 * @param default_value fallback value to expand to
 * @return static initializer for a struct gpio_dt_spec for the property
 * @see GPIO_DT_SPEC_INST_GET_BY_IDX()
 */
#define GPIO_DT_SPEC_INST_GET_OR(inst, prop, default_value) \
    GPIO_DT_SPEC_INST_GET_BY_IDX_OR(inst, prop, 0, default_value)

/*
 * @cond INTERNAL_HIDDEN
 */

/**
 * Auxiliary conditional macro that generates a bitmask for the range
 * from @p "prop" array defined by the (off_idx, sz_idx) pair,
 * or 0 if the range does not exist.
 *
 * @param node_id devicetree node identifier
 * @param prop lowercase-and-underscores array property name
 * @param off_idx logical index of bitmask offset value into "prop" array
 * @param sz_idx logical index of bitmask size value into "prop" array
 */
#define Z_GPIO_GEN_BITMASK_COND(node_id, prop, off_idx, sz_idx) \
    COND_CODE_1(DT_PROP_HAS_IDX(node_id, prop, off_idx),        \
        (COND_CODE_0(DT_PROP_BY_IDX(node_id, prop, sz_idx),     \
            (0),                                                \
            (GENMASK64(DT_PROP_BY_IDX(node_id, prop, off_idx) + \
                DT_PROP_BY_IDX(node_id, prop, sz_idx) - 1,      \
                DT_PROP_BY_IDX(node_id, prop, off_idx))))       \
        ), (0))

/**
 * A helper conditional macro returning generated bitmask for one element
 * from @p "gpio-reserved-ranges"
 *
 * @param odd_it the value of an odd sequential iterator
 * @param node_id devicetree node identifier
 */
#define Z_GPIO_GEN_RESERVED_RANGES_COND(odd_it, node_id)        \
    COND_CODE_1(DT_PROP_HAS_IDX(node_id, gpio_reserved_ranges, odd_it), \
        (Z_GPIO_GEN_BITMASK_COND(node_id,                       \
            gpio_reserved_ranges,                               \
            GET_ARG_N(odd_it, Z_SPARSE_LIST_EVEN_NUMBERS),      \
            odd_it)),                                           \
        (0))

/**
 * @endcond
 */

/**
 * @brief Makes a bitmask of reserved GPIOs from DT @p "gpio-reserved-ranges"
 *        property and @p "ngpios" argument
 *
 * This macro returns the value as a bitmask of the @p "gpio-reserved-ranges"
 * property. This property defines the disabled (or 'reserved') GPIOs in the
 * range @p 0...ngpios-1 and is specified as an array of value's pairs that
 * define the start offset and size of the reserved ranges.
 *
 * For example, setting "gpio-reserved-ranges = <3 2>, <10 1>;"
 * means that GPIO offsets 3, 4 and 10 cannot be used even if @p ngpios = <18>.
 *
 * The implementation constraint is inherited from common DT limitations:
 * a maximum of 64 pairs can be used (with result limited to bitsize
 * of gpio_port_pins_t type).
 *
 * NB: Due to the nature of C macros, some incorrect tuple definitions
 *    (for example, overlapping or out of range) will produce undefined results.
 *
 *    Also be aware that if @p ngpios is less than 32 (bit size of DT int type),
 *    then all unused MSBs outside the range defined by @p ngpios will be
 *    marked as reserved too.
 *
 * Example devicetree fragment:
 *
 * @code{.dts}
 *  a {
 *      compatible = "some,gpio-controller";
 *      ngpios = <32>;
 *      gpio-reserved-ranges = <0  4>, <5  3>, <9  5>, <11 2>, <15 2>,
 *                             <18 2>, <21 1>, <23 1>, <25 4>, <30 2>;
 *  };
 *
 *  b {
 *      compatible = "some,gpio-controller";
 *      ngpios = <18>;
 *      gpio-reserved-ranges = <3 2>, <10 1>;
 *  };
 *
 * @endcode
 *
 * Example usage:
 *
 * @code{.c}
 *  struct some_config {
 *      uint32_t ngpios;
 *      uint32_t gpios_reserved;
 *  };
 *
 *  static const struct some_config dev_cfg_a = {
 *      .ngpios = DT_PROP_OR(DT_LABEL(a), ngpios, 0),
 *      .gpios_reserved = GPIO_DT_RESERVED_RANGES_NGPIOS(DT_LABEL(a),
 *                        DT_PROP(DT_LABEL(a), ngpios)),
 *  };
 *
 *  static const struct some_config dev_cfg_b = {
 *      .ngpios = DT_PROP_OR(DT_LABEL(b), ngpios, 0),
 *      .gpios_reserved = GPIO_DT_RESERVED_RANGES_NGPIOS(DT_LABEL(b),
 *                        DT_PROP(DT_LABEL(b), ngpios)),
 *  };
 *@endcode
 *
 * This expands to:
 *
 * @code{.c}
 *  struct some_config {
 *      uint32_t ngpios;
 *      uint32_t gpios_reserved;
 *  };
 *
 *  static const struct some_config dev_cfg_a = {
 *      .ngpios = 32,
 *      .gpios_reserved = 0xdeadbeef,
 *                     // 0b1101 1110 1010 1101 1011 1110 1110 1111
 *  };
 *  static const struct some_config dev_cfg_b = {
 *      .ngpios = 18,
 *      .gpios_reserved = 0xfffc0418,
 *                     // 0b1111 1111 1111 1100 0000 0100 0001 1000
 *                     // unused MSBs were marked as reserved too
 *  };
 * @endcode
 *
 * @param node_id GPIO controller node identifier.
 * @param ngpios number of GPIOs.
 * @return the bitmask of reserved gpios
 */
#define GPIO_DT_RESERVED_RANGES_NGPIOS(node_id, ngpios)         \
    ((gpio_port_pins_t)                                         \
    COND_CODE_1(DT_NODE_HAS_PROP(node_id, gpio_reserved_ranges),\
        (GENMASK64(BITS_PER_LONG_LONG - 1, ngpios)              \
        | FOR_EACH_FIXED_ARG(Z_GPIO_GEN_RESERVED_RANGES_COND,   \
            (|),                                                \
            node_id,                                            \
            LIST_DROP_EMPTY(Z_SPARSE_LIST_ODD_NUMBERS))),       \
        (0)))

/**
 * @brief Makes a bitmask of reserved GPIOs from the @p "gpio-reserved-ranges"
 *        and @p "ngpios" DT properties values
 *
 * @param node_id GPIO controller node identifier.
 * @return the bitmask of reserved gpios
 */
#define GPIO_DT_RESERVED_RANGES(node_id)                       \
    GPIO_DT_RESERVED_RANGES_NGPIOS(node_id, DT_PROP(node_id, ngpios))

/**
 * @brief Makes a bitmask of reserved GPIOs from a DT_DRV_COMPAT instance's
 *        @p "gpio-reserved-ranges" property and @p "ngpios" argument
 *
 * @param inst DT_DRV_COMPAT instance number
 * @return the bitmask of reserved gpios
 * @param ngpios  number of GPIOs
 * @see GPIO_DT_RESERVED_RANGES()
 */
#define GPIO_DT_INST_RESERVED_RANGES_NGPIOS(inst, ngpios)       \
        GPIO_DT_RESERVED_RANGES_NGPIOS(DT_DRV_INST(inst), ngpios)

/**
 * @brief Make a bitmask of reserved GPIOs from a DT_DRV_COMPAT instance's GPIO
 *        @p "gpio-reserved-ranges" and @p "ngpios" properties
 *
 * @param inst DT_DRV_COMPAT instance number
 * @return the bitmask of reserved gpios
 * @see GPIO_DT_RESERVED_RANGES()
 */
#define GPIO_DT_INST_RESERVED_RANGES(inst)                     \
        GPIO_DT_RESERVED_RANGES(DT_DRV_INST(inst))

/**
 * @brief Makes a bitmask of allowed GPIOs from DT @p "gpio-reserved-ranges"
 *        property and @p "ngpios" argument
 *
 * This macro is paired with GPIO_DT_RESERVED_RANGES_NGPIOS(), however unlike
 * the latter, it returns a bitmask of ALLOWED gpios.
 *
 * Example devicetree fragment:
 *
 * @code{.dts}
 *  a {
 *      compatible = "some,gpio-controller";
 *      ngpios = <32>;
 *      gpio-reserved-ranges = <0 8>, <9 5>, <15 16>;
 *  };
 *
 * @endcode
 *
 * Example usage:
 *
 * @code{.c}
 *  struct some_config {
 *      uint32_t port_pin_mask;
 *  };
 *
 *  static const struct some_config dev_cfg = {
 *      .port_pin_mask = GPIO_DT_PORT_PIN_MASK_NGPIOS_EXC(
 *                  DT_LABEL(a), 32),
 *  };
 * @endcode
 *
 * This expands to:
 *
 * @code{.c}
 *  struct some_config {
 *      uint32_t port_pin_mask;
 *  };
 *
 *  static const struct some_config dev_cfg = {
 *      .port_pin_mask = 0x80004100,
 *              // 0b1000 0000 0000 0000 0100 0001 00000 000
 *  };
 * @endcode
 *
 * @param node_id GPIO controller node identifier.
 * @param ngpios  number of GPIOs
 * @return the bitmask of allowed gpios
 */
#define GPIO_DT_PORT_PIN_MASK_NGPIOS_EXC(node_id, ngpios)       \
    ((gpio_port_pins_t)                                         \
    COND_CODE_0(ngpios,                                         \
        (0),                                                    \
        (COND_CODE_1(DT_NODE_HAS_PROP(node_id, gpio_reserved_ranges),   \
            ((GENMASK64(ngpios - 1, 0) &                        \
            ~GPIO_DT_RESERVED_RANGES_NGPIOS(node_id, ngpios))), \
            (GENMASK64(ngpios - 1, 0)))                         \
        )                                                       \
    ))

/**
 * @brief Makes a bitmask of allowed GPIOs from a DT_DRV_COMPAT instance's
 *        @p "gpio-reserved-ranges" property and @p "ngpios" argument
 *
 * @param inst DT_DRV_COMPAT instance number
 * @param ngpios number of GPIOs
 * @return the bitmask of allowed gpios
 * @see GPIO_DT_NGPIOS_PORT_PIN_MASK_EXC()
 */
#define GPIO_DT_INST_PORT_PIN_MASK_NGPIOS_EXC(inst, ngpios)     \
        GPIO_DT_PORT_PIN_MASK_NGPIOS_EXC(DT_DRV_INST(inst), ngpios)

/**
 * @brief Maximum number of pins that are supported by `gpio_port_pins_t`.
 */
#define GPIO_MAX_PINS_PER_PORT (sizeof(gpio_port_pins_t) * __CHAR_BIT__)

/**
 * This structure is common to all GPIO drivers and is expected to be
 * the first element in the object pointed to by the config field
 * in the device structure.
 */
struct gpio_driver_config {
    /** Mask identifying pins supported by the controller.
     *
     * Initialization of this mask is the responsibility of device
     * instance generation in the driver.
     */
    gpio_port_pins_t port_pin_mask;
};

/**
 * This structure is common to all GPIO drivers and is expected to be the first
 * element in the driver's struct driver_data declaration.
 */
struct gpio_driver_data {
    /** Mask identifying pins that are configured as active low.
     *
     * Management of this mask is the responsibility of the
     * wrapper functions in this header.
     */
    gpio_port_pins_t invert;
};

struct gpio_callback;

/**
 * @typedef gpio_callback_handler_t
 * @brief Define the application callback handler function signature
 *
 * @param port Device struct for the GPIO device.
 * @param cb Original struct gpio_callback owning this handler
 * @param pins Mask of pins that triggers the callback handler
 *
 * Note: cb pointer can be used to retrieve private data through
 * CONTAINER_OF() if original struct gpio_callback is stored in
 * another private structure.
 */
typedef void (*gpio_callback_handler_t)(const struct device *port,
                                        struct gpio_callback *cb,
                                        gpio_port_pins_t pins);

/**
 * @brief GPIO callback structure
 *
 * Used to register a callback in the driver instance callback list.
 * As many callbacks as needed can be added as long as each of them
 * are unique pointers of struct gpio_callback.
 * Beware such structure should not be allocated on stack.
 *
 * Note: To help setting it, see gpio_init_callback() below
 */
struct gpio_callback {
    /** This is meant to be used in the driver and the user should not
     * mess with it (see drivers/gpio/gpio_utils.h)
     */
    sys_snode_t node;

    /** Actual callback function being called when relevant. */
    gpio_callback_handler_t handler;

    /** A mask of pins the callback is interested in, if 0 the callback
     * will never be called. Such pin_mask can be modified whenever
     * necessary by the owner, and thus will affect the handler being
     * called or not. The selected pins must be configured to trigger
     * an interrupt.
     */
    gpio_port_pins_t pin_mask;
};

/**
 * @cond INTERNAL_HIDDEN
 *
 * For internal use only, skip these in public documentation.
 */

/* Used by driver api function pin_interrupt_configure, these are defined
 * in terms of the public flags so we can just mask and pass them
 * through to the driver api
 */
enum gpio_int_mode {
    GPIO_INT_MODE_DISABLED = GPIO_INT_DISABLE,
    GPIO_INT_MODE_LEVEL = GPIO_INT_ENABLE,
    GPIO_INT_MODE_EDGE = GPIO_INT_ENABLE | GPIO_INT_EDGE,
    #ifdef CONFIG_GPIO_ENABLE_DISABLE_INTERRUPT
    GPIO_INT_MODE_DISABLE_ONLY = GPIO_INT_DISABLE | GPIO_INT_ENABLE_DISABLE_ONLY,
    GPIO_INT_MODE_ENABLE_ONLY = GPIO_INT_ENABLE | GPIO_INT_ENABLE_DISABLE_ONLY,
    #endif /* CONFIG_GPIO_ENABLE_DISABLE_INTERRUPT */
};

enum gpio_int_trig {
    /* Trigger detection when input state is (or transitions to)
     * physical low. (Edge Falling or Active Low)
     */
    GPIO_INT_TRIG_LOW = GPIO_INT_LOW_0,
    /* Trigger detection when input state is (or transitions to)
     * physical high. (Edge Rising or Active High) */
    GPIO_INT_TRIG_HIGH = GPIO_INT_HIGH_1,
    /* Trigger detection on pin rising or falling edge. */
    GPIO_INT_TRIG_BOTH = GPIO_INT_LOW_0 | GPIO_INT_HIGH_1,
    /* Trigger a system wakeup. */
    GPIO_INT_TRIG_WAKE = GPIO_INT_WAKEUP,
};

__subsystem struct gpio_driver_api {
    int (*pin_configure)(const struct device* port, gpio_pin_t pin,
                         gpio_flags_t flags);
    #ifdef CONFIG_GPIO_GET_CONFIG
    int (*pin_get_config)(const struct device* port, gpio_pin_t pin,
                          gpio_flags_t *flags);
    #endif
    int (*port_get_raw)(const struct device* port,
                        gpio_port_value_t* value);
    int (*port_set_masked_raw)(const struct device* port,
                               gpio_port_pins_t mask,
                               gpio_port_value_t value);
    int (*port_set_bits_raw)(const struct device *port,
                             gpio_port_pins_t pins);
    int (*port_clear_bits_raw)(const struct device* port,
                               gpio_port_pins_t pins);
    int (*port_toggle_bits)(const struct device* port,
                            gpio_port_pins_t pins);
    int (*pin_interrupt_configure)(const struct device* port,
                                   gpio_pin_t pin,
                                   enum gpio_int_mode,
                                   enum gpio_int_trig trig);
    int (*manage_callback)(const struct device* port,
                           struct gpio_callback* cb,
                           bool set);
    uint32_t (*get_pending_int)(const struct device* dev);
    #ifdef CONFIG_GPIO_GET_DIRECTION
    int (*port_get_direction)(const struct device* port, gpio_port_pins_t map,
                              gpio_port_pins_t* inputs, gpio_port_pins_t* outputs);
    #endif /* CONFIG_GPIO_GET_DIRECTION */
};

/**
 * @endcond
 */

/**
 * @brief Validate that GPIO port is ready.
 *
 * @param spec GPIO specification from devicetree
 *
 * @retval true if the GPIO spec is ready for use.
 * @retval false if the GPIO spec is not ready for use.
 */
static inline bool gpio_is_ready_dt(const struct gpio_dt_spec* spec) {
    /* Validate port is ready */
    return device_is_ready(spec->port);
}

/**
 * @brief Configure pin interrupt.
 *
 * @note This function can also be used to configure interrupts on pins
 *       not controlled directly by the GPIO module. That is, pins which are
 *       routed to other modules such as I2C, SPI, UART.
 *
 * @funcprops \isr_ok
 *
 * @param port Pointer to device structure for the driver instance.
 * @param pin Pin number.
 * @param flags Interrupt configuration flags as defined by GPIO_INT_*.
 *
 * @retval 0 If successful.
 * @retval -ENOSYS If the operation is not implemented by the driver.
 * @retval -ENOTSUP If any of the configuration options is not supported
 *                  (unless otherwise directed by flag documentation).
 * @retval -EINVAL  Invalid argument.
 * @retval -EBUSY   Interrupt line required to configure pin interrupt is
 *                  already in use.
 * @retval -EIO I/O error when accessing an external GPIO chip.
 * @retval -EWOULDBLOCK if operation would block.
 */
__syscall int gpio_pin_interrupt_configure(const struct device* port,
                                           gpio_pin_t pin,
                                           gpio_flags_t flags);

static inline int z_impl_gpio_pin_interrupt_configure(const struct device* port,
                                                      gpio_pin_t pin,
                                                      gpio_flags_t flags) {
    const struct gpio_driver_api* api =
            (const struct gpio_driver_api*)port->api;
    __unused const struct gpio_driver_config* const cfg =
            (const struct gpio_driver_config*)port->config;
    const struct gpio_driver_data* const data =
            (const struct gpio_driver_data*)port->data;
    enum gpio_int_trig trig;
    enum gpio_int_mode mode;
    int ret;

    SYS_PORT_TRACING_FUNC_ENTER(gpio_pin, interrupt_configure, port, pin, flags);

    if (api->pin_interrupt_configure == NULL) {
        SYS_PORT_TRACING_FUNC_EXIT(gpio_pin, interrupt_configure, port, pin, -ENOSYS);
        return (-ENOSYS);
    }

    __ASSERT((flags & (GPIO_INT_DISABLE | GPIO_INT_ENABLE))
             != (GPIO_INT_DISABLE | GPIO_INT_ENABLE),
             "Cannot both enable and disable interrupts");

    __ASSERT((flags & (GPIO_INT_DISABLE | GPIO_INT_ENABLE)) != 0U,
             "Must either enable or disable interrupts");

    __ASSERT(((flags & GPIO_INT_ENABLE) == 0) ||
             ((flags & GPIO_INT_EDGE)   != 0) ||
             ((flags & (GPIO_INT_LOW_0 | GPIO_INT_HIGH_1)) !=
              (GPIO_INT_LOW_0 | GPIO_INT_HIGH_1)),
             "Only one of GPIO_INT_LOW_0, GPIO_INT_HIGH_1 can be "
             "enabled for a level interrupt.");

    #ifdef CONFIG_GPIO_ENABLE_DISABLE_INTERRUPT
    __ASSERT(((flags & GPIO_INT_ENABLE) == 0) ||
             ((flags & (GPIO_INT_LOW_0 | GPIO_INT_HIGH_1)) != 0) ||
              ((flags & GPIO_INT_ENABLE_DISABLE_ONLY) != 0),
             "At least one of GPIO_INT_LOW_0, GPIO_INT_HIGH_1 has to be "
             "enabled.");
    #else
    __ASSERT(((flags & GPIO_INT_ENABLE) == 0) ||
             ((flags & (GPIO_INT_LOW_0 | GPIO_INT_HIGH_1)) != 0),
             "At least one of GPIO_INT_LOW_0, GPIO_INT_HIGH_1 has to be "
             "enabled.");
    #endif /* CONFIG_GPIO_ENABLE_DISABLE_INTERRUPT */

    __ASSERT((cfg->port_pin_mask & (gpio_port_pins_t)BIT(pin)) != 0U,
             "Unsupported pin");

    if (((flags & GPIO_INT_LEVELS_LOGICAL) != 0) &&
        ((data->invert & (gpio_port_pins_t)BIT(pin)) != 0)) {
        /* Invert signal bits */
        flags ^= (GPIO_INT_LOW_0 | GPIO_INT_HIGH_1);
    }

    trig = (enum gpio_int_trig)(flags & (GPIO_INT_LOW_0 | GPIO_INT_HIGH_1 | GPIO_INT_WAKEUP));
    #ifdef CONFIG_GPIO_ENABLE_DISABLE_INTERRUPT
    mode = (enum gpio_int_mode)(flags & (GPIO_INT_EDGE | GPIO_INT_DISABLE | GPIO_INT_ENABLE |
                                         GPIO_INT_ENABLE_DISABLE_ONLY));
    #else
    mode = (enum gpio_int_mode)(flags & (GPIO_INT_EDGE | GPIO_INT_DISABLE | GPIO_INT_ENABLE));
    #endif /* CONFIG_GPIO_ENABLE_DISABLE_INTERRUPT */

    ret = api->pin_interrupt_configure(port, pin, mode, trig);
    SYS_PORT_TRACING_FUNC_EXIT(gpio_pin, interrupt_configure, port, pin, ret);

    return (ret);
}

/**
 * @brief Configure pin interrupts from a @p gpio_dt_spec.
 *
 * @funcprops \isr_ok
 *
 * This is equivalent to:
 *
 *     gpio_pin_interrupt_configure(spec->port, spec->pin, flags);
 *
 * The <tt>spec->dt_flags</tt> value is not used.
 *
 * @param spec GPIO specification from devicetree
 * @param flags interrupt configuration flags
 * @return a value from gpio_pin_interrupt_configure()
 */
static inline int gpio_pin_interrupt_configure_dt(const struct gpio_dt_spec *spec,
                                                  gpio_flags_t flags) {
    return gpio_pin_interrupt_configure(spec->port, spec->pin, flags);
}

/**
 * @brief Configure a single pin.
 *
 * @param port Pointer to device structure for the driver instance.
 * @param pin Pin number to configure.
 * @param flags Flags for pin configuration: 'GPIO input/output configuration
 *        flags', 'GPIO pin drive flags', 'GPIO pin bias flags'.
 *
 * @retval 0 If successful.
 * @retval -ENOTSUP if any of the configuration options is not supported
 *                  (unless otherwise directed by flag documentation).
 * @retval -EINVAL Invalid argument.
 * @retval -EIO I/O error when accessing an external GPIO chip.
 * @retval -EWOULDBLOCK if operation would block.
 */
__syscall int gpio_pin_configure(const struct device* port,
                                 gpio_pin_t pin,
                                 gpio_flags_t flags);

static inline int z_impl_gpio_pin_configure(const struct device* port,
                                            gpio_pin_t pin,
                                            gpio_flags_t flags) {
    const struct gpio_driver_api* api =
            (const struct gpio_driver_api*)port->api;
    __unused const struct gpio_driver_config* const cfg =
            (const struct gpio_driver_config*)port->config;
    struct gpio_driver_data* data =
            (struct gpio_driver_data*)port->data;
    int ret;

    SYS_PORT_TRACING_FUNC_ENTER(gpio_pin, configure, port, pin, flags);
    __ASSERT((flags & GPIO_INT_MASK) == 0,
             "Interrupt flags are not supported");

    __ASSERT((flags & (GPIO_PULL_UP | GPIO_PULL_DOWN)) !=
             (GPIO_PULL_UP | GPIO_PULL_DOWN),
             "Pull Up and Pull Down should not be enabled simultaneously");

    __ASSERT(!((flags & GPIO_INPUT) && !(flags & GPIO_OUTPUT) && (flags & GPIO_SINGLE_ENDED)),
             "Input cannot be enabled for 'Open Drain', 'Open Source' modes without Output");

    __ASSERT_NO_MSG((flags & GPIO_SINGLE_ENDED) != 0 ||
                    (flags & GPIO_LINE_OPEN_DRAIN) == 0);

    __ASSERT((flags & (GPIO_OUTPUT_INIT_LOW | GPIO_OUTPUT_INIT_HIGH)) == 0
             || ((flags & GPIO_OUTPUT) != 0),
             "Output needs to be enabled to be initialized low or high");

    __ASSERT((flags & (GPIO_OUTPUT_INIT_LOW | GPIO_OUTPUT_INIT_HIGH))
             != (GPIO_OUTPUT_INIT_LOW | GPIO_OUTPUT_INIT_HIGH),
             "Output cannot be initialized low and high");

    if (((flags & GPIO_OUTPUT_INIT_LOGICAL) != 0) &&
        ((flags & (GPIO_OUTPUT_INIT_LOW | GPIO_OUTPUT_INIT_HIGH)) != 0) &&
        ((flags & GPIO_ACTIVE_LOW) != 0)) {
        flags ^= GPIO_OUTPUT_INIT_LOW | GPIO_OUTPUT_INIT_HIGH;
    }

    flags &= ~GPIO_OUTPUT_INIT_LOGICAL;

    __ASSERT((cfg->port_pin_mask & (gpio_port_pins_t)BIT(pin)) != 0U,
             "Unsupported pin");

    if ((flags & GPIO_ACTIVE_LOW) != 0) {
        data->invert |= (gpio_port_pins_t)BIT(pin);
    }
    else {
        data->invert &= ~(gpio_port_pins_t)BIT(pin);
    }

    ret = api->pin_configure(port, pin, flags);
    SYS_PORT_TRACING_FUNC_EXIT(gpio_pin, configure, port, pin, ret);

    return (ret);
}

/**
 * @brief Configure a single pin from a @p gpio_dt_spec and some extra flags.
 *
 * This is equivalent to:
 *
 *     gpio_pin_configure(spec->port, spec->pin, spec->dt_flags | extra_flags);
 *
 * @param spec GPIO specification from devicetree
 * @param extra_flags additional flags
 * @return a value from gpio_pin_configure()
 */
static inline int gpio_pin_configure_dt(const struct gpio_dt_spec* spec,
                                        gpio_flags_t extra_flags) {
    return gpio_pin_configure(spec->port,
                              spec->pin,
                              spec->dt_flags | extra_flags);
}

/**
 * @brief Get direction of select pins in a port.
 *
 * Retrieve direction of each pin specified in @p map.
 *
 * If @p inputs or @p outputs is NULL, then this function does not get the
 * respective input or output direction information.
 *
 * @param port Pointer to the device structure for the driver instance.
 * @param map Bitmap of pin directions to query.
 * @param inputs Pointer to a variable where input directions will be stored.
 * @param outputs Pointer to a variable where output directions will be stored.
 *
 * @retval 0 If successful.
 * @retval -ENOSYS if the underlying driver does not support this call.
 * @retval -EIO I/O error when accessing an external GPIO chip.
 * @retval -EWOULDBLOCK if operation would block.
 */
__syscall int gpio_port_get_direction(const struct device* port, gpio_port_pins_t map,
                                      gpio_port_pins_t* inputs, gpio_port_pins_t* outputs);

#ifdef CONFIG_GPIO_GET_DIRECTION
static inline int z_impl_gpio_port_get_direction(const struct device* port, gpio_port_pins_t map,
                                                 gpio_port_pins_t* inputs,
                                                 gpio_port_pins_t* outputs) {
    const struct gpio_driver_api* api = (const struct gpio_driver_api*)port->api;
    int ret;

    SYS_PORT_TRACING_FUNC_ENTER(gpio_port, get_direction, port, map, inputs, outputs);

    if (api->port_get_direction == NULL) {
        SYS_PORT_TRACING_FUNC_EXIT(gpio_port, get_direction, port, -ENOSYS);
        return (-ENOSYS);
    }

    ret = api->port_get_direction(port, map, inputs, outputs);
    SYS_PORT_TRACING_FUNC_EXIT(gpio_port, get_direction, port, ret);

    return (ret);
}
#endif /* CONFIG_GPIO_GET_DIRECTION */

/**
 * @brief Check if @p pin is configured for input
 *
 * @param port Pointer to device structure for the driver instance.
 * @param pin Pin number to query the direction of
 *
 * @retval 1 if @p pin is configured as @ref GPIO_INPUT.
 * @retval 0 if @p pin is not configured as @ref GPIO_INPUT.
 * @retval -ENOSYS if the underlying driver does not support this call.
 * @retval -EIO I/O error when accessing an external GPIO chip.
 * @retval -EWOULDBLOCK if operation would block.
 */
static inline int gpio_pin_is_input(const struct device* port, gpio_pin_t pin) {
    int rv;
    gpio_port_pins_t pins;
    __unused const struct gpio_driver_config* cfg =
            (const struct gpio_driver_config*)port->config;

    __ASSERT((cfg->port_pin_mask & (gpio_port_pins_t)BIT(pin)) != 0U, "Unsupported pin");

    rv = gpio_port_get_direction(port, BIT(pin), &pins, NULL);
    if (rv < 0) {
        return (rv);
    }

    return (int)!!((gpio_port_pins_t)BIT(pin) & pins);
}

/**
 * @brief Check if a single pin from @p gpio_dt_spec is configured for input
 *
 * This is equivalent to:
 *
 *     gpio_pin_is_input(spec->port, spec->pin);
 *
 * @param spec GPIO specification from devicetree.
 *
 * @return A value from gpio_pin_is_input().
 */
static inline int gpio_pin_is_input_dt(const struct gpio_dt_spec* spec) {
    return gpio_pin_is_input(spec->port, spec->pin);
}

/**
 * @brief Check if @p pin is configured for output
 *
 * @param port Pointer to device structure for the driver instance.
 * @param pin Pin number to query the direction of
 *
 * @retval 1 if @p pin is configured as @ref GPIO_OUTPUT.
 * @retval 0 if @p pin is not configured as @ref GPIO_OUTPUT.
 * @retval -ENOSYS if the underlying driver does not support this call.
 * @retval -EIO I/O error when accessing an external GPIO chip.
 * @retval -EWOULDBLOCK if operation would block.
 */
static inline int gpio_pin_is_output(const struct device* port, gpio_pin_t pin) {
    int rv;
    gpio_port_pins_t pins;
    __unused const struct gpio_driver_config* cfg =
        (const struct gpio_driver_config*)port->config;

    __ASSERT((cfg->port_pin_mask & (gpio_port_pins_t)BIT(pin)) != 0U, "Unsupported pin");

    rv = gpio_port_get_direction(port, BIT(pin), NULL, &pins);
    if (rv < 0) {
        return (rv);
    }

    return (int)!!((gpio_port_pins_t)BIT(pin) & pins);
}

/**
 * @brief Check if a single pin from @p gpio_dt_spec is configured for output
 *
 * This is equivalent to:
 *
 *     gpio_pin_is_output(spec->port, spec->pin);
 *
 * @param spec GPIO specification from devicetree.
 *
 * @return A value from gpio_pin_is_output().
 */
static inline int gpio_pin_is_output_dt(const struct gpio_dt_spec* spec) {
    return gpio_pin_is_output(spec->port, spec->pin);
}

/**
 * @brief Get a configuration of a single pin.
 *
 * @param port Pointer to device structure for the driver instance.
 * @param pin Pin number which configuration is get.
 * @param flags Pointer to variable in which the current configuration will
 *              be stored if function is successful.
 *
 * @retval 0 If successful.
 * @retval -ENOSYS if getting current pin configuration is not implemented
 *                  by the driver.
 * @retval -EINVAL Invalid argument.
 * @retval -EIO I/O error when accessing an external GPIO chip.
 * @retval -EWOULDBLOCK if operation would block.
 */
__syscall int gpio_pin_get_config(const struct device* port, gpio_pin_t pin,
                                  gpio_flags_t* flags);

#ifdef CONFIG_GPIO_GET_CONFIG
static inline int z_impl_gpio_pin_get_config(const struct device* port,
                                             gpio_pin_t pin,
                                             gpio_flags_t* flags) {
    const struct gpio_driver_api* api =
        (const struct gpio_driver_api*)port->api;
    int ret;

    SYS_PORT_TRACING_FUNC_ENTER(gpio_pin, get_config, port, pin, *flags);

    if (api->pin_get_config == NULL) {
        SYS_PORT_TRACING_FUNC_EXIT(gpio_pin, get_config, port, pin, -ENOSYS);
        return (-ENOSYS);
    }

    ret = api->pin_get_config(port, pin, flags);
    SYS_PORT_TRACING_FUNC_EXIT(gpio_pin, get_config, port, pin, ret);

    return (ret);
}
#endif

/**
 * @brief Get a configuration of a single pin from a @p gpio_dt_spec.
 *
 * This is equivalent to:
 *
 *     gpio_pin_get_config(spec->port, spec->pin, flags);
 *
 * @param spec GPIO specification from devicetree
 * @param flags Pointer to variable in which the current configuration will
 *              be stored if function is successful.
 * @return a value from gpio_pin_configure()
 */
static inline int gpio_pin_get_config_dt(const struct gpio_dt_spec* spec,
                                         gpio_flags_t* flags) {
    return gpio_pin_get_config(spec->port, spec->pin, flags);
}

/**
 * @brief Get physical level of all input pins in a port.
 *
 * A low physical level on the pin will be interpreted as value 0. A high
 * physical level will be interpreted as value 1. This function ignores
 * GPIO_ACTIVE_LOW flag.
 *
 * Value of a pin with index n will be represented by bit n in the returned
 * port value.
 *
 * @param port Pointer to the device structure for the driver instance.
 * @param value Pointer to a variable where pin values will be stored.
 *
 * @retval 0 If successful.
 * @retval -EIO I/O error when accessing an external GPIO chip.
 * @retval -EWOULDBLOCK if operation would block.
 */
__syscall int gpio_port_get_raw(const struct device* port,
                                gpio_port_value_t* value);

static inline int z_impl_gpio_port_get_raw(const struct device* port,
                                           gpio_port_value_t* value) {
    const struct gpio_driver_api* api = (const struct gpio_driver_api*)port->api;
    int ret;

    SYS_PORT_TRACING_FUNC_ENTER(gpio_port, get_raw, port, value);

    ret = api->port_get_raw(port, value);
    SYS_PORT_TRACING_FUNC_EXIT(gpio_port, get_raw, port, ret);

    return (ret);
}

/**
 * @brief Get logical level of all input pins in a port.
 *
 * Get logical level of an input pin taking into account GPIO_ACTIVE_LOW flag.
 * If pin is configured as Active High, a low physical level will be interpreted
 * as logical value 0. If pin is configured as Active Low, a low physical level
 * will be interpreted as logical value 1.
 *
 * Value of a pin with index n will be represented by bit n in the returned
 * port value.
 *
 * @param port Pointer to the device structure for the driver instance.
 * @param value Pointer to a variable where pin values will be stored.
 *
 * @retval 0 If successful.
 * @retval -EIO I/O error when accessing an external GPIO chip.
 * @retval -EWOULDBLOCK if operation would block.
 */
static inline int gpio_port_get(const struct device* port,
                                gpio_port_value_t* value) {
    const struct gpio_driver_data* const data =
                    (const struct gpio_driver_data*)port->data;
    int ret;

    ret = gpio_port_get_raw(port, value);
    if (ret == 0) {
        *value ^= data->invert;
    }

    return (ret);
}

/**
 * @brief Set physical level of output pins in a port.
 *
 * Writing value 0 to the pin will set it to a low physical level. Writing
 * value 1 will set it to a high physical level. This function ignores
 * GPIO_ACTIVE_LOW flag.
 *
 * Pin with index n is represented by bit n in mask and value parameter.
 *
 * @param port Pointer to the device structure for the driver instance.
 * @param mask Mask indicating which pins will be modified.
 * @param value Value assigned to the output pins.
 *
 * @retval 0 If successful.
 * @retval -EIO I/O error when accessing an external GPIO chip.
 * @retval -EWOULDBLOCK if operation would block.
 */
__syscall int gpio_port_set_masked_raw(const struct device* port,
                                       gpio_port_pins_t mask,
                                       gpio_port_value_t value);

static inline int z_impl_gpio_port_set_masked_raw(const struct device* port,
                                                  gpio_port_pins_t mask,
                                                  gpio_port_value_t value) {
    const struct gpio_driver_api* api =
            (const struct gpio_driver_api*)port->api;
    int ret;

    SYS_PORT_TRACING_FUNC_ENTER(gpio_port, set_masked_raw, port, mask, value);

    ret = api->port_set_masked_raw(port, mask, value);
    SYS_PORT_TRACING_FUNC_EXIT(gpio_port, set_masked_raw, port, ret);

    return (ret);
}

/**
 * @brief Set logical level of output pins in a port.
 *
 * Set logical level of an output pin taking into account GPIO_ACTIVE_LOW flag.
 * Value 0 sets the pin in logical 0 / inactive state. Value 1 sets the pin in
 * logical 1 / active state. If pin is configured as Active High, the default,
 * setting it in inactive state will force the pin to a low physical level. If
 * pin is configured as Active Low, setting it in inactive state will force the
 * pin to a high physical level.
 *
 * Pin with index n is represented by bit n in mask and value parameter.
 *
 * @param port Pointer to the device structure for the driver instance.
 * @param mask Mask indicating which pins will be modified.
 * @param value Value assigned to the output pins.
 *
 * @retval 0 If successful.
 * @retval -EIO I/O error when accessing an external GPIO chip.
 * @retval -EWOULDBLOCK if operation would block.
 */
static inline int gpio_port_set_masked(const struct device* port,
                                       gpio_port_pins_t mask,
                                       gpio_port_value_t value) {
    const struct gpio_driver_data* const data =
                    (const struct gpio_driver_data*)port->data;

    value ^= data->invert;

    return gpio_port_set_masked_raw(port, mask, value);
}

/**
 * @brief Set physical level of selected output pins to high.
 *
 * @param port Pointer to the device structure for the driver instance.
 * @param pins Value indicating which pins will be modified.
 *
 * @retval 0 If successful.
 * @retval -EIO I/O error when accessing an external GPIO chip.
 * @retval -EWOULDBLOCK if operation would block.
 */
__syscall int gpio_port_set_bits_raw(const struct device* port,
                                     gpio_port_pins_t pins);

static inline int z_impl_gpio_port_set_bits_raw(const struct device* port,
                                                gpio_port_pins_t pins) {
    const struct gpio_driver_api* api =
            (const struct gpio_driver_api*)port->api;
    int ret;

    SYS_PORT_TRACING_FUNC_ENTER(gpio_port, set_bits_raw, port, pins);

    ret = api->port_set_bits_raw(port, pins);
    SYS_PORT_TRACING_FUNC_EXIT(gpio_port, set_bits_raw, port, ret);

    return (ret);
}

/**
 * @brief Set logical level of selected output pins to active.
 *
 * @param port Pointer to the device structure for the driver instance.
 * @param pins Value indicating which pins will be modified.
 *
 * @retval 0 If successful.
 * @retval -EIO I/O error when accessing an external GPIO chip.
 * @retval -EWOULDBLOCK if operation would block.
 */
static inline int gpio_port_set_bits(const struct device* port,
                                     gpio_port_pins_t pins) {
    return gpio_port_set_masked(port, pins, pins);
}

/**
 * @brief Set physical level of selected output pins to low.
 *
 * @param port Pointer to the device structure for the driver instance.
 * @param pins Value indicating which pins will be modified.
 *
 * @retval 0 If successful.
 * @retval -EIO I/O error when accessing an external GPIO chip.
 * @retval -EWOULDBLOCK if operation would block.
 */
__syscall int gpio_port_clear_bits_raw(const struct device* port,
                                       gpio_port_pins_t pins);

static inline int z_impl_gpio_port_clear_bits_raw(const struct device* port,
                                                  gpio_port_pins_t pins) {
    const struct gpio_driver_api* api =
            (const struct gpio_driver_api*)port->api;
    int ret;

    SYS_PORT_TRACING_FUNC_ENTER(gpio_port, clear_bits_raw, port, pins);

    ret = api->port_clear_bits_raw(port, pins);
    SYS_PORT_TRACING_FUNC_EXIT(gpio_port, clear_bits_raw, port, ret);

    return (ret);
}

/**
 * @brief Set logical level of selected output pins to inactive.
 *
 * @param port Pointer to the device structure for the driver instance.
 * @param pins Value indicating which pins will be modified.
 *
 * @retval 0 If successful.
 * @retval -EIO I/O error when accessing an external GPIO chip.
 * @retval -EWOULDBLOCK if operation would block.
 */
static inline int gpio_port_clear_bits(const struct device* port,
                                       gpio_port_pins_t pins) {
    return gpio_port_set_masked(port, pins, 0);
}

/**
 * @brief Toggle level of selected output pins.
 *
 * @param port Pointer to the device structure for the driver instance.
 * @param pins Value indicating which pins will be modified.
 *
 * @retval 0 If successful.
 * @retval -EIO I/O error when accessing an external GPIO chip.
 * @retval -EWOULDBLOCK if operation would block.
 */
__syscall int gpio_port_toggle_bits(const struct device* port,
                                    gpio_port_pins_t pins);

static inline int z_impl_gpio_port_toggle_bits(const struct device* port,
                                               gpio_port_pins_t pins) {
    const struct gpio_driver_api* api =
            (const struct gpio_driver_api*)port->api;
    int ret;

    SYS_PORT_TRACING_FUNC_ENTER(gpio_port, toggle_bits, port, pins);

    ret = api->port_toggle_bits(port, pins);
    SYS_PORT_TRACING_FUNC_EXIT(gpio_port, toggle_bits, port, ret);

    return (ret);
}

/**
 * @brief Set physical level of selected output pins.
 *
 * @param port Pointer to the device structure for the driver instance.
 * @param set_pins Value indicating which pins will be set to high.
 * @param clear_pins Value indicating which pins will be set to low.
 *
 * @retval 0 If successful.
 * @retval -EIO I/O error when accessing an external GPIO chip.
 * @retval -EWOULDBLOCK if operation would block.
 */
static inline int gpio_port_set_clr_bits_raw(const struct device* port,
                                             gpio_port_pins_t set_pins,
                                             gpio_port_pins_t clear_pins) {
    __ASSERT((set_pins & clear_pins) == 0, "Set and Clear pins overlap");

    return gpio_port_set_masked_raw(port, set_pins | clear_pins, set_pins);
}

/**
 * @brief Set logical level of selected output pins.
 *
 * @param port Pointer to the device structure for the driver instance.
 * @param set_pins Value indicating which pins will be set to active.
 * @param clear_pins Value indicating which pins will be set to inactive.
 *
 * @retval 0 If successful.
 * @retval -EIO I/O error when accessing an external GPIO chip.
 * @retval -EWOULDBLOCK if operation would block.
 */
static inline int gpio_port_set_clr_bits(const struct device* port,
                                         gpio_port_pins_t set_pins,
                                         gpio_port_pins_t clear_pins) {
    __ASSERT((set_pins & clear_pins) == 0, "Set and Clear pins overlap");

    return gpio_port_set_masked(port, set_pins | clear_pins, set_pins);
}

/**
 * @brief Get physical level of an input pin.
 *
 * A low physical level on the pin will be interpreted as value 0. A high
 * physical level will be interpreted as value 1. This function ignores
 * GPIO_ACTIVE_LOW flag.
 *
 * @param port Pointer to the device structure for the driver instance.
 * @param pin Pin number.
 *
 * @retval 1 If pin physical level is high.
 * @retval 0 If pin physical level is low.
 * @retval -EIO I/O error when accessing an external GPIO chip.
 * @retval -EWOULDBLOCK if operation would block.
 */
static inline int gpio_pin_get_raw(const struct device* port, gpio_pin_t pin) {
    __unused const struct gpio_driver_config* const cfg =
            (const struct gpio_driver_config*)port->config;
    gpio_port_value_t value;
    int ret;

    __ASSERT((cfg->port_pin_mask & (gpio_port_pins_t)BIT(pin)) != 0U,
             "Unsupported pin");

    ret = gpio_port_get_raw(port, &value);
    if (ret == 0) {
        ret = (value & (gpio_port_pins_t)BIT(pin)) != 0 ? 1 : 0;
    }

    return (ret);
}

/**
 * @brief Get logical level of an input pin.
 *
 * Get logical level of an input pin taking into account GPIO_ACTIVE_LOW flag.
 * If pin is configured as Active High, a low physical level will be interpreted
 * as logical value 0. If pin is configured as Active Low, a low physical level
 * will be interpreted as logical value 1.
 *
 * Note: If pin is configured as Active High, the default, gpio_pin_get()
 *       function is equivalent to gpio_pin_get_raw().
 *
 * @param port Pointer to the device structure for the driver instance.
 * @param pin Pin number.
 *
 * @retval 1 If pin logical value is 1 / active.
 * @retval 0 If pin logical value is 0 / inactive.
 * @retval -EIO I/O error when accessing an external GPIO chip.
 * @retval -EWOULDBLOCK if operation would block.
 */
static inline int gpio_pin_get(const struct device* port, gpio_pin_t pin) {
    __unused const struct gpio_driver_config* const cfg =
            (const struct gpio_driver_config*)port->config;
    gpio_port_value_t value;
    int ret;

    __ASSERT((cfg->port_pin_mask & (gpio_port_pins_t)BIT(pin)) != 0U,
             "Unsupported pin");

    ret = gpio_port_get(port, &value);
    if (ret == 0) {
        ret = (value & (gpio_port_pins_t)BIT(pin)) != 0 ? 1 : 0;
    }

    return (ret);
}

/**
 * @brief Get logical level of an input pin from a @p gpio_dt_spec.
 *
 * This is equivalent to:
 *
 *     gpio_pin_get(spec->port, spec->pin);
 *
 * @param spec GPIO specification from devicetree
 * @return a value from gpio_pin_get()
 */
static inline int gpio_pin_get_dt(const struct gpio_dt_spec* spec) {
    return gpio_pin_get(spec->port, spec->pin);
}

/* #CUSTOM@NDRS */
static inline int gpio_pin_get_raw_dt(const struct gpio_dt_spec* spec) {
    return gpio_pin_get_raw(spec->port, spec->pin);
}

/**
 * @brief Set physical level of an output pin.
 *
 * Writing value 0 to the pin will set it to a low physical level. Writing any
 * value other than 0 will set it to a high physical level. This function
 * ignores GPIO_ACTIVE_LOW flag.
 *
 * @param port Pointer to the device structure for the driver instance.
 * @param pin Pin number.
 * @param value Value assigned to the pin.
 *
 * @retval 0 If successful.
 * @retval -EIO I/O error when accessing an external GPIO chip.
 * @retval -EWOULDBLOCK if operation would block.
 */
static inline int gpio_pin_set_raw(const struct device* port, gpio_pin_t pin,
                                   int value) {
    __unused const struct gpio_driver_config* const cfg =
            (const struct gpio_driver_config*)port->config;
    int ret;

    __ASSERT((cfg->port_pin_mask & (gpio_port_pins_t)BIT(pin)) != 0U,
             "Unsupported pin");

    if (value != 0) {
        ret = gpio_port_set_bits_raw(port, (gpio_port_pins_t)BIT(pin));
    }
    else {
        ret = gpio_port_clear_bits_raw(port, (gpio_port_pins_t)BIT(pin));
    }

    return (ret);
}

/**
 * @brief Set logical level of an output pin.
 *
 * Set logical level of an output pin taking into account GPIO_ACTIVE_LOW flag.
 * Value 0 sets the pin in logical 0 / inactive state. Any value other than 0
 * sets the pin in logical 1 / active state. If pin is configured as Active
 * High, the default, setting it in inactive state will force the pin to a low
 * physical level. If pin is configured as Active Low, setting it in inactive
 * state will force the pin to a high physical level.
 *
 * Note: If pin is configured as Active High, gpio_pin_set() function is
 *       equivalent to gpio_pin_set_raw().
 *
 * @param port Pointer to the device structure for the driver instance.
 * @param pin Pin number.
 * @param value Value assigned to the pin.
 *
 * @retval 0 If successful.
 * @retval -EIO I/O error when accessing an external GPIO chip.
 * @retval -EWOULDBLOCK if operation would block.
 */
static inline int gpio_pin_set(const struct device* port, gpio_pin_t pin,
                               int value) {
    __unused const struct gpio_driver_config* const cfg =
            (const struct gpio_driver_config*)port->config;
    const struct gpio_driver_data* const data =
                    (const struct gpio_driver_data*)port->data;

    __ASSERT((cfg->port_pin_mask & (gpio_port_pins_t)BIT(pin)) != 0U,
             "Unsupported pin");

    if (data->invert & (gpio_port_pins_t)BIT(pin)) {
        value = (value != 0) ? 0 : 1;
    }

    return gpio_pin_set_raw(port, pin, value);
}

/**
 * @brief Set logical level of a output pin from a @p gpio_dt_spec.
 *
 * This is equivalent to:
 *
 *     gpio_pin_set(spec->port, spec->pin, value);
 *
 * @param spec GPIO specification from devicetree
 * @param value Value assigned to the pin.
 * @return a value from gpio_pin_set()
 */
static inline int gpio_pin_set_dt(const struct gpio_dt_spec* spec, int value) {
    return gpio_pin_set(spec->port, spec->pin, value);
}

/* #CUSTOM@NDRS */
static inline int gpio_pin_set_raw_dt(const struct gpio_dt_spec* spec, int value) {
    return gpio_pin_set_raw(spec->port, spec->pin, value);
}

/**
 * @brief Toggle pin level.
 *
 * @param port Pointer to the device structure for the driver instance.
 * @param pin Pin number.
 *
 * @retval 0 If successful.
 * @retval -EIO I/O error when accessing an external GPIO chip.
 * @retval -EWOULDBLOCK if operation would block.
 */
static inline int gpio_pin_toggle(const struct device* port, gpio_pin_t pin) {
    __unused const struct gpio_driver_config* const cfg =
            (const struct gpio_driver_config*)port->config;

    __ASSERT((cfg->port_pin_mask & (gpio_port_pins_t)BIT(pin)) != 0U,
             "Unsupported pin");

    return gpio_port_toggle_bits(port, (gpio_port_pins_t)BIT(pin));
}

/**
 * @brief Toggle pin level from a @p gpio_dt_spec.
 *
 * This is equivalent to:
 *
 *     gpio_pin_toggle(spec->port, spec->pin);
 *
 * @param spec GPIO specification from devicetree
 * @return a value from gpio_pin_toggle()
 */
static inline int gpio_pin_toggle_dt(const struct gpio_dt_spec* spec) {
    return gpio_pin_toggle(spec->port, spec->pin);
}

/**
 * @brief Helper to initialize a struct gpio_callback properly
 * @param callback A valid Application's callback structure pointer.
 * @param handler A valid handler function pointer.
 * @param pin_mask A bit mask of relevant pins for the handler
 */
static inline void gpio_init_callback(struct gpio_callback* callback,
                                      gpio_callback_handler_t handler,
                                      gpio_port_pins_t pin_mask) {
    SYS_PORT_TRACING_FUNC_ENTER(gpio, init_callback, callback, handler, pin_mask);

    __ASSERT(callback, "Callback pointer should not be NULL");
    __ASSERT(handler, "Callback handler pointer should not be NULL");

    callback->handler  = handler;
    callback->pin_mask = pin_mask;

    SYS_PORT_TRACING_FUNC_EXIT(gpio, init_callback, callback);
}

/**
 * @brief Add an application callback.
 * @param port Pointer to the device structure for the driver instance.
 * @param callback A valid Application's callback structure pointer.
 * @retval 0 If successful
 * @retval -ENOSYS If driver does not implement the operation
 * @retval -errno Other negative errno code on failure.
 *
 * @note Callbacks may be added to the device from within a callback
 * handler invocation, but whether they are invoked for the current
 * GPIO event is not specified.
 *
 * Note: enables to add as many callback as needed on the same port.
 */
static inline int gpio_add_callback(const struct device* port,
                                    struct gpio_callback* callback) {
    const struct gpio_driver_api* api =
            (const struct gpio_driver_api*)port->api;
    int ret;

    SYS_PORT_TRACING_FUNC_ENTER(gpio, add_callback, port, callback);

    if (api->manage_callback == NULL) {
        SYS_PORT_TRACING_FUNC_EXIT(gpio, add_callback, port, -ENOSYS);
        return (-ENOSYS);
    }

    ret = api->manage_callback(port, callback, true);
    SYS_PORT_TRACING_FUNC_EXIT(gpio, add_callback, port, ret);

    return (ret);
}

/**
 * @brief Add an application callback.
 *
 * This is equivalent to:
 *
 *     gpio_add_callback(spec->port, callback);
 *
 * @param spec GPIO specification from devicetree.
 * @param callback A valid application's callback structure pointer.
 * @return a value from gpio_add_callback().
 */
static inline int gpio_add_callback_dt(const struct gpio_dt_spec* spec,
                                       struct gpio_callback* callback) {
    return gpio_add_callback(spec->port, callback);
}

/**
 * @brief Remove an application callback.
 * @param port Pointer to the device structure for the driver instance.
 * @param callback A valid application's callback structure pointer.
 * @retval 0 If successful
 * @retval -ENOSYS If driver does not implement the operation
 * @retval -errno Other negative errno code on failure.
 *
 * @warning It is explicitly permitted, within a callback handler, to
 * remove the registration for the callback that is running, i.e. @p
 * callback.  Attempts to remove other registrations on the same
 * device may result in undefined behavior, including failure to
 * invoke callbacks that remain registered and unintended invocation
 * of removed callbacks.
 *
 * Note: enables to remove as many callbacks as added through
 *       gpio_add_callback().
 */
static inline int gpio_remove_callback(const struct device* port,
                                       struct gpio_callback* callback) {
    const struct gpio_driver_api* api =
            (const struct gpio_driver_api*)port->api;
    int ret;

    SYS_PORT_TRACING_FUNC_ENTER(gpio, remove_callback, port, callback);

    if (api->manage_callback == NULL) {
        SYS_PORT_TRACING_FUNC_EXIT(gpio, remove_callback, port, -ENOSYS);
        return (-ENOSYS);
    }

    ret = api->manage_callback(port, callback, false);
    SYS_PORT_TRACING_FUNC_EXIT(gpio, remove_callback, port, ret);

    return (ret);
}

/**
 * @brief Remove an application callback.
 *
 * This is equivalent to:
 *
 *     gpio_remove_callback(spec->port, callback);
 *
 * @param spec GPIO specification from devicetree.
 * @param callback A valid application's callback structure pointer.
 * @return a value from gpio_remove_callback().
 */
static inline int gpio_remove_callback_dt(const struct gpio_dt_spec* spec,
                                          struct gpio_callback* callback) {
    return gpio_remove_callback(spec->port, callback);
}

/**
 * @brief Function to get pending interrupts
 *
 * The purpose of this function is to return the interrupt
 * status register for the device.
 * This is especially useful when waking up from
 * low power states to check the wake up source.
 *
 * @param dev Pointer to the device structure for the driver instance.
 *
 * @retval status != 0 if at least one gpio interrupt is pending.
 * @retval 0 if no gpio interrupt is pending.
 * @retval -ENOSYS If driver does not implement the operation
 */
__syscall int gpio_get_pending_int(const struct device* dev);

static inline int z_impl_gpio_get_pending_int(const struct device* dev) {
    const struct gpio_driver_api* api =
            (const struct gpio_driver_api*)dev->api;
    int ret;

    SYS_PORT_TRACING_FUNC_ENTER(gpio, get_pending_int, dev);

    if (api->get_pending_int == NULL) {
        SYS_PORT_TRACING_FUNC_EXIT(gpio, get_pending_int, dev, -ENOSYS);
        return (-ENOSYS);
    }

    ret = api->get_pending_int(dev);
    SYS_PORT_TRACING_FUNC_EXIT(gpio, get_pending_int, dev, ret);

    return (ret);
}

/**
 * @}
 */

#ifdef __cplusplus
}
#endif

#include <zephyr/syscalls/gpio.h>

#endif /* ZEPHYR_INCLUDE_DRIVERS_GPIO_H_ */<|MERGE_RESOLUTION|>--- conflicted
+++ resolved
@@ -45,24 +45,24 @@
  */
 
 /** Enables pin as input. */
-#define GPIO_INPUT              BIT(16)
+#define GPIO_INPUT                  BIT(16)
 
 /** Enables pin as output, no change to the output state. */
-#define GPIO_OUTPUT             BIT(17)
+#define GPIO_OUTPUT                 BIT(17)
 
 /** Disables pin for both input and output. */
-#define GPIO_DISCONNECTED       0
+#define GPIO_DISCONNECTED           0
 
 /** @cond INTERNAL_HIDDEN */
 
 /* Initializes output to a low state. */
-#define GPIO_OUTPUT_INIT_LOW    BIT(18)
+#define GPIO_OUTPUT_INIT_LOW        BIT(18)
 
 /* Initializes output to a high state. */
-#define GPIO_OUTPUT_INIT_HIGH   BIT(19)
+#define GPIO_OUTPUT_INIT_HIGH       BIT(19)
 
 /* Initializes output based on logic level */
-#define GPIO_OUTPUT_INIT_LOGICAL BIT(20)
+#define GPIO_OUTPUT_INIT_LOGICAL    BIT(20)
 
 /** @endcond */
 
@@ -98,31 +98,19 @@
  */
 
 /** Disables GPIO pin interrupt. */
-<<<<<<< HEAD
-#define GPIO_INT_DISABLE        (1U << 21)
-=======
-#define GPIO_INT_DISABLE               BIT(21)
->>>>>>> ca2f7254
+#define GPIO_INT_DISABLE            BIT(21)
 
 /** @cond INTERNAL_HIDDEN */
 
 /* Enables GPIO pin interrupt. */
-<<<<<<< HEAD
-#define GPIO_INT_ENABLE         (1U << 22)
-=======
-#define GPIO_INT_ENABLE                BIT(22)
->>>>>>> ca2f7254
+#define GPIO_INT_ENABLE             BIT(22)
 
 /* GPIO interrupt is sensitive to logical levels.
  *
  * This is a component flag that should be combined with other
  * `GPIO_INT_*` flags to produce a meaningful configuration.
  */
-<<<<<<< HEAD
-#define GPIO_INT_LEVELS_LOGICAL (1U << 23)
-=======
-#define GPIO_INT_LEVELS_LOGICAL        BIT(23)
->>>>>>> ca2f7254
+#define GPIO_INT_LEVELS_LOGICAL     BIT(23)
 
 /* GPIO interrupt is edge sensitive.
  *
@@ -131,11 +119,7 @@
  * This is a component flag that should be combined with other
  * `GPIO_INT_*` flags to produce a meaningful configuration.
  */
-<<<<<<< HEAD
-#define GPIO_INT_EDGE           (1U << 24)
-=======
-#define GPIO_INT_EDGE                  BIT(24)
->>>>>>> ca2f7254
+#define GPIO_INT_EDGE               BIT(24)
 
 /* Trigger detection when input state is (or transitions to) physical low or
  * logical 0 level.
@@ -143,11 +127,7 @@
  * This is a component flag that should be combined with other
  * `GPIO_INT_*` flags to produce a meaningful configuration.
  */
-<<<<<<< HEAD
-#define GPIO_INT_LOW_0          (1U << 25)
-=======
-#define GPIO_INT_LOW_0                 BIT(25)
->>>>>>> ca2f7254
+#define GPIO_INT_LOW_0              BIT(25)
 
 /* Trigger detection on input state is (or transitions to) physical high or
  * logical 1 level.
@@ -155,11 +135,7 @@
  * This is a component flag that should be combined with other
  * `GPIO_INT_*` flags to produce a meaningful configuration.
  */
-<<<<<<< HEAD
-#define GPIO_INT_HIGH_1         (1U << 26)
-=======
-#define GPIO_INT_HIGH_1                BIT(26)
->>>>>>> ca2f7254
+#define GPIO_INT_HIGH_1             BIT(26)
 
 #ifdef CONFIG_GPIO_ENABLE_DISABLE_INTERRUPT
 /* Disable/Enable interrupt functionality without changing other interrupt
@@ -168,7 +144,7 @@
  * This is a component flag that should be combined with `GPIO_INT_ENABLE` or
  * `GPIO_INT_DISABLE` flags to produce a meaningful configuration.
  */
-#define GPIO_INT_ENABLE_DISABLE_ONLY   BIT(27)
+#define GPIO_INT_ENABLE_DISABLE_ONLY    BIT(27)
 #endif /* CONFIG_GPIO_ENABLE_DISABLE_INTERRUPT */
 
 #define GPIO_INT_MASK           (GPIO_INT_DISABLE |         \
