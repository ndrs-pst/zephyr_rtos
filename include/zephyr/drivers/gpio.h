--- conflicted
+++ resolved
@@ -862,7 +862,6 @@
  * @retval -EIO I/O error when accessing an external GPIO chip.
  * @retval -EWOULDBLOCK if operation would block.
  */
-<<<<<<< HEAD
 __syscall int gpio_pin_interrupt_configure(const struct device* port,
                                            gpio_pin_t pin,
                                            gpio_flags_t flags);
@@ -901,19 +900,17 @@
              "Only one of GPIO_INT_LOW_0, GPIO_INT_HIGH_1 can be "
              "enabled for a level interrupt.");
 
-    #ifdef CONFIG_GPIO_ENABLE_DISABLE_INTERRUPT
+#ifdef CONFIG_GPIO_ENABLE_DISABLE_INTERRUPT
+#define GPIO_INT_ENABLE_DISABLE_ONLY_VALUE  GPIO_INT_ENABLE_DISABLE_ONLY
+#else
+#define GPIO_INT_ENABLE_DISABLE_ONLY_VALUE  0
+#endif /* CONFIG_GPIO_ENABLE_DISABLE_INTERRUPT */
+
     __ASSERT(((flags & GPIO_INT_ENABLE) == 0) ||
              ((flags & (GPIO_INT_LOW_0 | GPIO_INT_HIGH_1)) != 0) ||
-              ((flags & GPIO_INT_ENABLE_DISABLE_ONLY) != 0),
-             "At least one of GPIO_INT_LOW_0, GPIO_INT_HIGH_1 has to be "
-             "enabled.");
-    #else
-    __ASSERT(((flags & GPIO_INT_ENABLE) == 0) ||
-             ((flags & (GPIO_INT_LOW_0 | GPIO_INT_HIGH_1)) != 0),
-             "At least one of GPIO_INT_LOW_0, GPIO_INT_HIGH_1 has to be "
-             "enabled.");
-    #endif /* CONFIG_GPIO_ENABLE_DISABLE_INTERRUPT */
-
+             ((flags & GPIO_INT_ENABLE_DISABLE_ONLY_VALUE) != 0),
+             "At least one of GPIO_INT_LOW_0, GPIO_INT_HIGH_1 has to be enabled.");
+#undef GPIO_INT_ENABLE_DISABLE_ONLY_VALUE
     __ASSERT((cfg->port_pin_mask & (gpio_port_pins_t)BIT(pin)) != 0U,
              "Unsupported pin");
 
@@ -935,78 +932,6 @@
     SYS_PORT_TRACING_FUNC_EXIT(gpio_pin, interrupt_configure, port, pin, ret);
 
     return (ret);
-=======
-__syscall int gpio_pin_interrupt_configure(const struct device *port,
-					   gpio_pin_t pin,
-					   gpio_flags_t flags);
-
-static inline int z_impl_gpio_pin_interrupt_configure(const struct device *port,
-						      gpio_pin_t pin,
-						      gpio_flags_t flags)
-{
-	const struct gpio_driver_api *api =
-		(const struct gpio_driver_api *)port->api;
-	__unused const struct gpio_driver_config *const cfg =
-		(const struct gpio_driver_config *)port->config;
-	const struct gpio_driver_data *const data =
-		(const struct gpio_driver_data *)port->data;
-	enum gpio_int_trig trig;
-	enum gpio_int_mode mode;
-	int ret;
-
-	SYS_PORT_TRACING_FUNC_ENTER(gpio_pin, interrupt_configure, port, pin, flags);
-
-	if (api->pin_interrupt_configure == NULL) {
-		SYS_PORT_TRACING_FUNC_EXIT(gpio_pin, interrupt_configure, port, pin, -ENOSYS);
-		return -ENOSYS;
-	}
-
-	__ASSERT((flags & (GPIO_INT_DISABLE | GPIO_INT_ENABLE))
-		 != (GPIO_INT_DISABLE | GPIO_INT_ENABLE),
-		 "Cannot both enable and disable interrupts");
-
-	__ASSERT((flags & (GPIO_INT_DISABLE | GPIO_INT_ENABLE)) != 0U,
-		 "Must either enable or disable interrupts");
-
-	__ASSERT(((flags & GPIO_INT_ENABLE) == 0) ||
-		 ((flags & GPIO_INT_EDGE) != 0) ||
-		 ((flags & (GPIO_INT_LOW_0 | GPIO_INT_HIGH_1)) !=
-		  (GPIO_INT_LOW_0 | GPIO_INT_HIGH_1)),
-		 "Only one of GPIO_INT_LOW_0, GPIO_INT_HIGH_1 can be "
-		 "enabled for a level interrupt.");
-
-#ifdef CONFIG_GPIO_ENABLE_DISABLE_INTERRUPT
-#define GPIO_INT_ENABLE_DISABLE_ONLY_VALUE  GPIO_INT_ENABLE_DISABLE_ONLY
-#else
-#define GPIO_INT_ENABLE_DISABLE_ONLY_VALUE  0
-#endif /* CONFIG_GPIO_ENABLE_DISABLE_INTERRUPT */
-
-	__ASSERT(((flags & GPIO_INT_ENABLE) == 0) ||
-			 ((flags & (GPIO_INT_LOW_0 | GPIO_INT_HIGH_1)) != 0) ||
-			 (flags & GPIO_INT_ENABLE_DISABLE_ONLY_VALUE) != 0,
-		 "At least one of GPIO_INT_LOW_0, GPIO_INT_HIGH_1 has to be enabled.");
-#undef GPIO_INT_ENABLE_DISABLE_ONLY_VALUE
-	__ASSERT((cfg->port_pin_mask & (gpio_port_pins_t)BIT(pin)) != 0U,
-		 "Unsupported pin");
-
-	if (((flags & GPIO_INT_LEVELS_LOGICAL) != 0) &&
-	    ((data->invert & (gpio_port_pins_t)BIT(pin)) != 0)) {
-		/* Invert signal bits */
-		flags ^= (GPIO_INT_LOW_0 | GPIO_INT_HIGH_1);
-	}
-
-	trig = (enum gpio_int_trig)(flags & (GPIO_INT_LOW_0 | GPIO_INT_HIGH_1 | GPIO_INT_WAKEUP));
-#ifdef CONFIG_GPIO_ENABLE_DISABLE_INTERRUPT
-	mode = (enum gpio_int_mode)(flags & (GPIO_INT_EDGE | GPIO_INT_DISABLE | GPIO_INT_ENABLE |
-					     GPIO_INT_ENABLE_DISABLE_ONLY));
-#else
-	mode = (enum gpio_int_mode)(flags & (GPIO_INT_EDGE | GPIO_INT_DISABLE | GPIO_INT_ENABLE));
-#endif /* CONFIG_GPIO_ENABLE_DISABLE_INTERRUPT */
-
-	ret = api->pin_interrupt_configure(port, pin, mode, trig);
-	SYS_PORT_TRACING_FUNC_EXIT(gpio_pin, interrupt_configure, port, pin, ret);
-	return ret;
->>>>>>> 6c685840
 }
 
 /**
