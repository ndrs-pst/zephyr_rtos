/*
 * Copyright (c) 2019-2020 Nordic Semiconductor ASA
 * Copyright (c) 2019 Piotr Mienkowski
 * Copyright (c) 2017 ARM Ltd
 * Copyright (c) 2015-2016 Intel Corporation.
 *
 * SPDX-License-Identifier: Apache-2.0
 */

/**
 * @file
 * @brief Public APIs for GPIO drivers
 */

#ifndef ZEPHYR_INCLUDE_DRIVERS_GPIO_H_
#define ZEPHYR_INCLUDE_DRIVERS_GPIO_H_

#include <errno.h>

#include <zephyr/sys/__assert.h>
#include <zephyr/sys/slist.h>
#include <zephyr/tracing/tracing.h>

#include <zephyr/types.h>
#include <stddef.h>
#include <zephyr/device.h>
#include <zephyr/dt-bindings/gpio/gpio.h>

#ifdef __cplusplus
extern "C" {
#endif

/**
 * @brief GPIO Driver APIs
 * @defgroup gpio_interface GPIO Driver APIs
 * @since 1.0
 * @version 1.0.0
 * @ingroup io_interfaces
 * @{
 */

/**
 * @name GPIO input/output configuration flags
 * @{
 */

/** Enables pin as input. */
#define GPIO_INPUT              (1U << 16)

/** Enables pin as output, no change to the output state. */
#define GPIO_OUTPUT             (1U << 17)

/** Disables pin for both input and output. */
#define GPIO_DISCONNECTED       0

/** @cond INTERNAL_HIDDEN */

/* Initializes output to a low state. */
#define GPIO_OUTPUT_INIT_LOW    (1U << 18)

/* Initializes output to a high state. */
#define GPIO_OUTPUT_INIT_HIGH   (1U << 19)

/* Initializes output based on logic level */
#define GPIO_OUTPUT_INIT_LOGICAL (1U << 20)

/** @endcond */

/** Configures GPIO pin as output and initializes it to a low state. */
#define /**/GPIO_OUTPUT_LOW         (GPIO_OUTPUT | GPIO_OUTPUT_INIT_LOW)
/** Configures GPIO pin as output and initializes it to a high state. */
#define /**/GPIO_OUTPUT_HIGH        (GPIO_OUTPUT | GPIO_OUTPUT_INIT_HIGH)
/** Configures GPIO pin as output and initializes it to a logic 0. */
#define /**/GPIO_OUTPUT_INACTIVE    (GPIO_OUTPUT |              \
                                     GPIO_OUTPUT_INIT_LOW |     \
                                     GPIO_OUTPUT_INIT_LOGICAL)
/** Configures GPIO pin as output and initializes it to a logic 1. */
#define /**/GPIO_OUTPUT_ACTIVE      (GPIO_OUTPUT |              \
                                     GPIO_OUTPUT_INIT_HIGH |    \
                                     GPIO_OUTPUT_INIT_LOGICAL)

/** @} */

/**
 * @name GPIO interrupt configuration flags
 * The `GPIO_INT_*` flags are used to specify how input GPIO pins will trigger
 * interrupts. The interrupts can be sensitive to pin physical or logical level.
 * Interrupts sensitive to pin logical level take into account GPIO_ACTIVE_LOW
 * flag. If a pin was configured as Active Low, physical level low will be
 * considered as logical level 1 (an active state), physical level high will
 * be considered as logical level 0 (an inactive state).
 * The GPIO controller should reset the interrupt status, such as clearing the
 * pending bit, etc, when configuring the interrupt triggering properties.
 * Applications should use the `GPIO_INT_MODE_ENABLE_ONLY` and
 * `GPIO_INT_MODE_DISABLE_ONLY` flags to enable and disable interrupts on the
 * pin without changing any GPIO settings.
 * @{
 */

/** Disables GPIO pin interrupt. */
#define GPIO_INT_DISABLE        (1U << 21)

/** @cond INTERNAL_HIDDEN */

/* Enables GPIO pin interrupt. */
#define GPIO_INT_ENABLE         (1U << 22)

/* GPIO interrupt is sensitive to logical levels.
 *
 * This is a component flag that should be combined with other
 * `GPIO_INT_*` flags to produce a meaningful configuration.
 */
#define GPIO_INT_LEVELS_LOGICAL (1U << 23)

/* GPIO interrupt is edge sensitive.
 *
 * Note: by default interrupts are level sensitive.
 *
 * This is a component flag that should be combined with other
 * `GPIO_INT_*` flags to produce a meaningful configuration.
 */
#define GPIO_INT_EDGE           (1U << 24)

/* Trigger detection when input state is (or transitions to) physical low or
 * logical 0 level.
 *
 * This is a component flag that should be combined with other
 * `GPIO_INT_*` flags to produce a meaningful configuration.
 */
#define GPIO_INT_LOW_0          (1U << 25)

/* Trigger detection on input state is (or transitions to) physical high or
 * logical 1 level.
 *
 * This is a component flag that should be combined with other
 * `GPIO_INT_*` flags to produce a meaningful configuration.
 */
#define GPIO_INT_HIGH_1         (1U << 26)

#ifdef CONFIG_GPIO_ENABLE_DISABLE_INTERRUPT
/* Disable/Enable interrupt functionality without changing other interrupt
 * related register, such as clearing the pending register.
 *
 * This is a component flag that should be combined with `GPIO_INT_ENABLE` or
 * `GPIO_INT_DISABLE` flags to produce a meaningful configuration.
 */
#define GPIO_INT_ENABLE_DISABLE_ONLY   (1u << 27)
#endif /* CONFIG_GPIO_ENABLE_DISABLE_INTERRUPT */

#define GPIO_INT_MASK           (GPIO_INT_DISABLE |         \
                                 GPIO_INT_ENABLE  |         \
                                 GPIO_INT_LEVELS_LOGICAL |  \
                                 GPIO_INT_EDGE    |         \
                                 GPIO_INT_LOW_0   |         \
                                 GPIO_INT_HIGH_1)

/** @endcond */

/** Configures GPIO interrupt to be triggered on pin rising edge and enables it.
 */
#define /**/GPIO_INT_EDGE_RISING    (GPIO_INT_ENABLE |  \
                                     GPIO_INT_EDGE   |  \
                                     GPIO_INT_HIGH_1)

/** Configures GPIO interrupt to be triggered on pin falling edge and enables
 * it.
 */
#define /**/GPIO_INT_EDGE_FALLING   (GPIO_INT_ENABLE |  \
                                     GPIO_INT_EDGE   |  \
                                     GPIO_INT_LOW_0)

/** Configures GPIO interrupt to be triggered on pin rising or falling edge and
 * enables it.
 */
#define /**/GPIO_INT_EDGE_BOTH      (GPIO_INT_ENABLE |  \
                                     GPIO_INT_EDGE   |  \
                                     GPIO_INT_LOW_0  |  \
                                     GPIO_INT_HIGH_1)

/** Configures GPIO interrupt to be triggered on pin physical level low and
 * enables it.
 */
#define /**/GPIO_INT_LEVEL_LOW      (GPIO_INT_ENABLE |  \
                                     GPIO_INT_LOW_0)

/** Configures GPIO interrupt to be triggered on pin physical level high and
 * enables it.
 */
#define /**/GPIO_INT_LEVEL_HIGH     (GPIO_INT_ENABLE |  \
                                     GPIO_INT_HIGH_1)

/** Configures GPIO interrupt to be triggered on pin state change to logical
 * level 0 and enables it.
 */
#define /**/GPIO_INT_EDGE_TO_INACTIVE   (GPIO_INT_ENABLE |          \
                                         GPIO_INT_LEVELS_LOGICAL |  \
                                         GPIO_INT_EDGE |            \
                                         GPIO_INT_LOW_0)

/** Configures GPIO interrupt to be triggered on pin state change to logical
 * level 1 and enables it.
 */
#define /**/GPIO_INT_EDGE_TO_ACTIVE     (GPIO_INT_ENABLE |          \
                                         GPIO_INT_LEVELS_LOGICAL |  \
                                         GPIO_INT_EDGE |            \
                                         GPIO_INT_HIGH_1)

/** Configures GPIO interrupt to be triggered on pin logical level 0 and enables
 * it.
 */
#define /**/GPIO_INT_LEVEL_INACTIVE     (GPIO_INT_ENABLE |          \
                                         GPIO_INT_LEVELS_LOGICAL |  \
                                         GPIO_INT_LOW_0)

/** Configures GPIO interrupt to be triggered on pin logical level 1 and enables
 * it.
 */
#define /**/GPIO_INT_LEVEL_ACTIVE       (GPIO_INT_ENABLE |          \
                                         GPIO_INT_LEVELS_LOGICAL |  \
                                         GPIO_INT_HIGH_1)

/** @} */

/** @cond INTERNAL_HIDDEN */
#define GPIO_DIR_MASK               (GPIO_INPUT | GPIO_OUTPUT)
/** @endcond */

/**
 * @brief Identifies a set of pins associated with a port.
 *
 * The pin with index n is present in the set if and only if the bit
 * identified by (1U << n) is set.
 */
typedef uint32_t gpio_port_pins_t;

/**
 * @brief Provides values for a set of pins associated with a port.
 *
 * The value for a pin with index n is high (physical mode) or active
 * (logical mode) if and only if the bit identified by (1U << n) is set.
 * Otherwise the value for the pin is low (physical mode) or inactive
 * (logical mode).
 *
 * Values of this type are often paired with a `gpio_port_pins_t` value
 * that specifies which encoded pin values are valid for the operation.
 */
typedef uint32_t gpio_port_value_t;

/**
 * @brief Provides a type to hold a GPIO pin index.
 *
 * This reduced-size type is sufficient to record a pin number,
 * e.g. from a devicetree GPIOS property.
 */
typedef uint8_t gpio_pin_t;

/**
 * @brief Provides a type to hold GPIO devicetree flags.
 *
 * All GPIO flags that can be expressed in devicetree fit in the low 16
 * bits of the full flags field, so use a reduced-size type to record
 * that part of a GPIOS property.
 *
 * The lower 8 bits are used for standard flags. The upper 8 bits are reserved
 * for SoC specific flags.
 */
typedef uint16_t gpio_dt_flags_t;

/**
 * @brief Provides a type to hold GPIO configuration flags.
 *
 * This type is sufficient to hold all flags used to control GPIO
 * configuration, whether pin or interrupt.
 */
typedef uint32_t gpio_flags_t;

/**
 * @brief Container for GPIO pin information specified in devicetree
 *
 * This type contains a pointer to a GPIO device, pin number for a pin
 * controlled by that device, and the subset of pin configuration
 * flags which may be given in devicetree.
 *
 * @see GPIO_DT_SPEC_GET_BY_IDX
 * @see GPIO_DT_SPEC_GET_BY_IDX_OR
 * @see GPIO_DT_SPEC_GET
 * @see GPIO_DT_SPEC_GET_OR
 */
struct gpio_dt_spec {
    /** GPIO device controlling the pin */
    const struct device* port;
    /** The pin's number on the device */
    gpio_pin_t pin;
    /** The pin's configuration flags as specified in devicetree */
    gpio_dt_flags_t dt_flags;
};

/**
 * @brief Static initializer for a @p gpio_dt_spec
 *
 * This returns a static initializer for a @p gpio_dt_spec structure given a
 * devicetree node identifier, a property specifying a GPIO and an index.
 *
 * Example devicetree fragment:
 *
 *    n: node {
 *        foo-gpios = <&gpio0 1 GPIO_ACTIVE_LOW>,
 *                    <&gpio1 2 GPIO_ACTIVE_LOW>;
 *    }
 *
 * Example usage:
 *
 *    const struct gpio_dt_spec spec = GPIO_DT_SPEC_GET_BY_IDX(DT_NODELABEL(n),
 *                                 foo_gpios, 1);
 *    // Initializes 'spec' to:
 *    // {
 *    //         .port = DEVICE_DT_GET(DT_NODELABEL(gpio1)),
 *    //         .pin = 2,
 *    //         .dt_flags = GPIO_ACTIVE_LOW
 *    // }
 *
 * The 'gpio' field must still be checked for readiness, e.g. using
 * device_is_ready(). It is an error to use this macro unless the node
 * exists, has the given property, and that property specifies a GPIO
 * controller, pin number, and flags as shown above.
 *
 * @param node_id devicetree node identifier
 * @param prop lowercase-and-underscores property name
 * @param idx logical index into "prop"
 * @return static initializer for a struct gpio_dt_spec for the property
 */
#define GPIO_DT_SPEC_GET_BY_IDX(node_id, prop, idx)             \
    {                                       \
        .port = DEVICE_DT_GET(DT_GPIO_CTLR_BY_IDX(node_id, prop, idx)), \
        .pin = DT_GPIO_PIN_BY_IDX(node_id, prop, idx),          \
        .dt_flags = DT_GPIO_FLAGS_BY_IDX(node_id, prop, idx),   \
    }

/**
 * @brief Like GPIO_DT_SPEC_GET_BY_IDX(), with a fallback to a default value
 *
 * If the devicetree node identifier 'node_id' refers to a node with a
 * property 'prop', this expands to
 * <tt>GPIO_DT_SPEC_GET_BY_IDX(node_id, prop, idx)</tt>. The @p
 * default_value parameter is not expanded in this case.
 *
 * Otherwise, this expands to @p default_value.
 *
 * @param node_id devicetree node identifier
 * @param prop lowercase-and-underscores property name
 * @param idx logical index into "prop"
 * @param default_value fallback value to expand to
 * @return static initializer for a struct gpio_dt_spec for the property,
 *         or default_value if the node or property do not exist
 */
#define GPIO_DT_SPEC_GET_BY_IDX_OR(node_id, prop, idx, default_value)   \
    COND_CODE_1(DT_NODE_HAS_PROP(node_id, prop),            \
            (GPIO_DT_SPEC_GET_BY_IDX(node_id, prop, idx)),  \
            (default_value))

/**
 * @brief Equivalent to GPIO_DT_SPEC_GET_BY_IDX(node_id, prop, 0).
 *
 * @param node_id devicetree node identifier
 * @param prop lowercase-and-underscores property name
 * @return static initializer for a struct gpio_dt_spec for the property
 * @see GPIO_DT_SPEC_GET_BY_IDX()
 */
#define GPIO_DT_SPEC_GET(node_id, prop) \
    GPIO_DT_SPEC_GET_BY_IDX(node_id, prop, 0)

/**
 * @brief Equivalent to
 *        GPIO_DT_SPEC_GET_BY_IDX_OR(node_id, prop, 0, default_value).
 *
 * @param node_id devicetree node identifier
 * @param prop lowercase-and-underscores property name
 * @param default_value fallback value to expand to
 * @return static initializer for a struct gpio_dt_spec for the property
 * @see GPIO_DT_SPEC_GET_BY_IDX_OR()
 */
#define GPIO_DT_SPEC_GET_OR(node_id, prop, default_value) \
    GPIO_DT_SPEC_GET_BY_IDX_OR(node_id, prop, 0, default_value)

/**
 * @brief Static initializer for a @p gpio_dt_spec from a DT_DRV_COMPAT
 * instance's GPIO property at an index.
 *
 * @param inst DT_DRV_COMPAT instance number
 * @param prop lowercase-and-underscores property name
 * @param idx logical index into "prop"
 * @return static initializer for a struct gpio_dt_spec for the property
 * @see GPIO_DT_SPEC_GET_BY_IDX()
 */
#define GPIO_DT_SPEC_INST_GET_BY_IDX(inst, prop, idx) \
    GPIO_DT_SPEC_GET_BY_IDX(DT_DRV_INST(inst), prop, idx)

/**
 * @brief Static initializer for a @p gpio_dt_spec from a DT_DRV_COMPAT
 *        instance's GPIO property at an index, with fallback
 *
 * @param inst DT_DRV_COMPAT instance number
 * @param prop lowercase-and-underscores property name
 * @param idx logical index into "prop"
 * @param default_value fallback value to expand to
 * @return static initializer for a struct gpio_dt_spec for the property
 * @see GPIO_DT_SPEC_GET_BY_IDX()
 */
#define GPIO_DT_SPEC_INST_GET_BY_IDX_OR(inst, prop, idx, default_value)     \
    COND_CODE_1(DT_PROP_HAS_IDX(DT_DRV_INST(inst), prop, idx),              \
                (GPIO_DT_SPEC_GET_BY_IDX(DT_DRV_INST(inst), prop, idx)),    \
                (default_value))

/**
 * @brief Equivalent to GPIO_DT_SPEC_INST_GET_BY_IDX(inst, prop, 0).
 *
 * @param inst DT_DRV_COMPAT instance number
 * @param prop lowercase-and-underscores property name
 * @return static initializer for a struct gpio_dt_spec for the property
 * @see GPIO_DT_SPEC_INST_GET_BY_IDX()
 */
#define GPIO_DT_SPEC_INST_GET(inst, prop) \
    GPIO_DT_SPEC_INST_GET_BY_IDX(inst, prop, 0)

/**
 * @brief Equivalent to
 *        GPIO_DT_SPEC_INST_GET_BY_IDX_OR(inst, prop, 0, default_value).
 *
 * @param inst DT_DRV_COMPAT instance number
 * @param prop lowercase-and-underscores property name
 * @param default_value fallback value to expand to
 * @return static initializer for a struct gpio_dt_spec for the property
 * @see GPIO_DT_SPEC_INST_GET_BY_IDX()
 */
#define GPIO_DT_SPEC_INST_GET_OR(inst, prop, default_value) \
    GPIO_DT_SPEC_INST_GET_BY_IDX_OR(inst, prop, 0, default_value)

/*
 * @cond INTERNAL_HIDDEN
 */

/**
 * Auxiliary conditional macro that generates a bitmask for the range
 * from @p "prop" array defined by the (off_idx, sz_idx) pair,
 * or 0 if the range does not exist.
 *
 * @param node_id devicetree node identifier
 * @param prop lowercase-and-underscores array property name
 * @param off_idx logical index of bitmask offset value into "prop" array
 * @param sz_idx logical index of bitmask size value into "prop" array
 */
#define Z_GPIO_GEN_BITMASK_COND(node_id, prop, off_idx, sz_idx) \
    COND_CODE_1(DT_PROP_HAS_IDX(node_id, prop, off_idx),        \
        (COND_CODE_0(DT_PROP_BY_IDX(node_id, prop, sz_idx),     \
            (0),                                                \
            (GENMASK64(DT_PROP_BY_IDX(node_id, prop, off_idx) + \
                DT_PROP_BY_IDX(node_id, prop, sz_idx) - 1,      \
                DT_PROP_BY_IDX(node_id, prop, off_idx))))       \
        ), (0))

/**
 * A helper conditional macro returning generated bitmask for one element
 * from @p "gpio-reserved-ranges"
 *
 * @param odd_it the value of an odd sequential iterator
 * @param node_id devicetree node identifier
 */
#define Z_GPIO_GEN_RESERVED_RANGES_COND(odd_it, node_id)        \
    COND_CODE_1(DT_PROP_HAS_IDX(node_id, gpio_reserved_ranges, odd_it), \
        (Z_GPIO_GEN_BITMASK_COND(node_id,                       \
            gpio_reserved_ranges,                               \
            GET_ARG_N(odd_it, Z_SPARSE_LIST_EVEN_NUMBERS),      \
            odd_it)),                                           \
        (0))

/**
 * @endcond
 */

/**
 * @brief Makes a bitmask of reserved GPIOs from DT @p "gpio-reserved-ranges"
 *        property and @p "ngpios" argument
 *
 * This macro returns the value as a bitmask of the @p "gpio-reserved-ranges"
 * property. This property defines the disabled (or 'reserved') GPIOs in the
 * range @p 0...ngpios-1 and is specified as an array of value's pairs that
 * define the start offset and size of the reserved ranges.
 *
 * For example, setting "gpio-reserved-ranges = <3 2>, <10 1>;"
 * means that GPIO offsets 3, 4 and 10 cannot be used even if @p ngpios = <18>.
 *
 * The implementation constraint is inherited from common DT limitations:
 * a maximum of 64 pairs can be used (with result limited to bitsize
 * of gpio_port_pins_t type).
 *
 * NB: Due to the nature of C macros, some incorrect tuple definitions
 *    (for example, overlapping or out of range) will produce undefined results.
 *
 *    Also be aware that if @p ngpios is less than 32 (bit size of DT int type),
 *    then all unused MSBs outside the range defined by @p ngpios will be
 *    marked as reserved too.
 *
 * Example devicetree fragment:
 *
 * @code{.dts}
 *  a {
 *      compatible = "some,gpio-controller";
 *      ngpios = <32>;
 *      gpio-reserved-ranges = <0  4>, <5  3>, <9  5>, <11 2>, <15 2>,
 *                             <18 2>, <21 1>, <23 1>, <25 4>, <30 2>;
 *  };
 *
 *  b {
 *      compatible = "some,gpio-controller";
 *      ngpios = <18>;
 *      gpio-reserved-ranges = <3 2>, <10 1>;
 *  };
 *
 * @endcode
 *
 * Example usage:
 *
 * @code{.c}
 *  struct some_config {
 *      uint32_t ngpios;
 *      uint32_t gpios_reserved;
 *  };
 *
 *  static const struct some_config dev_cfg_a = {
 *      .ngpios = DT_PROP_OR(DT_LABEL(a), ngpios, 0),
 *      .gpios_reserved = GPIO_DT_RESERVED_RANGES_NGPIOS(DT_LABEL(a),
 *                        DT_PROP(DT_LABEL(a), ngpios)),
 *  };
 *
 *  static const struct some_config dev_cfg_b = {
 *      .ngpios = DT_PROP_OR(DT_LABEL(b), ngpios, 0),
 *      .gpios_reserved = GPIO_DT_RESERVED_RANGES_NGPIOS(DT_LABEL(b),
 *                        DT_PROP(DT_LABEL(b), ngpios)),
 *  };
 *@endcode
 *
 * This expands to:
 *
 * @code{.c}
<<<<<<< HEAD
 *  struct some_config {
 *      uint32_t ngpios;
 *      uint32_t gpios_reserved;
 *  };
 *
 *  static const struct some_config dev_cfg_a = {
 *      .ngpios = 32,
 *      .gpios_reserved = 0xdeadbeef,
 *                     // 0b1101 1110 1010 1101 1011 1110 1110 1111
 *
 *  static const struct some_config dev_cfg_b = {
 *      .ngpios = 18,
 *      .gpios_reserved = 0xfffc0418,
 *                     // 0b1111 1111 1111 1100 0000 0100 0001 1000
 *                     // unused MSBs were marked as reserved too
 *  };
=======
 *	struct some_config {
 *		uint32_t ngpios;
 *		uint32_t gpios_reserved;
 *	};
 *
 *	static const struct some_config dev_cfg_a = {
 *		.ngpios = 32,
 *		.gpios_reserved = 0xdeadbeef,
 *		               // 0b1101 1110 1010 1101 1011 1110 1110 1111
 *	};
 *	static const struct some_config dev_cfg_b = {
 *		.ngpios = 18,
 *		.gpios_reserved = 0xfffc0418,
 *		               // 0b1111 1111 1111 1100 0000 0100 0001 1000
 *		               // unused MSBs were marked as reserved too
 *	};
>>>>>>> c0be51df
 * @endcode
 *
 * @param node_id GPIO controller node identifier.
 * @param ngpios number of GPIOs.
 * @return the bitmask of reserved gpios
 */
#define GPIO_DT_RESERVED_RANGES_NGPIOS(node_id, ngpios)         \
    ((gpio_port_pins_t)                                         \
    COND_CODE_1(DT_NODE_HAS_PROP(node_id, gpio_reserved_ranges),\
        (GENMASK64(BITS_PER_LONG_LONG - 1, ngpios)              \
        | FOR_EACH_FIXED_ARG(Z_GPIO_GEN_RESERVED_RANGES_COND,   \
            (|),                                                \
            node_id,                                            \
            LIST_DROP_EMPTY(Z_SPARSE_LIST_ODD_NUMBERS))),       \
        (0)))

/**
 * @brief Makes a bitmask of reserved GPIOs from the @p "gpio-reserved-ranges"
 *        and @p "ngpios" DT properties values
 *
 * @param node_id GPIO controller node identifier.
 * @return the bitmask of reserved gpios
 */
#define GPIO_DT_RESERVED_RANGES(node_id)                       \
    GPIO_DT_RESERVED_RANGES_NGPIOS(node_id, DT_PROP(node_id, ngpios))

/**
 * @brief Makes a bitmask of reserved GPIOs from a DT_DRV_COMPAT instance's
 *        @p "gpio-reserved-ranges" property and @p "ngpios" argument
 *
 * @param inst DT_DRV_COMPAT instance number
 * @return the bitmask of reserved gpios
 * @param ngpios  number of GPIOs
 * @see GPIO_DT_RESERVED_RANGES()
 */
#define GPIO_DT_INST_RESERVED_RANGES_NGPIOS(inst, ngpios)       \
        GPIO_DT_RESERVED_RANGES_NGPIOS(DT_DRV_INST(inst), ngpios)

/**
 * @brief Make a bitmask of reserved GPIOs from a DT_DRV_COMPAT instance's GPIO
 *        @p "gpio-reserved-ranges" and @p "ngpios" properties
 *
 * @param inst DT_DRV_COMPAT instance number
 * @return the bitmask of reserved gpios
 * @see GPIO_DT_RESERVED_RANGES()
 */
#define GPIO_DT_INST_RESERVED_RANGES(inst)                     \
        GPIO_DT_RESERVED_RANGES(DT_DRV_INST(inst))

/**
 * @brief Makes a bitmask of allowed GPIOs from DT @p "gpio-reserved-ranges"
 *        property and @p "ngpios" argument
 *
 * This macro is paired with GPIO_DT_RESERVED_RANGES_NGPIOS(), however unlike
 * the latter, it returns a bitmask of ALLOWED gpios.
 *
 * Example devicetree fragment:
 *
 * @code{.dts}
 *  a {
 *      compatible = "some,gpio-controller";
 *      ngpios = <32>;
 *      gpio-reserved-ranges = <0 8>, <9 5>, <15 16>;
 *  };
 *
 * @endcode
 *
 * Example usage:
 *
 * @code{.c}
 *  struct some_config {
 *      uint32_t port_pin_mask;
 *  };
 *
 *  static const struct some_config dev_cfg = {
 *      .port_pin_mask = GPIO_DT_PORT_PIN_MASK_NGPIOS_EXC(
 *                  DT_LABEL(a), 32),
 *  };
 * @endcode
 *
 * This expands to:
 *
 * @code{.c}
 *  struct some_config {
 *      uint32_t port_pin_mask;
 *  };
 *
 *  static const struct some_config dev_cfg = {
 *      .port_pin_mask = 0x80004100,
 *              // 0b1000 0000 0000 0000 0100 0001 00000 000
 *  };
 * @endcode
 *
 * @param node_id GPIO controller node identifier.
 * @param ngpios  number of GPIOs
 * @return the bitmask of allowed gpios
 */
#define GPIO_DT_PORT_PIN_MASK_NGPIOS_EXC(node_id, ngpios)       \
    ((gpio_port_pins_t)                                         \
    COND_CODE_0(ngpios,                                         \
        (0),                                                    \
        (COND_CODE_1(DT_NODE_HAS_PROP(node_id, gpio_reserved_ranges),   \
            ((GENMASK64(ngpios - 1, 0) &                        \
            ~GPIO_DT_RESERVED_RANGES_NGPIOS(node_id, ngpios))), \
            (GENMASK64(ngpios - 1, 0)))                         \
        )                                                       \
    ))

/**
 * @brief Makes a bitmask of allowed GPIOs from a DT_DRV_COMPAT instance's
 *        @p "gpio-reserved-ranges" property and @p "ngpios" argument
 *
 * @param inst DT_DRV_COMPAT instance number
 * @param ngpios number of GPIOs
 * @return the bitmask of allowed gpios
 * @see GPIO_DT_NGPIOS_PORT_PIN_MASK_EXC()
 */
#define GPIO_DT_INST_PORT_PIN_MASK_NGPIOS_EXC(inst, ngpios)     \
        GPIO_DT_PORT_PIN_MASK_NGPIOS_EXC(DT_DRV_INST(inst), ngpios)

/**
 * @brief Maximum number of pins that are supported by `gpio_port_pins_t`.
 */
#define GPIO_MAX_PINS_PER_PORT (sizeof(gpio_port_pins_t) * __CHAR_BIT__)

/**
 * This structure is common to all GPIO drivers and is expected to be
 * the first element in the object pointed to by the config field
 * in the device structure.
 */
struct gpio_driver_config {
    /** Mask identifying pins supported by the controller.
     *
     * Initialization of this mask is the responsibility of device
     * instance generation in the driver.
     */
    gpio_port_pins_t port_pin_mask;
};

/**
 * This structure is common to all GPIO drivers and is expected to be the first
 * element in the driver's struct driver_data declaration.
 */
struct gpio_driver_data {
    /** Mask identifying pins that are configured as active low.
     *
     * Management of this mask is the responsibility of the
     * wrapper functions in this header.
     */
    gpio_port_pins_t invert;
};

struct gpio_callback;

/**
 * @typedef gpio_callback_handler_t
 * @brief Define the application callback handler function signature
 *
 * @param port Device struct for the GPIO device.
 * @param cb Original struct gpio_callback owning this handler
 * @param pins Mask of pins that triggers the callback handler
 *
 * Note: cb pointer can be used to retrieve private data through
 * CONTAINER_OF() if original struct gpio_callback is stored in
 * another private structure.
 */
typedef void (*gpio_callback_handler_t)(const struct device *port,
                                        struct gpio_callback *cb,
                                        gpio_port_pins_t pins);

/**
 * @brief GPIO callback structure
 *
 * Used to register a callback in the driver instance callback list.
 * As many callbacks as needed can be added as long as each of them
 * are unique pointers of struct gpio_callback.
 * Beware such structure should not be allocated on stack.
 *
 * Note: To help setting it, see gpio_init_callback() below
 */
struct gpio_callback {
    /** This is meant to be used in the driver and the user should not
     * mess with it (see drivers/gpio/gpio_utils.h)
     */
    sys_snode_t node;

    /** Actual callback function being called when relevant. */
    gpio_callback_handler_t handler;

    /** A mask of pins the callback is interested in, if 0 the callback
     * will never be called. Such pin_mask can be modified whenever
     * necessary by the owner, and thus will affect the handler being
     * called or not. The selected pins must be configured to trigger
     * an interrupt.
     */
    gpio_port_pins_t pin_mask;
};

/**
 * @cond INTERNAL_HIDDEN
 *
 * For internal use only, skip these in public documentation.
 */

/* Used by driver api function pin_interrupt_configure, these are defined
 * in terms of the public flags so we can just mask and pass them
 * through to the driver api
 */
enum gpio_int_mode {
    GPIO_INT_MODE_DISABLED = GPIO_INT_DISABLE,
    GPIO_INT_MODE_LEVEL = GPIO_INT_ENABLE,
    GPIO_INT_MODE_EDGE = GPIO_INT_ENABLE | GPIO_INT_EDGE,
    #ifdef CONFIG_GPIO_ENABLE_DISABLE_INTERRUPT
    GPIO_INT_MODE_DISABLE_ONLY = GPIO_INT_DISABLE | GPIO_INT_ENABLE_DISABLE_ONLY,
    GPIO_INT_MODE_ENABLE_ONLY = GPIO_INT_ENABLE | GPIO_INT_ENABLE_DISABLE_ONLY,
    #endif /* CONFIG_GPIO_ENABLE_DISABLE_INTERRUPT */
};

enum gpio_int_trig {
    /* Trigger detection when input state is (or transitions to)
     * physical low. (Edge Falling or Active Low)
     */
    GPIO_INT_TRIG_LOW = GPIO_INT_LOW_0,
    /* Trigger detection when input state is (or transitions to)
     * physical high. (Edge Rising or Active High) */
    GPIO_INT_TRIG_HIGH = GPIO_INT_HIGH_1,
    /* Trigger detection on pin rising or falling edge. */
    GPIO_INT_TRIG_BOTH = GPIO_INT_LOW_0 | GPIO_INT_HIGH_1,
	/* Trigger a system wakeup. */
	GPIO_INT_TRIG_WAKE = GPIO_INT_WAKEUP,
};

__subsystem struct gpio_driver_api {
    int (*pin_configure)(const struct device* port, gpio_pin_t pin,
                         gpio_flags_t flags);
    #ifdef CONFIG_GPIO_GET_CONFIG
    int (*pin_get_config)(const struct device* port, gpio_pin_t pin,
                          gpio_flags_t *flags);
    #endif
    int (*port_get_raw)(const struct device* port,
                        gpio_port_value_t* value);
    int (*port_set_masked_raw)(const struct device* port,
                               gpio_port_pins_t mask,
                               gpio_port_value_t value);
    int (*port_set_bits_raw)(const struct device *port,
                             gpio_port_pins_t pins);
    int (*port_clear_bits_raw)(const struct device* port,
                               gpio_port_pins_t pins);
    int (*port_toggle_bits)(const struct device* port,
                            gpio_port_pins_t pins);
    int (*pin_interrupt_configure)(const struct device* port,
                                   gpio_pin_t pin,
                                   enum gpio_int_mode, enum gpio_int_trig);
    int (*manage_callback)(const struct device* port,
                           struct gpio_callback* cb,
                           bool set);
    uint32_t (*get_pending_int)(const struct device* dev);
    #ifdef CONFIG_GPIO_GET_DIRECTION
    int (*port_get_direction)(const struct device* port, gpio_port_pins_t map,
                              gpio_port_pins_t* inputs, gpio_port_pins_t* outputs);
    #endif /* CONFIG_GPIO_GET_DIRECTION */
};

/**
 * @endcond
 */

/**
 * @brief Validate that GPIO port is ready.
 *
 * @param spec GPIO specification from devicetree
 *
 * @retval true if the GPIO spec is ready for use.
 * @retval false if the GPIO spec is not ready for use.
 */
static inline bool gpio_is_ready_dt(const struct gpio_dt_spec* spec) {
    /* Validate port is ready */
    return device_is_ready(spec->port);
}

/**
 * @brief Configure pin interrupt.
 *
 * @note This function can also be used to configure interrupts on pins
 *       not controlled directly by the GPIO module. That is, pins which are
 *       routed to other modules such as I2C, SPI, UART.
 *
 * @funcprops \isr_ok
 *
 * @param port Pointer to device structure for the driver instance.
 * @param pin Pin number.
 * @param flags Interrupt configuration flags as defined by GPIO_INT_*.
 *
 * @retval 0 If successful.
 * @retval -ENOSYS If the operation is not implemented by the driver.
 * @retval -ENOTSUP If any of the configuration options is not supported
 *                  (unless otherwise directed by flag documentation).
 * @retval -EINVAL  Invalid argument.
 * @retval -EBUSY   Interrupt line required to configure pin interrupt is
 *                  already in use.
 * @retval -EIO I/O error when accessing an external GPIO chip.
 * @retval -EWOULDBLOCK if operation would block.
 */
<<<<<<< HEAD
__syscall int gpio_pin_interrupt_configure(const struct device* port,
                                           gpio_pin_t pin,
                                           gpio_flags_t flags);

static inline int z_impl_gpio_pin_interrupt_configure(const struct device* port,
                                                      gpio_pin_t pin,
                                                      gpio_flags_t flags) {
    const struct gpio_driver_api* api =
            (const struct gpio_driver_api*)port->api;
    __unused const struct gpio_driver_config* const cfg =
            (const struct gpio_driver_config*)port->config;
    const struct gpio_driver_data* const data =
            (const struct gpio_driver_data*)port->data;
    enum gpio_int_trig trig;
    enum gpio_int_mode mode;

    if (api->pin_interrupt_configure == NULL) {
        return (-ENOSYS);
    }

    __ASSERT((flags & (GPIO_INT_DISABLE | GPIO_INT_ENABLE))
             != (GPIO_INT_DISABLE | GPIO_INT_ENABLE),
             "Cannot both enable and disable interrupts");

    __ASSERT((flags & (GPIO_INT_DISABLE | GPIO_INT_ENABLE)) != 0U,
             "Must either enable or disable interrupts");

    __ASSERT(((flags & GPIO_INT_ENABLE) == 0) ||
             ((flags & GPIO_INT_EDGE)   != 0) ||
             ((flags & (GPIO_INT_LOW_0 | GPIO_INT_HIGH_1)) !=
              (GPIO_INT_LOW_0 | GPIO_INT_HIGH_1)),
             "Only one of GPIO_INT_LOW_0, GPIO_INT_HIGH_1 can be "
             "enabled for a level interrupt.");

    #ifdef CONFIG_GPIO_ENABLE_DISABLE_INTERRUPT
    __ASSERT(((flags & GPIO_INT_ENABLE) == 0) ||
             ((flags & (GPIO_INT_LOW_0 | GPIO_INT_HIGH_1)) != 0) ||
              ((flags & GPIO_INT_ENABLE_DISABLE_ONLY) != 0),
             "At least one of GPIO_INT_LOW_0, GPIO_INT_HIGH_1 has to be "
             "enabled.");
    #else
    __ASSERT(((flags & GPIO_INT_ENABLE) == 0) ||
             ((flags & (GPIO_INT_LOW_0 | GPIO_INT_HIGH_1)) != 0),
             "At least one of GPIO_INT_LOW_0, GPIO_INT_HIGH_1 has to be "
             "enabled.");
    #endif

    __ASSERT((cfg->port_pin_mask & (gpio_port_pins_t)BIT(pin)) != 0U,
             "Unsupported pin");

    if (((flags & GPIO_INT_LEVELS_LOGICAL) != 0) &&
        ((data->invert & (gpio_port_pins_t)BIT(pin)) != 0)) {
        /* Invert signal bits */
        flags ^= (GPIO_INT_LOW_0 | GPIO_INT_HIGH_1);
    }

    trig = (enum gpio_int_trig)(flags & (GPIO_INT_LOW_0 | GPIO_INT_HIGH_1 | GPIO_INT_WAKEUP));
    #ifdef CONFIG_GPIO_ENABLE_DISABLE_INTERRUPT
    mode = (enum gpio_int_mode)(flags & (GPIO_INT_EDGE | GPIO_INT_DISABLE | GPIO_INT_ENABLE |
                                         GPIO_INT_ENABLE_DISABLE_ONLY));
    #else
    mode = (enum gpio_int_mode)(flags & (GPIO_INT_EDGE | GPIO_INT_DISABLE | GPIO_INT_ENABLE));
    #endif /* CONFIG_GPIO_ENABLE_DISABLE_INTERRUPT */

    return (api->pin_interrupt_configure(port, pin, mode, trig));
=======
__syscall int gpio_pin_interrupt_configure(const struct device *port,
					   gpio_pin_t pin,
					   gpio_flags_t flags);

static inline int z_impl_gpio_pin_interrupt_configure(const struct device *port,
						      gpio_pin_t pin,
						      gpio_flags_t flags)
{
	const struct gpio_driver_api *api =
		(const struct gpio_driver_api *)port->api;
	__unused const struct gpio_driver_config *const cfg =
		(const struct gpio_driver_config *)port->config;
	const struct gpio_driver_data *const data =
		(const struct gpio_driver_data *)port->data;
	enum gpio_int_trig trig;
	enum gpio_int_mode mode;
	int ret;

	SYS_PORT_TRACING_FUNC_ENTER(gpio_pin, interrupt_configure, port, pin, flags);

	if (api->pin_interrupt_configure == NULL) {
		SYS_PORT_TRACING_FUNC_EXIT(gpio_pin, interrupt_configure, port, pin, -ENOSYS);
		return -ENOSYS;
	}

	__ASSERT((flags & (GPIO_INT_DISABLE | GPIO_INT_ENABLE))
		 != (GPIO_INT_DISABLE | GPIO_INT_ENABLE),
		 "Cannot both enable and disable interrupts");

	__ASSERT((flags & (GPIO_INT_DISABLE | GPIO_INT_ENABLE)) != 0U,
		 "Must either enable or disable interrupts");

	__ASSERT(((flags & GPIO_INT_ENABLE) == 0) ||
		 ((flags & GPIO_INT_EDGE) != 0) ||
		 ((flags & (GPIO_INT_LOW_0 | GPIO_INT_HIGH_1)) !=
		  (GPIO_INT_LOW_0 | GPIO_INT_HIGH_1)),
		 "Only one of GPIO_INT_LOW_0, GPIO_INT_HIGH_1 can be "
		 "enabled for a level interrupt.");

	__ASSERT(((flags & GPIO_INT_ENABLE) == 0) ||
#ifdef CONFIG_GPIO_ENABLE_DISABLE_INTERRUPT
			 ((flags & (GPIO_INT_LOW_0 | GPIO_INT_HIGH_1)) != 0) ||
			 (flags & GPIO_INT_ENABLE_DISABLE_ONLY) != 0,
#else
			 ((flags & (GPIO_INT_LOW_0 | GPIO_INT_HIGH_1)) != 0),
#endif /* CONFIG_GPIO_ENABLE_DISABLE_INTERRUPT */
		 "At least one of GPIO_INT_LOW_0, GPIO_INT_HIGH_1 has to be "
		 "enabled.");

	__ASSERT((cfg->port_pin_mask & (gpio_port_pins_t)BIT(pin)) != 0U,
		 "Unsupported pin");

	if (((flags & GPIO_INT_LEVELS_LOGICAL) != 0) &&
	    ((data->invert & (gpio_port_pins_t)BIT(pin)) != 0)) {
		/* Invert signal bits */
		flags ^= (GPIO_INT_LOW_0 | GPIO_INT_HIGH_1);
	}

	trig = (enum gpio_int_trig)(flags & (GPIO_INT_LOW_0 | GPIO_INT_HIGH_1 | GPIO_INT_WAKEUP));
#ifdef CONFIG_GPIO_ENABLE_DISABLE_INTERRUPT
	mode = (enum gpio_int_mode)(flags & (GPIO_INT_EDGE | GPIO_INT_DISABLE | GPIO_INT_ENABLE |
					     GPIO_INT_ENABLE_DISABLE_ONLY));
#else
	mode = (enum gpio_int_mode)(flags & (GPIO_INT_EDGE | GPIO_INT_DISABLE | GPIO_INT_ENABLE));
#endif /* CONFIG_GPIO_ENABLE_DISABLE_INTERRUPT */

	ret = api->pin_interrupt_configure(port, pin, mode, trig);
	SYS_PORT_TRACING_FUNC_EXIT(gpio_pin, interrupt_configure, port, pin, ret);
	return ret;
>>>>>>> c0be51df
}

/**
 * @brief Configure pin interrupts from a @p gpio_dt_spec.
 *
 * @funcprops \isr_ok
 *
 * This is equivalent to:
 *
 *     gpio_pin_interrupt_configure(spec->port, spec->pin, flags);
 *
 * The <tt>spec->dt_flags</tt> value is not used.
 *
 * @param spec GPIO specification from devicetree
 * @param flags interrupt configuration flags
 * @return a value from gpio_pin_interrupt_configure()
 */
static inline int gpio_pin_interrupt_configure_dt(const struct gpio_dt_spec *spec,
                                                  gpio_flags_t flags) {
    return gpio_pin_interrupt_configure(spec->port, spec->pin, flags);
}

/**
 * @brief Configure a single pin.
 *
 * @param port Pointer to device structure for the driver instance.
 * @param pin Pin number to configure.
 * @param flags Flags for pin configuration: 'GPIO input/output configuration
 *        flags', 'GPIO pin drive flags', 'GPIO pin bias flags'.
 *
 * @retval 0 If successful.
 * @retval -ENOTSUP if any of the configuration options is not supported
 *                  (unless otherwise directed by flag documentation).
 * @retval -EINVAL Invalid argument.
 * @retval -EIO I/O error when accessing an external GPIO chip.
 * @retval -EWOULDBLOCK if operation would block.
 */
__syscall int gpio_pin_configure(const struct device* port,
                                 gpio_pin_t pin,
                                 gpio_flags_t flags);

<<<<<<< HEAD
static inline int z_impl_gpio_pin_configure(const struct device* port,
                                            gpio_pin_t pin,
                                            gpio_flags_t flags) {
    const struct gpio_driver_api* api =
            (const struct gpio_driver_api*)port->api;
    __unused const struct gpio_driver_config* const cfg =
            (const struct gpio_driver_config*)port->config;
    struct gpio_driver_data* data =
            (struct gpio_driver_data*)port->data;
=======
static inline int z_impl_gpio_pin_configure(const struct device *port,
					    gpio_pin_t pin,
					    gpio_flags_t flags)
{
	const struct gpio_driver_api *api =
		(const struct gpio_driver_api *)port->api;
	__unused const struct gpio_driver_config *const cfg =
		(const struct gpio_driver_config *)port->config;
	struct gpio_driver_data *data =
		(struct gpio_driver_data *)port->data;
	int ret;

	SYS_PORT_TRACING_FUNC_ENTER(gpio_pin, configure, port, pin, flags);
>>>>>>> c0be51df

    __ASSERT((flags & GPIO_INT_MASK) == 0,
             "Interrupt flags are not supported");

    __ASSERT((flags & (GPIO_PULL_UP | GPIO_PULL_DOWN)) !=
             (GPIO_PULL_UP | GPIO_PULL_DOWN),
             "Pull Up and Pull Down should not be enabled simultaneously");

    __ASSERT(!((flags & GPIO_INPUT) && !(flags & GPIO_OUTPUT) && (flags & GPIO_SINGLE_ENDED)),
             "Input cannot be enabled for 'Open Drain', 'Open Source' modes without Output");

    __ASSERT_NO_MSG((flags & GPIO_SINGLE_ENDED) != 0 ||
                    (flags & GPIO_LINE_OPEN_DRAIN) == 0);

    __ASSERT((flags & (GPIO_OUTPUT_INIT_LOW | GPIO_OUTPUT_INIT_HIGH)) == 0
             || ((flags & GPIO_OUTPUT) != 0),
             "Output needs to be enabled to be initialized low or high");

    __ASSERT((flags & (GPIO_OUTPUT_INIT_LOW | GPIO_OUTPUT_INIT_HIGH))
             != (GPIO_OUTPUT_INIT_LOW | GPIO_OUTPUT_INIT_HIGH),
             "Output cannot be initialized low and high");

    if (((flags & GPIO_OUTPUT_INIT_LOGICAL) != 0) &&
        ((flags & (GPIO_OUTPUT_INIT_LOW | GPIO_OUTPUT_INIT_HIGH)) != 0) &&
        ((flags & GPIO_ACTIVE_LOW) != 0)) {
        flags ^= GPIO_OUTPUT_INIT_LOW | GPIO_OUTPUT_INIT_HIGH;
    }

    flags &= ~GPIO_OUTPUT_INIT_LOGICAL;

    __ASSERT((cfg->port_pin_mask & (gpio_port_pins_t)BIT(pin)) != 0U,
             "Unsupported pin");

    if ((flags & GPIO_ACTIVE_LOW) != 0) {
        data->invert |= (gpio_port_pins_t)BIT(pin);
    }
    else {
        data->invert &= ~(gpio_port_pins_t)BIT(pin);
    }

<<<<<<< HEAD
    return (api->pin_configure(port, pin, flags));
=======
	ret = api->pin_configure(port, pin, flags);
	SYS_PORT_TRACING_FUNC_EXIT(gpio_pin, configure, port, pin, ret);
	return ret;
>>>>>>> c0be51df
}

/**
 * @brief Configure a single pin from a @p gpio_dt_spec and some extra flags.
 *
 * This is equivalent to:
 *
 *     gpio_pin_configure(spec->port, spec->pin, spec->dt_flags | extra_flags);
 *
 * @param spec GPIO specification from devicetree
 * @param extra_flags additional flags
 * @return a value from gpio_pin_configure()
 */
static inline int gpio_pin_configure_dt(const struct gpio_dt_spec* spec,
                                        gpio_flags_t extra_flags) {
    return gpio_pin_configure(spec->port,
                              spec->pin,
                              spec->dt_flags | extra_flags);
}

/**
 * @brief Get direction of select pins in a port.
 *
 * Retrieve direction of each pin specified in @p map.
 *
 * If @p inputs or @p outputs is NULL, then this function does not get the
 * respective input or output direction information.
 *
 * @param port Pointer to the device structure for the driver instance.
 * @param map Bitmap of pin directions to query.
 * @param inputs Pointer to a variable where input directions will be stored.
 * @param outputs Pointer to a variable where output directions will be stored.
 *
 * @retval 0 If successful.
 * @retval -ENOSYS if the underlying driver does not support this call.
 * @retval -EIO I/O error when accessing an external GPIO chip.
 * @retval -EWOULDBLOCK if operation would block.
 */
__syscall int gpio_port_get_direction(const struct device* port, gpio_port_pins_t map,
                                      gpio_port_pins_t* inputs, gpio_port_pins_t* outputs);

#ifdef CONFIG_GPIO_GET_DIRECTION
<<<<<<< HEAD
static inline int z_impl_gpio_port_get_direction(const struct device* port, gpio_port_pins_t map,
                                                 gpio_port_pins_t* inputs,
                                                 gpio_port_pins_t* outputs) {
    const struct gpio_driver_api* api = (const struct gpio_driver_api*)port->api;

    if (api->port_get_direction == NULL) {
        return (-ENOSYS);
    }

    return (api->port_get_direction(port, map, inputs, outputs));
=======
static inline int z_impl_gpio_port_get_direction(const struct device *port, gpio_port_pins_t map,
						 gpio_port_pins_t *inputs,
						 gpio_port_pins_t *outputs)
{
	const struct gpio_driver_api *api = (const struct gpio_driver_api *)port->api;
	int ret;

	SYS_PORT_TRACING_FUNC_ENTER(gpio_port, get_direction, port, map, inputs, outputs);

	if (api->port_get_direction == NULL) {
		SYS_PORT_TRACING_FUNC_EXIT(gpio_port, get_direction, port, -ENOSYS);
		return -ENOSYS;
	}

	ret = api->port_get_direction(port, map, inputs, outputs);
	SYS_PORT_TRACING_FUNC_EXIT(gpio_port, get_direction, port, ret);
	return ret;
>>>>>>> c0be51df
}
#endif /* CONFIG_GPIO_GET_DIRECTION */

/**
 * @brief Check if @p pin is configured for input
 *
 * @param port Pointer to device structure for the driver instance.
 * @param pin Pin number to query the direction of
 *
 * @retval 1 if @p pin is configured as @ref GPIO_INPUT.
 * @retval 0 if @p pin is not configured as @ref GPIO_INPUT.
 * @retval -ENOSYS if the underlying driver does not support this call.
 * @retval -EIO I/O error when accessing an external GPIO chip.
 * @retval -EWOULDBLOCK if operation would block.
 */
static inline int gpio_pin_is_input(const struct device* port, gpio_pin_t pin) {
    int rv;
    gpio_port_pins_t pins;
    __unused const struct gpio_driver_config* cfg =
            (const struct gpio_driver_config*)port->config;

    __ASSERT((cfg->port_pin_mask & (gpio_port_pins_t)BIT(pin)) != 0U, "Unsupported pin");

    rv = gpio_port_get_direction(port, BIT(pin), &pins, NULL);
    if (rv < 0) {
        return (rv);
    }

    return (int)!!((gpio_port_pins_t)BIT(pin) & pins);
}

/**
 * @brief Check if a single pin from @p gpio_dt_spec is configured for input
 *
 * This is equivalent to:
 *
 *     gpio_pin_is_input(spec->port, spec->pin);
 *
 * @param spec GPIO specification from devicetree.
 *
 * @return A value from gpio_pin_is_input().
 */
static inline int gpio_pin_is_input_dt(const struct gpio_dt_spec* spec) {
    return gpio_pin_is_input(spec->port, spec->pin);
}

/**
 * @brief Check if @p pin is configured for output
 *
 * @param port Pointer to device structure for the driver instance.
 * @param pin Pin number to query the direction of
 *
 * @retval 1 if @p pin is configured as @ref GPIO_OUTPUT.
 * @retval 0 if @p pin is not configured as @ref GPIO_OUTPUT.
 * @retval -ENOSYS if the underlying driver does not support this call.
 * @retval -EIO I/O error when accessing an external GPIO chip.
 * @retval -EWOULDBLOCK if operation would block.
 */
static inline int gpio_pin_is_output(const struct device* port, gpio_pin_t pin) {
    int rv;
    gpio_port_pins_t pins;
    __unused const struct gpio_driver_config* cfg =
        (const struct gpio_driver_config*)port->config;

    __ASSERT((cfg->port_pin_mask & (gpio_port_pins_t)BIT(pin)) != 0U, "Unsupported pin");

    rv = gpio_port_get_direction(port, BIT(pin), NULL, &pins);
    if (rv < 0) {
        return (rv);
    }

    return (int)!!((gpio_port_pins_t)BIT(pin) & pins);
}

/**
 * @brief Check if a single pin from @p gpio_dt_spec is configured for output
 *
 * This is equivalent to:
 *
 *     gpio_pin_is_output(spec->port, spec->pin);
 *
 * @param spec GPIO specification from devicetree.
 *
 * @return A value from gpio_pin_is_output().
 */
static inline int gpio_pin_is_output_dt(const struct gpio_dt_spec* spec) {
    return gpio_pin_is_output(spec->port, spec->pin);
}

/**
 * @brief Get a configuration of a single pin.
 *
 * @param port Pointer to device structure for the driver instance.
 * @param pin Pin number which configuration is get.
 * @param flags Pointer to variable in which the current configuration will
 *              be stored if function is successful.
 *
 * @retval 0 If successful.
 * @retval -ENOSYS if getting current pin configuration is not implemented
 *                  by the driver.
 * @retval -EINVAL Invalid argument.
 * @retval -EIO I/O error when accessing an external GPIO chip.
 * @retval -EWOULDBLOCK if operation would block.
 */
__syscall int gpio_pin_get_config(const struct device* port, gpio_pin_t pin,
                                  gpio_flags_t* flags);

#ifdef CONFIG_GPIO_GET_CONFIG
<<<<<<< HEAD
static inline int z_impl_gpio_pin_get_config(const struct device* port,
                                             gpio_pin_t pin,
                                             gpio_flags_t* flags) {
    const struct gpio_driver_api* api =
        (const struct gpio_driver_api*)port->api;

    if (api->pin_get_config == NULL) {
        return (-ENOSYS);
    }

    return api->pin_get_config(port, pin, flags);
=======
static inline int z_impl_gpio_pin_get_config(const struct device *port,
					     gpio_pin_t pin,
					     gpio_flags_t *flags)
{
	const struct gpio_driver_api *api =
		(const struct gpio_driver_api *)port->api;
	int ret;

	SYS_PORT_TRACING_FUNC_ENTER(gpio_pin, get_config, port, pin, *flags);

	if (api->pin_get_config == NULL) {
		SYS_PORT_TRACING_FUNC_EXIT(gpio_pin, get_config, port, pin, -ENOSYS);
		return -ENOSYS;
	}

	ret = api->pin_get_config(port, pin, flags);
	SYS_PORT_TRACING_FUNC_EXIT(gpio_pin, get_config, port, pin, ret);
	return ret;
>>>>>>> c0be51df
}
#endif

/**
 * @brief Get a configuration of a single pin from a @p gpio_dt_spec.
 *
 * This is equivalent to:
 *
 *     gpio_pin_get_config(spec->port, spec->pin, flags);
 *
 * @param spec GPIO specification from devicetree
 * @param flags Pointer to variable in which the current configuration will
 *              be stored if function is successful.
 * @return a value from gpio_pin_configure()
 */
static inline int gpio_pin_get_config_dt(const struct gpio_dt_spec* spec,
                                         gpio_flags_t* flags) {
    return gpio_pin_get_config(spec->port, spec->pin, flags);
}

/**
 * @brief Get physical level of all input pins in a port.
 *
 * A low physical level on the pin will be interpreted as value 0. A high
 * physical level will be interpreted as value 1. This function ignores
 * GPIO_ACTIVE_LOW flag.
 *
 * Value of a pin with index n will be represented by bit n in the returned
 * port value.
 *
 * @param port Pointer to the device structure for the driver instance.
 * @param value Pointer to a variable where pin values will be stored.
 *
 * @retval 0 If successful.
 * @retval -EIO I/O error when accessing an external GPIO chip.
 * @retval -EWOULDBLOCK if operation would block.
 */
__syscall int gpio_port_get_raw(const struct device* port,
                                gpio_port_value_t* value);

<<<<<<< HEAD
static inline int z_impl_gpio_port_get_raw(const struct device* port,
                                           gpio_port_value_t* value) {
    const struct gpio_driver_api* api =
            (const struct gpio_driver_api*)port->api;

    return (api->port_get_raw(port, value));
=======
static inline int z_impl_gpio_port_get_raw(const struct device *port, gpio_port_value_t *value)
{
	const struct gpio_driver_api *api = (const struct gpio_driver_api *)port->api;
	int ret;

	SYS_PORT_TRACING_FUNC_ENTER(gpio_port, get_raw, port, value);

	ret = api->port_get_raw(port, value);
	SYS_PORT_TRACING_FUNC_EXIT(gpio_port, get_raw, port, ret);
	return ret;
>>>>>>> c0be51df
}

/**
 * @brief Get logical level of all input pins in a port.
 *
 * Get logical level of an input pin taking into account GPIO_ACTIVE_LOW flag.
 * If pin is configured as Active High, a low physical level will be interpreted
 * as logical value 0. If pin is configured as Active Low, a low physical level
 * will be interpreted as logical value 1.
 *
 * Value of a pin with index n will be represented by bit n in the returned
 * port value.
 *
 * @param port Pointer to the device structure for the driver instance.
 * @param value Pointer to a variable where pin values will be stored.
 *
 * @retval 0 If successful.
 * @retval -EIO I/O error when accessing an external GPIO chip.
 * @retval -EWOULDBLOCK if operation would block.
 */
static inline int gpio_port_get(const struct device* port,
                                gpio_port_value_t* value) {
    const struct gpio_driver_data* const data =
                    (const struct gpio_driver_data*)port->data;
    int ret;

    ret = gpio_port_get_raw(port, value);
    if (ret == 0) {
        *value ^= data->invert;
    }

    return (ret);
}

/**
 * @brief Set physical level of output pins in a port.
 *
 * Writing value 0 to the pin will set it to a low physical level. Writing
 * value 1 will set it to a high physical level. This function ignores
 * GPIO_ACTIVE_LOW flag.
 *
 * Pin with index n is represented by bit n in mask and value parameter.
 *
 * @param port Pointer to the device structure for the driver instance.
 * @param mask Mask indicating which pins will be modified.
 * @param value Value assigned to the output pins.
 *
 * @retval 0 If successful.
 * @retval -EIO I/O error when accessing an external GPIO chip.
 * @retval -EWOULDBLOCK if operation would block.
 */
__syscall int gpio_port_set_masked_raw(const struct device* port,
                                       gpio_port_pins_t mask,
                                       gpio_port_value_t value);

<<<<<<< HEAD
static inline int z_impl_gpio_port_set_masked_raw(const struct device* port,
                                                  gpio_port_pins_t mask,
                                                  gpio_port_value_t value) {
    const struct gpio_driver_api* api =
            (const struct gpio_driver_api*)port->api;

    return (api->port_set_masked_raw(port, mask, value));
=======
static inline int z_impl_gpio_port_set_masked_raw(const struct device *port,
						  gpio_port_pins_t mask,
						  gpio_port_value_t value)
{
	const struct gpio_driver_api *api =
		(const struct gpio_driver_api *)port->api;
	int ret;

	SYS_PORT_TRACING_FUNC_ENTER(gpio_port, set_masked_raw, port, mask, value);

	ret = api->port_set_masked_raw(port, mask, value);
	SYS_PORT_TRACING_FUNC_EXIT(gpio_port, set_masked_raw, port, ret);
	return ret;
>>>>>>> c0be51df
}

/**
 * @brief Set logical level of output pins in a port.
 *
 * Set logical level of an output pin taking into account GPIO_ACTIVE_LOW flag.
 * Value 0 sets the pin in logical 0 / inactive state. Value 1 sets the pin in
 * logical 1 / active state. If pin is configured as Active High, the default,
 * setting it in inactive state will force the pin to a low physical level. If
 * pin is configured as Active Low, setting it in inactive state will force the
 * pin to a high physical level.
 *
 * Pin with index n is represented by bit n in mask and value parameter.
 *
 * @param port Pointer to the device structure for the driver instance.
 * @param mask Mask indicating which pins will be modified.
 * @param value Value assigned to the output pins.
 *
 * @retval 0 If successful.
 * @retval -EIO I/O error when accessing an external GPIO chip.
 * @retval -EWOULDBLOCK if operation would block.
 */
static inline int gpio_port_set_masked(const struct device* port,
                                       gpio_port_pins_t mask,
                                       gpio_port_value_t value) {
    const struct gpio_driver_data* const data =
                    (const struct gpio_driver_data*)port->data;

    value ^= data->invert;

    return gpio_port_set_masked_raw(port, mask, value);
}

/**
 * @brief Set physical level of selected output pins to high.
 *
 * @param port Pointer to the device structure for the driver instance.
 * @param pins Value indicating which pins will be modified.
 *
 * @retval 0 If successful.
 * @retval -EIO I/O error when accessing an external GPIO chip.
 * @retval -EWOULDBLOCK if operation would block.
 */
__syscall int gpio_port_set_bits_raw(const struct device* port,
                                     gpio_port_pins_t pins);

<<<<<<< HEAD
static inline int z_impl_gpio_port_set_bits_raw(const struct device* port,
                                                gpio_port_pins_t pins) {
    const struct gpio_driver_api* api =
            (const struct gpio_driver_api*)port->api;

    return api->port_set_bits_raw(port, pins);
=======
static inline int z_impl_gpio_port_set_bits_raw(const struct device *port,
						gpio_port_pins_t pins)
{
	const struct gpio_driver_api *api =
		(const struct gpio_driver_api *)port->api;
	int ret;

	SYS_PORT_TRACING_FUNC_ENTER(gpio_port, set_bits_raw, port, pins);

	ret = api->port_set_bits_raw(port, pins);
	SYS_PORT_TRACING_FUNC_EXIT(gpio_port, set_bits_raw, port, ret);
	return ret;
>>>>>>> c0be51df
}

/**
 * @brief Set logical level of selected output pins to active.
 *
 * @param port Pointer to the device structure for the driver instance.
 * @param pins Value indicating which pins will be modified.
 *
 * @retval 0 If successful.
 * @retval -EIO I/O error when accessing an external GPIO chip.
 * @retval -EWOULDBLOCK if operation would block.
 */
static inline int gpio_port_set_bits(const struct device* port,
                                     gpio_port_pins_t pins) {
    return gpio_port_set_masked(port, pins, pins);
}

/**
 * @brief Set physical level of selected output pins to low.
 *
 * @param port Pointer to the device structure for the driver instance.
 * @param pins Value indicating which pins will be modified.
 *
 * @retval 0 If successful.
 * @retval -EIO I/O error when accessing an external GPIO chip.
 * @retval -EWOULDBLOCK if operation would block.
 */
__syscall int gpio_port_clear_bits_raw(const struct device* port,
                                       gpio_port_pins_t pins);

<<<<<<< HEAD
static inline int z_impl_gpio_port_clear_bits_raw(const struct device* port,
                                                  gpio_port_pins_t pins) {
    const struct gpio_driver_api* api =
            (const struct gpio_driver_api*)port->api;

    return api->port_clear_bits_raw(port, pins);
=======
static inline int z_impl_gpio_port_clear_bits_raw(const struct device *port,
						  gpio_port_pins_t pins)
{
	const struct gpio_driver_api *api =
		(const struct gpio_driver_api *)port->api;
	int ret;

	SYS_PORT_TRACING_FUNC_ENTER(gpio_port, clear_bits_raw, port, pins);

	ret = api->port_clear_bits_raw(port, pins);
	SYS_PORT_TRACING_FUNC_EXIT(gpio_port, clear_bits_raw, port, ret);
	return ret;
>>>>>>> c0be51df
}

/**
 * @brief Set logical level of selected output pins to inactive.
 *
 * @param port Pointer to the device structure for the driver instance.
 * @param pins Value indicating which pins will be modified.
 *
 * @retval 0 If successful.
 * @retval -EIO I/O error when accessing an external GPIO chip.
 * @retval -EWOULDBLOCK if operation would block.
 */
static inline int gpio_port_clear_bits(const struct device* port,
                                       gpio_port_pins_t pins) {
    return gpio_port_set_masked(port, pins, 0);
}

/**
 * @brief Toggle level of selected output pins.
 *
 * @param port Pointer to the device structure for the driver instance.
 * @param pins Value indicating which pins will be modified.
 *
 * @retval 0 If successful.
 * @retval -EIO I/O error when accessing an external GPIO chip.
 * @retval -EWOULDBLOCK if operation would block.
 */
__syscall int gpio_port_toggle_bits(const struct device* port,
                                    gpio_port_pins_t pins);

<<<<<<< HEAD
static inline int z_impl_gpio_port_toggle_bits(const struct device* port,
                                               gpio_port_pins_t pins) {
    const struct gpio_driver_api* api =
            (const struct gpio_driver_api*)port->api;

    return api->port_toggle_bits(port, pins);
=======
static inline int z_impl_gpio_port_toggle_bits(const struct device *port,
					       gpio_port_pins_t pins)
{
	const struct gpio_driver_api *api =
		(const struct gpio_driver_api *)port->api;
	int ret;

	SYS_PORT_TRACING_FUNC_ENTER(gpio_port, toggle_bits, port, pins);

	ret = api->port_toggle_bits(port, pins);
	SYS_PORT_TRACING_FUNC_EXIT(gpio_port, toggle_bits, port, ret);
	return ret;
>>>>>>> c0be51df
}

/**
 * @brief Set physical level of selected output pins.
 *
 * @param port Pointer to the device structure for the driver instance.
 * @param set_pins Value indicating which pins will be set to high.
 * @param clear_pins Value indicating which pins will be set to low.
 *
 * @retval 0 If successful.
 * @retval -EIO I/O error when accessing an external GPIO chip.
 * @retval -EWOULDBLOCK if operation would block.
 */
static inline int gpio_port_set_clr_bits_raw(const struct device* port,
                                             gpio_port_pins_t set_pins,
                                             gpio_port_pins_t clear_pins) {
    __ASSERT((set_pins & clear_pins) == 0, "Set and Clear pins overlap");

    return gpio_port_set_masked_raw(port, set_pins | clear_pins, set_pins);
}

/**
 * @brief Set logical level of selected output pins.
 *
 * @param port Pointer to the device structure for the driver instance.
 * @param set_pins Value indicating which pins will be set to active.
 * @param clear_pins Value indicating which pins will be set to inactive.
 *
 * @retval 0 If successful.
 * @retval -EIO I/O error when accessing an external GPIO chip.
 * @retval -EWOULDBLOCK if operation would block.
 */
static inline int gpio_port_set_clr_bits(const struct device* port,
                                         gpio_port_pins_t set_pins,
                                         gpio_port_pins_t clear_pins) {
    __ASSERT((set_pins & clear_pins) == 0, "Set and Clear pins overlap");

    return gpio_port_set_masked(port, set_pins | clear_pins, set_pins);
}

/**
 * @brief Get physical level of an input pin.
 *
 * A low physical level on the pin will be interpreted as value 0. A high
 * physical level will be interpreted as value 1. This function ignores
 * GPIO_ACTIVE_LOW flag.
 *
 * @param port Pointer to the device structure for the driver instance.
 * @param pin Pin number.
 *
 * @retval 1 If pin physical level is high.
 * @retval 0 If pin physical level is low.
 * @retval -EIO I/O error when accessing an external GPIO chip.
 * @retval -EWOULDBLOCK if operation would block.
 */
static inline int gpio_pin_get_raw(const struct device* port, gpio_pin_t pin) {
    __unused const struct gpio_driver_config* const cfg =
            (const struct gpio_driver_config*)port->config;
    gpio_port_value_t value;
    int ret;

    __ASSERT((cfg->port_pin_mask & (gpio_port_pins_t)BIT(pin)) != 0U,
             "Unsupported pin");

    ret = gpio_port_get_raw(port, &value);
    if (ret == 0) {
        ret = (value & (gpio_port_pins_t)BIT(pin)) != 0 ? 1 : 0;
    }

    return (ret);
}

/**
 * @brief Get logical level of an input pin.
 *
 * Get logical level of an input pin taking into account GPIO_ACTIVE_LOW flag.
 * If pin is configured as Active High, a low physical level will be interpreted
 * as logical value 0. If pin is configured as Active Low, a low physical level
 * will be interpreted as logical value 1.
 *
 * Note: If pin is configured as Active High, the default, gpio_pin_get()
 *       function is equivalent to gpio_pin_get_raw().
 *
 * @param port Pointer to the device structure for the driver instance.
 * @param pin Pin number.
 *
 * @retval 1 If pin logical value is 1 / active.
 * @retval 0 If pin logical value is 0 / inactive.
 * @retval -EIO I/O error when accessing an external GPIO chip.
 * @retval -EWOULDBLOCK if operation would block.
 */
static inline int gpio_pin_get(const struct device* port, gpio_pin_t pin) {
    __unused const struct gpio_driver_config* const cfg =
            (const struct gpio_driver_config*)port->config;
    gpio_port_value_t value;
    int ret;

    __ASSERT((cfg->port_pin_mask & (gpio_port_pins_t)BIT(pin)) != 0U,
             "Unsupported pin");

    ret = gpio_port_get(port, &value);
    if (ret == 0) {
        ret = (value & (gpio_port_pins_t)BIT(pin)) != 0 ? 1 : 0;
    }

    return (ret);
}

/**
 * @brief Get logical level of an input pin from a @p gpio_dt_spec.
 *
 * This is equivalent to:
 *
 *     gpio_pin_get(spec->port, spec->pin);
 *
 * @param spec GPIO specification from devicetree
 * @return a value from gpio_pin_get()
 */
static inline int gpio_pin_get_dt(const struct gpio_dt_spec* spec) {
    return gpio_pin_get(spec->port, spec->pin);
}

/* #CUSTOM@NDRS */
static inline int gpio_pin_get_raw_dt(const struct gpio_dt_spec* spec) {
    return gpio_pin_get_raw(spec->port, spec->pin);
}

/**
 * @brief Set physical level of an output pin.
 *
 * Writing value 0 to the pin will set it to a low physical level. Writing any
 * value other than 0 will set it to a high physical level. This function
 * ignores GPIO_ACTIVE_LOW flag.
 *
 * @param port Pointer to the device structure for the driver instance.
 * @param pin Pin number.
 * @param value Value assigned to the pin.
 *
 * @retval 0 If successful.
 * @retval -EIO I/O error when accessing an external GPIO chip.
 * @retval -EWOULDBLOCK if operation would block.
 */
static inline int gpio_pin_set_raw(const struct device* port, gpio_pin_t pin,
                                   int value) {
    __unused const struct gpio_driver_config* const cfg =
            (const struct gpio_driver_config*)port->config;
    int ret;

    __ASSERT((cfg->port_pin_mask & (gpio_port_pins_t)BIT(pin)) != 0U,
             "Unsupported pin");

    if (value != 0) {
        ret = gpio_port_set_bits_raw(port, (gpio_port_pins_t)BIT(pin));
    }
    else {
        ret = gpio_port_clear_bits_raw(port, (gpio_port_pins_t)BIT(pin));
    }

    return (ret);
}

/**
 * @brief Set logical level of an output pin.
 *
 * Set logical level of an output pin taking into account GPIO_ACTIVE_LOW flag.
 * Value 0 sets the pin in logical 0 / inactive state. Any value other than 0
 * sets the pin in logical 1 / active state. If pin is configured as Active
 * High, the default, setting it in inactive state will force the pin to a low
 * physical level. If pin is configured as Active Low, setting it in inactive
 * state will force the pin to a high physical level.
 *
 * Note: If pin is configured as Active High, gpio_pin_set() function is
 *       equivalent to gpio_pin_set_raw().
 *
 * @param port Pointer to the device structure for the driver instance.
 * @param pin Pin number.
 * @param value Value assigned to the pin.
 *
 * @retval 0 If successful.
 * @retval -EIO I/O error when accessing an external GPIO chip.
 * @retval -EWOULDBLOCK if operation would block.
 */
static inline int gpio_pin_set(const struct device* port, gpio_pin_t pin,
                               int value) {
    __unused const struct gpio_driver_config* const cfg =
            (const struct gpio_driver_config*)port->config;
    const struct gpio_driver_data* const data =
                    (const struct gpio_driver_data*)port->data;

    __ASSERT((cfg->port_pin_mask & (gpio_port_pins_t)BIT(pin)) != 0U,
             "Unsupported pin");

    if (data->invert & (gpio_port_pins_t)BIT(pin)) {
        value = (value != 0) ? 0 : 1;
    }

    return gpio_pin_set_raw(port, pin, value);
}

/**
 * @brief Set logical level of a output pin from a @p gpio_dt_spec.
 *
 * This is equivalent to:
 *
 *     gpio_pin_set(spec->port, spec->pin, value);
 *
 * @param spec GPIO specification from devicetree
 * @param value Value assigned to the pin.
 * @return a value from gpio_pin_set()
 */
static inline int gpio_pin_set_dt(const struct gpio_dt_spec* spec, int value) {
    return gpio_pin_set(spec->port, spec->pin, value);
}

/* #CUSTOM@NDRS */
static inline int gpio_pin_set_raw_dt(const struct gpio_dt_spec* spec, int value) {
    return gpio_pin_set_raw(spec->port, spec->pin, value);
}

/**
 * @brief Toggle pin level.
 *
 * @param port Pointer to the device structure for the driver instance.
 * @param pin Pin number.
 *
 * @retval 0 If successful.
 * @retval -EIO I/O error when accessing an external GPIO chip.
 * @retval -EWOULDBLOCK if operation would block.
 */
static inline int gpio_pin_toggle(const struct device* port, gpio_pin_t pin) {
    __unused const struct gpio_driver_config* const cfg =
            (const struct gpio_driver_config*)port->config;

    __ASSERT((cfg->port_pin_mask & (gpio_port_pins_t)BIT(pin)) != 0U,
             "Unsupported pin");

    return gpio_port_toggle_bits(port, (gpio_port_pins_t)BIT(pin));
}

/**
 * @brief Toggle pin level from a @p gpio_dt_spec.
 *
 * This is equivalent to:
 *
 *     gpio_pin_toggle(spec->port, spec->pin);
 *
 * @param spec GPIO specification from devicetree
 * @return a value from gpio_pin_toggle()
 */
static inline int gpio_pin_toggle_dt(const struct gpio_dt_spec* spec) {
    return gpio_pin_toggle(spec->port, spec->pin);
}

/**
 * @brief Helper to initialize a struct gpio_callback properly
 * @param callback A valid Application's callback structure pointer.
 * @param handler A valid handler function pointer.
 * @param pin_mask A bit mask of relevant pins for the handler
 */
<<<<<<< HEAD
static inline void gpio_init_callback(struct gpio_callback* callback,
                                      gpio_callback_handler_t handler,
                                      gpio_port_pins_t pin_mask) {
    __ASSERT(callback, "Callback pointer should not be NULL");
    __ASSERT(handler, "Callback handler pointer should not be NULL");

    callback->handler  = handler;
    callback->pin_mask = pin_mask;
=======
static inline void gpio_init_callback(struct gpio_callback *callback,
				      gpio_callback_handler_t handler,
				      gpio_port_pins_t pin_mask)
{
	SYS_PORT_TRACING_FUNC_ENTER(gpio, init_callback, callback, handler, pin_mask);

	__ASSERT(callback, "Callback pointer should not be NULL");
	__ASSERT(handler, "Callback handler pointer should not be NULL");

	callback->handler = handler;
	callback->pin_mask = pin_mask;

	SYS_PORT_TRACING_FUNC_EXIT(gpio, init_callback, callback);
>>>>>>> c0be51df
}

/**
 * @brief Add an application callback.
 * @param port Pointer to the device structure for the driver instance.
 * @param callback A valid Application's callback structure pointer.
 * @retval 0 If successful
 * @retval -ENOSYS If driver does not implement the operation
 * @retval -errno Other negative errno code on failure.
 *
 * @note Callbacks may be added to the device from within a callback
 * handler invocation, but whether they are invoked for the current
 * GPIO event is not specified.
 *
 * Note: enables to add as many callback as needed on the same port.
 */
<<<<<<< HEAD
static inline int gpio_add_callback(const struct device* port,
                                    struct gpio_callback* callback) {
    const struct gpio_driver_api* api =
            (const struct gpio_driver_api*)port->api;

    if (api->manage_callback == NULL) {
        return (-ENOSYS);
    }

    return api->manage_callback(port, callback, true);
=======
static inline int gpio_add_callback(const struct device *port,
				    struct gpio_callback *callback)
{
	const struct gpio_driver_api *api =
		(const struct gpio_driver_api *)port->api;
	int ret;

	SYS_PORT_TRACING_FUNC_ENTER(gpio, add_callback, port, callback);

	if (api->manage_callback == NULL) {
		SYS_PORT_TRACING_FUNC_EXIT(gpio, add_callback, port, -ENOSYS);
		return -ENOSYS;
	}

	ret = api->manage_callback(port, callback, true);
	SYS_PORT_TRACING_FUNC_EXIT(gpio, add_callback, port, ret);
	return ret;
>>>>>>> c0be51df
}

/**
 * @brief Add an application callback.
 *
 * This is equivalent to:
 *
 *     gpio_add_callback(spec->port, callback);
 *
 * @param spec GPIO specification from devicetree.
 * @param callback A valid application's callback structure pointer.
 * @return a value from gpio_add_callback().
 */
static inline int gpio_add_callback_dt(const struct gpio_dt_spec* spec,
                                       struct gpio_callback* callback) {
    return gpio_add_callback(spec->port, callback);
}

/**
 * @brief Remove an application callback.
 * @param port Pointer to the device structure for the driver instance.
 * @param callback A valid application's callback structure pointer.
 * @retval 0 If successful
 * @retval -ENOSYS If driver does not implement the operation
 * @retval -errno Other negative errno code on failure.
 *
 * @warning It is explicitly permitted, within a callback handler, to
 * remove the registration for the callback that is running, i.e. @p
 * callback.  Attempts to remove other registrations on the same
 * device may result in undefined behavior, including failure to
 * invoke callbacks that remain registered and unintended invocation
 * of removed callbacks.
 *
 * Note: enables to remove as many callbacks as added through
 *       gpio_add_callback().
 */
<<<<<<< HEAD
static inline int gpio_remove_callback(const struct device* port,
                                       struct gpio_callback* callback) {
    const struct gpio_driver_api* api =
            (const struct gpio_driver_api*)port->api;

    if (api->manage_callback == NULL) {
        return (-ENOSYS);
    }

    return api->manage_callback(port, callback, false);
=======
static inline int gpio_remove_callback(const struct device *port,
				       struct gpio_callback *callback)
{
	const struct gpio_driver_api *api =
		(const struct gpio_driver_api *)port->api;
	int ret;

	SYS_PORT_TRACING_FUNC_ENTER(gpio, remove_callback, port, callback);

	if (api->manage_callback == NULL) {
		SYS_PORT_TRACING_FUNC_EXIT(gpio, remove_callback, port, -ENOSYS);
		return -ENOSYS;
	}

	ret = api->manage_callback(port, callback, false);
	SYS_PORT_TRACING_FUNC_EXIT(gpio, remove_callback, port, ret);
	return ret;
>>>>>>> c0be51df
}

/**
 * @brief Remove an application callback.
 *
 * This is equivalent to:
 *
 *     gpio_remove_callback(spec->port, callback);
 *
 * @param spec GPIO specification from devicetree.
 * @param callback A valid application's callback structure pointer.
 * @return a value from gpio_remove_callback().
 */
static inline int gpio_remove_callback_dt(const struct gpio_dt_spec* spec,
                                          struct gpio_callback* callback) {
    return gpio_remove_callback(spec->port, callback);
}

/**
 * @brief Function to get pending interrupts
 *
 * The purpose of this function is to return the interrupt
 * status register for the device.
 * This is especially useful when waking up from
 * low power states to check the wake up source.
 *
 * @param dev Pointer to the device structure for the driver instance.
 *
 * @retval status != 0 if at least one gpio interrupt is pending.
 * @retval 0 if no gpio interrupt is pending.
 * @retval -ENOSYS If driver does not implement the operation
 */
__syscall int gpio_get_pending_int(const struct device* dev);

<<<<<<< HEAD
static inline int z_impl_gpio_get_pending_int(const struct device* dev) {
    const struct gpio_driver_api* api =
            (const struct gpio_driver_api*)dev->api;

    if (api->get_pending_int == NULL) {
        return (-ENOSYS);
    }

    return api->get_pending_int(dev);
=======
static inline int z_impl_gpio_get_pending_int(const struct device *dev)
{
	const struct gpio_driver_api *api =
		(const struct gpio_driver_api *)dev->api;
	int ret;

	SYS_PORT_TRACING_FUNC_ENTER(gpio, get_pending_int, dev);

	if (api->get_pending_int == NULL) {
		SYS_PORT_TRACING_FUNC_EXIT(gpio, get_pending_int, dev, -ENOSYS);
		return -ENOSYS;
	}

	ret = api->get_pending_int(dev);
	SYS_PORT_TRACING_FUNC_EXIT(gpio, get_pending_int, dev, ret);
	return ret;
>>>>>>> c0be51df
}

/**
 * @}
 */

#ifdef __cplusplus
}
#endif

#include <zephyr/syscalls/gpio.h>

#endif /* ZEPHYR_INCLUDE_DRIVERS_GPIO_H_ */<|MERGE_RESOLUTION|>--- conflicted
+++ resolved
@@ -542,7 +542,6 @@
  * This expands to:
  *
  * @code{.c}
-<<<<<<< HEAD
  *  struct some_config {
  *      uint32_t ngpios;
  *      uint32_t gpios_reserved;
@@ -552,31 +551,13 @@
  *      .ngpios = 32,
  *      .gpios_reserved = 0xdeadbeef,
  *                     // 0b1101 1110 1010 1101 1011 1110 1110 1111
- *
+ *  };
  *  static const struct some_config dev_cfg_b = {
  *      .ngpios = 18,
  *      .gpios_reserved = 0xfffc0418,
  *                     // 0b1111 1111 1111 1100 0000 0100 0001 1000
  *                     // unused MSBs were marked as reserved too
  *  };
-=======
- *	struct some_config {
- *		uint32_t ngpios;
- *		uint32_t gpios_reserved;
- *	};
- *
- *	static const struct some_config dev_cfg_a = {
- *		.ngpios = 32,
- *		.gpios_reserved = 0xdeadbeef,
- *		               // 0b1101 1110 1010 1101 1011 1110 1110 1111
- *	};
- *	static const struct some_config dev_cfg_b = {
- *		.ngpios = 18,
- *		.gpios_reserved = 0xfffc0418,
- *		               // 0b1111 1111 1111 1100 0000 0100 0001 1000
- *		               // unused MSBs were marked as reserved too
- *	};
->>>>>>> c0be51df
  * @endcode
  *
  * @param node_id GPIO controller node identifier.
@@ -805,8 +786,8 @@
     GPIO_INT_TRIG_HIGH = GPIO_INT_HIGH_1,
     /* Trigger detection on pin rising or falling edge. */
     GPIO_INT_TRIG_BOTH = GPIO_INT_LOW_0 | GPIO_INT_HIGH_1,
-	/* Trigger a system wakeup. */
-	GPIO_INT_TRIG_WAKE = GPIO_INT_WAKEUP,
+    /* Trigger a system wakeup. */
+    GPIO_INT_TRIG_WAKE = GPIO_INT_WAKEUP,
 };
 
 __subsystem struct gpio_driver_api {
@@ -880,7 +861,6 @@
  * @retval -EIO I/O error when accessing an external GPIO chip.
  * @retval -EWOULDBLOCK if operation would block.
  */
-<<<<<<< HEAD
 __syscall int gpio_pin_interrupt_configure(const struct device* port,
                                            gpio_pin_t pin,
                                            gpio_flags_t flags);
@@ -896,8 +876,12 @@
             (const struct gpio_driver_data*)port->data;
     enum gpio_int_trig trig;
     enum gpio_int_mode mode;
+    int ret;
+
+    SYS_PORT_TRACING_FUNC_ENTER(gpio_pin, interrupt_configure, port, pin, flags);
 
     if (api->pin_interrupt_configure == NULL) {
+        SYS_PORT_TRACING_FUNC_EXIT(gpio_pin, interrupt_configure, port, pin, -ENOSYS);
         return (-ENOSYS);
     }
 
@@ -926,7 +910,7 @@
              ((flags & (GPIO_INT_LOW_0 | GPIO_INT_HIGH_1)) != 0),
              "At least one of GPIO_INT_LOW_0, GPIO_INT_HIGH_1 has to be "
              "enabled.");
-    #endif
+    #endif /* CONFIG_GPIO_ENABLE_DISABLE_INTERRUPT */
 
     __ASSERT((cfg->port_pin_mask & (gpio_port_pins_t)BIT(pin)) != 0U,
              "Unsupported pin");
@@ -945,78 +929,10 @@
     mode = (enum gpio_int_mode)(flags & (GPIO_INT_EDGE | GPIO_INT_DISABLE | GPIO_INT_ENABLE));
     #endif /* CONFIG_GPIO_ENABLE_DISABLE_INTERRUPT */
 
-    return (api->pin_interrupt_configure(port, pin, mode, trig));
-=======
-__syscall int gpio_pin_interrupt_configure(const struct device *port,
-					   gpio_pin_t pin,
-					   gpio_flags_t flags);
-
-static inline int z_impl_gpio_pin_interrupt_configure(const struct device *port,
-						      gpio_pin_t pin,
-						      gpio_flags_t flags)
-{
-	const struct gpio_driver_api *api =
-		(const struct gpio_driver_api *)port->api;
-	__unused const struct gpio_driver_config *const cfg =
-		(const struct gpio_driver_config *)port->config;
-	const struct gpio_driver_data *const data =
-		(const struct gpio_driver_data *)port->data;
-	enum gpio_int_trig trig;
-	enum gpio_int_mode mode;
-	int ret;
-
-	SYS_PORT_TRACING_FUNC_ENTER(gpio_pin, interrupt_configure, port, pin, flags);
-
-	if (api->pin_interrupt_configure == NULL) {
-		SYS_PORT_TRACING_FUNC_EXIT(gpio_pin, interrupt_configure, port, pin, -ENOSYS);
-		return -ENOSYS;
-	}
-
-	__ASSERT((flags & (GPIO_INT_DISABLE | GPIO_INT_ENABLE))
-		 != (GPIO_INT_DISABLE | GPIO_INT_ENABLE),
-		 "Cannot both enable and disable interrupts");
-
-	__ASSERT((flags & (GPIO_INT_DISABLE | GPIO_INT_ENABLE)) != 0U,
-		 "Must either enable or disable interrupts");
-
-	__ASSERT(((flags & GPIO_INT_ENABLE) == 0) ||
-		 ((flags & GPIO_INT_EDGE) != 0) ||
-		 ((flags & (GPIO_INT_LOW_0 | GPIO_INT_HIGH_1)) !=
-		  (GPIO_INT_LOW_0 | GPIO_INT_HIGH_1)),
-		 "Only one of GPIO_INT_LOW_0, GPIO_INT_HIGH_1 can be "
-		 "enabled for a level interrupt.");
-
-	__ASSERT(((flags & GPIO_INT_ENABLE) == 0) ||
-#ifdef CONFIG_GPIO_ENABLE_DISABLE_INTERRUPT
-			 ((flags & (GPIO_INT_LOW_0 | GPIO_INT_HIGH_1)) != 0) ||
-			 (flags & GPIO_INT_ENABLE_DISABLE_ONLY) != 0,
-#else
-			 ((flags & (GPIO_INT_LOW_0 | GPIO_INT_HIGH_1)) != 0),
-#endif /* CONFIG_GPIO_ENABLE_DISABLE_INTERRUPT */
-		 "At least one of GPIO_INT_LOW_0, GPIO_INT_HIGH_1 has to be "
-		 "enabled.");
-
-	__ASSERT((cfg->port_pin_mask & (gpio_port_pins_t)BIT(pin)) != 0U,
-		 "Unsupported pin");
-
-	if (((flags & GPIO_INT_LEVELS_LOGICAL) != 0) &&
-	    ((data->invert & (gpio_port_pins_t)BIT(pin)) != 0)) {
-		/* Invert signal bits */
-		flags ^= (GPIO_INT_LOW_0 | GPIO_INT_HIGH_1);
-	}
-
-	trig = (enum gpio_int_trig)(flags & (GPIO_INT_LOW_0 | GPIO_INT_HIGH_1 | GPIO_INT_WAKEUP));
-#ifdef CONFIG_GPIO_ENABLE_DISABLE_INTERRUPT
-	mode = (enum gpio_int_mode)(flags & (GPIO_INT_EDGE | GPIO_INT_DISABLE | GPIO_INT_ENABLE |
-					     GPIO_INT_ENABLE_DISABLE_ONLY));
-#else
-	mode = (enum gpio_int_mode)(flags & (GPIO_INT_EDGE | GPIO_INT_DISABLE | GPIO_INT_ENABLE));
-#endif /* CONFIG_GPIO_ENABLE_DISABLE_INTERRUPT */
-
-	ret = api->pin_interrupt_configure(port, pin, mode, trig);
-	SYS_PORT_TRACING_FUNC_EXIT(gpio_pin, interrupt_configure, port, pin, ret);
-	return ret;
->>>>>>> c0be51df
+    ret = api->pin_interrupt_configure(port, pin, mode, trig);
+    SYS_PORT_TRACING_FUNC_EXIT(gpio_pin, interrupt_configure, port, pin, ret);
+
+    return (ret);
 }
 
 /**
@@ -1058,7 +974,6 @@
                                  gpio_pin_t pin,
                                  gpio_flags_t flags);
 
-<<<<<<< HEAD
 static inline int z_impl_gpio_pin_configure(const struct device* port,
                                             gpio_pin_t pin,
                                             gpio_flags_t flags) {
@@ -1068,22 +983,9 @@
             (const struct gpio_driver_config*)port->config;
     struct gpio_driver_data* data =
             (struct gpio_driver_data*)port->data;
-=======
-static inline int z_impl_gpio_pin_configure(const struct device *port,
-					    gpio_pin_t pin,
-					    gpio_flags_t flags)
-{
-	const struct gpio_driver_api *api =
-		(const struct gpio_driver_api *)port->api;
-	__unused const struct gpio_driver_config *const cfg =
-		(const struct gpio_driver_config *)port->config;
-	struct gpio_driver_data *data =
-		(struct gpio_driver_data *)port->data;
-	int ret;
-
-	SYS_PORT_TRACING_FUNC_ENTER(gpio_pin, configure, port, pin, flags);
->>>>>>> c0be51df
-
+    int ret;
+
+    SYS_PORT_TRACING_FUNC_ENTER(gpio_pin, configure, port, pin, flags);
     __ASSERT((flags & GPIO_INT_MASK) == 0,
              "Interrupt flags are not supported");
 
@@ -1123,13 +1025,10 @@
         data->invert &= ~(gpio_port_pins_t)BIT(pin);
     }
 
-<<<<<<< HEAD
-    return (api->pin_configure(port, pin, flags));
-=======
-	ret = api->pin_configure(port, pin, flags);
-	SYS_PORT_TRACING_FUNC_EXIT(gpio_pin, configure, port, pin, ret);
-	return ret;
->>>>>>> c0be51df
+    ret = api->pin_configure(port, pin, flags);
+    SYS_PORT_TRACING_FUNC_EXIT(gpio_pin, configure, port, pin, ret);
+
+    return (ret);
 }
 
 /**
@@ -1172,36 +1071,23 @@
                                       gpio_port_pins_t* inputs, gpio_port_pins_t* outputs);
 
 #ifdef CONFIG_GPIO_GET_DIRECTION
-<<<<<<< HEAD
 static inline int z_impl_gpio_port_get_direction(const struct device* port, gpio_port_pins_t map,
                                                  gpio_port_pins_t* inputs,
                                                  gpio_port_pins_t* outputs) {
     const struct gpio_driver_api* api = (const struct gpio_driver_api*)port->api;
+    int ret;
+
+    SYS_PORT_TRACING_FUNC_ENTER(gpio_port, get_direction, port, map, inputs, outputs);
 
     if (api->port_get_direction == NULL) {
+        SYS_PORT_TRACING_FUNC_EXIT(gpio_port, get_direction, port, -ENOSYS);
         return (-ENOSYS);
     }
 
-    return (api->port_get_direction(port, map, inputs, outputs));
-=======
-static inline int z_impl_gpio_port_get_direction(const struct device *port, gpio_port_pins_t map,
-						 gpio_port_pins_t *inputs,
-						 gpio_port_pins_t *outputs)
-{
-	const struct gpio_driver_api *api = (const struct gpio_driver_api *)port->api;
-	int ret;
-
-	SYS_PORT_TRACING_FUNC_ENTER(gpio_port, get_direction, port, map, inputs, outputs);
-
-	if (api->port_get_direction == NULL) {
-		SYS_PORT_TRACING_FUNC_EXIT(gpio_port, get_direction, port, -ENOSYS);
-		return -ENOSYS;
-	}
-
-	ret = api->port_get_direction(port, map, inputs, outputs);
-	SYS_PORT_TRACING_FUNC_EXIT(gpio_port, get_direction, port, ret);
-	return ret;
->>>>>>> c0be51df
+    ret = api->port_get_direction(port, map, inputs, outputs);
+    SYS_PORT_TRACING_FUNC_EXIT(gpio_port, get_direction, port, ret);
+
+    return (ret);
 }
 #endif /* CONFIG_GPIO_GET_DIRECTION */
 
@@ -1310,38 +1196,24 @@
                                   gpio_flags_t* flags);
 
 #ifdef CONFIG_GPIO_GET_CONFIG
-<<<<<<< HEAD
 static inline int z_impl_gpio_pin_get_config(const struct device* port,
                                              gpio_pin_t pin,
                                              gpio_flags_t* flags) {
     const struct gpio_driver_api* api =
         (const struct gpio_driver_api*)port->api;
+    int ret;
+
+    SYS_PORT_TRACING_FUNC_ENTER(gpio_pin, get_config, port, pin, *flags);
 
     if (api->pin_get_config == NULL) {
+        SYS_PORT_TRACING_FUNC_EXIT(gpio_pin, get_config, port, pin, -ENOSYS);
         return (-ENOSYS);
     }
 
-    return api->pin_get_config(port, pin, flags);
-=======
-static inline int z_impl_gpio_pin_get_config(const struct device *port,
-					     gpio_pin_t pin,
-					     gpio_flags_t *flags)
-{
-	const struct gpio_driver_api *api =
-		(const struct gpio_driver_api *)port->api;
-	int ret;
-
-	SYS_PORT_TRACING_FUNC_ENTER(gpio_pin, get_config, port, pin, *flags);
-
-	if (api->pin_get_config == NULL) {
-		SYS_PORT_TRACING_FUNC_EXIT(gpio_pin, get_config, port, pin, -ENOSYS);
-		return -ENOSYS;
-	}
-
-	ret = api->pin_get_config(port, pin, flags);
-	SYS_PORT_TRACING_FUNC_EXIT(gpio_pin, get_config, port, pin, ret);
-	return ret;
->>>>>>> c0be51df
+    ret = api->pin_get_config(port, pin, flags);
+    SYS_PORT_TRACING_FUNC_EXIT(gpio_pin, get_config, port, pin, ret);
+
+    return (ret);
 }
 #endif
 
@@ -1382,25 +1254,17 @@
 __syscall int gpio_port_get_raw(const struct device* port,
                                 gpio_port_value_t* value);
 
-<<<<<<< HEAD
 static inline int z_impl_gpio_port_get_raw(const struct device* port,
                                            gpio_port_value_t* value) {
-    const struct gpio_driver_api* api =
-            (const struct gpio_driver_api*)port->api;
-
-    return (api->port_get_raw(port, value));
-=======
-static inline int z_impl_gpio_port_get_raw(const struct device *port, gpio_port_value_t *value)
-{
-	const struct gpio_driver_api *api = (const struct gpio_driver_api *)port->api;
-	int ret;
-
-	SYS_PORT_TRACING_FUNC_ENTER(gpio_port, get_raw, port, value);
-
-	ret = api->port_get_raw(port, value);
-	SYS_PORT_TRACING_FUNC_EXIT(gpio_port, get_raw, port, ret);
-	return ret;
->>>>>>> c0be51df
+    const struct gpio_driver_api* api = (const struct gpio_driver_api*)port->api;
+    int ret;
+
+    SYS_PORT_TRACING_FUNC_ENTER(gpio_port, get_raw, port, value);
+
+    ret = api->port_get_raw(port, value);
+    SYS_PORT_TRACING_FUNC_EXIT(gpio_port, get_raw, port, ret);
+
+    return (ret);
 }
 
 /**
@@ -1456,29 +1320,19 @@
                                        gpio_port_pins_t mask,
                                        gpio_port_value_t value);
 
-<<<<<<< HEAD
 static inline int z_impl_gpio_port_set_masked_raw(const struct device* port,
                                                   gpio_port_pins_t mask,
                                                   gpio_port_value_t value) {
     const struct gpio_driver_api* api =
             (const struct gpio_driver_api*)port->api;
-
-    return (api->port_set_masked_raw(port, mask, value));
-=======
-static inline int z_impl_gpio_port_set_masked_raw(const struct device *port,
-						  gpio_port_pins_t mask,
-						  gpio_port_value_t value)
-{
-	const struct gpio_driver_api *api =
-		(const struct gpio_driver_api *)port->api;
-	int ret;
-
-	SYS_PORT_TRACING_FUNC_ENTER(gpio_port, set_masked_raw, port, mask, value);
-
-	ret = api->port_set_masked_raw(port, mask, value);
-	SYS_PORT_TRACING_FUNC_EXIT(gpio_port, set_masked_raw, port, ret);
-	return ret;
->>>>>>> c0be51df
+    int ret;
+
+    SYS_PORT_TRACING_FUNC_ENTER(gpio_port, set_masked_raw, port, mask, value);
+
+    ret = api->port_set_masked_raw(port, mask, value);
+    SYS_PORT_TRACING_FUNC_EXIT(gpio_port, set_masked_raw, port, ret);
+
+    return (ret);
 }
 
 /**
@@ -1525,27 +1379,18 @@
 __syscall int gpio_port_set_bits_raw(const struct device* port,
                                      gpio_port_pins_t pins);
 
-<<<<<<< HEAD
 static inline int z_impl_gpio_port_set_bits_raw(const struct device* port,
                                                 gpio_port_pins_t pins) {
     const struct gpio_driver_api* api =
             (const struct gpio_driver_api*)port->api;
-
-    return api->port_set_bits_raw(port, pins);
-=======
-static inline int z_impl_gpio_port_set_bits_raw(const struct device *port,
-						gpio_port_pins_t pins)
-{
-	const struct gpio_driver_api *api =
-		(const struct gpio_driver_api *)port->api;
-	int ret;
-
-	SYS_PORT_TRACING_FUNC_ENTER(gpio_port, set_bits_raw, port, pins);
-
-	ret = api->port_set_bits_raw(port, pins);
-	SYS_PORT_TRACING_FUNC_EXIT(gpio_port, set_bits_raw, port, ret);
-	return ret;
->>>>>>> c0be51df
+    int ret;
+
+    SYS_PORT_TRACING_FUNC_ENTER(gpio_port, set_bits_raw, port, pins);
+
+    ret = api->port_set_bits_raw(port, pins);
+    SYS_PORT_TRACING_FUNC_EXIT(gpio_port, set_bits_raw, port, ret);
+
+    return (ret);
 }
 
 /**
@@ -1576,27 +1421,18 @@
 __syscall int gpio_port_clear_bits_raw(const struct device* port,
                                        gpio_port_pins_t pins);
 
-<<<<<<< HEAD
 static inline int z_impl_gpio_port_clear_bits_raw(const struct device* port,
                                                   gpio_port_pins_t pins) {
     const struct gpio_driver_api* api =
             (const struct gpio_driver_api*)port->api;
-
-    return api->port_clear_bits_raw(port, pins);
-=======
-static inline int z_impl_gpio_port_clear_bits_raw(const struct device *port,
-						  gpio_port_pins_t pins)
-{
-	const struct gpio_driver_api *api =
-		(const struct gpio_driver_api *)port->api;
-	int ret;
-
-	SYS_PORT_TRACING_FUNC_ENTER(gpio_port, clear_bits_raw, port, pins);
-
-	ret = api->port_clear_bits_raw(port, pins);
-	SYS_PORT_TRACING_FUNC_EXIT(gpio_port, clear_bits_raw, port, ret);
-	return ret;
->>>>>>> c0be51df
+    int ret;
+
+    SYS_PORT_TRACING_FUNC_ENTER(gpio_port, clear_bits_raw, port, pins);
+
+    ret = api->port_clear_bits_raw(port, pins);
+    SYS_PORT_TRACING_FUNC_EXIT(gpio_port, clear_bits_raw, port, ret);
+
+    return (ret);
 }
 
 /**
@@ -1627,27 +1463,18 @@
 __syscall int gpio_port_toggle_bits(const struct device* port,
                                     gpio_port_pins_t pins);
 
-<<<<<<< HEAD
 static inline int z_impl_gpio_port_toggle_bits(const struct device* port,
                                                gpio_port_pins_t pins) {
     const struct gpio_driver_api* api =
             (const struct gpio_driver_api*)port->api;
-
-    return api->port_toggle_bits(port, pins);
-=======
-static inline int z_impl_gpio_port_toggle_bits(const struct device *port,
-					       gpio_port_pins_t pins)
-{
-	const struct gpio_driver_api *api =
-		(const struct gpio_driver_api *)port->api;
-	int ret;
-
-	SYS_PORT_TRACING_FUNC_ENTER(gpio_port, toggle_bits, port, pins);
-
-	ret = api->port_toggle_bits(port, pins);
-	SYS_PORT_TRACING_FUNC_EXIT(gpio_port, toggle_bits, port, ret);
-	return ret;
->>>>>>> c0be51df
+    int ret;
+
+    SYS_PORT_TRACING_FUNC_ENTER(gpio_port, toggle_bits, port, pins);
+
+    ret = api->port_toggle_bits(port, pins);
+    SYS_PORT_TRACING_FUNC_EXIT(gpio_port, toggle_bits, port, ret);
+
+    return (ret);
 }
 
 /**
@@ -1907,30 +1734,18 @@
  * @param handler A valid handler function pointer.
  * @param pin_mask A bit mask of relevant pins for the handler
  */
-<<<<<<< HEAD
 static inline void gpio_init_callback(struct gpio_callback* callback,
                                       gpio_callback_handler_t handler,
                                       gpio_port_pins_t pin_mask) {
+    SYS_PORT_TRACING_FUNC_ENTER(gpio, init_callback, callback, handler, pin_mask);
+
     __ASSERT(callback, "Callback pointer should not be NULL");
     __ASSERT(handler, "Callback handler pointer should not be NULL");
 
     callback->handler  = handler;
     callback->pin_mask = pin_mask;
-=======
-static inline void gpio_init_callback(struct gpio_callback *callback,
-				      gpio_callback_handler_t handler,
-				      gpio_port_pins_t pin_mask)
-{
-	SYS_PORT_TRACING_FUNC_ENTER(gpio, init_callback, callback, handler, pin_mask);
-
-	__ASSERT(callback, "Callback pointer should not be NULL");
-	__ASSERT(handler, "Callback handler pointer should not be NULL");
-
-	callback->handler = handler;
-	callback->pin_mask = pin_mask;
-
-	SYS_PORT_TRACING_FUNC_EXIT(gpio, init_callback, callback);
->>>>>>> c0be51df
+
+    SYS_PORT_TRACING_FUNC_EXIT(gpio, init_callback, callback);
 }
 
 /**
@@ -1947,36 +1762,23 @@
  *
  * Note: enables to add as many callback as needed on the same port.
  */
-<<<<<<< HEAD
 static inline int gpio_add_callback(const struct device* port,
                                     struct gpio_callback* callback) {
     const struct gpio_driver_api* api =
             (const struct gpio_driver_api*)port->api;
+    int ret;
+
+    SYS_PORT_TRACING_FUNC_ENTER(gpio, add_callback, port, callback);
 
     if (api->manage_callback == NULL) {
+        SYS_PORT_TRACING_FUNC_EXIT(gpio, add_callback, port, -ENOSYS);
         return (-ENOSYS);
     }
 
-    return api->manage_callback(port, callback, true);
-=======
-static inline int gpio_add_callback(const struct device *port,
-				    struct gpio_callback *callback)
-{
-	const struct gpio_driver_api *api =
-		(const struct gpio_driver_api *)port->api;
-	int ret;
-
-	SYS_PORT_TRACING_FUNC_ENTER(gpio, add_callback, port, callback);
-
-	if (api->manage_callback == NULL) {
-		SYS_PORT_TRACING_FUNC_EXIT(gpio, add_callback, port, -ENOSYS);
-		return -ENOSYS;
-	}
-
-	ret = api->manage_callback(port, callback, true);
-	SYS_PORT_TRACING_FUNC_EXIT(gpio, add_callback, port, ret);
-	return ret;
->>>>>>> c0be51df
+    ret = api->manage_callback(port, callback, true);
+    SYS_PORT_TRACING_FUNC_EXIT(gpio, add_callback, port, ret);
+
+    return (ret);
 }
 
 /**
@@ -2013,36 +1815,23 @@
  * Note: enables to remove as many callbacks as added through
  *       gpio_add_callback().
  */
-<<<<<<< HEAD
 static inline int gpio_remove_callback(const struct device* port,
                                        struct gpio_callback* callback) {
     const struct gpio_driver_api* api =
             (const struct gpio_driver_api*)port->api;
+    int ret;
+
+    SYS_PORT_TRACING_FUNC_ENTER(gpio, remove_callback, port, callback);
 
     if (api->manage_callback == NULL) {
+        SYS_PORT_TRACING_FUNC_EXIT(gpio, remove_callback, port, -ENOSYS);
         return (-ENOSYS);
     }
 
-    return api->manage_callback(port, callback, false);
-=======
-static inline int gpio_remove_callback(const struct device *port,
-				       struct gpio_callback *callback)
-{
-	const struct gpio_driver_api *api =
-		(const struct gpio_driver_api *)port->api;
-	int ret;
-
-	SYS_PORT_TRACING_FUNC_ENTER(gpio, remove_callback, port, callback);
-
-	if (api->manage_callback == NULL) {
-		SYS_PORT_TRACING_FUNC_EXIT(gpio, remove_callback, port, -ENOSYS);
-		return -ENOSYS;
-	}
-
-	ret = api->manage_callback(port, callback, false);
-	SYS_PORT_TRACING_FUNC_EXIT(gpio, remove_callback, port, ret);
-	return ret;
->>>>>>> c0be51df
+    ret = api->manage_callback(port, callback, false);
+    SYS_PORT_TRACING_FUNC_EXIT(gpio, remove_callback, port, ret);
+
+    return (ret);
 }
 
 /**
@@ -2077,34 +1866,22 @@
  */
 __syscall int gpio_get_pending_int(const struct device* dev);
 
-<<<<<<< HEAD
 static inline int z_impl_gpio_get_pending_int(const struct device* dev) {
     const struct gpio_driver_api* api =
             (const struct gpio_driver_api*)dev->api;
+    int ret;
+
+    SYS_PORT_TRACING_FUNC_ENTER(gpio, get_pending_int, dev);
 
     if (api->get_pending_int == NULL) {
+        SYS_PORT_TRACING_FUNC_EXIT(gpio, get_pending_int, dev, -ENOSYS);
         return (-ENOSYS);
     }
 
-    return api->get_pending_int(dev);
-=======
-static inline int z_impl_gpio_get_pending_int(const struct device *dev)
-{
-	const struct gpio_driver_api *api =
-		(const struct gpio_driver_api *)dev->api;
-	int ret;
-
-	SYS_PORT_TRACING_FUNC_ENTER(gpio, get_pending_int, dev);
-
-	if (api->get_pending_int == NULL) {
-		SYS_PORT_TRACING_FUNC_EXIT(gpio, get_pending_int, dev, -ENOSYS);
-		return -ENOSYS;
-	}
-
-	ret = api->get_pending_int(dev);
-	SYS_PORT_TRACING_FUNC_EXIT(gpio, get_pending_int, dev, ret);
-	return ret;
->>>>>>> c0be51df
+    ret = api->get_pending_int(dev);
+    SYS_PORT_TRACING_FUNC_EXIT(gpio, get_pending_int, dev, ret);
+
+    return (ret);
 }
 
 /**
