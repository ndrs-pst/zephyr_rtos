/*
 * Copyright (c) 2018-2019 Nordic Semiconductor ASA
 * Copyright (c) 2015 Wind River Systems, Inc.
 *
 * SPDX-License-Identifier: Apache-2.0
 */

/**
 * @file
 * @brief Public APIs for UART drivers
 */

#ifndef ZEPHYR_INCLUDE_DRIVERS_UART_H_
#define ZEPHYR_INCLUDE_DRIVERS_UART_H_

/**
 * @brief UART Interface
 * @defgroup uart_interface UART Interface
 * @ingroup io_interfaces
 * @{
 */

#include <errno.h>
#include <stddef.h>

#include <zephyr/device.h>

#ifdef __cplusplus
extern "C" {
#endif

/** @brief Line control signals. */
enum uart_line_ctrl {
    UART_LINE_CTRL_BAUD_RATE = BIT(0),
    UART_LINE_CTRL_RTS = BIT(1),
    UART_LINE_CTRL_DTR = BIT(2),
    UART_LINE_CTRL_DCD = BIT(3),
    UART_LINE_CTRL_DSR = BIT(4)
};

/**
 * @brief Reception stop reasons.
 *
 * Values that correspond to events or errors responsible for stopping
 * receiving.
 */
enum uart_rx_stop_reason {
    /** @brief Overrun error */
    UART_ERROR_OVERRUN = (1 << 0),
    /** @brief Parity error */
    UART_ERROR_PARITY  = (1 << 1),
    /** @brief Framing error */
    UART_ERROR_FRAMING = (1 << 2),
    /**
     * @brief Break interrupt
     *
     * A break interrupt was received. This happens when the serial input
     * is held at a logic '0' state for longer than the sum of
     * start time + data bits + parity + stop bits.
     */
    UART_BREAK = (1 << 3),
    /**
     * @brief Collision error
     *
     * This error is raised when transmitted data does not match
     * received data. Typically this is useful in scenarios where
     * the TX and RX lines maybe connected together such as
     * RS-485 half-duplex. This error is only valid on UARTs that
     * support collision checking.
     */
    UART_ERROR_COLLISION = (1 << 4)
};

/** @brief Parity modes */
enum uart_config_parity {
    UART_CFG_PARITY_NONE,
    UART_CFG_PARITY_ODD,
    UART_CFG_PARITY_EVEN,
    UART_CFG_PARITY_MARK,
    UART_CFG_PARITY_SPACE
};

/** @brief Number of stop bits. */
enum uart_config_stop_bits {
    UART_CFG_STOP_BITS_0_5,
    UART_CFG_STOP_BITS_1,
    UART_CFG_STOP_BITS_1_5,
    UART_CFG_STOP_BITS_2
};

/** @brief Number of data bits. */
enum uart_config_data_bits {
    UART_CFG_DATA_BITS_5,
    UART_CFG_DATA_BITS_6,
    UART_CFG_DATA_BITS_7,
    UART_CFG_DATA_BITS_8,
    UART_CFG_DATA_BITS_9
};

/**
 * @brief Hardware flow control options.
 *
 * With flow control set to none, any operations related to flow control
 * signals can be managed by user with uart_line_ctrl functions.
 * In other cases, flow control is managed by hardware/driver.
 */
enum uart_config_flow_control {
    UART_CFG_FLOW_CTRL_NONE,
    UART_CFG_FLOW_CTRL_RTS_CTS,
    UART_CFG_FLOW_CTRL_DTR_DSR
};

/**
 * @brief UART controller configuration structure
 *
 * @param baudrate  Baudrate setting in bps
 * @param parity    Parity bit, use @ref uart_config_parity
 * @param stop_bits Stop bits, use @ref uart_config_stop_bits
 * @param data_bits Data bits, use @ref uart_config_data_bits
 * @param flow_ctrl Flow control setting, use @ref uart_config_flow_control
 */
struct uart_config {
    uint32_t baudrate;
    uint8_t parity;
    uint8_t stop_bits;
    uint8_t data_bits;
    uint8_t flow_ctrl;
};

/**
 * @defgroup uart_interrupt Interrupt-driven UART API
 * @{
 */

/**
 * @brief Define the application callback function signature for
 * uart_irq_callback_user_data_set() function.
 *
 * @param dev UART device instance.
 * @param user_data Arbitrary user data.
 */
typedef void (*uart_irq_callback_user_data_t)(const struct device* dev,
                                              void* user_data);

/**
 * @brief For configuring IRQ on each individual UART device.
 *
 * @param dev UART device instance.
 */
typedef void (*uart_irq_config_func_t)(const struct device* dev);

/**
 * @}
 *
 * @defgroup uart_async Async UART API
 * @{
 */

/**
 * @brief Types of events passed to callback in UART_ASYNC_API
 *
 * Receiving:
 * 1. To start receiving, uart_rx_enable has to be called with first buffer
 * 2. When receiving starts to current buffer,
 *    @ref uart_event_type::UART_RX_BUF_REQUEST will be generated, in response
 *    to that user can either:
 *
 *    - Provide second buffer using uart_rx_buf_rsp, when first buffer is
 *      filled, receiving will automatically start to second buffer.
 *    - Ignore the event, this way when current buffer is filled
 *      @ref uart_event_type::UART_RX_RDY event will be generated and
 *      receiving will be stopped.
 *
 * 3. If some data was received and timeout occurred
 *    @ref uart_event_type::UART_RX_RDY event will be generated. It can happen
 *    multiples times for the same buffer. RX timeout is counted from last byte
 *    received i.e. if no data was received, there won't be any timeout event.
 * 4. After buffer is filled @ref uart_event_type::UART_RX_RDY will be
 *    generated, immediately followed by
 *    @ref uart_event_type::UART_RX_BUF_RELEASED indicating that current buffer
 *    is no longer used.
 * 5. If there was second buffer provided, it will become current buffer and
 *    we start again at point 2.
 *    If no second buffer was specified receiving is stopped and
 *    @ref uart_event_type::UART_RX_DISABLED event is generated. After that
 *    whole process can be repeated.
 *
 * Any time during reception @ref uart_event_type::UART_RX_STOPPED event can
 * occur. if there is any data received, @ref uart_event_type::UART_RX_RDY
 * event will be generated. It will be followed by
 * @ref uart_event_type::UART_RX_BUF_RELEASED event for every buffer currently
 * passed to driver and finally by @ref uart_event_type::UART_RX_DISABLED event.
 *
 * Receiving can be disabled using uart_rx_disable, after calling that
 * function, if there is any data received,
 * @ref uart_event_type::UART_RX_RDY event will be generated.
 * @ref uart_event_type::UART_RX_BUF_RELEASED event will be generated for every
 * buffer currently passed to driver and finally
 * @ref uart_event_type::UART_RX_DISABLED event will occur.
 *
 * Transmitting:
 * 1. Transmitting starts by uart_tx function.
 * 2. If whole buffer was transmitted @ref uart_event_type::UART_TX_DONE is
 *    generated. If timeout occurred @ref uart_event_type::UART_TX_ABORTED will
 *    be generated.
 *
 * Transmitting can be aborted using @ref uart_tx_abort, after calling that
 * function @ref uart_event_type::UART_TX_ABORTED event will be generated.
 *
 */
enum uart_event_type {
    /** @brief Whole TX buffer was transmitted. */
    UART_TX_DONE,
    /**
     * @brief Transmitting aborted due to timeout or uart_tx_abort call
     *
     * When flow control is enabled, there is a possibility that TX transfer
     * won't finish in the allotted time. Some data may have been
     * transferred, information about it can be found in event data.
     */
    UART_TX_ABORTED,
    /**
     * @brief Received data is ready for processing.
     *
     * This event is generated in the following cases:
     * - When RX timeout occurred, and data was stored in provided buffer.
     *   This can happen multiple times in the same buffer.
     * - When provided buffer is full.
     * - After uart_rx_disable().
     * - After stopping due to external event
     *   (@ref uart_event_type::UART_RX_STOPPED).
     */
    UART_RX_RDY,
    /**
     * @brief Driver requests next buffer for continuous reception.
     *
     * This event is triggered when receiving has started for a new buffer,
     * i.e. it's time to provide a next buffer for a seamless switchover to
     * it. For continuous reliable receiving, user should provide another RX
     * buffer in response to this event, using uart_rx_buf_rsp function
     *
     * If uart_rx_buf_rsp is not called before current buffer
     * is filled up, receiving will stop.
     */
    UART_RX_BUF_REQUEST,
    /**
     * @brief Buffer is no longer used by UART driver.
     */
    UART_RX_BUF_RELEASED,
    /**
     * @brief RX has been disabled and can be reenabled.
     *
     * This event is generated whenever receiver has been stopped, disabled
     * or finished its operation and can be enabled again using
     * uart_rx_enable
     */
    UART_RX_DISABLED,
    /**
     * @brief RX has stopped due to external event.
     *
     * Reason is one of uart_rx_stop_reason.
     */
    UART_RX_STOPPED
};

/** @brief UART TX event data. */
struct uart_event_tx {
    /** @brief Pointer to current buffer. */
    const uint8_t* buf;
    /** @brief Number of bytes sent. */
    size_t len;
};

/**
 * @brief UART RX event data.
 *
 * The data represented by the event is stored in rx.buf[rx.offset] to
 * rx.buf[rx.offset+rx.len].  That is, the length is relative to the offset.
 */
struct uart_event_rx {
    /** @brief Pointer to current buffer. */
    uint8_t* buf;
    /** @brief Currently received data offset in bytes. */
    size_t offset;
    /** @brief Number of new bytes received. */
    size_t len;
};

/** @brief UART RX buffer released event data. */
struct uart_event_rx_buf {
    /* @brief Pointer to buffer that is no longer in use. */
    uint8_t* buf;
};

/** @brief UART RX stopped data. */
struct uart_event_rx_stop {
    /** @brief Reason why receiving stopped */
    enum uart_rx_stop_reason reason;
    /** @brief Last received data. */
    struct uart_event_rx data;
};

/** @brief Structure containing information about current event. */
struct uart_event {
    /** @brief Type of event */
    enum uart_event_type type;
    /** @brief Event data */
    union uart_event_data {
        /** @brief @ref uart_event_type::UART_TX_DONE and
         *     @ref uart_event_type::UART_TX_ABORTED events data.
         */
        struct uart_event_tx tx;
        /** @brief @ref uart_event_type::UART_RX_RDY event data. */
        struct uart_event_rx rx;
        /** @brief @ref uart_event_type::UART_RX_BUF_RELEASED event
         *     data.
         */
        struct uart_event_rx_buf rx_buf;
        /** @brief @ref uart_event_type::UART_RX_STOPPED event data. */
        struct uart_event_rx_stop rx_stop;
    } data;
};

/**
 * @typedef uart_callback_t
 * @brief Define the application callback function signature for
 * uart_callback_set() function.
 *
 * @param dev UART device instance.
 * @param evt Pointer to uart_event instance.
 * @param user_data Pointer to data specified by user.
 */
typedef void (*uart_callback_t)(const struct device* dev,
                                struct uart_event* evt,
                                void* user_data);

/**
 * @}
 */

/**
 * @cond INTERNAL_HIDDEN
 *
 * For internal driver use only, skip these in public documentation.
 */

/** @brief Driver API structure. */
__subsystem struct uart_driver_api {

#ifdef CONFIG_UART_ASYNC_API

    int (*callback_set)(const struct device* dev, uart_callback_t callback, void* user_data);

    int (*tx)(const struct device* dev, const uint8_t* buf, size_t len, int32_t timeout);
    int (*tx_abort)(const struct device* dev);

    int (*rx_enable)(const struct device* dev, uint8_t* buf, size_t len, int32_t timeout);
    int (*rx_buf_rsp)(const struct device* dev, uint8_t* buf, size_t len);
    int (*rx_disable)(const struct device* dev);

#ifdef CONFIG_UART_WIDE_DATA
    int (*tx_u16)(const struct device* dev, const uint16_t* buf, size_t len, int32_t timeout);
    int (*rx_enable_u16)(const struct device* dev, uint16_t* buf, size_t len, int32_t timeout);
    int (*rx_buf_rsp_u16)(const struct device* dev, uint16_t* buf, size_t len);
#endif

#endif

    /** Console I/O function */
    int  (*poll_in)(const struct device* dev, unsigned char* p_char);
    void (*poll_out)(const struct device* dev, unsigned char out_char);

#ifdef CONFIG_UART_WIDE_DATA
    int  (*poll_in_u16)(const struct device* dev, uint16_t* p_u16);
    void (*poll_out_u16)(const struct device* dev, uint16_t out_u16);
#endif

    /** Console I/O function */
    int (*err_check)(const struct device *dev);

    /** UART configuration functions */
    int (*configure)(const struct device* dev, const struct uart_config* cfg);
    int (*config_get)(const struct device* dev, struct uart_config* cfg);

#ifdef CONFIG_UART_INTERRUPT_DRIVEN

    /** Interrupt driven FIFO fill function */
    int (*fifo_fill)(const struct device* dev, const uint8_t* tx_data, int len);

#ifdef CONFIG_UART_WIDE_DATA
    int (*fifo_fill_u16)(const struct device *dev, const uint16_t *tx_data,
                 int len);
#endif

    /** Interrupt driven FIFO read function */
    int (*fifo_read)(const struct device* dev, uint8_t* rx_data, const int size);

#ifdef CONFIG_UART_WIDE_DATA
    int (*fifo_read_u16)(const struct device* dev, uint16_t* rx_data, const int size);
#endif

    /** Interrupt driven transfer enabling function */
    void (*irq_tx_enable)(const struct device* dev);

    /** Interrupt driven transfer disabling function */
    void (*irq_tx_disable)(const struct device* dev);

    /** Interrupt driven transfer ready function */
    int (*irq_tx_ready)(const struct device* dev);

    /** Interrupt driven receiver enabling function */
    void (*irq_rx_enable)(const struct device* dev);

    /** Interrupt driven receiver disabling function */
    void (*irq_rx_disable)(const struct device* dev);

    /** Interrupt driven transfer complete function */
    int (*irq_tx_complete)(const struct device *dev);

    /** Interrupt driven receiver ready function */
    int (*irq_rx_ready)(const struct device *dev);

    /** Interrupt driven error enabling function */
    void (*irq_err_enable)(const struct device *dev);

    /** Interrupt driven error disabling function */
    void (*irq_err_disable)(const struct device *dev);

    /** Interrupt driven pending status function */
    int (*irq_is_pending)(const struct device *dev);

    /** Interrupt driven interrupt update function */
    int (*irq_update)(const struct device *dev);

    /** Set the irq callback function */
    void (*irq_callback_set)(const struct device* dev,
                             uart_irq_callback_user_data_t cb,
                             void* user_data);

#endif

#ifdef CONFIG_UART_LINE_CTRL
    int (*line_ctrl_set)(const struct device* dev, uint32_t ctrl, uint32_t  val);
    int (*line_ctrl_get)(const struct device* dev, uint32_t ctrl, uint32_t* val);
#endif

#ifdef CONFIG_UART_DRV_CMD
    int (*drv_cmd)(const struct device *dev, uint32_t cmd, uint32_t p);
#endif

};

/** @endcond */

/**
 * @brief Check whether an error was detected.
 *
 * @param dev UART device instance.
 *
 * @retval 0 If no error was detected.
 * @retval err Error flags as defined in @ref uart_rx_stop_reason
 * @retval -ENOSYS If not implemented.
 */
__syscall int uart_err_check(const struct device* dev);

static inline int z_impl_uart_err_check(const struct device* dev) {
    const struct uart_driver_api* api = (const struct uart_driver_api*)dev->api;

    if (api->err_check == NULL) {
        return (-ENOSYS);
    }

    return (api->err_check(dev));
}

/**
 * @defgroup uart_polling Polling UART API
 * @{
 */

/**
 * @brief Poll the device for input.
 *
 * @param dev UART device instance.
 * @param p_char Pointer to character.
 *
 * @retval 0 If a character arrived.
 * @retval -1 If no character was available to read (i.e. the UART
 *            input buffer was empty).
 * @retval -ENOSYS If the operation is not implemented.
 * @retval -EBUSY If async reception was enabled using @ref uart_rx_enable
 */
__syscall int uart_poll_in(const struct device* dev, unsigned char* p_char);

static inline int z_impl_uart_poll_in(const struct device* dev,
                                      unsigned char* p_char) {
    const struct uart_driver_api* api = (const struct uart_driver_api*)dev->api;

    if (api->poll_in == NULL) {
        return (-ENOSYS);
    }

    return (api->poll_in(dev, p_char));
}

/**
 * @brief Poll the device for wide data input.
 *
 * @param dev UART device instance.
 * @param p_u16 Pointer to 16-bit data.
 *
 * @retval 0  If data arrived.
 * @retval -1 If no data was available to read (i.e., the UART
 *            input buffer was empty).
 * @retval -ENOTSUP If API is not enabled.
 * @retval -ENOSYS If the function is not implemented.
 * @retval -EBUSY If async reception was enabled using @ref uart_rx_enable
 */
__syscall int uart_poll_in_u16(const struct device* dev, uint16_t* p_u16);

static inline int z_impl_uart_poll_in_u16(const struct device* dev, uint16_t* p_u16) {
#ifdef CONFIG_UART_WIDE_DATA
    const struct uart_driver_api* api = (const struct uart_driver_api*)dev->api;

    if (api->poll_in_u16 == NULL) {
        return (-ENOSYS);
    }

    return (api->poll_in_u16(dev, p_u16));
#else
<<<<<<< HEAD
	ARG_UNUSED(dev);
	ARG_UNUSED(p_u16);
	return -ENOTSUP;
=======
    return (-ENOTSUP);
>>>>>>> 6464acc5
#endif
}

/**
 * @brief Output a character in polled mode.
 *
 * This routine checks if the transmitter is empty.
 * When the transmitter is empty, it writes a character to the data
 * register.
 *
 * To send a character when hardware flow control is enabled, the handshake
 * signal CTS must be asserted.
 *
 * @param dev UART device instance.
 * @param out_char Character to send.
 */
__syscall void uart_poll_out(const struct device* dev, unsigned char out_char);

static inline void z_impl_uart_poll_out(const struct device* dev, unsigned char out_char) {
    const struct uart_driver_api* api = (const struct uart_driver_api*)dev->api;

    api->poll_out(dev, out_char);
}

/**
 * @brief Output wide data in polled mode.
 *
 * This routine checks if the transmitter is empty.
 * When the transmitter is empty, it writes a datum to the data
 * register.
 *
 * To send a datum when hardware flow control is enabled, the handshake
 * signal CTS must be asserted.
 *
 * @param dev UART device instance.
 * @param out_u16 Wide data to send.
 */
__syscall void uart_poll_out_u16(const struct device* dev, uint16_t out_u16);

static inline void z_impl_uart_poll_out_u16(const struct device* dev, uint16_t out_u16) {
#ifdef CONFIG_UART_WIDE_DATA
    const struct uart_driver_api* api = (const struct uart_driver_api*)dev->api;

<<<<<<< HEAD
	api->poll_out_u16(dev, out_u16);
#else
	ARG_UNUSED(dev);
	ARG_UNUSED(out_u16);
=======
    api->poll_out_u16(dev, out_u16);
>>>>>>> 6464acc5
#endif
}

/**
 * @}
 */

/**
 * @brief Set UART configuration.
 *
 * Sets UART configuration using data from *cfg.
 *
 * @param dev UART device instance.
 * @param cfg UART configuration structure.
 *
 * @retval 0 If successful.
 * @retval -errno Negative errno code in case of failure.
 * @retval -ENOSYS If configuration is not supported by device
 *                  or driver does not support setting configuration in runtime.
 */
__syscall int uart_configure(const struct device* dev, const struct uart_config* cfg);

static inline int z_impl_uart_configure(const struct device* dev,
                                        const struct uart_config* cfg) {
    const struct uart_driver_api* api = (const struct uart_driver_api*)dev->api;

    if (api->configure == NULL) {
        return (-ENOSYS);
    }

    return (api->configure(dev, cfg));
}

/**
 * @brief Get UART configuration.
 *
 * Stores current UART configuration to *cfg, can be used to retrieve initial
 * configuration after device was initialized using data from DTS.
 *
 * @param dev UART device instance.
 * @param cfg UART configuration structure.
 *
 * @retval 0 If successful.
 * @retval -errno Negative errno code in case of failure.
 * @retval -ENOSYS If driver does not support getting current configuration.
 */
__syscall int uart_config_get(const struct device* dev, struct uart_config* cfg);

static inline int z_impl_uart_config_get(const struct device* dev,
                                         struct uart_config* cfg) {
    const struct uart_driver_api* api = (const struct uart_driver_api*)dev->api;

    if (api->config_get == NULL) {
        return (-ENOSYS);
    }

    return (api->config_get(dev, cfg));
}

/**
 * @addtogroup uart_interrupt
 * @{
 */

/**
 * @brief Fill FIFO with data.
 *
 * @details This function is expected to be called from UART
 * interrupt handler (ISR), if uart_irq_tx_ready() returns true.
 * Result of calling this function not from an ISR is undefined
 * (hardware-dependent). Likewise, *not* calling this function
 * from an ISR if uart_irq_tx_ready() returns true may lead to
 * undefined behavior, e.g. infinite interrupt loops. It's
 * mandatory to test return value of this function, as different
 * hardware has different FIFO depth (oftentimes just 1).
 *
 * @param dev UART device instance.
 * @param tx_data Data to transmit.
 * @param size Number of bytes to send.
 *
 * @return Number of bytes sent.
 * @retval -ENOSYS  if this function is not supported
 * @retval -ENOTSUP If API is not enabled.
 */
static inline int uart_fifo_fill(const struct device* dev,
                                 const uint8_t* tx_data, int size) {
#ifdef CONFIG_UART_INTERRUPT_DRIVEN
    const struct uart_driver_api* api = (const struct uart_driver_api*)dev->api;

    if (api->fifo_fill == NULL) {
        return (-ENOSYS);
    }

<<<<<<< HEAD
	return api->fifo_fill(dev, tx_data, size);
#else
	ARG_UNUSED(dev);
	ARG_UNUSED(tx_data);
	ARG_UNUSED(size);
	return -ENOTSUP;
#endif
=======
    return (api->fifo_fill(dev, tx_data, size));
#endif

    return (-ENOTSUP);
>>>>>>> 6464acc5
}

/**
 * @brief Fill FIFO with wide data.
 *
 * @details This function is expected to be called from UART
 * interrupt handler (ISR), if uart_irq_tx_ready() returns true.
 * Result of calling this function not from an ISR is undefined
 * (hardware-dependent). Likewise, *not* calling this function
 * from an ISR if uart_irq_tx_ready() returns true may lead to
 * undefined behavior, e.g. infinite interrupt loops. It's
 * mandatory to test return value of this function, as different
 * hardware has different FIFO depth (oftentimes just 1).
 *
 * @param dev UART device instance.
 * @param tx_data Wide data to transmit.
 * @param size Number of datum to send.
 *
 * @return Number of datum sent.
 * @retval -ENOSYS If this function is not implemented
 * @retval -ENOTSUP If API is not enabled.
 */
static inline int uart_fifo_fill_u16(const struct device* dev,
                                     const uint16_t* tx_data, int size) {
#if defined(CONFIG_UART_INTERRUPT_DRIVEN) && defined(CONFIG_UART_WIDE_DATA)
    const struct uart_driver_api* api = (const struct uart_driver_api*)dev->api;

    if (api->fifo_fill_u16 == NULL) {
        return (-ENOSYS);
    }

    return (api->fifo_fill_u16(dev, tx_data, size));
#else
<<<<<<< HEAD
	ARG_UNUSED(dev);
	ARG_UNUSED(tx_data);
	ARG_UNUSED(size);
	return -ENOTSUP;
=======
    return (-ENOTSUP);
>>>>>>> 6464acc5
#endif
}

/**
 * @brief Read data from FIFO.
 *
 * @details This function is expected to be called from UART
 * interrupt handler (ISR), if uart_irq_rx_ready() returns true.
 * Result of calling this function not from an ISR is undefined
 * (hardware-dependent). It's unspecified whether "RX ready"
 * condition as returned by uart_irq_rx_ready() is level- or
 * edge- triggered. That means that once uart_irq_rx_ready() is
 * detected, uart_fifo_read() must be called until it reads all
 * available data in the FIFO (i.e. until it returns less data
 * than was requested).
 *
 * Note that the calling context only applies to physical UARTs and
 * no to the virtual ones found in USB CDC ACM code.
 *
 * @param dev UART device instance.
 * @param rx_data Data container.
 * @param size Container size.
 *
 * @return Number of bytes read.
 * @retval -ENOSYS If this function is not implemented.
 * @retval -ENOTSUP If API is not enabled.
 */
static inline int uart_fifo_read(const struct device* dev, uint8_t* rx_data, const int size) {
#ifdef CONFIG_UART_INTERRUPT_DRIVEN
    const struct uart_driver_api* api = (const struct uart_driver_api*)dev->api;

    if (api->fifo_read == NULL) {
        return (-ENOSYS);
    }

<<<<<<< HEAD
	return api->fifo_read(dev, rx_data, size);
#else
	ARG_UNUSED(dev);
	ARG_UNUSED(rx_data);
	ARG_UNUSED(size);
	return -ENOTSUP;
#endif
=======
    return (api->fifo_read(dev, rx_data, size));
#endif

    return (-ENOTSUP);
>>>>>>> 6464acc5
}

/**
 * @brief Read wide data from FIFO.
 *
 * @details This function is expected to be called from UART
 * interrupt handler (ISR), if uart_irq_rx_ready() returns true.
 * Result of calling this function not from an ISR is undefined
 * (hardware-dependent). It's unspecified whether "RX ready"
 * condition as returned by uart_irq_rx_ready() is level- or
 * edge- triggered. That means that once uart_irq_rx_ready() is
 * detected, uart_fifo_read() must be called until it reads all
 * available data in the FIFO (i.e. until it returns less data
 * than was requested).
 *
 * Note that the calling context only applies to physical UARTs and
 * no to the virtual ones found in USB CDC ACM code.
 *
 * @param dev UART device instance.
 * @param rx_data Wide data container.
 * @param size Container size.
 *
 * @return Number of datum read.
 * @retval -ENOSYS If this function is not implemented.
 * @retval -ENOTSUP If API is not enabled.
 */
static inline int uart_fifo_read_u16(const struct device* dev,
                                     uint16_t* rx_data, const int size) {
#if defined(CONFIG_UART_INTERRUPT_DRIVEN) && defined(CONFIG_UART_WIDE_DATA)
    const struct uart_driver_api* api = (const struct uart_driver_api*)dev->api;

    if (api->fifo_read_u16 == NULL) {
        return (-ENOSYS);
    }

<<<<<<< HEAD
	return api->fifo_read_u16(dev, rx_data, size);
#else
	ARG_UNUSED(dev);
	ARG_UNUSED(rx_data);
	ARG_UNUSED(size);
	return -ENOTSUP;
#endif
=======
    return (api->fifo_read_u16(dev, rx_data, size));
#endif

    return (-ENOTSUP);
>>>>>>> 6464acc5
}

/**
 * @brief Enable TX interrupt in IER.
 *
 * @param dev UART device instance.
 */
__syscall void uart_irq_tx_enable(const struct device* dev);

static inline void z_impl_uart_irq_tx_enable(const struct device* dev) {
#ifdef CONFIG_UART_INTERRUPT_DRIVEN
    const struct uart_driver_api* api = (const struct uart_driver_api*)dev->api;

<<<<<<< HEAD
	if (api->irq_tx_enable != NULL) {
		api->irq_tx_enable(dev);
	}
#else
	ARG_UNUSED(dev);
=======
    if (api->irq_tx_enable != NULL) {
        api->irq_tx_enable(dev);
    }
>>>>>>> 6464acc5
#endif
}

/**
 * @brief Disable TX interrupt in IER.
 *
 * @param dev UART device instance.
 */
__syscall void uart_irq_tx_disable(const struct device* dev);

static inline void z_impl_uart_irq_tx_disable(const struct device* dev) {
#ifdef CONFIG_UART_INTERRUPT_DRIVEN
    const struct uart_driver_api* api = (const struct uart_driver_api*)dev->api;

<<<<<<< HEAD
	if (api->irq_tx_disable != NULL) {
		api->irq_tx_disable(dev);
	}
#else
	ARG_UNUSED(dev);
=======
    if (api->irq_tx_disable != NULL) {
        api->irq_tx_disable(dev);
    }
>>>>>>> 6464acc5
#endif
}

/**
 * @brief Check if UART TX buffer can accept a new char
 *
 * @details Check if UART TX buffer can accept at least one character
 * for transmission (i.e. uart_fifo_fill() will succeed and return
 * non-zero). This function must be called in a UART interrupt
 * handler, or its result is undefined. Before calling this function
 * in the interrupt handler, uart_irq_update() must be called once per
 * the handler invocation.
 *
 * @param dev UART device instance.
 *
 * @retval 1 If TX interrupt is enabled and at least one char can be
 *           written to UART.
 * @retval 0 If device is not ready to write a new byte.
 * @retval -ENOSYS If this function is not implemented.
 * @retval -ENOTSUP If API is not enabled.
 */
static inline int uart_irq_tx_ready(const struct device* dev) {
#ifdef CONFIG_UART_INTERRUPT_DRIVEN
    const struct uart_driver_api* api = (const struct uart_driver_api*)dev->api;

    if (api->irq_tx_ready == NULL) {
        return (-ENOSYS);
    }

<<<<<<< HEAD
	return api->irq_tx_ready(dev);
#else
	ARG_UNUSED(dev);
	return -ENOTSUP;
#endif
=======
    return (api->irq_tx_ready(dev));
#endif

    return (-ENOTSUP);
>>>>>>> 6464acc5
}

/**
 * @brief Enable RX interrupt.
 *
 * @param dev UART device instance.
 */
__syscall void uart_irq_rx_enable(const struct device* dev);

static inline void z_impl_uart_irq_rx_enable(const struct device* dev) {
#ifdef CONFIG_UART_INTERRUPT_DRIVEN
    const struct uart_driver_api* api = (const struct uart_driver_api*)dev->api;

<<<<<<< HEAD
	if (api->irq_rx_enable != NULL) {
		api->irq_rx_enable(dev);
	}
#else
	ARG_UNUSED(dev);
=======
    if (api->irq_rx_enable != NULL) {
        api->irq_rx_enable(dev);
    }
>>>>>>> 6464acc5
#endif
}

/**
 * @brief Disable RX interrupt.
 *
 * @param dev UART device instance.
 */
__syscall void uart_irq_rx_disable(const struct device* dev);

static inline void z_impl_uart_irq_rx_disable(const struct device* dev) {
#ifdef CONFIG_UART_INTERRUPT_DRIVEN
    const struct uart_driver_api* api = (const struct uart_driver_api*)dev->api;

<<<<<<< HEAD
	if (api->irq_rx_disable != NULL) {
		api->irq_rx_disable(dev);
	}
#else
	ARG_UNUSED(dev);
=======
    if (api->irq_rx_disable != NULL) {
        api->irq_rx_disable(dev);
    }
>>>>>>> 6464acc5
#endif
}

/**
 * @brief Check if UART TX block finished transmission
 *
 * @details Check if any outgoing data buffered in UART TX block was
 * fully transmitted and TX block is idle. When this condition is
 * true, UART device (or whole system) can be power off. Note that
 * this function is *not* useful to check if UART TX can accept more
 * data, use uart_irq_tx_ready() for that. This function must be called
 * in a UART interrupt handler, or its result is undefined. Before
 * calling this function in the interrupt handler, uart_irq_update()
 * must be called once per the handler invocation.
 *
 * @param dev UART device instance.
 *
 * @retval 1 If nothing remains to be transmitted.
 * @retval 0 If transmission is not completed.
 * @retval -ENOSYS If this function is not implemented.
 * @retval -ENOTSUP If API is not enabled.
 */
static inline int uart_irq_tx_complete(const struct device* dev) {
#ifdef CONFIG_UART_INTERRUPT_DRIVEN
    const struct uart_driver_api* api = (const struct uart_driver_api*)dev->api;

<<<<<<< HEAD
	if (api->irq_tx_complete == NULL) {
		return -ENOSYS;
	}
	return api->irq_tx_complete(dev);
#else
	ARG_UNUSED(dev);
	return -ENOTSUP;
#endif
=======
    if (api->irq_tx_complete == NULL) {
        return (-ENOSYS);
    }

    return (api->irq_tx_complete(dev));
#endif
    return (-ENOTSUP);
>>>>>>> 6464acc5
}

/**
 * @brief Check if UART RX buffer has a received char
 *
 * @details Check if UART RX buffer has at least one pending character
 * (i.e. uart_fifo_read() will succeed and return non-zero). This function
 * must be called in a UART interrupt handler, or its result is undefined.
 * Before calling this function in the interrupt handler, uart_irq_update()
 * must be called once per the handler invocation. It's unspecified whether
 * condition as returned by this function is level- or edge- triggered (i.e.
 * if this function returns true when RX FIFO is non-empty, or when a new
 * char was received since last call to it). See description of
 * uart_fifo_read() for implication of this.
 *
 * @param dev UART device instance.
 *
 * @retval 1 If a received char is ready.
 * @retval 0 If a received char is not ready.
 * @retval -ENOSYS If this function is not implemented.
 * @retval -ENOTSUP If API is not enabled.
 */
static inline int uart_irq_rx_ready(const struct device* dev) {
#ifdef CONFIG_UART_INTERRUPT_DRIVEN
    const struct uart_driver_api* api = (const struct uart_driver_api*)dev->api;

    if (api->irq_rx_ready == NULL) {
        return (-ENOSYS);
    }

<<<<<<< HEAD
	if (api->irq_rx_ready == NULL) {
		return -ENOSYS;
	}
	return api->irq_rx_ready(dev);
#else
	ARG_UNUSED(dev);
	return -ENOTSUP;
#endif
=======
    return (api->irq_rx_ready(dev));
#endif

    return (-ENOTSUP);
>>>>>>> 6464acc5
}
/**
 * @brief Enable error interrupt.
 *
 * @param dev UART device instance.
 */
__syscall void uart_irq_err_enable(const struct device* dev);

static inline void z_impl_uart_irq_err_enable(const struct device* dev) {
#ifdef CONFIG_UART_INTERRUPT_DRIVEN
    const struct uart_driver_api* api = (const struct uart_driver_api*)dev->api;

<<<<<<< HEAD
	if (api->irq_err_enable) {
		api->irq_err_enable(dev);
	}
#else
	ARG_UNUSED(dev);
=======
    if (api->irq_err_enable) {
        api->irq_err_enable(dev);
    }
>>>>>>> 6464acc5
#endif
}

/**
 * @brief Disable error interrupt.
 *
 * @param dev UART device instance.
 */
__syscall void uart_irq_err_disable(const struct device* dev);

static inline void z_impl_uart_irq_err_disable(const struct device* dev) {
#ifdef CONFIG_UART_INTERRUPT_DRIVEN
    const struct uart_driver_api* api = (const struct uart_driver_api*)dev->api;

<<<<<<< HEAD
	if (api->irq_err_disable) {
		api->irq_err_disable(dev);
	}
#else
	ARG_UNUSED(dev);
=======
    if (api->irq_err_disable) {
        api->irq_err_disable(dev);
    }
>>>>>>> 6464acc5
#endif
}

/**
 * @brief Check if any IRQs is pending.
 *
 * @param dev UART device instance.
 *
 * @retval 1 If an IRQ is pending.
 * @retval 0 If an IRQ is not pending.
 * @retval -ENOSYS If this function is not implemented.
 * @retval -ENOTSUP If API is not enabled.
 */
__syscall int uart_irq_is_pending(const struct device* dev);

static inline int z_impl_uart_irq_is_pending(const struct device* dev) {
#ifdef CONFIG_UART_INTERRUPT_DRIVEN
    const struct uart_driver_api* api = (const struct uart_driver_api*)dev->api;

    if (api->irq_is_pending == NULL) {
        return (-ENOSYS);
    }

<<<<<<< HEAD
	if (api->irq_is_pending == NULL) {
		return -ENOSYS;
	}
	return api->irq_is_pending(dev);
#else
	ARG_UNUSED(dev);
	return -ENOTSUP;
#endif
=======
    return (api->irq_is_pending(dev));
#endif
    return (-ENOTSUP);
>>>>>>> 6464acc5
}

/**
 * @brief Start processing interrupts in ISR.
 *
 * This function should be called the first thing in the ISR. Calling
 * uart_irq_rx_ready(), uart_irq_tx_ready(), uart_irq_tx_complete()
 * allowed only after this.
 *
 * The purpose of this function is:
 *
 * * For devices with auto-acknowledge of interrupt status on register
 *   read to cache the value of this register (rx_ready, etc. then use
 *   this case).
 * * For devices with explicit acknowledgment of interrupts, to ack
 *   any pending interrupts and likewise to cache the original value.
 * * For devices with implicit acknowledgment, this function will be
 *   empty. But the ISR must perform the actions needs to ack the
 *   interrupts (usually, call uart_fifo_read() on rx_ready, and
 *   uart_fifo_fill() on tx_ready).
 *
 * @param dev UART device instance.
 *
 * @retval 1 On success.
 * @retval -ENOSYS If this function is not implemented.
 * @retval -ENOTSUP If API is not enabled.
 */
__syscall int uart_irq_update(const struct device* dev);

static inline int z_impl_uart_irq_update(const struct device* dev) {
#ifdef CONFIG_UART_INTERRUPT_DRIVEN
    const struct uart_driver_api* api = (const struct uart_driver_api*)dev->api;

<<<<<<< HEAD
	if (api->irq_update == NULL) {
		return -ENOSYS;
	}
	return api->irq_update(dev);
#else
	ARG_UNUSED(dev);
	return -ENOTSUP;
#endif
=======
    if (api->irq_update == NULL) {
        return (-ENOSYS);
    }

    return (api->irq_update(dev));
#endif
    return (-ENOTSUP);
>>>>>>> 6464acc5
}

/**
 * @brief Set the IRQ callback function pointer.
 *
 * This sets up the callback for IRQ. When an IRQ is triggered,
 * the specified function will be called with specified user data.
 * See description of uart_irq_update() for the requirements on ISR.
 *
 * @param dev UART device instance.
 * @param cb Pointer to the callback function.
 * @param user_data Data to pass to callback function.
 */
static inline void uart_irq_callback_user_data_set(const struct device* dev, uart_irq_callback_user_data_t cb,
                                                   void* user_data) {
#ifdef CONFIG_UART_INTERRUPT_DRIVEN
    const struct uart_driver_api* api = (const struct uart_driver_api*)dev->api;

<<<<<<< HEAD
	if ((api != NULL) && (api->irq_callback_set != NULL)) {
		api->irq_callback_set(dev, cb, user_data);
	}
#else
	ARG_UNUSED(dev);
	ARG_UNUSED(cb);
	ARG_UNUSED(user_data);
=======
    if ((api != NULL) && (api->irq_callback_set != NULL)) {
        api->irq_callback_set(dev, cb, user_data);
    }
>>>>>>> 6464acc5
#endif
}

/**
 * @brief Set the IRQ callback function pointer (legacy).
 *
 * This sets up the callback for IRQ. When an IRQ is triggered,
 * the specified function will be called with the device pointer.
 *
 * @param dev UART device instance.
 * @param cb Pointer to the callback function.
 */
static inline void uart_irq_callback_set(const struct device* dev, uart_irq_callback_user_data_t cb) {
    uart_irq_callback_user_data_set(dev, cb, NULL);
}

/**
 * @}
 */

/**
 * @addtogroup uart_async
 * @{
 */

/**
 * @brief Set event handler function.
 *
 * Since it is mandatory to set callback to use other asynchronous functions,
 * it can be used to detect if the device supports asynchronous API. Remaining
 * API does not have that detection.
 *
 * @param dev       UART device instance.
 * @param callback  Event handler.
 * @param user_data Data to pass to event handler function.
 *
 * @retval 0 If successful.
 * @retval -ENOSYS If not supported by the device.
 * @retval -ENOTSUP If API not enabled.
 */
static inline int uart_callback_set(const struct device* dev, uart_callback_t callback, void* user_data) {
#ifdef CONFIG_UART_ASYNC_API
    const struct uart_driver_api* api = (const struct uart_driver_api*)dev->api;

    if (api->callback_set == NULL) {
        return (-ENOSYS);
    }

    return (api->callback_set(dev, callback, user_data));
#else
<<<<<<< HEAD
	ARG_UNUSED(dev);
	ARG_UNUSED(callback);
	ARG_UNUSED(user_data);
	return -ENOTSUP;
=======
    return (-ENOTSUP);
>>>>>>> 6464acc5
#endif
}

/**
 * @brief Send given number of bytes from buffer through UART.
 *
 * Function returns immediately and event handler,
 * set using @ref uart_callback_set, is called after transfer is finished.
 *
 * @param dev     UART device instance.
 * @param buf     Pointer to transmit buffer.
 * @param len     Length of transmit buffer.
 * @param timeout Timeout in microseconds. Valid only if flow control is
 *        enabled. @ref SYS_FOREVER_US disables timeout.
 *
 * @retval 0 If successful.
 * @retval -ENOTSUP If API is not enabled.
 * @retval -EBUSY If There is already an ongoing transfer.
 * @retval -errno Other negative errno value in case of failure.
 */
__syscall int uart_tx(const struct device* dev, const uint8_t* buf, size_t len, int32_t tmout_us);

static inline int z_impl_uart_tx(const struct device* dev, const uint8_t* buf, size_t len, int32_t tmout_us) {
#ifdef CONFIG_UART_ASYNC_API
    const struct uart_driver_api* api = (const struct uart_driver_api*)dev->api;

    return (api->tx(dev, buf, len, tmout_us));
#else
<<<<<<< HEAD
	ARG_UNUSED(dev);
	ARG_UNUSED(buf);
	ARG_UNUSED(len);
	ARG_UNUSED(timeout);
	return -ENOTSUP;
=======
    return (-ENOTSUP);
>>>>>>> 6464acc5
#endif
}

/**
 * @brief Send given number of datum from buffer through UART.
 *
 * Function returns immediately and event handler,
 * set using @ref uart_callback_set, is called after transfer is finished.
 *
 * @param dev     UART device instance.
 * @param buf     Pointer to wide data transmit buffer.
 * @param len     Length of wide data transmit buffer.
 * @param timeout Timeout in milliseconds. Valid only if flow control is
 *        enabled. @ref SYS_FOREVER_MS disables timeout.
 *
 * @retval 0 If successful.
 * @retval -ENOTSUP If API is not enabled.
 * @retval -EBUSY If there is already an ongoing transfer.
 * @retval -errno Other negative errno value in case of failure.
 */
__syscall int uart_tx_u16(const struct device* dev, const uint16_t* buf, size_t len, int32_t tmout_ms);

static inline int z_impl_uart_tx_u16(const struct device* dev, const uint16_t* buf, size_t len, int32_t tmout_ms) {
#if defined(CONFIG_UART_ASYNC_API) && defined(CONFIG_UART_WIDE_DATA)
    const struct uart_driver_api* api = (const struct uart_driver_api*)dev->api;

    return (api->tx_u16(dev, buf, len, tmout_ms));
#else
<<<<<<< HEAD
	ARG_UNUSED(dev);
	ARG_UNUSED(buf);
	ARG_UNUSED(len);
	ARG_UNUSED(timeout);
	return -ENOTSUP;
=======
    return (-ENOTSUP);
>>>>>>> 6464acc5
#endif
}

/**
 * @brief Abort current TX transmission.
 *
 * @ref uart_event_type::UART_TX_DONE event will be generated with amount of
 * data sent.
 *
 * @param dev UART device instance.
 *
 * @retval 0 If successful.
 * @retval -ENOTSUP If API is not enabled.
 * @retval -EFAULT There is no active transmission.
 * @retval -errno Other negative errno value in case of failure.
 */
__syscall int uart_tx_abort(const struct device *dev);

static inline int z_impl_uart_tx_abort(const struct device* dev) {
#ifdef CONFIG_UART_ASYNC_API
    const struct uart_driver_api* api = (const struct uart_driver_api*)dev->api;

    return (api->tx_abort(dev));
#else
<<<<<<< HEAD
	ARG_UNUSED(dev);
	return -ENOTSUP;
=======
    return (-ENOTSUP);
>>>>>>> 6464acc5
#endif
}

/**
 * @brief Start receiving data through UART.
 *
 * Function sets given buffer as first buffer for receiving and returns
 * immediately. After that event handler, set using @ref uart_callback_set,
 * is called with @ref uart_event_type::UART_RX_RDY or
 * @ref uart_event_type::UART_RX_BUF_REQUEST events.
 *
 * @param dev     UART device instance.
 * @param buf     Pointer to receive buffer.
 * @param len     Buffer length.
 * @param timeout Inactivity period after receiving at least a byte which
 *        triggers  @ref uart_event_type::UART_RX_RDY event. Given in
 *        microseconds. @ref SYS_FOREVER_US disables timeout. See
 *        @ref uart_event_type for details.
 *
 * @retval 0 If successful.
 * @retval -ENOTSUP If API is not enabled.
 * @retval -EBUSY RX already in progress.
 * @retval -errno Other negative errno value in case of failure.
 *
 */
__syscall int uart_rx_enable(const struct device* dev, uint8_t* buf, size_t len, int32_t tmout_us);

static inline int z_impl_uart_rx_enable(const struct device* dev, uint8_t* buf, size_t len, int32_t tmout_us) {
#ifdef CONFIG_UART_ASYNC_API
    const struct uart_driver_api* api = (const struct uart_driver_api*)dev->api;

    return (api->rx_enable(dev, buf, len, tmout_us));
#else
<<<<<<< HEAD
	ARG_UNUSED(dev);
	ARG_UNUSED(buf);
	ARG_UNUSED(len);
	ARG_UNUSED(timeout);
	return -ENOTSUP;
=======
    return (-ENOTSUP);
>>>>>>> 6464acc5
#endif
}

/**
 * @brief Start receiving wide data through UART.
 *
 * Function sets given buffer as first buffer for receiving and returns
 * immediately. After that event handler, set using @ref uart_callback_set,
 * is called with @ref uart_event_type::UART_RX_RDY or
 * @ref uart_event_type::UART_RX_BUF_REQUEST events.
 *
 * @param dev     UART device instance.
 * @param buf     Pointer to wide data receive buffer.
 * @param len     Buffer length.
 * @param timeout Inactivity period after receiving at least a byte which
 *        triggers  @ref uart_event_type::UART_RX_RDY event. Given in
 *        milliseconds. @ref SYS_FOREVER_MS disables timeout. See
 *        @ref uart_event_type for details.
 *
 * @retval 0 If successful.
 * @retval -ENOTSUP If API is not enabled.
 * @retval -EBUSY RX already in progress.
 * @retval -errno Other negative errno value in case of failure.
 *
 */
__syscall int uart_rx_enable_u16(const struct device* dev, uint16_t* buf, size_t len, int32_t tmout_ms);

static inline int z_impl_uart_rx_enable_u16(const struct device* dev, uint16_t* buf, size_t len, int32_t tmout_ms) {
#if defined(CONFIG_UART_ASYNC_API) && defined(CONFIG_UART_WIDE_DATA)
    const struct uart_driver_api* api = (const struct uart_driver_api*)dev->api;

    return (api->rx_enable_u16(dev, buf, len, tmout_ms));
#else
<<<<<<< HEAD
	ARG_UNUSED(dev);
	ARG_UNUSED(buf);
	ARG_UNUSED(len);
	ARG_UNUSED(timeout);
	return -ENOTSUP;
=======
    return (-ENOTSUP);
>>>>>>> 6464acc5
#endif
}

/**
 * @brief Provide receive buffer in response to
 * @ref uart_event_type::UART_RX_BUF_REQUEST event.
 *
 * Provide pointer to RX buffer, which will be used when current buffer is
 * filled.
 *
 * @note Providing buffer that is already in usage by driver leads to
 *       undefined behavior. Buffer can be reused when it has been released
 *       by driver.
 *
 * @param dev UART device instance.
 * @param buf Pointer to receive buffer.
 * @param len Buffer length.
 *
 * @retval 0 If successful.
 * @retval -ENOTSUP If API is not enabled.
 * @retval -EBUSY Next buffer already set.
 * @retval -EACCES Receiver is already disabled (function called too late?).
 * @retval -errno Other negative errno value in case of failure.
 */
static inline int uart_rx_buf_rsp(const struct device* dev, uint8_t* buf, size_t len) {
#ifdef CONFIG_UART_ASYNC_API
    const struct uart_driver_api* api = (const struct uart_driver_api*)dev->api;

    return (api->rx_buf_rsp(dev, buf, len));
#else
<<<<<<< HEAD
	ARG_UNUSED(dev);
	ARG_UNUSED(buf);
	ARG_UNUSED(len);
	return -ENOTSUP;
=======
    return (-ENOTSUP);
>>>>>>> 6464acc5
#endif
}

/**
 * @brief Provide wide data receive buffer in response to
 * @ref uart_event_type::UART_RX_BUF_REQUEST event.
 *
 * Provide pointer to RX buffer, which will be used when current buffer is
 * filled.
 *
 * @note Providing buffer that is already in usage by driver leads to
 *       undefined behavior. Buffer can be reused when it has been released
 *       by driver.
 *
 * @param dev UART device instance.
 * @param buf Pointer to wide data receive buffer.
 * @param len Buffer length.
 *
 * @retval 0 If successful.
 * @retval -ENOTSUP If API is not enabled
 * @retval -EBUSY Next buffer already set.
 * @retval -EACCES Receiver is already disabled (function called too late?).
 * @retval -errno Other negative errno value in case of failure.
 */
static inline int uart_rx_buf_rsp_u16(const struct device* dev, uint16_t* buf, size_t len) {
#if defined(CONFIG_UART_ASYNC_API) && defined(CONFIG_UART_WIDE_DATA)
    const struct uart_driver_api* api = (const struct uart_driver_api*)dev->api;

    return (api->rx_buf_rsp_u16(dev, buf, len));
#else
<<<<<<< HEAD
	ARG_UNUSED(dev);
	ARG_UNUSED(buf);
	ARG_UNUSED(len);
	return -ENOTSUP;
=======
    return (-ENOTSUP);
>>>>>>> 6464acc5
#endif
}

/**
 * @brief Disable RX
 *
 * @ref uart_event_type::UART_RX_BUF_RELEASED event will be generated for every
 * buffer scheduled, after that @ref uart_event_type::UART_RX_DISABLED event
 * will be generated. Additionally, if there is any pending received data, the
 * @ref uart_event_type::UART_RX_RDY event for that data will be generated
 * before the @ref uart_event_type::UART_RX_BUF_RELEASED events.
 *
 * @param dev UART device instance.
 *
 * @retval 0 If successful.
 * @retval -ENOTSUP If API is not enabled.
 * @retval -EFAULT There is no active reception.
 * @retval -errno Other negative errno value in case of failure.
 */
__syscall int uart_rx_disable(const struct device* dev);

static inline int z_impl_uart_rx_disable(const struct device* dev) {
#ifdef CONFIG_UART_ASYNC_API
    const struct uart_driver_api* api = (const struct uart_driver_api*)dev->api;

    return (api->rx_disable(dev));
#else
<<<<<<< HEAD
	ARG_UNUSED(dev);
	return -ENOTSUP;
=======
    return (-ENOTSUP);
>>>>>>> 6464acc5
#endif
}

/**
 * @}
 */

/**
 * @brief Manipulate line control for UART.
 *
 * @param dev UART device instance.
 * @param ctrl The line control to manipulate (see enum uart_line_ctrl).
 * @param val Value to set to the line control.
 *
 * @retval 0 If successful.
 * @retval -ENOSYS If this function is not implemented.
 * @retval -ENOTSUP If API is not enabled.
 * @retval -errno Other negative errno value in case of failure.
 */
__syscall int uart_line_ctrl_set(const struct device* dev, uint32_t ctrl, uint32_t val);

static inline int z_impl_uart_line_ctrl_set(const struct device* dev, uint32_t ctrl, uint32_t val) {
#ifdef CONFIG_UART_LINE_CTRL
    const struct uart_driver_api* api = (const struct uart_driver_api*)dev->api;

<<<<<<< HEAD
	if (api->line_ctrl_set == NULL) {
		return -ENOSYS;
	}
	return api->line_ctrl_set(dev, ctrl, val);
#else
	ARG_UNUSED(dev);
	ARG_UNUSED(ctrl);
	ARG_UNUSED(val);
	return -ENOTSUP;
#endif
=======
    if (api->line_ctrl_set == NULL) {
        return (-ENOSYS);
    }

    return (api->line_ctrl_set(dev, ctrl, val));
#endif

    return (-ENOTSUP);
>>>>>>> 6464acc5
}

/**
 * @brief Retrieve line control for UART.
 *
 * @param dev UART device instance.
 * @param ctrl The line control to retrieve (see enum uart_line_ctrl).
 * @param val Pointer to variable where to store the line control value.
 *
 * @retval 0 If successful.
 * @retval -ENOSYS If this function is not implemented.
 * @retval -ENOTSUP If API is not enabled.
 * @retval -errno Other negative errno value in case of failure.
 */
__syscall int uart_line_ctrl_get(const struct device* dev, uint32_t ctrl, uint32_t* val);

static inline int z_impl_uart_line_ctrl_get(const struct device* dev, uint32_t ctrl, uint32_t* val) {
#ifdef CONFIG_UART_LINE_CTRL
    const struct uart_driver_api* api = (const struct uart_driver_api*)dev->api;

    if (api->line_ctrl_get == NULL) {
        return (-ENOSYS);
    }

<<<<<<< HEAD
	if (api->line_ctrl_get == NULL) {
		return -ENOSYS;
	}
	return api->line_ctrl_get(dev, ctrl, val);
#else
	ARG_UNUSED(dev);
	ARG_UNUSED(ctrl);
	ARG_UNUSED(val);
	return -ENOTSUP;
#endif
=======
    return (api->line_ctrl_get(dev, ctrl, val));
#endif

    return (-ENOTSUP);
>>>>>>> 6464acc5
}

/**
 * @brief Send extra command to driver.
 *
 * Implementation and accepted commands are driver specific.
 * Refer to the drivers for more information.
 *
 * @param dev UART device instance.
 * @param cmd Command to driver.
 * @param p Parameter to the command.
 *
 * @retval 0 If successful.
 * @retval -ENOSYS If this function is not implemented.
 * @retval -ENOTSUP If API is not enabled.
 * @retval -errno Other negative errno value in case of failure.
 */
__syscall int uart_drv_cmd(const struct device* dev, uint32_t cmd, uint32_t p);

static inline int z_impl_uart_drv_cmd(const struct device* dev, uint32_t cmd, uint32_t p) {
#ifdef CONFIG_UART_DRV_CMD
    const struct uart_driver_api* api = (const struct uart_driver_api*)dev->api;

    if (api->drv_cmd == NULL) {
        return (-ENOSYS);
    }

<<<<<<< HEAD
	if (api->drv_cmd == NULL) {
		return -ENOSYS;
	}
	return api->drv_cmd(dev, cmd, p);
#else
	ARG_UNUSED(dev);
	ARG_UNUSED(cmd);
	ARG_UNUSED(p);
	return -ENOTSUP;
#endif
=======
    return (api->drv_cmd(dev, cmd, p));
#endif

    return (-ENOTSUP);
>>>>>>> 6464acc5
}

#ifdef __cplusplus
}
#endif

/**
 * @}
 */

#include <syscalls/uart.h>

#endif /* ZEPHYR_INCLUDE_DRIVERS_UART_H_ */<|MERGE_RESOLUTION|>--- conflicted
+++ resolved
@@ -528,13 +528,10 @@
 
     return (api->poll_in_u16(dev, p_u16));
 #else
-<<<<<<< HEAD
-	ARG_UNUSED(dev);
-	ARG_UNUSED(p_u16);
-	return -ENOTSUP;
-=======
-    return (-ENOTSUP);
->>>>>>> 6464acc5
+    ARG_UNUSED(dev);
+    ARG_UNUSED(p_u16);
+
+    return (-ENOTSUP);
 #endif
 }
 
@@ -578,14 +575,10 @@
 #ifdef CONFIG_UART_WIDE_DATA
     const struct uart_driver_api* api = (const struct uart_driver_api*)dev->api;
 
-<<<<<<< HEAD
-	api->poll_out_u16(dev, out_u16);
+    api->poll_out_u16(dev, out_u16);
 #else
 	ARG_UNUSED(dev);
 	ARG_UNUSED(out_u16);
-=======
-    api->poll_out_u16(dev, out_u16);
->>>>>>> 6464acc5
 #endif
 }
 
@@ -679,20 +672,14 @@
         return (-ENOSYS);
     }
 
-<<<<<<< HEAD
-	return api->fifo_fill(dev, tx_data, size);
-#else
-	ARG_UNUSED(dev);
-	ARG_UNUSED(tx_data);
-	ARG_UNUSED(size);
-	return -ENOTSUP;
-#endif
-=======
     return (api->fifo_fill(dev, tx_data, size));
-#endif
-
-    return (-ENOTSUP);
->>>>>>> 6464acc5
+#else
+    ARG_UNUSED(dev);
+    ARG_UNUSED(tx_data);
+    ARG_UNUSED(size);
+
+    return (-ENOTSUP);
+#endif
 }
 
 /**
@@ -726,14 +713,11 @@
 
     return (api->fifo_fill_u16(dev, tx_data, size));
 #else
-<<<<<<< HEAD
-	ARG_UNUSED(dev);
-	ARG_UNUSED(tx_data);
-	ARG_UNUSED(size);
-	return -ENOTSUP;
-=======
-    return (-ENOTSUP);
->>>>>>> 6464acc5
+    ARG_UNUSED(dev);
+    ARG_UNUSED(tx_data);
+    ARG_UNUSED(size);
+
+    return (-ENOTSUP);
 #endif
 }
 
@@ -769,20 +753,14 @@
         return (-ENOSYS);
     }
 
-<<<<<<< HEAD
-	return api->fifo_read(dev, rx_data, size);
-#else
-	ARG_UNUSED(dev);
-	ARG_UNUSED(rx_data);
-	ARG_UNUSED(size);
-	return -ENOTSUP;
-#endif
-=======
     return (api->fifo_read(dev, rx_data, size));
-#endif
-
-    return (-ENOTSUP);
->>>>>>> 6464acc5
+#else
+    ARG_UNUSED(dev);
+    ARG_UNUSED(rx_data);
+    ARG_UNUSED(size);
+
+    return (-ENOTSUP);
+#endif
 }
 
 /**
@@ -818,20 +796,14 @@
         return (-ENOSYS);
     }
 
-<<<<<<< HEAD
-	return api->fifo_read_u16(dev, rx_data, size);
-#else
-	ARG_UNUSED(dev);
-	ARG_UNUSED(rx_data);
-	ARG_UNUSED(size);
-	return -ENOTSUP;
-#endif
-=======
     return (api->fifo_read_u16(dev, rx_data, size));
-#endif
-
-    return (-ENOTSUP);
->>>>>>> 6464acc5
+#else
+    ARG_UNUSED(dev);
+    ARG_UNUSED(rx_data);
+    ARG_UNUSED(size);
+
+    return (-ENOTSUP);
+#endif
 }
 
 /**
@@ -845,17 +817,11 @@
 #ifdef CONFIG_UART_INTERRUPT_DRIVEN
     const struct uart_driver_api* api = (const struct uart_driver_api*)dev->api;
 
-<<<<<<< HEAD
-	if (api->irq_tx_enable != NULL) {
-		api->irq_tx_enable(dev);
-	}
-#else
-	ARG_UNUSED(dev);
-=======
     if (api->irq_tx_enable != NULL) {
         api->irq_tx_enable(dev);
     }
->>>>>>> 6464acc5
+#else
+	ARG_UNUSED(dev);
 #endif
 }
 
@@ -870,17 +836,11 @@
 #ifdef CONFIG_UART_INTERRUPT_DRIVEN
     const struct uart_driver_api* api = (const struct uart_driver_api*)dev->api;
 
-<<<<<<< HEAD
-	if (api->irq_tx_disable != NULL) {
-		api->irq_tx_disable(dev);
-	}
-#else
-	ARG_UNUSED(dev);
-=======
     if (api->irq_tx_disable != NULL) {
         api->irq_tx_disable(dev);
     }
->>>>>>> 6464acc5
+#else
+	ARG_UNUSED(dev);
 #endif
 }
 
@@ -910,18 +870,12 @@
         return (-ENOSYS);
     }
 
-<<<<<<< HEAD
-	return api->irq_tx_ready(dev);
-#else
-	ARG_UNUSED(dev);
-	return -ENOTSUP;
-#endif
-=======
     return (api->irq_tx_ready(dev));
-#endif
-
-    return (-ENOTSUP);
->>>>>>> 6464acc5
+#else
+    ARG_UNUSED(dev);
+
+    return (-ENOTSUP);
+#endif
 }
 
 /**
@@ -935,17 +889,11 @@
 #ifdef CONFIG_UART_INTERRUPT_DRIVEN
     const struct uart_driver_api* api = (const struct uart_driver_api*)dev->api;
 
-<<<<<<< HEAD
-	if (api->irq_rx_enable != NULL) {
-		api->irq_rx_enable(dev);
-	}
-#else
-	ARG_UNUSED(dev);
-=======
     if (api->irq_rx_enable != NULL) {
         api->irq_rx_enable(dev);
     }
->>>>>>> 6464acc5
+#else
+	ARG_UNUSED(dev);
 #endif
 }
 
@@ -960,17 +908,11 @@
 #ifdef CONFIG_UART_INTERRUPT_DRIVEN
     const struct uart_driver_api* api = (const struct uart_driver_api*)dev->api;
 
-<<<<<<< HEAD
-	if (api->irq_rx_disable != NULL) {
-		api->irq_rx_disable(dev);
-	}
-#else
-	ARG_UNUSED(dev);
-=======
     if (api->irq_rx_disable != NULL) {
         api->irq_rx_disable(dev);
     }
->>>>>>> 6464acc5
+#else
+	ARG_UNUSED(dev);
 #endif
 }
 
@@ -997,24 +939,16 @@
 #ifdef CONFIG_UART_INTERRUPT_DRIVEN
     const struct uart_driver_api* api = (const struct uart_driver_api*)dev->api;
 
-<<<<<<< HEAD
-	if (api->irq_tx_complete == NULL) {
-		return -ENOSYS;
-	}
-	return api->irq_tx_complete(dev);
-#else
-	ARG_UNUSED(dev);
-	return -ENOTSUP;
-#endif
-=======
     if (api->irq_tx_complete == NULL) {
         return (-ENOSYS);
     }
 
     return (api->irq_tx_complete(dev));
-#endif
-    return (-ENOTSUP);
->>>>>>> 6464acc5
+#else
+    ARG_UNUSED(dev);
+
+    return (-ENOTSUP);
+#endif
 }
 
 /**
@@ -1045,21 +979,12 @@
         return (-ENOSYS);
     }
 
-<<<<<<< HEAD
-	if (api->irq_rx_ready == NULL) {
-		return -ENOSYS;
-	}
-	return api->irq_rx_ready(dev);
-#else
-	ARG_UNUSED(dev);
-	return -ENOTSUP;
-#endif
-=======
     return (api->irq_rx_ready(dev));
-#endif
-
-    return (-ENOTSUP);
->>>>>>> 6464acc5
+#else
+    ARG_UNUSED(dev);
+
+    return (-ENOTSUP);
+#endif
 }
 /**
  * @brief Enable error interrupt.
@@ -1072,17 +997,11 @@
 #ifdef CONFIG_UART_INTERRUPT_DRIVEN
     const struct uart_driver_api* api = (const struct uart_driver_api*)dev->api;
 
-<<<<<<< HEAD
-	if (api->irq_err_enable) {
-		api->irq_err_enable(dev);
-	}
-#else
-	ARG_UNUSED(dev);
-=======
     if (api->irq_err_enable) {
         api->irq_err_enable(dev);
     }
->>>>>>> 6464acc5
+#else
+	ARG_UNUSED(dev);
 #endif
 }
 
@@ -1097,17 +1016,11 @@
 #ifdef CONFIG_UART_INTERRUPT_DRIVEN
     const struct uart_driver_api* api = (const struct uart_driver_api*)dev->api;
 
-<<<<<<< HEAD
-	if (api->irq_err_disable) {
-		api->irq_err_disable(dev);
-	}
-#else
-	ARG_UNUSED(dev);
-=======
     if (api->irq_err_disable) {
         api->irq_err_disable(dev);
     }
->>>>>>> 6464acc5
+#else
+	ARG_UNUSED(dev);
 #endif
 }
 
@@ -1131,20 +1044,12 @@
         return (-ENOSYS);
     }
 
-<<<<<<< HEAD
-	if (api->irq_is_pending == NULL) {
-		return -ENOSYS;
-	}
-	return api->irq_is_pending(dev);
-#else
-	ARG_UNUSED(dev);
-	return -ENOTSUP;
-#endif
-=======
     return (api->irq_is_pending(dev));
-#endif
-    return (-ENOTSUP);
->>>>>>> 6464acc5
+#else
+    ARG_UNUSED(dev);
+
+    return (-ENOTSUP);
+#endif
 }
 
 /**
@@ -1178,24 +1083,16 @@
 #ifdef CONFIG_UART_INTERRUPT_DRIVEN
     const struct uart_driver_api* api = (const struct uart_driver_api*)dev->api;
 
-<<<<<<< HEAD
-	if (api->irq_update == NULL) {
-		return -ENOSYS;
-	}
-	return api->irq_update(dev);
-#else
-	ARG_UNUSED(dev);
-	return -ENOTSUP;
-#endif
-=======
     if (api->irq_update == NULL) {
         return (-ENOSYS);
     }
 
     return (api->irq_update(dev));
-#endif
-    return (-ENOTSUP);
->>>>>>> 6464acc5
+#else
+    ARG_UNUSED(dev);
+
+    return (-ENOTSUP);
+#endif
 }
 
 /**
@@ -1214,19 +1111,13 @@
 #ifdef CONFIG_UART_INTERRUPT_DRIVEN
     const struct uart_driver_api* api = (const struct uart_driver_api*)dev->api;
 
-<<<<<<< HEAD
-	if ((api != NULL) && (api->irq_callback_set != NULL)) {
-		api->irq_callback_set(dev, cb, user_data);
-	}
+    if ((api != NULL) && (api->irq_callback_set != NULL)) {
+        api->irq_callback_set(dev, cb, user_data);
+    }
 #else
 	ARG_UNUSED(dev);
 	ARG_UNUSED(cb);
 	ARG_UNUSED(user_data);
-=======
-    if ((api != NULL) && (api->irq_callback_set != NULL)) {
-        api->irq_callback_set(dev, cb, user_data);
-    }
->>>>>>> 6464acc5
 #endif
 }
 
@@ -1277,14 +1168,11 @@
 
     return (api->callback_set(dev, callback, user_data));
 #else
-<<<<<<< HEAD
-	ARG_UNUSED(dev);
-	ARG_UNUSED(callback);
-	ARG_UNUSED(user_data);
-	return -ENOTSUP;
-=======
-    return (-ENOTSUP);
->>>>>>> 6464acc5
+    ARG_UNUSED(dev);
+    ARG_UNUSED(callback);
+    ARG_UNUSED(user_data);
+
+    return (-ENOTSUP);
 #endif
 }
 
@@ -1313,15 +1201,12 @@
 
     return (api->tx(dev, buf, len, tmout_us));
 #else
-<<<<<<< HEAD
-	ARG_UNUSED(dev);
-	ARG_UNUSED(buf);
-	ARG_UNUSED(len);
-	ARG_UNUSED(timeout);
-	return -ENOTSUP;
-=======
-    return (-ENOTSUP);
->>>>>>> 6464acc5
+    ARG_UNUSED(dev);
+    ARG_UNUSED(buf);
+    ARG_UNUSED(len);
+    ARG_UNUSED(timeout);
+
+    return (-ENOTSUP);
 #endif
 }
 
@@ -1350,15 +1235,12 @@
 
     return (api->tx_u16(dev, buf, len, tmout_ms));
 #else
-<<<<<<< HEAD
-	ARG_UNUSED(dev);
-	ARG_UNUSED(buf);
-	ARG_UNUSED(len);
-	ARG_UNUSED(timeout);
-	return -ENOTSUP;
-=======
-    return (-ENOTSUP);
->>>>>>> 6464acc5
+    ARG_UNUSED(dev);
+    ARG_UNUSED(buf);
+    ARG_UNUSED(len);
+    ARG_UNUSED(timeout);
+
+    return (-ENOTSUP);
 #endif
 }
 
@@ -1383,12 +1265,9 @@
 
     return (api->tx_abort(dev));
 #else
-<<<<<<< HEAD
-	ARG_UNUSED(dev);
-	return -ENOTSUP;
-=======
-    return (-ENOTSUP);
->>>>>>> 6464acc5
+    ARG_UNUSED(dev);
+
+    return (-ENOTSUP);
 #endif
 }
 
@@ -1422,15 +1301,12 @@
 
     return (api->rx_enable(dev, buf, len, tmout_us));
 #else
-<<<<<<< HEAD
-	ARG_UNUSED(dev);
-	ARG_UNUSED(buf);
-	ARG_UNUSED(len);
-	ARG_UNUSED(timeout);
-	return -ENOTSUP;
-=======
-    return (-ENOTSUP);
->>>>>>> 6464acc5
+    ARG_UNUSED(dev);
+    ARG_UNUSED(buf);
+    ARG_UNUSED(len);
+    ARG_UNUSED(timeout);
+
+    return (-ENOTSUP);
 #endif
 }
 
@@ -1464,15 +1340,12 @@
 
     return (api->rx_enable_u16(dev, buf, len, tmout_ms));
 #else
-<<<<<<< HEAD
-	ARG_UNUSED(dev);
-	ARG_UNUSED(buf);
-	ARG_UNUSED(len);
-	ARG_UNUSED(timeout);
-	return -ENOTSUP;
-=======
-    return (-ENOTSUP);
->>>>>>> 6464acc5
+    ARG_UNUSED(dev);
+    ARG_UNUSED(buf);
+    ARG_UNUSED(len);
+    ARG_UNUSED(timeout);
+
+    return (-ENOTSUP);
 #endif
 }
 
@@ -1503,14 +1376,11 @@
 
     return (api->rx_buf_rsp(dev, buf, len));
 #else
-<<<<<<< HEAD
-	ARG_UNUSED(dev);
-	ARG_UNUSED(buf);
-	ARG_UNUSED(len);
-	return -ENOTSUP;
-=======
-    return (-ENOTSUP);
->>>>>>> 6464acc5
+    ARG_UNUSED(dev);
+    ARG_UNUSED(buf);
+    ARG_UNUSED(len);
+
+    return (-ENOTSUP);
 #endif
 }
 
@@ -1541,14 +1411,11 @@
 
     return (api->rx_buf_rsp_u16(dev, buf, len));
 #else
-<<<<<<< HEAD
-	ARG_UNUSED(dev);
-	ARG_UNUSED(buf);
-	ARG_UNUSED(len);
-	return -ENOTSUP;
-=======
-    return (-ENOTSUP);
->>>>>>> 6464acc5
+    ARG_UNUSED(dev);
+    ARG_UNUSED(buf);
+    ARG_UNUSED(len);
+
+    return (-ENOTSUP);
 #endif
 }
 
@@ -1576,12 +1443,9 @@
 
     return (api->rx_disable(dev));
 #else
-<<<<<<< HEAD
-	ARG_UNUSED(dev);
-	return -ENOTSUP;
-=======
-    return (-ENOTSUP);
->>>>>>> 6464acc5
+    ARG_UNUSED(dev);
+
+    return (-ENOTSUP);
 #endif
 }
 
@@ -1607,27 +1471,18 @@
 #ifdef CONFIG_UART_LINE_CTRL
     const struct uart_driver_api* api = (const struct uart_driver_api*)dev->api;
 
-<<<<<<< HEAD
-	if (api->line_ctrl_set == NULL) {
-		return -ENOSYS;
-	}
-	return api->line_ctrl_set(dev, ctrl, val);
-#else
-	ARG_UNUSED(dev);
-	ARG_UNUSED(ctrl);
-	ARG_UNUSED(val);
-	return -ENOTSUP;
-#endif
-=======
     if (api->line_ctrl_set == NULL) {
         return (-ENOSYS);
     }
 
     return (api->line_ctrl_set(dev, ctrl, val));
-#endif
-
-    return (-ENOTSUP);
->>>>>>> 6464acc5
+#else
+    ARG_UNUSED(dev);
+    ARG_UNUSED(ctrl);
+    ARG_UNUSED(val);
+
+    return (-ENOTSUP);
+#endif
 }
 
 /**
@@ -1652,23 +1507,14 @@
         return (-ENOSYS);
     }
 
-<<<<<<< HEAD
-	if (api->line_ctrl_get == NULL) {
-		return -ENOSYS;
-	}
-	return api->line_ctrl_get(dev, ctrl, val);
-#else
-	ARG_UNUSED(dev);
-	ARG_UNUSED(ctrl);
-	ARG_UNUSED(val);
-	return -ENOTSUP;
-#endif
-=======
     return (api->line_ctrl_get(dev, ctrl, val));
-#endif
-
-    return (-ENOTSUP);
->>>>>>> 6464acc5
+#else
+    ARG_UNUSED(dev);
+    ARG_UNUSED(ctrl);
+    ARG_UNUSED(val);
+
+    return (-ENOTSUP);
+#endif
 }
 
 /**
@@ -1696,23 +1542,14 @@
         return (-ENOSYS);
     }
 
-<<<<<<< HEAD
-	if (api->drv_cmd == NULL) {
-		return -ENOSYS;
-	}
-	return api->drv_cmd(dev, cmd, p);
-#else
-	ARG_UNUSED(dev);
-	ARG_UNUSED(cmd);
-	ARG_UNUSED(p);
-	return -ENOTSUP;
-#endif
-=======
     return (api->drv_cmd(dev, cmd, p));
-#endif
-
-    return (-ENOTSUP);
->>>>>>> 6464acc5
+#else
+    ARG_UNUSED(dev);
+    ARG_UNUSED(cmd);
+    ARG_UNUSED(p);
+
+    return (-ENOTSUP);
+#endif
 }
 
 #ifdef __cplusplus
