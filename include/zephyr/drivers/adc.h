--- conflicted
+++ resolved
@@ -32,10 +32,10 @@
 
 /** @brief ADC channel gain factors. */
 enum adc_gain {
-<<<<<<< HEAD
     ADC_GAIN_1_6,   /**< x 1/6. */
     ADC_GAIN_1_5,   /**< x 1/5. */
     ADC_GAIN_1_4,   /**< x 1/4. */
+    ADC_GAIN_2_7,   /**< x 2/7. */
     ADC_GAIN_1_3,   /**< x 1/3. */
     ADC_GAIN_2_5,   /**< x 2/5. */
     ADC_GAIN_1_2,   /**< x 1/2. */
@@ -53,29 +53,6 @@
     ADC_GAIN_32,    /**< x 32.  */
     ADC_GAIN_64,    /**< x 64.  */
     ADC_GAIN_128    /**< x 128. */
-=======
-	ADC_GAIN_1_6, /**< x 1/6. */
-	ADC_GAIN_1_5, /**< x 1/5. */
-	ADC_GAIN_1_4, /**< x 1/4. */
-	ADC_GAIN_2_7, /**< x 2/7. */
-	ADC_GAIN_1_3, /**< x 1/3. */
-	ADC_GAIN_2_5, /**< x 2/5. */
-	ADC_GAIN_1_2, /**< x 1/2. */
-	ADC_GAIN_2_3, /**< x 2/3. */
-	ADC_GAIN_4_5, /**< x 4/5. */
-	ADC_GAIN_1,   /**< x 1. */
-	ADC_GAIN_2,   /**< x 2. */
-	ADC_GAIN_3,   /**< x 3. */
-	ADC_GAIN_4,   /**< x 4. */
-	ADC_GAIN_6,   /**< x 6. */
-	ADC_GAIN_8,   /**< x 8. */
-	ADC_GAIN_12,  /**< x 12. */
-	ADC_GAIN_16,  /**< x 16. */
-	ADC_GAIN_24,  /**< x 24. */
-	ADC_GAIN_32,  /**< x 32. */
-	ADC_GAIN_64,  /**< x 64. */
-	ADC_GAIN_128, /**< x 128. */
->>>>>>> 17dfafbe
 };
 
 /**
