/**
 * @file
 *
 * @brief Public APIs for the DMA drivers.
 */

/*
 * Copyright (c) 2016 Intel Corporation
 *
 * SPDX-License-Identifier: Apache-2.0
 */

#ifndef ZEPHYR_INCLUDE_DRIVERS_DMA_H_
#define ZEPHYR_INCLUDE_DRIVERS_DMA_H_

#include <zephyr/kernel.h>
#include <zephyr/device.h>

#ifdef __cplusplus
extern "C" {
#endif

/**
 * @brief DMA Interface
 * @defgroup dma_interface DMA Interface
 * @since 1.5
 * @version 1.0.0
 * @ingroup io_interfaces
 * @{
 */

/**
 * @brief DMA channel direction
 */
enum dma_channel_direction {
    /** Memory to memory */
    MEMORY_TO_MEMORY = 0x0,
    /** Memory to peripheral */
    MEMORY_TO_PERIPHERAL,
    /** Peripheral to memory */
    PERIPHERAL_TO_MEMORY,
    /** Peripheral to peripheral */
    PERIPHERAL_TO_PERIPHERAL,
    /** Host to memory */
    HOST_TO_MEMORY,
    /** Memory to host */
    MEMORY_TO_HOST,

    /**
     * Number of all common channel directions.
     */
    DMA_CHANNEL_DIRECTION_COMMON_COUNT,

    /**
     * This and higher values are dma controller or soc specific.
     * Refer to the specified dma driver header file.
     */
    DMA_CHANNEL_DIRECTION_PRIV_START = DMA_CHANNEL_DIRECTION_COMMON_COUNT,

    /**
     * Maximum allowed value (3 bit field!)
     */
    DMA_CHANNEL_DIRECTION_MAX = 0x7
};

/**
 * @brief DMA address adjustment
 *
 * Valid values for @a source_addr_adj and @a dest_addr_adj
 */
enum dma_addr_adj {
    /** Increment the address */
    DMA_ADDR_ADJ_INCREMENT,
    /** Decrement the address */
    DMA_ADDR_ADJ_DECREMENT,
    /** No change the address */
    DMA_ADDR_ADJ_NO_CHANGE
};

/**
 * @brief DMA channel attributes
 */
enum dma_channel_filter {
    DMA_CHANNEL_NORMAL,     /* normal DMA channel */
    DMA_CHANNEL_PERIODIC    /* can be triggered by periodic sources */
};

/**
 * @brief DMA attributes
 */
enum dma_attribute_type {
    DMA_ATTR_BUFFER_ADDRESS_ALIGNMENT,
    DMA_ATTR_BUFFER_SIZE_ALIGNMENT,
    DMA_ATTR_COPY_ALIGNMENT,
    DMA_ATTR_MAX_BLOCK_COUNT
};

/**
 * @struct dma_block_config
 * @brief DMA block configuration structure.
 *
 * Aside from source address, destination address, and block size many of these options are hardware
 * and driver dependent.
 */
struct dma_block_config {
    #ifdef CONFIG_DMA_64BIT
    /** block starting address at source */
    uint64_t source_address;
    /** block starting address at destination */
    uint64_t dest_address;
    #else
    /** block starting address at source */
    uint32_t source_address;
    /** block starting address at destination */
    uint32_t dest_address;
    #endif
    /** Address adjustment at gather boundary */
    uint32_t source_gather_interval;
    /** Address adjustment at scatter boundary */
    uint32_t dest_scatter_interval;
    /** Continuous transfer count between scatter boundaries */
    uint16_t dest_scatter_count;
    /** Continuous transfer count between gather boundaries */
    uint16_t source_gather_count;
    /** Number of bytes to be transferred for this block */
    uint32_t block_size;
    /** Pointer to next block in a transfer list */
    struct dma_block_config* next_block;
    /** Enable source gathering when set to 1 */
    uint16_t source_gather_en  : 1;
    /** Enable destination scattering when set to 1 */
    uint16_t dest_scatter_en   : 1;
    /**
     * Source address adjustment option
     *
     * - 0b00 increment
     * - 0b01 decrement
     * - 0b10 no change
     */
    uint16_t source_addr_adj   : 2;
    /**
     * Destination address adjustment
     *
     * - 0b00 increment
     * - 0b01 decrement
     * - 0b10 no change
     */
    uint16_t dest_addr_adj     : 2;
    /** Reload source address at the end of block transfer */
    uint16_t source_reload_en  : 1;
    /** Reload destination address at the end of block transfer */
    uint16_t dest_reload_en    : 1;
    /** FIFO fill before starting transfer, HW specific meaning */
    uint16_t fifo_mode_control : 4;
    /**
     * Transfer flow control mode
     *
     * - 0b0 source request service upon data availability
     * - 0b1 source request postponed until destination request happens
     */
    uint16_t flow_control_mode : 1;

    uint16_t _reserved         : 3;
};

/** The DMA callback event has occurred at the completion of a transfer list */
#define DMA_STATUS_COMPLETE 0
/** The DMA callback has occurred at the completion of a single transfer block in a transfer list */
#define DMA_STATUS_BLOCK 1

/**
 * @typedef dma_callback_t
 * @brief Callback function for DMA transfer completion
 *
 *  If enabled, callback function will be invoked at transfer or block completion,
 *  or when an error happens.
 *  In circular mode, @p status indicates that the DMA device has reached either
 *  the end of the buffer (DMA_STATUS_COMPLETE) or a water mark (DMA_STATUS_BLOCK).
 *
 * @param dev           Pointer to the DMA device calling the callback.
 * @param user_data     A pointer to some user data or NULL
 * @param channel       The channel number
 * @param status        Status of the transfer
 *                      - DMA_STATUS_COMPLETE buffer fully consumed
 *                      - DMA_STATUS_BLOCK buffer consumption reached a configured block
 *                        or water mark
 *                      - A negative errno otherwise
 */
typedef void (*dma_callback_t)(const struct device* dev, void* user_data,
                               uint32_t channel, int status);

/**
 * @struct dma_config
 * @brief DMA configuration structure.
 */
struct dma_config {
<<<<<<< HEAD
	/** Which peripheral and direction, HW specific */
	uint32_t  dma_slot :             8;
	/**
	 * Direction the transfers are occurring
	 *
	 * - 0b000 memory to memory,
	 * - 0b001 memory to peripheral,
	 * - 0b010 peripheral to memory,
	 * - 0b011 peripheral to peripheral,
	 * - 0b100 host to memory
	 * - 0b101 memory to host
	 * - others hardware specific
	 */
	uint32_t  channel_direction :    3;
	/**
	 * Completion callback enable
	 *
	 * - 0b0 callback invoked at transfer list completion only
	 * - 0b1 callback invoked at completion of each block
	 */
	uint32_t  complete_callback_en : 1;
	/**
	 * Error callback disable
	 *
	 * - 0b0 error callback enabled
	 * - 0b1 error callback disabled
	 */
	uint32_t  error_callback_dis :    1;
	/**
	 * Source handshake, HW specific
	 *
	 * - 0b0 HW
	 * - 0b1 SW
	 */
	uint32_t  source_handshake :     1;
	/**
	 * Destination handshake, HW specific
	 *
	 * - 0b0 HW
	 * - 0b1 SW
	 */
	uint32_t  dest_handshake :       1;
	/**
	 * Channel priority for arbitration, HW specific
	 */
	uint32_t  channel_priority :     4;
	/** Source chaining enable, HW specific */
	uint32_t  source_chaining_en :   1;
	/** Destination chaining enable, HW specific */
	uint32_t  dest_chaining_en :     1;
	/** Linked channel, HW specific */
	uint32_t  linked_channel   :     7;
	/** Cyclic transfer list, HW specific */
	uint32_t  cyclic :				 1;

	uint32_t  _reserved :             3;
	/** Width of source data (in bytes) */
	uint32_t  source_data_size :    16;
	/** Width of destination data (in bytes) */
	uint32_t  dest_data_size :      16;
	/** Source burst length in bytes */
	uint32_t  source_burst_length : 16;
	/** Destination burst length in bytes */
	uint32_t  dest_burst_length :   16;
	/** Number of blocks in transfer list */
	uint32_t block_count;
	/** Pointer to the first block in the transfer list */
	struct dma_block_config *head_block;
	/** Optional attached user data for callbacks */
	void *user_data;
	/** Optional callback for completion and error events */
	dma_callback_t dma_callback;
=======
    /** Which peripheral and direction, HW specific */
    uint32_t dma_slot             : 8;
    /**
     * Direction the transfers are occurring
     *
     * - 0b000 memory to memory,
     * - 0b001 memory to peripheral,
     * - 0b010 peripheral to memory,
     * - 0b011 peripheral to peripheral,
     * - 0b100 host to memory
     * - 0b101 memory to host
     * - others hardware specific
     */
    uint32_t channel_direction    : 3;
    /**
     * Completion callback enable
     *
     * - 0b0 callback invoked at transfer list completion only
     * - 0b1 callback invoked at completion of each block
     */
    uint32_t complete_callback_en : 1;
    /**
     * Error callback enable
     *
     * - 0b0 error callback enabled
     * - 0b1 error callback disabled
     */
    uint32_t error_callback_en    : 1;
    /**
     * Source handshake, HW specific
     *
     * - 0b0 HW
     * - 0b1 SW
     */
    uint32_t source_handshake     : 1;
    /**
     * Destination handshake, HW specific
     *
     * - 0b0 HW
     * - 0b1 SW
     */
    uint32_t dest_handshake       : 1;
    /**
     * Channel priority for arbitration, HW specific
     */
    uint32_t channel_priority     : 4;
    /** Source chaining enable, HW specific */
    uint32_t source_chaining_en   : 1;
    /** Destination chaining enable, HW specific */
    uint32_t dest_chaining_en     : 1;
    /** Linked channel, HW specific */
    uint32_t linked_channel       : 7;
    /** Cyclic transfer list, HW specific */
    uint32_t cyclic               : 1;

    uint32_t _reserved            : 3;
    /** Width of source data (in bytes) */
    uint32_t source_data_size     : 16;
    /** Width of destination data (in bytes) */
    uint32_t dest_data_size       : 16;
    /** Source burst length in bytes */
    uint32_t source_burst_length  : 16;
    /** Destination burst length in bytes */
    uint32_t dest_burst_length    : 16;
    /** Number of blocks in transfer list */
    uint32_t block_count;
    /** Pointer to the first block in the transfer list */
    struct dma_block_config* head_block;
    /** Optional attached user data for callbacks */
    void* user_data;
    /** Optional callback for completion and error events */
    dma_callback_t dma_callback;
>>>>>>> 153d5a46
};

/**
 * DMA runtime status structure
 */
struct dma_status {
    /** Is the current DMA transfer busy or idle */
    bool busy;
    /** Direction fo the transfer */
    enum dma_channel_direction dir;
    /** Pending length to be transferred in bytes, HW specific */
    uint32_t pending_length;
    /** Available buffers space, HW specific */
    uint32_t free;
    /** Write position in circular DMA buffer, HW specific */
    uint32_t write_position;
    /** Read position in circular DMA buffer, HW specific */
    uint32_t read_position;
    /** Total copied, HW specific */
    uint64_t total_copied;
};

/**
 * DMA context structure
 * Note: the dma_context shall be the first member
 *       of DMA client driver Data, got by dev->data
 */
struct dma_context {
    /** magic code to identify the context */
    int32_t magic;
    /** number of dma channels */
    int dma_channels;
    /** atomic holding bit flags for each channel to mark as used/unused */
    atomic_t* atomic;
};

/** Magic code to identify context content */
#define DMA_MAGIC 0x47494749

/**
 * @cond INTERNAL_HIDDEN
 *
 * These are for internal use only, so skip these in
 * public documentation.
 */
typedef int (*dma_api_config)(const struct device* dev, uint32_t channel,
                              struct dma_config* config);

#ifdef CONFIG_DMA_64BIT
typedef int (*dma_api_reload)(const struct device* dev, uint32_t channel,
                              uint64_t src, uint64_t dst, size_t size);
#else
typedef int (*dma_api_reload)(const struct device* dev, uint32_t channel,
                              uint32_t src, uint32_t dst, size_t size);
#endif

typedef int (*dma_api_start)(const struct device* dev, uint32_t channel);

typedef int (*dma_api_stop)(const struct device* dev, uint32_t channel);

typedef int (*dma_api_suspend)(const struct device* dev, uint32_t channel);

typedef int (*dma_api_resume)(const struct device* dev, uint32_t channel);

typedef int (*dma_api_get_status)(const struct device* dev, uint32_t channel,
                                  struct dma_status* status);

typedef int (*dma_api_get_attribute)(const struct device* dev, uint32_t type, uint32_t* value);

/**
 * @typedef dma_chan_filter
 * @brief channel filter function call
 *
 * filter function that is used to find the matched internal dma channel
 * provide by caller
 *
 * @param dev Pointer to the DMA device instance
 * @param channel the channel id to use
 * @param filter_param filter function parameter, can be NULL
 *
 * @retval True on filter matched otherwise return False.
 */
typedef bool (*dma_api_chan_filter)(const struct device* dev,
                                    int channel, void* filter_param);

__subsystem struct dma_driver_api {
    dma_api_config        config;
    dma_api_reload        reload;
    dma_api_start         start;
    dma_api_stop          stop;
    dma_api_suspend       suspend;
    dma_api_resume        resume;
    dma_api_get_status    get_status;
    dma_api_get_attribute get_attribute;
    dma_api_chan_filter   chan_filter;
};

/**
 * @endcond
 */

/**
 * @brief Configure individual channel for DMA transfer.
 *
 * @param dev     Pointer to the device structure for the driver instance.
 * @param channel Numeric identification of the channel to configure
 * @param config  Data structure containing the intended configuration for the
 *                selected channel
 *
 * @retval 0 if successful.
 * @retval Negative errno code if failure.
 */
static inline int dma_config(const struct device* dev, uint32_t channel,
                             struct dma_config* config) {
    const struct dma_driver_api* api = (const struct dma_driver_api*)dev->api;

    return (api->config(dev, channel, config));
}

/**
 * @brief Reload buffer(s) for a DMA channel
 *
 * @param dev     Pointer to the device structure for the driver instance.
 * @param channel Numeric identification of the channel to configure
 *                selected channel
 * @param src     source address for the DMA transfer
 * @param dst     destination address for the DMA transfer
 * @param size    size of DMA transfer
 *
 * @retval 0 if successful.
 * @retval Negative errno code if failure.
 */
#ifdef CONFIG_DMA_64BIT
static inline int dma_reload(const struct device* dev, uint32_t channel,
                             uint64_t src, uint64_t dst, size_t size)
#else
static inline int dma_reload(const struct device* dev, uint32_t channel,
                             uint32_t src, uint32_t dst, size_t size)
#endif
{
    const struct dma_driver_api* api = (const struct dma_driver_api*)dev->api;

    if (api->reload) {
        return (api->reload(dev, channel, src, dst, size));
    }

    return (-ENOSYS);
}

/**
 * @brief Enables DMA channel and starts the transfer, the channel must be
 *        configured beforehand.
 *
 * Implementations must check the validity of the channel ID passed in and
 * return -EINVAL if it is invalid.
 *
 * Start is allowed on channels that have already been started and must report
 * success.
 *
 * @funcprops \isr_ok
 *
 * @param dev     Pointer to the device structure for the driver instance.
 * @param channel Numeric identification of the channel where the transfer will
 *                be processed
 *
 * @retval 0 if successful.
 * @retval Negative errno code if failure.
 */
__syscall int dma_start(const struct device* dev, uint32_t channel);

static inline int z_impl_dma_start(const struct device* dev, uint32_t channel) {
    const struct dma_driver_api* api = (const struct dma_driver_api*)dev->api;

    return (api->start(dev, channel));
}

/**
 * @brief Stops the DMA transfer and disables the channel.
 *
 * Implementations must check the validity of the channel ID passed in and
 * return -EINVAL if it is invalid.
 *
 * Stop is allowed on channels that have already been stopped and must report
 * success.
 *
 * @funcprops \isr_ok
 *
 * @param dev     Pointer to the device structure for the driver instance.
 * @param channel Numeric identification of the channel where the transfer was
 *                being processed
 *
 * @retval 0 if successful.
 * @retval Negative errno code if failure.
 */
__syscall int dma_stop(const struct device* dev, uint32_t channel);

static inline int z_impl_dma_stop(const struct device* dev, uint32_t channel) {
    const struct dma_driver_api* api = (const struct dma_driver_api*)dev->api;

    return (api->stop(dev, channel));
}

/**
 * @brief Suspend a DMA channel transfer
 *
 * Implementations must check the validity of the channel state and ID passed
 * in and return -EINVAL if either are invalid.
 *
 * @funcprops \isr_ok
 *
 * @param dev Pointer to the device structure for the driver instance.
 * @param channel Numeric identification of the channel to suspend
 *
 * @retval 0 If successful.
 * @retval -ENOSYS If not implemented.
 * @retval -EINVAL If invalid channel id or state.
 * @retval -errno Other negative errno code failure.
 */
__syscall int dma_suspend(const struct device* dev, uint32_t channel);

static inline int z_impl_dma_suspend(const struct device* dev, uint32_t channel) {
    const struct dma_driver_api* api = (const struct dma_driver_api*)dev->api;

    if (api->suspend == NULL) {
        return (-ENOSYS);
    }

    return (api->suspend(dev, channel));
}

/**
 * @brief Resume a DMA channel transfer
 *
 * Implementations must check the validity of the channel state and ID passed
 * in and return -EINVAL if either are invalid.
 *
 * @funcprops \isr_ok
 *
 * @param dev Pointer to the device structure for the driver instance.
 * @param channel Numeric identification of the channel to resume
 *
 * @retval 0 If successful.
 * @retval -ENOSYS If not implemented
 * @retval -EINVAL If invalid channel id or state.
 * @retval -errno Other negative errno code failure.
 */
__syscall int dma_resume(const struct device* dev, uint32_t channel);

static inline int z_impl_dma_resume(const struct device* dev, uint32_t channel) {
    const struct dma_driver_api* api = (const struct dma_driver_api*)dev->api;

    if (api->resume == NULL) {
        return (-ENOSYS);
    }

    return (api->resume(dev, channel));
}

/**
 * @brief request DMA channel.
 *
 * request DMA channel resources
 * return -EINVAL if there is no valid channel available.
 *
 * @funcprops \isr_ok
 *
 * @param dev Pointer to the device structure for the driver instance.
 * @param filter_param filter function parameter
 *
 * @retval dma channel if successful.
 * @retval Negative errno code if failure.
 */
__syscall int dma_request_channel(const struct device* dev,
                                  void* filter_param);

static inline int z_impl_dma_request_channel(const struct device* dev,
                                             void* filter_param) {
    int i = 0;
    int channel = -EINVAL;
    const struct dma_driver_api* api = (const struct dma_driver_api*)dev->api;
    /* dma_context shall be the first one in dev data */
    struct dma_context* dma_ctx = (struct dma_context*)dev->data;

    if (dma_ctx->magic != DMA_MAGIC) {
        return (channel);
    }

    for (i = 0; i < dma_ctx->dma_channels; i++) {
        if (!atomic_test_and_set_bit(dma_ctx->atomic, i)) {
            if (api->chan_filter &&
                !api->chan_filter(dev, i, filter_param)) {
                atomic_clear_bit(dma_ctx->atomic, i);
                continue;
            }
            channel = i;
            break;
        }
    }

    return (channel);
}

/**
 * @brief release DMA channel.
 *
 * release DMA channel resources
 *
 * @funcprops \isr_ok
 *
 * @param dev  Pointer to the device structure for the driver instance.
 * @param channel  channel number
 *
 */
__syscall void dma_release_channel(const struct device* dev,
                                   uint32_t channel);

static inline void z_impl_dma_release_channel(const struct device* dev,
                                              uint32_t channel) {
    struct dma_context* dma_ctx = (struct dma_context*)dev->data;

    if (dma_ctx->magic != DMA_MAGIC) {
        return;
    }

    if ((int)channel < dma_ctx->dma_channels) {
        atomic_clear_bit(dma_ctx->atomic, channel);
    }
}

/**
 * @brief DMA channel filter.
 *
 * filter channel by attribute
 *
 * @param dev  Pointer to the device structure for the driver instance.
 * @param channel  channel number
 * @param filter_param filter attribute
 *
 * @retval Negative errno code if not support
 *
 */
__syscall int dma_chan_filter(const struct device* dev,
                              int channel, void* filter_param);

static inline int z_impl_dma_chan_filter(const struct device* dev,
                                         int channel, void* filter_param) {
    const struct dma_driver_api* api = (const struct dma_driver_api*)dev->api;

    if (api->chan_filter) {
        return (api->chan_filter(dev, channel, filter_param));
    }

    return (-ENOSYS);
}

/**
 * @brief get current runtime status of DMA transfer
 *
 * Implementations must check the validity of the channel ID passed in and
 * return -EINVAL if it is invalid or -ENOSYS if not supported.
 *
 * @funcprops \isr_ok
 *
 * @param dev     Pointer to the device structure for the driver instance.
 * @param channel Numeric identification of the channel where the transfer was
 *                being processed
 * @param stat   a non-NULL dma_status object for storing DMA status
 *
 * @retval non-negative if successful.
 * @retval Negative errno code if failure.
 */
static inline int dma_get_status(const struct device* dev, uint32_t channel,
                                 struct dma_status* stat) {
    const struct dma_driver_api* api = (const struct dma_driver_api*)dev->api;

    if (api->get_status) {
        return (api->get_status(dev, channel, stat));
    }

    return (-ENOSYS);
}

/**
 * @brief get attribute of a dma controller
 *
 * This function allows to get a device specific static or runtime attribute like required address
 * and size alignment of a buffer.
 * Implementations must check the validity of the type passed in and
 * return -EINVAL if it is invalid or -ENOSYS if not supported.
 *
 * @funcprops \isr_ok
 *
 * @param dev     Pointer to the device structure for the driver instance.
 * @param type    Numeric identification of the attribute
 * @param value   A non-NULL pointer to the variable where the read value is to be placed
 *
 * @retval non-negative if successful.
 * @retval Negative errno code if failure.
 */
static inline int dma_get_attribute(const struct device* dev, uint32_t type, uint32_t* value) {
    const struct dma_driver_api* api = (const struct dma_driver_api*)dev->api;

    if (api->get_attribute) {
        return (api->get_attribute(dev, type, value));
    }

    return (-ENOSYS);
}

/**
 * @brief Look-up generic width index to be used in registers
 *
 * @warning This look-up works for most controllers, but *may* not work for
 *          yours.  Ensure your controller expects the most common register
 *          bit values before using this convenience function.  If your
 *          controller does not support these values, you will have to write
 *          your own look-up inside the controller driver.
 *
 * @param size: width of bus (in bytes)
 *
 * @retval common DMA index to be placed into registers.
 */
static inline uint32_t dma_width_index(uint32_t size) {
    /* Check boundaries (max supported width is 32 Bytes) */
    if (size < 1 || size > 32) {
        return (0); /* Zero is the default (8 Bytes) */
    }

    /* Ensure size is a power of 2 */
    if (!is_power_of_two(size)) {
        return (0); /* Zero is the default (8 Bytes) */
    }

    /* Convert to bit pattern for writing to a register */
    return find_msb_set(size);
}

/**
 * @brief Look-up generic burst index to be used in registers
 *
 * @warning This look-up works for most controllers, but *may* not work for
 *          yours.  Ensure your controller expects the most common register
 *          bit values before using this convenience function.  If your
 *          controller does not support these values, you will have to write
 *          your own look-up inside the controller driver.
 *
 * @param burst: number of bytes to be sent in a single burst
 *
 * @retval common DMA index to be placed into registers.
 */
static inline uint32_t dma_burst_index(uint32_t burst) {
    /* Check boundaries (max supported burst length is 256) */
    if (burst < 1 || burst > 256) {
        return (0); /* Zero is the default (1 burst length) */
    }

    /* Ensure burst is a power of 2 */
    if (!(burst & (burst - 1))) {
        return (0); /* Zero is the default (1 burst length) */
    }

    /* Convert to bit pattern for writing to a register */
    return find_msb_set(burst);
}

/**
 * @brief Get the device tree property describing the buffer address alignment
 *
 * Useful when statically defining or allocating buffers for DMA usage where
 * memory alignment often matters.
 *
 * @param node Node identifier, e.g. DT_NODELABEL(dma_0)
 * @return alignment Memory byte alignment required for DMA buffers
 */
#define DMA_BUF_ADDR_ALIGNMENT(node) DT_PROP(node, dma_buf_addr_alignment)

/**
 * @brief Get the device tree property describing the buffer size alignment
 *
 * Useful when statically defining or allocating buffers for DMA usage where
 * memory alignment often matters.
 *
 * @param node Node identifier, e.g. DT_NODELABEL(dma_0)
 * @return alignment Memory byte alignment required for DMA buffers
 */
#define DMA_BUF_SIZE_ALIGNMENT(node) DT_PROP(node, dma_buf_size_alignment)

/**
 * @brief Get the device tree property describing the minimal chunk of data possible to be copied
 *
 * @param node Node identifier, e.g. DT_NODELABEL(dma_0)
 * @return minimal Minimal chunk of data possible to be copied
 */
#define DMA_COPY_ALIGNMENT(node) DT_PROP(node, dma_copy_alignment)

/**
 * @}
 */

#ifdef __cplusplus
}
#endif

#include <syscalls/dma.h>

#endif /* ZEPHYR_INCLUDE_DRIVERS_DMA_H_ */<|MERGE_RESOLUTION|>--- conflicted
+++ resolved
@@ -194,80 +194,6 @@
  * @brief DMA configuration structure.
  */
 struct dma_config {
-<<<<<<< HEAD
-	/** Which peripheral and direction, HW specific */
-	uint32_t  dma_slot :             8;
-	/**
-	 * Direction the transfers are occurring
-	 *
-	 * - 0b000 memory to memory,
-	 * - 0b001 memory to peripheral,
-	 * - 0b010 peripheral to memory,
-	 * - 0b011 peripheral to peripheral,
-	 * - 0b100 host to memory
-	 * - 0b101 memory to host
-	 * - others hardware specific
-	 */
-	uint32_t  channel_direction :    3;
-	/**
-	 * Completion callback enable
-	 *
-	 * - 0b0 callback invoked at transfer list completion only
-	 * - 0b1 callback invoked at completion of each block
-	 */
-	uint32_t  complete_callback_en : 1;
-	/**
-	 * Error callback disable
-	 *
-	 * - 0b0 error callback enabled
-	 * - 0b1 error callback disabled
-	 */
-	uint32_t  error_callback_dis :    1;
-	/**
-	 * Source handshake, HW specific
-	 *
-	 * - 0b0 HW
-	 * - 0b1 SW
-	 */
-	uint32_t  source_handshake :     1;
-	/**
-	 * Destination handshake, HW specific
-	 *
-	 * - 0b0 HW
-	 * - 0b1 SW
-	 */
-	uint32_t  dest_handshake :       1;
-	/**
-	 * Channel priority for arbitration, HW specific
-	 */
-	uint32_t  channel_priority :     4;
-	/** Source chaining enable, HW specific */
-	uint32_t  source_chaining_en :   1;
-	/** Destination chaining enable, HW specific */
-	uint32_t  dest_chaining_en :     1;
-	/** Linked channel, HW specific */
-	uint32_t  linked_channel   :     7;
-	/** Cyclic transfer list, HW specific */
-	uint32_t  cyclic :				 1;
-
-	uint32_t  _reserved :             3;
-	/** Width of source data (in bytes) */
-	uint32_t  source_data_size :    16;
-	/** Width of destination data (in bytes) */
-	uint32_t  dest_data_size :      16;
-	/** Source burst length in bytes */
-	uint32_t  source_burst_length : 16;
-	/** Destination burst length in bytes */
-	uint32_t  dest_burst_length :   16;
-	/** Number of blocks in transfer list */
-	uint32_t block_count;
-	/** Pointer to the first block in the transfer list */
-	struct dma_block_config *head_block;
-	/** Optional attached user data for callbacks */
-	void *user_data;
-	/** Optional callback for completion and error events */
-	dma_callback_t dma_callback;
-=======
     /** Which peripheral and direction, HW specific */
     uint32_t dma_slot             : 8;
     /**
@@ -290,12 +216,12 @@
      */
     uint32_t complete_callback_en : 1;
     /**
-     * Error callback enable
+     * Error callback disable
      *
      * - 0b0 error callback enabled
      * - 0b1 error callback disabled
      */
-    uint32_t error_callback_en    : 1;
+    uint32_t error_callback_dis :    1;
     /**
      * Source handshake, HW specific
      *
@@ -340,7 +266,6 @@
     void* user_data;
     /** Optional callback for completion and error events */
     dma_callback_t dma_callback;
->>>>>>> 153d5a46
 };
 
 /**
@@ -455,7 +380,8 @@
  */
 static inline int dma_config(const struct device* dev, uint32_t channel,
                              struct dma_config* config) {
-    const struct dma_driver_api* api = (const struct dma_driver_api*)dev->api;
+    const struct dma_driver_api* api =
+            (const struct dma_driver_api*)dev->api;
 
     return (api->config(dev, channel, config));
 }
@@ -481,7 +407,8 @@
                              uint32_t src, uint32_t dst, size_t size)
 #endif
 {
-    const struct dma_driver_api* api = (const struct dma_driver_api*)dev->api;
+    const struct dma_driver_api* api =
+            (const struct dma_driver_api*)dev->api;
 
     if (api->reload) {
         return (api->reload(dev, channel, src, dst, size));
@@ -512,7 +439,8 @@
 __syscall int dma_start(const struct device* dev, uint32_t channel);
 
 static inline int z_impl_dma_start(const struct device* dev, uint32_t channel) {
-    const struct dma_driver_api* api = (const struct dma_driver_api*)dev->api;
+    const struct dma_driver_api* api =
+            (const struct dma_driver_api*)dev->api;
 
     return (api->start(dev, channel));
 }
@@ -538,7 +466,8 @@
 __syscall int dma_stop(const struct device* dev, uint32_t channel);
 
 static inline int z_impl_dma_stop(const struct device* dev, uint32_t channel) {
-    const struct dma_driver_api* api = (const struct dma_driver_api*)dev->api;
+    const struct dma_driver_api* api =
+            (const struct dma_driver_api*)dev->api;
 
     return (api->stop(dev, channel));
 }
@@ -793,7 +722,7 @@
  */
 static inline uint32_t dma_burst_index(uint32_t burst) {
     /* Check boundaries (max supported burst length is 256) */
-    if (burst < 1 || burst > 256) {
+    if ((burst < 1) || (burst > 256)) {
         return (0); /* Zero is the default (1 burst length) */
     }
 
