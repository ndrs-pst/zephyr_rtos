/*
 * Copyright 2021 The Chromium OS Authors
 *
 * SPDX-License-Identifier: Apache-2.0
 */

/**
 * @file
 *
 * @brief State Machine Framework header file
 */

#ifndef ZEPHYR_INCLUDE_SMF_H_
#define ZEPHYR_INCLUDE_SMF_H_

#include <zephyr/sys/util.h>

/**
 * @brief State Machine Framework API
 * @defgroup smf State Machine Framework API
 * @ingroup os_services
 * @{
 */

<<<<<<< HEAD
=======
#ifdef CONFIG_SMF_ANCESTOR_SUPPORT
/**
 * @brief Macro to create a hierarchical state.
 *
 * @param _entry  State entry function
 * @param _run    State run function
 * @param _exit   State exit function
 * @param _parent State parent object or NULL
 */
#ifndef CONFIG_SMF_INITIAL_TRANSITION
#define SMF_CREATE_STATE(_entry, _run, _exit, _parent) { \
    .entry  = _entry, \
    .run    = _run,   \
    .exit   = _exit,  \
    .parent = _parent \
}
#else
>>>>>>> c5b45624
/**
 * @brief Macro to create a hierarchical state.
 *
 * @param _entry   State entry function
 * @param _run     State run function
 * @param _exit    State exit function
 * @param _parent  State parent object or NULL
 * @param _initial State initial transition object or NULL
 */
#define SMF_CREATE_STATE(_entry, _run, _exit, _parent, _initial)               \
{                                                                              \
	.entry = _entry,                                                       \
	.run   = _run,                                                         \
	.exit  = _exit,                                                        \
	IF_ENABLED(CONFIG_SMF_ANCESTOR_SUPPORT, (.parent = _parent,))          \
	IF_ENABLED(CONFIG_SMF_INITIAL_TRANSITION, (.initial = _initial,))      \
}
<<<<<<< HEAD
=======
#endif /* CONFIG_SMF_INITIAL_TRANSITION */

#else

/**
 * @brief Macro to create a flat state.
 *
 * @param _entry  State entry function
 * @param _run  State run function
 * @param _exit  State exit function
 */
#define SMF_CREATE_STATE(_entry, _run, _exit) { \
    .entry = _entry, \
    .run   = _run  , \
    .exit  = _exit   \
}

#endif /* CONFIG_SMF_ANCESTOR_SUPPORT */
>>>>>>> c5b45624

/**
 * @brief Macro to cast user defined object to state machine
 *        context.
 *
 * @param o A pointer to the user defined object
 */
#define SMF_CTX(o) ((struct smf_ctx*)o)

#ifdef __cplusplus
extern "C" {
#endif

#include <zephyr/kernel.h>

/**
 * @brief Function pointer that implements a portion of a state
 *
 * @param obj pointer user defined object
 */
typedef void (*state_execution)(void* obj);

/** General state that can be used in multiple state machines. */
struct smf_state {
    /** Optional method that will be run when this state is entered */
    const state_execution entry;
    /**
     * Optional method that will be run repeatedly during state machine
     * loop.
     */
    const state_execution run;
    /** Optional method that will be run when this state exists */
    const state_execution exit;
    /**
     * Optional parent state that contains common entry/run/exit
     *  implementation among various child states.
     *  entry: Parent function executes BEFORE child function.
     *  run:   Parent function executes AFTER child function.
     *  exit:  Parent function executes AFTER child function.
     *
     *  Note: When transitioning between two child states with a shared parent,
     *  that parent's exit and entry functions do not execute.
     */
    const struct smf_state* parent;

#ifdef CONFIG_SMF_INITIAL_TRANSITION
	/**
	 * Optional initial transition state. NULL for leaf states.
	 */
	const struct smf_state *initial;
#endif
};

/** Defines the current context of the state machine. */
struct smf_ctx {
    /** Current state the state machine is executing. */
    const struct smf_state* current;
    /** Previous state the state machine executed */
    const struct smf_state* previous;
    /**
     * This value is set by the set_terminate function and
     * should terminate the state machine when its set to a
     * value other than zero when it's returned by the
     * run_state function.
     */
    int32_t terminate_val;
    /**
     * The state machine casts this to a "struct internal_ctx" and it's
     * used to track state machine context
     */
    uint32_t internal;
};

/**
 * @brief Initializes the state machine and sets its initial state.
 *
 * @param ctx        State machine context
 * @param init_state Initial state the state machine starts in.
 */
void smf_set_initial(struct smf_ctx* ctx, const struct smf_state* init_state);

/**
 * @brief Changes a state machines state. This handles exiting the previous
 *        state and entering the target state. A common parent state will not
 *        exited nor be re-entered.
 *
 * @param ctx       State machine context
 * @param new_state State to transition to (NULL is valid and exits all states)
 */
void smf_set_state(struct smf_ctx* ctx, const struct smf_state* new_state);

/**
 * @brief Terminate a state machine
 *
 * @param ctx  State machine context
 * @param val  Non-Zero termination value that's returned by the smf_run_state
 *             function.
 */
void smf_set_terminate(struct smf_ctx* ctx, int32_t val);

/**
 * @brief Tell the SMF to stop propagating the event to ancestors. This allows
 *        HSMs to implement 'programming by difference' where substates can
 *        handle events on their own or propagate up to a common handler.
 *
 * @param ctx  State machine context
 */
void smf_set_handled(struct smf_ctx *ctx);

/**
 * @brief Runs one iteration of a state machine (including any parent states)
 *
 * @param ctx  State machine context
 * @return     A non-zero value should terminate the state machine. This
 *             non-zero value could represent a terminal state being reached
 *             or the detection of an error that should result in the
 *             termination of the state machine.
 */
int32_t smf_run_state(struct smf_ctx* ctx);

#ifdef __cplusplus
}
#endif

/**
 * @}
 */

#endif /* ZEPHYR_INCLUDE_SMF_H_ */<|MERGE_RESOLUTION|>--- conflicted
+++ resolved
@@ -22,26 +22,6 @@
  * @{
  */
 
-<<<<<<< HEAD
-=======
-#ifdef CONFIG_SMF_ANCESTOR_SUPPORT
-/**
- * @brief Macro to create a hierarchical state.
- *
- * @param _entry  State entry function
- * @param _run    State run function
- * @param _exit   State exit function
- * @param _parent State parent object or NULL
- */
-#ifndef CONFIG_SMF_INITIAL_TRANSITION
-#define SMF_CREATE_STATE(_entry, _run, _exit, _parent) { \
-    .entry  = _entry, \
-    .run    = _run,   \
-    .exit   = _exit,  \
-    .parent = _parent \
-}
-#else
->>>>>>> c5b45624
 /**
  * @brief Macro to create a hierarchical state.
  *
@@ -51,35 +31,14 @@
  * @param _parent  State parent object or NULL
  * @param _initial State initial transition object or NULL
  */
-#define SMF_CREATE_STATE(_entry, _run, _exit, _parent, _initial)               \
-{                                                                              \
-	.entry = _entry,                                                       \
-	.run   = _run,                                                         \
-	.exit  = _exit,                                                        \
-	IF_ENABLED(CONFIG_SMF_ANCESTOR_SUPPORT, (.parent = _parent,))          \
-	IF_ENABLED(CONFIG_SMF_INITIAL_TRANSITION, (.initial = _initial,))      \
+#define SMF_CREATE_STATE(_entry, _run, _exit, _parent, _initial) \
+{                                                                \
+    .entry = _entry,                                             \
+    .run   = _run,                                               \
+    .exit  = _exit,                                              \
+    IF_ENABLED(CONFIG_SMF_ANCESTOR_SUPPORT, (.parent = _parent,))       \
+    IF_ENABLED(CONFIG_SMF_INITIAL_TRANSITION, (.initial = _initial,))   \
 }
-<<<<<<< HEAD
-=======
-#endif /* CONFIG_SMF_INITIAL_TRANSITION */
-
-#else
-
-/**
- * @brief Macro to create a flat state.
- *
- * @param _entry  State entry function
- * @param _run  State run function
- * @param _exit  State exit function
- */
-#define SMF_CREATE_STATE(_entry, _run, _exit) { \
-    .entry = _entry, \
-    .run   = _run  , \
-    .exit  = _exit   \
-}
-
-#endif /* CONFIG_SMF_ANCESTOR_SUPPORT */
->>>>>>> c5b45624
 
 /**
  * @brief Macro to cast user defined object to state machine
