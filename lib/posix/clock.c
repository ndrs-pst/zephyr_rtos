--- conflicted
+++ resolved
@@ -20,7 +20,7 @@
  * started.  This can either be set via 'clock_settime', or could be
  * set from a real time clock, if such hardware is present.
  */
-static struct timespec rt_clock_base;
+static struct timespec   rt_clock_base;
 static struct k_spinlock rt_clock_base_lock;
 
 /**
@@ -28,74 +28,68 @@
  *
  * See IEEE 1003.1
  */
-<<<<<<< HEAD
-int z_impl___posix_clock_get_base(clockid_t clock_id, struct timespec *base)
-{
-	switch (clock_id) {
-	case CLOCK_MONOTONIC:
-		base->tv_sec = 0;
-		base->tv_nsec = 0;
-		break;
-
-	case CLOCK_REALTIME:
-		K_SPINLOCK(&rt_clock_base_lock) {
-			*base = rt_clock_base;
-		}
-		break;
-
-	default:
-		errno = EINVAL;
-		return -1;
-	}
-
-	return 0;
+int z_impl___posix_clock_get_base(clockid_t clock_id, struct timespec* base) {
+    switch (clock_id) {
+        case CLOCK_MONOTONIC :
+            base->tv_sec  = 0;
+            base->tv_nsec = 0;
+            break;
+
+        case CLOCK_REALTIME :
+            K_SPINLOCK(&rt_clock_base_lock) {
+                *base = rt_clock_base;
+            }
+            break;
+
+        default :
+            errno = EINVAL;
+            return (-1);
+    }
+
+    return 0;
 }
 
 #ifdef CONFIG_USERSPACE
-int z_vrfy___posix_clock_get_base(clockid_t clock_id, struct timespec *ts)
-{
-	K_OOPS(K_SYSCALL_MEMORY_WRITE(ts, sizeof(*ts)));
-	return z_impl___posix_clock_get_base(clock_id, ts);
-}
+int z_vrfy___posix_clock_get_base(clockid_t clock_id, struct timespec* ts) {
+    K_OOPS(K_SYSCALL_MEMORY_WRITE(ts, sizeof(*ts)));
+    return z_impl___posix_clock_get_base(clock_id, ts);
+}
+
 #include <syscalls/__posix_clock_get_base_mrsh.c>
 #endif
 
-int clock_gettime(clockid_t clock_id, struct timespec *ts)
-{
-=======
-int z_impl_clock_gettime(clockid_t clock_id, struct timespec* ts) {
->>>>>>> 91139d19
-	struct timespec base;
-
-	switch (clock_id) {
-	case CLOCK_MONOTONIC:
-		base.tv_sec = 0;
-		base.tv_nsec = 0;
-		break;
-
-	case CLOCK_REALTIME:
-		(void)__posix_clock_get_base(clock_id, &base);
-		break;
-
-	default:
-		errno = EINVAL;
+int clock_gettime(clockid_t clock_id, struct timespec* ts) {
+    struct timespec base;
+
+    switch (clock_id) {
+        case CLOCK_MONOTONIC :
+            base.tv_sec  = 0;
+            base.tv_nsec = 0;
+            break;
+
+        case CLOCK_REALTIME :
+            (void)__posix_clock_get_base(clock_id, &base);
+            break;
+
+        default :
+            errno = EINVAL;
             return (-1);
-	}
-
-	uint64_t ticks = k_uptime_ticks();
-	uint64_t elapsed_secs = ticks / CONFIG_SYS_CLOCK_TICKS_PER_SEC;
-	uint64_t nremainder = ticks - elapsed_secs * CONFIG_SYS_CLOCK_TICKS_PER_SEC;
-
-	ts->tv_sec = (time_t) elapsed_secs;
-	/* For ns 32 bit conversion can be used since its smaller than 1sec. */
-	ts->tv_nsec = (int32_t) k_ticks_to_ns_floor32(nremainder);
-
-	ts->tv_sec += base.tv_sec;
-	ts->tv_nsec += base.tv_nsec;
-	if (ts->tv_nsec >= NSEC_PER_SEC) {
-		ts->tv_sec++;
-		ts->tv_nsec -= NSEC_PER_SEC;
-	}
+    }
+
+    uint64_t ticks        = k_uptime_ticks();
+    uint64_t elapsed_secs = ticks / CONFIG_SYS_CLOCK_TICKS_PER_SEC;
+    uint64_t nremainder   = ticks - elapsed_secs * CONFIG_SYS_CLOCK_TICKS_PER_SEC;
+
+    ts->tv_sec = (time_t)elapsed_secs;
+    /* For ns 32 bit conversion can be used since its smaller than 1sec. */
+    ts->tv_nsec = (int32_t)k_ticks_to_ns_floor32(nremainder);
+
+    ts->tv_sec += base.tv_sec;
+    ts->tv_nsec += base.tv_nsec;
+    if (ts->tv_nsec >= NSEC_PER_SEC) {
+        ts->tv_sec++;
+        ts->tv_nsec -= NSEC_PER_SEC;
+    }
 
     return (0);
 }
@@ -109,28 +103,28 @@
  * call.
  */
 int clock_settime(clockid_t clock_id, const struct timespec* tp) {
-	struct timespec base;
-	k_spinlock_key_t key;
-
-	if (clock_id != CLOCK_REALTIME) {
-		errno = EINVAL;
-        return (-1);
-	}
-
-	if (tp->tv_nsec < 0 || tp->tv_nsec >= NSEC_PER_SEC) {
-		errno = EINVAL;
-		return -1;
-	}
-
-	uint64_t elapsed_nsecs = k_ticks_to_ns_floor64(k_uptime_ticks());
-    int64_t  delta = (int64_t)NSEC_PER_SEC * tp->tv_sec + tp->tv_nsec - elapsed_nsecs;
-
-	base.tv_sec = delta / NSEC_PER_SEC;
-	base.tv_nsec = delta % NSEC_PER_SEC;
-
-	key = k_spin_lock(&rt_clock_base_lock);
-	rt_clock_base = base;
-	k_spin_unlock(&rt_clock_base_lock, key);
+    struct timespec  base;
+    k_spinlock_key_t key;
+
+    if (clock_id != CLOCK_REALTIME) {
+        errno = EINVAL;
+        return (-1);
+    }
+
+    if (tp->tv_nsec < 0 || tp->tv_nsec >= NSEC_PER_SEC) {
+        errno = EINVAL;
+        return (-1);
+    }
+
+    uint64_t elapsed_nsecs = k_ticks_to_ns_floor64(k_uptime_ticks());
+    int64_t  delta         = (int64_t)NSEC_PER_SEC * tp->tv_sec + tp->tv_nsec - elapsed_nsecs;
+
+    base.tv_sec  = delta / NSEC_PER_SEC;
+    base.tv_nsec = delta % NSEC_PER_SEC;
+
+    key           = k_spin_lock(&rt_clock_base_lock);
+    rt_clock_base = base;
+    k_spin_unlock(&rt_clock_base_lock, key);
 
     return (0);
 }
@@ -141,67 +135,67 @@
  *
  * See IEEE 1003.1
  */
-int clock_nanosleep(clockid_t clock_id, int flags, const struct timespec *rqtp,
-		    struct timespec *rmtp)
-{
-	uint64_t ns;
-	uint64_t us;
-	uint64_t uptime_ns;
-	k_spinlock_key_t key;
-	const bool update_rmtp = rmtp != NULL;
-
-	if (!(clock_id == CLOCK_REALTIME || clock_id == CLOCK_MONOTONIC)) {
-		errno = EINVAL;
-		return -1;
-	}
-
-	if (rqtp == NULL) {
-		errno = EFAULT;
-		return -1;
-	}
-
-	if (rqtp->tv_sec < 0 || rqtp->tv_nsec < 0 || rqtp->tv_nsec >= NSEC_PER_SEC) {
-		errno = EINVAL;
-		return -1;
-	}
-
-	if ((flags & TIMER_ABSTIME) == 0 &&
-	    unlikely(rqtp->tv_sec >= ULLONG_MAX / NSEC_PER_SEC)) {
-
-		ns = rqtp->tv_nsec + NSEC_PER_SEC
-			+ k_sleep(K_SECONDS(rqtp->tv_sec - 1)) * NSEC_PER_MSEC;
-	} else {
-		ns = rqtp->tv_sec * NSEC_PER_SEC + rqtp->tv_nsec;
-	}
-
-	uptime_ns = k_cyc_to_ns_ceil64(k_cycle_get_32());
-
-	if (flags & TIMER_ABSTIME && clock_id == CLOCK_REALTIME) {
-		key = k_spin_lock(&rt_clock_base_lock);
-		ns -= rt_clock_base.tv_sec * NSEC_PER_SEC + rt_clock_base.tv_nsec;
-		k_spin_unlock(&rt_clock_base_lock, key);
-	}
-
-	if ((flags & TIMER_ABSTIME) == 0) {
-		ns += uptime_ns;
-	}
-
-	if (ns <= uptime_ns) {
-		goto do_rmtp_update;
-	}
-
-	us = DIV_ROUND_UP(ns, NSEC_PER_USEC);
-	do {
-		us = k_sleep(K_TIMEOUT_ABS_US(us)) * 1000;
-	} while (us != 0);
+int clock_nanosleep(clockid_t clock_id, int flags, const struct timespec* rqtp,
+                    struct timespec* rmtp) {
+    uint64_t ns;
+    uint64_t us;
+    uint64_t uptime_ns;
+    k_spinlock_key_t key;
+    bool const update_rmtp = (rmtp != NULL);
+
+    if (!((clock_id == CLOCK_REALTIME) || (clock_id == CLOCK_MONOTONIC))) {
+        errno = EINVAL;
+        return (-1);
+    }
+
+    if (rqtp == NULL) {
+        errno = EFAULT;
+        return (-1);
+    }
+
+    if (rqtp->tv_sec < 0 || rqtp->tv_nsec < 0 || rqtp->tv_nsec >= NSEC_PER_SEC) {
+        errno = EINVAL;
+        return (-1);
+    }
+
+    if ((flags & TIMER_ABSTIME) == 0 &&
+        unlikely(rqtp->tv_sec >= ULLONG_MAX / NSEC_PER_SEC)) {
+
+        ns = rqtp->tv_nsec + NSEC_PER_SEC +
+             k_sleep(K_SECONDS(rqtp->tv_sec - 1)) * NSEC_PER_MSEC;
+    }
+    else {
+        ns = rqtp->tv_sec * NSEC_PER_SEC + rqtp->tv_nsec;
+    }
+
+    uptime_ns = k_cyc_to_ns_ceil64(k_cycle_get_32());
+
+    if (flags & TIMER_ABSTIME && clock_id == CLOCK_REALTIME) {
+        key = k_spin_lock(&rt_clock_base_lock);
+        ns -= rt_clock_base.tv_sec * NSEC_PER_SEC + rt_clock_base.tv_nsec;
+        k_spin_unlock(&rt_clock_base_lock, key);
+    }
+
+    if ((flags & TIMER_ABSTIME) == 0) {
+        ns += uptime_ns;
+    }
+
+    if (ns <= uptime_ns) {
+        goto do_rmtp_update;
+    }
+
+    us = DIV_ROUND_UP(ns, NSEC_PER_USEC);
+    do {
+        us = k_sleep(K_TIMEOUT_ABS_US(us)) * 1000;
+    } while (us != 0);
 
 do_rmtp_update:
-	if (update_rmtp) {
-		rmtp->tv_sec = 0;
-		rmtp->tv_nsec = 0;
-	}
-
-	return 0;
+    if (update_rmtp) {
+        rmtp->tv_sec  = 0;
+        rmtp->tv_nsec = 0;
+    }
+
+    return 0;
 }
 
 /**
@@ -210,16 +204,16 @@
  * See IEEE 1003.1
  */
 int gettimeofday(struct timeval* tv, void* tz) {
-	struct timespec ts;
-	int res;
-
-	/* As per POSIX, "if tzp is not a null pointer, the behavior
-	 * is unspecified."  "tzp" is the "tz" parameter above. */
-	ARG_UNUSED(tz);
-
-	res = clock_gettime(CLOCK_REALTIME, &ts);
-	tv->tv_sec = ts.tv_sec;
-	tv->tv_usec = ts.tv_nsec / NSEC_PER_USEC;
+    struct timespec ts;
+    int             res;
+
+    /* As per POSIX, "if tzp is not a null pointer, the behavior
+     * is unspecified."  "tzp" is the "tz" parameter above. */
+    ARG_UNUSED(tz);
+
+    res         = clock_gettime(CLOCK_REALTIME, &ts);
+    tv->tv_sec  = ts.tv_sec;
+    tv->tv_usec = ts.tv_nsec / NSEC_PER_USEC;
 
     return (res);
 }