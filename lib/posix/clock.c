--- conflicted
+++ resolved
@@ -216,8 +216,7 @@
     tv->tv_sec  = ts.tv_sec;
     tv->tv_usec = ts.tv_nsec / NSEC_PER_USEC;
 
-<<<<<<< HEAD
-	return res;
+    return (res);
 }
 
 int clock_getcpuclockid(pid_t pid, clockid_t *clock_id)
@@ -230,7 +229,4 @@
 	*clock_id = CLOCK_PROCESS_CPUTIME_ID;
 
 	return 0;
-=======
-    return (res);
->>>>>>> c3e9d536
 }