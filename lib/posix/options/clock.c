--- conflicted
+++ resolved
@@ -55,12 +55,7 @@
     K_OOPS(K_SYSCALL_MEMORY_WRITE(ts, sizeof(*ts)));
     return z_impl___posix_clock_get_base(clock_id, ts);
 }
-<<<<<<< HEAD
 #include <zephyr/syscalls/__posix_clock_get_base_mrsh.c>
-=======
-
-#include <syscalls/__posix_clock_get_base_mrsh.c>
->>>>>>> 5d07267a
 #endif
 
 int clock_gettime(clockid_t clock_id, struct timespec* ts) {
@@ -99,26 +94,25 @@
     return (0);
 }
 
-int clock_getres(clockid_t clock_id, struct timespec *res)
-{
-	BUILD_ASSERT(CONFIG_SYS_CLOCK_TICKS_PER_SEC > 0 &&
-			     CONFIG_SYS_CLOCK_TICKS_PER_SEC <= NSEC_PER_SEC,
-		     "CONFIG_SYS_CLOCK_TICKS_PER_SEC must be > 0 and <= NSEC_PER_SEC");
-
-	if (!(clock_id == CLOCK_MONOTONIC || clock_id == CLOCK_REALTIME ||
-	      clock_id == CLOCK_PROCESS_CPUTIME_ID)) {
-		errno = EINVAL;
-		return -1;
-	}
-
-	if (res != NULL) {
-		*res = (struct timespec){
-			.tv_sec = 0,
-			.tv_nsec = NSEC_PER_SEC / CONFIG_SYS_CLOCK_TICKS_PER_SEC,
-		};
-	}
-
-	return 0;
+int clock_getres(clockid_t clock_id, struct timespec* res) {
+    BUILD_ASSERT((CONFIG_SYS_CLOCK_TICKS_PER_SEC > 0) &&
+                 (CONFIG_SYS_CLOCK_TICKS_PER_SEC <= NSEC_PER_SEC),
+                 "CONFIG_SYS_CLOCK_TICKS_PER_SEC must be > 0 and <= NSEC_PER_SEC");
+
+    if (!(clock_id == CLOCK_MONOTONIC || clock_id == CLOCK_REALTIME ||
+          clock_id == CLOCK_PROCESS_CPUTIME_ID)) {
+        errno = EINVAL;
+        return (-1);
+    }
+
+    if (res != NULL) {
+        *res = (struct timespec){
+            .tv_sec = 0,
+            .tv_nsec = NSEC_PER_SEC / CONFIG_SYS_CLOCK_TICKS_PER_SEC,
+        };
+    }
+
+    return (0);
 }
 
 /**
@@ -144,12 +138,12 @@
     }
 
     uint64_t elapsed_nsecs = k_ticks_to_ns_floor64(k_uptime_ticks());
-    int64_t  delta         = (int64_t)NSEC_PER_SEC * tp->tv_sec + tp->tv_nsec - elapsed_nsecs;
+    int64_t delta = (int64_t)NSEC_PER_SEC * tp->tv_sec + tp->tv_nsec - elapsed_nsecs;
 
     base.tv_sec  = delta / NSEC_PER_SEC;
     base.tv_nsec = delta % NSEC_PER_SEC;
 
-    key           = k_spin_lock(&rt_clock_base_lock);
+    key = k_spin_lock(&rt_clock_base_lock);
     rt_clock_base = base;
     k_spin_unlock(&rt_clock_base_lock, key);
 
@@ -232,46 +226,43 @@
  */
 int gettimeofday(struct timeval* tv, void* tz) {
     struct timespec ts;
-    int             res;
+    int res;
 
     /* As per POSIX, "if tzp is not a null pointer, the behavior
      * is unspecified."  "tzp" is the "tz" parameter above. */
     ARG_UNUSED(tz);
 
-    res         = clock_gettime(CLOCK_REALTIME, &ts);
+    res = clock_gettime(CLOCK_REALTIME, &ts);
     tv->tv_sec  = ts.tv_sec;
     tv->tv_usec = ts.tv_nsec / NSEC_PER_USEC;
 
     return (res);
 }
 
-int clock_getcpuclockid(pid_t pid, clockid_t *clock_id)
-{
-	/* We don't allow any process ID but our own.  */
-	if (pid != 0 && pid != getpid()) {
-		return EPERM;
-	}
-
-	*clock_id = CLOCK_PROCESS_CPUTIME_ID;
-
-	return 0;
+int clock_getcpuclockid(pid_t pid, clockid_t* clock_id) {
+    /* We don't allow any process ID but our own.  */
+    if ((pid != 0) && (pid != getpid())) {
+        return (EPERM);
+    }
+
+    *clock_id = CLOCK_PROCESS_CPUTIME_ID;
+
+    return (0);
 }
 
 #ifdef CONFIG_ZTEST
 #include <zephyr/ztest.h>
-static void reset_clock_base(void)
-{
-	K_SPINLOCK(&rt_clock_base_lock) {
-		rt_clock_base = (struct timespec){0};
-	}
-}
-
-static void clock_base_reset_rule_after(const struct ztest_unit_test *test, void *data)
-{
-	ARG_UNUSED(test);
-	ARG_UNUSED(data);
-
-	reset_clock_base();
+static void reset_clock_base(void) {
+    K_SPINLOCK(&rt_clock_base_lock) {
+        rt_clock_base = (struct timespec){0};
+    }
+}
+
+static void clock_base_reset_rule_after(const struct ztest_unit_test* test, void* data) {
+    ARG_UNUSED(test);
+    ARG_UNUSED(data);
+
+    reset_clock_base();
 }
 
 ZTEST_RULE(clock_base_reset_rule, NULL, clock_base_reset_rule_after);
