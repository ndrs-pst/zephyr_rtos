--- conflicted
+++ resolved
@@ -133,7 +133,6 @@
  * @param target The run actions of this target's ancestors are executed
  * @return true if the state machine should terminate, else false
  */
-<<<<<<< HEAD
 static bool smf_execute_ancestor_run_actions(struct smf_ctx* ctx) {
     /* Execute all run actions in reverse order */
 
@@ -155,7 +154,12 @@
         ctx->executing = tmp_state;
         /* Execute parent run action */
         if (tmp_state->run) {
-            tmp_state->run(ctx);
+            enum smf_state_result rc = tmp_state->run(ctx);
+
+            if (rc == SMF_EVENT_HANDLED) {
+                ctx->internal |= SMF_HANDLED;
+            }
+
             /* No need to continue if terminate was set */
             if ((ctx->internal & SMF_TERMINATE) != 0) {
                 return (true);
@@ -171,50 +175,6 @@
     /* All done executing the run actions */
 
     return (false);
-=======
-static bool smf_execute_ancestor_run_actions(struct smf_ctx *ctx)
-{
-	struct internal_ctx *const internal = (void *)&ctx->internal;
-	/* Execute all run actions in reverse order */
-
-	/* Return if the current state terminated */
-	if (internal->terminate) {
-		return true;
-	}
-
-	/* The child state either transitioned or handled it. Either way, stop propagating. */
-	if (internal->new_state || internal->handled) {
-		return false;
-	}
-
-	/* Try to run parent run actions */
-	for (const struct smf_state *tmp_state = ctx->current->parent; tmp_state != NULL;
-	     tmp_state = tmp_state->parent) {
-		/* Keep track of where we are in case an ancestor calls smf_set_state()  */
-		ctx->executing = tmp_state;
-		/* Execute parent run action */
-		if (tmp_state->run) {
-			enum smf_state_result rc = tmp_state->run(ctx);
-
-			if (rc == SMF_EVENT_HANDLED) {
-				internal->handled = true;
-			}
-			/* No need to continue if terminate was set */
-			if (internal->terminate) {
-				return true;
-			}
-
-			/* This state dealt with it. Stop propagating. */
-			if (internal->new_state || internal->handled) {
-				break;
-			}
-		}
-	}
-
-	/* All done executing the run actions */
-
-	return false;
->>>>>>> b3316fc4
 }
 
 /**
@@ -224,13 +184,11 @@
  * @param topmost State we are exiting to. Its exit action is not executed
  * @return true if the state machine should terminate, else false
  */
-<<<<<<< HEAD
 static bool smf_execute_all_exit_actions(struct smf_ctx* const ctx,
                                          struct smf_state const* topmost) {
 
     for (const struct smf_state* to_execute = ctx->current;
-         ((to_execute != NULL) && (to_execute != topmost));
-         to_execute = to_execute->parent) {
+         ((to_execute != NULL) && (to_execute != topmost)); to_execute = to_execute->parent) {
         if (to_execute->exit) {
             to_execute->exit(ctx);
 
@@ -242,25 +200,6 @@
     }
 
     return (false);
-=======
-static bool smf_execute_all_exit_actions(struct smf_ctx *const ctx, const struct smf_state *topmost)
-{
-	struct internal_ctx *const internal = (void *)&ctx->internal;
-
-	for (const struct smf_state *to_execute = ctx->current;
-	     to_execute != NULL && to_execute != topmost; to_execute = to_execute->parent) {
-		if (to_execute->exit) {
-			to_execute->exit(ctx);
-
-			/* No need to continue if terminate was set in the exit action */
-			if (internal->terminate) {
-				return true;
-			}
-		}
-	}
-
-	return false;
->>>>>>> b3316fc4
 }
 #endif /* CONFIG_SMF_ANCESTOR_SUPPORT */
 
@@ -424,13 +363,8 @@
 }
 
 void smf_set_terminate(struct smf_ctx* ctx, int32_t val) {
-    ctx->internal     |= SMF_TERMINATE;
-    ctx->terminate_val  = val;
-}
-
-<<<<<<< HEAD
-void smf_set_handled(struct smf_ctx* ctx) {
-    ctx->internal |= SMF_HANDLED;
+    ctx->internal |= SMF_TERMINATE;
+    ctx->terminate_val = val;
 }
 
 int32_t smf_run_state(struct smf_ctx* const ctx) {
@@ -438,11 +372,6 @@
     if ((ctx->internal & SMF_TERMINATE) != 0) {
         return (ctx->terminate_val);
     }
-=======
-int32_t smf_run_state(struct smf_ctx *const ctx)
-{
-	struct internal_ctx *const internal = (void *)&ctx->internal;
->>>>>>> b3316fc4
 
     /* Executing a states run function could cause a transition, so clear the
      * internal state to ensure that the transition is handled correctly.
@@ -451,39 +380,22 @@
 
     #ifdef CONFIG_SMF_ANCESTOR_SUPPORT
     ctx->executing = ctx->current;
-    #endif
-
+    if (ctx->current->run) {
+        enum smf_state_result rc = ctx->current->run(ctx);
+
+        if (rc == SMF_EVENT_HANDLED) {
+            ctx->internal |= SMF_HANDLED;
+        }
+    }
+
+    if (smf_execute_ancestor_run_actions(ctx)) {
+        return (ctx->terminate_val);
+    }
+    #else
     if (ctx->current->run) {
         ctx->current->run(ctx);
     }
-
-<<<<<<< HEAD
-    #ifdef CONFIG_SMF_ANCESTOR_SUPPORT
-    if (smf_execute_ancestor_run_actions(ctx) == true) {
-        return (ctx->terminate_val);
-    }
     #endif
 
     return (0);
-=======
-#ifndef CONFIG_SMF_ANCESTOR_SUPPORT
-	if (ctx->current->run) {
-		ctx->current->run(ctx);
-	}
-#else
-	ctx->executing = ctx->current;
-	if (ctx->current->run) {
-		enum smf_state_result rc = ctx->current->run(ctx);
-
-		if (rc == SMF_EVENT_HANDLED) {
-			internal->handled = true;
-		}
-	}
-
-	if (smf_execute_ancestor_run_actions(ctx)) {
-		return ctx->terminate_val;
-	}
-#endif
-	return 0;
->>>>>>> b3316fc4
 }