/*
 * Copyright 2021 The Chromium OS Authors
 *
 * SPDX-License-Identifier: Apache-2.0
 */

#include <zephyr/smf.h>

#include <zephyr/logging/log.h>
LOG_MODULE_REGISTER(smf);

/**
 * @brief Private structure (to this file) used to track state machine context.
 * The structure is not used directly, but instead to cast the "internal"
 * member of the smf_ctx structure.
 */
#define SMF_NEW_STATE   BIT(0)
#define SMF_TERMINATE   BIT(1)
#define SMF_IS_EXIT     BIT(2)
#define SMF_HANDLED     BIT(3)

#ifdef CONFIG_SMF_ANCESTOR_SUPPORT
static bool share_parent(struct smf_state const* test_state,
                         struct smf_state const* target_state) {
    for (struct smf_state const* state = test_state;
         state != NULL;
         state = state->parent) {
        if (target_state == state) {
            return (true);
        }
    }

    return (false);
}

static struct smf_state const* get_child_of(struct smf_state const* states,
                                            struct smf_state const* parent) {
    struct smf_state const* tmp = states;

    while (true) {
        if (tmp->parent == parent) {
            return (tmp);
        }

        if (tmp->parent == NULL) {
            return (NULL);
        }

        tmp = tmp->parent;
    }
}

<<<<<<< HEAD
static struct smf_state const* get_last_of(struct smf_state const* states) {
    return get_child_of(states, NULL);
}

=======
>>>>>>> 9c5325df
/**
 * @brief Find the Least Common Ancestor (LCA) of two states,
 * that are not ancestors of one another.
 *
 * @param source transition source
 * @param dest transition destination
 * @return LCA state, or NULL if states have no LCA.
 */
static const struct smf_state* get_lca_of(struct smf_state const* source,
                                          struct smf_state const* dest) {
    for (const struct smf_state* ancestor = source->parent;
         ancestor != NULL;
         ancestor = ancestor->parent) {
        /* First common ancestor */
        if (share_parent(dest, ancestor)) {
            return (ancestor);
        }
    }

    return (NULL);
}

/**
 * @brief Executes all entry actions from the direct child of topmost to the new state
 *
 * @param ctx State machine context
 * @param new_state State we are transitioning to
 * @param topmost State we are entering from. Its entry action is not executed
 * @return true if the state machine should terminate, else false
 */
static bool smf_execute_all_entry_actions(struct smf_ctx* const ctx,
                                          struct smf_state const* new_state,
                                          struct smf_state const* topmost) {

    if (new_state == topmost) {
        /* There are no child states, so do nothing */
        return (false);
    }

    for (const struct smf_state* to_execute = get_child_of(new_state, topmost);
         ((to_execute != NULL) && (to_execute != new_state));
         to_execute = get_child_of(new_state, to_execute)) {
        /* Keep track of the executing entry action in case it calls
         * smf_set_state()
         */
        ctx->executing = to_execute;
        /* Execute every entry action EXCEPT that of the topmost state */
        if (to_execute->entry) {
            to_execute->entry(ctx);

            /* No need to continue if terminate was set */
            if ((ctx->internal & SMF_TERMINATE) != 0) {
                ctx->executing = ctx->current;
                return (true);
            }
        }
    }

    /* and execute the new state entry action */
    ctx->executing = new_state;
    if (new_state->entry) {
        new_state->entry(ctx);

        /* No need to continue if terminate was set */
        if ((ctx->internal & SMF_TERMINATE) != 0) {
            ctx->executing = ctx->current;
            return (true);
        }
    }

    ctx->executing = ctx->current;

    return (false);
}

/**
 * @brief Execute all ancestor run actions
 *
 * @param ctx State machine context
 * @param target The run actions of this target's ancestors are executed
 * @return true if the state machine should terminate, else false
 */
static bool smf_execute_ancestor_run_actions(struct smf_ctx* const ctx) {
    /* Execute all run actions in reverse order */

    /* Return if the current state terminated */
    if ((ctx->internal & SMF_TERMINATE) != 0) {
        return (true);
    }

    /* The child state either transitioned or handled it. Either way, stop propagating. */
    if ((ctx->internal & (SMF_NEW_STATE | SMF_HANDLED)) != 0) {
        return (false);
    }

    /* Try to run parent run actions */
    for (struct smf_state const* tmp_state = ctx->current->parent;
         tmp_state != NULL;
         tmp_state = tmp_state->parent) {
        /* Keep track of where we are in case an ancestor calls smf_set_state()  */
        ctx->executing = tmp_state;
        /* Execute parent run action */
        if (tmp_state->run) {
            enum smf_state_result rc = tmp_state->run(ctx);

            if (rc == SMF_EVENT_HANDLED) {
                ctx->internal |= SMF_HANDLED;
            }

            /* No need to continue if terminate was set */
            if ((ctx->internal & SMF_TERMINATE) != 0) {
                ctx->executing = ctx->current;
                return (true);
            }

            /* This state dealt with it. Stop propagating. */
            if ((ctx->internal & (SMF_NEW_STATE | SMF_HANDLED)) != 0) {
                break;
            }
        }
    }

    /* All done executing the run actions */

    ctx->executing = ctx->current;

    return (false);
}

/**
 * @brief Executes all exit actions from ctx->current to the direct child of topmost
 *
 * @param ctx State machine context
 * @param topmost State we are exiting to. Its exit action is not executed
 * @return true if the state machine should terminate, else false
 */
static bool smf_execute_all_exit_actions(struct smf_ctx* const ctx,
                                         struct smf_state const* topmost) {
    const struct smf_state* tmp_state = ctx->executing;

    for (const struct smf_state* to_execute = ctx->current;
         ((to_execute != NULL) && (to_execute != topmost)); to_execute = to_execute->parent) {
        if (to_execute->exit) {
            ctx->executing = to_execute;
            to_execute->exit(ctx);

            /* No need to continue if terminate was set in the exit action */
            if ((ctx->internal & SMF_TERMINATE) != 0) {
                ctx->executing = tmp_state;
                return (true);
            }
        }
    }

    ctx->executing = tmp_state;

    return (false);
}
#endif /* CONFIG_SMF_ANCESTOR_SUPPORT */

/**
 * @brief Reset the internal state of the state machine back to default values.
 * Should be called on entry to smf_set_initial() and smf_set_state().
 *
 * @param ctx State machine context.
 */
static void smf_clear_internal_state(struct smf_ctx* const ctx) {
    ctx->internal = 0UL;
}

<<<<<<< HEAD
void smf_set_initial(struct smf_ctx* const ctx, const struct smf_state* init_state) {
    #ifdef CONFIG_SMF_INITIAL_TRANSITION
    /*
     * The final target will be the deepest leaf state that
     * the target contains. Set that as the real target.
     */
    while (init_state->initial) {
        init_state = init_state->initial;
    }
    #endif

    smf_clear_internal_state(ctx);
    ctx->current        = init_state;
    ctx->previous       = NULL;
    ctx->terminate_val  = 0;

    #ifdef CONFIG_SMF_ANCESTOR_SUPPORT
    ctx->executing = init_state;
    const struct smf_state* topmost = get_last_of(init_state);

    /* Execute topmost state entry action, since smf_execute_all_entry_actions()
     * doesn't
     */
    if (topmost->entry) {
        ctx->executing = topmost;
        topmost->entry(ctx);
        ctx->executing = init_state;
        if ((ctx->internal & SMF_TERMINATE) != 0) {
            /* No need to continue if terminate was set */
            return;
        }
    }

    if (smf_execute_all_entry_actions(ctx, init_state, topmost)) {
        /* No need to continue if terminate was set */
        return;
    }
    #else
    /* execute entry action if it exists */
    if (init_state->entry) {
        init_state->entry(ctx);
    }
    #endif
=======
void smf_set_initial(struct smf_ctx *const ctx, const struct smf_state *init_state)
{
#ifdef CONFIG_SMF_INITIAL_TRANSITION
	/*
	 * The final target will be the deepest leaf state that
	 * the target contains. Set that as the real target.
	 */
	while (init_state->initial) {
		init_state = init_state->initial;
	}
#endif

	smf_clear_internal_state(ctx);
	ctx->current = init_state;
	ctx->previous = NULL;
	ctx->terminate_val = 0;

#ifdef CONFIG_SMF_ANCESTOR_SUPPORT
	struct internal_ctx *const internal = (void *)&ctx->internal;

	ctx->executing = init_state;
	/* topmost is the root ancestor of init_state, its parent == NULL */
	const struct smf_state *topmost = get_child_of(init_state, NULL);

	/* Execute topmost state entry action, since smf_execute_all_entry_actions()
	 * doesn't
	 */
	if (topmost->entry) {
		ctx->executing = topmost;
		topmost->entry(ctx);
		ctx->executing = init_state;
		if (internal->terminate) {
			/* No need to continue if terminate was set */
			return;
		}
	}

	if (smf_execute_all_entry_actions(ctx, init_state, topmost)) {
		/* No need to continue if terminate was set */
		return;
	}
#else
	/* execute entry action if it exists */
	if (init_state->entry) {
		init_state->entry(ctx);
	}
#endif
>>>>>>> 9c5325df
}

void smf_set_state(struct smf_ctx* const ctx, const struct smf_state* new_state) {
    if (new_state == NULL) {
        LOG_ERR("new_state cannot be NULL");
        return;
    }

    /*
     * It does not make sense to call smf_set_state in an exit phase of a state
     * since we are already in a transition; we would always ignore the
     * intended state to transition into.
     */
    if ((ctx->internal & SMF_IS_EXIT) != 0) {
        LOG_ERR("Calling %s from exit action", __func__);
        return;
    }

    #ifdef CONFIG_SMF_ANCESTOR_SUPPORT
    const struct smf_state* topmost;

    if (share_parent(ctx->executing, new_state)) {
        /* new state is a parent of where we are now*/
        topmost = new_state;
    }
    else if (share_parent(new_state, ctx->executing)) {
        /* we are a parent of the new state */
        topmost = ctx->executing;
    }
    else {
        /* not directly related, find LCA */
        topmost = get_lca_of(ctx->executing, new_state);
    }

    ctx->internal |= (SMF_IS_EXIT | SMF_NEW_STATE);

    /* call all exit actions up to (but not including) the topmost */
    if (smf_execute_all_exit_actions(ctx, topmost)) {
        /* No need to continue if terminate was set in the exit action */
        return;
    }

    /* if self-transition, call the exit action */
    if ((ctx->executing == new_state) && (new_state->exit)) {
        new_state->exit(ctx);

        /* No need to continue if terminate was set in the exit action */
        if ((ctx->internal & SMF_TERMINATE) != 0) {
            return;
        }
    }

    ctx->internal &= ~SMF_IS_EXIT;

    /* if self transition, call the entry action */
    if ((ctx->executing == new_state) && (new_state->entry)) {
        new_state->entry(ctx);

        /* No need to continue if terminate was set in the entry action */
        if ((ctx->internal & SMF_TERMINATE) != 0) {
            return;
        }
    }

    #ifdef CONFIG_SMF_INITIAL_TRANSITION
    /*
     * The final target will be the deepest leaf state that
     * the target contains. Set that as the real target.
     */
    while (new_state->initial) {
        new_state = new_state->initial;
    }
    #endif

    /* update the state variables */
    ctx->previous  = ctx->current;
    ctx->current   = new_state;
    ctx->executing = new_state;

    /* call all entry actions (except those of topmost) */
    if (smf_execute_all_entry_actions(ctx, new_state, topmost)) {
        /* No need to continue if terminate was set in the entry action */
        return;
    }
    #else
    /* Flat state machines have a very simple transition: */
    if (ctx->current->exit) {
        ctx->internal |= SMF_IS_EXIT;
        ctx->current->exit(ctx);
        /* No need to continue if terminate was set in the exit action */
        if ((ctx->internal & SMF_TERMINATE) != 0) {
            return;
        }
        ctx->internal &= ~SMF_IS_EXIT;
    }
    /* update the state variables */
    ctx->previous = ctx->current;
    ctx->current  = new_state;

    if (ctx->current->entry) {
        ctx->current->entry(ctx);
        /* No need to continue if terminate was set in the entry action */
        if ((ctx->internal & SMF_TERMINATE) != 0) {
            return;
        }
    }
    #endif
}

void smf_set_terminate(struct smf_ctx* const ctx, int32_t val) {
    ctx->internal |= SMF_TERMINATE;
    ctx->terminate_val = val;
}

int32_t smf_run_state(struct smf_ctx* const ctx) {
    /* No need to continue if terminate was set */
    if ((ctx->internal & SMF_TERMINATE) != 0) {
        return (ctx->terminate_val);
    }

    /* Executing a states run function could cause a transition, so clear the
     * internal state to ensure that the transition is handled correctly.
     */
    smf_clear_internal_state(ctx);

    #ifdef CONFIG_SMF_ANCESTOR_SUPPORT
    ctx->executing = ctx->current;
    if (ctx->current->run) {
        enum smf_state_result rc = ctx->current->run(ctx);

        if (rc == SMF_EVENT_HANDLED) {
            ctx->internal |= SMF_HANDLED;
        }
    }

    if (smf_execute_ancestor_run_actions(ctx)) {
        return (ctx->terminate_val);
    }
    #else
    if (ctx->current->run) {
        ctx->current->run(ctx);
    }
    #endif

    return (0);
}<|MERGE_RESOLUTION|>--- conflicted
+++ resolved
@@ -50,13 +50,6 @@
     }
 }
 
-<<<<<<< HEAD
-static struct smf_state const* get_last_of(struct smf_state const* states) {
-    return get_child_of(states, NULL);
-}
-
-=======
->>>>>>> 9c5325df
 /**
  * @brief Find the Least Common Ancestor (LCA) of two states,
  * that are not ancestors of one another.
@@ -227,7 +220,6 @@
     ctx->internal = 0UL;
 }
 
-<<<<<<< HEAD
 void smf_set_initial(struct smf_ctx* const ctx, const struct smf_state* init_state) {
     #ifdef CONFIG_SMF_INITIAL_TRANSITION
     /*
@@ -246,7 +238,8 @@
 
     #ifdef CONFIG_SMF_ANCESTOR_SUPPORT
     ctx->executing = init_state;
-    const struct smf_state* topmost = get_last_of(init_state);
+    /* topmost is the root ancestor of init_state, its parent == NULL */
+    struct smf_state const* topmost = get_child_of(init_state, NULL);
 
     /* Execute topmost state entry action, since smf_execute_all_entry_actions()
      * doesn't
@@ -271,55 +264,6 @@
         init_state->entry(ctx);
     }
     #endif
-=======
-void smf_set_initial(struct smf_ctx *const ctx, const struct smf_state *init_state)
-{
-#ifdef CONFIG_SMF_INITIAL_TRANSITION
-	/*
-	 * The final target will be the deepest leaf state that
-	 * the target contains. Set that as the real target.
-	 */
-	while (init_state->initial) {
-		init_state = init_state->initial;
-	}
-#endif
-
-	smf_clear_internal_state(ctx);
-	ctx->current = init_state;
-	ctx->previous = NULL;
-	ctx->terminate_val = 0;
-
-#ifdef CONFIG_SMF_ANCESTOR_SUPPORT
-	struct internal_ctx *const internal = (void *)&ctx->internal;
-
-	ctx->executing = init_state;
-	/* topmost is the root ancestor of init_state, its parent == NULL */
-	const struct smf_state *topmost = get_child_of(init_state, NULL);
-
-	/* Execute topmost state entry action, since smf_execute_all_entry_actions()
-	 * doesn't
-	 */
-	if (topmost->entry) {
-		ctx->executing = topmost;
-		topmost->entry(ctx);
-		ctx->executing = init_state;
-		if (internal->terminate) {
-			/* No need to continue if terminate was set */
-			return;
-		}
-	}
-
-	if (smf_execute_all_entry_actions(ctx, init_state, topmost)) {
-		/* No need to continue if terminate was set */
-		return;
-	}
-#else
-	/* execute entry action if it exists */
-	if (init_state->entry) {
-		init_state->entry(ctx);
-	}
-#endif
->>>>>>> 9c5325df
 }
 
 void smf_set_state(struct smf_ctx* const ctx, const struct smf_state* new_state) {
