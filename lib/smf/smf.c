--- conflicted
+++ resolved
@@ -264,7 +264,6 @@
     #endif
 }
 
-<<<<<<< HEAD
 void smf_set_state(struct smf_ctx* const ctx, const struct smf_state* new_state) {
     if (new_state == NULL) {
         LOG_ERR("new_state cannot be NULL");
@@ -284,7 +283,11 @@
     #ifdef CONFIG_SMF_ANCESTOR_SUPPORT
     const struct smf_state* topmost;
 
-    if (is_descendant_of(ctx->executing, new_state)) {
+    if ((ctx->executing != new_state) && (ctx->executing->parent == new_state->parent)) {
+        /* Optimize sibling transitions (different states under same parent) */
+        topmost = ctx->executing->parent;
+    }
+    else if (is_descendant_of(ctx->executing, new_state)) {
         /* new state is a parent of where we are now*/
         topmost = new_state;
     }
@@ -370,117 +373,6 @@
         }
     }
     #endif
-=======
-void smf_set_state(struct smf_ctx *const ctx, const struct smf_state *new_state)
-{
-	struct internal_ctx *const internal = (void *)&ctx->internal;
-
-	if (new_state == NULL) {
-		LOG_ERR("new_state cannot be NULL");
-		return;
-	}
-
-	/*
-	 * It does not make sense to call smf_set_state in an exit phase of a state
-	 * since we are already in a transition; we would always ignore the
-	 * intended state to transition into.
-	 */
-	if (internal->is_exit) {
-		LOG_ERR("Calling %s from exit action", __func__);
-		return;
-	}
-
-#ifdef CONFIG_SMF_ANCESTOR_SUPPORT
-	const struct smf_state *topmost;
-
-	if (ctx->executing != new_state && ctx->executing->parent == new_state->parent) {
-		/* Optimize sibling transitions (different states under same parent) */
-		topmost = ctx->executing->parent;
-	} else if (is_descendant_of(ctx->executing, new_state)) {
-		/* new state is a parent of where we are now*/
-		topmost = new_state;
-	} else if (is_descendant_of(new_state, ctx->executing)) {
-		/* we are a parent of the new state */
-		topmost = ctx->executing;
-	} else {
-		/* not directly related, find LCA */
-		topmost = get_lca_of(ctx->executing, new_state);
-	}
-
-	internal->is_exit = true;
-	internal->new_state = true;
-
-	/* call all exit actions up to (but not including) the topmost */
-	if (smf_execute_all_exit_actions(ctx, topmost)) {
-		/* No need to continue if terminate was set in the exit action */
-		return;
-	}
-
-	/* if self-transition, call the exit action */
-	if ((ctx->executing == new_state) && (new_state->exit)) {
-		new_state->exit(ctx);
-
-		/* No need to continue if terminate was set in the exit action */
-		if (internal->terminate) {
-			return;
-		}
-	}
-
-	internal->is_exit = false;
-
-	/* if self transition, call the entry action */
-	if ((ctx->executing == new_state) && (new_state->entry)) {
-		new_state->entry(ctx);
-
-		/* No need to continue if terminate was set in the entry action */
-		if (internal->terminate) {
-			return;
-		}
-	}
-#ifdef CONFIG_SMF_INITIAL_TRANSITION
-	/*
-	 * The final target will be the deepest leaf state that
-	 * the target contains. Set that as the real target.
-	 */
-	while (new_state->initial != NULL) {
-		new_state = new_state->initial;
-	}
-#endif
-
-	/* update the state variables */
-	ctx->previous = ctx->current;
-	ctx->current = new_state;
-	ctx->executing = new_state;
-
-	/* call all entry actions (except those of topmost) */
-	if (smf_execute_all_entry_actions(ctx, new_state, topmost)) {
-		/* No need to continue if terminate was set in the entry action */
-		return;
-	}
-#else
-	/* Flat state machines have a very simple transition: */
-	if (ctx->current->exit) {
-		internal->is_exit = true;
-		ctx->current->exit(ctx);
-		/* No need to continue if terminate was set in the exit action */
-		if (internal->terminate) {
-			return;
-		}
-		internal->is_exit = false;
-	}
-	/* update the state variables */
-	ctx->previous = ctx->current;
-	ctx->current = new_state;
-
-	if (ctx->current->entry) {
-		ctx->current->entry(ctx);
-		/* No need to continue if terminate was set in the entry action */
-		if (internal->terminate) {
-			return;
-		}
-	}
-#endif
->>>>>>> 7c39469e
 }
 
 void smf_set_terminate(struct smf_ctx* const ctx, int32_t val) {
