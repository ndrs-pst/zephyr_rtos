/*
 * Copyright 2021 The Chromium OS Authors
 *
 * SPDX-License-Identifier: Apache-2.0
 */

#include <zephyr/smf.h>

#include <zephyr/logging/log.h>
LOG_MODULE_REGISTER(smf);

/**
 * @brief Private structure (to this file) used to track state machine context.
 * The structure is not used directly, but instead to cast the "internal"
 * member of the smf_ctx structure.
 */
struct internal_ctx {
    bool new_state : 1;
    bool terminate : 1;
    bool is_exit   : 1;
    bool handled   : 1;
};

#ifdef CONFIG_SMF_ANCESTOR_SUPPORT
static bool share_paren(struct smf_state const* test_state,
                        struct smf_state const* target_state) {
    for (struct smf_state const* state = test_state;
         state != NULL;
         state = state->parent) {
        if (target_state == state) {
            return (true);
        }
    }

    return (false);
}

static struct smf_state const* get_child_of(struct smf_state const* states,
                                            struct smf_state const* parent) {
    for (struct smf_state const* tmp = states; /* pass */; tmp = tmp->parent) {
        if (tmp->parent == parent) {
            return (tmp);
        }

        if (tmp->parent == NULL) {
            return (NULL);
        }
    }

    return (NULL);
}

static struct smf_state const* get_last_of(struct smf_state const* states) {
    return get_child_of(states, NULL);
}

/**
 * @brief Find the Least Common Ancestor (LCA) of two states
 *
 * @param source transition source
 * @param dest transition destination
 * @return LCA state, or NULL if states have no LCA.
 */
static const struct smf_state* get_lca_of(struct smf_state const* source,
                                          struct smf_state const* dest) {
    for (const struct smf_state* ancestor = source->parent;
         ancestor != NULL;
         ancestor = ancestor->parent) {
        if (ancestor == dest) {
            return (ancestor->parent);
        }
        else if (share_paren(dest, ancestor)) {
            return (ancestor);
        }
    }

    return (NULL);
}

/**
 * @brief Executes all entry actions from the direct child of topmost to the new state
 *
 * @param ctx State machine context
 * @param new_state State we are transitioning to
 * @param topmost State we are entering from. Its entry action is not executed
 * @return true if the state machine should terminate, else false
 */
<<<<<<< HEAD
static bool smf_execute_all_entry_actions(struct smf_ctx *const ctx,
					  const struct smf_state *new_state,
					  const struct smf_state *topmost)
{
	struct internal_ctx *const internal = (void *)&ctx->internal;

	if (new_state == topmost) {
		/* There are no child states, so do nothing */
		return false;
	}

	for (const struct smf_state *to_execute = get_child_of(new_state, topmost);
	     to_execute != NULL && to_execute != new_state;
	     to_execute = get_child_of(new_state, to_execute)) {
		/* Keep track of the executing entry action in case it calls
		 * smf_set_state()
		 */
		ctx->executing = to_execute;
		/* Execute every entry action EXCEPT that of the topmost state */
		if (to_execute->entry) {
			to_execute->entry(ctx);

			/* No need to continue if terminate was set */
			if (internal->terminate) {
				return true;
			}
		}
	}

	/* and execute the new state entry action */
	ctx->executing = new_state;
	if (new_state->entry) {
		new_state->entry(ctx);

		/* No need to continue if terminate was set */
		if (internal->terminate) {
			return true;
		}
	}

	return false;
=======
static bool smf_execute_all_entry_actions(struct smf_ctx* const ctx,
                                          struct smf_state const* new_state,
                                          struct smf_state const* topmost) {
    struct internal_ctx* const internal = (void*)&ctx->internal;

    if (new_state == topmost) {
        /* There are no child states, so do nothing */
        return (false);
    }

    for (const struct smf_state* to_execute = get_child_of(new_state, topmost);
         ((to_execute != NULL) && (to_execute != new_state));
         to_execute = get_child_of(new_state, to_execute)) {
        /* Execute every entry action EXCEPT that of the topmost state */
        if (to_execute->entry) {
            /* Keep track of the executing entry action in case it calls
             * smf_set_State()
             */
            ctx->executing = to_execute;
            to_execute->entry(ctx);

            /* No need to continue if terminate was set */
            if (internal->terminate) {
                return (true);
            }
        }
    }

    /* and execute the new state entry action */
    if (new_state->entry) {
        new_state->entry(ctx);

        /* No need to continue if terminate was set */
        if (internal->terminate) {
            return (true);
        }
    }

    return (false);
>>>>>>> 3509019f
}

/**
 * @brief Execute all ancestor run actions
 *
 * @param ctx State machine context
 * @param target The run actions of this target's ancestors are executed
 * @return true if the state machine should terminate, else false
 */
static bool smf_execute_ancestor_run_actions(struct smf_ctx* ctx) {
    struct internal_ctx* const internal = (void*)&ctx->internal;
    /* Execute all run actions in reverse order */

    /* Return if the current state switched states */
    if (internal->new_state) {
        internal->new_state = false;
        return (false);
    }

    /* Return if the current state terminated */
    if (internal->terminate) {
        return (true);
    }

    if (internal->handled) {
        /* Event was handled by this state. Stop propagating */
        internal->handled = false;
        return (false);
    }

    /* Try to run parent run actions */
    for (struct smf_state const* tmp_state = ctx->current->parent;
         tmp_state != NULL;
         tmp_state = tmp_state->parent) {
        /* Keep track of where we are in case an ancestor calls smf_set_state()  */
        ctx->executing = tmp_state;

        /* Execute parent run action */
        if (tmp_state->run) {
            tmp_state->run(ctx);
            /* No need to continue if terminate was set */
            if (internal->terminate) {
                return (true);
            }

            if (internal->new_state) {
                break;
            }

            if (internal->handled) {
                /* Event was handled by this state. Stop propagating */
                internal->handled = false;
                break;
            }
        }
    }

    internal->new_state = false;
    /* All done executing the run actions */

    return (false);
}

/**
 * @brief Executes all exit actions from ctx->current to the direct child of topmost
 *
 * @param ctx State machine context
 * @param topmost State we are exiting to. Its exit action is not executed
 * @return true if the state machine should terminate, else false
 */
<<<<<<< HEAD
static bool smf_execute_all_exit_actions(struct smf_ctx *const ctx, const struct smf_state *topmost)
{
	struct internal_ctx *const internal = (void *)&ctx->internal;

	for (const struct smf_state *to_execute = ctx->current;
	     to_execute != NULL && to_execute != topmost;
	     to_execute = to_execute->parent) {
		if (to_execute->exit) {
			to_execute->exit(ctx);

			/* No need to continue if terminate was set in the exit action */
			if (internal->terminate) {
				return true;
			}
		}
	}

	return false;
=======
static bool smf_execute_all_exit_actions(
            struct smf_ctx* const ctx, struct smf_state const* topmost) {
    struct internal_ctx* const internal = (void*)&ctx->internal;

    for (const struct smf_state* to_execute = ctx->current;
         to_execute != topmost;
         to_execute = to_execute->parent) {
        if (to_execute->exit) {
            to_execute->exit(ctx);

            /* No need to continue if terminate was set in the exit action */
            if (internal->terminate) {
                return (true);
            }
        }
    }

    return (false);
>>>>>>> 3509019f
}
#endif /* CONFIG_SMF_ANCESTOR_SUPPORT */

void smf_set_initial(struct smf_ctx* ctx, const struct smf_state* init_state) {
    struct internal_ctx* const internal = (void*)&ctx->internal;

    #ifdef CONFIG_SMF_INITIAL_TRANSITION
    /*
     * The final target will be the deepest leaf state that
     * the target contains. Set that as the real target.
     */
    while (init_state->initial) {
        init_state = init_state->initial;
    }
    #endif

    internal->is_exit   = false;
    internal->terminate = false;
    ctx->current        = init_state;
    ctx->previous       = NULL;
    ctx->terminate_val  = 0;

    #ifdef CONFIG_SMF_ANCESTOR_SUPPORT
    ctx->executing = init_state;
    const struct smf_state* topmost = get_last_of(init_state);

    /* Execute topmost state entry action, since smf_execute_all_entry_actions()
     * doesn't
     */
    if (topmost->entry) {
        topmost->entry(ctx);
        if (internal->terminate) {
            /* No need to continue if terminate was set */
            return;
        }
    }

    if (smf_execute_all_entry_actions(ctx, init_state, topmost)) {
        /* No need to continue if terminate was set */
        return;
    }
    #else
    /* execute entry action if it exists */
    if (init_state->entry) {
        init_state->entry(ctx);
    }
    #endif
}

void smf_set_state(struct smf_ctx* const ctx, const struct smf_state* new_state) {
    struct internal_ctx* const internal = (void*)&ctx->internal;

    if (new_state == NULL) {
        LOG_ERR("new_state cannot be NULL");
        return;
    }

    /*
     * It does not make sense to call smf_set_state in an exit phase of a state
     * since we are already in a transition; we would always ignore the
     * intended state to transition into.
     */
    if (internal->is_exit) {
        LOG_ERR("Calling %s from exit action", __func__);
        return;
    }

    #ifdef CONFIG_SMF_ANCESTOR_SUPPORT
    const struct smf_state* topmost;

    if (share_paren(ctx->executing, new_state)) {
        /* new state is a parent of where we are now*/
        topmost = new_state;
    }
    else if (share_paren(new_state, ctx->executing)) {
        /* we are a parent of the new state */
        topmost = ctx->executing;
    }
    else {
        /* not directly related, find LCA */
        topmost = get_lca_of(ctx->executing, new_state);
    }

    internal->is_exit   = true;
    internal->new_state = true;

    /* call all exit actions up to (but not including) the topmost */
    if (smf_execute_all_exit_actions(ctx, topmost)) {
        /* No need to continue if terminate was set in the exit action */
        return;
    }

    /* if self-transition, call the exit action */
    if ((ctx->executing == new_state) && (new_state->exit)) {
        new_state->exit(ctx);

        /* No need to continue if terminate was set in the exit action */
        if (internal->terminate) {
            return;
        }
    }

    internal->is_exit = false;

    /* if self transition, call the entry action */
    if ((ctx->executing == new_state) && (new_state->entry)) {
        new_state->entry(ctx);

        /* No need to continue if terminate was set in the entry action */
        if (internal->terminate) {
            return;
        }
    }

    #ifdef CONFIG_SMF_INITIAL_TRANSITION
    /*
     * The final target will be the deepest leaf state that
     * the target contains. Set that as the real target.
     */
    while (new_state->initial) {
        new_state = new_state->initial;
    }
    #endif

    /* update the state variables */
    ctx->previous = ctx->current;
    ctx->current  = new_state;

    /* call all entry actions (except those of topmost) */
    if (smf_execute_all_entry_actions(ctx, new_state, topmost)) {
        /* No need to continue if terminate was set in the entry action */
        return;
    }
    #else
    /* Flat state machines have a very simple transition: */
    if (ctx->current->exit) {
        internal->is_exit = true;
        ctx->current->exit(ctx);
        /* No need to continue if terminate was set in the exit action */
        if (internal->terminate) {
            return;
        }
        internal->is_exit = false;
    }
    /* update the state variables */
    ctx->previous = ctx->current;
    ctx->current  = new_state;

    if (ctx->current->entry) {
        ctx->current->entry(ctx);
        /* No need to continue if terminate was set in the entry action */
        if (internal->terminate) {
            return;
        }
    }
    #endif
}

void smf_set_terminate(struct smf_ctx* ctx, int32_t val) {
    struct internal_ctx* const internal = (void*)&ctx->internal;

    internal->terminate = true;
    ctx->terminate_val  = val;
}

void smf_set_handled(struct smf_ctx* ctx) {
    struct internal_ctx* const internal = (void*)&ctx->internal;

    internal->handled = true;
}

int32_t smf_run_state(struct smf_ctx* const ctx) {
    struct internal_ctx const* const internal = (void*)&ctx->internal;

    /* No need to continue if terminate was set */
    if (internal->terminate) {
        return (ctx->terminate_val);
    }

    #ifdef CONFIG_SMF_ANCESTOR_SUPPORT
    ctx->executing = ctx->current;
    #endif

    if (ctx->current->run) {
        ctx->current->run(ctx);
    }

    #ifdef CONFIG_SMF_ANCESTOR_SUPPORT
    if (smf_execute_ancestor_run_actions(ctx) == true) {
        return (ctx->terminate_val);
    }
    #endif

    return (0);
}<|MERGE_RESOLUTION|>--- conflicted
+++ resolved
@@ -85,49 +85,6 @@
  * @param topmost State we are entering from. Its entry action is not executed
  * @return true if the state machine should terminate, else false
  */
-<<<<<<< HEAD
-static bool smf_execute_all_entry_actions(struct smf_ctx *const ctx,
-					  const struct smf_state *new_state,
-					  const struct smf_state *topmost)
-{
-	struct internal_ctx *const internal = (void *)&ctx->internal;
-
-	if (new_state == topmost) {
-		/* There are no child states, so do nothing */
-		return false;
-	}
-
-	for (const struct smf_state *to_execute = get_child_of(new_state, topmost);
-	     to_execute != NULL && to_execute != new_state;
-	     to_execute = get_child_of(new_state, to_execute)) {
-		/* Keep track of the executing entry action in case it calls
-		 * smf_set_state()
-		 */
-		ctx->executing = to_execute;
-		/* Execute every entry action EXCEPT that of the topmost state */
-		if (to_execute->entry) {
-			to_execute->entry(ctx);
-
-			/* No need to continue if terminate was set */
-			if (internal->terminate) {
-				return true;
-			}
-		}
-	}
-
-	/* and execute the new state entry action */
-	ctx->executing = new_state;
-	if (new_state->entry) {
-		new_state->entry(ctx);
-
-		/* No need to continue if terminate was set */
-		if (internal->terminate) {
-			return true;
-		}
-	}
-
-	return false;
-=======
 static bool smf_execute_all_entry_actions(struct smf_ctx* const ctx,
                                           struct smf_state const* new_state,
                                           struct smf_state const* topmost) {
@@ -141,12 +98,12 @@
     for (const struct smf_state* to_execute = get_child_of(new_state, topmost);
          ((to_execute != NULL) && (to_execute != new_state));
          to_execute = get_child_of(new_state, to_execute)) {
+        /* Keep track of the executing entry action in case it calls
+         * smf_set_state()
+         */
+        ctx->executing = to_execute;
         /* Execute every entry action EXCEPT that of the topmost state */
         if (to_execute->entry) {
-            /* Keep track of the executing entry action in case it calls
-             * smf_set_State()
-             */
-            ctx->executing = to_execute;
             to_execute->entry(ctx);
 
             /* No need to continue if terminate was set */
@@ -157,6 +114,7 @@
     }
 
     /* and execute the new state entry action */
+    ctx->executing = new_state;
     if (new_state->entry) {
         new_state->entry(ctx);
 
@@ -167,7 +125,6 @@
     }
 
     return (false);
->>>>>>> 3509019f
 }
 
 /**
@@ -238,32 +195,12 @@
  * @param topmost State we are exiting to. Its exit action is not executed
  * @return true if the state machine should terminate, else false
  */
-<<<<<<< HEAD
-static bool smf_execute_all_exit_actions(struct smf_ctx *const ctx, const struct smf_state *topmost)
-{
-	struct internal_ctx *const internal = (void *)&ctx->internal;
-
-	for (const struct smf_state *to_execute = ctx->current;
-	     to_execute != NULL && to_execute != topmost;
-	     to_execute = to_execute->parent) {
-		if (to_execute->exit) {
-			to_execute->exit(ctx);
-
-			/* No need to continue if terminate was set in the exit action */
-			if (internal->terminate) {
-				return true;
-			}
-		}
-	}
-
-	return false;
-=======
-static bool smf_execute_all_exit_actions(
-            struct smf_ctx* const ctx, struct smf_state const* topmost) {
+static bool smf_execute_all_exit_actions(struct smf_ctx* const ctx,
+                                         struct smf_state const* topmost) {
     struct internal_ctx* const internal = (void*)&ctx->internal;
 
     for (const struct smf_state* to_execute = ctx->current;
-         to_execute != topmost;
+         ((to_execute != NULL) && (to_execute != topmost));
          to_execute = to_execute->parent) {
         if (to_execute->exit) {
             to_execute->exit(ctx);
@@ -276,7 +213,6 @@
     }
 
     return (false);
->>>>>>> 3509019f
 }
 #endif /* CONFIG_SMF_ANCESTOR_SUPPORT */
 
