/*
 * Copyright 2021 The Chromium OS Authors
 *
 * SPDX-License-Identifier: Apache-2.0
 */

#include <zephyr/smf.h>

#include <zephyr/logging/log.h>
LOG_MODULE_REGISTER(smf);

/*
 * Private structure (to this file) used to track state machine context.
 * The structure is not used directly, but instead to cast the "internal"
 * member of the smf_ctx structure.
 */
struct internal_ctx {
<<<<<<< HEAD
	bool new_state : 1;
	bool terminate : 1;
	bool exit      : 1;
	bool handled   : 1;
=======
    bool new_state : 1;
    bool terminate : 1;
    bool exit      : 1;
>>>>>>> 6c7f7484
};

static bool share_paren(const struct smf_state* test_state, const struct smf_state* target_state) {
    for (const struct smf_state* state = test_state; state != NULL; state = state->parent) {
        if (target_state == state) {
            return (true);
        }
    }

    return (false);
}

static bool last_state_share_paren(struct smf_ctx* const ctx, const struct smf_state* state) {
    /* Get parent state of previous state */
    if (!ctx->previous) {
        return (false);
    }

    return share_paren(ctx->previous->parent, state);
}

static const struct smf_state* get_child_of(const struct smf_state* states, const struct smf_state* parent) {
    for (const struct smf_state* tmp = states; /* pass */; tmp = tmp->parent) {
        if (tmp->parent == parent) {
            return (tmp);
        }

        if (tmp->parent == NULL) {
            return (NULL);
        }
    }

    return (NULL);
}

static const struct smf_state* get_last_of(const struct smf_state* states) {
    return get_child_of(states, NULL);
}

/**
 * @brief Execute all ancestor entry actions
 *
 * @param ctx State machine context
 * @param target The entry actions of this target's ancestors are executed
 * @return true if the state machine should terminate, else false
 */
__unused static bool smf_execute_ancestor_entry_actions(struct smf_ctx* const ctx, const struct smf_state* target) {
    struct internal_ctx* const internal = (void*)&ctx->internal;

    for (const struct smf_state* to_execute = get_last_of(target);
         ((to_execute != NULL) && (to_execute != target));
         to_execute = get_child_of(target, to_execute)) {
        /* Execute parent state's entry */
        if (!last_state_share_paren(ctx, to_execute) && to_execute->entry) {
            to_execute->entry(ctx);

            /* No need to continue if terminate was set */
            if (internal->terminate) {
                return (true);
            }
        }
    }

    return (false);
}

/**
 * @brief Execute all ancestor run actions
 *
 * @param ctx State machine context
 * @param target The run actions of this target's ancestors are executed
 * @return true if the state machine should terminate, else false
 */
<<<<<<< HEAD
__unused static bool smf_execute_ancestor_run_actions(struct smf_ctx *ctx)
{
	struct internal_ctx * const internal = (void *) &ctx->internal;
	/* Execute all run actions in reverse order */

	/* Return if the current state switched states */
	if (internal->new_state) {
		internal->new_state = false;
		return false;
	}

	/* Return if the current state terminated */
	if (internal->terminate) {
		return true;
	}

	if (internal->handled) {
		/* Event was handled by this state. Stop propagating */
		internal->handled = false;
		return false;
	}

	/* Try to run parent run actions */
	for (const struct smf_state *tmp_state = ctx->current->parent;
	     tmp_state != NULL;
	     tmp_state = tmp_state->parent) {
		/* Execute parent run action */
		if (tmp_state->run) {
			tmp_state->run(ctx);
			/* No need to continue if terminate was set */
			if (internal->terminate) {
				return true;
			}

			if (internal->new_state) {
				break;
			}

			if (internal->handled) {
				/* Event was handled by this state. Stop propagating */
				internal->handled = false;
				break;
			}
		}
	}

	internal->new_state = false;
	/* All done executing the run actions */

	return false;
=======
__unused static bool smf_execute_ancestor_run_actions(struct smf_ctx* ctx) {
    struct internal_ctx* const internal = (void*)&ctx->internal;
    /* Execute all run actions in reverse order */

    /* Return if the current state switched states */
    if (internal->new_state) {
        internal->new_state = false;
        return (false);
    }

    /* Return if the current state terminated */
    if (internal->terminate) {
        return (true);
    }

    /* Try to run parent run actions */
    for (const struct smf_state* tmp_state = ctx->current->parent;
         tmp_state != NULL;
         tmp_state  = tmp_state->parent) {
        /* Execute parent run action */
        if (tmp_state->run) {
            tmp_state->run(ctx);
            /* No need to continue if terminate was set */
            if (internal->terminate) {
                return (true);
            }

            if (internal->new_state) {
                break;
            }
        }
    }

    internal->new_state = false;
    /* All done executing the run actions */

    return (false);
>>>>>>> 6c7f7484
}

/**
 * @brief Execute all ancestor exit actions
 *
 * @param ctx State machine context
 * @param target The exit actions of this target's ancestors are executed
 * @return true if the state machine should terminate, else false
 */
__unused static bool smf_execute_ancestor_exit_actions(struct smf_ctx* const ctx, const struct smf_state* target) {
    struct internal_ctx* const internal = (void*)&ctx->internal;

    /* Execute all parent exit actions in reverse order */
    for (const struct smf_state* tmp_state = ctx->current->parent;
         tmp_state != NULL;
         tmp_state  = tmp_state->parent) {
        if (!share_paren(target->parent, tmp_state) && tmp_state->exit) {
            tmp_state->exit(ctx);

            /* No need to continue if terminate was set */
            if (internal->terminate) {
                return (true);
            }
        }
    }

    return (false);
}

void smf_set_initial(struct smf_ctx* ctx, const struct smf_state* init_state) {
    struct internal_ctx* const internal = (void*)&ctx->internal;

<<<<<<< HEAD

#ifdef CONFIG_SMF_INITIAL_TRANSITION
	/*
	 * The final target will be the deepest leaf state that
	 * the target contains. Set that as the real target.
	 */
	while (init_state->initial) {
		init_state = init_state->initial;
	}
#endif
	internal->exit = false;
	internal->terminate = false;
	ctx->current = init_state;
	ctx->previous = NULL;
	ctx->terminate_val = 0;
=======
    internal->exit      = false;
    internal->terminate = false;
    ctx->current        = init_state;
    ctx->previous       = NULL;
    ctx->terminate_val  = 0;
>>>>>>> 6c7f7484

    if (IS_ENABLED(CONFIG_SMF_ANCESTOR_SUPPORT)) {
        internal->new_state = false;

        if (smf_execute_ancestor_entry_actions(ctx, init_state)) {
            return;
        }
    }

    /* Now execute the initial state's entry action */
    if (init_state->entry) {
        init_state->entry(ctx);
    }
}

<<<<<<< HEAD
void smf_set_state(struct smf_ctx *const ctx, const struct smf_state *target)
{
	struct internal_ctx * const internal = (void *) &ctx->internal;

	/*
	 * It does not make sense to call set_state in an exit phase of a state
	 * since we are already in a transition; we would always ignore the
	 * intended state to transition into.
	 */
	if (internal->exit) {
		LOG_WRN("Calling %s from exit action", __func__);
		return;
	}

	internal->exit = true;

	/* Execute the current states exit action */
	if (ctx->current->exit) {
		ctx->current->exit(ctx);

		/*
		 * No need to continue if terminate was set in the
		 * exit action
		 */
		if (internal->terminate) {
			return;
		}
	}

	if (IS_ENABLED(CONFIG_SMF_ANCESTOR_SUPPORT)) {
		internal->new_state = true;

		if (smf_execute_ancestor_exit_actions(ctx, target)) {
			return;
		}
	}

	internal->exit = false;

#ifdef CONFIG_SMF_INITIAL_TRANSITION
	/*
	 * The final target will be the deepest leaf state that
	 * the target contains. Set that as the real target.
	 */
	while (target->initial) {
		target = target->initial;
	}
#endif

	/* update the state variables */
	ctx->previous = ctx->current;
	ctx->current = target;

	if (IS_ENABLED(CONFIG_SMF_ANCESTOR_SUPPORT)) {
		if (smf_execute_ancestor_entry_actions(ctx, target)) {
			return;
		}
	}

	/* Now execute the target entry action */
	if (ctx->current->entry) {
		ctx->current->entry(ctx);
		/*
		 * If terminate was set, it will be handled in the
		 * smf_run_state function
		 */
	}
=======
void smf_set_state(struct smf_ctx* const ctx, const struct smf_state* target) {
    struct internal_ctx* const internal = (void*)&ctx->internal;

    /*
     * It does not make sense to call set_state in an exit phase of a state
     * since we are already in a transition; we would always ignore the
     * intended state to transition into.
     */
    if (internal->exit) {
        LOG_WRN("Calling %s from exit action", __func__);
        return;
    }

    internal->exit = true;

    /* Execute the current states exit action */
    if (ctx->current->exit) {
        ctx->current->exit(ctx);

        /*
         * No need to continue if terminate was set in the
         * exit action
         */
        if (internal->terminate) {
            return;
        }
    }

    if (IS_ENABLED(CONFIG_SMF_ANCESTOR_SUPPORT)) {
        internal->new_state = true;

        if (smf_execute_ancestor_exit_actions(ctx, target)) {
            return;
        }
    }

    internal->exit = false;

    /* update the state variables */
    ctx->previous = ctx->current;
    ctx->current  = target;

    if (IS_ENABLED(CONFIG_SMF_ANCESTOR_SUPPORT)) {
        if (smf_execute_ancestor_entry_actions(ctx, target)) {
            return;
        }
    }

    /* Now execute the target entry action */
    if (ctx->current->entry) {
        ctx->current->entry(ctx);
        /*
         * If terminate was set, it will be handled in the
         * smf_run_state function
         */
    }
>>>>>>> 6c7f7484
}

void smf_set_terminate(struct smf_ctx* ctx, int32_t val) {
    struct internal_ctx* const internal = (void*)&ctx->internal;

    internal->terminate = true;
    ctx->terminate_val  = val;
}

<<<<<<< HEAD
void smf_set_handled(struct smf_ctx *ctx)
{
	struct internal_ctx *const internal = (void *)&ctx->internal;

	internal->handled = true;
}

int32_t smf_run_state(struct smf_ctx *const ctx)
{
	struct internal_ctx * const internal = (void *) &ctx->internal;
=======
int32_t smf_run_state(struct smf_ctx* const ctx) {
    struct internal_ctx const* const internal = (void*)&ctx->internal;
>>>>>>> 6c7f7484

    /* No need to continue if terminate was set */
    if (internal->terminate) {
        return (ctx->terminate_val);
    }

    if (ctx->current->run) {
        ctx->current->run(ctx);
    }

    if (IS_ENABLED(CONFIG_SMF_ANCESTOR_SUPPORT)) {
        if (smf_execute_ancestor_run_actions(ctx)) {
            return (ctx->terminate_val);
        }
    }

    return (0);
}<|MERGE_RESOLUTION|>--- conflicted
+++ resolved
@@ -15,20 +15,17 @@
  * member of the smf_ctx structure.
  */
 struct internal_ctx {
-<<<<<<< HEAD
-	bool new_state : 1;
-	bool terminate : 1;
-	bool exit      : 1;
-	bool handled   : 1;
-=======
     bool new_state : 1;
     bool terminate : 1;
     bool exit      : 1;
->>>>>>> 6c7f7484
+    bool handled   : 1;
 };
 
-static bool share_paren(const struct smf_state* test_state, const struct smf_state* target_state) {
-    for (const struct smf_state* state = test_state; state != NULL; state = state->parent) {
+static bool share_paren(struct smf_state const* test_state,
+                        struct smf_state const* target_state) {
+    for (const struct smf_state* state = test_state;
+         state != NULL;
+         state = state->parent) {
         if (target_state == state) {
             return (true);
         }
@@ -37,7 +34,8 @@
     return (false);
 }
 
-static bool last_state_share_paren(struct smf_ctx* const ctx, const struct smf_state* state) {
+static bool last_state_share_paren(struct smf_ctx* const ctx,
+                                   struct smf_state const* state) {
     /* Get parent state of previous state */
     if (!ctx->previous) {
         return (false);
@@ -46,7 +44,8 @@
     return share_paren(ctx->previous->parent, state);
 }
 
-static const struct smf_state* get_child_of(const struct smf_state* states, const struct smf_state* parent) {
+static const struct smf_state* get_child_of(struct smf_state const* states,
+                                            struct smf_state const* parent) {
     for (const struct smf_state* tmp = states; /* pass */; tmp = tmp->parent) {
         if (tmp->parent == parent) {
             return (tmp);
@@ -60,7 +59,7 @@
     return (NULL);
 }
 
-static const struct smf_state* get_last_of(const struct smf_state* states) {
+static const struct smf_state* get_last_of(struct smf_state const* states) {
     return get_child_of(states, NULL);
 }
 
@@ -71,7 +70,8 @@
  * @param target The entry actions of this target's ancestors are executed
  * @return true if the state machine should terminate, else false
  */
-__unused static bool smf_execute_ancestor_entry_actions(struct smf_ctx* const ctx, const struct smf_state* target) {
+__unused static bool smf_execute_ancestor_entry_actions(
+                struct smf_ctx* const ctx, struct smf_state const* target) {
     struct internal_ctx* const internal = (void*)&ctx->internal;
 
     for (const struct smf_state* to_execute = get_last_of(target);
@@ -98,58 +98,6 @@
  * @param target The run actions of this target's ancestors are executed
  * @return true if the state machine should terminate, else false
  */
-<<<<<<< HEAD
-__unused static bool smf_execute_ancestor_run_actions(struct smf_ctx *ctx)
-{
-	struct internal_ctx * const internal = (void *) &ctx->internal;
-	/* Execute all run actions in reverse order */
-
-	/* Return if the current state switched states */
-	if (internal->new_state) {
-		internal->new_state = false;
-		return false;
-	}
-
-	/* Return if the current state terminated */
-	if (internal->terminate) {
-		return true;
-	}
-
-	if (internal->handled) {
-		/* Event was handled by this state. Stop propagating */
-		internal->handled = false;
-		return false;
-	}
-
-	/* Try to run parent run actions */
-	for (const struct smf_state *tmp_state = ctx->current->parent;
-	     tmp_state != NULL;
-	     tmp_state = tmp_state->parent) {
-		/* Execute parent run action */
-		if (tmp_state->run) {
-			tmp_state->run(ctx);
-			/* No need to continue if terminate was set */
-			if (internal->terminate) {
-				return true;
-			}
-
-			if (internal->new_state) {
-				break;
-			}
-
-			if (internal->handled) {
-				/* Event was handled by this state. Stop propagating */
-				internal->handled = false;
-				break;
-			}
-		}
-	}
-
-	internal->new_state = false;
-	/* All done executing the run actions */
-
-	return false;
-=======
 __unused static bool smf_execute_ancestor_run_actions(struct smf_ctx* ctx) {
     struct internal_ctx* const internal = (void*)&ctx->internal;
     /* Execute all run actions in reverse order */
@@ -165,21 +113,33 @@
         return (true);
     }
 
+    if (internal->handled) {
+        /* Event was handled by this state. Stop propagating */
+        internal->handled = false;
+        return (false);
+    }
+
     /* Try to run parent run actions */
-    for (const struct smf_state* tmp_state = ctx->current->parent;
+    for (const struct smf_state *tmp_state = ctx->current->parent;
          tmp_state != NULL;
-         tmp_state  = tmp_state->parent) {
+         tmp_state = tmp_state->parent) {
         /* Execute parent run action */
         if (tmp_state->run) {
             tmp_state->run(ctx);
             /* No need to continue if terminate was set */
             if (internal->terminate) {
-                return (true);
+                return true;
             }
 
             if (internal->new_state) {
                 break;
             }
+
+            if (internal->handled) {
+                /* Event was handled by this state. Stop propagating */
+                internal->handled = false;
+                break;
+            }
         }
     }
 
@@ -187,7 +147,6 @@
     /* All done executing the run actions */
 
     return (false);
->>>>>>> 6c7f7484
 }
 
 /**
@@ -197,7 +156,8 @@
  * @param target The exit actions of this target's ancestors are executed
  * @return true if the state machine should terminate, else false
  */
-__unused static bool smf_execute_ancestor_exit_actions(struct smf_ctx* const ctx, const struct smf_state* target) {
+__unused static bool smf_execute_ancestor_exit_actions(
+                struct smf_ctx* const ctx, struct smf_state const* target) {
     struct internal_ctx* const internal = (void*)&ctx->internal;
 
     /* Execute all parent exit actions in reverse order */
@@ -220,29 +180,21 @@
 void smf_set_initial(struct smf_ctx* ctx, const struct smf_state* init_state) {
     struct internal_ctx* const internal = (void*)&ctx->internal;
 
-<<<<<<< HEAD
-
-#ifdef CONFIG_SMF_INITIAL_TRANSITION
-	/*
-	 * The final target will be the deepest leaf state that
-	 * the target contains. Set that as the real target.
-	 */
-	while (init_state->initial) {
-		init_state = init_state->initial;
-	}
-#endif
-	internal->exit = false;
-	internal->terminate = false;
-	ctx->current = init_state;
-	ctx->previous = NULL;
-	ctx->terminate_val = 0;
-=======
-    internal->exit      = false;
+
+    #ifdef CONFIG_SMF_INITIAL_TRANSITION
+    /*
+     * The final target will be the deepest leaf state that
+     * the target contains. Set that as the real target.
+     */
+    while (init_state->initial) {
+        init_state = init_state->initial;
+    }
+    #endif
+    internal->exit = false;
     internal->terminate = false;
-    ctx->current        = init_state;
-    ctx->previous       = NULL;
-    ctx->terminate_val  = 0;
->>>>>>> 6c7f7484
+    ctx->current = init_state;
+    ctx->previous = NULL;
+    ctx->terminate_val = 0;
 
     if (IS_ENABLED(CONFIG_SMF_ANCESTOR_SUPPORT)) {
         internal->new_state = false;
@@ -258,75 +210,6 @@
     }
 }
 
-<<<<<<< HEAD
-void smf_set_state(struct smf_ctx *const ctx, const struct smf_state *target)
-{
-	struct internal_ctx * const internal = (void *) &ctx->internal;
-
-	/*
-	 * It does not make sense to call set_state in an exit phase of a state
-	 * since we are already in a transition; we would always ignore the
-	 * intended state to transition into.
-	 */
-	if (internal->exit) {
-		LOG_WRN("Calling %s from exit action", __func__);
-		return;
-	}
-
-	internal->exit = true;
-
-	/* Execute the current states exit action */
-	if (ctx->current->exit) {
-		ctx->current->exit(ctx);
-
-		/*
-		 * No need to continue if terminate was set in the
-		 * exit action
-		 */
-		if (internal->terminate) {
-			return;
-		}
-	}
-
-	if (IS_ENABLED(CONFIG_SMF_ANCESTOR_SUPPORT)) {
-		internal->new_state = true;
-
-		if (smf_execute_ancestor_exit_actions(ctx, target)) {
-			return;
-		}
-	}
-
-	internal->exit = false;
-
-#ifdef CONFIG_SMF_INITIAL_TRANSITION
-	/*
-	 * The final target will be the deepest leaf state that
-	 * the target contains. Set that as the real target.
-	 */
-	while (target->initial) {
-		target = target->initial;
-	}
-#endif
-
-	/* update the state variables */
-	ctx->previous = ctx->current;
-	ctx->current = target;
-
-	if (IS_ENABLED(CONFIG_SMF_ANCESTOR_SUPPORT)) {
-		if (smf_execute_ancestor_entry_actions(ctx, target)) {
-			return;
-		}
-	}
-
-	/* Now execute the target entry action */
-	if (ctx->current->entry) {
-		ctx->current->entry(ctx);
-		/*
-		 * If terminate was set, it will be handled in the
-		 * smf_run_state function
-		 */
-	}
-=======
 void smf_set_state(struct smf_ctx* const ctx, const struct smf_state* target) {
     struct internal_ctx* const internal = (void*)&ctx->internal;
 
@@ -365,9 +248,19 @@
 
     internal->exit = false;
 
+    #ifdef CONFIG_SMF_INITIAL_TRANSITION
+    /*
+     * The final target will be the deepest leaf state that
+     * the target contains. Set that as the real target.
+     */
+    while (target->initial) {
+        target = target->initial;
+    }
+    #endif
+
     /* update the state variables */
     ctx->previous = ctx->current;
-    ctx->current  = target;
+    ctx->current = target;
 
     if (IS_ENABLED(CONFIG_SMF_ANCESTOR_SUPPORT)) {
         if (smf_execute_ancestor_entry_actions(ctx, target)) {
@@ -383,7 +276,6 @@
          * smf_run_state function
          */
     }
->>>>>>> 6c7f7484
 }
 
 void smf_set_terminate(struct smf_ctx* ctx, int32_t val) {
@@ -393,21 +285,14 @@
     ctx->terminate_val  = val;
 }
 
-<<<<<<< HEAD
-void smf_set_handled(struct smf_ctx *ctx)
-{
-	struct internal_ctx *const internal = (void *)&ctx->internal;
-
-	internal->handled = true;
-}
-
-int32_t smf_run_state(struct smf_ctx *const ctx)
-{
-	struct internal_ctx * const internal = (void *) &ctx->internal;
-=======
+void smf_set_handled(struct smf_ctx* ctx) {
+    struct internal_ctx* const internal = (void *)&ctx->internal;
+
+    internal->handled = true;
+}
+
 int32_t smf_run_state(struct smf_ctx* const ctx) {
-    struct internal_ctx const* const internal = (void*)&ctx->internal;
->>>>>>> 6c7f7484
+    struct internal_ctx * const internal = (void *) &ctx->internal;
 
     /* No need to continue if terminate was set */
     if (internal->terminate) {
