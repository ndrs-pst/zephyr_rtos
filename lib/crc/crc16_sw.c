/*
 * Copyright (c) 2017 Intel Corporation.
 *
 * SPDX-License-Identifier: Apache-2.0
 */

#include <zephyr/sys/crc.h>
#include <zephyr/sys/byteorder.h>

static const uint16_t crc16_modbus_small_table[16] = {
    0x0000U, 0xCC01U, 0xD801U, 0x1400U, 0xF001U, 0x3C00U, 0x2800U, 0xE401U,
    0xA001U, 0x6C00U, 0x7800U, 0xB401U, 0x5000U, 0x9C01U, 0x8801U, 0x4400U
};

static const uint16_t crc16_cms_small_table[16] = {
    0x0000U, 0x8005U, 0x800FU, 0x000AU, 0x801BU, 0x001EU, 0x0014U, 0x8011U,
    0x8033U, 0x0036U, 0x003CU, 0x8039U, 0x0028U, 0x802DU, 0x8027U, 0x0022U
};

uint16_t crc16(uint16_t poly, uint16_t seed, uint8_t const* src, size_t len) {
    uint16_t crc = seed;
    size_t i;
    size_t j;

    for (i = 0; i < len; i++) {
        crc ^= ((uint16_t)src[i] << 8U);

        for (j = 0; j < 8; j++) {
            if (crc & 0x8000UL) {
                crc = (crc << 1U) ^ poly;
            }
            else {
                crc = crc << 1U;
            }
        }
    }

    return (crc);
}

uint16_t crc16_reflect(uint16_t poly, uint16_t seed, uint8_t const* src, size_t len) {
    uint16_t crc = seed;
    size_t i;
    size_t j;

    for (i = 0; i < len; i++) {
        crc ^= (uint16_t)src[i];

        for (j = 0; j < 8; j++) {
            if (crc & 0x0001UL) {
                crc = (crc >> 1U) ^ poly;
            }
            else {
                crc = crc >> 1U;
            }
        }
    }

    return (crc);
}

uint16_t crc16_ccitt(uint16_t seed, uint8_t const* src, size_t len) {
    for (; len > 0; len--) {
        uint8_t e, f;

        e    = seed ^ *src++;
        f    = e ^ (e << 4);
        seed = (seed >> 8) ^ ((uint16_t)f << 8) ^ ((uint16_t)f << 3) ^ ((uint16_t)f >> 4);
    }

    return (seed);
}

uint16_t crc16_cms(uint16_t seed, const uint8_t* src, size_t len) {
    uint8_t const* p = src;

    for (size_t i = 0; i < len; i++) {
        seed ^= ((uint16_t)p[i] << 8);
        seed = (uint16_t)(seed << 4) ^ crc16_cms_small_table[(seed >> 12) & 0x0F];
        seed = (uint16_t)(seed << 4) ^ crc16_cms_small_table[(seed >> 12) & 0x0F];
    }

    return (seed);
}

uint16_t crc16_itu_t(uint16_t seed, uint8_t const* src, size_t len) {
    for (; len > 0; len--) {
        seed = BSWAP_16(seed);
        seed ^= *src++;
        seed ^= (seed & 0xffU) >> 4U;
        seed ^= seed << 12U;
        seed ^= (seed & 0xffU) << 5U;
    }

    return (seed);
}

<<<<<<< HEAD
		e = seed ^ *src;
		++src;
		f = e ^ (e << 4);
		seed = (seed >> 8) ^ ((uint16_t)f << 8) ^ ((uint16_t)f << 3) ^ ((uint16_t)f >> 4);
	}
=======
uint16_t crc16_modbus(uint16_t seed, uint8_t const* src, size_t len) {
    uint8_t const* p = src;
>>>>>>> 4bea2eee

    for (size_t i = 0U; i < len; i++) {
        seed ^= p[i];
        seed = (seed >> 4) ^ crc16_modbus_small_table[seed & 0x0F];
        seed = (seed >> 4) ^ crc16_modbus_small_table[seed & 0x0F];
    }

<<<<<<< HEAD
uint16_t crc16_itu_t(uint16_t seed, const uint8_t *src, size_t len)
{
	for (; len > 0; len--) {
		seed = (seed >> 8U) | (seed << 8U);
		seed ^= *src;
		++src;
		seed ^= (seed & 0xffU) >> 4U;
		seed ^= seed << 12U;
		seed ^= (seed & 0xffU) << 5U;
	}

	return seed;
=======
    return (seed);
>>>>>>> 4bea2eee
}<|MERGE_RESOLUTION|>--- conflicted
+++ resolved
@@ -63,8 +63,9 @@
     for (; len > 0; len--) {
         uint8_t e, f;
 
-        e    = seed ^ *src++;
-        f    = e ^ (e << 4);
+        e = seed ^ *src;
+        ++src;
+        f = e ^ (e << 4);
         seed = (seed >> 8) ^ ((uint16_t)f << 8) ^ ((uint16_t)f << 3) ^ ((uint16_t)f >> 4);
     }
 
@@ -86,7 +87,8 @@
 uint16_t crc16_itu_t(uint16_t seed, uint8_t const* src, size_t len) {
     for (; len > 0; len--) {
         seed = BSWAP_16(seed);
-        seed ^= *src++;
+        seed ^= *src;
+        ++src;
         seed ^= (seed & 0xffU) >> 4U;
         seed ^= seed << 12U;
         seed ^= (seed & 0xffU) << 5U;
@@ -95,16 +97,8 @@
     return (seed);
 }
 
-<<<<<<< HEAD
-		e = seed ^ *src;
-		++src;
-		f = e ^ (e << 4);
-		seed = (seed >> 8) ^ ((uint16_t)f << 8) ^ ((uint16_t)f << 3) ^ ((uint16_t)f >> 4);
-	}
-=======
 uint16_t crc16_modbus(uint16_t seed, uint8_t const* src, size_t len) {
     uint8_t const* p = src;
->>>>>>> 4bea2eee
 
     for (size_t i = 0U; i < len; i++) {
         seed ^= p[i];
@@ -112,20 +106,5 @@
         seed = (seed >> 4) ^ crc16_modbus_small_table[seed & 0x0F];
     }
 
-<<<<<<< HEAD
-uint16_t crc16_itu_t(uint16_t seed, const uint8_t *src, size_t len)
-{
-	for (; len > 0; len--) {
-		seed = (seed >> 8U) | (seed << 8U);
-		seed ^= *src;
-		++src;
-		seed ^= (seed & 0xffU) >> 4U;
-		seed ^= seed << 12U;
-		seed ^= (seed & 0xffU) << 5U;
-	}
-
-	return seed;
-=======
     return (seed);
->>>>>>> 4bea2eee
 }