--- conflicted
+++ resolved
@@ -33,17 +33,10 @@
                                     unsigned int d) {
     y -= m <= 2;
 
-<<<<<<< HEAD
-	int64_t era = ((y >= 0) ? y : (y - 399)) / 400;
-	unsigned int yoe = y - era * 400;
-	unsigned int doy = (153U * (m + ((m > 2) ? -3 : 9)) + 2U) / 5U + d;
-	unsigned int doe = yoe * 365U + yoe / 4U - yoe / 100U + doy;
-=======
-    int64_t era = (y >= 0 ? y : y - 399) / 400;
+    int64_t era = ((y >= 0) ? y : (y - 399)) / 400;
     unsigned int yoe = (unsigned int)(y - (era * 400));
-    unsigned int doy = (153U * (m + (m > 2 ? -3 : 9)) + 2U) / 5U + d;
+    unsigned int doy = (153U * (m + ((m > 2) ? -3 : 9)) + 2U) / 5U + d;
     unsigned int doe = yoe * 365U + yoe / 4U - yoe / 100U + doy;
->>>>>>> 2a6bbc5a
 
     return ((era * 146097) + (time_t)doe - 719468);
 }
