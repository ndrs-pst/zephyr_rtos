--- conflicted
+++ resolved
@@ -121,60 +121,6 @@
     return (rv);
 }
 
-<<<<<<< HEAD
-int timeutil_sync_ref_from_local(const struct timeutil_sync_state *tsp,
-				 uint64_t local, uint64_t *refp)
-{
-	int rv = -EINVAL;
-
-	if ((tsp->skew > 0) && (tsp->base.ref > 0) && (refp != NULL)) {
-		const struct timeutil_sync_config *cfg = tsp->cfg;
-		int64_t local_delta = local - tsp->base.local;
-		/* (x * 1.0) != x for large values of x.
-		 * Therefore only apply the multiplication if the skew is not one.
-		 */
-		if (tsp->skew != 1.0f) {
-			local_delta *= (double)tsp->skew;
-		}
-		int64_t ref_delta = local_delta * cfg->ref_Hz / cfg->local_Hz;
-		int64_t ref_abs = (int64_t)tsp->base.ref + ref_delta;
-
-		if (ref_abs < 0) {
-			rv = -ERANGE;
-		} else {
-			*refp = ref_abs;
-			rv = (tsp->skew != 1.0f) ? 1 : 0;
-		}
-	}
-
-	return rv;
-}
-
-int timeutil_sync_local_from_ref(const struct timeutil_sync_state *tsp,
-				 uint64_t ref, int64_t *localp)
-{
-	int rv = -EINVAL;
-
-	if ((tsp->skew > 0) && (tsp->base.ref > 0) && (localp != NULL)) {
-		const struct timeutil_sync_config *cfg = tsp->cfg;
-		int64_t ref_delta = (int64_t)(ref - tsp->base.ref);
-		/* (x / 1.0) != x for large values of x.
-		 * Therefore only apply the division if the skew is not one.
-		 */
-		int64_t local_delta = (ref_delta * cfg->local_Hz) / cfg->ref_Hz;
-
-		if (tsp->skew != 1.0f) {
-			local_delta /= (double)tsp->skew;
-		}
-		int64_t local_abs = (int64_t)tsp->base.local
-				    + (int64_t)local_delta;
-
-		*localp = local_abs;
-		rv = (tsp->skew != 1.0f) ? 1 : 0;
-	}
-
-	return rv;
-=======
 int timeutil_sync_ref_from_local(const struct timeutil_sync_state* tsp,
                                  uint64_t local, uint64_t* refp) {
     int rv = -EINVAL;
@@ -198,7 +144,7 @@
         }
         else {
             *refp = ref_abs;
-            rv = (int)(tsp->skew != 1.0f);
+            rv = (tsp->skew != 1.0f) ? 1 : 0;
         }
     }
 
@@ -224,11 +170,10 @@
         int64_t local_abs = (int64_t)tsp->base.local + (int64_t)local_delta;
 
         *localp = local_abs;
-        rv = (int)(tsp->skew != 1.0f);
+        rv = (tsp->skew != 1.0f) ? 1 : 0;
     }
 
     return (rv);
->>>>>>> bb0d68f9
 }
 
 int32_t timeutil_sync_skew_to_ppb(float skew) {
