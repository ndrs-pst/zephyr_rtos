/* ring_buffer.c: Simple ring buffer API */

/*
 * Copyright (c) 2015 Intel Corporation
 *
 * SPDX-License-Identifier: Apache-2.0
 */

#include <zephyr/sys/ring_buffer.h>
#include <string.h>

<<<<<<< HEAD
uint32_t ring_buf_put_claim(struct ring_buf* buf, uint8_t** data, uint32_t size) {
    uint32_t free_space;
    uint32_t wrap_size;
    int32_t  base;

    base = buf->put_base;
    wrap_size = (uint32_t)(buf->put_head - base);
    if (unlikely(wrap_size >= buf->size)) {
        /* put_base is not yet adjusted */
        wrap_size -= buf->size;
        base += (int32_t)buf->size;
    }
    wrap_size = buf->size - wrap_size;

    free_space = ring_buf_space_get(buf);
    size = MIN(size, free_space);
    size = MIN(size, wrap_size);

    *data = &buf->buffer[buf->put_head - base];
    buf->put_head += (int32_t)size;

    return (size);
}

int ring_buf_put_finish(struct ring_buf* buf, uint32_t size) {
    uint32_t finish_space;
    uint32_t wrap_size;

    finish_space = (uint32_t)(buf->put_head - buf->put_tail);
    if (unlikely(size > finish_space)) {
        return (-EINVAL);
    }

    buf->put_tail += (int32_t)size;
    buf->put_head = buf->put_tail;

    wrap_size = (uint32_t)(buf->put_tail - buf->put_base);
    if (unlikely(wrap_size >= buf->size)) {
        /* we wrapped: adjust put_base */
        buf->put_base += (int32_t)buf->size;
    }
=======
uint32_t ring_buf_area_claim(struct ring_buf *buf, struct ring_buf_index *ring,
			     uint8_t **data, uint32_t size)
{
	uint32_t wrap_size;
	int32_t base;

	base = ring->base;
	wrap_size = ring->head - base;
	if (unlikely(wrap_size >= buf->size)) {
		/* ring->base is not yet adjusted */
		wrap_size -= buf->size;
		base += buf->size;
	}
	wrap_size = buf->size - wrap_size;
	size = MIN(size, wrap_size);

	*data = &buf->buffer[ring->head - base];
	ring->head += size;

	return size;
}

int ring_buf_area_finish(struct ring_buf *buf, struct ring_buf_index *ring,
			 uint32_t size)
{
	uint32_t claimed_size, wrap_size;

	claimed_size = ring->head - ring->tail;
	if (unlikely(size > claimed_size)) {
		return -EINVAL;
	}

	ring->tail += size;
	ring->head = ring->tail;

	wrap_size = ring->tail - ring->base;
	if (unlikely(wrap_size >= buf->size)) {
		/* we wrapped: adjust ring->base */
		ring->base += buf->size;
	}
>>>>>>> 6894fce4

    return (0);
}

<<<<<<< HEAD
uint32_t ring_buf_put(struct ring_buf* buf, uint8_t const* data, uint32_t size) {
    uint8_t* dst;
    uint32_t partial_size;
    uint32_t total_size = 0U;
    int err;

    do {
        partial_size = ring_buf_put_claim(buf, &dst, size);
        (void) memcpy(dst, data, partial_size);
        total_size += partial_size;
        size -= partial_size;
        data += partial_size;
    } while (size && partial_size);

    err = ring_buf_put_finish(buf, total_size);
    __ASSERT_NO_MSG(err == 0);
    ARG_UNUSED(err);

    return (total_size);
}

uint32_t ring_buf_get_claim(struct ring_buf* buf, uint8_t** data, uint32_t size) {
    uint32_t available_size;
    uint32_t wrap_size;
    int32_t  base;

    base = buf->get_base;
    wrap_size = (uint32_t)(buf->get_head - base);
    if (unlikely(wrap_size >= buf->size)) {
        /* get_base is not yet adjusted */
        wrap_size -= buf->size;
        base += (int32_t)buf->size;
    }
    wrap_size = buf->size - wrap_size;

    available_size = ring_buf_size_get(buf);
    size = MIN(size, available_size);
    size = MIN(size, wrap_size);

    *data = &buf->buffer[buf->get_head - base];
    buf->get_head += (int32_t)size;

    return (size);
}

int ring_buf_get_finish(struct ring_buf* buf, uint32_t size) {
    uint32_t finish_space;
    uint32_t wrap_size;

    finish_space = (uint32_t)(buf->get_head - buf->get_tail);
    if (unlikely(size > finish_space)) {
        return (-EINVAL);
    }

    buf->get_tail += (int32_t)size;
    buf->get_head  = buf->get_tail;

    wrap_size = (uint32_t)(buf->get_tail - buf->get_base);
    if (unlikely(wrap_size >= buf->size)) {
        /* we wrapped: adjust get_base */
        buf->get_base += (int32_t)buf->size;
    }

    return (0);
}

uint32_t ring_buf_get(struct ring_buf* buf, uint8_t* data, uint32_t size) {
    uint8_t* src;
    uint32_t partial_size;
    uint32_t total_size = 0U;
    int err;

    do {
        partial_size = ring_buf_get_claim(buf, &src, size);
        if (data) {
            (void) memcpy(data, src, partial_size);
            data += partial_size;
        }

        total_size += partial_size;
        size -= partial_size;
    } while (size && partial_size);

    err = ring_buf_get_finish(buf, total_size);
    __ASSERT_NO_MSG(err == 0);
    ARG_UNUSED(err);

    return (total_size);
}

uint32_t ring_buf_peek(struct ring_buf* buf, uint8_t* data, uint32_t size) {
    uint8_t* src;
    uint32_t partial_size;
    uint32_t total_size = 0U;
    int err;

    size = MIN(size, ring_buf_size_get(buf));

    do {
        partial_size = ring_buf_get_claim(buf, &src, size);
        __ASSERT_NO_MSG(data != NULL);
        memcpy(data, src, partial_size);
        data += partial_size;
        total_size += partial_size;
        size -= partial_size;
    } while (size && partial_size);

    /* effectively unclaim total_size bytes */
    err = ring_buf_get_finish(buf, 0);
    __ASSERT_NO_MSG(err == 0);
    ARG_UNUSED(err);

    return (total_size);
=======
uint32_t ring_buf_put(struct ring_buf *buf, const uint8_t *data, uint32_t size)
{
	uint8_t *dst;
	uint32_t partial_size;
	uint32_t total_size = 0U;
	int err;

	do {
		partial_size = ring_buf_put_claim(buf, &dst, size);
		if (partial_size == 0) {
			break;
		}
		memcpy(dst, data, partial_size);
		total_size += partial_size;
		size -= partial_size;
		data += partial_size;
	} while (size != 0);

	err = ring_buf_put_finish(buf, total_size);
	__ASSERT_NO_MSG(err == 0);
	ARG_UNUSED(err);

	return total_size;
}

uint32_t ring_buf_get(struct ring_buf *buf, uint8_t *data, uint32_t size)
{
	uint8_t *src;
	uint32_t partial_size;
	uint32_t total_size = 0U;
	int err;

	do {
		partial_size = ring_buf_get_claim(buf, &src, size);
		if (partial_size == 0) {
			break;
		}
		if (data) {
			memcpy(data, src, partial_size);
			data += partial_size;
		}
		total_size += partial_size;
		size -= partial_size;
	} while (size != 0);

	err = ring_buf_get_finish(buf, total_size);
	__ASSERT_NO_MSG(err == 0);
	ARG_UNUSED(err);

	return total_size;
}

uint32_t ring_buf_peek(struct ring_buf *buf, uint8_t *data, uint32_t size)
{
	uint8_t *src;
	uint32_t partial_size;
	uint32_t total_size = 0U;
	int err;

	do {
		partial_size = ring_buf_get_claim(buf, &src, size);
		if (partial_size == 0) {
			break;
		}
		__ASSERT_NO_MSG(data != NULL);
		memcpy(data, src, partial_size);
		data += partial_size;
		total_size += partial_size;
		size -= partial_size;
	} while (size != 0);

	/* effectively unclaim total_size bytes */
	err = ring_buf_get_finish(buf, 0);
	__ASSERT_NO_MSG(err == 0);
	ARG_UNUSED(err);

	return total_size;
>>>>>>> 6894fce4
}

/**
 * Internal data structure for a buffer header.
 *
 * We want all of this to fit in a single uint32_t. Every item stored in the
 * ring buffer will be one of these headers plus any extra data supplied
 */
struct ring_element {
    uint32_t type   : 16;       /**< Application-specific */
    uint32_t length : 8;        /**< length in 32-bit chunks */
    uint32_t value  : 8;        /**< Room for small integral values */
};

<<<<<<< HEAD
int ring_buf_item_put(struct ring_buf* buf, uint16_t type, uint8_t value,
                      uint32_t* data32, uint8_t size32) {
    uint8_t* dst, * data = (uint8_t*)data32;
    struct ring_element* header;
    uint32_t space, size, partial_size, total_size;
    int err;

    space = ring_buf_space_get(buf);
    size  = size32 * 4;
    if (size + sizeof(struct ring_element) > space) {
        return (-EMSGSIZE);
    }

    err = (int)ring_buf_put_claim(buf, &dst, sizeof(struct ring_element));
    __ASSERT_NO_MSG(err == sizeof(struct ring_element));

    header         = (struct ring_element*)dst;
    header->type   = type;
    header->length = size32;
    header->value  = value;
    total_size     = sizeof(struct ring_element);

    do {
        partial_size = ring_buf_put_claim(buf, &dst, size);
        memcpy(dst, data, partial_size);
        size -= partial_size;
        total_size += partial_size;
        data += partial_size;
    } while (size && partial_size);
    __ASSERT_NO_MSG(size == 0);

    err = ring_buf_put_finish(buf, total_size);
    __ASSERT_NO_MSG(err == 0);
    ARG_UNUSED(err);

    return (0);
}

int ring_buf_item_get(struct ring_buf* buf, uint16_t* type, uint8_t* value,
                      uint32_t* data32, uint8_t* size32) {
    uint8_t* src, * data = (uint8_t*)data32;
    struct ring_element* header;
    uint32_t size, partial_size, total_size;
    int err;

    if (ring_buf_is_empty(buf)) {
        return (-EAGAIN);
    }

    err = (int)ring_buf_get_claim(buf, &src, sizeof(struct ring_element));
    __ASSERT_NO_MSG(err == sizeof(struct ring_element));

    header = (struct ring_element*)src;

    if (data && (header->length > *size32)) {
        *size32 = header->length;
        ring_buf_get_finish(buf, 0);
        return (-EMSGSIZE);
    }

    *size32    = header->length;
    *type      = header->type;
    *value     = header->value;
    total_size = sizeof(struct ring_element);

    size = *size32 * 4U;

    do {
        partial_size = ring_buf_get_claim(buf, &src, size);
        if (data) {
            (void) memcpy(data, src, partial_size);
            data += partial_size;
        }
        total_size += partial_size;
        size -= partial_size;
    } while (size && partial_size);

    err = ring_buf_get_finish(buf, total_size);
    __ASSERT_NO_MSG(err == 0);
    ARG_UNUSED(err);

    return (0);
=======
int ring_buf_item_put(struct ring_buf *buf, uint16_t type, uint8_t value,
		      uint32_t *data32, uint8_t size32)
{
	uint8_t *dst, *data = (uint8_t *)data32;
	struct ring_element *header;
	uint32_t space, size, partial_size, total_size;
	int err;

	space = ring_buf_space_get(buf);
	size = size32 * 4;
	if (size + sizeof(struct ring_element) > space) {
		return -EMSGSIZE;
	}

	err = ring_buf_put_claim(buf, &dst, sizeof(struct ring_element));
	__ASSERT_NO_MSG(err == sizeof(struct ring_element));

	header = (struct ring_element *)dst;
	header->type = type;
	header->length = size32;
	header->value = value;
	total_size = sizeof(struct ring_element);

	do {
		partial_size = ring_buf_put_claim(buf, &dst, size);
		if (partial_size == 0) {
			break;
		}
		memcpy(dst, data, partial_size);
		size -= partial_size;
		total_size += partial_size;
		data += partial_size;
	} while (size != 0);
	__ASSERT_NO_MSG(size == 0);

	err = ring_buf_put_finish(buf, total_size);
	__ASSERT_NO_MSG(err == 0);
	ARG_UNUSED(err);

	return 0;
}

int ring_buf_item_get(struct ring_buf *buf, uint16_t *type, uint8_t *value,
		      uint32_t *data32, uint8_t *size32)
{
	uint8_t *src, *data = (uint8_t *)data32;
	struct ring_element *header;
	uint32_t size, partial_size, total_size;
	int err;

	if (ring_buf_is_empty(buf)) {
		return -EAGAIN;
	}

	err = ring_buf_get_claim(buf, &src, sizeof(struct ring_element));
	__ASSERT_NO_MSG(err == sizeof(struct ring_element));

	header = (struct ring_element *)src;

	if (data && (header->length > *size32)) {
		*size32 = header->length;
		ring_buf_get_finish(buf, 0);
		return -EMSGSIZE;
	}

	*size32 = header->length;
	*type = header->type;
	*value = header->value;
	total_size = sizeof(struct ring_element);

	size = *size32 * 4;

	do {
		partial_size = ring_buf_get_claim(buf, &src, size);
		if (partial_size == 0) {
			break;
		}
		if (data) {
			memcpy(data, src, partial_size);
			data += partial_size;
		}
		total_size += partial_size;
		size -= partial_size;
	} while (size != 0);

	err = ring_buf_get_finish(buf, total_size);
	__ASSERT_NO_MSG(err == 0);
	ARG_UNUSED(err);

	return 0;
>>>>>>> 6894fce4
}<|MERGE_RESOLUTION|>--- conflicted
+++ resolved
@@ -9,95 +9,49 @@
 #include <zephyr/sys/ring_buffer.h>
 #include <string.h>
 
-<<<<<<< HEAD
-uint32_t ring_buf_put_claim(struct ring_buf* buf, uint8_t** data, uint32_t size) {
-    uint32_t free_space;
+uint32_t ring_buf_area_claim(struct ring_buf* buf, struct ring_buf_index* ring,
+                             uint8_t** data, uint32_t size) {
     uint32_t wrap_size;
     int32_t  base;
 
-    base = buf->put_base;
-    wrap_size = (uint32_t)(buf->put_head - base);
+    base = ring->base;
+    wrap_size = ring->head - base;
     if (unlikely(wrap_size >= buf->size)) {
-        /* put_base is not yet adjusted */
+        /* ring->base is not yet adjusted */
         wrap_size -= buf->size;
-        base += (int32_t)buf->size;
+        base += buf->size;
     }
     wrap_size = buf->size - wrap_size;
-
-    free_space = ring_buf_space_get(buf);
-    size = MIN(size, free_space);
     size = MIN(size, wrap_size);
 
-    *data = &buf->buffer[buf->put_head - base];
-    buf->put_head += (int32_t)size;
+    *data = &buf->buffer[ring->head - base];
+    ring->head += size;
 
     return (size);
 }
 
-int ring_buf_put_finish(struct ring_buf* buf, uint32_t size) {
-    uint32_t finish_space;
+int ring_buf_area_finish(struct ring_buf* buf, struct ring_buf_index* ring,
+                         uint32_t size) {
+    uint32_t claimed_size;
     uint32_t wrap_size;
 
-    finish_space = (uint32_t)(buf->put_head - buf->put_tail);
-    if (unlikely(size > finish_space)) {
+    claimed_size = (ring->head - ring->tail);
+    if (unlikely(size > claimed_size)) {
         return (-EINVAL);
     }
 
-    buf->put_tail += (int32_t)size;
-    buf->put_head = buf->put_tail;
-
-    wrap_size = (uint32_t)(buf->put_tail - buf->put_base);
+    ring->tail += size;
+    ring->head = ring->tail;
+
+    wrap_size = ring->tail - ring->base;
     if (unlikely(wrap_size >= buf->size)) {
-        /* we wrapped: adjust put_base */
-        buf->put_base += (int32_t)buf->size;
-    }
-=======
-uint32_t ring_buf_area_claim(struct ring_buf *buf, struct ring_buf_index *ring,
-			     uint8_t **data, uint32_t size)
-{
-	uint32_t wrap_size;
-	int32_t base;
-
-	base = ring->base;
-	wrap_size = ring->head - base;
-	if (unlikely(wrap_size >= buf->size)) {
-		/* ring->base is not yet adjusted */
-		wrap_size -= buf->size;
-		base += buf->size;
-	}
-	wrap_size = buf->size - wrap_size;
-	size = MIN(size, wrap_size);
-
-	*data = &buf->buffer[ring->head - base];
-	ring->head += size;
-
-	return size;
-}
-
-int ring_buf_area_finish(struct ring_buf *buf, struct ring_buf_index *ring,
-			 uint32_t size)
-{
-	uint32_t claimed_size, wrap_size;
-
-	claimed_size = ring->head - ring->tail;
-	if (unlikely(size > claimed_size)) {
-		return -EINVAL;
-	}
-
-	ring->tail += size;
-	ring->head = ring->tail;
-
-	wrap_size = ring->tail - ring->base;
-	if (unlikely(wrap_size >= buf->size)) {
-		/* we wrapped: adjust ring->base */
-		ring->base += buf->size;
-	}
->>>>>>> 6894fce4
+        /* we wrapped: adjust ring->base */
+        ring->base += buf->size;
+    }
 
     return (0);
 }
 
-<<<<<<< HEAD
 uint32_t ring_buf_put(struct ring_buf* buf, uint8_t const* data, uint32_t size) {
     uint8_t* dst;
     uint32_t partial_size;
@@ -106,62 +60,20 @@
 
     do {
         partial_size = ring_buf_put_claim(buf, &dst, size);
-        (void) memcpy(dst, data, partial_size);
+        if (partial_size == 0) {
+            break;
+        }
+        memcpy(dst, data, partial_size);
         total_size += partial_size;
         size -= partial_size;
         data += partial_size;
-    } while (size && partial_size);
+    } while (size != 0);
 
     err = ring_buf_put_finish(buf, total_size);
     __ASSERT_NO_MSG(err == 0);
     ARG_UNUSED(err);
 
     return (total_size);
-}
-
-uint32_t ring_buf_get_claim(struct ring_buf* buf, uint8_t** data, uint32_t size) {
-    uint32_t available_size;
-    uint32_t wrap_size;
-    int32_t  base;
-
-    base = buf->get_base;
-    wrap_size = (uint32_t)(buf->get_head - base);
-    if (unlikely(wrap_size >= buf->size)) {
-        /* get_base is not yet adjusted */
-        wrap_size -= buf->size;
-        base += (int32_t)buf->size;
-    }
-    wrap_size = buf->size - wrap_size;
-
-    available_size = ring_buf_size_get(buf);
-    size = MIN(size, available_size);
-    size = MIN(size, wrap_size);
-
-    *data = &buf->buffer[buf->get_head - base];
-    buf->get_head += (int32_t)size;
-
-    return (size);
-}
-
-int ring_buf_get_finish(struct ring_buf* buf, uint32_t size) {
-    uint32_t finish_space;
-    uint32_t wrap_size;
-
-    finish_space = (uint32_t)(buf->get_head - buf->get_tail);
-    if (unlikely(size > finish_space)) {
-        return (-EINVAL);
-    }
-
-    buf->get_tail += (int32_t)size;
-    buf->get_head  = buf->get_tail;
-
-    wrap_size = (uint32_t)(buf->get_tail - buf->get_base);
-    if (unlikely(wrap_size >= buf->size)) {
-        /* we wrapped: adjust get_base */
-        buf->get_base += (int32_t)buf->size;
-    }
-
-    return (0);
 }
 
 uint32_t ring_buf_get(struct ring_buf* buf, uint8_t* data, uint32_t size) {
@@ -172,14 +84,18 @@
 
     do {
         partial_size = ring_buf_get_claim(buf, &src, size);
+        if (partial_size == 0) {
+            break;
+        }
+
         if (data) {
-            (void) memcpy(data, src, partial_size);
+            memcpy(data, src, partial_size);
             data += partial_size;
         }
 
         total_size += partial_size;
         size -= partial_size;
-    } while (size && partial_size);
+    } while (size != 0);
 
     err = ring_buf_get_finish(buf, total_size);
     __ASSERT_NO_MSG(err == 0);
@@ -194,16 +110,17 @@
     uint32_t total_size = 0U;
     int err;
 
-    size = MIN(size, ring_buf_size_get(buf));
-
     do {
         partial_size = ring_buf_get_claim(buf, &src, size);
+        if (partial_size == 0) {
+            break;
+        }
         __ASSERT_NO_MSG(data != NULL);
         memcpy(data, src, partial_size);
         data += partial_size;
         total_size += partial_size;
         size -= partial_size;
-    } while (size && partial_size);
+    } while (size != 0);
 
     /* effectively unclaim total_size bytes */
     err = ring_buf_get_finish(buf, 0);
@@ -211,85 +128,6 @@
     ARG_UNUSED(err);
 
     return (total_size);
-=======
-uint32_t ring_buf_put(struct ring_buf *buf, const uint8_t *data, uint32_t size)
-{
-	uint8_t *dst;
-	uint32_t partial_size;
-	uint32_t total_size = 0U;
-	int err;
-
-	do {
-		partial_size = ring_buf_put_claim(buf, &dst, size);
-		if (partial_size == 0) {
-			break;
-		}
-		memcpy(dst, data, partial_size);
-		total_size += partial_size;
-		size -= partial_size;
-		data += partial_size;
-	} while (size != 0);
-
-	err = ring_buf_put_finish(buf, total_size);
-	__ASSERT_NO_MSG(err == 0);
-	ARG_UNUSED(err);
-
-	return total_size;
-}
-
-uint32_t ring_buf_get(struct ring_buf *buf, uint8_t *data, uint32_t size)
-{
-	uint8_t *src;
-	uint32_t partial_size;
-	uint32_t total_size = 0U;
-	int err;
-
-	do {
-		partial_size = ring_buf_get_claim(buf, &src, size);
-		if (partial_size == 0) {
-			break;
-		}
-		if (data) {
-			memcpy(data, src, partial_size);
-			data += partial_size;
-		}
-		total_size += partial_size;
-		size -= partial_size;
-	} while (size != 0);
-
-	err = ring_buf_get_finish(buf, total_size);
-	__ASSERT_NO_MSG(err == 0);
-	ARG_UNUSED(err);
-
-	return total_size;
-}
-
-uint32_t ring_buf_peek(struct ring_buf *buf, uint8_t *data, uint32_t size)
-{
-	uint8_t *src;
-	uint32_t partial_size;
-	uint32_t total_size = 0U;
-	int err;
-
-	do {
-		partial_size = ring_buf_get_claim(buf, &src, size);
-		if (partial_size == 0) {
-			break;
-		}
-		__ASSERT_NO_MSG(data != NULL);
-		memcpy(data, src, partial_size);
-		data += partial_size;
-		total_size += partial_size;
-		size -= partial_size;
-	} while (size != 0);
-
-	/* effectively unclaim total_size bytes */
-	err = ring_buf_get_finish(buf, 0);
-	__ASSERT_NO_MSG(err == 0);
-	ARG_UNUSED(err);
-
-	return total_size;
->>>>>>> 6894fce4
 }
 
 /**
@@ -304,12 +142,15 @@
     uint32_t value  : 8;        /**< Room for small integral values */
 };
 
-<<<<<<< HEAD
 int ring_buf_item_put(struct ring_buf* buf, uint16_t type, uint8_t value,
                       uint32_t* data32, uint8_t size32) {
-    uint8_t* dst, * data = (uint8_t*)data32;
+    uint8_t* dst;
+    uint8_t* data = (uint8_t*)data32;
     struct ring_element* header;
-    uint32_t space, size, partial_size, total_size;
+    uint32_t space;
+    uint32_t size;
+    uint32_t partial_size;
+    uint32_t total_size;
     int err;
 
     space = ring_buf_space_get(buf);
@@ -329,11 +170,15 @@
 
     do {
         partial_size = ring_buf_put_claim(buf, &dst, size);
+        if (partial_size == 0) {
+            break;
+        }
+
         memcpy(dst, data, partial_size);
         size -= partial_size;
         total_size += partial_size;
         data += partial_size;
-    } while (size && partial_size);
+    } while (size != 0);
     __ASSERT_NO_MSG(size == 0);
 
     err = ring_buf_put_finish(buf, total_size);
@@ -345,9 +190,12 @@
 
 int ring_buf_item_get(struct ring_buf* buf, uint16_t* type, uint8_t* value,
                       uint32_t* data32, uint8_t* size32) {
-    uint8_t* src, * data = (uint8_t*)data32;
+    uint8_t* src;
+    uint8_t* data = (uint8_t*)data32;
     struct ring_element* header;
-    uint32_t size, partial_size, total_size;
+    uint32_t size;
+    uint32_t partial_size;
+    uint32_t total_size;
     int err;
 
     if (ring_buf_is_empty(buf)) {
@@ -374,109 +222,21 @@
 
     do {
         partial_size = ring_buf_get_claim(buf, &src, size);
+        if (partial_size == 0) {
+            break;
+        }
+
         if (data) {
-            (void) memcpy(data, src, partial_size);
+            memcpy(data, src, partial_size);
             data += partial_size;
         }
         total_size += partial_size;
         size -= partial_size;
-    } while (size && partial_size);
+    } while (size != 0);
 
     err = ring_buf_get_finish(buf, total_size);
     __ASSERT_NO_MSG(err == 0);
     ARG_UNUSED(err);
 
     return (0);
-=======
-int ring_buf_item_put(struct ring_buf *buf, uint16_t type, uint8_t value,
-		      uint32_t *data32, uint8_t size32)
-{
-	uint8_t *dst, *data = (uint8_t *)data32;
-	struct ring_element *header;
-	uint32_t space, size, partial_size, total_size;
-	int err;
-
-	space = ring_buf_space_get(buf);
-	size = size32 * 4;
-	if (size + sizeof(struct ring_element) > space) {
-		return -EMSGSIZE;
-	}
-
-	err = ring_buf_put_claim(buf, &dst, sizeof(struct ring_element));
-	__ASSERT_NO_MSG(err == sizeof(struct ring_element));
-
-	header = (struct ring_element *)dst;
-	header->type = type;
-	header->length = size32;
-	header->value = value;
-	total_size = sizeof(struct ring_element);
-
-	do {
-		partial_size = ring_buf_put_claim(buf, &dst, size);
-		if (partial_size == 0) {
-			break;
-		}
-		memcpy(dst, data, partial_size);
-		size -= partial_size;
-		total_size += partial_size;
-		data += partial_size;
-	} while (size != 0);
-	__ASSERT_NO_MSG(size == 0);
-
-	err = ring_buf_put_finish(buf, total_size);
-	__ASSERT_NO_MSG(err == 0);
-	ARG_UNUSED(err);
-
-	return 0;
-}
-
-int ring_buf_item_get(struct ring_buf *buf, uint16_t *type, uint8_t *value,
-		      uint32_t *data32, uint8_t *size32)
-{
-	uint8_t *src, *data = (uint8_t *)data32;
-	struct ring_element *header;
-	uint32_t size, partial_size, total_size;
-	int err;
-
-	if (ring_buf_is_empty(buf)) {
-		return -EAGAIN;
-	}
-
-	err = ring_buf_get_claim(buf, &src, sizeof(struct ring_element));
-	__ASSERT_NO_MSG(err == sizeof(struct ring_element));
-
-	header = (struct ring_element *)src;
-
-	if (data && (header->length > *size32)) {
-		*size32 = header->length;
-		ring_buf_get_finish(buf, 0);
-		return -EMSGSIZE;
-	}
-
-	*size32 = header->length;
-	*type = header->type;
-	*value = header->value;
-	total_size = sizeof(struct ring_element);
-
-	size = *size32 * 4;
-
-	do {
-		partial_size = ring_buf_get_claim(buf, &src, size);
-		if (partial_size == 0) {
-			break;
-		}
-		if (data) {
-			memcpy(data, src, partial_size);
-			data += partial_size;
-		}
-		total_size += partial_size;
-		size -= partial_size;
-	} while (size != 0);
-
-	err = ring_buf_get_finish(buf, total_size);
-	__ASSERT_NO_MSG(err == 0);
-	ARG_UNUSED(err);
-
-	return 0;
->>>>>>> 6894fce4
 }