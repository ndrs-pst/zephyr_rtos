--- conflicted
+++ resolved
@@ -1221,15 +1221,11 @@
 {
 	int ret = 0;
 
-<<<<<<< HEAD
-	for (const char *cur = str; ret == 0 && *cur; cur++) {
-=======
 	if (str == NULL) {
 		return ret;
 	}
 
-	for (cur = str; ret == 0 && *cur; cur++) {
->>>>>>> 322da1d1
+	for (const char *cur = str; ret == 0 && *cur; cur++) {
 		char escaped = escape_as(*cur);
 
 		if (escaped) {
