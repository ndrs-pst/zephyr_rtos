/*
 * Copyright (c) 2019 Intel Corporation
 *
 * SPDX-License-Identifier: Apache-2.0
 */
#include <zephyr/sys/sys_heap.h>
#include <zephyr/sys/util.h>
#include <zephyr/sys/heap_listener.h>
#include <zephyr/kernel.h>
#include <string.h>
#include "heap.h"
#ifdef CONFIG_MSAN
#include <sanitizer/msan_interface.h>
#endif

#ifdef CONFIG_SYS_HEAP_RUNTIME_STATS
static inline void increase_allocated_bytes(struct z_heap *h, size_t num_bytes)
{
	h->allocated_bytes += num_bytes;
	h->max_allocated_bytes = MAX(h->max_allocated_bytes, h->allocated_bytes);
}
#endif

static void *chunk_mem(struct z_heap *h, chunkid_t c)
{
	chunk_unit_t *buf = chunk_buf(h);
	uint8_t *ret = ((uint8_t *)&buf[c]) + chunk_header_bytes(h);

	CHECK(!(((uintptr_t)ret) & (big_heap(h) ? 7 : 3)));

	return ret;
}

static void free_list_remove_bidx(struct z_heap *h, chunkid_t c, int bidx)
{
	struct z_heap_bucket *b = &h->buckets[bidx];

	CHECK(!chunk_used(h, c));
	CHECK(b->next != 0);
	CHECK(h->avail_buckets & BIT(bidx));

	if (next_free_chunk(h, c) == c) {
		/* this is the last chunk */
		h->avail_buckets &= ~BIT(bidx);
		b->next = 0;
	} else {
		chunkid_t first = prev_free_chunk(h, c),
			  second = next_free_chunk(h, c);

		b->next = second;
		set_next_free_chunk(h, first, second);
		set_prev_free_chunk(h, second, first);
	}

#ifdef CONFIG_SYS_HEAP_RUNTIME_STATS
	h->free_bytes -= chunksz_to_bytes(h, chunk_size(h, c));
#endif
}

static void free_list_remove(struct z_heap *h, chunkid_t c)
{
	if (!solo_free_header(h, c)) {
		int bidx = bucket_idx(h, chunk_size(h, c));
		free_list_remove_bidx(h, c, bidx);
	}
}

static void free_list_add_bidx(struct z_heap *h, chunkid_t c, int bidx)
{
	struct z_heap_bucket *b = &h->buckets[bidx];

	if (b->next == 0U) {
		CHECK((h->avail_buckets & BIT(bidx)) == 0);

		/* Empty list, first item */
		h->avail_buckets |= BIT(bidx);
		b->next = c;
		set_prev_free_chunk(h, c, c);
		set_next_free_chunk(h, c, c);
	} else {
		CHECK(h->avail_buckets & BIT(bidx));

		/* Insert before (!) the "next" pointer */
		chunkid_t second = b->next;
		chunkid_t first = prev_free_chunk(h, second);

		set_prev_free_chunk(h, c, first);
		set_next_free_chunk(h, c, second);
		set_next_free_chunk(h, first, c);
		set_prev_free_chunk(h, second, c);
	}

#ifdef CONFIG_SYS_HEAP_RUNTIME_STATS
	h->free_bytes += chunksz_to_bytes(h, chunk_size(h, c));
#endif
}

static void free_list_add(struct z_heap *h, chunkid_t c)
{
	if (!solo_free_header(h, c)) {
		int bidx = bucket_idx(h, chunk_size(h, c));
		free_list_add_bidx(h, c, bidx);
	}
}

/* Splits a chunk "lc" into a left chunk and a right chunk at "rc".
 * Leaves both chunks marked "free"
 */
static void split_chunks(struct z_heap *h, chunkid_t lc, chunkid_t rc)
{
	CHECK(rc > lc);
	CHECK(rc - lc < chunk_size(h, lc));

	chunksz_t sz0 = chunk_size(h, lc);
	chunksz_t lsz = rc - lc;
	chunksz_t rsz = sz0 - lsz;

	set_chunk_size(h, lc, lsz);
	set_chunk_size(h, rc, rsz);
	set_left_chunk_size(h, rc, lsz);
	set_left_chunk_size(h, right_chunk(h, rc), rsz);
}

/* Does not modify free list */
static void merge_chunks(struct z_heap *h, chunkid_t lc, chunkid_t rc)
{
	chunksz_t newsz = chunk_size(h, lc) + chunk_size(h, rc);

	set_chunk_size(h, lc, newsz);
	set_left_chunk_size(h, right_chunk(h, rc), newsz);
}

static void free_chunk(struct z_heap *h, chunkid_t c)
{
	/* Merge with free right chunk? */
	if (!chunk_used(h, right_chunk(h, c))) {
		free_list_remove(h, right_chunk(h, c));
		merge_chunks(h, c, right_chunk(h, c));
	}

	/* Merge with free left chunk? */
	if (!chunk_used(h, left_chunk(h, c))) {
		free_list_remove(h, left_chunk(h, c));
		merge_chunks(h, left_chunk(h, c), c);
		c = left_chunk(h, c);
	}

	free_list_add(h, c);
}

/*
 * Return the closest chunk ID corresponding to given memory pointer.
 * Here "closest" is only meaningful in the context of sys_heap_aligned_alloc()
 * where wanted alignment might not always correspond to a chunk header
 * boundary.
 */
static chunkid_t mem_to_chunkid(struct z_heap *h, void *p)
{
	uint8_t const *mem = p;
	uint8_t const *base = (uint8_t *)chunk_buf(h);

	return (mem - chunk_header_bytes(h) - base) / CHUNK_UNIT;
}

void sys_heap_free(struct sys_heap *heap, void *mem)
{
	if (mem == NULL) {
		return; /* ISO C free() semantics */
	}
	struct z_heap *h = heap->heap;
	chunkid_t c = mem_to_chunkid(h, mem);

	/*
	 * This should catch many double-free cases.
	 * This is cheap enough so let's do it all the time.
	 */
	__ASSERT(chunk_used(h, c),
		 "unexpected heap state (double-free?) for memory at %p", mem);

	/*
	 * It is easy to catch many common memory overflow cases with
	 * a quick check on this and next chunk header fields that are
	 * immediately before and after the freed memory.
	 */
	__ASSERT(left_chunk(h, right_chunk(h, c)) == c,
		 "corrupted heap bounds (buffer overflow?) for memory at %p",
		 mem);

	set_chunk_used(h, c, false);
#ifdef CONFIG_SYS_HEAP_RUNTIME_STATS
	h->allocated_bytes -= chunksz_to_bytes(h, chunk_size(h, c));
#endif

#ifdef CONFIG_SYS_HEAP_LISTENER
	heap_listener_notify_free(HEAP_ID_FROM_POINTER(heap), mem,
				  chunksz_to_bytes(h, chunk_size(h, c)));
#endif

	free_chunk(h, c);
}

size_t sys_heap_usable_size(struct sys_heap *heap, void *mem)
{
	struct z_heap *h = heap->heap;
	chunkid_t c = mem_to_chunkid(h, mem);
	size_t addr = (size_t)mem;
	size_t chunk_base = (size_t)&chunk_buf(h)[c];
	size_t chunk_sz = chunk_size(h, c) * CHUNK_UNIT;

	return chunk_sz - (addr - chunk_base);
}

static chunkid_t alloc_chunk(struct z_heap *h, chunksz_t sz)
{
	int bi = bucket_idx(h, sz);
	struct z_heap_bucket *b = &h->buckets[bi];

	CHECK(bi <= bucket_idx(h, h->end_chunk));

	/* First try a bounded count of items from the minimal bucket
	 * size.  These may not fit, trying (e.g.) three means that
	 * (assuming that chunk sizes are evenly distributed[1]) we
	 * have a 7/8 chance of finding a match, thus keeping the
	 * number of such blocks consumed by allocation higher than
	 * the number of smaller blocks created by fragmenting larger
	 * ones.
	 *
	 * [1] In practice, they are never evenly distributed, of
	 * course.  But even in pathological situations we still
	 * maintain our constant time performance and at worst see
	 * fragmentation waste of the order of the block allocated
	 * only.
	 */
	if (b->next != 0U) {
		chunkid_t first = b->next;
		int i = CONFIG_SYS_HEAP_ALLOC_LOOPS;
		do {
			chunkid_t c = b->next;
			if (chunk_size(h, c) >= sz) {
				free_list_remove_bidx(h, c, bi);
				return c;
			}
			b->next = next_free_chunk(h, c);
			CHECK(b->next != 0);
		} while (--i && b->next != first);
	}

	/* Otherwise pick the smallest non-empty bucket guaranteed to
	 * fit and use that unconditionally.
	 */
	uint32_t bmask = h->avail_buckets & ~BIT_MASK(bi + 1);

	if (bmask != 0U) {
		int minbucket = __builtin_ctz(bmask);
		chunkid_t c = h->buckets[minbucket].next;

		free_list_remove_bidx(h, c, minbucket);
		CHECK(chunk_size(h, c) >= sz);
		return c;
	}

	return 0;
}

void *sys_heap_alloc(struct sys_heap *heap, size_t bytes)
{
	struct z_heap *h = heap->heap;
	void *mem;

	if (bytes == 0U) {
		return NULL;
	}

	chunksz_t chunk_sz = bytes_to_chunksz(h, bytes, 0);
	chunkid_t c = alloc_chunk(h, chunk_sz);

	if (c == 0U) {
		return NULL;
	}

	/* Split off remainder if any */
	if (chunk_size(h, c) > chunk_sz) {
		split_chunks(h, c, c + chunk_sz);
		free_list_add(h, c + chunk_sz);
	}

	set_chunk_used(h, c, true);

	mem = chunk_mem(h, c);

#ifdef CONFIG_SYS_HEAP_RUNTIME_STATS
	increase_allocated_bytes(h, chunksz_to_bytes(h, chunk_size(h, c)));
#endif

#ifdef CONFIG_SYS_HEAP_LISTENER
	heap_listener_notify_alloc(HEAP_ID_FROM_POINTER(heap), mem,
				   chunksz_to_bytes(h, chunk_size(h, c)));
#endif

	IF_ENABLED(CONFIG_MSAN, (__msan_allocated_memory(mem, bytes)));
	return mem;
}

void *sys_heap_noalign_alloc(struct sys_heap *heap, size_t align, size_t bytes)
{
	ARG_UNUSED(align);

	return sys_heap_alloc(heap, bytes);
}

void *sys_heap_aligned_alloc(struct sys_heap *heap, size_t align, size_t bytes)
{
	struct z_heap *h = heap->heap;
	size_t gap;
	size_t rew;

	/*
	 * Split align and rewind values (if any).
	 * We allow for one bit of rewind in addition to the alignment
	 * value to efficiently accommodate z_alloc_helper().
	 * So if e.g. align = 0x28 (32 | 8) this means we align to a 32-byte
	 * boundary and then rewind 8 bytes.
	 */
	/* #CUSTOM@NDRS */
	rew = align & ~(align - 1U);
	if (align != rew) {
		align -= rew;
		gap = MIN(rew, chunk_header_bytes(h));
	} else {
		if (align <= chunk_header_bytes(h)) {
			return sys_heap_alloc(heap, bytes);
		}
		rew = 0;
		gap = chunk_header_bytes(h);
	}
	__ASSERT((align & (align - 1)) == 0, "align must be a power of 2");

	if (bytes == 0) {
		return NULL;
	}

	/*
	 * Find a free block that is guaranteed to fit.
	 * We over-allocate to account for alignment and then free
	 * the extra allocations afterwards.
	 */
	chunksz_t padded_sz = bytes_to_chunksz(h, bytes, align - gap);
	chunkid_t c0 = alloc_chunk(h, padded_sz);

	if (c0 == 0) {
		return NULL;
	}
	uint8_t *mem = chunk_mem(h, c0);

	/* Align allocated memory */
	mem = (uint8_t *)ROUND_UP(mem + rew, align) - rew;
	chunk_unit_t const *end = (chunk_unit_t *)ROUND_UP(mem + bytes, CHUNK_UNIT);

	/* Get corresponding chunks */
	chunkid_t c = mem_to_chunkid(h, mem);
	chunkid_t c_end = end - chunk_buf(h);
	CHECK((c >= c0) && (c  < c_end) && (c_end <= (c0 + padded_sz)));

	/* Split and free unused prefix */
	if (c > c0) {
		split_chunks(h, c0, c);
		free_list_add(h, c0);
	}

	/* Split and free unused suffix */
	if (right_chunk(h, c) > c_end) {
		split_chunks(h, c, c_end);
		free_list_add(h, c_end);
	}

	set_chunk_used(h, c, true);

#ifdef CONFIG_SYS_HEAP_RUNTIME_STATS
	increase_allocated_bytes(h, chunksz_to_bytes(h, chunk_size(h, c)));
#endif

#ifdef CONFIG_SYS_HEAP_LISTENER
	heap_listener_notify_alloc(HEAP_ID_FROM_POINTER(heap), mem,
				   chunksz_to_bytes(h, chunk_size(h, c)));
#endif

	IF_ENABLED(CONFIG_MSAN, (__msan_allocated_memory(mem, bytes)));
	return mem;
}

static bool inplace_realloc(struct sys_heap *heap, void *ptr, size_t bytes)
{
	struct z_heap *h = heap->heap;

	chunkid_t c = mem_to_chunkid(h, ptr);
<<<<<<< HEAD
	size_t align_gap = (uintptr_t)ptr - (uintptr_t)chunk_mem(h, c);
	chunksz_t chunks_need = bytes_to_chunksz(h, bytes + align_gap);
=======
	size_t align_gap = (uint8_t *)ptr - (uint8_t *)chunk_mem(h, c);

	chunksz_t chunks_need = bytes_to_chunksz(h, bytes, align_gap);
>>>>>>> f70485f0

	if (chunk_size(h, c) == chunks_need) {
		/* We're good already */
		return true;
	}

	if (chunk_size(h, c) > chunks_need) {
		/* Shrink in place, split off and free unused suffix */
#ifdef CONFIG_SYS_HEAP_LISTENER
		size_t bytes_freed = chunksz_to_bytes(h, chunk_size(h, c));
#endif

#ifdef CONFIG_SYS_HEAP_RUNTIME_STATS
		h->allocated_bytes -=
			(chunk_size(h, c) - chunks_need) * CHUNK_UNIT;
#endif

		split_chunks(h, c, c + chunks_need);
		set_chunk_used(h, c, true);
		free_chunk(h, c + chunks_need);

#ifdef CONFIG_SYS_HEAP_LISTENER
		heap_listener_notify_alloc(HEAP_ID_FROM_POINTER(heap), ptr,
					   chunksz_to_bytes(h, chunk_size(h, c)));
		heap_listener_notify_free(HEAP_ID_FROM_POINTER(heap), ptr,
					  bytes_freed);
#endif

		return true;
	}

	chunkid_t rc = right_chunk(h, c);

	if (!chunk_used(h, rc) &&
	    (chunk_size(h, c) + chunk_size(h, rc) >= chunks_need)) {
		/* Expand: split the right chunk and append */
		chunksz_t split_size = chunks_need - chunk_size(h, c);

#ifdef CONFIG_SYS_HEAP_LISTENER
		size_t bytes_freed = chunksz_to_bytes(h, chunk_size(h, c));
#endif

#ifdef CONFIG_SYS_HEAP_RUNTIME_STATS
		increase_allocated_bytes(h, split_size * CHUNK_UNIT);
#endif

		free_list_remove(h, rc);

		if (split_size < chunk_size(h, rc)) {
			split_chunks(h, rc, rc + split_size);
			free_list_add(h, rc + split_size);
		}

		merge_chunks(h, c, rc);
		set_chunk_used(h, c, true);

#ifdef CONFIG_SYS_HEAP_LISTENER
		heap_listener_notify_alloc(HEAP_ID_FROM_POINTER(heap), ptr,
					   chunksz_to_bytes(h, chunk_size(h, c)));
		heap_listener_notify_free(HEAP_ID_FROM_POINTER(heap), ptr,
					  bytes_freed);
#endif

		return true;
	}

	return false;
}

void *sys_heap_realloc(struct sys_heap *heap, void *ptr, size_t bytes)
{
	/* special realloc semantics */
	if (ptr == NULL) {
		return sys_heap_alloc(heap, bytes);
	}
	if (bytes == 0) {
		sys_heap_free(heap, ptr);
		return NULL;
	}

	if (inplace_realloc(heap, ptr, bytes)) {
		return ptr;
	}

	/* In-place realloc was not possible: fallback to allocate and copy. */
	void *ptr2 = sys_heap_alloc(heap, bytes);

	if (ptr2 != NULL) {
		size_t prev_size = sys_heap_usable_size(heap, ptr);

		memcpy(ptr2, ptr, MIN(prev_size, bytes));
		sys_heap_free(heap, ptr);
	}
	return ptr2;
}

void *sys_heap_aligned_realloc(struct sys_heap *heap, void *ptr,
			       size_t align, size_t bytes)
{
	/* special realloc semantics */
	if (ptr == NULL) {
		return sys_heap_aligned_alloc(heap, align, bytes);
	}
	if (bytes == 0) {
		sys_heap_free(heap, ptr);
		return NULL;
	}

	__ASSERT((align & (align - 1)) == 0, "align must be a power of 2");

	if ((align == 0 || ((uintptr_t)ptr & (align - 1)) == 0) &&
	    inplace_realloc(heap, ptr, bytes)) {
		return ptr;
	}

	/*
	 * Either ptr is not sufficiently aligned for in-place realloc or
	 * in-place realloc was not possible: fallback to allocate and copy.
	 */
	void *ptr2 = sys_heap_aligned_alloc(heap, align, bytes);

	if (ptr2 != NULL) {
		size_t prev_size = sys_heap_usable_size(heap, ptr);

		memcpy(ptr2, ptr, MIN(prev_size, bytes));
		sys_heap_free(heap, ptr);
	}
	return ptr2;
}

void sys_heap_init(struct sys_heap *heap, void *mem, size_t bytes)
{
	IF_ENABLED(CONFIG_MSAN, (__sanitizer_dtor_callback(mem, bytes)));

	if (IS_ENABLED(CONFIG_SYS_HEAP_SMALL_ONLY)) {
		/* Must fit in a 15 bit count of HUNK_UNIT */
		__ASSERT(bytes / CHUNK_UNIT <= 0x7fffU, "heap size is too big");
	} else {
		/* Must fit in a 31 bit count of HUNK_UNIT */
		__ASSERT(bytes / CHUNK_UNIT <= 0x7fffffffU, "heap size is too big");
	}

	/* Reserve the end marker chunk's header */
	__ASSERT(bytes > heap_footer_bytes(bytes), "heap size is too small");
	bytes -= heap_footer_bytes(bytes);

	/* Round the start up, the end down */
	uintptr_t addr = ROUND_UP(mem, CHUNK_UNIT);
	uintptr_t end = ROUND_DOWN((uintptr_t)mem + bytes, CHUNK_UNIT);
	chunksz_t heap_sz = (end - addr) / CHUNK_UNIT;

	CHECK(end > addr);
	__ASSERT(heap_sz > chunksz(sizeof(struct z_heap)), "heap size is too small");

	struct z_heap *h = (struct z_heap *)addr;
	heap->heap = h;
	h->end_chunk = heap_sz;
	h->avail_buckets = 0;

#ifdef CONFIG_SYS_HEAP_RUNTIME_STATS
	h->free_bytes = 0;
	h->allocated_bytes = 0;
	h->max_allocated_bytes = 0;
#endif

#if CONFIG_SYS_HEAP_ARRAY_SIZE
	sys_heap_array_save(heap);
#endif

	int nb_buckets = bucket_idx(h, heap_sz) + 1;
	chunksz_t chunk0_size = chunksz(sizeof(struct z_heap) +
				     nb_buckets * sizeof(struct z_heap_bucket));

	__ASSERT(chunk0_size + min_chunk_size(h) <= heap_sz, "heap size is too small");

	for (int i = 0; i < nb_buckets; i++) {
		h->buckets[i].next = 0;
	}

	/* chunk containing our struct z_heap */
	set_chunk_size(h, 0, chunk0_size);
	set_left_chunk_size(h, 0, 0);
	set_chunk_used(h, 0, true);

	/* chunk containing the free heap */
	set_chunk_size(h, chunk0_size, heap_sz - chunk0_size);
	set_left_chunk_size(h, chunk0_size, chunk0_size);

	/* the end marker chunk */
	set_chunk_size(h, heap_sz, 0);
	set_left_chunk_size(h, heap_sz, heap_sz - chunk0_size);
	set_chunk_used(h, heap_sz, true);

	free_list_add(h, chunk0_size);
}<|MERGE_RESOLUTION|>--- conflicted
+++ resolved
@@ -393,14 +393,9 @@
 	struct z_heap *h = heap->heap;
 
 	chunkid_t c = mem_to_chunkid(h, ptr);
-<<<<<<< HEAD
 	size_t align_gap = (uintptr_t)ptr - (uintptr_t)chunk_mem(h, c);
-	chunksz_t chunks_need = bytes_to_chunksz(h, bytes + align_gap);
-=======
-	size_t align_gap = (uint8_t *)ptr - (uint8_t *)chunk_mem(h, c);
 
 	chunksz_t chunks_need = bytes_to_chunksz(h, bytes, align_gap);
->>>>>>> f70485f0
 
 	if (chunk_size(h, c) == chunks_need) {
 		/* We're good already */
