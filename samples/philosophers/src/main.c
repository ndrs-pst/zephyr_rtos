/*
 * Copyright (c) 2011-2016 Wind River Systems, Inc.
 *
 * SPDX-License-Identifier: Apache-2.0
 */

/**
 * @file
 *
 * Dining philosophers demo
 *
 * The demo can be configured to use different object types for its
 * synchronization: SEMAPHORES, MUTEXES, STACKS, FIFOS and LIFOS. To configure
 * a specific object, set the value of FORKS to one of these.
 *
 * By default, the demo uses MUTEXES.
 *
 * The demo can also be configured to work with static objects or dynamic
 * objects. The behavior will change depending if STATIC_OBJS is set to 0 or
 * 1.
 *
 * By default, the demo uses dynamic objects.
 *
 * The demo can be configured to work with threads of the same priority or
 * not. If using different priorities, two threads will be cooperative
 * threads, and the other four will be preemptible threads; if using one
 * priority, there will be six preemptible threads of priority 0. This is
 * changed via SAME_PRIO.
 *
 * By default, the demo uses different priorities.
 *
 * The number of threads is set via NUM_PHIL. The demo has only been tested
 * with six threads. In theory it should work with any number of threads, but
 * not without making changes to the forks[] array in the phil_obj_abstract.h
 * header file.
 */

#include <zephyr/kernel.h>

#if defined(CONFIG_STDOUT_CONSOLE)
#include <stdio.h>
#else
#include <zephyr/sys/printk.h>
#endif

#include <zephyr/sys/__assert.h>

#define SEMAPHORES 1
#define MUTEXES    2
#define STACKS     3
#define FIFOS      4
#define LIFOS      5

/**************************************/
/* control the behaviour of the demo **/

#ifndef DEBUG_PRINTF
#define DEBUG_PRINTF 0
#endif

#ifndef NUM_PHIL
#define NUM_PHIL 6
#endif

#ifndef STATIC_OBJS
#define STATIC_OBJS 0
#endif

#ifndef FORKS
#define FORKS MUTEXES
#if 0
#define FORKS SEMAPHORES
#define FORKS STACKS
#define FORKS FIFOS
#define FORKS LIFOS
#endif
#endif

#ifndef SAME_PRIO
#define SAME_PRIO 0
#endif

/* end - control behaviour of the demo */
/***************************************/

#define STACK_SIZE (2048)

#include "phil_obj_abstract.h"

#define fork(x) (forks[x])

static void set_phil_state_pos(int id) {
    #if !DEBUG_PRINTF
    printk("\x1b[%d;%dH", id + 1, 1);
    #endif
}

#include <stdarg.h>

static void print_phil_state(int id, char const* fmt, int32_t delay) {
    int prio = k_thread_priority_get(k_current_get());

    set_phil_state_pos(id);

    printk("Philosopher %d [%s:%s%d] ",
           id, prio < 0 ? "C" : "P",
           prio < 0 ? "" : " ",
           prio);

    if (delay) {
        printk(fmt, delay < 1000 ? " " : "", delay);
    }
    else {
        printk(fmt, "");
    }

    printk("\n");
}

static int32_t get_random_delay(int id, int period_in_ms) {
    /*
     * The random delay is unit-less, and is based on the philosopher's ID
     * and the current uptime to create some pseudo-randomness. It produces
     * a value between 0 and 31.
     */
    int32_t delay = (k_uptime_get_32() / 100 * (id + 1)) & 0x1f;

    /* add 1 to not generate a delay of 0 */
    int32_t ms = (delay + 1) * period_in_ms;

    return (ms);
}

static inline int is_last_philosopher(int id) {
    return (id == (NUM_PHIL - 1));
}

<<<<<<< HEAD
void philosopher(void* id, void* unused1, void* unused2) {
    ARG_UNUSED(unused1);
    ARG_UNUSED(unused2);

    fork_t my_fork1;
    fork_t my_fork2;

    int my_id = POINTER_TO_INT(id);

    /* Djkstra's solution: always pick up the lowest numbered fork first */
    if (is_last_philosopher(my_id)) {
        my_fork1 = fork(0);
        my_fork2 = fork(my_id);
    }
    else {
        my_fork1 = fork(my_id);
        my_fork2 = fork(my_id + 1);
    }

    while (1) {
        int32_t delay;

        print_phil_state(my_id, "       STARVING       ", 0);
        take(my_fork1);
        print_phil_state(my_id, "   HOLDING ONE FORK   ", 0);
        take(my_fork2);

        delay = get_random_delay(my_id, 25);
        print_phil_state(my_id, "  EATING  [ %s%d ms ] ", delay);
        k_msleep(delay);

        drop(my_fork2);
        print_phil_state(my_id, "   DROPPED ONE FORK   ", 0);
        drop(my_fork1);

        delay = get_random_delay(my_id, 25);
        print_phil_state(my_id, " THINKING [ %s%d ms ] ", delay);
        k_msleep(delay);
    }
=======
void philosopher(void *id, void *unused1, void *unused2)
{
	ARG_UNUSED(unused1);
	ARG_UNUSED(unused2);

	fork_t my_fork1;
	fork_t my_fork2;

	int my_id = POINTER_TO_INT(id);

	/* Dijkstra's solution: always pick up the lowest numbered fork first */
	if (is_last_philosopher(my_id)) {
		my_fork1 = fork(0);
		my_fork2 = fork(my_id);
	} else {
		my_fork1 = fork(my_id);
		my_fork2 = fork(my_id + 1);
	}

	while (1) {
		int32_t delay;

		print_phil_state(my_id, "       STARVING       ", 0);
		take(my_fork1);
		print_phil_state(my_id, "   HOLDING ONE FORK   ", 0);
		take(my_fork2);

		delay = get_random_delay(my_id, 25);
		print_phil_state(my_id, "  EATING  [ %s%d ms ] ", delay);
		k_msleep(delay);

		drop(my_fork2);
		print_phil_state(my_id, "   DROPPED ONE FORK   ", 0);
		drop(my_fork1);

		delay = get_random_delay(my_id, 25);
		print_phil_state(my_id, " THINKING [ %s%d ms ] ", delay);
		k_msleep(delay);
	}

>>>>>>> fa45bebc
}

static int new_prio(int phil) {
    #if defined(CONFIG_COOP_ENABLED) && defined(CONFIG_PREEMPT_ENABLED)
    #if SAME_PRIO
    return (0);
    #else
    return -(phil - (NUM_PHIL / 2));
    #endif
    #else
    #if defined(CONFIG_COOP_ENABLED)
    return (-phil - 2);
    #elif defined(CONFIG_PREEMPT_ENABLED)
    return (phil);
    #else
    #error unpossible
    #endif
    #endif
}

static void init_objects(void) {
    #if !STATIC_OBJS
    for (int i = 0; i < NUM_PHIL; i++) {
        fork_init(fork(i));
    }
    #endif
}

static void start_threads(void) {
    /*
     * create two coop. threads (prios -2/-1) and four preemptive threads
     * : (prios 0-3)
     */
    for (int i = 0; i < NUM_PHIL; i++) {
        int prio = new_prio(i);

        k_thread_create(&threads[i], &stacks[i][0], STACK_SIZE,
                        philosopher, INT_TO_POINTER(i), NULL, NULL,
                        prio, K_USER, K_FOREVER);
        #ifdef CONFIG_THREAD_NAME
        char tname[CONFIG_THREAD_MAX_NAME_LEN];

        snprintk(tname, CONFIG_THREAD_MAX_NAME_LEN, "Philosopher %d", i);
        k_thread_name_set(&threads[i], tname);
        #endif /* CONFIG_THREAD_NAME */
        k_object_access_grant(fork(i), &threads[i]);
        k_object_access_grant(fork((i + 1) % NUM_PHIL), &threads[i]);

        k_thread_start(&threads[i]);
    }
}

#define DEMO_DESCRIPTION        \
    "\x1b[2J\x1b[15;1H"         \
    "Demo Description\n"        \
    "----------------\n"        \
    "An implementation of a solution to the Dining Philosophers\n" \
    "problem (a classic multi-thread synchronization problem).\n"  \
    "This particular implementation demonstrates the usage of multiple\n"   \
    "preemptible and cooperative threads of differing priorities, as\n"     \
    "well as %s %s and thread sleeping.\n", obj_init_type, fork_type_str

static void display_demo_description(void) {
    #if !DEBUG_PRINTF
    printk(DEMO_DESCRIPTION);
    #endif
}

int main(void) {
    display_demo_description();
    #if CONFIG_TIMESLICING
    k_sched_time_slice_set(5000, 0);
    #endif

    init_objects();
    start_threads();

    #ifdef CONFIG_COVERAGE
    /* Wait a few seconds before main() exit, giving the sample the
     * opportunity to dump some output before coverage data gets emitted
     */
    k_sleep(K_MSEC(5000));
    #endif

    return (0);
}<|MERGE_RESOLUTION|>--- conflicted
+++ resolved
@@ -135,7 +135,6 @@
     return (id == (NUM_PHIL - 1));
 }
 
-<<<<<<< HEAD
 void philosopher(void* id, void* unused1, void* unused2) {
     ARG_UNUSED(unused1);
     ARG_UNUSED(unused2);
@@ -145,7 +144,7 @@
 
     int my_id = POINTER_TO_INT(id);
 
-    /* Djkstra's solution: always pick up the lowest numbered fork first */
+    /* Dijkstra's solution: always pick up the lowest numbered fork first */
     if (is_last_philosopher(my_id)) {
         my_fork1 = fork(0);
         my_fork2 = fork(my_id);
@@ -175,48 +174,6 @@
         print_phil_state(my_id, " THINKING [ %s%d ms ] ", delay);
         k_msleep(delay);
     }
-=======
-void philosopher(void *id, void *unused1, void *unused2)
-{
-	ARG_UNUSED(unused1);
-	ARG_UNUSED(unused2);
-
-	fork_t my_fork1;
-	fork_t my_fork2;
-
-	int my_id = POINTER_TO_INT(id);
-
-	/* Dijkstra's solution: always pick up the lowest numbered fork first */
-	if (is_last_philosopher(my_id)) {
-		my_fork1 = fork(0);
-		my_fork2 = fork(my_id);
-	} else {
-		my_fork1 = fork(my_id);
-		my_fork2 = fork(my_id + 1);
-	}
-
-	while (1) {
-		int32_t delay;
-
-		print_phil_state(my_id, "       STARVING       ", 0);
-		take(my_fork1);
-		print_phil_state(my_id, "   HOLDING ONE FORK   ", 0);
-		take(my_fork2);
-
-		delay = get_random_delay(my_id, 25);
-		print_phil_state(my_id, "  EATING  [ %s%d ms ] ", delay);
-		k_msleep(delay);
-
-		drop(my_fork2);
-		print_phil_state(my_id, "   DROPPED ONE FORK   ", 0);
-		drop(my_fork1);
-
-		delay = get_random_delay(my_id, 25);
-		print_phil_state(my_id, " THINKING [ %s%d ms ] ", delay);
-		k_msleep(delay);
-	}
-
->>>>>>> fa45bebc
 }
 
 static int new_prio(int phil) {
