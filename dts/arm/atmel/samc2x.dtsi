/*
 * Copyright (c) 2017 Google LLC.
 * Copyright (c) 2022 Kamil Serwus
 *
 * SPDX-License-Identifier: Apache-2.0
 */

#include <mem.h>
#include <arm/armv6-m.dtsi>
#include <zephyr/dt-bindings/adc/adc.h>
#include <zephyr/dt-bindings/gpio/gpio.h>
#include <zephyr/dt-bindings/i2c/i2c.h>
#include <zephyr/dt-bindings/pwm/pwm.h>

/* @see Table 10-3. Interrupt Line Mapping, SAM C21 for interrupts number !!! */
/ {
	aliases {
		adc-0 = &adc0;

		port-a = &porta;
		port-b = &portb;
		port-c = &portc;

		sercom-0 = &sercom0;
		sercom-1 = &sercom1;
		sercom-2 = &sercom2;
		sercom-3 = &sercom3;

		tcc-0 = &tcc0;
		tcc-1 = &tcc1;
		tcc-2 = &tcc2;

		watchdog0 = &wdog;
	};

	chosen {
		zephyr,flash-controller = &nvmctrl;
	};

	cpus {
		#address-cells = <1>;
		#size-cells = <0>;

		cpu0: cpu@0 {
			compatible = "arm,cortex-m0+";
			reg = <0>;

			device_type = "cpu";
		};
	};

	sram0: memory@20000000 {
		compatible = "mmio-sram";
		reg = <0x20000000 0x8000>;
	};

	id: device_id@80a00c {
		compatible = "atmel,sam0-id";
		reg =	<0x0080A00C 0x4>,
			<0x0080A040 0x4>,
			<0x0080A044 0x4>,
			<0x0080A048 0x4>;
	};

<<<<<<< HEAD
	aliases {
		port-a = &porta;
		port-b = &portb;

		adc-0 = &adc0;
		adc-1 = &adc1;

		sercom-0 = &sercom0;
		sercom-1 = &sercom1;
		sercom-2 = &sercom2;
		sercom-3 = &sercom3;

		tcc-0 = &tcc0;
		tcc-1 = &tcc1;
		tcc-2 = &tcc2;

		tc-4 = &tc4;
	};

=======
>>>>>>> 4272353e
	soc {
		nvmctrl: nvmctrl@41004000  {
			compatible = "atmel,sam0-nvmctrl";
			reg = <0x41004000 0x2D>;
			interrupts = <6 0>;

			#address-cells = <1>;
			#size-cells = <1>;

			lock-regions = <16>;

			flash0: flash@0 {
				compatible = "soc-nv-flash";
<<<<<<< HEAD
				reg = <0 0x40000>;
=======

>>>>>>> 4272353e
				write-block-size = <4>;
			};
		};

		pm: pm@40000400 {
			compatible = "atmel,samd2x-pm";
			reg = <0x40000400 0x400>;
			interrupts = <0 0>;
			#clock-cells = <2>;
		};

		mclk: mclk@40000800 {
			compatible = "atmel,samc2x-mclk";
			reg = <0x40000800 0x400>;
<<<<<<< HEAD
			interrupts = <0 0>;
=======

>>>>>>> 4272353e
			#clock-cells = <2>;
		};

		gclk: gclk@40001c00 {
			compatible = "atmel,samc2x-gclk";
			reg = <0x40001c00 0x400>;

			#clock-cells = <1>;
		};

		eic: eic@40002800 {
			compatible = "atmel,sam0-eic";
			reg = <0x40002800 0x400>;
			interrupts = <3 0>;
		};

		pinmux_a: pinmux@41000000 {
			compatible = "atmel,sam0-pinmux";
			reg = <0x41000000 0x80>;
		};

		pinmux_b: pinmux@41000080 {
			compatible = "atmel,sam0-pinmux";
			reg = <0x41000080 0x80>;
		};

		wdog: watchdog@40002000 {
			compatible = "atmel,sam0-watchdog";
			reg = <0x40002000 0x80>;
			interrupts = <1 0>;
		};

<<<<<<< HEAD
		dmac: dmac@41006000 {
			compatible = "atmel,sam0-dmac";
			reg = <0x41006000 0x50>;
			interrupts = <7 0>;
			#dma-cells = <2>;
		};

=======
		dmac: dmac@41006000 {
			compatible = "atmel,sam0-dmac";
			reg = <0x41006000 0x50>;
			interrupts = <7 0>;
			status = "disabled";

			#dma-cells = <2>;
		};

>>>>>>> 4272353e
		adc0: adc@42004400 {
			compatible = "atmel,sam0-adc";
			reg = <0x42004400 0x30>;
			interrupts = <25 0>;
			interrupt-names = "resrdy";
			clocks = <&gclk 33>, <&mclk 0x1C 17>;
			clock-names = "GCLK", "MCLK";
<<<<<<< HEAD

			/*
			 * 2.1 MHz max, so clock it with the
			 * 8 MHz GCLK / 4 = 2 MHz
			 */            
			gclk = <3>;
=======
			status = "disabled";

			#io-channel-cells = <1>;

			gclk = <0>;
>>>>>>> 4272353e
			prescaler = <4>;
		};

		adc1: adc@42004800 {
			compatible = "atmel,sam0-adc";
			reg = <0x42004800 0x2D>;

			/*
			 * 2.1 MHz max, so clock it with the
			 * 8 MHz GCLK / 4 = 2 MHz
			 */
			gclk = <3>;
			prescaler = <4>;
			#io-channel-cells = <1>;
		};

		dac0: dac@42005400 {
			compatible = "atmel,sam0-dac";
			status = "disabled";
			reg = <0x42005400 0x40>;
			#io-channel-cells = <0>;
		};

		sercom0: sercom@42000400 {
			compatible = "atmel,sam0-sercom";
			reg = <0x42000400 0x400>;
			interrupts = <9 0>;
			clocks = <&gclk 19>, <&mclk 0x1C 1>;
			clock-names = "GCLK", "MCLK";
			status = "disabled";
		};

		sercom1: sercom@42000800 {
			compatible = "atmel,sam0-sercom";
			reg = <0x42000800 0x400>;
			interrupts = <10 0>;
			clocks = <&gclk 20>, <&mclk 0x1C 2>;
			clock-names = "GCLK", "MCLK";
			status = "disabled";
		};

		sercom2: sercom@42000c00 {
			compatible = "atmel,sam0-sercom";
			reg = <0x42000C00 0x400>;
			interrupts = <11 0>;
			clocks = <&gclk 21>, <&mclk 0x1C 3>;
			clock-names = "GCLK", "MCLK";
			status = "disabled";
		};

		sercom3: sercom@42001000 {
			compatible = "atmel,sam0-sercom";
			reg = <0x42001000 0x400>;
			interrupts = <12 0>;
			clocks = <&gclk 22>, <&mclk 0x1C 4>;
			clock-names = "GCLK", "MCLK";
			status = "disabled";
		};

		tcc0: tcc@42002400 {
			compatible = "atmel,sam0-tcc";
			reg = <0x42002400 0x80>;
			interrupts = <17 0>;
			clocks = <&gclk 28>, <&mclk 0x1C 9>;
			clock-names = "GCLK", "MCLK";
			status = "disabled";

			channels = <4>;
			counter-size = <24>;
		};

		tcc1: tcc@42002800 {
			compatible = "atmel,sam0-tcc";
			reg = <0x42002800 0x80>;
			interrupts = <18 0>;
			clocks = <&gclk 28>, <&mclk 0x1C 10>;
			clock-names = "GCLK", "MCLK";
			status = "disabled";

			channels = <4>;
			counter-size = <24>;
		};

		tcc2: tcc@42002c00 {
			compatible = "atmel,sam0-tcc";
			reg = <0x42002C00 0x80>;
			interrupts = <19 0>;
			clocks = <&gclk 29>, <&mclk 0x1C 11>;
			clock-names = "GCLK", "MCLK";
			status = "disabled";

			channels = <2>;
			counter-size = <16>;
		};

		tc4: tc@42004000 {
			compatible = "atmel,sam0-tc32";
			reg = <0x42004000 0x40>;
		};

		pinctrl: pinctrl@41000000 {
			compatible = "atmel,sam0-pinctrl";
			ranges = <0x41000000 0x41000000 0x180>;

			#address-cells = <1>;
			#size-cells = <1>;

			porta: gpio@41000000 {
				compatible = "atmel,sam0-gpio";
				reg = <0x41000000 0x80>;
<<<<<<< HEAD
				gpio-controller;
				#gpio-cells = <2>;
				#atmel,pin-cells = <2>;
=======

				#atmel,pin-cells = <2>;
				#gpio-cells = <2>;

				gpio-controller;
>>>>>>> 4272353e
			};

			portb: gpio@41000080 {
				compatible = "atmel,sam0-gpio";
				reg = <0x41000080 0x80>;

				#atmel,pin-cells = <2>;
				#gpio-cells = <2>;

				gpio-controller;
			};

			portc: gpio@41000100 {
				compatible = "atmel,sam0-gpio";
				reg = <0x41000100 0x80>;

				#atmel,pin-cells = <2>;
				#gpio-cells = <2>;

				gpio-controller;
			};
		};

		rtc: rtc@40002400 {
			compatible = "atmel,sam0-rtc";
<<<<<<< HEAD
			reg = <0x40002400 0x40>;
			interrupts = <2 0>;
			clock-generator = <0>;
			status = "disabled";
		};
	};
};

=======
			reg = <0x40002400 0x1C>;
			interrupts = <3 0>;
			status = "disabled";

			clock-generator = <0>;
		};
	};
};

>>>>>>> 4272353e
&nvic {
	arm,num-irq-priority-bits = <2>;
};<|MERGE_RESOLUTION|>--- conflicted
+++ resolved
@@ -16,6 +16,7 @@
 / {
 	aliases {
 		adc-0 = &adc0;
+		adc-1 = &adc1;
 
 		port-a = &porta;
 		port-b = &portb;
@@ -30,6 +31,7 @@
 		tcc-1 = &tcc1;
 		tcc-2 = &tcc2;
 
+		tc-4 = &tc4;
 		watchdog0 = &wdog;
 	};
 
@@ -62,28 +64,6 @@
 			<0x0080A048 0x4>;
 	};
 
-<<<<<<< HEAD
-	aliases {
-		port-a = &porta;
-		port-b = &portb;
-
-		adc-0 = &adc0;
-		adc-1 = &adc1;
-
-		sercom-0 = &sercom0;
-		sercom-1 = &sercom1;
-		sercom-2 = &sercom2;
-		sercom-3 = &sercom3;
-
-		tcc-0 = &tcc0;
-		tcc-1 = &tcc1;
-		tcc-2 = &tcc2;
-
-		tc-4 = &tc4;
-	};
-
-=======
->>>>>>> 4272353e
 	soc {
 		nvmctrl: nvmctrl@41004000  {
 			compatible = "atmel,sam0-nvmctrl";
@@ -97,11 +77,7 @@
 
 			flash0: flash@0 {
 				compatible = "soc-nv-flash";
-<<<<<<< HEAD
 				reg = <0 0x40000>;
-=======
-
->>>>>>> 4272353e
 				write-block-size = <4>;
 			};
 		};
@@ -116,11 +92,7 @@
 		mclk: mclk@40000800 {
 			compatible = "atmel,samc2x-mclk";
 			reg = <0x40000800 0x400>;
-<<<<<<< HEAD
-			interrupts = <0 0>;
-=======
-
->>>>>>> 4272353e
+
 			#clock-cells = <2>;
 		};
 
@@ -153,7 +125,6 @@
 			interrupts = <1 0>;
 		};
 
-<<<<<<< HEAD
 		dmac: dmac@41006000 {
 			compatible = "atmel,sam0-dmac";
 			reg = <0x41006000 0x50>;
@@ -161,17 +132,6 @@
 			#dma-cells = <2>;
 		};
 
-=======
-		dmac: dmac@41006000 {
-			compatible = "atmel,sam0-dmac";
-			reg = <0x41006000 0x50>;
-			interrupts = <7 0>;
-			status = "disabled";
-
-			#dma-cells = <2>;
-		};
-
->>>>>>> 4272353e
 		adc0: adc@42004400 {
 			compatible = "atmel,sam0-adc";
 			reg = <0x42004400 0x30>;
@@ -179,20 +139,15 @@
 			interrupt-names = "resrdy";
 			clocks = <&gclk 33>, <&mclk 0x1C 17>;
 			clock-names = "GCLK", "MCLK";
-<<<<<<< HEAD
+			status = "disabled";
+
+			#io-channel-cells = <1>;
 
 			/*
 			 * 2.1 MHz max, so clock it with the
 			 * 8 MHz GCLK / 4 = 2 MHz
 			 */            
 			gclk = <3>;
-=======
-			status = "disabled";
-
-			#io-channel-cells = <1>;
-
-			gclk = <0>;
->>>>>>> 4272353e
 			prescaler = <4>;
 		};
 
@@ -303,17 +258,11 @@
 			porta: gpio@41000000 {
 				compatible = "atmel,sam0-gpio";
 				reg = <0x41000000 0x80>;
-<<<<<<< HEAD
-				gpio-controller;
-				#gpio-cells = <2>;
-				#atmel,pin-cells = <2>;
-=======
 
 				#atmel,pin-cells = <2>;
 				#gpio-cells = <2>;
 
 				gpio-controller;
->>>>>>> 4272353e
 			};
 
 			portb: gpio@41000080 {
@@ -339,26 +288,15 @@
 
 		rtc: rtc@40002400 {
 			compatible = "atmel,sam0-rtc";
-<<<<<<< HEAD
 			reg = <0x40002400 0x40>;
 			interrupts = <2 0>;
+			status = "disabled";
+
 			clock-generator = <0>;
-			status = "disabled";
 		};
 	};
 };
 
-=======
-			reg = <0x40002400 0x1C>;
-			interrupts = <3 0>;
-			status = "disabled";
-
-			clock-generator = <0>;
-		};
-	};
-};
-
->>>>>>> 4272353e
 &nvic {
 	arm,num-irq-priority-bits = <2>;
 };