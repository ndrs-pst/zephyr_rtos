--- conflicted
+++ resolved
@@ -249,7 +249,6 @@
 			label = "UART_8";
 		};
 
-<<<<<<< HEAD
 		lpuart1: serial@58000c00 {
 			compatible = "st,stm32-lpuart", "st,stm32-uart";
 			reg = <0x58000c00 0x400>;
@@ -259,7 +258,6 @@
 			label = "LPUART_1";
 		};
 
-=======
 		usbotg_fs: usb@40080000 {
 			compatible = "st,stm32-otgfs";
 			reg = <0x40080000 0x40000>;
@@ -287,8 +285,7 @@
 			status = "disabled";
 			label= "OTGHS";
 		};
-        
->>>>>>> 096c3091
+
 		rtc: rtc@58004000 {
 			compatible = "st,stm32-rtc";
 			reg = <0x58004000 0x400>;
@@ -788,7 +785,7 @@
 			status = "disabled";
 		};
 	};
-    
+	
 	otghs_fs_phy: otghs_fs_phy {
 		compatible = "usb-nop-xceiv";
 		#phy-cells = <0>;
@@ -799,7 +796,7 @@
 		compatible = "usb-nop-xceiv";
 		#phy-cells = <0>;
 		label = "OTGFS_PHY";
-	};    
+	};
 };
 
 &nvic {
