--- conflicted
+++ resolved
@@ -13,19 +13,12 @@
   reg:
     required: true
 
-<<<<<<< HEAD
   clock-generator:
     type: int
     description: clock generator index
     required: true
-=======
-    clock-generator:
-      type: int
-      description: clock generator index
-      required: true
 
     prescaler:
       type: int
       description: RTC prescaler
-      required: true
->>>>>>> 2bc9ed69
+      required: true