# Copyright (c) 2018 omSquare s.r.o.
# Copyright (c) 2024 Gerson Fernando Budke <nandojve@gmail.com>
# SPDX-License-Identifier: Apache-2.0

description: Atmel SAM0 RTC

compatible: "atmel,sam0-rtc"

include:
  - name: rtc.yaml
  - name: pinctrl-device.yaml
  - name: atmel,assigned-clocks.yaml

properties:
  reg:
    required: true

<<<<<<< HEAD
  clock-generator:
    type: int
    description: clock generator index
    required: true

  prescaler:
    type: int
    description: RTC prescaler
=======
  clocks:
    required: true

  clock-names:
    required: true

  atmel,assigned-clocks:
    required: true

  atmel,assigned-clock-names:
>>>>>>> 7537a142
    required: true<|MERGE_RESOLUTION|>--- conflicted
+++ resolved
@@ -15,16 +15,6 @@
   reg:
     required: true
 
-<<<<<<< HEAD
-  clock-generator:
-    type: int
-    description: clock generator index
-    required: true
-
-  prescaler:
-    type: int
-    description: RTC prescaler
-=======
   clocks:
     required: true
 
@@ -35,5 +25,9 @@
     required: true
 
   atmel,assigned-clock-names:
->>>>>>> 7537a142
+    required: true
+
+  prescaler:
+    type: int
+    description: RTC prescaler
     required: true