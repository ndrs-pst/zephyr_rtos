# Copyright (c) 2018 omSquare s.r.o.
# Copyright (c) 2024-2025 Gerson Fernando Budke <nandojve@gmail.com>
# SPDX-License-Identifier: Apache-2.0

description: Atmel SAM0 RTC

compatible: "atmel,sam0-rtc"

include:
  - name: rtc-device.yaml
  - name: pinctrl-device.yaml
  - name: atmel,assigned-clocks.yaml

properties:
  reg:
    required: true

  clocks:
    required: true

  clock-names:
    required: true

  atmel,assigned-clocks:
    required: true

  atmel,assigned-clock-names:
    required: true

<<<<<<< HEAD
  prescaler:
    type: int
    description: RTC prescaler
    required: true
=======
  systimer:
    type: boolean
    description: |
      Selects RTC peripheral to be used as a system timer and replace
      the ARM systick. When this option is selected the normal RTC
      functionality is in exclusive mode and the normal RTC functions
      will not be available.

      The systimer exclusive functionality can be enabled using the
      following devicetree entry:

        &rtc {
          status = "okay";
          systimer;
        };

  cal-constant:
    type: int
    required: true
    description: |
      Define the constant used to calculate the calibration. More
      information can be found in the datasheet of each SoC series
      at RTC Frequency Correction topic.

      Example:
        Correction in ppm = (FREQCORR.VALUE * 1e6 ppm) / (8192 * 128)

        &rtc {
          cal-constant = <8192 * 128>;
        };

  counter-mode:
    type: string
    enum:
      - "count-32"
      - "count-16"
      - "clock"
    description: |
      Configure the RTC counter operating mode. In mode 0, the counter
      register is configured as a 32-bit counter. In mode 1, simmilar
      to mode 0, the counter register is only 16-bit counter. In mode
      2 the counter register is configured as a clock/calendar.

        &rtc {
          status = "okay";
          counter-mode = "clock";
          prescaler = <1024>;
        };

  prescaler:
    type: int
    enum:
      - 1
      - 2
      - 4
      - 8
      - 16
      - 32
      - 64
      - 128
      - 256
      - 512
      - 1024
    description: |
      Enable CLKOUT at given frequency. When disabled, CLKOUT pin is LOW.
      The default is 0 and corresponds to the disable the CLKOUT signal.

        &rtc {
          status = "okay";
          counter-mode = "clock";
          prescaler = <1024>;
        };

  event-control-msk:
    type: int
    default: 0
    description: |
      Enable peripheral event sources by bitmask. By default all the channels
      are always disabled.

      Event Table:

        bit   Event Source
         0    Periodic Interval 0 Event Output
         1    Periodic Interval 1 Event Output
         2    Periodic Interval 2 Event Output
         3    Periodic Interval 3 Event Output
         4    Periodic Interval 4 Event Output
         5    Periodic Interval 5 Event Output
         6    Periodic Interval 6 Event Output
         7    Periodic Interval 7 Event Output
         8    Compare/Alarm 0 Event Output
         9    Compare/Alarm 1 Event Output
        14    Tamper Event Output
        15    Overflow Event Output
        16    Tamper Event Input

      Example how to enable Compare/Alarm 0 Event Output:
        &rtc {
          event-control-msk = <100>;
        };
>>>>>>> 16f212d6
<|MERGE_RESOLUTION|>--- conflicted
+++ resolved
@@ -27,12 +27,6 @@
   atmel,assigned-clock-names:
     required: true
 
-<<<<<<< HEAD
-  prescaler:
-    type: int
-    description: RTC prescaler
-    required: true
-=======
   systimer:
     type: boolean
     description: |
@@ -133,5 +127,4 @@
       Example how to enable Compare/Alarm 0 Event Output:
         &rtc {
           event-control-msk = <100>;
-        };
->>>>>>> 16f212d6
+        };