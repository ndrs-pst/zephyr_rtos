--- conflicted
+++ resolved
@@ -634,18 +634,6 @@
 
 	udc_ctrl_update_stage(dev, buf);                        /* USBD_PACKET_SEQ01 */
 
-<<<<<<< HEAD
-	if ((setup->bmRequestType == 0) && (setup->bRequest == USB_SREQ_SET_ADDRESS)) {
-		/* HAL requires we set the address before submitting status */
-		status = HAL_PCD_SetAddress(&priv->pcd, (uint8_t)setup->wValue);
-		if (status != HAL_OK) {
-			LOG_ERR("HAL_PCD_SetAddress() failed: %d", status);
-			__ASSERT_NO_MSG(0);
-	}
-	}
-
-=======
->>>>>>> 497209c7
 	if (udc_ctrl_stage_is_data_out(dev)) {
 		/*  Allocate and feed buffer for data OUT stage */
 		err = udc_stm32_prep_out_ep0_rx(dev, udc_data_stage_length(buf));
