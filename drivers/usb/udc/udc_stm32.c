--- conflicted
+++ resolved
@@ -1108,15 +1108,9 @@
 	memset(&priv->pcd, 0, sizeof(priv->pcd));
 
 	/* Default values */
-<<<<<<< HEAD
 	priv->pcd.Init.dev_endpoints = (uint8_t)cfg->num_endpoints;
 	priv->pcd.Init.ep0_mps = (uint8_t)cfg->ep0_mps;
-	priv->pcd.Init.speed = UTIL_CAT(UDC_STM32_, DT_INST_STRING_UPPER_TOKEN(0, maximum_speed));
-=======
-	priv->pcd.Init.dev_endpoints = cfg->num_endpoints;
-	priv->pcd.Init.ep0_mps = cfg->ep0_mps;
 	priv->pcd.Init.speed = cfg->selected_speed;
->>>>>>> ca68c771
 
 	/* Per controller/Phy values */
 #if defined(USB)
@@ -1163,12 +1157,12 @@
 	LL_PWR_EnableVddUSB();
 
 	#if DT_HAS_COMPAT_STATUS_OKAY(st_stm32_otghs)
-		/* Configure VOSR register of USB HSTransceiverSupply(); */
-		LL_PWR_EnableUSBPowerSupply();
-		LL_PWR_EnableUSBEPODBooster();
-		while (LL_PWR_IsActiveFlag_USBBOOST() != 1) {
-			/* Wait for USB EPOD BOOST ready */
-		}
+	/* Configure VOSR register of USB HSTransceiverSupply(); */
+	LL_PWR_EnableUSBPowerSupply();
+	LL_PWR_EnableUSBEPODBooster();
+	while (LL_PWR_IsActiveFlag_USBBOOST() != 1) {
+		/* Wait for USB EPOD BOOST ready */
+	}
 	#endif /* DT_HAS_COMPAT_STATUS_OKAY(st_stm32_otghs) */
 #elif defined(CONFIG_SOC_SERIES_STM32N6X)
 	/* Enable Vdd USB voltage monitoring */
@@ -1277,8 +1271,8 @@
 	#if UDC_STM32_NODE_PHY_ITFACE(DT_DRV_INST(0)) == PCD_PHY_ULPI
 		LL_AHB1_GRP1_EnableClock(LL_AHB1_GRP1_PERIPH_OTGHSULPI);
 	#elif UDC_STM32_NODE_PHY_ITFACE(DT_DRV_INST(0)) == PCD_PHY_UTMI
-		LL_APB2_GRP1_EnableClock(LL_APB2_GRP1_PERIPH_OTGPHYC);
-	#endif
+	LL_APB2_GRP1_EnableClock(LL_APB2_GRP1_PERIPH_OTGPHYC);
+#endif
 #else /* CONFIG_SOC_SERIES_STM32F2X || CONFIG_SOC_SERIES_STM32F4X */
 	if (UDC_STM32_NODE_PHY_ITFACE(DT_DRV_INST(0)) == PCD_PHY_ULPI) {
 		LL_AHB1_GRP1_EnableClock(LL_AHB1_GRP1_PERIPH_OTGHSULPI);
