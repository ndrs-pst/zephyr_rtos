--- conflicted
+++ resolved
@@ -981,11 +981,6 @@
 	if (bi->setup && bi->ep == USB_CONTROL_EP_OUT) {
 		uint16_t length = udc_data_stage_length(buf);
 
-<<<<<<< HEAD
-		data->setup = buf;                              /* USBD_PACKET_SEQ02 */
-
-=======
->>>>>>> ad4c3e3e
 		if (data->stage != CTRL_PIPE_STAGE_SETUP) {
 			LOG_INF("Sequence %u not completed", data->stage);
 
@@ -1003,7 +998,7 @@
 			data->stage = CTRL_PIPE_STAGE_SETUP;
 		}
 
-		data->setup = buf;
+		data->setup = buf;                              /* USBD_PACKET_SEQ02 */
 
 		/*
 		 * Setup Stage has been completed (setup packet received),
