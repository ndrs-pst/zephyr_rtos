/*
 * Copyright (c) 2017 Christer Weinigel.
 * Copyright (c) 2017, I-SENSE group of ICCS
 *
 * SPDX-License-Identifier: Apache-2.0
 */

/**
 * @file
 * @brief USB device controller shim driver for STM32 devices
 *
 * This driver uses the STM32 Cube low level drivers to talk to the USB
 * device controller on the STM32 family of devices using the
 * STM32Cube HAL layer.
 */

#include <soc.h>
#include <stm32_ll_bus.h>
#include <stm32_ll_pwr.h>
#include <stm32_ll_rcc.h>
#include <stm32_ll_system.h>
#include <string.h>
#include <usb/usb_device.h>
#include <drivers/clock_control/stm32_clock_control.h>
#include <sys/util.h>
#include <drivers/gpio.h>
#include <pinmux/stm32/pinmux_stm32.h>
#include "stm32_hsem.h"

#define LOG_LEVEL CONFIG_USB_DRIVER_LOG_LEVEL
#include <logging/log.h>
LOG_MODULE_REGISTER(usb_dc_stm32);

#if DT_HAS_COMPAT_STATUS_OKAY(st_stm32_otgfs) && DT_HAS_COMPAT_STATUS_OKAY(st_stm32_otghs)
#error "Only one interface should be enabled at a time, OTG FS or OTG HS"
#endif

#if DT_HAS_COMPAT_STATUS_OKAY(st_stm32_otghs)
#define DT_DRV_COMPAT st_stm32_otghs
#define USB_IRQ_NAME  otghs
#elif DT_HAS_COMPAT_STATUS_OKAY(st_stm32_otgfs)
#define DT_DRV_COMPAT st_stm32_otgfs
#define USB_IRQ_NAME  otgfs
#elif DT_HAS_COMPAT_STATUS_OKAY(st_stm32_usb)
#define DT_DRV_COMPAT st_stm32_usb
#define USB_IRQ_NAME  usb
#if DT_INST_NODE_HAS_PROP(0, enable_pin_remap)
#define USB_ENABLE_PIN_REMAP    DT_INST_PROP(0, enable_pin_remap)
#endif
#endif

#define USB_BASE_ADDRESS    DT_INST_REG_ADDR(0)
#define USB_IRQ             DT_INST_IRQ_BY_NAME(0, USB_IRQ_NAME, irq)
#define USB_IRQ_PRI         DT_INST_IRQ_BY_NAME(0, USB_IRQ_NAME, priority)
#define USB_NUM_BIDIR_ENDPOINTS DT_INST_PROP(0, num_bidir_endpoints)
#define USB_RAM_SIZE        DT_INST_PROP(0, ram_size)
#define USB_CLOCK_BITS      DT_INST_CLOCKS_CELL(0, bits)
#define USB_CLOCK_BUS       DT_INST_CLOCKS_CELL(0, bus)
#if DT_INST_NODE_HAS_PROP(0, maximum_speed)
#define USB_MAXIMUM_SPEED   DT_INST_PROP(0, maximum_speed)
#endif

static const struct soc_gpio_pinctrl usb_pinctrl[] = ST_STM32_DT_INST_PINCTRL(0, 0);


#define USB_OTG_HS_EMB_PHY (DT_HAS_COMPAT_STATUS_OKAY(st_stm32_usbphyc) && \
                            DT_HAS_COMPAT_STATUS_OKAY(st_stm32_otghs))

/*
 * USB and USB_OTG_FS are defined in STM32Cube HAL and allows to distinguish
 * between two kind of USB DC. STM32 F0, F3, L0 and G4 series support USB device
 * controller. STM32 F4 and F7 series support USB_OTG_FS device controller.
 * STM32 F1 and L4 series support either USB or USB_OTG_FS device controller.
 *
 * WARNING: Don't mix USB defined in STM32Cube HAL and CONFIG_USB from Zephyr
 * Kconfig system.
 */
#ifdef USB

#define EP0_MPS 64U
#define EP_MPS 64U

/*
 * USB BTABLE is stored in the PMA. The size of BTABLE is 4 bytes
 * per endpoint.
 *
 */
#define USB_BTABLE_SIZE  (8 * USB_NUM_BIDIR_ENDPOINTS)

#else /* USB_OTG_FS */

/*
 * STM32L4 series USB LL API doesn't provide HIGH and HIGH_IN_FULL speed
 * defines.
 */
#if defined(CONFIG_SOC_SERIES_STM32L4X)
#define USB_OTG_SPEED_HIGH                     0U
#define USB_OTG_SPEED_HIGH_IN_FULL             1U
#endif /* CONFIG_SOC_SERIES_STM32L4X */

#define EP0_MPS USB_OTG_MAX_EP0_SIZE

#if DT_HAS_COMPAT_STATUS_OKAY(st_stm32_otghs)
#define EP_MPS USB_OTG_HS_MAX_PACKET_SIZE
#elif DT_HAS_COMPAT_STATUS_OKAY(st_stm32_otgfs) || DT_HAS_COMPAT_STATUS_OKAY(st_stm32_usb)
#define EP_MPS USB_OTG_FS_MAX_PACKET_SIZE
#endif

/* We need one RX FIFO and n TX-IN FIFOs */
#define FIFO_NUM (1 + USB_NUM_BIDIR_ENDPOINTS)

/* 4-byte words FIFO */
#define FIFO_WORDS (USB_RAM_SIZE / 4)

/* Allocate FIFO memory evenly between the FIFOs */
#define FIFO_EP_WORDS (FIFO_WORDS / FIFO_NUM)

#endif /* USB */

/* Size of a USB SETUP packet */
#define SETUP_SIZE 8

/* Helper macros to make it easier to work with endpoint numbers */
#define EP0_IDX 0
#define EP0_IN (EP0_IDX | USB_EP_DIR_IN)
#define EP0_OUT (EP0_IDX | USB_EP_DIR_OUT)

/* Endpoint state */
struct usb_dc_stm32_ep_state {
    uint16_t ep_mps;            /** Endpoint max packet size */
    uint16_t ep_pma_buf_len;    /** Previously allocated buffer size */
    uint8_t ep_type;            /** Endpoint type (STM32 HAL enum) */
    uint8_t ep_stalled;         /** Endpoint stall flag */
    usb_dc_ep_callback cb;      /** Endpoint callback function */
    uint32_t read_count;        /** Number of bytes in read buffer  */
    uint32_t read_offset;       /** Current offset in read buffer */
    struct k_sem write_sem;     /** Write boolean semaphore */
};

/* Driver state */
struct usb_dc_stm32_state {
    PCD_HandleTypeDef pcd;                  /* Storage for the HAL_PCD api */
    usb_dc_status_callback status_cb;       /* Status callback */
    struct usb_dc_stm32_ep_state out_ep_state[USB_NUM_BIDIR_ENDPOINTS];
    struct usb_dc_stm32_ep_state in_ep_state[USB_NUM_BIDIR_ENDPOINTS];
    uint8_t ep_buf[USB_NUM_BIDIR_ENDPOINTS][EP_MPS];

#ifdef USB
    uint32_t pma_offset;
#endif /* USB */
};

static struct usb_dc_stm32_state usb_dc_stm32_state;

/* Internal functions */

static struct usb_dc_stm32_ep_state* usb_dc_stm32_get_ep_state(uint8_t ep) {
    struct usb_dc_stm32_ep_state* ep_state_base;

    if (USB_EP_GET_IDX(ep) >= USB_NUM_BIDIR_ENDPOINTS) {
        return NULL;
    }

    if (USB_EP_DIR_IS_OUT(ep)) {
        ep_state_base = usb_dc_stm32_state.out_ep_state;
    } else {
        ep_state_base = usb_dc_stm32_state.in_ep_state;
    }

    return ep_state_base + USB_EP_GET_IDX(ep);
}

static void usb_dc_stm32_isr(const void *arg)
{
    HAL_PCD_IRQHandler(&usb_dc_stm32_state.pcd);
}

#ifdef CONFIG_USB_DEVICE_SOF
void HAL_PCD_SOFCallback(PCD_HandleTypeDef *hpcd)
{
    usb_dc_stm32_state.status_cb(USB_DC_SOF, NULL);
}
#endif

static int usb_dc_stm32_clock_enable(void)
{
<<<<<<< HEAD
	const struct device *clk = DEVICE_DT_GET(STM32_CLOCK_CONTROL_NODE);
	struct stm32_pclken pclken = {
		.bus = USB_CLOCK_BUS,
		.enr = USB_CLOCK_BITS,
	};

	/*
	 * Some SoCs in STM32F0/L0/L4 series disable USB clock by
	 * default.  We force USB clock source to MSI or PLL clock for this
	 * SoCs.  However, if these parts have an HSI48 clock, use
	 * that instead.  Example reference manual RM0360 for
	 * STM32F030x4/x6/x8/xC and STM32F070x6/xB.
	 */
#if defined(RCC_HSI48_SUPPORT) || \
	defined(CONFIG_SOC_SERIES_STM32WBX) || \
	defined(CONFIG_SOC_SERIES_STM32H7X)
=======
    const struct device *clk = DEVICE_DT_GET(STM32_CLOCK_CONTROL_NODE);
    struct stm32_pclken pclken = {
        .bus = USB_CLOCK_BUS,
        .enr = USB_CLOCK_BITS,
    };

    /*
     * Some SoCs in STM32F0/L0/L4 series disable USB clock by
     * default.  We force USB clock source to MSI or PLL clock for this
     * SoCs.  However, if these parts have an HSI48 clock, use
     * that instead.  Example reference manual RM0360 for
     * STM32F030x4/x6/x8/xC and STM32F070x6/xB.
     */
#if defined(RCC_HSI48_SUPPORT) || defined(CONFIG_SOC_SERIES_STM32WBX)
>>>>>>> b0ffa8a7

    /*
     * In STM32L0 series, HSI48 requires VREFINT and its buffer
     * with 48 MHz RC to be enabled.
     * See ENREF_HSI48 in reference manual RM0367 section10.2.3:
     * "Reference control and status register (SYSCFG_CFGR3)"
     */
#ifdef CONFIG_SOC_SERIES_STM32L0X
    if (LL_APB2_GRP1_IsEnabledClock(LL_APB2_GRP1_PERIPH_SYSCFG)) {
        LL_SYSCFG_VREFINT_EnableHSI48();
    } else {
        LOG_ERR("System Configuration Controller clock is "
            "disabled. Unable to enable VREFINT which "
            "is required by HSI48.");
    }
#endif /* CONFIG_SOC_SERIES_STM32L0X */

    z_stm32_hsem_lock(CFG_HW_CLK48_CONFIG_SEMID, HSEM_LOCK_DEFAULT_RETRY);

    LL_RCC_HSI48_Enable();
    while (!LL_RCC_HSI48_IsReady()) {
        /* Wait for HSI48 to become ready */
    }

    LL_RCC_SetUSBClockSource(LL_RCC_USB_CLKSOURCE_HSI48);

#if !defined(CONFIG_SOC_SERIES_STM32WBX)
    /* Specially for STM32WB, don't unlock the HSEM to prevent M0 core
     * to disable HSI48 clock used for RNG.
     */
    z_stm32_hsem_unlock(CFG_HW_CLK48_CONFIG_SEMID);
#endif /* CONFIG_SOC_SERIES_STM32WBX */

#elif defined(LL_RCC_USB_CLKSOURCE_NONE)
    /* When MSI is configured in PLL mode with a 32.768 kHz clock source,
     * the MSI frequency can be automatically trimmed by hardware to reach
     * better than ±0.25% accuracy. In this mode the MSI can feed the USB
     * device. For now, we only use MSI for USB if not already used as
     * system clock source.
     */
#if defined(CONFIG_CLOCK_STM32_MSI_PLL_MODE) && !defined(CONFIG_CLOCK_STM32_SYSCLK_SRC_MSI)
    LL_RCC_MSI_Enable();
    while (!LL_RCC_MSI_IsReady()) {
        /* Wait for MSI to become ready */
    }
    /* Force 48 MHz mode */
    LL_RCC_MSI_EnableRangeSelection();
    LL_RCC_MSI_SetRange(LL_RCC_MSIRANGE_11);
    LL_RCC_SetUSBClockSource(LL_RCC_USB_CLKSOURCE_MSI);
#else
    if (LL_RCC_PLL_IsReady()) {
        LL_RCC_SetUSBClockSource(LL_RCC_USB_CLKSOURCE_PLL);
    } else {
        LOG_ERR("Unable to set USB clock source to PLL.");
    }
#endif /* CONFIG_CLOCK_STM32_MSI_PLL_MODE && !CONFIG_CLOCK_STM32_SYSCLK_SRC_MSI */

#elif defined(RCC_CFGR_OTGFSPRE)
    /* On STM32F105 and STM32F107 parts the USB OTGFSCLK is derived from
     * PLL1, and must result in a 48 MHz clock... the options to achieve
     * this are as below, controlled by the RCC_CFGR_OTGFSPRE bit.
     *   - PLLCLK * 2 / 2     i.e: PLLCLK == 48 MHz
     *   - PLLCLK * 2 / 3     i.e: PLLCLK == 72 MHz
     *
     * this requires that the system is running from PLLCLK
     */
    if (LL_RCC_GetSysClkSource() == LL_RCC_SYS_CLKSOURCE_STATUS_PLL) {
        switch (sys_clock_hw_cycles_per_sec()) {
        case 48000000U:
            LL_RCC_SetUSBClockSource(LL_RCC_USB_CLKSOURCE_PLL_DIV_2);
            break;
        case 72000000U:
            LL_RCC_SetUSBClockSource(LL_RCC_USB_CLKSOURCE_PLL_DIV_3);
            break;
        default:
            LOG_ERR("Unable to set USB clock source (incompatible PLLCLK rate)");
            return -EIO;
        }
    } else {
        LOG_ERR("Unable to set USB clock source (not using PLL1)");
        return -EIO;
    }

#endif /* RCC_HSI48_SUPPORT / LL_RCC_USB_CLKSOURCE_NONE / RCC_CFGR_OTGFSPRE */

    /* #CUSTOM@PST1981 : START */
    #if defined(CONFIG_SOC_SERIES_STM32H7X)
    LL_RCC_SetUSBClockSource(LL_RCC_USB_CLKSOURCE_PLL1Q);
    LL_PWR_EnableUSBVoltageDetector();
    volatile uint32_t usb_clk_hz;
    usb_clk_hz = LL_RCC_GetUSBClockFreq(LL_RCC_USB_CLKSOURCE_PLL1Q);

    #if DT_HAS_COMPAT_STATUS_OKAY(st_stm32_otghs)
    /* Not yet support OTGHS */
    #else
    __HAL_RCC_USB_OTG_FS_CLK_ENABLE();
    __HAL_RCC_USB2_OTG_FS_CLK_SLEEP_ENABLE();
    __HAL_RCC_USB2_OTG_FS_ULPI_CLK_SLEEP_DISABLE();
    #endif
    #endif
    /* #CUSTOM@PST1981 : END */

    if (clock_control_on(clk, (clock_control_subsys_t *)&pclken) != 0) {
        LOG_ERR("Unable to enable USB clock");
        return -EIO;
    }

#if DT_HAS_COMPAT_STATUS_OKAY(st_stm32_otghs)
#if DT_HAS_COMPAT_STATUS_OKAY(st_stm32_usbphyc)
    LL_AHB1_GRP1_EnableClock(LL_AHB1_GRP1_PERIPH_OTGHSULPI);
    LL_APB2_GRP1_EnableClock(LL_APB2_GRP1_PERIPH_OTGPHYC);
#else
    /* Disable ULPI interface (for external high-speed PHY) clock */
    LL_AHB1_GRP1_DisableClock(LL_AHB1_GRP1_PERIPH_OTGHSULPI);
    LL_AHB1_GRP1_DisableClockLowPower(LL_AHB1_GRP1_PERIPH_OTGHSULPI);
#endif
#endif

    return 0;
}

#if defined(USB_OTG_FS) || defined(USB_OTG_HS)
static uint32_t usb_dc_stm32_get_maximum_speed(void)
{
    /*
     * If max-speed is not passed via DT, set it to USB controller's
     * maximum hardware capability.
     */
#if USB_OTG_HS_EMB_PHY
    uint32_t speed = USB_OTG_SPEED_HIGH;
#else
    uint32_t speed = USB_OTG_SPEED_FULL;
#endif

#ifdef USB_MAXIMUM_SPEED

<<<<<<< HEAD
	if (!strncmp(USB_MAXIMUM_SPEED, "high-speed", 10)) {
		speed = USB_OTG_SPEED_HIGH;
	} else if (!strncmp(USB_MAXIMUM_SPEED, "full-speed", 10)) {
#if defined(CONFIG_SOC_SERIES_STM32H7X) || defined(USB_OTG_HS_EMB_PHY)
		speed = USB_OTG_SPEED_HIGH_IN_FULL;
=======
    if (!strncmp(USB_MAXIMUM_SPEED, "high-speed", 10)) {
        speed = USB_OTG_SPEED_HIGH;
    } else if (!strncmp(USB_MAXIMUM_SPEED, "full-speed", 10)) {
#if USB_OTG_HS_EMB_PHY
        speed = USB_OTG_SPEED_HIGH_IN_FULL;
>>>>>>> b0ffa8a7
#else
        speed = USB_OTG_SPEED_FULL;
#endif
    } else {
        LOG_DBG("Unsupported maximum speed defined in device tree. "
            "USB controller will default to its maximum HW "
            "capability");
    }
#endif

    return speed;
}
#endif /* USB_OTG_FS || USB_OTG_HS */

static int usb_dc_stm32_init(void)
{
    HAL_StatusTypeDef status;
    unsigned int i;

#ifdef USB
    usb_dc_stm32_state.pcd.Instance = USB;
    usb_dc_stm32_state.pcd.Init.speed = PCD_SPEED_FULL;
    usb_dc_stm32_state.pcd.Init.dev_endpoints = USB_NUM_BIDIR_ENDPOINTS;
    usb_dc_stm32_state.pcd.Init.phy_itface = PCD_PHY_EMBEDDED;
    usb_dc_stm32_state.pcd.Init.ep0_mps = PCD_EP0MPS_64;
    usb_dc_stm32_state.pcd.Init.low_power_enable = 0;
#else /* USB_OTG_FS || USB_OTG_HS */
#if DT_HAS_COMPAT_STATUS_OKAY(st_stm32_otghs)
    usb_dc_stm32_state.pcd.Instance = USB_OTG_HS;
#else
    usb_dc_stm32_state.pcd.Instance = USB_OTG_FS;
#endif
    usb_dc_stm32_state.pcd.Init.dev_endpoints = USB_NUM_BIDIR_ENDPOINTS;
    usb_dc_stm32_state.pcd.Init.speed = usb_dc_stm32_get_maximum_speed();
#if USB_OTG_HS_EMB_PHY
    usb_dc_stm32_state.pcd.Init.phy_itface = USB_OTG_HS_EMBEDDED_PHY;
#else
    usb_dc_stm32_state.pcd.Init.phy_itface = PCD_PHY_EMBEDDED;
#endif
    usb_dc_stm32_state.pcd.Init.ep0_mps = USB_OTG_MAX_EP0_SIZE;
    usb_dc_stm32_state.pcd.Init.vbus_sensing_enable = DISABLE;

#ifndef CONFIG_SOC_SERIES_STM32F1X
    usb_dc_stm32_state.pcd.Init.dma_enable = DISABLE;
#endif

#endif /* USB */

#ifdef CONFIG_USB_DEVICE_SOF
    usb_dc_stm32_state.pcd.Init.Sof_enable = 1;
#endif /* CONFIG_USB_DEVICE_SOF */

<<<<<<< HEAD
#if defined(CONFIG_SOC_SERIES_STM32H7X)
	/* Currently assuming FS mode. Need to disable the ULPI clock on USB2 and
	 * enable the FS clock. Need to make this dependent on HS or FS config.
	 */

	LL_AHB1_GRP1_DisableClock(LL_AHB1_GRP1_PERIPH_USB2OTGHSULPI);
	LL_AHB1_GRP1_DisableClockSleep(LL_AHB1_GRP1_PERIPH_USB2OTGHSULPI);

	LL_AHB1_GRP1_EnableClock(LL_AHB1_GRP1_PERIPH_USB2OTGHS);
	LL_AHB1_GRP1_EnableClockSleep(LL_AHB1_GRP1_PERIPH_USB2OTGHS);

	LL_PWR_EnableUSBVoltageDetector();

	/* Per AN2606: USBREGEN not supported when running in FS mode. */
	LL_PWR_DisableUSBReg();
	while (!LL_PWR_IsActiveFlag_USB()) {
		LOG_INF("PWR not active yet");
		k_sleep(K_MSEC(100));
	}
#endif

	LOG_DBG("Pinctrl signals configuration");
	status = stm32_dt_pinctrl_configure(usb_pinctrl,
				     ARRAY_SIZE(usb_pinctrl),
				     (uint32_t)usb_dc_stm32_state.pcd.Instance);
	if (status < 0) {
		LOG_ERR("USB pinctrl setup failed (%d)", status);
		return status;
	}

	LOG_DBG("HAL_PCD_Init");
	status = HAL_PCD_Init(&usb_dc_stm32_state.pcd);
	if (status != HAL_OK) {
		LOG_ERR("PCD_Init failed, %d", (int)status);
		return -EIO;
	}

	LOG_DBG("HAL_PCD_Start");
	status = HAL_PCD_Start(&usb_dc_stm32_state.pcd);
	if (status != HAL_OK) {
		LOG_ERR("PCD_Start failed, %d", (int)status);
		return -EIO;
	}

	usb_dc_stm32_state.out_ep_state[EP0_IDX].ep_mps = EP0_MPS;
	usb_dc_stm32_state.out_ep_state[EP0_IDX].ep_type = EP_TYPE_CTRL;
	usb_dc_stm32_state.in_ep_state[EP0_IDX].ep_mps = EP0_MPS;
	usb_dc_stm32_state.in_ep_state[EP0_IDX].ep_type = EP_TYPE_CTRL;

#ifdef USB
	/* Start PMA configuration for the endpoints after the BTABLE. */
	usb_dc_stm32_state.pma_offset = USB_BTABLE_SIZE;

	for (i = 0U; i < USB_NUM_BIDIR_ENDPOINTS; i++) {
		k_sem_init(&usb_dc_stm32_state.in_ep_state[i].write_sem, 1, 1);
	}
#else /* USB_OTG_FS */
	/* TODO: make this dynamic (depending usage) */
	HAL_PCDEx_SetRxFiFo(&usb_dc_stm32_state.pcd, FIFO_EP_WORDS);
	for (i = 0U; i < USB_NUM_BIDIR_ENDPOINTS; i++) {
		HAL_PCDEx_SetTxFiFo(&usb_dc_stm32_state.pcd, i,
				    FIFO_EP_WORDS);
		k_sem_init(&usb_dc_stm32_state.in_ep_state[i].write_sem, 1, 1);
	}
#endif /* USB */

	IRQ_CONNECT(USB_IRQ, USB_IRQ_PRI,
		    usb_dc_stm32_isr, 0, 0);
	irq_enable(USB_IRQ);
	return 0;
=======
    LOG_DBG("Pinctrl signals configuration");
    status = stm32_dt_pinctrl_configure(usb_pinctrl,
                     ARRAY_SIZE(usb_pinctrl),
                     (uint32_t)usb_dc_stm32_state.pcd.Instance);
    if (status < 0) {
        LOG_ERR("USB pinctrl setup failed (%d)", status);
        return status;
    }

    LOG_DBG("HAL_PCD_Init");
    status = HAL_PCD_Init(&usb_dc_stm32_state.pcd);
    if (status != HAL_OK) {
        LOG_ERR("PCD_Init failed, %d", (int)status);
        return -EIO;
    }

    LOG_DBG("HAL_PCD_Start");
    status = HAL_PCD_Start(&usb_dc_stm32_state.pcd);
    if (status != HAL_OK) {
        LOG_ERR("PCD_Start failed, %d", (int)status);
        return -EIO;
    }

    usb_dc_stm32_state.out_ep_state[EP0_IDX].ep_mps  = EP0_MPS;
    usb_dc_stm32_state.out_ep_state[EP0_IDX].ep_type = EP_TYPE_CTRL;
    usb_dc_stm32_state.in_ep_state[EP0_IDX].ep_mps   = EP0_MPS;
    usb_dc_stm32_state.in_ep_state[EP0_IDX].ep_type  = EP_TYPE_CTRL;

    #ifdef USB
    /* Start PMA configuration for the endpoints after the BTABLE. */
    usb_dc_stm32_state.pma_offset = USB_BTABLE_SIZE;

    for (i = 0U; i < USB_NUM_BIDIR_ENDPOINTS; i++) {
        k_sem_init(&usb_dc_stm32_state.in_ep_state[i].write_sem, 1, 1);
    }
    #else /* USB_OTG_FS */
    /* TODO: make this dynamic (depending usage) */
    HAL_PCDEx_SetRxFiFo(&usb_dc_stm32_state.pcd, FIFO_EP_WORDS);
    for (i = 0U; i < USB_NUM_BIDIR_ENDPOINTS; i++) {
        HAL_PCDEx_SetTxFiFo(&usb_dc_stm32_state.pcd, i, FIFO_EP_WORDS);
        k_sem_init(&usb_dc_stm32_state.in_ep_state[i].write_sem, 1, 1);
    }
    #endif /* USB */

    IRQ_CONNECT(USB_IRQ, USB_IRQ_PRI, usb_dc_stm32_isr, 0, 0);
    irq_enable(USB_IRQ);

    return (0);
>>>>>>> b0ffa8a7
}

/* Zephyr USB device controller API implementation */

int usb_dc_attach(void)
{
    int ret;

    LOG_DBG("");

#ifdef SYSCFG_CFGR1_USB_IT_RMP
    /*
     * STM32F302/F303: USB IRQ collides with CAN_1 IRQ (§14.1.3, RM0316)
     * Remap IRQ by default to enable use of both IPs simultaneoulsy
     * This should be done before calling any HAL function
     */
    if (LL_APB2_GRP1_IsEnabledClock(LL_APB2_GRP1_PERIPH_SYSCFG)) {
        LL_SYSCFG_EnableRemapIT_USB();
    } else {
        LOG_ERR("System Configuration Controller clock is "
            "disabled. Unable to enable IRQ remapping.");
    }
#endif

    /*
     * For STM32F0 series SoCs on QFN28 and TSSOP20 packages enable PIN
     * pair PA11/12 mapped instead of PA9/10 (e.g. stm32f070x6)
     */
#if USB_ENABLE_PIN_REMAP == 1
    if (LL_APB1_GRP2_IsEnabledClock(LL_APB1_GRP2_PERIPH_SYSCFG)) {
        LL_SYSCFG_EnablePinRemap();
    } else {
        LOG_ERR("System Configuration Controller clock is "
            "disabled. Unable to enable pin remapping.");
    }
#endif

    ret = usb_dc_stm32_clock_enable();
    if (ret) {
        return ret;
    }

    ret = usb_dc_stm32_init();
    if (ret) {
        return ret;
    }

    /*
     * Required for at least STM32L4 devices as they electrically
     * isolate USB features from VDDUSB. It must be enabled before
     * USB can function. Refer to section 5.1.3 in DM00083560 or
     * DM00310109.
     */
#ifdef PWR_CR2_USV
#if defined(LL_APB1_GRP1_PERIPH_PWR)
    if (LL_APB1_GRP1_IsEnabledClock(LL_APB1_GRP1_PERIPH_PWR)) {
        LL_PWR_EnableVddUSB();
    } else {
        LL_APB1_GRP1_EnableClock(LL_APB1_GRP1_PERIPH_PWR);
        LL_PWR_EnableVddUSB();
        LL_APB1_GRP1_DisableClock(LL_APB1_GRP1_PERIPH_PWR);
    }
#else
    LL_PWR_EnableVddUSB();
#endif /* defined(LL_APB1_GRP1_PERIPH_PWR) */
#endif /* PWR_CR2_USV */

    return 0;
}

int usb_dc_ep_set_callback(const uint8_t ep, const usb_dc_ep_callback cb)
{
    struct usb_dc_stm32_ep_state *ep_state = usb_dc_stm32_get_ep_state(ep);

    LOG_DBG("ep 0x%02x", ep);

    if (!ep_state) {
        return -EINVAL;
    }

    ep_state->cb = cb;

    return 0;
}

void usb_dc_set_status_callback(const usb_dc_status_callback cb)
{
    LOG_DBG("");

    usb_dc_stm32_state.status_cb = cb;
}

int usb_dc_set_address(const uint8_t addr)
{
    HAL_StatusTypeDef status;

    LOG_DBG("addr %u (0x%02x)", addr, addr);

    status = HAL_PCD_SetAddress(&usb_dc_stm32_state.pcd, addr);
    if (status != HAL_OK) {
        LOG_ERR("HAL_PCD_SetAddress failed(0x%02x), %d", addr,
            (int)status);
        return -EIO;
    }

    return 0;
}

int usb_dc_ep_start_read(uint8_t ep, uint8_t *data, uint32_t max_data_len)
{
    HAL_StatusTypeDef status;

    LOG_DBG("ep 0x%02x, len %u", ep, max_data_len);

    /* we flush EP0_IN by doing a 0 length receive on it */
    if (!USB_EP_DIR_IS_OUT(ep) && (ep != EP0_IN || max_data_len)) {
        LOG_ERR("invalid ep 0x%02x", ep);
        return -EINVAL;
    }

    if (max_data_len > EP_MPS) {
        max_data_len = EP_MPS;
    }

    status = HAL_PCD_EP_Receive(&usb_dc_stm32_state.pcd, ep,
                    usb_dc_stm32_state.ep_buf[USB_EP_GET_IDX(ep)],
                    max_data_len);
    if (status != HAL_OK) {
        LOG_ERR("HAL_PCD_EP_Receive failed(0x%02x), %d", ep,
            (int)status);
        return -EIO;
    }

    return 0;
}

int usb_dc_ep_get_read_count(uint8_t ep, uint32_t *read_bytes)
{
    if (!USB_EP_DIR_IS_OUT(ep) || !read_bytes) {
        LOG_ERR("invalid ep 0x%02x", ep);
        return -EINVAL;
    }

    *read_bytes = HAL_PCD_EP_GetRxCount(&usb_dc_stm32_state.pcd, ep);

    return 0;
}

int usb_dc_ep_check_cap(const struct usb_dc_ep_cfg_data * const cfg)
{
    uint8_t ep_idx = USB_EP_GET_IDX(cfg->ep_addr);

    LOG_DBG("ep %x, mps %d, type %d", cfg->ep_addr, cfg->ep_mps,
        cfg->ep_type);

    if ((cfg->ep_type == USB_DC_EP_CONTROL) && ep_idx) {
        LOG_ERR("invalid endpoint configuration");
        return -1;
    }

    if (ep_idx > (USB_NUM_BIDIR_ENDPOINTS - 1)) {
        LOG_ERR("endpoint index/address out of range");
        return -1;
    }

    return 0;
}

int usb_dc_ep_configure(const struct usb_dc_ep_cfg_data * const ep_cfg)
{
    uint8_t ep = ep_cfg->ep_addr;
    struct usb_dc_stm32_ep_state *ep_state = usb_dc_stm32_get_ep_state(ep);

    if (!ep_state) {
        return -EINVAL;
    }

    LOG_DBG("ep 0x%02x, previous ep_mps %u, ep_mps %u, ep_type %u",
        ep_cfg->ep_addr, ep_state->ep_mps, ep_cfg->ep_mps,
        ep_cfg->ep_type);

#ifdef USB
    if (ep_cfg->ep_mps > ep_state->ep_pma_buf_len) {
        if (USB_RAM_SIZE <=
            (usb_dc_stm32_state.pma_offset + ep_cfg->ep_mps)) {
            return -EINVAL;
        }
        HAL_PCDEx_PMAConfig(&usb_dc_stm32_state.pcd, ep, PCD_SNG_BUF,
                    usb_dc_stm32_state.pma_offset);
        ep_state->ep_pma_buf_len = ep_cfg->ep_mps;
        usb_dc_stm32_state.pma_offset += ep_cfg->ep_mps;
    }
#endif
    ep_state->ep_mps = ep_cfg->ep_mps;

    switch (ep_cfg->ep_type) {
    case USB_DC_EP_CONTROL:
        ep_state->ep_type = EP_TYPE_CTRL;
        break;
    case USB_DC_EP_ISOCHRONOUS:
        ep_state->ep_type = EP_TYPE_ISOC;
        break;
    case USB_DC_EP_BULK:
        ep_state->ep_type = EP_TYPE_BULK;
        break;
    case USB_DC_EP_INTERRUPT:
        ep_state->ep_type = EP_TYPE_INTR;
        break;
    default:
        return -EINVAL;
    }

    return 0;
}

int usb_dc_ep_set_stall(const uint8_t ep)
{
    struct usb_dc_stm32_ep_state *ep_state = usb_dc_stm32_get_ep_state(ep);
    HAL_StatusTypeDef status;

    LOG_DBG("ep 0x%02x", ep);

    if (!ep_state) {
        return -EINVAL;
    }

    status = HAL_PCD_EP_SetStall(&usb_dc_stm32_state.pcd, ep);
    if (status != HAL_OK) {
        LOG_ERR("HAL_PCD_EP_SetStall failed(0x%02x), %d", ep,
            (int)status);
        return -EIO;
    }

    ep_state->ep_stalled = 1U;

    return 0;
}

int usb_dc_ep_clear_stall(const uint8_t ep)
{
    struct usb_dc_stm32_ep_state *ep_state = usb_dc_stm32_get_ep_state(ep);
    HAL_StatusTypeDef status;

    LOG_DBG("ep 0x%02x", ep);

    if (!ep_state) {
        return -EINVAL;
    }

    status = HAL_PCD_EP_ClrStall(&usb_dc_stm32_state.pcd, ep);
    if (status != HAL_OK) {
        LOG_ERR("HAL_PCD_EP_ClrStall failed(0x%02x), %d", ep,
            (int)status);
        return -EIO;
    }

    ep_state->ep_stalled = 0U;
    ep_state->read_count = 0U;

    return 0;
}

int usb_dc_ep_is_stalled(const uint8_t ep, uint8_t *const stalled)
{
    struct usb_dc_stm32_ep_state *ep_state = usb_dc_stm32_get_ep_state(ep);

    LOG_DBG("ep 0x%02x", ep);

    if (!ep_state || !stalled) {
        return -EINVAL;
    }

    *stalled = ep_state->ep_stalled;

    return 0;
}

int usb_dc_ep_enable(const uint8_t ep) {
    struct usb_dc_stm32_ep_state* ep_state;
    HAL_StatusTypeDef status;
    int rc;

    LOG_DBG("ep 0x%02x", ep);

    rc = 0;
    ep_state = usb_dc_stm32_get_ep_state(ep);
    if (ep_state == NULL) {
        rc = -EINVAL;
    }
    else {
        LOG_DBG("HAL_PCD_EP_Open(0x%02x, %u, %u)", ep, ep_state->ep_mps, ep_state->ep_type);

        status = HAL_PCD_EP_Open(&usb_dc_stm32_state.pcd, ep, ep_state->ep_mps, ep_state->ep_type);
        if (status != HAL_OK) {
            LOG_ERR("HAL_PCD_EP_Open failed(0x%02x), %d", ep, (int )status);
            rc = -EIO;
        }
        else {
            if (USB_EP_DIR_IS_OUT(ep) && (ep != EP0_OUT)) {
                rc = usb_dc_ep_start_read(ep, usb_dc_stm32_state.ep_buf[USB_EP_GET_IDX(ep)], EP_MPS);
            }
        }
    }

    return (rc);
}

int usb_dc_ep_disable(const uint8_t ep)
{
    struct usb_dc_stm32_ep_state *ep_state = usb_dc_stm32_get_ep_state(ep);
    HAL_StatusTypeDef status;

    LOG_DBG("ep 0x%02x", ep);

    if (!ep_state) {
        return -EINVAL;
    }

    status = HAL_PCD_EP_Close(&usb_dc_stm32_state.pcd, ep);
    if (status != HAL_OK) {
        LOG_ERR("HAL_PCD_EP_Close failed(0x%02x), %d", ep,
            (int)status);
        return -EIO;
    }

    return 0;
}

int usb_dc_ep_write(const uint8_t ep, const uint8_t *const data,
            const uint32_t data_len, uint32_t * const ret_bytes)
{
    struct usb_dc_stm32_ep_state *ep_state = usb_dc_stm32_get_ep_state(ep);
    HAL_StatusTypeDef status;
    uint32_t len = data_len;
    int ret = 0;

    LOG_DBG("ep 0x%02x, len %u", ep, data_len);

    if (!ep_state || !USB_EP_DIR_IS_IN(ep)) {
        LOG_ERR("invalid ep 0x%02x", ep);
        return -EINVAL;
    }

    ret = k_sem_take(&ep_state->write_sem, K_NO_WAIT);
    if (ret) {
        LOG_ERR("Unable to get write lock (%d)", ret);
        return -EAGAIN;
    }

    if (!k_is_in_isr()) {
        irq_disable(USB_IRQ);
    }

    if (ep == EP0_IN && len > USB_MAX_CTRL_MPS) {
        len = USB_MAX_CTRL_MPS;
    }

    status = HAL_PCD_EP_Transmit(&usb_dc_stm32_state.pcd, ep,
                     (void *)data, len);
    if (status != HAL_OK) {
        LOG_ERR("HAL_PCD_EP_Transmit failed(0x%02x), %d", ep,
            (int)status);
        k_sem_give(&ep_state->write_sem);
        ret = -EIO;
    }

    if (!ret && ep == EP0_IN && len > 0) {
        /* Wait for an empty package as from the host.
         * This also flushes the TX FIFO to the host.
         */
        usb_dc_ep_start_read(ep, NULL, 0);
    }

    if (!k_is_in_isr()) {
        irq_enable(USB_IRQ);
    }

    if (!ret && ret_bytes) {
        *ret_bytes = len;
    }

    return ret;
}

int usb_dc_ep_read_wait(uint8_t ep, uint8_t *data, uint32_t max_data_len,
            uint32_t *read_bytes)
{
    struct usb_dc_stm32_ep_state *ep_state = usb_dc_stm32_get_ep_state(ep);
    uint32_t read_count;

    if (!ep_state) {
        LOG_ERR("Invalid Endpoint %x", ep);
        return -EINVAL;
    }

    read_count = ep_state->read_count;

    LOG_DBG("ep 0x%02x, %u bytes, %u+%u, %p", ep, max_data_len,
        ep_state->read_offset, read_count, data);

    if (!USB_EP_DIR_IS_OUT(ep)) { /* check if OUT ep */
        LOG_ERR("Wrong endpoint direction: 0x%02x", ep);
        return -EINVAL;
    }

    /* When both buffer and max data to read are zero, just ingore reading
     * and return available data in buffer. Otherwise, return data
     * previously stored in the buffer.
     */
    if (data) {
        read_count = MIN(read_count, max_data_len);
        memcpy(data, usb_dc_stm32_state.ep_buf[USB_EP_GET_IDX(ep)] +
               ep_state->read_offset, read_count);
        ep_state->read_count -= read_count;
        ep_state->read_offset += read_count;
    } else if (max_data_len) {
        LOG_ERR("Wrong arguments");
    }

    if (read_bytes) {
        *read_bytes = read_count;
    }

    return 0;
}

int usb_dc_ep_read_continue(uint8_t ep)
{
    struct usb_dc_stm32_ep_state *ep_state = usb_dc_stm32_get_ep_state(ep);

    if (!ep_state || !USB_EP_DIR_IS_OUT(ep)) { /* Check if OUT ep */
        LOG_ERR("Not valid endpoint: %02x", ep);
        return -EINVAL;
    }

    /* If no more data in the buffer, start a new read transaction.
     * DataOutStageCallback will called on transaction complete.
     */
    if (!ep_state->read_count) {
        usb_dc_ep_start_read(ep, usb_dc_stm32_state.ep_buf[USB_EP_GET_IDX(ep)],
                     EP_MPS);
    }

    return 0;
}

int usb_dc_ep_read(const uint8_t ep, uint8_t *const data, const uint32_t max_data_len,
           uint32_t * const read_bytes)
{
    if (usb_dc_ep_read_wait(ep, data, max_data_len, read_bytes) != 0) {
        return -EINVAL;
    }

    if (usb_dc_ep_read_continue(ep) != 0) {
        return -EINVAL;
    }

    return 0;
}

int usb_dc_ep_halt(const uint8_t ep)
{
    return usb_dc_ep_set_stall(ep);
}

int usb_dc_ep_flush(const uint8_t ep)
{
    struct usb_dc_stm32_ep_state *ep_state = usb_dc_stm32_get_ep_state(ep);

    if (!ep_state) {
        return -EINVAL;
    }

    LOG_ERR("Not implemented");

    return 0;
}

int usb_dc_ep_mps(const uint8_t ep)
{
    struct usb_dc_stm32_ep_state *ep_state = usb_dc_stm32_get_ep_state(ep);

    if (!ep_state) {
        return -EINVAL;
    }

    return ep_state->ep_mps;
}

int usb_dc_detach(void)
{
    LOG_ERR("Not implemented");

#ifdef CONFIG_SOC_SERIES_STM32WBX
    /* Specially for STM32WB, unlock the HSEM when USB is no more used. */
    z_stm32_hsem_unlock(CFG_HW_CLK48_CONFIG_SEMID);

    /*
     * TODO: AN5289 notes a process of locking Sem0, with possible waits
     * via interrupts before switching off CLK48, but lacking any actual
     * examples of that, that remains to be implemented.  See
     * https://github.com/zephyrproject-rtos/zephyr/pull/25850
     */
#endif /* CONFIG_SOC_SERIES_STM32WBX */

    return 0;
}

int usb_dc_reset(void)
{
    LOG_ERR("Not implemented");

    return 0;
}

/* Callbacks from the STM32 Cube HAL code */

void HAL_PCD_ResetCallback(PCD_HandleTypeDef *hpcd)
{
    int i;

    LOG_DBG("");

    HAL_PCD_EP_Open(&usb_dc_stm32_state.pcd, EP0_IN, EP0_MPS, EP_TYPE_CTRL);
    HAL_PCD_EP_Open(&usb_dc_stm32_state.pcd, EP0_OUT, EP0_MPS,
            EP_TYPE_CTRL);

    /* The DataInCallback will never be called at this point for any pending
     * transactions. Reset the IN semaphores to prevent perpetual locked state.
     * */
    for (i = 0; i < USB_NUM_BIDIR_ENDPOINTS; i++) {
        k_sem_give(&usb_dc_stm32_state.in_ep_state[i].write_sem);
    }

    if (usb_dc_stm32_state.status_cb) {
        usb_dc_stm32_state.status_cb(USB_DC_RESET, NULL);
    }
}

void HAL_PCD_ConnectCallback(PCD_HandleTypeDef *hpcd)
{
    LOG_DBG("");

    if (usb_dc_stm32_state.status_cb) {
        usb_dc_stm32_state.status_cb(USB_DC_CONNECTED, NULL);
    }
}

void HAL_PCD_DisconnectCallback(PCD_HandleTypeDef *hpcd)
{
    LOG_DBG("");

    if (usb_dc_stm32_state.status_cb) {
        usb_dc_stm32_state.status_cb(USB_DC_DISCONNECTED, NULL);
    }
}

void HAL_PCD_SuspendCallback(PCD_HandleTypeDef *hpcd)
{
    LOG_DBG("");

    if (usb_dc_stm32_state.status_cb) {
        usb_dc_stm32_state.status_cb(USB_DC_SUSPEND, NULL);
    }
}

void HAL_PCD_ResumeCallback(PCD_HandleTypeDef *hpcd)
{
    LOG_DBG("");

    if (usb_dc_stm32_state.status_cb) {
        usb_dc_stm32_state.status_cb(USB_DC_RESUME, NULL);
    }
}

void HAL_PCD_SetupStageCallback(PCD_HandleTypeDef *hpcd)
{
    struct usb_setup_packet *setup = (void *)usb_dc_stm32_state.pcd.Setup;
    struct usb_dc_stm32_ep_state *ep_state;

    LOG_DBG("");

    ep_state = usb_dc_stm32_get_ep_state(EP0_OUT); /* can't fail for ep0 */
    __ASSERT(ep_state, "No corresponding ep_state for EP0");

    ep_state->read_count = SETUP_SIZE;
    ep_state->read_offset = 0U;
    memcpy(&usb_dc_stm32_state.ep_buf[EP0_IDX],
           usb_dc_stm32_state.pcd.Setup, ep_state->read_count);

    if (ep_state->cb != NULL) {
        ep_state->cb(EP0_OUT, USB_DC_EP_SETUP);

        if (!(setup->wLength == 0U) &&
            !(REQTYPE_GET_DIR(setup->bmRequestType) ==
            REQTYPE_DIR_TO_HOST)) {
            usb_dc_ep_start_read(EP0_OUT,
                         usb_dc_stm32_state.ep_buf[EP0_IDX],
                         setup->wLength);
        }
    }
}

void HAL_PCD_DataOutStageCallback(PCD_HandleTypeDef *hpcd, uint8_t epnum)
{
    uint8_t ep_idx = USB_EP_GET_IDX(epnum);
    uint8_t ep = ep_idx | USB_EP_DIR_OUT;
    struct usb_dc_stm32_ep_state *ep_state = usb_dc_stm32_get_ep_state(ep);

    LOG_DBG("epnum 0x%02x, rx_count %u", epnum,
        HAL_PCD_EP_GetRxCount(&usb_dc_stm32_state.pcd, epnum));

    /* Transaction complete, data is now stored in the buffer and ready
     * for the upper stack (usb_dc_ep_read to retrieve).
     */
    usb_dc_ep_get_read_count(ep, &ep_state->read_count);
    ep_state->read_offset = 0U;

    if (ep_state->cb) {
        ep_state->cb(ep, USB_DC_EP_DATA_OUT);
    }
}

void HAL_PCD_DataInStageCallback(PCD_HandleTypeDef *hpcd, uint8_t epnum)
{
    uint8_t ep_idx = USB_EP_GET_IDX(epnum);
    uint8_t ep = ep_idx | USB_EP_DIR_IN;
    struct usb_dc_stm32_ep_state *ep_state = usb_dc_stm32_get_ep_state(ep);

    LOG_DBG("epnum 0x%02x", epnum);

    __ASSERT(ep_state, "No corresponding ep_state for ep");

    k_sem_give(&ep_state->write_sem);

    if (ep_state->cb) {
        ep_state->cb(ep, USB_DC_EP_DATA_IN);
    }
}

#if defined(USB) && defined(CONFIG_USB_DC_STM32_DISCONN_ENABLE)
void HAL_PCDEx_SetConnectionState(PCD_HandleTypeDef *hpcd, uint8_t state)
{
    const struct device *usb_disconnect;

    usb_disconnect = device_get_binding(
                DT_GPIO_LABEL(DT_INST(0, st_stm32_usb), disconnect_gpios));

    gpio_pin_configure(usb_disconnect,
               DT_GPIO_PIN(DT_INST(0, st_stm32_usb), disconnect_gpios),
               DT_GPIO_FLAGS(DT_INST(0, st_stm32_usb), disconnect_gpios) |
               (state ? GPIO_OUTPUT_ACTIVE : GPIO_OUTPUT_INACTIVE));
}
#endif /* USB && CONFIG_USB_DC_STM32_DISCONN_ENABLE */<|MERGE_RESOLUTION|>--- conflicted
+++ resolved
@@ -45,26 +45,26 @@
 #define DT_DRV_COMPAT st_stm32_usb
 #define USB_IRQ_NAME  usb
 #if DT_INST_NODE_HAS_PROP(0, enable_pin_remap)
-#define USB_ENABLE_PIN_REMAP    DT_INST_PROP(0, enable_pin_remap)
-#endif
-#endif
-
-#define USB_BASE_ADDRESS    DT_INST_REG_ADDR(0)
-#define USB_IRQ             DT_INST_IRQ_BY_NAME(0, USB_IRQ_NAME, irq)
-#define USB_IRQ_PRI         DT_INST_IRQ_BY_NAME(0, USB_IRQ_NAME, priority)
-#define USB_NUM_BIDIR_ENDPOINTS DT_INST_PROP(0, num_bidir_endpoints)
-#define USB_RAM_SIZE        DT_INST_PROP(0, ram_size)
-#define USB_CLOCK_BITS      DT_INST_CLOCKS_CELL(0, bits)
-#define USB_CLOCK_BUS       DT_INST_CLOCKS_CELL(0, bus)
+#define USB_ENABLE_PIN_REMAP	DT_INST_PROP(0, enable_pin_remap)
+#endif
+#endif
+
+#define USB_BASE_ADDRESS	DT_INST_REG_ADDR(0)
+#define USB_IRQ			DT_INST_IRQ_BY_NAME(0, USB_IRQ_NAME, irq)
+#define USB_IRQ_PRI		DT_INST_IRQ_BY_NAME(0, USB_IRQ_NAME, priority)
+#define USB_NUM_BIDIR_ENDPOINTS	DT_INST_PROP(0, num_bidir_endpoints)
+#define USB_RAM_SIZE		DT_INST_PROP(0, ram_size)
+#define USB_CLOCK_BITS		DT_INST_CLOCKS_CELL(0, bits)
+#define USB_CLOCK_BUS		DT_INST_CLOCKS_CELL(0, bus)
 #if DT_INST_NODE_HAS_PROP(0, maximum_speed)
-#define USB_MAXIMUM_SPEED   DT_INST_PROP(0, maximum_speed)
+#define USB_MAXIMUM_SPEED	DT_INST_PROP(0, maximum_speed)
 #endif
 
 static const struct soc_gpio_pinctrl usb_pinctrl[] = ST_STM32_DT_INST_PINCTRL(0, 0);
 
 
 #define USB_OTG_HS_EMB_PHY (DT_HAS_COMPAT_STATUS_OKAY(st_stm32_usbphyc) && \
-                            DT_HAS_COMPAT_STATUS_OKAY(st_stm32_otghs))
+			    DT_HAS_COMPAT_STATUS_OKAY(st_stm32_otghs))
 
 /*
  * USB and USB_OTG_FS are defined in STM32Cube HAL and allows to distinguish
@@ -127,26 +127,26 @@
 
 /* Endpoint state */
 struct usb_dc_stm32_ep_state {
-    uint16_t ep_mps;            /** Endpoint max packet size */
-    uint16_t ep_pma_buf_len;    /** Previously allocated buffer size */
-    uint8_t ep_type;            /** Endpoint type (STM32 HAL enum) */
-    uint8_t ep_stalled;         /** Endpoint stall flag */
-    usb_dc_ep_callback cb;      /** Endpoint callback function */
-    uint32_t read_count;        /** Number of bytes in read buffer  */
-    uint32_t read_offset;       /** Current offset in read buffer */
-    struct k_sem write_sem;     /** Write boolean semaphore */
+	uint16_t ep_mps;		/** Endpoint max packet size */
+	uint16_t ep_pma_buf_len;	/** Previously allocated buffer size */
+	uint8_t ep_type;		/** Endpoint type (STM32 HAL enum) */
+	uint8_t ep_stalled;	/** Endpoint stall flag */
+	usb_dc_ep_callback cb;	/** Endpoint callback function */
+	uint32_t read_count;	/** Number of bytes in read buffer  */
+	uint32_t read_offset;	/** Current offset in read buffer */
+	struct k_sem write_sem;	/** Write boolean semaphore */
 };
 
 /* Driver state */
 struct usb_dc_stm32_state {
-    PCD_HandleTypeDef pcd;                  /* Storage for the HAL_PCD api */
-    usb_dc_status_callback status_cb;       /* Status callback */
-    struct usb_dc_stm32_ep_state out_ep_state[USB_NUM_BIDIR_ENDPOINTS];
-    struct usb_dc_stm32_ep_state in_ep_state[USB_NUM_BIDIR_ENDPOINTS];
-    uint8_t ep_buf[USB_NUM_BIDIR_ENDPOINTS][EP_MPS];
+	PCD_HandleTypeDef pcd;	/* Storage for the HAL_PCD api */
+	usb_dc_status_callback status_cb; /* Status callback */
+	struct usb_dc_stm32_ep_state out_ep_state[USB_NUM_BIDIR_ENDPOINTS];
+	struct usb_dc_stm32_ep_state in_ep_state[USB_NUM_BIDIR_ENDPOINTS];
+	uint8_t ep_buf[USB_NUM_BIDIR_ENDPOINTS][EP_MPS];
 
 #ifdef USB
-    uint32_t pma_offset;
+	uint32_t pma_offset;
 #endif /* USB */
 };
 
@@ -155,36 +155,35 @@
 /* Internal functions */
 
 static struct usb_dc_stm32_ep_state* usb_dc_stm32_get_ep_state(uint8_t ep) {
-    struct usb_dc_stm32_ep_state* ep_state_base;
-
-    if (USB_EP_GET_IDX(ep) >= USB_NUM_BIDIR_ENDPOINTS) {
-        return NULL;
-    }
-
-    if (USB_EP_DIR_IS_OUT(ep)) {
-        ep_state_base = usb_dc_stm32_state.out_ep_state;
-    } else {
-        ep_state_base = usb_dc_stm32_state.in_ep_state;
-    }
-
-    return ep_state_base + USB_EP_GET_IDX(ep);
+	struct usb_dc_stm32_ep_state *ep_state_base;
+
+	if (USB_EP_GET_IDX(ep) >= USB_NUM_BIDIR_ENDPOINTS) {
+		return NULL;
+	}
+
+	if (USB_EP_DIR_IS_OUT(ep)) {
+		ep_state_base = usb_dc_stm32_state.out_ep_state;
+	} else {
+		ep_state_base = usb_dc_stm32_state.in_ep_state;
+	}
+
+	return ep_state_base + USB_EP_GET_IDX(ep);
 }
 
 static void usb_dc_stm32_isr(const void *arg)
 {
-    HAL_PCD_IRQHandler(&usb_dc_stm32_state.pcd);
+	HAL_PCD_IRQHandler(&usb_dc_stm32_state.pcd);
 }
 
 #ifdef CONFIG_USB_DEVICE_SOF
 void HAL_PCD_SOFCallback(PCD_HandleTypeDef *hpcd)
 {
-    usb_dc_stm32_state.status_cb(USB_DC_SOF, NULL);
+	usb_dc_stm32_state.status_cb(USB_DC_SOF, NULL);
 }
 #endif
 
 static int usb_dc_stm32_clock_enable(void)
 {
-<<<<<<< HEAD
 	const struct device *clk = DEVICE_DT_GET(STM32_CLOCK_CONTROL_NODE);
 	struct stm32_pclken pclken = {
 		.bus = USB_CLOCK_BUS,
@@ -201,104 +200,88 @@
 #if defined(RCC_HSI48_SUPPORT) || \
 	defined(CONFIG_SOC_SERIES_STM32WBX) || \
 	defined(CONFIG_SOC_SERIES_STM32H7X)
-=======
-    const struct device *clk = DEVICE_DT_GET(STM32_CLOCK_CONTROL_NODE);
-    struct stm32_pclken pclken = {
-        .bus = USB_CLOCK_BUS,
-        .enr = USB_CLOCK_BITS,
-    };
-
-    /*
-     * Some SoCs in STM32F0/L0/L4 series disable USB clock by
-     * default.  We force USB clock source to MSI or PLL clock for this
-     * SoCs.  However, if these parts have an HSI48 clock, use
-     * that instead.  Example reference manual RM0360 for
-     * STM32F030x4/x6/x8/xC and STM32F070x6/xB.
-     */
-#if defined(RCC_HSI48_SUPPORT) || defined(CONFIG_SOC_SERIES_STM32WBX)
->>>>>>> b0ffa8a7
-
-    /*
-     * In STM32L0 series, HSI48 requires VREFINT and its buffer
-     * with 48 MHz RC to be enabled.
+
+	/*
+	 * In STM32L0 series, HSI48 requires VREFINT and its buffer
+	 * with 48 MHz RC to be enabled.
      * See ENREF_HSI48 in reference manual RM0367 section10.2.3:
-     * "Reference control and status register (SYSCFG_CFGR3)"
-     */
+	 * "Reference control and status register (SYSCFG_CFGR3)"
+	 */
 #ifdef CONFIG_SOC_SERIES_STM32L0X
-    if (LL_APB2_GRP1_IsEnabledClock(LL_APB2_GRP1_PERIPH_SYSCFG)) {
-        LL_SYSCFG_VREFINT_EnableHSI48();
-    } else {
-        LOG_ERR("System Configuration Controller clock is "
-            "disabled. Unable to enable VREFINT which "
-            "is required by HSI48.");
-    }
+	if (LL_APB2_GRP1_IsEnabledClock(LL_APB2_GRP1_PERIPH_SYSCFG)) {
+		LL_SYSCFG_VREFINT_EnableHSI48();
+	} else {
+		LOG_ERR("System Configuration Controller clock is "
+			"disabled. Unable to enable VREFINT which "
+			"is required by HSI48.");
+	}
 #endif /* CONFIG_SOC_SERIES_STM32L0X */
 
-    z_stm32_hsem_lock(CFG_HW_CLK48_CONFIG_SEMID, HSEM_LOCK_DEFAULT_RETRY);
-
-    LL_RCC_HSI48_Enable();
-    while (!LL_RCC_HSI48_IsReady()) {
-        /* Wait for HSI48 to become ready */
-    }
-
-    LL_RCC_SetUSBClockSource(LL_RCC_USB_CLKSOURCE_HSI48);
+	z_stm32_hsem_lock(CFG_HW_CLK48_CONFIG_SEMID, HSEM_LOCK_DEFAULT_RETRY);
+
+	LL_RCC_HSI48_Enable();
+	while (!LL_RCC_HSI48_IsReady()) {
+		/* Wait for HSI48 to become ready */
+	}
+
+	LL_RCC_SetUSBClockSource(LL_RCC_USB_CLKSOURCE_HSI48);
 
 #if !defined(CONFIG_SOC_SERIES_STM32WBX)
-    /* Specially for STM32WB, don't unlock the HSEM to prevent M0 core
-     * to disable HSI48 clock used for RNG.
-     */
-    z_stm32_hsem_unlock(CFG_HW_CLK48_CONFIG_SEMID);
+	/* Specially for STM32WB, don't unlock the HSEM to prevent M0 core
+	 * to disable HSI48 clock used for RNG.
+	 */
+	z_stm32_hsem_unlock(CFG_HW_CLK48_CONFIG_SEMID);
 #endif /* CONFIG_SOC_SERIES_STM32WBX */
 
 #elif defined(LL_RCC_USB_CLKSOURCE_NONE)
-    /* When MSI is configured in PLL mode with a 32.768 kHz clock source,
-     * the MSI frequency can be automatically trimmed by hardware to reach
-     * better than ±0.25% accuracy. In this mode the MSI can feed the USB
-     * device. For now, we only use MSI for USB if not already used as
-     * system clock source.
-     */
+	/* When MSI is configured in PLL mode with a 32.768 kHz clock source,
+	 * the MSI frequency can be automatically trimmed by hardware to reach
+	 * better than ±0.25% accuracy. In this mode the MSI can feed the USB
+	 * device. For now, we only use MSI for USB if not already used as
+	 * system clock source.
+	 */
 #if defined(CONFIG_CLOCK_STM32_MSI_PLL_MODE) && !defined(CONFIG_CLOCK_STM32_SYSCLK_SRC_MSI)
-    LL_RCC_MSI_Enable();
-    while (!LL_RCC_MSI_IsReady()) {
-        /* Wait for MSI to become ready */
-    }
-    /* Force 48 MHz mode */
-    LL_RCC_MSI_EnableRangeSelection();
-    LL_RCC_MSI_SetRange(LL_RCC_MSIRANGE_11);
-    LL_RCC_SetUSBClockSource(LL_RCC_USB_CLKSOURCE_MSI);
+	LL_RCC_MSI_Enable();
+	while (!LL_RCC_MSI_IsReady()) {
+		/* Wait for MSI to become ready */
+	}
+	/* Force 48 MHz mode */
+	LL_RCC_MSI_EnableRangeSelection();
+	LL_RCC_MSI_SetRange(LL_RCC_MSIRANGE_11);
+	LL_RCC_SetUSBClockSource(LL_RCC_USB_CLKSOURCE_MSI);
 #else
-    if (LL_RCC_PLL_IsReady()) {
-        LL_RCC_SetUSBClockSource(LL_RCC_USB_CLKSOURCE_PLL);
-    } else {
-        LOG_ERR("Unable to set USB clock source to PLL.");
-    }
+	if (LL_RCC_PLL_IsReady()) {
+		LL_RCC_SetUSBClockSource(LL_RCC_USB_CLKSOURCE_PLL);
+	} else {
+		LOG_ERR("Unable to set USB clock source to PLL.");
+	}
 #endif /* CONFIG_CLOCK_STM32_MSI_PLL_MODE && !CONFIG_CLOCK_STM32_SYSCLK_SRC_MSI */
 
 #elif defined(RCC_CFGR_OTGFSPRE)
-    /* On STM32F105 and STM32F107 parts the USB OTGFSCLK is derived from
-     * PLL1, and must result in a 48 MHz clock... the options to achieve
-     * this are as below, controlled by the RCC_CFGR_OTGFSPRE bit.
-     *   - PLLCLK * 2 / 2     i.e: PLLCLK == 48 MHz
-     *   - PLLCLK * 2 / 3     i.e: PLLCLK == 72 MHz
-     *
-     * this requires that the system is running from PLLCLK
-     */
-    if (LL_RCC_GetSysClkSource() == LL_RCC_SYS_CLKSOURCE_STATUS_PLL) {
-        switch (sys_clock_hw_cycles_per_sec()) {
-        case 48000000U:
-            LL_RCC_SetUSBClockSource(LL_RCC_USB_CLKSOURCE_PLL_DIV_2);
-            break;
-        case 72000000U:
-            LL_RCC_SetUSBClockSource(LL_RCC_USB_CLKSOURCE_PLL_DIV_3);
-            break;
-        default:
-            LOG_ERR("Unable to set USB clock source (incompatible PLLCLK rate)");
-            return -EIO;
-        }
-    } else {
-        LOG_ERR("Unable to set USB clock source (not using PLL1)");
-        return -EIO;
-    }
+	/* On STM32F105 and STM32F107 parts the USB OTGFSCLK is derived from
+	 * PLL1, and must result in a 48 MHz clock... the options to achieve
+	 * this are as below, controlled by the RCC_CFGR_OTGFSPRE bit.
+	 *   - PLLCLK * 2 / 2     i.e: PLLCLK == 48 MHz
+	 *   - PLLCLK * 2 / 3     i.e: PLLCLK == 72 MHz
+	 *
+	 * this requires that the system is running from PLLCLK
+	 */
+	if (LL_RCC_GetSysClkSource() == LL_RCC_SYS_CLKSOURCE_STATUS_PLL) {
+		switch (sys_clock_hw_cycles_per_sec()) {
+		case 48000000U:
+			LL_RCC_SetUSBClockSource(LL_RCC_USB_CLKSOURCE_PLL_DIV_2);
+			break;
+		case 72000000U:
+			LL_RCC_SetUSBClockSource(LL_RCC_USB_CLKSOURCE_PLL_DIV_3);
+			break;
+		default:
+			LOG_ERR("Unable to set USB clock source (incompatible PLLCLK rate)");
+			return -EIO;
+		}
+	} else {
+		LOG_ERR("Unable to set USB clock source (not using PLL1)");
+		return -EIO;
+	}
 
 #endif /* RCC_HSI48_SUPPORT / LL_RCC_USB_CLKSOURCE_NONE / RCC_CFGR_OTGFSPRE */
 
@@ -319,106 +302,97 @@
     #endif
     /* #CUSTOM@PST1981 : END */
 
-    if (clock_control_on(clk, (clock_control_subsys_t *)&pclken) != 0) {
-        LOG_ERR("Unable to enable USB clock");
-        return -EIO;
-    }
+	if (clock_control_on(clk, (clock_control_subsys_t *)&pclken) != 0) {
+		LOG_ERR("Unable to enable USB clock");
+		return -EIO;
+	}
 
 #if DT_HAS_COMPAT_STATUS_OKAY(st_stm32_otghs)
 #if DT_HAS_COMPAT_STATUS_OKAY(st_stm32_usbphyc)
-    LL_AHB1_GRP1_EnableClock(LL_AHB1_GRP1_PERIPH_OTGHSULPI);
-    LL_APB2_GRP1_EnableClock(LL_APB2_GRP1_PERIPH_OTGPHYC);
+	LL_AHB1_GRP1_EnableClock(LL_AHB1_GRP1_PERIPH_OTGHSULPI);
+	LL_APB2_GRP1_EnableClock(LL_APB2_GRP1_PERIPH_OTGPHYC);
 #else
-    /* Disable ULPI interface (for external high-speed PHY) clock */
-    LL_AHB1_GRP1_DisableClock(LL_AHB1_GRP1_PERIPH_OTGHSULPI);
-    LL_AHB1_GRP1_DisableClockLowPower(LL_AHB1_GRP1_PERIPH_OTGHSULPI);
-#endif
-#endif
-
-    return 0;
+	/* Disable ULPI interface (for external high-speed PHY) clock */
+	LL_AHB1_GRP1_DisableClock(LL_AHB1_GRP1_PERIPH_OTGHSULPI);
+	LL_AHB1_GRP1_DisableClockLowPower(LL_AHB1_GRP1_PERIPH_OTGHSULPI);
+#endif
+#endif
+
+	return 0;
 }
 
 #if defined(USB_OTG_FS) || defined(USB_OTG_HS)
 static uint32_t usb_dc_stm32_get_maximum_speed(void)
 {
-    /*
-     * If max-speed is not passed via DT, set it to USB controller's
-     * maximum hardware capability.
-     */
+	/*
+	 * If max-speed is not passed via DT, set it to USB controller's
+	 * maximum hardware capability.
+	 */
 #if USB_OTG_HS_EMB_PHY
-    uint32_t speed = USB_OTG_SPEED_HIGH;
+	uint32_t speed = USB_OTG_SPEED_HIGH;
 #else
-    uint32_t speed = USB_OTG_SPEED_FULL;
+	uint32_t speed = USB_OTG_SPEED_FULL;
 #endif
 
 #ifdef USB_MAXIMUM_SPEED
 
-<<<<<<< HEAD
 	if (!strncmp(USB_MAXIMUM_SPEED, "high-speed", 10)) {
 		speed = USB_OTG_SPEED_HIGH;
 	} else if (!strncmp(USB_MAXIMUM_SPEED, "full-speed", 10)) {
 #if defined(CONFIG_SOC_SERIES_STM32H7X) || defined(USB_OTG_HS_EMB_PHY)
 		speed = USB_OTG_SPEED_HIGH_IN_FULL;
-=======
-    if (!strncmp(USB_MAXIMUM_SPEED, "high-speed", 10)) {
-        speed = USB_OTG_SPEED_HIGH;
-    } else if (!strncmp(USB_MAXIMUM_SPEED, "full-speed", 10)) {
-#if USB_OTG_HS_EMB_PHY
-        speed = USB_OTG_SPEED_HIGH_IN_FULL;
->>>>>>> b0ffa8a7
 #else
-        speed = USB_OTG_SPEED_FULL;
-#endif
-    } else {
-        LOG_DBG("Unsupported maximum speed defined in device tree. "
-            "USB controller will default to its maximum HW "
-            "capability");
-    }
-#endif
-
-    return speed;
+		speed = USB_OTG_SPEED_FULL;
+#endif
+	} else {
+		LOG_DBG("Unsupported maximum speed defined in device tree. "
+			"USB controller will default to its maximum HW "
+			"capability");
+	}
+#endif
+
+	return speed;
 }
 #endif /* USB_OTG_FS || USB_OTG_HS */
 
 static int usb_dc_stm32_init(void)
 {
-    HAL_StatusTypeDef status;
-    unsigned int i;
+	HAL_StatusTypeDef status;
+	unsigned int i;
 
 #ifdef USB
-    usb_dc_stm32_state.pcd.Instance = USB;
-    usb_dc_stm32_state.pcd.Init.speed = PCD_SPEED_FULL;
-    usb_dc_stm32_state.pcd.Init.dev_endpoints = USB_NUM_BIDIR_ENDPOINTS;
-    usb_dc_stm32_state.pcd.Init.phy_itface = PCD_PHY_EMBEDDED;
-    usb_dc_stm32_state.pcd.Init.ep0_mps = PCD_EP0MPS_64;
-    usb_dc_stm32_state.pcd.Init.low_power_enable = 0;
+	usb_dc_stm32_state.pcd.Instance = USB;
+	usb_dc_stm32_state.pcd.Init.speed = PCD_SPEED_FULL;
+	usb_dc_stm32_state.pcd.Init.dev_endpoints = USB_NUM_BIDIR_ENDPOINTS;
+	usb_dc_stm32_state.pcd.Init.phy_itface = PCD_PHY_EMBEDDED;
+	usb_dc_stm32_state.pcd.Init.ep0_mps = PCD_EP0MPS_64;
+	usb_dc_stm32_state.pcd.Init.low_power_enable = 0;
 #else /* USB_OTG_FS || USB_OTG_HS */
 #if DT_HAS_COMPAT_STATUS_OKAY(st_stm32_otghs)
-    usb_dc_stm32_state.pcd.Instance = USB_OTG_HS;
+	usb_dc_stm32_state.pcd.Instance = USB_OTG_HS;
 #else
-    usb_dc_stm32_state.pcd.Instance = USB_OTG_FS;
-#endif
-    usb_dc_stm32_state.pcd.Init.dev_endpoints = USB_NUM_BIDIR_ENDPOINTS;
-    usb_dc_stm32_state.pcd.Init.speed = usb_dc_stm32_get_maximum_speed();
+	usb_dc_stm32_state.pcd.Instance = USB_OTG_FS;
+#endif
+	usb_dc_stm32_state.pcd.Init.dev_endpoints = USB_NUM_BIDIR_ENDPOINTS;
+	usb_dc_stm32_state.pcd.Init.speed = usb_dc_stm32_get_maximum_speed();
 #if USB_OTG_HS_EMB_PHY
-    usb_dc_stm32_state.pcd.Init.phy_itface = USB_OTG_HS_EMBEDDED_PHY;
+	usb_dc_stm32_state.pcd.Init.phy_itface = USB_OTG_HS_EMBEDDED_PHY;
 #else
-    usb_dc_stm32_state.pcd.Init.phy_itface = PCD_PHY_EMBEDDED;
-#endif
-    usb_dc_stm32_state.pcd.Init.ep0_mps = USB_OTG_MAX_EP0_SIZE;
-    usb_dc_stm32_state.pcd.Init.vbus_sensing_enable = DISABLE;
+	usb_dc_stm32_state.pcd.Init.phy_itface = PCD_PHY_EMBEDDED;
+#endif
+	usb_dc_stm32_state.pcd.Init.ep0_mps = USB_OTG_MAX_EP0_SIZE;
+	usb_dc_stm32_state.pcd.Init.vbus_sensing_enable = DISABLE;
 
 #ifndef CONFIG_SOC_SERIES_STM32F1X
-    usb_dc_stm32_state.pcd.Init.dma_enable = DISABLE;
+	usb_dc_stm32_state.pcd.Init.dma_enable = DISABLE;
 #endif
 
 #endif /* USB */
 
 #ifdef CONFIG_USB_DEVICE_SOF
-    usb_dc_stm32_state.pcd.Init.Sof_enable = 1;
+	usb_dc_stm32_state.pcd.Init.Sof_enable = 1;
 #endif /* CONFIG_USB_DEVICE_SOF */
 
-<<<<<<< HEAD
 #if defined(CONFIG_SOC_SERIES_STM32H7X)
 	/* Currently assuming FS mode. Need to disable the ULPI clock on USB2 and
 	 * enable the FS clock. Need to make this dependent on HS or FS config.
@@ -479,367 +453,316 @@
 	/* TODO: make this dynamic (depending usage) */
 	HAL_PCDEx_SetRxFiFo(&usb_dc_stm32_state.pcd, FIFO_EP_WORDS);
 	for (i = 0U; i < USB_NUM_BIDIR_ENDPOINTS; i++) {
-		HAL_PCDEx_SetTxFiFo(&usb_dc_stm32_state.pcd, i,
-				    FIFO_EP_WORDS);
+        HAL_PCDEx_SetTxFiFo(&usb_dc_stm32_state.pcd, i, FIFO_EP_WORDS);
 		k_sem_init(&usb_dc_stm32_state.in_ep_state[i].write_sem, 1, 1);
 	}
 #endif /* USB */
 
-	IRQ_CONNECT(USB_IRQ, USB_IRQ_PRI,
-		    usb_dc_stm32_isr, 0, 0);
+    IRQ_CONNECT(USB_IRQ, USB_IRQ_PRI, usb_dc_stm32_isr, 0, 0);
 	irq_enable(USB_IRQ);
-	return 0;
-=======
-    LOG_DBG("Pinctrl signals configuration");
-    status = stm32_dt_pinctrl_configure(usb_pinctrl,
-                     ARRAY_SIZE(usb_pinctrl),
-                     (uint32_t)usb_dc_stm32_state.pcd.Instance);
-    if (status < 0) {
-        LOG_ERR("USB pinctrl setup failed (%d)", status);
-        return status;
-    }
-
-    LOG_DBG("HAL_PCD_Init");
-    status = HAL_PCD_Init(&usb_dc_stm32_state.pcd);
-    if (status != HAL_OK) {
-        LOG_ERR("PCD_Init failed, %d", (int)status);
-        return -EIO;
-    }
-
-    LOG_DBG("HAL_PCD_Start");
-    status = HAL_PCD_Start(&usb_dc_stm32_state.pcd);
-    if (status != HAL_OK) {
-        LOG_ERR("PCD_Start failed, %d", (int)status);
-        return -EIO;
-    }
-
-    usb_dc_stm32_state.out_ep_state[EP0_IDX].ep_mps  = EP0_MPS;
-    usb_dc_stm32_state.out_ep_state[EP0_IDX].ep_type = EP_TYPE_CTRL;
-    usb_dc_stm32_state.in_ep_state[EP0_IDX].ep_mps   = EP0_MPS;
-    usb_dc_stm32_state.in_ep_state[EP0_IDX].ep_type  = EP_TYPE_CTRL;
-
-    #ifdef USB
-    /* Start PMA configuration for the endpoints after the BTABLE. */
-    usb_dc_stm32_state.pma_offset = USB_BTABLE_SIZE;
-
-    for (i = 0U; i < USB_NUM_BIDIR_ENDPOINTS; i++) {
-        k_sem_init(&usb_dc_stm32_state.in_ep_state[i].write_sem, 1, 1);
-    }
-    #else /* USB_OTG_FS */
-    /* TODO: make this dynamic (depending usage) */
-    HAL_PCDEx_SetRxFiFo(&usb_dc_stm32_state.pcd, FIFO_EP_WORDS);
-    for (i = 0U; i < USB_NUM_BIDIR_ENDPOINTS; i++) {
-        HAL_PCDEx_SetTxFiFo(&usb_dc_stm32_state.pcd, i, FIFO_EP_WORDS);
-        k_sem_init(&usb_dc_stm32_state.in_ep_state[i].write_sem, 1, 1);
-    }
-    #endif /* USB */
-
-    IRQ_CONNECT(USB_IRQ, USB_IRQ_PRI, usb_dc_stm32_isr, 0, 0);
-    irq_enable(USB_IRQ);
 
     return (0);
->>>>>>> b0ffa8a7
 }
 
 /* Zephyr USB device controller API implementation */
 
 int usb_dc_attach(void)
 {
-    int ret;
-
-    LOG_DBG("");
+	int ret;
+
+	LOG_DBG("");
 
 #ifdef SYSCFG_CFGR1_USB_IT_RMP
-    /*
-     * STM32F302/F303: USB IRQ collides with CAN_1 IRQ (§14.1.3, RM0316)
-     * Remap IRQ by default to enable use of both IPs simultaneoulsy
-     * This should be done before calling any HAL function
-     */
-    if (LL_APB2_GRP1_IsEnabledClock(LL_APB2_GRP1_PERIPH_SYSCFG)) {
-        LL_SYSCFG_EnableRemapIT_USB();
-    } else {
-        LOG_ERR("System Configuration Controller clock is "
-            "disabled. Unable to enable IRQ remapping.");
-    }
-#endif
-
-    /*
-     * For STM32F0 series SoCs on QFN28 and TSSOP20 packages enable PIN
-     * pair PA11/12 mapped instead of PA9/10 (e.g. stm32f070x6)
-     */
+	/*
+	 * STM32F302/F303: USB IRQ collides with CAN_1 IRQ (§14.1.3, RM0316)
+	 * Remap IRQ by default to enable use of both IPs simultaneoulsy
+	 * This should be done before calling any HAL function
+	 */
+	if (LL_APB2_GRP1_IsEnabledClock(LL_APB2_GRP1_PERIPH_SYSCFG)) {
+		LL_SYSCFG_EnableRemapIT_USB();
+	} else {
+		LOG_ERR("System Configuration Controller clock is "
+			"disabled. Unable to enable IRQ remapping.");
+	}
+#endif
+
+	/*
+	 * For STM32F0 series SoCs on QFN28 and TSSOP20 packages enable PIN
+	 * pair PA11/12 mapped instead of PA9/10 (e.g. stm32f070x6)
+	 */
 #if USB_ENABLE_PIN_REMAP == 1
-    if (LL_APB1_GRP2_IsEnabledClock(LL_APB1_GRP2_PERIPH_SYSCFG)) {
-        LL_SYSCFG_EnablePinRemap();
-    } else {
-        LOG_ERR("System Configuration Controller clock is "
-            "disabled. Unable to enable pin remapping.");
-    }
-#endif
-
-    ret = usb_dc_stm32_clock_enable();
-    if (ret) {
-        return ret;
-    }
-
-    ret = usb_dc_stm32_init();
-    if (ret) {
-        return ret;
-    }
-
-    /*
-     * Required for at least STM32L4 devices as they electrically
-     * isolate USB features from VDDUSB. It must be enabled before
-     * USB can function. Refer to section 5.1.3 in DM00083560 or
-     * DM00310109.
-     */
+	if (LL_APB1_GRP2_IsEnabledClock(LL_APB1_GRP2_PERIPH_SYSCFG)) {
+		LL_SYSCFG_EnablePinRemap();
+	} else {
+		LOG_ERR("System Configuration Controller clock is "
+			"disabled. Unable to enable pin remapping.");
+	}
+#endif
+
+	ret = usb_dc_stm32_clock_enable();
+	if (ret) {
+		return ret;
+	}
+
+	ret = usb_dc_stm32_init();
+	if (ret) {
+		return ret;
+	}
+
+	/*
+	 * Required for at least STM32L4 devices as they electrically
+	 * isolate USB features from VDDUSB. It must be enabled before
+	 * USB can function. Refer to section 5.1.3 in DM00083560 or
+	 * DM00310109.
+	 */
 #ifdef PWR_CR2_USV
 #if defined(LL_APB1_GRP1_PERIPH_PWR)
-    if (LL_APB1_GRP1_IsEnabledClock(LL_APB1_GRP1_PERIPH_PWR)) {
-        LL_PWR_EnableVddUSB();
-    } else {
-        LL_APB1_GRP1_EnableClock(LL_APB1_GRP1_PERIPH_PWR);
-        LL_PWR_EnableVddUSB();
-        LL_APB1_GRP1_DisableClock(LL_APB1_GRP1_PERIPH_PWR);
-    }
+	if (LL_APB1_GRP1_IsEnabledClock(LL_APB1_GRP1_PERIPH_PWR)) {
+		LL_PWR_EnableVddUSB();
+	} else {
+		LL_APB1_GRP1_EnableClock(LL_APB1_GRP1_PERIPH_PWR);
+		LL_PWR_EnableVddUSB();
+		LL_APB1_GRP1_DisableClock(LL_APB1_GRP1_PERIPH_PWR);
+	}
 #else
-    LL_PWR_EnableVddUSB();
+	LL_PWR_EnableVddUSB();
 #endif /* defined(LL_APB1_GRP1_PERIPH_PWR) */
 #endif /* PWR_CR2_USV */
 
-    return 0;
+	return 0;
 }
 
 int usb_dc_ep_set_callback(const uint8_t ep, const usb_dc_ep_callback cb)
 {
-    struct usb_dc_stm32_ep_state *ep_state = usb_dc_stm32_get_ep_state(ep);
-
-    LOG_DBG("ep 0x%02x", ep);
-
-    if (!ep_state) {
-        return -EINVAL;
-    }
-
-    ep_state->cb = cb;
-
-    return 0;
+	struct usb_dc_stm32_ep_state *ep_state = usb_dc_stm32_get_ep_state(ep);
+
+	LOG_DBG("ep 0x%02x", ep);
+
+	if (!ep_state) {
+		return -EINVAL;
+	}
+
+	ep_state->cb = cb;
+
+	return 0;
 }
 
 void usb_dc_set_status_callback(const usb_dc_status_callback cb)
 {
-    LOG_DBG("");
-
-    usb_dc_stm32_state.status_cb = cb;
+	LOG_DBG("");
+
+	usb_dc_stm32_state.status_cb = cb;
 }
 
 int usb_dc_set_address(const uint8_t addr)
 {
-    HAL_StatusTypeDef status;
-
-    LOG_DBG("addr %u (0x%02x)", addr, addr);
-
-    status = HAL_PCD_SetAddress(&usb_dc_stm32_state.pcd, addr);
-    if (status != HAL_OK) {
-        LOG_ERR("HAL_PCD_SetAddress failed(0x%02x), %d", addr,
-            (int)status);
-        return -EIO;
-    }
-
-    return 0;
+	HAL_StatusTypeDef status;
+
+	LOG_DBG("addr %u (0x%02x)", addr, addr);
+
+	status = HAL_PCD_SetAddress(&usb_dc_stm32_state.pcd, addr);
+	if (status != HAL_OK) {
+		LOG_ERR("HAL_PCD_SetAddress failed(0x%02x), %d", addr,
+			(int)status);
+		return -EIO;
+	}
+
+	return 0;
 }
 
 int usb_dc_ep_start_read(uint8_t ep, uint8_t *data, uint32_t max_data_len)
 {
-    HAL_StatusTypeDef status;
-
-    LOG_DBG("ep 0x%02x, len %u", ep, max_data_len);
-
-    /* we flush EP0_IN by doing a 0 length receive on it */
-    if (!USB_EP_DIR_IS_OUT(ep) && (ep != EP0_IN || max_data_len)) {
-        LOG_ERR("invalid ep 0x%02x", ep);
-        return -EINVAL;
-    }
-
-    if (max_data_len > EP_MPS) {
-        max_data_len = EP_MPS;
-    }
-
-    status = HAL_PCD_EP_Receive(&usb_dc_stm32_state.pcd, ep,
-                    usb_dc_stm32_state.ep_buf[USB_EP_GET_IDX(ep)],
-                    max_data_len);
-    if (status != HAL_OK) {
-        LOG_ERR("HAL_PCD_EP_Receive failed(0x%02x), %d", ep,
-            (int)status);
-        return -EIO;
-    }
-
-    return 0;
+	HAL_StatusTypeDef status;
+
+	LOG_DBG("ep 0x%02x, len %u", ep, max_data_len);
+
+	/* we flush EP0_IN by doing a 0 length receive on it */
+	if (!USB_EP_DIR_IS_OUT(ep) && (ep != EP0_IN || max_data_len)) {
+		LOG_ERR("invalid ep 0x%02x", ep);
+		return -EINVAL;
+	}
+
+	if (max_data_len > EP_MPS) {
+		max_data_len = EP_MPS;
+	}
+
+	status = HAL_PCD_EP_Receive(&usb_dc_stm32_state.pcd, ep,
+				    usb_dc_stm32_state.ep_buf[USB_EP_GET_IDX(ep)],
+				    max_data_len);
+	if (status != HAL_OK) {
+		LOG_ERR("HAL_PCD_EP_Receive failed(0x%02x), %d", ep,
+			(int)status);
+		return -EIO;
+	}
+
+	return 0;
 }
 
 int usb_dc_ep_get_read_count(uint8_t ep, uint32_t *read_bytes)
 {
-    if (!USB_EP_DIR_IS_OUT(ep) || !read_bytes) {
-        LOG_ERR("invalid ep 0x%02x", ep);
-        return -EINVAL;
-    }
-
-    *read_bytes = HAL_PCD_EP_GetRxCount(&usb_dc_stm32_state.pcd, ep);
-
-    return 0;
+	if (!USB_EP_DIR_IS_OUT(ep) || !read_bytes) {
+		LOG_ERR("invalid ep 0x%02x", ep);
+		return -EINVAL;
+	}
+
+	*read_bytes = HAL_PCD_EP_GetRxCount(&usb_dc_stm32_state.pcd, ep);
+
+	return 0;
 }
 
 int usb_dc_ep_check_cap(const struct usb_dc_ep_cfg_data * const cfg)
 {
-    uint8_t ep_idx = USB_EP_GET_IDX(cfg->ep_addr);
-
-    LOG_DBG("ep %x, mps %d, type %d", cfg->ep_addr, cfg->ep_mps,
-        cfg->ep_type);
-
-    if ((cfg->ep_type == USB_DC_EP_CONTROL) && ep_idx) {
-        LOG_ERR("invalid endpoint configuration");
-        return -1;
-    }
-
-    if (ep_idx > (USB_NUM_BIDIR_ENDPOINTS - 1)) {
-        LOG_ERR("endpoint index/address out of range");
-        return -1;
-    }
-
-    return 0;
+	uint8_t ep_idx = USB_EP_GET_IDX(cfg->ep_addr);
+
+	LOG_DBG("ep %x, mps %d, type %d", cfg->ep_addr, cfg->ep_mps,
+		cfg->ep_type);
+
+	if ((cfg->ep_type == USB_DC_EP_CONTROL) && ep_idx) {
+		LOG_ERR("invalid endpoint configuration");
+		return -1;
+	}
+
+	if (ep_idx > (USB_NUM_BIDIR_ENDPOINTS - 1)) {
+		LOG_ERR("endpoint index/address out of range");
+		return -1;
+	}
+
+	return 0;
 }
 
 int usb_dc_ep_configure(const struct usb_dc_ep_cfg_data * const ep_cfg)
 {
-    uint8_t ep = ep_cfg->ep_addr;
-    struct usb_dc_stm32_ep_state *ep_state = usb_dc_stm32_get_ep_state(ep);
-
-    if (!ep_state) {
-        return -EINVAL;
-    }
-
-    LOG_DBG("ep 0x%02x, previous ep_mps %u, ep_mps %u, ep_type %u",
-        ep_cfg->ep_addr, ep_state->ep_mps, ep_cfg->ep_mps,
-        ep_cfg->ep_type);
+	uint8_t ep = ep_cfg->ep_addr;
+	struct usb_dc_stm32_ep_state *ep_state = usb_dc_stm32_get_ep_state(ep);
+
+	if (!ep_state) {
+		return -EINVAL;
+	}
+
+	LOG_DBG("ep 0x%02x, previous ep_mps %u, ep_mps %u, ep_type %u",
+		ep_cfg->ep_addr, ep_state->ep_mps, ep_cfg->ep_mps,
+		ep_cfg->ep_type);
 
 #ifdef USB
-    if (ep_cfg->ep_mps > ep_state->ep_pma_buf_len) {
-        if (USB_RAM_SIZE <=
-            (usb_dc_stm32_state.pma_offset + ep_cfg->ep_mps)) {
-            return -EINVAL;
-        }
-        HAL_PCDEx_PMAConfig(&usb_dc_stm32_state.pcd, ep, PCD_SNG_BUF,
-                    usb_dc_stm32_state.pma_offset);
-        ep_state->ep_pma_buf_len = ep_cfg->ep_mps;
-        usb_dc_stm32_state.pma_offset += ep_cfg->ep_mps;
-    }
-#endif
-    ep_state->ep_mps = ep_cfg->ep_mps;
-
-    switch (ep_cfg->ep_type) {
-    case USB_DC_EP_CONTROL:
-        ep_state->ep_type = EP_TYPE_CTRL;
-        break;
-    case USB_DC_EP_ISOCHRONOUS:
-        ep_state->ep_type = EP_TYPE_ISOC;
-        break;
-    case USB_DC_EP_BULK:
-        ep_state->ep_type = EP_TYPE_BULK;
-        break;
-    case USB_DC_EP_INTERRUPT:
-        ep_state->ep_type = EP_TYPE_INTR;
-        break;
-    default:
-        return -EINVAL;
-    }
-
-    return 0;
+	if (ep_cfg->ep_mps > ep_state->ep_pma_buf_len) {
+		if (USB_RAM_SIZE <=
+		    (usb_dc_stm32_state.pma_offset + ep_cfg->ep_mps)) {
+			return -EINVAL;
+		}
+		HAL_PCDEx_PMAConfig(&usb_dc_stm32_state.pcd, ep, PCD_SNG_BUF,
+				    usb_dc_stm32_state.pma_offset);
+		ep_state->ep_pma_buf_len = ep_cfg->ep_mps;
+		usb_dc_stm32_state.pma_offset += ep_cfg->ep_mps;
+	}
+#endif
+	ep_state->ep_mps = ep_cfg->ep_mps;
+
+	switch (ep_cfg->ep_type) {
+	case USB_DC_EP_CONTROL:
+		ep_state->ep_type = EP_TYPE_CTRL;
+		break;
+	case USB_DC_EP_ISOCHRONOUS:
+		ep_state->ep_type = EP_TYPE_ISOC;
+		break;
+	case USB_DC_EP_BULK:
+		ep_state->ep_type = EP_TYPE_BULK;
+		break;
+	case USB_DC_EP_INTERRUPT:
+		ep_state->ep_type = EP_TYPE_INTR;
+		break;
+	default:
+		return -EINVAL;
+	}
+
+	return 0;
 }
 
 int usb_dc_ep_set_stall(const uint8_t ep)
 {
-    struct usb_dc_stm32_ep_state *ep_state = usb_dc_stm32_get_ep_state(ep);
-    HAL_StatusTypeDef status;
-
-    LOG_DBG("ep 0x%02x", ep);
-
-    if (!ep_state) {
-        return -EINVAL;
-    }
-
-    status = HAL_PCD_EP_SetStall(&usb_dc_stm32_state.pcd, ep);
-    if (status != HAL_OK) {
-        LOG_ERR("HAL_PCD_EP_SetStall failed(0x%02x), %d", ep,
-            (int)status);
-        return -EIO;
-    }
-
-    ep_state->ep_stalled = 1U;
-
-    return 0;
+	struct usb_dc_stm32_ep_state *ep_state = usb_dc_stm32_get_ep_state(ep);
+	HAL_StatusTypeDef status;
+
+	LOG_DBG("ep 0x%02x", ep);
+
+	if (!ep_state) {
+		return -EINVAL;
+	}
+
+	status = HAL_PCD_EP_SetStall(&usb_dc_stm32_state.pcd, ep);
+	if (status != HAL_OK) {
+		LOG_ERR("HAL_PCD_EP_SetStall failed(0x%02x), %d", ep,
+			(int)status);
+		return -EIO;
+	}
+
+	ep_state->ep_stalled = 1U;
+
+	return 0;
 }
 
 int usb_dc_ep_clear_stall(const uint8_t ep)
 {
-    struct usb_dc_stm32_ep_state *ep_state = usb_dc_stm32_get_ep_state(ep);
-    HAL_StatusTypeDef status;
-
-    LOG_DBG("ep 0x%02x", ep);
-
-    if (!ep_state) {
-        return -EINVAL;
-    }
-
-    status = HAL_PCD_EP_ClrStall(&usb_dc_stm32_state.pcd, ep);
-    if (status != HAL_OK) {
-        LOG_ERR("HAL_PCD_EP_ClrStall failed(0x%02x), %d", ep,
-            (int)status);
-        return -EIO;
-    }
-
-    ep_state->ep_stalled = 0U;
-    ep_state->read_count = 0U;
-
-    return 0;
+	struct usb_dc_stm32_ep_state *ep_state = usb_dc_stm32_get_ep_state(ep);
+	HAL_StatusTypeDef status;
+
+	LOG_DBG("ep 0x%02x", ep);
+
+	if (!ep_state) {
+		return -EINVAL;
+	}
+
+	status = HAL_PCD_EP_ClrStall(&usb_dc_stm32_state.pcd, ep);
+	if (status != HAL_OK) {
+		LOG_ERR("HAL_PCD_EP_ClrStall failed(0x%02x), %d", ep,
+			(int)status);
+		return -EIO;
+	}
+
+	ep_state->ep_stalled = 0U;
+	ep_state->read_count = 0U;
+
+	return 0;
 }
 
 int usb_dc_ep_is_stalled(const uint8_t ep, uint8_t *const stalled)
 {
-    struct usb_dc_stm32_ep_state *ep_state = usb_dc_stm32_get_ep_state(ep);
-
-    LOG_DBG("ep 0x%02x", ep);
-
-    if (!ep_state || !stalled) {
-        return -EINVAL;
-    }
-
-    *stalled = ep_state->ep_stalled;
-
-    return 0;
+	struct usb_dc_stm32_ep_state *ep_state = usb_dc_stm32_get_ep_state(ep);
+
+	LOG_DBG("ep 0x%02x", ep);
+
+	if (!ep_state || !stalled) {
+		return -EINVAL;
+	}
+
+	*stalled = ep_state->ep_stalled;
+
+	return 0;
 }
 
 int usb_dc_ep_enable(const uint8_t ep) {
     struct usb_dc_stm32_ep_state* ep_state;
-    HAL_StatusTypeDef status;
+	HAL_StatusTypeDef status;
     int rc;
 
-    LOG_DBG("ep 0x%02x", ep);
+	LOG_DBG("ep 0x%02x", ep);
 
     rc = 0;
     ep_state = usb_dc_stm32_get_ep_state(ep);
     if (ep_state == NULL) {
         rc = -EINVAL;
-    }
+	}
     else {
         LOG_DBG("HAL_PCD_EP_Open(0x%02x, %u, %u)", ep, ep_state->ep_mps, ep_state->ep_type);
 
         status = HAL_PCD_EP_Open(&usb_dc_stm32_state.pcd, ep, ep_state->ep_mps, ep_state->ep_type);
-        if (status != HAL_OK) {
+	if (status != HAL_OK) {
             LOG_ERR("HAL_PCD_EP_Open failed(0x%02x), %d", ep, (int )status);
             rc = -EIO;
-        }
+	}
         else {
             if (USB_EP_DIR_IS_OUT(ep) && (ep != EP0_OUT)) {
                 rc = usb_dc_ep_start_read(ep, usb_dc_stm32_state.ep_buf[USB_EP_GET_IDX(ep)], EP_MPS);
-            }
+	}
         }
     }
 
@@ -848,348 +771,348 @@
 
 int usb_dc_ep_disable(const uint8_t ep)
 {
-    struct usb_dc_stm32_ep_state *ep_state = usb_dc_stm32_get_ep_state(ep);
-    HAL_StatusTypeDef status;
-
-    LOG_DBG("ep 0x%02x", ep);
-
-    if (!ep_state) {
-        return -EINVAL;
-    }
-
-    status = HAL_PCD_EP_Close(&usb_dc_stm32_state.pcd, ep);
-    if (status != HAL_OK) {
-        LOG_ERR("HAL_PCD_EP_Close failed(0x%02x), %d", ep,
-            (int)status);
-        return -EIO;
-    }
-
-    return 0;
+	struct usb_dc_stm32_ep_state *ep_state = usb_dc_stm32_get_ep_state(ep);
+	HAL_StatusTypeDef status;
+
+	LOG_DBG("ep 0x%02x", ep);
+
+	if (!ep_state) {
+		return -EINVAL;
+	}
+
+	status = HAL_PCD_EP_Close(&usb_dc_stm32_state.pcd, ep);
+	if (status != HAL_OK) {
+		LOG_ERR("HAL_PCD_EP_Close failed(0x%02x), %d", ep,
+			(int)status);
+		return -EIO;
+	}
+
+	return 0;
 }
 
 int usb_dc_ep_write(const uint8_t ep, const uint8_t *const data,
-            const uint32_t data_len, uint32_t * const ret_bytes)
-{
-    struct usb_dc_stm32_ep_state *ep_state = usb_dc_stm32_get_ep_state(ep);
-    HAL_StatusTypeDef status;
-    uint32_t len = data_len;
-    int ret = 0;
-
-    LOG_DBG("ep 0x%02x, len %u", ep, data_len);
-
-    if (!ep_state || !USB_EP_DIR_IS_IN(ep)) {
-        LOG_ERR("invalid ep 0x%02x", ep);
-        return -EINVAL;
-    }
-
-    ret = k_sem_take(&ep_state->write_sem, K_NO_WAIT);
-    if (ret) {
-        LOG_ERR("Unable to get write lock (%d)", ret);
-        return -EAGAIN;
-    }
-
-    if (!k_is_in_isr()) {
-        irq_disable(USB_IRQ);
-    }
-
-    if (ep == EP0_IN && len > USB_MAX_CTRL_MPS) {
-        len = USB_MAX_CTRL_MPS;
-    }
-
-    status = HAL_PCD_EP_Transmit(&usb_dc_stm32_state.pcd, ep,
-                     (void *)data, len);
-    if (status != HAL_OK) {
-        LOG_ERR("HAL_PCD_EP_Transmit failed(0x%02x), %d", ep,
-            (int)status);
-        k_sem_give(&ep_state->write_sem);
-        ret = -EIO;
-    }
-
-    if (!ret && ep == EP0_IN && len > 0) {
-        /* Wait for an empty package as from the host.
-         * This also flushes the TX FIFO to the host.
-         */
-        usb_dc_ep_start_read(ep, NULL, 0);
-    }
-
-    if (!k_is_in_isr()) {
-        irq_enable(USB_IRQ);
-    }
-
-    if (!ret && ret_bytes) {
-        *ret_bytes = len;
-    }
-
-    return ret;
+		    const uint32_t data_len, uint32_t * const ret_bytes)
+{
+	struct usb_dc_stm32_ep_state *ep_state = usb_dc_stm32_get_ep_state(ep);
+	HAL_StatusTypeDef status;
+	uint32_t len = data_len;
+	int ret = 0;
+
+	LOG_DBG("ep 0x%02x, len %u", ep, data_len);
+
+	if (!ep_state || !USB_EP_DIR_IS_IN(ep)) {
+		LOG_ERR("invalid ep 0x%02x", ep);
+		return -EINVAL;
+	}
+
+	ret = k_sem_take(&ep_state->write_sem, K_NO_WAIT);
+	if (ret) {
+		LOG_ERR("Unable to get write lock (%d)", ret);
+		return -EAGAIN;
+	}
+
+	if (!k_is_in_isr()) {
+		irq_disable(USB_IRQ);
+	}
+
+	if (ep == EP0_IN && len > USB_MAX_CTRL_MPS) {
+		len = USB_MAX_CTRL_MPS;
+	}
+
+	status = HAL_PCD_EP_Transmit(&usb_dc_stm32_state.pcd, ep,
+				     (void *)data, len);
+	if (status != HAL_OK) {
+		LOG_ERR("HAL_PCD_EP_Transmit failed(0x%02x), %d", ep,
+			(int)status);
+		k_sem_give(&ep_state->write_sem);
+		ret = -EIO;
+	}
+
+	if (!ret && ep == EP0_IN && len > 0) {
+		/* Wait for an empty package as from the host.
+		 * This also flushes the TX FIFO to the host.
+		 */
+		usb_dc_ep_start_read(ep, NULL, 0);
+	}
+
+	if (!k_is_in_isr()) {
+		irq_enable(USB_IRQ);
+	}
+
+	if (!ret && ret_bytes) {
+		*ret_bytes = len;
+	}
+
+	return ret;
 }
 
 int usb_dc_ep_read_wait(uint8_t ep, uint8_t *data, uint32_t max_data_len,
-            uint32_t *read_bytes)
-{
-    struct usb_dc_stm32_ep_state *ep_state = usb_dc_stm32_get_ep_state(ep);
-    uint32_t read_count;
-
-    if (!ep_state) {
-        LOG_ERR("Invalid Endpoint %x", ep);
-        return -EINVAL;
-    }
-
-    read_count = ep_state->read_count;
-
-    LOG_DBG("ep 0x%02x, %u bytes, %u+%u, %p", ep, max_data_len,
-        ep_state->read_offset, read_count, data);
-
-    if (!USB_EP_DIR_IS_OUT(ep)) { /* check if OUT ep */
-        LOG_ERR("Wrong endpoint direction: 0x%02x", ep);
-        return -EINVAL;
-    }
-
-    /* When both buffer and max data to read are zero, just ingore reading
-     * and return available data in buffer. Otherwise, return data
-     * previously stored in the buffer.
-     */
-    if (data) {
-        read_count = MIN(read_count, max_data_len);
-        memcpy(data, usb_dc_stm32_state.ep_buf[USB_EP_GET_IDX(ep)] +
-               ep_state->read_offset, read_count);
-        ep_state->read_count -= read_count;
-        ep_state->read_offset += read_count;
-    } else if (max_data_len) {
-        LOG_ERR("Wrong arguments");
-    }
-
-    if (read_bytes) {
-        *read_bytes = read_count;
-    }
-
-    return 0;
+			uint32_t *read_bytes)
+{
+	struct usb_dc_stm32_ep_state *ep_state = usb_dc_stm32_get_ep_state(ep);
+	uint32_t read_count;
+
+	if (!ep_state) {
+		LOG_ERR("Invalid Endpoint %x", ep);
+		return -EINVAL;
+	}
+
+	read_count = ep_state->read_count;
+
+	LOG_DBG("ep 0x%02x, %u bytes, %u+%u, %p", ep, max_data_len,
+		ep_state->read_offset, read_count, data);
+
+	if (!USB_EP_DIR_IS_OUT(ep)) { /* check if OUT ep */
+		LOG_ERR("Wrong endpoint direction: 0x%02x", ep);
+		return -EINVAL;
+	}
+
+	/* When both buffer and max data to read are zero, just ingore reading
+	 * and return available data in buffer. Otherwise, return data
+	 * previously stored in the buffer.
+	 */
+	if (data) {
+		read_count = MIN(read_count, max_data_len);
+		memcpy(data, usb_dc_stm32_state.ep_buf[USB_EP_GET_IDX(ep)] +
+		       ep_state->read_offset, read_count);
+		ep_state->read_count -= read_count;
+		ep_state->read_offset += read_count;
+	} else if (max_data_len) {
+		LOG_ERR("Wrong arguments");
+	}
+
+	if (read_bytes) {
+		*read_bytes = read_count;
+	}
+
+	return 0;
 }
 
 int usb_dc_ep_read_continue(uint8_t ep)
 {
-    struct usb_dc_stm32_ep_state *ep_state = usb_dc_stm32_get_ep_state(ep);
-
-    if (!ep_state || !USB_EP_DIR_IS_OUT(ep)) { /* Check if OUT ep */
-        LOG_ERR("Not valid endpoint: %02x", ep);
-        return -EINVAL;
-    }
-
-    /* If no more data in the buffer, start a new read transaction.
-     * DataOutStageCallback will called on transaction complete.
-     */
-    if (!ep_state->read_count) {
-        usb_dc_ep_start_read(ep, usb_dc_stm32_state.ep_buf[USB_EP_GET_IDX(ep)],
-                     EP_MPS);
-    }
-
-    return 0;
+	struct usb_dc_stm32_ep_state *ep_state = usb_dc_stm32_get_ep_state(ep);
+
+	if (!ep_state || !USB_EP_DIR_IS_OUT(ep)) { /* Check if OUT ep */
+		LOG_ERR("Not valid endpoint: %02x", ep);
+		return -EINVAL;
+	}
+
+	/* If no more data in the buffer, start a new read transaction.
+	 * DataOutStageCallback will called on transaction complete.
+	 */
+	if (!ep_state->read_count) {
+		usb_dc_ep_start_read(ep, usb_dc_stm32_state.ep_buf[USB_EP_GET_IDX(ep)],
+				     EP_MPS);
+	}
+
+	return 0;
 }
 
 int usb_dc_ep_read(const uint8_t ep, uint8_t *const data, const uint32_t max_data_len,
-           uint32_t * const read_bytes)
-{
-    if (usb_dc_ep_read_wait(ep, data, max_data_len, read_bytes) != 0) {
-        return -EINVAL;
-    }
-
-    if (usb_dc_ep_read_continue(ep) != 0) {
-        return -EINVAL;
-    }
-
-    return 0;
+		   uint32_t * const read_bytes)
+{
+	if (usb_dc_ep_read_wait(ep, data, max_data_len, read_bytes) != 0) {
+		return -EINVAL;
+	}
+
+	if (usb_dc_ep_read_continue(ep) != 0) {
+		return -EINVAL;
+	}
+
+	return 0;
 }
 
 int usb_dc_ep_halt(const uint8_t ep)
 {
-    return usb_dc_ep_set_stall(ep);
+	return usb_dc_ep_set_stall(ep);
 }
 
 int usb_dc_ep_flush(const uint8_t ep)
 {
-    struct usb_dc_stm32_ep_state *ep_state = usb_dc_stm32_get_ep_state(ep);
-
-    if (!ep_state) {
-        return -EINVAL;
-    }
-
-    LOG_ERR("Not implemented");
-
-    return 0;
+	struct usb_dc_stm32_ep_state *ep_state = usb_dc_stm32_get_ep_state(ep);
+
+	if (!ep_state) {
+		return -EINVAL;
+	}
+
+	LOG_ERR("Not implemented");
+
+	return 0;
 }
 
 int usb_dc_ep_mps(const uint8_t ep)
 {
-    struct usb_dc_stm32_ep_state *ep_state = usb_dc_stm32_get_ep_state(ep);
-
-    if (!ep_state) {
-        return -EINVAL;
-    }
-
-    return ep_state->ep_mps;
+	struct usb_dc_stm32_ep_state *ep_state = usb_dc_stm32_get_ep_state(ep);
+
+	if (!ep_state) {
+		return -EINVAL;
+	}
+
+	return ep_state->ep_mps;
 }
 
 int usb_dc_detach(void)
 {
-    LOG_ERR("Not implemented");
+	LOG_ERR("Not implemented");
 
 #ifdef CONFIG_SOC_SERIES_STM32WBX
-    /* Specially for STM32WB, unlock the HSEM when USB is no more used. */
-    z_stm32_hsem_unlock(CFG_HW_CLK48_CONFIG_SEMID);
-
-    /*
-     * TODO: AN5289 notes a process of locking Sem0, with possible waits
-     * via interrupts before switching off CLK48, but lacking any actual
-     * examples of that, that remains to be implemented.  See
-     * https://github.com/zephyrproject-rtos/zephyr/pull/25850
-     */
+	/* Specially for STM32WB, unlock the HSEM when USB is no more used. */
+	z_stm32_hsem_unlock(CFG_HW_CLK48_CONFIG_SEMID);
+
+	/*
+	 * TODO: AN5289 notes a process of locking Sem0, with possible waits
+	 * via interrupts before switching off CLK48, but lacking any actual
+	 * examples of that, that remains to be implemented.  See
+	 * https://github.com/zephyrproject-rtos/zephyr/pull/25850
+	 */
 #endif /* CONFIG_SOC_SERIES_STM32WBX */
 
-    return 0;
+	return 0;
 }
 
 int usb_dc_reset(void)
 {
-    LOG_ERR("Not implemented");
-
-    return 0;
+	LOG_ERR("Not implemented");
+
+	return 0;
 }
 
 /* Callbacks from the STM32 Cube HAL code */
 
 void HAL_PCD_ResetCallback(PCD_HandleTypeDef *hpcd)
 {
-    int i;
-
-    LOG_DBG("");
-
-    HAL_PCD_EP_Open(&usb_dc_stm32_state.pcd, EP0_IN, EP0_MPS, EP_TYPE_CTRL);
-    HAL_PCD_EP_Open(&usb_dc_stm32_state.pcd, EP0_OUT, EP0_MPS,
-            EP_TYPE_CTRL);
-
-    /* The DataInCallback will never be called at this point for any pending
-     * transactions. Reset the IN semaphores to prevent perpetual locked state.
-     * */
-    for (i = 0; i < USB_NUM_BIDIR_ENDPOINTS; i++) {
-        k_sem_give(&usb_dc_stm32_state.in_ep_state[i].write_sem);
-    }
-
-    if (usb_dc_stm32_state.status_cb) {
-        usb_dc_stm32_state.status_cb(USB_DC_RESET, NULL);
-    }
+	int i;
+
+	LOG_DBG("");
+
+	HAL_PCD_EP_Open(&usb_dc_stm32_state.pcd, EP0_IN, EP0_MPS, EP_TYPE_CTRL);
+	HAL_PCD_EP_Open(&usb_dc_stm32_state.pcd, EP0_OUT, EP0_MPS,
+			EP_TYPE_CTRL);
+
+	/* The DataInCallback will never be called at this point for any pending
+	 * transactions. Reset the IN semaphores to prevent perpetual locked state.
+	 * */
+	for (i = 0; i < USB_NUM_BIDIR_ENDPOINTS; i++) {
+		k_sem_give(&usb_dc_stm32_state.in_ep_state[i].write_sem);
+	}
+
+	if (usb_dc_stm32_state.status_cb) {
+		usb_dc_stm32_state.status_cb(USB_DC_RESET, NULL);
+	}
 }
 
 void HAL_PCD_ConnectCallback(PCD_HandleTypeDef *hpcd)
 {
-    LOG_DBG("");
-
-    if (usb_dc_stm32_state.status_cb) {
-        usb_dc_stm32_state.status_cb(USB_DC_CONNECTED, NULL);
-    }
+	LOG_DBG("");
+
+	if (usb_dc_stm32_state.status_cb) {
+		usb_dc_stm32_state.status_cb(USB_DC_CONNECTED, NULL);
+	}
 }
 
 void HAL_PCD_DisconnectCallback(PCD_HandleTypeDef *hpcd)
 {
-    LOG_DBG("");
-
-    if (usb_dc_stm32_state.status_cb) {
-        usb_dc_stm32_state.status_cb(USB_DC_DISCONNECTED, NULL);
-    }
+	LOG_DBG("");
+
+	if (usb_dc_stm32_state.status_cb) {
+		usb_dc_stm32_state.status_cb(USB_DC_DISCONNECTED, NULL);
+	}
 }
 
 void HAL_PCD_SuspendCallback(PCD_HandleTypeDef *hpcd)
 {
-    LOG_DBG("");
-
-    if (usb_dc_stm32_state.status_cb) {
-        usb_dc_stm32_state.status_cb(USB_DC_SUSPEND, NULL);
-    }
+	LOG_DBG("");
+
+	if (usb_dc_stm32_state.status_cb) {
+		usb_dc_stm32_state.status_cb(USB_DC_SUSPEND, NULL);
+	}
 }
 
 void HAL_PCD_ResumeCallback(PCD_HandleTypeDef *hpcd)
 {
-    LOG_DBG("");
-
-    if (usb_dc_stm32_state.status_cb) {
-        usb_dc_stm32_state.status_cb(USB_DC_RESUME, NULL);
-    }
+	LOG_DBG("");
+
+	if (usb_dc_stm32_state.status_cb) {
+		usb_dc_stm32_state.status_cb(USB_DC_RESUME, NULL);
+	}
 }
 
 void HAL_PCD_SetupStageCallback(PCD_HandleTypeDef *hpcd)
 {
-    struct usb_setup_packet *setup = (void *)usb_dc_stm32_state.pcd.Setup;
-    struct usb_dc_stm32_ep_state *ep_state;
-
-    LOG_DBG("");
-
-    ep_state = usb_dc_stm32_get_ep_state(EP0_OUT); /* can't fail for ep0 */
-    __ASSERT(ep_state, "No corresponding ep_state for EP0");
-
-    ep_state->read_count = SETUP_SIZE;
-    ep_state->read_offset = 0U;
-    memcpy(&usb_dc_stm32_state.ep_buf[EP0_IDX],
-           usb_dc_stm32_state.pcd.Setup, ep_state->read_count);
+	struct usb_setup_packet *setup = (void *)usb_dc_stm32_state.pcd.Setup;
+	struct usb_dc_stm32_ep_state *ep_state;
+
+	LOG_DBG("");
+
+	ep_state = usb_dc_stm32_get_ep_state(EP0_OUT); /* can't fail for ep0 */
+	__ASSERT(ep_state, "No corresponding ep_state for EP0");
+
+	ep_state->read_count = SETUP_SIZE;
+	ep_state->read_offset = 0U;
+	memcpy(&usb_dc_stm32_state.ep_buf[EP0_IDX],
+	       usb_dc_stm32_state.pcd.Setup, ep_state->read_count);
 
     if (ep_state->cb != NULL) {
-        ep_state->cb(EP0_OUT, USB_DC_EP_SETUP);
-
-        if (!(setup->wLength == 0U) &&
-            !(REQTYPE_GET_DIR(setup->bmRequestType) ==
-            REQTYPE_DIR_TO_HOST)) {
-            usb_dc_ep_start_read(EP0_OUT,
-                         usb_dc_stm32_state.ep_buf[EP0_IDX],
-                         setup->wLength);
-        }
-    }
+		ep_state->cb(EP0_OUT, USB_DC_EP_SETUP);
+
+		if (!(setup->wLength == 0U) &&
+		    !(REQTYPE_GET_DIR(setup->bmRequestType) ==
+		    REQTYPE_DIR_TO_HOST)) {
+			usb_dc_ep_start_read(EP0_OUT,
+					     usb_dc_stm32_state.ep_buf[EP0_IDX],
+					     setup->wLength);
+		}
+	}
 }
 
 void HAL_PCD_DataOutStageCallback(PCD_HandleTypeDef *hpcd, uint8_t epnum)
 {
-    uint8_t ep_idx = USB_EP_GET_IDX(epnum);
-    uint8_t ep = ep_idx | USB_EP_DIR_OUT;
-    struct usb_dc_stm32_ep_state *ep_state = usb_dc_stm32_get_ep_state(ep);
-
-    LOG_DBG("epnum 0x%02x, rx_count %u", epnum,
-        HAL_PCD_EP_GetRxCount(&usb_dc_stm32_state.pcd, epnum));
-
-    /* Transaction complete, data is now stored in the buffer and ready
-     * for the upper stack (usb_dc_ep_read to retrieve).
-     */
-    usb_dc_ep_get_read_count(ep, &ep_state->read_count);
-    ep_state->read_offset = 0U;
-
-    if (ep_state->cb) {
-        ep_state->cb(ep, USB_DC_EP_DATA_OUT);
-    }
+	uint8_t ep_idx = USB_EP_GET_IDX(epnum);
+	uint8_t ep = ep_idx | USB_EP_DIR_OUT;
+	struct usb_dc_stm32_ep_state *ep_state = usb_dc_stm32_get_ep_state(ep);
+
+	LOG_DBG("epnum 0x%02x, rx_count %u", epnum,
+		HAL_PCD_EP_GetRxCount(&usb_dc_stm32_state.pcd, epnum));
+
+	/* Transaction complete, data is now stored in the buffer and ready
+	 * for the upper stack (usb_dc_ep_read to retrieve).
+	 */
+	usb_dc_ep_get_read_count(ep, &ep_state->read_count);
+	ep_state->read_offset = 0U;
+
+	if (ep_state->cb) {
+		ep_state->cb(ep, USB_DC_EP_DATA_OUT);
+	}
 }
 
 void HAL_PCD_DataInStageCallback(PCD_HandleTypeDef *hpcd, uint8_t epnum)
 {
-    uint8_t ep_idx = USB_EP_GET_IDX(epnum);
-    uint8_t ep = ep_idx | USB_EP_DIR_IN;
-    struct usb_dc_stm32_ep_state *ep_state = usb_dc_stm32_get_ep_state(ep);
-
-    LOG_DBG("epnum 0x%02x", epnum);
-
-    __ASSERT(ep_state, "No corresponding ep_state for ep");
-
-    k_sem_give(&ep_state->write_sem);
-
-    if (ep_state->cb) {
-        ep_state->cb(ep, USB_DC_EP_DATA_IN);
-    }
+	uint8_t ep_idx = USB_EP_GET_IDX(epnum);
+	uint8_t ep = ep_idx | USB_EP_DIR_IN;
+	struct usb_dc_stm32_ep_state *ep_state = usb_dc_stm32_get_ep_state(ep);
+
+	LOG_DBG("epnum 0x%02x", epnum);
+
+	__ASSERT(ep_state, "No corresponding ep_state for ep");
+
+	k_sem_give(&ep_state->write_sem);
+
+	if (ep_state->cb) {
+		ep_state->cb(ep, USB_DC_EP_DATA_IN);
+	}
 }
 
 #if defined(USB) && defined(CONFIG_USB_DC_STM32_DISCONN_ENABLE)
 void HAL_PCDEx_SetConnectionState(PCD_HandleTypeDef *hpcd, uint8_t state)
 {
-    const struct device *usb_disconnect;
-
-    usb_disconnect = device_get_binding(
-                DT_GPIO_LABEL(DT_INST(0, st_stm32_usb), disconnect_gpios));
-
-    gpio_pin_configure(usb_disconnect,
-               DT_GPIO_PIN(DT_INST(0, st_stm32_usb), disconnect_gpios),
-               DT_GPIO_FLAGS(DT_INST(0, st_stm32_usb), disconnect_gpios) |
-               (state ? GPIO_OUTPUT_ACTIVE : GPIO_OUTPUT_INACTIVE));
+	const struct device *usb_disconnect;
+
+	usb_disconnect = device_get_binding(
+				DT_GPIO_LABEL(DT_INST(0, st_stm32_usb), disconnect_gpios));
+
+	gpio_pin_configure(usb_disconnect,
+			   DT_GPIO_PIN(DT_INST(0, st_stm32_usb), disconnect_gpios),
+			   DT_GPIO_FLAGS(DT_INST(0, st_stm32_usb), disconnect_gpios) |
+			   (state ? GPIO_OUTPUT_ACTIVE : GPIO_OUTPUT_INACTIVE));
 }
 #endif /* USB && CONFIG_USB_DC_STM32_DISCONN_ENABLE */