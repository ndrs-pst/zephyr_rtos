--- conflicted
+++ resolved
@@ -325,11 +325,7 @@
  */
 static int winc1500_bind(struct net_context *context,
 			 const struct net_sockaddr *addr,
-<<<<<<< HEAD
-			 socklen_t addrlen)
-=======
 			 net_socklen_t addrlen)
->>>>>>> ecd8a4bc
 {
 	SOCKET socket = (intptr_t)context->offload_context;
 	int ret;
@@ -386,11 +382,7 @@
  */
 static int winc1500_connect(struct net_context *context,
 			    const struct net_sockaddr *addr,
-<<<<<<< HEAD
-			    socklen_t addrlen,
-=======
 			    net_socklen_t addrlen,
->>>>>>> ecd8a4bc
 			    net_context_connect_cb_t cb,
 			    int32_t timeout,
 			    void *user_data)
@@ -492,11 +484,7 @@
  */
 static int winc1500_sendto(struct net_pkt *pkt,
 			   const struct net_sockaddr *dst_addr,
-<<<<<<< HEAD
-			   socklen_t addrlen,
-=======
 			   net_socklen_t addrlen,
->>>>>>> ecd8a4bc
 			   net_context_send_cb_t cb,
 			   int32_t timeout,
 			   void *user_data)
