/*
 * Copyright (c) 2020 Espressif Systems (Shanghai) Co., Ltd.
 *
 * SPDX-License-Identifier: Apache-2.0
 */

#define DT_DRV_COMPAT espressif_esp32_wifi

#include <zephyr/logging/log.h>
LOG_MODULE_REGISTER(esp32_wifi, CONFIG_WIFI_LOG_LEVEL);

#include <zephyr/net/ethernet.h>
#include <zephyr/net/net_pkt.h>
#include <zephyr/net/net_if.h>
#include <zephyr/net/wifi_mgmt.h>
#include <zephyr/net/conn_mgr/connectivity_wifi_mgmt.h>
#include <zephyr/device.h>
#include <soc.h>
#include "esp_networking_priv.h"
#include "esp_private/wifi.h"
#include "esp_event.h"
#include "esp_timer.h"
#include "esp_system.h"
#include "esp_wpa.h"

#define DHCPV4_MASK (NET_EVENT_IPV4_DHCP_BOUND | NET_EVENT_IPV4_DHCP_STOP)

/* use global iface pointer to support any ethernet driver */
/* necessary for wifi callback functions */
static struct net_if* esp32_wifi_iface;
static struct esp32_wifi_runtime esp32_data;

enum esp32_state_flag {
    ESP32_STA_STOPPED,
    ESP32_STA_STARTED,
    ESP32_STA_CONNECTING,
    ESP32_STA_CONNECTED,
    ESP32_AP_CONNECTED,
    ESP32_AP_DISCONNECTED,
    ESP32_AP_STOPPED
};

struct esp32_wifi_status {
    char ssid[WIFI_SSID_MAX_LEN + 1];
    char pass[WIFI_PSK_MAX_LEN + 1];
    wifi_auth_mode_t security;
    bool connected;
    uint8_t channel;
    int rssi;
};

struct esp32_wifi_runtime {
    uint8_t mac_addr[6];
    uint8_t frame_buf[NET_ETH_MAX_FRAME_SIZE];
    #if defined(CONFIG_NET_STATISTICS_WIFI)
    struct net_stats_wifi stats;
    #endif
    struct esp32_wifi_status status;
    scan_result_cb_t scan_cb;
    uint8_t state;
};

static void esp_wifi_event_task(void*, void*, void*);

K_MSGQ_DEFINE(esp_wifi_msgq, sizeof(system_event_t), 10, 4);
K_THREAD_STACK_DEFINE(esp_wifi_event_stack, CONFIG_ESP32_WIFI_EVENT_TASK_STACK_SIZE);
static struct k_thread esp_wifi_event_thread;

static struct net_mgmt_event_callback esp32_dhcp_cb;

static void wifi_event_handler(struct net_mgmt_event_callback* cb, uint32_t mgmt_event,
                               struct net_if* iface) {
    const struct wifi_status* status = (const struct wifi_status*)cb->info;

    switch (mgmt_event) {
        case NET_EVENT_IPV4_DHCP_BOUND :
            wifi_mgmt_raise_connect_result_event(esp32_wifi_iface, 0);
            break;

        default :
            break;
    }
}

/* internal wifi library callback function */
esp_err_t esp_event_send_internal(esp_event_base_t event_base,
                                  int32_t event_id,
                                  void* event_data,
                                  size_t event_data_size,
                                  uint32_t ticks_to_wait) {
    system_event_t evt = {
        .event_id = event_id,
    };

    if (event_data_size > sizeof(evt.event_info)) {
        LOG_ERR("MSG %d wont find %d > %d",
                event_id, event_data_size, sizeof(evt.event_info));
        return (-EIO);
    }

    (void) memcpy(&evt.event_info, event_data, event_data_size);
    k_msgq_put(&esp_wifi_msgq, &evt, K_FOREVER);

    return (0);
}

static int esp32_wifi_send(const struct device* dev, struct net_pkt* pkt) {
    struct esp32_wifi_runtime* data = dev->data;
    int const pkt_len = net_pkt_get_len(pkt);
    esp_interface_t ifx =
        ((esp32_data.state == ESP32_AP_CONNECTED) ? ESP_IF_WIFI_AP : ESP_IF_WIFI_STA);

    /* Read the packet payload */
    if (net_pkt_read(pkt, data->frame_buf, pkt_len) < 0) {
        goto out;
    }

    /* Enqueue packet for transmission */
    if (esp_wifi_internal_tx(ifx, (void*)data->frame_buf, pkt_len) != ESP_OK) {
        goto out;
    }

    #if defined(CONFIG_NET_STATISTICS_WIFI)
    data->stats.bytes.sent += pkt_len;
    data->stats.pkts.tx++;
    #endif

    LOG_DBG("pkt sent %p len %d", pkt, pkt_len);

    return (0);

out :

    LOG_ERR("Failed to send packet");
    #if defined(CONFIG_NET_STATISTICS_WIFI)
    data->stats.errors.tx++;
    #endif

    return (-EIO);
}

static esp_err_t eth_esp32_rx(void* buffer, uint16_t len, void* eb) {
    struct net_pkt* pkt;

    if (esp32_wifi_iface == NULL) {
        LOG_ERR("network interface unavailable");
        return (-EIO);
    }

    pkt = net_pkt_rx_alloc_with_buffer(esp32_wifi_iface, len, AF_UNSPEC, 0, K_MSEC(100));
    if (!pkt) {
        LOG_ERR("Failed to get net buffer");
        return (-EIO);
    }

    if (net_pkt_write(pkt, buffer, len) < 0) {
        LOG_ERR("Failed to write pkt");
        goto pkt_unref;
    }

    if (net_recv_data(esp32_wifi_iface, pkt) < 0) {
        LOG_ERR("Failed to push received data");
        goto pkt_unref;
    }

    #if defined(CONFIG_NET_STATISTICS_WIFI)
    esp32_data.stats.bytes.received += len;
    esp32_data.stats.pkts.rx++;
    #endif

    esp_wifi_internal_free_rx_buffer(eb);

    return (0);

pkt_unref :
    net_pkt_unref(pkt);

    #if defined(CONFIG_NET_STATISTICS_WIFI)
    esp32_data.stats.errors.rx++;
    #endif

    return (-EIO);
}

static void scan_done_handler(void) {
    uint16_t aps = 0;
    wifi_ap_record_t* ap_list_buffer;
    struct wifi_scan_result res = {0};

    esp_wifi_scan_get_ap_num(&aps);
    if (!aps) {
        LOG_INF("No Wi-Fi AP found");
        goto out;
    }

    ap_list_buffer = k_malloc(aps * sizeof(wifi_ap_record_t));
    if (ap_list_buffer == NULL) {
        LOG_INF("Failed to malloc buffer to print scan results");
        goto out;
    }

    if (esp_wifi_scan_get_ap_records(&aps, (wifi_ap_record_t*)ap_list_buffer) == ESP_OK) {
        for (int k = 0; k < aps; k++) {
            (void) memset(&res, 0, sizeof(struct wifi_scan_result));
            int ssid_len = strnlen(ap_list_buffer[k].ssid, WIFI_SSID_MAX_LEN);

            res.ssid_length = ssid_len;
            strncpy(res.ssid, ap_list_buffer[k].ssid, ssid_len);
            res.rssi     = ap_list_buffer[k].rssi;
            res.channel  = ap_list_buffer[k].primary;
            res.security = WIFI_SECURITY_TYPE_NONE;
            if (ap_list_buffer[k].authmode > WIFI_AUTH_OPEN) {
                res.security = WIFI_SECURITY_TYPE_PSK;
            }

            if (esp32_data.scan_cb) {
                esp32_data.scan_cb(esp32_wifi_iface, 0, &res);

                /* ensure notifications get delivered */
                k_yield();
            }
        }
    }
    else {
        LOG_INF("Unable to retrieve AP records");
    }

    k_free(ap_list_buffer);

out :
    /* report end of scan event */
    esp32_data.scan_cb(esp32_wifi_iface, 0, NULL);
    esp32_data.scan_cb = NULL;
}

static void esp_wifi_handle_connect_event(void) {
    esp32_data.state = ESP32_STA_CONNECTED;
    #if defined(CONFIG_ESP32_WIFI_STA_AUTO_DHCPV4)
    net_dhcpv4_start(esp32_wifi_iface);
    #else
    wifi_mgmt_raise_connect_result_event(esp32_wifi_iface, 0);
    #endif
}

static void esp_wifi_handle_disconnect_event(void* event_data) {
    wifi_event_sta_disconnected_t *event = (wifi_event_sta_disconnected_t *)event_data;

    if (esp32_data.state == ESP32_STA_CONNECTED) {
        #if defined(CONFIG_ESP32_WIFI_STA_AUTO_DHCPV4)
        net_dhcpv4_stop(esp32_wifi_iface);
        #endif
        wifi_mgmt_raise_disconnect_result_event(esp32_wifi_iface, 0);
    }
    else {
        wifi_mgmt_raise_disconnect_result_event(esp32_wifi_iface, -1);
    }

    LOG_DBG("Disconnect reason: %d", event->reason);
    switch (event->reason) {
        case WIFI_REASON_AUTH_EXPIRE :
        case WIFI_REASON_4WAY_HANDSHAKE_TIMEOUT :
        case WIFI_REASON_AUTH_FAIL :
        case WIFI_REASON_HANDSHAKE_TIMEOUT :
        case WIFI_REASON_MIC_FAILURE :
            LOG_DBG("STA Auth Error");
            break;

        case WIFI_REASON_NO_AP_FOUND :
            LOG_DBG("AP Not found");
            break;

        default :
            break;
    }

    if (IS_ENABLED(CONFIG_ESP32_WIFI_STA_RECONNECT) &&
        (event->reason != WIFI_REASON_ASSOC_LEAVE)) {
        esp32_data.state = ESP32_STA_CONNECTING;
        esp_wifi_connect();
    }
    else {
        esp32_data.state = ESP32_STA_STARTED;
    }
}

static void esp_wifi_event_task(void* p1, void* p2, void* p3) {
    ARG_UNUSED(p2);
    ARG_UNUSED(p3);

    system_event_t evt;
    uint8_t s_con_cnt = 0;

    while (1) {
        k_msgq_get(&esp_wifi_msgq, &evt, K_FOREVER);

        switch (evt.event_id) {
            case ESP32_WIFI_EVENT_STA_START :
                esp32_data.state = ESP32_STA_STARTED;
                net_eth_carrier_on(esp32_wifi_iface);
                break;

            case ESP32_WIFI_EVENT_STA_STOP :
                esp32_data.state = ESP32_STA_STOPPED;
                net_eth_carrier_off(esp32_wifi_iface);
                break;

            case ESP32_WIFI_EVENT_STA_CONNECTED :
                esp_wifi_handle_connect_event();
                break;

            case ESP32_WIFI_EVENT_STA_DISCONNECTED :
                esp_wifi_handle_disconnect_event(&evt.event_info);
                break;

            case ESP32_WIFI_EVENT_SCAN_DONE :
                scan_done_handler();
                break;

            case ESP32_WIFI_EVENT_AP_STOP :
                esp32_data.state = ESP32_AP_STOPPED;
                net_eth_carrier_off(esp32_wifi_iface);
                break;

            case ESP32_WIFI_EVENT_AP_STACONNECTED :
                esp32_data.state = ESP32_AP_CONNECTED;
                if (!s_con_cnt) {
                    esp_wifi_internal_reg_rxcb(WIFI_IF_AP, eth_esp32_rx);
                }
                s_con_cnt++;
                break;

            case ESP32_WIFI_EVENT_AP_STADISCONNECTED :
                esp32_data.state = ESP32_AP_DISCONNECTED;
                s_con_cnt--;
                if (!s_con_cnt) {
                    esp_wifi_internal_reg_rxcb(WIFI_IF_AP, NULL);
                }
                break;

            default :
                break;
        }
    }
}

static int esp32_wifi_disconnect(const struct device* dev) {
    struct esp32_wifi_runtime* data = dev->data;
    int ret = esp_wifi_disconnect();

    if (ret != ESP_OK) {
        LOG_INF("Failed to disconnect from hotspot");
        return (-EAGAIN);
    }

    return (0);
}

static int esp32_wifi_connect(const struct device* dev,
                              struct wifi_connect_req_params* params) {
    struct esp32_wifi_runtime* data = dev->data;
    int ret;

    if ((data->state == ESP32_STA_CONNECTING) ||
        (data->state == ESP32_STA_CONNECTED)) {
        wifi_mgmt_raise_connect_result_event(esp32_wifi_iface, -1);
        return (-EALREADY);
    }

    if (data->state != ESP32_STA_STARTED) {
        LOG_ERR("Wi-Fi not in station mode");
        wifi_mgmt_raise_connect_result_event(esp32_wifi_iface, -1);
        return (-EIO);
    }

    data->state = ESP32_STA_CONNECTING;

    (void) memcpy(data->status.ssid, params->ssid, params->ssid_length);
    data->status.ssid[params->ssid_length] = '\0';

    wifi_config_t wifi_config;

    (void) memset(&wifi_config, 0, sizeof(wifi_config_t));

    (void) memcpy(wifi_config.sta.ssid, params->ssid, params->ssid_length);
    wifi_config.sta.ssid[params->ssid_length] = '\0';

    if (params->security == WIFI_SECURITY_TYPE_PSK) {
        (void) memcpy(wifi_config.sta.password, params->psk, params->psk_length);
        wifi_config.sta.password[params->psk_length] = '\0';
        wifi_config.sta.threshold.authmode           = WIFI_AUTH_WPA2_PSK;
        data->status.security                        = WIFI_AUTH_WPA2_PSK;
    }
    else if (params->security == WIFI_SECURITY_TYPE_NONE) {
        wifi_config.sta.threshold.authmode = WIFI_AUTH_OPEN;
        data->status.security              = WIFI_AUTH_OPEN;
    }
    else {
        LOG_ERR("Authentication method not supported");
        return (-EIO);
    }

    if (params->channel == WIFI_CHANNEL_ANY) {
        wifi_config.sta.channel = 0U;
        data->status.channel    = 0U;
    }
    else {
        wifi_config.sta.channel = params->channel;
        data->status.channel    = params->channel;
    }

    wifi_config.sta.pmf_cfg.capable  = true;
    wifi_config.sta.pmf_cfg.required = false;

    ret  = esp_wifi_set_config(ESP_IF_WIFI_STA, &wifi_config);
    ret |= esp_wifi_set_mode(ESP32_WIFI_MODE_STA);
    ret |= esp_wifi_connect();

    if (ret != ESP_OK) {
        LOG_ERR("Failed to connect to Wi-Fi access point");
        return (-EAGAIN);
    }

    return (0);
}

static int esp32_wifi_scan(const struct device* dev,
                           struct wifi_scan_params* params,
                           scan_result_cb_t cb) {
    struct esp32_wifi_runtime* data = dev->data;
    int ret;

    if (data->scan_cb != NULL) {
        LOG_INF("Scan callback in progress");
        return (-EINPROGRESS);
    }

    data->scan_cb = cb;

    wifi_scan_config_t scan_config = {0};

    if (params) {
        /* The enum values are same, so, no conversion needed */
        scan_config.scan_type = params->scan_type;
    }

    ret  = esp_wifi_set_mode(ESP32_WIFI_MODE_STA);
    ret |= esp_wifi_scan_start(&scan_config, false);

    if (ret != ESP_OK) {
        LOG_ERR("Failed to start Wi-Fi scanning");
        return (-EAGAIN);
    }

    return (0);
};

static int esp32_wifi_ap_enable(const struct device* dev,
                                struct wifi_connect_req_params* params) {
    struct esp32_wifi_runtime* data = dev->data;
    esp_err_t ret;

    /* Build Wi-Fi configuration for AP mode */
    wifi_config_t wifi_config = {
        .ap = {
            .max_connection = 5,
            .channel = (params->channel == WIFI_CHANNEL_ANY) ?
                        0 : params->channel,
        },
    };

    (void) memcpy(data->status.ssid, params->ssid, params->ssid_length);
    data->status.ssid[params->ssid_length] = '\0';

    strncpy((char*)wifi_config.ap.ssid, params->ssid, params->ssid_length);

    if (params->psk_length == 0) {
        (void) memset(wifi_config.ap.password, 0, sizeof(wifi_config.ap.password));
        wifi_config.ap.authmode = WIFI_AUTH_OPEN;
        data->status.security   = WIFI_AUTH_OPEN;
    }
    else {
        strncpy((char*)wifi_config.ap.password, params->psk, params->psk_length);
        wifi_config.ap.authmode = WIFI_AUTH_WPA2_PSK;
        data->status.security   = WIFI_AUTH_WPA2_PSK;
    }

    /* Start Wi-Fi in AP mode with configuration built above */
    ret  = esp_wifi_set_mode(ESP32_WIFI_MODE_AP);
    ret |= esp_wifi_set_config(WIFI_IF_AP, &wifi_config);
    ret |= esp_wifi_start();
    if (ret != ESP_OK) {
        LOG_ERR("Failed to enable Wi-Fi AP mode");
        return (-EAGAIN);
    }

    net_eth_carrier_on(esp32_wifi_iface);

    return (0);
};

static int esp32_wifi_ap_disable(const struct device* dev) {
    esp_err_t ret = esp_wifi_set_mode(ESP32_WIFI_MODE_NULL);

    ret |= esp_wifi_start();
    if (ret != ESP_OK) {
        LOG_ERR("Failed to disable Wi-Fi AP mode");
        return (-EAGAIN);
    }

    return (0);
};

static int esp32_wifi_status(const struct device* dev, struct wifi_iface_status* status) {
    struct esp32_wifi_runtime* data = dev->data;
    wifi_mode_t mode;
    wifi_config_t conf;
    wifi_ap_record_t ap_info;

    switch (data->state) {
        case ESP32_STA_STOPPED :
        case ESP32_AP_STOPPED :
            status->state = WIFI_STATE_INACTIVE;
            break;

        case ESP32_STA_STARTED :
        case ESP32_AP_DISCONNECTED :
            status->state = WIFI_STATE_DISCONNECTED;
            break;

        case ESP32_STA_CONNECTING :
            status->state = WIFI_STATE_SCANNING;
            break;

        case ESP32_STA_CONNECTED :
        case ESP32_AP_CONNECTED :
            status->state = WIFI_STATE_COMPLETED;
            break;

        default :
            break;
    }

    strncpy(status->ssid, data->status.ssid, WIFI_SSID_MAX_LEN);
    status->ssid_len  = strnlen(data->status.ssid, WIFI_SSID_MAX_LEN);
    status->band      = WIFI_FREQ_BAND_2_4_GHZ;
    status->link_mode = WIFI_LINK_MODE_UNKNOWN;
    status->mfp       = WIFI_MFP_DISABLE;

    if (esp_wifi_get_mode(&mode) == ESP_OK) {
        if (mode == ESP32_WIFI_MODE_STA) {
            esp_wifi_get_config(ESP_IF_WIFI_STA, &conf);
            esp_wifi_sta_get_ap_info(&ap_info);
            status->iface_mode = WIFI_MODE_INFRA;
            status->channel    = ap_info.primary;
            status->rssi       = ap_info.rssi;
            memcpy(status->bssid, ap_info.bssid, WIFI_MAC_ADDR_LEN);

            if (ap_info.phy_11n) {
                status->link_mode = WIFI_4;
            }
            else if (ap_info.phy_11g) {
                status->link_mode |= WIFI_3;
            }
            else if (ap_info.phy_11b) {
                status->link_mode = WIFI_1;
            }
        }
        else if (mode == ESP32_WIFI_MODE_AP) {
            esp_wifi_get_config(ESP_IF_WIFI_AP, &conf);
            status->iface_mode = WIFI_MODE_AP;
            status->link_mode  = WIFI_LINK_MODE_UNKNOWN;
            status->channel    = conf.ap.channel;
        }
        else {
            status->iface_mode = WIFI_MODE_UNKNOWN;
            status->link_mode  = WIFI_LINK_MODE_UNKNOWN;
            status->channel    = 0;
        }
    }

    switch (data->status.security) {
        case WIFI_AUTH_OPEN :
            status->security = WIFI_SECURITY_TYPE_NONE;
            break;

        case WIFI_AUTH_WPA2_PSK :
            status->security = WIFI_SECURITY_TYPE_PSK;
            break;

        default :
            status->security = WIFI_SECURITY_TYPE_UNKNOWN;
    }

    return (0);
}

static void esp32_wifi_init(struct net_if* iface) {
    const struct device*       dev      = net_if_get_device(iface);
    struct esp32_wifi_runtime* dev_data = dev->data;
    struct ethernet_context*   eth_ctx  = net_if_l2_data(iface);

    eth_ctx->eth_if_type = L2_ETH_IF_TYPE_WIFI;
    esp32_wifi_iface     = iface;
    dev_data->state      = ESP32_STA_STOPPED;

    /* Start interface when we are actually connected with Wi-Fi network */
    esp_read_mac(dev_data->mac_addr, ESP_MAC_WIFI_STA);

    /* Assign link local address. */
    net_if_set_link_addr(iface, dev_data->mac_addr, 6, NET_LINK_ETHERNET);

    ethernet_init(iface);
    net_if_carrier_off(iface);

    wifi_init_config_t config = WIFI_INIT_CONFIG_DEFAULT();
    esp_err_t ret = esp_wifi_init(&config);

    esp_wifi_internal_reg_rxcb(ESP_IF_WIFI_STA, eth_esp32_rx);

    ret |= esp_wifi_set_mode(ESP32_WIFI_MODE_STA);
    ret |= esp_wifi_start();

    if (ret != ESP_OK) {
        LOG_ERR("Failed to start Wi-Fi driver");
    }
}

#if defined(CONFIG_NET_STATISTICS_WIFI)
static int esp32_wifi_stats(const struct device* dev, struct net_stats_wifi* stats) {
    struct esp32_wifi_runtime* data = dev->data;

    stats->bytes.received        = data->stats.bytes.received;
    stats->bytes.sent            = data->stats.bytes.sent;
    stats->pkts.rx               = data->stats.pkts.rx;
    stats->pkts.tx               = data->stats.pkts.tx;
    stats->errors.rx             = data->stats.errors.rx;
    stats->errors.tx             = data->stats.errors.tx;
    stats->broadcast.rx          = data->stats.broadcast.rx;
    stats->broadcast.tx          = data->stats.broadcast.tx;
    stats->multicast.rx          = data->stats.multicast.rx;
    stats->multicast.tx          = data->stats.multicast.tx;
    stats->sta_mgmt.beacons_rx   = data->stats.sta_mgmt.beacons_rx;
    stats->sta_mgmt.beacons_miss = data->stats.sta_mgmt.beacons_miss;

    return (0);
}
#endif

static int esp32_wifi_dev_init(const struct device* dev) {
    esp_timer_init();

    k_tid_t tid = k_thread_create(&esp_wifi_event_thread, esp_wifi_event_stack,
                                  CONFIG_ESP32_WIFI_EVENT_TASK_STACK_SIZE,
                                  esp_wifi_event_task, NULL, NULL, NULL,
                                  CONFIG_ESP32_WIFI_EVENT_TASK_PRIO, K_INHERIT_PERMS,
                                  K_NO_WAIT);

    k_thread_name_set(tid, "esp_event");

    if (IS_ENABLED(CONFIG_ESP32_WIFI_STA_AUTO_DHCPV4)) {
        net_mgmt_init_event_callback(&esp32_dhcp_cb, wifi_event_handler, DHCPV4_MASK);
        net_mgmt_add_event_callback(&esp32_dhcp_cb);
    }

    return (0);
}

static const struct wifi_mgmt_ops esp32_wifi_mgmt = {
    .scan         = esp32_wifi_scan,
    .connect      = esp32_wifi_connect,
    .disconnect   = esp32_wifi_disconnect,
    .ap_enable    = esp32_wifi_ap_enable,
    .ap_disable   = esp32_wifi_ap_disable,
    .iface_status = esp32_wifi_status,

    #if defined(CONFIG_NET_STATISTICS_WIFI)
    .get_stats = esp32_wifi_stats,
    #endif
};

static const struct net_wifi_mgmt_offload esp32_api = {
    .wifi_iface.iface_api.init = esp32_wifi_init,
    .wifi_iface.send = esp32_wifi_send,
    .wifi_mgmt_api   = &esp32_wifi_mgmt,
};

NET_DEVICE_DT_INST_DEFINE(0,
<<<<<<< HEAD
		esp32_wifi_dev_init, NULL,
		&esp32_data, NULL, CONFIG_WIFI_INIT_PRIORITY,
		&esp32_api, ETHERNET_L2,
		NET_L2_GET_CTX_TYPE(ETHERNET_L2), NET_ETH_MTU);

CONNECTIVITY_WIFI_MGMT_BIND(Z_DEVICE_DT_DEV_ID(DT_DRV_INST(0)));
=======
                esp32_wifi_dev_init, NULL,
                &esp32_data, NULL, CONFIG_WIFI_INIT_PRIORITY,
                &esp32_api, ETHERNET_L2,
                NET_L2_GET_CTX_TYPE(ETHERNET_L2), NET_ETH_MTU);
>>>>>>> 1bbcf177
<|MERGE_RESOLUTION|>--- conflicted
+++ resolved
@@ -685,16 +685,9 @@
 };
 
 NET_DEVICE_DT_INST_DEFINE(0,
-<<<<<<< HEAD
-		esp32_wifi_dev_init, NULL,
-		&esp32_data, NULL, CONFIG_WIFI_INIT_PRIORITY,
-		&esp32_api, ETHERNET_L2,
-		NET_L2_GET_CTX_TYPE(ETHERNET_L2), NET_ETH_MTU);
-
-CONNECTIVITY_WIFI_MGMT_BIND(Z_DEVICE_DT_DEV_ID(DT_DRV_INST(0)));
-=======
-                esp32_wifi_dev_init, NULL,
-                &esp32_data, NULL, CONFIG_WIFI_INIT_PRIORITY,
-                &esp32_api, ETHERNET_L2,
-                NET_L2_GET_CTX_TYPE(ETHERNET_L2), NET_ETH_MTU);
->>>>>>> 1bbcf177
+    esp32_wifi_dev_init, NULL,
+    &esp32_data, NULL, CONFIG_WIFI_INIT_PRIORITY,
+    &esp32_api, ETHERNET_L2,
+    NET_L2_GET_CTX_TYPE(ETHERNET_L2), NET_ETH_MTU);
+
+CONNECTIVITY_WIFI_MGMT_BIND(Z_DEVICE_DT_DEV_ID(DT_DRV_INST(0)));