--- conflicted
+++ resolved
@@ -243,98 +243,9 @@
     #endif
 }
 
-<<<<<<< HEAD
-static void esp_wifi_handle_disconnect_event(void *event_data)
-{
-	wifi_event_sta_disconnected_t *event = (wifi_event_sta_disconnected_t *)event_data;
-
-	if (esp32_data.state == ESP32_STA_CONNECTED) {
-#if defined(CONFIG_ESP32_WIFI_STA_AUTO_DHCPV4)
-		net_dhcpv4_stop(esp32_wifi_iface);
-#endif
-		wifi_mgmt_raise_disconnect_result_event(esp32_wifi_iface, 0);
-	} else {
-		wifi_mgmt_raise_disconnect_result_event(esp32_wifi_iface, -1);
-	}
-
-	LOG_DBG("Disconnect reason: %d", event->reason);
-	switch (event->reason) {
-	case WIFI_REASON_AUTH_EXPIRE:
-	case WIFI_REASON_4WAY_HANDSHAKE_TIMEOUT:
-	case WIFI_REASON_AUTH_FAIL:
-	case WIFI_REASON_HANDSHAKE_TIMEOUT:
-	case WIFI_REASON_MIC_FAILURE:
-		LOG_DBG("STA Auth Error");
-		break;
-	case WIFI_REASON_NO_AP_FOUND:
-		LOG_DBG("AP Not found");
-		break;
-	default:
-		break;
-	}
-
-	if (IS_ENABLED(CONFIG_ESP32_WIFI_STA_RECONNECT) &&
-	    (event->reason != WIFI_REASON_ASSOC_LEAVE)) {
-		esp32_data.state = ESP32_STA_CONNECTING;
-		esp_wifi_connect();
-	} else {
-		esp32_data.state = ESP32_STA_STARTED;
-	}
-}
-
-static void esp_wifi_event_task(void *p1, void *p2, void *p3)
-{
-	ARG_UNUSED(p2);
-	ARG_UNUSED(p3);
-
-	system_event_t evt;
-	uint8_t s_con_cnt = 0;
-
-	while (1) {
-		k_msgq_get(&esp_wifi_msgq, &evt, K_FOREVER);
-
-		switch (evt.event_id) {
-		case ESP32_WIFI_EVENT_STA_START:
-			esp32_data.state = ESP32_STA_STARTED;
-			net_eth_carrier_on(esp32_wifi_iface);
-			break;
-		case ESP32_WIFI_EVENT_STA_STOP:
-			esp32_data.state = ESP32_STA_STOPPED;
-			net_eth_carrier_off(esp32_wifi_iface);
-			break;
-		case ESP32_WIFI_EVENT_STA_CONNECTED:
-			esp_wifi_handle_connect_event();
-			break;
-		case ESP32_WIFI_EVENT_STA_DISCONNECTED:
-			esp_wifi_handle_disconnect_event(&evt.event_info);
-			break;
-		case ESP32_WIFI_EVENT_SCAN_DONE:
-			scan_done_handler();
-			break;
-		case ESP32_WIFI_EVENT_AP_STOP:
-			esp32_data.state = ESP32_AP_STOPPED;
-			net_eth_carrier_off(esp32_wifi_iface);
-			break;
-		case ESP32_WIFI_EVENT_AP_STACONNECTED:
-			esp32_data.state = ESP32_AP_CONNECTED;
-			if (!s_con_cnt) {
-				esp_wifi_internal_reg_rxcb(WIFI_IF_AP, eth_esp32_rx);
-			}
-			s_con_cnt++;
-			break;
-		case ESP32_WIFI_EVENT_AP_STADISCONNECTED:
-			esp32_data.state = ESP32_AP_DISCONNECTED;
-			s_con_cnt--;
-			if (!s_con_cnt) {
-				esp_wifi_internal_reg_rxcb(WIFI_IF_AP, NULL);
-			}
-			break;
-		default:
-			break;
-		}
-	}
-=======
-static void esp_wifi_handle_disconnect_event(void) {
+static void esp_wifi_handle_disconnect_event(void* event_data) {
+    wifi_event_sta_disconnected_t *event = (wifi_event_sta_disconnected_t *)event_data;
+
     if (esp32_data.state == ESP32_STA_CONNECTED) {
         #if defined(CONFIG_ESP32_WIFI_STA_AUTO_DHCPV4)
         net_dhcpv4_stop(esp32_wifi_iface);
@@ -345,7 +256,26 @@
         wifi_mgmt_raise_disconnect_result_event(esp32_wifi_iface, -1);
     }
 
-    if (IS_ENABLED(CONFIG_ESP32_WIFI_STA_RECONNECT)) {
+    LOG_DBG("Disconnect reason: %d", event->reason);
+    switch (event->reason) {
+        case WIFI_REASON_AUTH_EXPIRE :
+        case WIFI_REASON_4WAY_HANDSHAKE_TIMEOUT :
+        case WIFI_REASON_AUTH_FAIL :
+        case WIFI_REASON_HANDSHAKE_TIMEOUT :
+        case WIFI_REASON_MIC_FAILURE :
+            LOG_DBG("STA Auth Error");
+            break;
+
+        case WIFI_REASON_NO_AP_FOUND :
+            LOG_DBG("AP Not found");
+            break;
+
+        default :
+            break;
+    }
+
+    if (IS_ENABLED(CONFIG_ESP32_WIFI_STA_RECONNECT) &&
+        (event->reason != WIFI_REASON_ASSOC_LEAVE)) {
         esp32_data.state = ESP32_STA_CONNECTING;
         esp_wifi_connect();
     }
@@ -380,7 +310,7 @@
                 break;
 
             case ESP32_WIFI_EVENT_STA_DISCONNECTED :
-                esp_wifi_handle_disconnect_event();
+                esp_wifi_handle_disconnect_event(&evt.event_info);
                 break;
 
             case ESP32_WIFI_EVENT_SCAN_DONE :
@@ -412,7 +342,6 @@
                 break;
         }
     }
->>>>>>> 8b2da487
 }
 
 static int esp32_wifi_disconnect(const struct device* dev) {
