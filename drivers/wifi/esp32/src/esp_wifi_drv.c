/*
 * Copyright (c) 2020 Espressif Systems (Shanghai) Co., Ltd.
 *
 * SPDX-License-Identifier: Apache-2.0
 */

#define DT_DRV_COMPAT espressif_esp32_wifi

#include <zephyr/logging/log.h>
LOG_MODULE_REGISTER(esp32_wifi, CONFIG_WIFI_LOG_LEVEL);

#include <zephyr/net/ethernet.h>
#include <zephyr/net/net_pkt.h>
#include <zephyr/net/net_if.h>
#include <zephyr/net/wifi_mgmt.h>
#if defined(CONFIG_ESP32_WIFI_AP_STA_MODE)
#include <zephyr/net/wifi_nm.h>
#include <zephyr/net/conn_mgr/connectivity_wifi_mgmt.h>
#endif
#include <zephyr/device.h>
#include <soc.h>
#include "esp_private/wifi.h"
#include "esp_dpp.h"
#include "esp_event.h"
#include "esp_timer.h"
#include "esp_system.h"
#include "esp_wpa.h"
#include <esp_mac.h>
#include "wifi/wifi_event.h"

#if CONFIG_SOC_SERIES_ESP32S2 || CONFIG_SOC_SERIES_ESP32C3
#include <esp_private/adc_share_hw_ctrl.h>
#endif /* CONFIG_SOC_SERIES_ESP32S2 || CONFIG_SOC_SERIES_ESP32C3 */

#define DHCPV4_MASK (NET_EVENT_IPV4_DHCP_BOUND | NET_EVENT_IPV4_DHCP_STOP)

/* use global iface pointer to support any ethernet driver */
/* necessary for wifi callback functions */
static struct net_if* esp32_wifi_iface;
static struct esp32_wifi_runtime esp32_data;

#if defined(CONFIG_ESP32_WIFI_AP_STA_MODE)
static struct net_if* esp32_wifi_iface_ap;
static struct esp32_wifi_runtime esp32_ap_sta_data;
#endif

enum esp32_state_flag {
    ESP32_STA_STOPPED,
    ESP32_STA_STARTED,
    ESP32_STA_CONNECTING,
    ESP32_STA_CONNECTED,
    ESP32_AP_STARTED,
    ESP32_AP_CONNECTED,
    ESP32_AP_DISCONNECTED,
    ESP32_AP_STOPPED
};

struct esp32_wifi_status {
    char ssid[WIFI_SSID_MAX_LEN + 1];
    char pass[WIFI_PSK_MAX_LEN + 1];
    wifi_auth_mode_t security;
    bool connected;
    uint8_t channel;
    int rssi;
};

struct esp32_wifi_runtime {
    uint8_t mac_addr[6];
    #if defined(CONFIG_NET_STATISTICS_WIFI)
    struct net_stats_wifi stats;
    #endif
    struct esp32_wifi_status status;
    scan_result_cb_t scan_cb;
    uint8_t state;
    uint8_t ap_connection_cnt;

    uint8_t frame_buf[NET_ETH_MAX_FRAME_SIZE];
};

static struct net_mgmt_event_callback esp32_dhcp_cb;

static void wifi_event_handler(struct net_mgmt_event_callback* cb, uint32_t mgmt_event,
                               struct net_if* iface) {

    switch (mgmt_event) {
        case NET_EVENT_IPV4_DHCP_BOUND :
            wifi_mgmt_raise_connect_result_event(iface, 0);
            break;

        default :
            break;
    }
}

static int esp32_wifi_send(const struct device* dev, struct net_pkt* pkt) {
    struct esp32_wifi_runtime* data = dev->data;
    int const pkt_len = net_pkt_get_len(pkt);
    esp_interface_t ifx = (data->state == ESP32_AP_CONNECTED) ? ESP_IF_WIFI_AP : ESP_IF_WIFI_STA;

    /* Read the packet payload */
    if (net_pkt_read(pkt, data->frame_buf, pkt_len) < 0) {
        goto out;
    }

    /* Enqueue packet for transmission */
    if (esp_wifi_internal_tx(ifx, (void*)data->frame_buf, pkt_len) != ESP_OK) {
        goto out;
    }

    #if defined(CONFIG_NET_STATISTICS_WIFI)
    data->stats.bytes.sent += pkt_len;
    data->stats.pkts.tx++;
    #endif

    LOG_DBG("pkt sent %p len %d", pkt, pkt_len);

    return (0);

out :

    LOG_ERR("Failed to send packet");
    #if defined(CONFIG_NET_STATISTICS_WIFI)
    data->stats.errors.tx++;
    #endif

    return (-EIO);
}

static esp_err_t eth_esp32_rx(void* buffer, uint16_t len, void* eb) {
    struct net_pkt* pkt;

    if (esp32_wifi_iface == NULL) {
        esp_wifi_internal_free_rx_buffer(eb);
        LOG_ERR("network interface unavailable");
        return (-EIO);
    }

    pkt = net_pkt_rx_alloc_with_buffer(esp32_wifi_iface, len, NET_AF_UNSPEC, 0, K_MSEC(100));
    if (!pkt) {
        LOG_ERR("Failed to allocate net buffer");
        esp_wifi_internal_free_rx_buffer(eb);
        return (-EIO);
    }

    if (net_pkt_write(pkt, buffer, len) < 0) {
        LOG_ERR("Failed to write to net buffer");
        goto pkt_unref;
    }

    if (net_recv_data(esp32_wifi_iface, pkt) < 0) {
        LOG_ERR("Failed to push received data");
        goto pkt_unref;
    }

    #if defined(CONFIG_NET_STATISTICS_WIFI)
    esp32_data.stats.bytes.received += len;
    esp32_data.stats.pkts.rx++;
    #endif

    esp_wifi_internal_free_rx_buffer(eb);

    return (0);

pkt_unref :
    esp_wifi_internal_free_rx_buffer(eb);
    net_pkt_unref(pkt);

    #if defined(CONFIG_NET_STATISTICS_WIFI)
    esp32_data.stats.errors.rx++;
    #endif

    return (-EIO);
}

#if defined(CONFIG_ESP32_WIFI_AP_STA_MODE)
static esp_err_t wifi_esp32_ap_iface_rx(void* buffer, uint16_t len, void* eb) {
    struct net_pkt* pkt;

    if (esp32_wifi_iface_ap == NULL) {
        esp_wifi_internal_free_rx_buffer(eb);
        LOG_ERR("network interface unavailable");
        return (-EIO);
    }

    pkt = net_pkt_rx_alloc_with_buffer(esp32_wifi_iface_ap, len, AF_UNSPEC, 0, K_MSEC(100));
    if (!pkt) {
        esp_wifi_internal_free_rx_buffer(eb);
        LOG_ERR("Failed to get net buffer");
        return (-EIO);
    }

    if (net_pkt_write(pkt, buffer, len) < 0) {
        LOG_ERR("Failed to write pkt");
        goto pkt_unref;
    }

    if (net_recv_data(esp32_wifi_iface_ap, pkt) < 0) {
        LOG_ERR("Failed to push received data");
        goto pkt_unref;
    }

    #if defined(CONFIG_NET_STATISTICS_WIFI)
    esp32_ap_sta_data.stats.bytes.received += len;
    esp32_ap_sta_data.stats.pkts.rx++;
    #endif

    esp_wifi_internal_free_rx_buffer(eb);
    return (0);

pkt_unref :
    esp_wifi_internal_free_rx_buffer(eb);
    net_pkt_unref(pkt);

    #if defined(CONFIG_NET_STATISTICS_WIFI)
    esp32_ap_sta_data.stats.errors.rx++;
    #endif

    return (-EIO);
}
#endif

static void scan_done_handler(void) {
    uint16_t aps = 0;
    wifi_ap_record_t* ap_list_buffer;
    struct wifi_scan_result res;

    esp_wifi_scan_get_ap_num(&aps);
    if (!aps) {
        LOG_INF("No Wi-Fi AP found");
        goto out;
    }

    ap_list_buffer = k_malloc(aps * sizeof(wifi_ap_record_t));
    if (ap_list_buffer == NULL) {
        LOG_INF("Failed to malloc buffer to print scan results");
        goto out;
    }

    if (esp_wifi_scan_get_ap_records(&aps, ap_list_buffer) == ESP_OK) {
        for (int k = 0; k < aps; k++) {
            (void) memset(&res, 0, sizeof(struct wifi_scan_result));
            int ssid_len = strnlen(ap_list_buffer[k].ssid, WIFI_SSID_MAX_LEN);

            res.ssid_length = ssid_len;
            strncpy(res.ssid, ap_list_buffer[k].ssid, ssid_len);
            res.rssi    = ap_list_buffer[k].rssi;
            res.channel = ap_list_buffer[k].primary;

            memcpy(res.mac, ap_list_buffer[k].bssid, WIFI_MAC_ADDR_LEN);
            res.mac_length = WIFI_MAC_ADDR_LEN;

            switch (ap_list_buffer[k].authmode) {
                case WIFI_AUTH_OPEN :
                    res.security = WIFI_SECURITY_TYPE_NONE;
                    break;

                case WIFI_AUTH_WPA2_PSK :
                    res.security = WIFI_SECURITY_TYPE_PSK;
                    break;

                case WIFI_AUTH_WPA3_PSK :
                    res.security = WIFI_SECURITY_TYPE_SAE;
                    break;

                case WIFI_AUTH_WAPI_PSK :
                    res.security = WIFI_SECURITY_TYPE_WAPI;
                    break;

                case WIFI_AUTH_WPA2_ENTERPRISE :
                    res.security = WIFI_SECURITY_TYPE_EAP;
                    break;

                case WIFI_AUTH_WEP :
                    res.security = WIFI_SECURITY_TYPE_WEP;
                    break;

                case WIFI_AUTH_WPA_PSK :
                    res.security = WIFI_SECURITY_TYPE_WPA_PSK;
                    break;

                default :
                    res.security = WIFI_SECURITY_TYPE_UNKNOWN;
                    break;
            }

            if (esp32_data.scan_cb) {
                esp32_data.scan_cb(esp32_wifi_iface, 0, &res);

                /* ensure notifications get delivered */
                k_yield();
            }
        }
    }
    else {
        LOG_INF("Unable to retrieve AP records");
    }

    k_free(ap_list_buffer);

out :
    /* report end of scan event */
    esp32_data.scan_cb(esp32_wifi_iface, 0, NULL);
    esp32_data.scan_cb = NULL;
}

static void esp_wifi_handle_sta_connect_event(void* event_data) {
    ARG_UNUSED(event_data);
    esp32_data.state = ESP32_STA_CONNECTED;

    #if defined(CONFIG_ESP32_WIFI_STA_AUTO_DHCPV4)
    net_dhcpv4_start(esp32_wifi_iface);
    #else
    wifi_mgmt_raise_connect_result_event(esp32_wifi_iface, 0);
    #endif
}

static void esp_wifi_handle_sta_disconnect_event(void* event_data) {
    wifi_event_sta_disconnected_t* event = event_data;

    if (esp32_data.state == ESP32_STA_CONNECTED) {
        #if defined(CONFIG_ESP32_WIFI_STA_AUTO_DHCPV4)
        net_dhcpv4_stop(esp32_wifi_iface);
        #endif
        wifi_mgmt_raise_disconnect_result_event(esp32_wifi_iface, 0);
    }
    else {
        wifi_mgmt_raise_disconnect_result_event(esp32_wifi_iface, -1);
    }

    LOG_DBG("Disconnect reason: %d", event->reason);
    switch (event->reason) {
        case WIFI_REASON_AUTH_EXPIRE :
        case WIFI_REASON_4WAY_HANDSHAKE_TIMEOUT :
        case WIFI_REASON_AUTH_FAIL :
        case WIFI_REASON_HANDSHAKE_TIMEOUT :
        case WIFI_REASON_MIC_FAILURE :
            LOG_DBG("STA Auth Error");
            break;

        case WIFI_REASON_NO_AP_FOUND :
            LOG_DBG("AP Not found");
            break;

        default :
            break;
    }

    if (IS_ENABLED(CONFIG_ESP32_WIFI_STA_RECONNECT) &&
        (event->reason != WIFI_REASON_ASSOC_LEAVE)) {
        esp32_data.state = ESP32_STA_CONNECTING;
        esp_wifi_connect();
    }
    else {
        esp32_data.state = ESP32_STA_STARTED;
    }
}

static void esp_wifi_handle_ap_connect_event(void* event_data) {
    #if defined(CONFIG_ESP32_WIFI_AP_STA_MODE)
    struct net_if* iface = esp32_wifi_iface_ap;
    wifi_rxcb_t esp32_rx = wifi_esp32_ap_iface_rx;
    #else
    struct net_if* iface = esp32_wifi_iface;
    wifi_rxcb_t esp32_rx = eth_esp32_rx;
    #endif
    wifi_event_ap_staconnected_t* event = event_data;

    LOG_DBG("Station " MACSTR " join, AID=%d", MAC2STR(event->mac), event->aid);

    wifi_sta_list_t sta_list;
    struct wifi_ap_sta_info sta_info;

    sta_info.link_mode   = WIFI_LINK_MODE_UNKNOWN;
    sta_info.twt_capable = false; /* Only support in 802.11ax */
    sta_info.mac_length  = WIFI_MAC_ADDR_LEN;
    memcpy(sta_info.mac, event->mac, WIFI_MAC_ADDR_LEN);

    /* Expect the return value to always be ESP_OK,
     * since it is called in esp_wifi_event_handler()
     */
    (void) esp_wifi_ap_get_sta_list(&sta_list);
    for (int i = 0; i < sta_list.num; i++) {
        wifi_sta_info_t* sta = &sta_list.sta[i];

        if (memcmp(event->mac, sta->mac, 6) == 0) {
            if (sta->phy_11n) {
                sta_info.link_mode = WIFI_4;
            }
            else if (sta->phy_11g) {
                sta_info.link_mode = WIFI_3;
            }
            else if (sta->phy_11b) {
                sta_info.link_mode = WIFI_1;
            }
            else {
                sta_info.link_mode = WIFI_LINK_MODE_UNKNOWN;
            }
            break;
        }
    }

    wifi_mgmt_raise_ap_sta_connected_event(iface, &sta_info);

    if (!(esp32_data.ap_connection_cnt++)) {
        esp_wifi_internal_reg_rxcb(WIFI_IF_AP, esp32_rx);
    }
}

static void esp_wifi_handle_ap_disconnect_event(void* event_data) {
    #if defined(CONFIG_ESP32_WIFI_AP_STA_MODE)
    struct net_if* iface = esp32_wifi_iface_ap;
    #else
    struct net_if* iface = esp32_wifi_iface;
    #endif
    wifi_event_ap_stadisconnected_t* event = (wifi_event_ap_stadisconnected_t *)event_data;

    LOG_DBG("station " MACSTR " leave, AID=%d", MAC2STR(event->mac), event->aid);
    struct wifi_ap_sta_info sta_info;

    sta_info.link_mode   = WIFI_LINK_MODE_UNKNOWN;
    sta_info.twt_capable = false; /* Only support in 802.11ax */
    sta_info.mac_length  = WIFI_MAC_ADDR_LEN;
    memcpy(sta_info.mac, event->mac, WIFI_MAC_ADDR_LEN);
    wifi_mgmt_raise_ap_sta_disconnected_event(iface, &sta_info);

    if (!(--esp32_data.ap_connection_cnt)) {
        esp_wifi_internal_reg_rxcb(WIFI_IF_AP, NULL);
    }
}

void esp_wifi_event_handler(char const* event_base, int32_t event_id, void* event_data,
                            size_t event_data_size, uint32_t ticks_to_wait) {
    #if defined(CONFIG_ESP32_WIFI_AP_STA_MODE)
    struct net_if* iface_ap = esp32_wifi_iface_ap;
    struct esp32_wifi_runtime* ap_data = &esp32_ap_sta_data;
    #else
    struct net_if* iface_ap = esp32_wifi_iface;
    struct esp32_wifi_runtime* ap_data = &esp32_data;
    #endif

    LOG_DBG("Wi-Fi event: %d", event_id);
    switch (event_id) {
        case WIFI_EVENT_STA_START :
            esp32_data.state = ESP32_STA_STARTED;
            net_eth_carrier_on(esp32_wifi_iface);
            break;

        case WIFI_EVENT_STA_STOP :
            esp32_data.state = ESP32_STA_STOPPED;
            net_eth_carrier_off(esp32_wifi_iface);
            break;

        case WIFI_EVENT_STA_CONNECTED :
            esp_wifi_handle_sta_connect_event(event_data);
            break;

        case WIFI_EVENT_STA_DISCONNECTED :
            esp_wifi_handle_sta_disconnect_event(event_data);
            break;

        case WIFI_EVENT_SCAN_DONE :
            scan_done_handler();
            break;

        case WIFI_EVENT_AP_START :
            ap_data->state = ESP32_AP_STARTED;
            net_eth_carrier_on(iface_ap);
            wifi_mgmt_raise_ap_enable_result_event(iface_ap, 0);
            break;

        case WIFI_EVENT_AP_STOP :
            ap_data->state = ESP32_AP_STOPPED;
            net_eth_carrier_off(iface_ap);
            wifi_mgmt_raise_ap_disable_result_event(iface_ap, 0);
            break;

        case WIFI_EVENT_AP_STACONNECTED :
            ap_data->state = ESP32_AP_CONNECTED;
            esp_wifi_handle_ap_connect_event(event_data);
            break;

        case WIFI_EVENT_AP_STADISCONNECTED :
            ap_data->state = ESP32_AP_DISCONNECTED;
            esp_wifi_handle_ap_disconnect_event(event_data);
            break;

        default :
            break;
    }
}

static int esp32_wifi_disconnect(const struct device* dev) {
    int ret;

    ret = esp_wifi_disconnect();
    if (ret != ESP_OK) {
        LOG_INF("Failed to disconnect from hotspot");
        return (-EAGAIN);
    }

    return (0);
}

static int esp32_wifi_connect(const struct device* dev,
                              struct wifi_connect_req_params* params) {
    struct esp32_wifi_runtime* data = dev->data;
    struct net_if* iface = net_if_lookup_by_dev(dev);
    wifi_mode_t mode;
    int ret;

    if ((data->state == ESP32_STA_CONNECTING) ||
        (data->state == ESP32_STA_CONNECTED)) {
        wifi_mgmt_raise_connect_result_event(iface, -1);
        return (-EALREADY);
    }

    ret = esp_wifi_get_mode(&mode);
    if (ret) {
        LOG_ERR("Failed to get Wi-Fi mode (%d)", ret);
        return (-EAGAIN);
    }

    if (IS_ENABLED(CONFIG_ESP32_WIFI_AP_STA_MODE) &&
        ((mode == ESP32_WIFI_MODE_AP) || (mode == ESP32_WIFI_MODE_APSTA))) {
        ret = esp_wifi_set_mode(ESP32_WIFI_MODE_APSTA);
    }
    else {
        ret = esp_wifi_set_mode(ESP32_WIFI_MODE_STA);
    }

    if (ret) {
        LOG_ERR("Failed to set Wi-Fi mode (%d)", ret);
        return (-EAGAIN);
    }

    ret = esp_wifi_start();
    if (ret) {
        LOG_ERR("Failed to start Wi-Fi driver (%d)", ret);
        return (-EAGAIN);
    }

    if (data->state != ESP32_STA_STARTED) {
        LOG_ERR("Wi-Fi not in station mode");
        wifi_mgmt_raise_connect_result_event(iface, -1);
        return (-EIO);
    }

    data->state = ESP32_STA_CONNECTING;

    (void) memcpy(data->status.ssid, params->ssid, params->ssid_length);
    data->status.ssid[params->ssid_length] = '\0';

    wifi_config_t wifi_config;

    (void) memset(&wifi_config, 0, sizeof(wifi_config_t));

    (void) memcpy(wifi_config.sta.ssid, params->ssid, params->ssid_length);
    wifi_config.sta.ssid[params->ssid_length] = '\0';
    switch (params->security) {
        case WIFI_SECURITY_TYPE_NONE :
            wifi_config.sta.threshold.authmode = WIFI_AUTH_OPEN;
            data->status.security = WIFI_AUTH_OPEN;
            wifi_config.sta.pmf_cfg.required = false;
            break;

        case WIFI_SECURITY_TYPE_PSK :
            memcpy(wifi_config.sta.password, params->psk, params->psk_length);
            wifi_config.sta.password[params->psk_length] = '\0';
            wifi_config.sta.threshold.authmode = WIFI_AUTH_WPA2_PSK;
            wifi_config.sta.pmf_cfg.required = false;
            data->status.security = WIFI_AUTH_WPA2_PSK;
            break;

        case WIFI_SECURITY_TYPE_SAE :
            #if defined(CONFIG_ESP32_WIFI_ENABLE_WPA3_SAE)
            if (params->sae_password) {
                memcpy(wifi_config.sta.password, params->sae_password,
                       params->sae_password_length);
                wifi_config.sta.password[params->sae_password_length] = '\0';
            }
            else {
                memcpy(wifi_config.sta.password, params->psk, params->psk_length);
                wifi_config.sta.password[params->psk_length] = '\0';
            }
            data->status.security = WIFI_AUTH_WPA3_PSK;
            wifi_config.sta.threshold.authmode = WIFI_AUTH_WPA3_PSK;
            wifi_config.sta.sae_pwe_h2e = WPA3_SAE_PWE_BOTH;
            break;
            #else
            LOG_ERR("WPA3 not supported for STA mode. Enable "
                    "CONFIG_ESP32_WIFI_ENABLE_WPA3_SAE");
            return (-EINVAL);
            #endif /* CONFIG_ESP32_WIFI_ENABLE_WPA3_SAE */

        default :
            LOG_ERR("Authentication method not supported");
            return (-EIO);
    }

    #if defined(CONFIG_ESP32_WIFI_STA_SCAN_ALL)
    wifi_config.sta.scan_method = WIFI_ALL_CHANNEL_SCAN;
    wifi_config.sta.sort_method = WIFI_CONNECT_AP_BY_SIGNAL;
    #endif

    if (params->channel == WIFI_CHANNEL_ANY) {
        wifi_config.sta.channel = 0U;
        data->status.channel    = 0U;
    }
    else {
        wifi_config.sta.channel = params->channel;
        data->status.channel    = params->channel;
    }

    ret = esp_wifi_set_config(ESP_IF_WIFI_STA, &wifi_config);
    if (ret) {
        LOG_ERR("Failed to set Wi-Fi configuration (%d)", ret);
        return (-EINVAL);
    }

    ret = esp_wifi_connect();
    if (ret) {
        LOG_ERR("Failed to connect to Wi-Fi access point (%d)", ret);
        return (-EAGAIN);
    }

    return (0);
}

static int esp32_wifi_scan(const struct device* dev,
                           struct wifi_scan_params* params,
                           scan_result_cb_t cb) {
    struct esp32_wifi_runtime* data = dev->data;
    int ret;

    if (data->scan_cb != NULL) {
        LOG_INF("Scan callback in progress");
        return (-EINPROGRESS);
    }

    data->scan_cb = cb;                     /* @see scan_result_cb in wifi_mgmt.c */

    wifi_scan_config_t scan_config = {0};

    if (params) {
        /* The enum values are same, so, no conversion needed */
        scan_config.scan_type = params->scan_type;
    }

    #if defined(CONFIG_ESP32_WIFI_AP_STA_MODE)
    wifi_mode_t mode;

    esp_wifi_get_mode(&mode);
    if ((mode == ESP32_WIFI_MODE_AP) || (mode == ESP32_WIFI_MODE_APSTA)) {
        ret = esp_wifi_set_mode(ESP32_WIFI_MODE_APSTA);
    }
    else {
        ret = esp_wifi_set_mode(ESP32_WIFI_MODE_STA);
    }
    #else
    ret = esp_wifi_set_mode(ESP32_WIFI_MODE_STA);
    #endif

    if (ret) {
        LOG_ERR("Failed to set Wi-Fi mode (%d)", ret);
        return (-EINVAL);
    }

    ret = esp_wifi_start();
    if (ret) {
        LOG_ERR("Failed to start Wi-Fi driver (%d)", ret);
        return (-EAGAIN);
    }

    ret = esp_wifi_scan_start(&scan_config, false);

    if (ret != ESP_OK) {
        LOG_ERR("Failed to start Wi-Fi scanning");
        return (-EAGAIN);
    }

    return (0);
};

static int esp32_wifi_ap_enable(const struct device* dev,
                                struct wifi_connect_req_params* params) {
    struct esp32_wifi_runtime* data = dev->data;
    esp_err_t err;

    /* Build Wi-Fi configuration for AP mode */
    wifi_config_t wifi_config = {
        .ap = {
            .max_connection = 5,
            .channel = (params->channel == WIFI_CHANNEL_ANY) ?
                        0 : params->channel,
        },
    };

    (void) memcpy(data->status.ssid, params->ssid, params->ssid_length);
    data->status.ssid[params->ssid_length] = '\0';

    strncpy((char*)wifi_config.ap.ssid, params->ssid, params->ssid_length);
    wifi_config.ap.ssid_len = params->ssid_length;

    switch (params->security) {
        case WIFI_SECURITY_TYPE_NONE :
            memset(wifi_config.ap.password, 0, sizeof(wifi_config.ap.password));
            wifi_config.ap.authmode = WIFI_AUTH_OPEN;
            data->status.security = WIFI_AUTH_OPEN;
            wifi_config.ap.pmf_cfg.required = false;
            break;

        case WIFI_SECURITY_TYPE_PSK :
            strncpy((char*)wifi_config.ap.password, params->psk, params->psk_length);
            wifi_config.ap.authmode = WIFI_AUTH_WPA2_PSK;
            data->status.security = WIFI_AUTH_WPA2_PSK;
            wifi_config.ap.pmf_cfg.required = false;
            break;

        default :
            LOG_ERR("Authentication method not supported");
            return (-EINVAL);
    }

    /* Start Wi-Fi in AP mode with configuration built above */
    wifi_mode_t mode;

    err = esp_wifi_get_mode(&mode);
    if (IS_ENABLED(CONFIG_ESP32_WIFI_AP_STA_MODE) &&
        ((mode == ESP32_WIFI_MODE_STA) || (mode == ESP32_WIFI_MODE_APSTA))) {
        err |= esp_wifi_set_mode(ESP32_WIFI_MODE_APSTA);
    }
    else {
        err |= esp_wifi_set_mode(ESP32_WIFI_MODE_AP);
    }

    if (err) {
        LOG_ERR("Failed to set Wi-Fi mode (%d)", err);
        return (-EINVAL);
    }

    err = esp_wifi_set_config(WIFI_IF_AP, &wifi_config);
    if (err) {
        LOG_ERR("Failed to set Wi-Fi configuration (%d)", err);
        return (-EINVAL);
    }

    err = esp_wifi_start();
    if (err) {
        LOG_ERR("Failed to enable Wi-Fi AP mode");
        return (-EAGAIN);
    }

    return (0);
};

static int esp32_wifi_ap_disable(const struct device* dev) {
    int err;
    wifi_mode_t mode;

    esp_wifi_get_mode(&mode);
    if (mode == ESP32_WIFI_MODE_APSTA) {
        err = esp_wifi_set_mode(ESP32_WIFI_MODE_STA);
        err |= esp_wifi_start();
    }
    else {
        err = esp_wifi_stop();
    }

    if (err) {
        LOG_ERR("Failed to disable Wi-Fi AP mode: (%d)", err);
        return (-EAGAIN);
    }

    return (0);
};

static int esp32_wifi_ap_sta_disconnect(const struct device* dev, uint8_t const* mac) {
    uint16_t aid;
    esp_err_t err;

    ARG_UNUSED(dev);

    err = esp_wifi_ap_get_sta_aid(mac, &aid);
    if (err) {
        LOG_ERR("Failed to get station's AID: (%d)", err);
        return (-EIO);
    }

    err = esp_wifi_deauth_sta(aid);
    if (err != ESP_OK) {
        LOG_ERR("Failed to disconnect station: (%d)", err);
        return (-EIO);
    }

    return (0);
}

static int esp32_wifi_status(const struct device* dev, struct wifi_iface_status* status) {
    struct esp32_wifi_runtime* data = dev->data;
    wifi_mode_t mode;
    wifi_config_t conf;
    wifi_ap_record_t ap_info;

    switch (data->state) {
        case ESP32_STA_STOPPED :
        case ESP32_AP_STOPPED :
            status->state = WIFI_STATE_INACTIVE;
            break;

        case ESP32_STA_STARTED :
        case ESP32_AP_DISCONNECTED :
            status->state = WIFI_STATE_DISCONNECTED;
            break;

        case ESP32_STA_CONNECTING :
            status->state = WIFI_STATE_SCANNING;
            break;

        case ESP32_STA_CONNECTED :
        case ESP32_AP_CONNECTED :
            status->state = WIFI_STATE_COMPLETED;
            break;

        default :
            break;
    }

    strncpy(status->ssid, data->status.ssid, WIFI_SSID_MAX_LEN);
    status->ssid_len  = strnlen(data->status.ssid, WIFI_SSID_MAX_LEN);
    status->ssid[status->ssid_len] = '\0';
    status->band      = WIFI_FREQ_BAND_2_4_GHZ;
    status->link_mode = WIFI_LINK_MODE_UNKNOWN;
    status->mfp       = WIFI_MFP_DISABLE;

    if (esp_wifi_get_mode(&mode) == ESP_OK) {
        if (mode == ESP32_WIFI_MODE_STA) {
            wifi_phy_mode_t phy_mode;
            esp_err_t err;

            esp_wifi_get_config(ESP_IF_WIFI_STA, &conf);
            esp_wifi_sta_get_ap_info(&ap_info);

            status->iface_mode = WIFI_MODE_INFRA;
            status->channel    = ap_info.primary;
            status->rssi       = ap_info.rssi;
            memcpy(status->bssid, ap_info.bssid, WIFI_MAC_ADDR_LEN);

            err = esp_wifi_sta_get_negotiated_phymode(&phy_mode);
            if (err == ESP_OK) {
                if (phy_mode == WIFI_PHY_MODE_11B) {
                    status->link_mode = WIFI_1;
                }
                else if (phy_mode == WIFI_PHY_MODE_11G) {
                    status->link_mode = WIFI_3;
                }
                else if ((phy_mode == WIFI_PHY_MODE_HT20) ||
                         (phy_mode == WIFI_PHY_MODE_HT40)) {
                    status->link_mode = WIFI_4;
                }
                else if (phy_mode == WIFI_PHY_MODE_HE20) {
                    status->link_mode = WIFI_6;
                }
                else {
                    /* pass */
                }
            }

            status->beacon_interval = conf.sta.listen_interval;
        }
        else if (mode == ESP32_WIFI_MODE_AP) {
            esp_wifi_get_config(ESP_IF_WIFI_AP, &conf);
            status->iface_mode = WIFI_MODE_AP;
            status->link_mode  = WIFI_LINK_MODE_UNKNOWN;
            status->channel    = conf.ap.channel;
            status->beacon_interval = conf.ap.beacon_interval;
        }
        else {
            status->iface_mode = WIFI_MODE_UNKNOWN;
            status->link_mode  = WIFI_LINK_MODE_UNKNOWN;
            status->channel    = 0;
        }
    }

    switch (data->status.security) {
        case WIFI_AUTH_OPEN :
            status->security = WIFI_SECURITY_TYPE_NONE;
            break;

        case WIFI_AUTH_WPA2_PSK :
            status->security = WIFI_SECURITY_TYPE_PSK;
            break;

        case WIFI_AUTH_WPA3_PSK :
            status->security = WIFI_SECURITY_TYPE_SAE;
            break;

        default :
            status->security = WIFI_SECURITY_TYPE_UNKNOWN;
    }

    return (0);
}

int esp32_wifi_reg_domain(const struct device* dev, struct wifi_reg_domain* reg_domain) {
    esp_err_t err;

    ARG_UNUSED(dev);

    if (reg_domain->oper == WIFI_MGMT_GET) {
        err = esp_wifi_get_country_code(reg_domain->country_code);
        if (err != ESP_OK) {
            return (-EIO);
        }

        /* Only supports country codes, so set num_channels to 0 */
        reg_domain->num_channels = 0U;
    }
    else { /* WIFI_MGMT_SET */
        bool ieee80211d_enabled = !reg_domain->force;
        err = esp_wifi_set_country_code(reg_domain->country_code, ieee80211d_enabled);
        if (err != ESP_OK) {
            return (-EIO);
        }
    }

    return (0);
}

int esp32_wifi_mode(const struct device* dev, struct wifi_mode_info* mode) {
    struct net_if* iface = net_if_get_by_index(mode->if_index);
    wifi_mode_t wifi_mode;
    esp_err_t err;

    ARG_UNUSED(dev);
    /* Make sure we are on the right interface */
    if (iface != esp32_wifi_iface) {
        return (-ESRCH);
}

    if (mode->oper == WIFI_MGMT_GET) {
        err = esp_wifi_get_mode(&wifi_mode);
        if (err != ESP_OK) {
            return (-EIO);
        }

        switch (wifi_mode) {
            case ESP32_WIFI_MODE_STA :
                mode->mode = WIFI_STA_MODE;
                break;

            case ESP32_WIFI_MODE_AP :
                mode->mode = WIFI_SOFTAP_MODE;
                break;

            case ESP32_WIFI_MODE_APSTA :
                mode->mode = WIFI_SOFTAP_MODE | WIFI_STA_MODE;
                break;

            default :
                mode->mode = 0U;
                break;
        }
    }
    else { /* WIFI_MGMT_SET */
        return (-ENOTSUP);
    }

    return (0);
}


int esp32_wifi_channel(const struct device *dev,
                       struct wifi_channel_info *channel) {
    struct net_if* iface = net_if_get_by_index(channel->if_index);
    uint8_t primary_chan;
    wifi_second_chan_t second_chan;
    esp_err_t err;

    ARG_UNUSED(dev);

    /* Make sure we are on the right interface */
    if (iface != esp32_wifi_iface) {
        return (-ESRCH);
    }

    if (channel->oper == WIFI_MGMT_GET) {
        err = esp_wifi_get_channel(&primary_chan, &second_chan);
        if (err != ESP_OK) {
            return (-EIO);
        }

        channel->channel = primary_chan;
        (void) second_chan;
    }
    else { /* WIFI_MGMT_SET */
        err = esp_wifi_set_channel(channel->channel, WIFI_SECOND_CHAN_NONE);
        if (err != ESP_OK) {
            return (-EIO);
        }
    }

    return (0);
}

int esp32_wifi_ap_config_params(const struct device* dev, struct wifi_ap_config_params* params) {
    wifi_config_t wifi_config;
    esp_err_t err;

    err = esp_wifi_get_config(WIFI_IF_AP, &wifi_config);
    if (err != ESP_OK) {
        return (-EIO);
    }

    if (params->type & WIFI_AP_CONFIG_PARAM_MAX_INACTIVITY) {
        err = esp_wifi_set_inactive_time(WIFI_IF_AP, (uint16_t)params->max_inactivity);
        if (err != ESP_OK) {
            return (-EIO);
        }
    }

    if (params->type & WIFI_AP_CONFIG_PARAM_MAX_NUM_STA) {
        wifi_config.ap.max_connection = (uint8_t)params->max_num_sta;
    }

    err = esp_wifi_set_config(WIFI_IF_AP, &wifi_config);
    if (err != ESP_OK) {
        return (-EIO);
    }

<<<<<<< HEAD
    return (0);
=======
static int esp32_wifi_status(const struct device *dev, struct wifi_iface_status *status)
{
	struct esp32_wifi_runtime *data = dev->data;
	wifi_mode_t mode;
	wifi_config_t conf;
	wifi_ap_record_t ap_info;

	switch (data->state) {
	case ESP32_STA_STOPPED:
	case ESP32_AP_STOPPED:
		status->state = WIFI_STATE_INACTIVE;
		break;
	case ESP32_STA_STARTED:
	case ESP32_AP_DISCONNECTED:
		status->state = WIFI_STATE_DISCONNECTED;
		break;
	case ESP32_STA_CONNECTING:
		status->state = WIFI_STATE_SCANNING;
		break;
	case ESP32_STA_CONNECTED:
	case ESP32_AP_CONNECTED:
		status->state = WIFI_STATE_COMPLETED;
		break;
	default:
		break;
	}

	strncpy(status->ssid, data->status.ssid, WIFI_SSID_MAX_LEN);
	status->ssid_len = strnlen(data->status.ssid, WIFI_SSID_MAX_LEN);
	status->ssid[status->ssid_len] = '\0';
	status->band = WIFI_FREQ_BAND_2_4_GHZ;
	status->link_mode = WIFI_LINK_MODE_UNKNOWN;
	status->mfp = WIFI_MFP_DISABLE;

	if (esp_wifi_get_mode(&mode) == ESP_OK) {
#if defined(CONFIG_ESP32_WIFI_AP_STA_MODE)
		if (mode == ESP32_WIFI_MODE_APSTA && data == &esp32_data) {
			mode = ESP32_WIFI_MODE_STA;
		} else if (mode == ESP32_WIFI_MODE_APSTA && data == &esp32_ap_sta_data) {
			mode = ESP32_WIFI_MODE_AP;
		}
#endif
		if (mode == ESP32_WIFI_MODE_STA) {
			wifi_phy_mode_t phy_mode;
			esp_err_t err;

			esp_wifi_get_config(ESP_IF_WIFI_STA, &conf);
			esp_wifi_sta_get_ap_info(&ap_info);

			status->iface_mode = WIFI_MODE_INFRA;
			status->channel = ap_info.primary;
			status->rssi = ap_info.rssi;
			memcpy(status->bssid, ap_info.bssid, WIFI_MAC_ADDR_LEN);

			err = esp_wifi_sta_get_negotiated_phymode(&phy_mode);
			if (err == ESP_OK) {
				if (phy_mode == WIFI_PHY_MODE_11B) {
					status->link_mode = WIFI_1;
				} else if (phy_mode == WIFI_PHY_MODE_11G) {
					status->link_mode = WIFI_3;
				} else if ((phy_mode == WIFI_PHY_MODE_HT20) ||
					   (phy_mode == WIFI_PHY_MODE_HT40)) {
					status->link_mode = WIFI_4;
				} else if (phy_mode == WIFI_PHY_MODE_HE20) {
					status->link_mode = WIFI_6;
				}
			}

			status->beacon_interval = conf.sta.listen_interval;
		} else if (mode == ESP32_WIFI_MODE_AP) {
			esp_wifi_get_config(ESP_IF_WIFI_AP, &conf);
			status->iface_mode = WIFI_MODE_AP;
			status->link_mode = WIFI_LINK_MODE_UNKNOWN;
			status->channel = conf.ap.channel;
			status->beacon_interval = conf.ap.beacon_interval;

		} else {
			status->iface_mode = WIFI_MODE_UNKNOWN;
			status->link_mode = WIFI_LINK_MODE_UNKNOWN;
			status->channel = 0;
		}
	}

	switch (data->status.security) {
	case WIFI_AUTH_OPEN:
		status->security = WIFI_SECURITY_TYPE_NONE;
		break;
	case WIFI_AUTH_WPA2_PSK:
		status->security = WIFI_SECURITY_TYPE_PSK;
		break;
	case WIFI_AUTH_WPA3_PSK:
		status->security = WIFI_SECURITY_TYPE_SAE;
		break;
	default:
		status->security = WIFI_SECURITY_TYPE_UNKNOWN;
	}

	return 0;
>>>>>>> e885c8c4
}

#define ESP32_WIFI_DPP_CMD_BUF_SIZE 384
#define STR_CUR_TO_END(cur) (cur) = (&(cur)[0] + strlen((cur)))

#ifdef CONFIG_WIFI_NM_WPA_SUPPLICANT_DPP
int esp32_wifi_dpp_dispatch(const struct device* dev, struct wifi_dpp_params* params) {
    char* pos;
    static char dpp_cmd_buf[ESP32_WIFI_DPP_CMD_BUF_SIZE] = {0};
    char* end = &dpp_cmd_buf[ESP32_WIFI_DPP_CMD_BUF_SIZE - 2];

    memset(dpp_cmd_buf, 0x0, ESP32_WIFI_DPP_CMD_BUF_SIZE);

<<<<<<< HEAD
    pos = &dpp_cmd_buf[0];

    switch (params->action) {
        case WIFI_DPP_CONFIGURATOR_ADD :
            /* pass */
            break;

        case WIFI_DPP_AUTH_INIT :
            /* pass */
            // esp_supp_dpp_init
            break;
=======
	esp32_wifi_iface = iface;
	dev_data->state = ESP32_STA_STOPPED;

	/* Start interface when we are actually connected with Wi-Fi network */
	esp_read_mac(dev_data->mac_addr, ESP_MAC_WIFI_STA);
	esp_wifi_internal_reg_rxcb(ESP_IF_WIFI_STA, eth_esp32_rx);
	wifi_nm_register_mgd_type_iface(nm, WIFI_TYPE_STA, esp32_wifi_iface);

#else
>>>>>>> e885c8c4

        case WIFI_DPP_QR_CODE :
            /* pass */
            break;

        case WIFI_DPP_CHIRP :
            /* pass */
            break;

        case WIFI_DPP_LISTEN :
            /* pass */
            // esp_supp_dpp_start_listen
            break;

        case WIFI_DPP_BOOTSTRAP_GEN :
            /* pass */
            // esp_supp_dpp_bootstrap_gen
            break;

        case WIFI_DPP_BOOTSTRAP_GET_URI :
            /* pass */
            break;

        case WIFI_DPP_SET_CONF_PARAM :
            /* pass */
            break;

        case WIFI_DPP_SET_WAIT_RESP_TIME :
            /* pass */
            break;

        default :
            return (-1);
    }

    return (0);
}
#endif /* CONFIG_WIFI_NM_WPA_SUPPLICANT_DPP */

static void esp32_wifi_init(struct net_if* iface) {
    const struct device* dev = net_if_get_device(iface);
    struct esp32_wifi_runtime* dev_data = dev->data;
    struct ethernet_context* eth_ctx = net_if_l2_data(iface);

    eth_ctx->eth_if_type = L2_ETH_IF_TYPE_WIFI;

    #if defined(CONFIG_ESP32_WIFI_AP_STA_MODE)
    struct wifi_nm_instance* nm = wifi_nm_get_instance("esp32_wifi_nm");

    if (!esp32_wifi_iface_ap) {
        esp32_wifi_iface_ap = iface;
        dev_data->state = ESP32_AP_STOPPED;

        esp_read_mac(dev_data->mac_addr, ESP_MAC_WIFI_SOFTAP);
        wifi_nm_register_mgd_type_iface(nm, WIFI_TYPE_SAP, esp32_wifi_iface_ap);
    }
    else {
        esp32_wifi_iface = iface;
        dev_data->state = ESP32_STA_STOPPED;

        /* Start interface when we are actually connected with Wi-Fi network */
        esp_read_mac(dev_data->mac_addr, ESP_MAC_WIFI_STA);
        esp_wifi_internal_reg_rxcb(ESP_IF_WIFI_STA, eth_esp32_rx);
        wifi_nm_register_mgd_type_iface(nm, WIFI_TYPE_STA, esp32_wifi_iface);
    }
    #else
    esp32_wifi_iface = iface;
    dev_data->state  = ESP32_STA_STOPPED;

    /* Start interface when we are actually connected with Wi-Fi network */
    esp_read_mac(dev_data->mac_addr, ESP_MAC_WIFI_STA);
    esp_wifi_internal_reg_rxcb(ESP_IF_WIFI_STA, eth_esp32_rx);
    #endif

    /* Assign link local address. */
    net_if_set_link_addr(iface, dev_data->mac_addr, 6, NET_LINK_ETHERNET);

    ethernet_init(iface);
    net_if_carrier_off(iface);
}

#if defined(CONFIG_ESP32_WIFI_AP_STA_MODE)
static void esp32_wifi_init_ap(struct net_if *iface)
{
	const struct device *dev = net_if_get_device(iface);
	struct esp32_wifi_runtime *dev_data = dev->data;
	struct ethernet_context *eth_ctx = net_if_l2_data(iface);

	eth_ctx->eth_if_type = L2_ETH_IF_TYPE_WIFI;

	struct wifi_nm_instance *nm = wifi_nm_get_instance("esp32_wifi_nm");

	esp32_wifi_iface_ap = iface;
	dev_data->state = ESP32_AP_STOPPED;

	esp_read_mac(dev_data->mac_addr, ESP_MAC_WIFI_SOFTAP);
	wifi_nm_register_mgd_type_iface(nm, WIFI_TYPE_SAP, esp32_wifi_iface_ap);

	/* Assign link local address. */
	net_if_set_link_addr(iface, dev_data->mac_addr, 6, NET_LINK_ETHERNET);

	ethernet_init(iface);
	net_if_carrier_off(iface);
}
#endif

#if defined(CONFIG_NET_STATISTICS_WIFI)
static int esp32_wifi_stats(const struct device* dev, struct net_stats_wifi* stats) {
    struct esp32_wifi_runtime* data = dev->data;

    stats->bytes.received        = data->stats.bytes.received;
    stats->bytes.sent            = data->stats.bytes.sent;
    stats->pkts.rx               = data->stats.pkts.rx;
    stats->pkts.tx               = data->stats.pkts.tx;
    stats->errors.rx             = data->stats.errors.rx;
    stats->errors.tx             = data->stats.errors.tx;
    stats->broadcast.rx          = data->stats.broadcast.rx;
    stats->broadcast.tx          = data->stats.broadcast.tx;
    stats->multicast.rx          = data->stats.multicast.rx;
    stats->multicast.tx          = data->stats.multicast.tx;
    stats->sta_mgmt.beacons_rx   = data->stats.sta_mgmt.beacons_rx;
    stats->sta_mgmt.beacons_miss = data->stats.sta_mgmt.beacons_miss;

    return (0);
}
#endif

<<<<<<< HEAD
static int esp32_wifi_dev_init(const struct device* dev) {
    #if CONFIG_SOC_SERIES_ESP32S2 || CONFIG_SOC_SERIES_ESP32C3
    adc2_init_code_calibration();
    #endif /* CONFIG_SOC_SERIES_ESP32S2 || CONFIG_SOC_SERIES_ESP32C3 */

    wifi_init_config_t config = WIFI_INIT_CONFIG_DEFAULT();
    esp_err_t ret = esp_wifi_init(&config);

    if (ret == ESP_ERR_NO_MEM) {
        LOG_ERR("Not enough memory to initialize Wi-Fi.");
        LOG_ERR("Consider increasing CONFIG_HEAP_MEM_POOL_SIZE value.");
        return (-ENOMEM);
    }
    else if (ret != ESP_OK) {
        LOG_ERR("Unable to initialize the Wi-Fi: %d", ret);
        return (-EIO);
    }

    if (IS_ENABLED(CONFIG_ESP32_WIFI_STA_AUTO_DHCPV4)) {
        net_mgmt_init_event_callback(&esp32_dhcp_cb, wifi_event_handler, DHCPV4_MASK);
        net_mgmt_add_event_callback(&esp32_dhcp_cb);
    }

    return (0);
=======
static int esp32_wifi_dev_init(const struct device *dev)
{
#if CONFIG_SOC_SERIES_ESP32S2 || CONFIG_SOC_SERIES_ESP32C3
	adc2_init_code_calibration();
#endif /* CONFIG_SOC_SERIES_ESP32S2 || CONFIG_SOC_SERIES_ESP32C3 */

	wifi_init_config_t config = WIFI_INIT_CONFIG_DEFAULT();
	esp_err_t ret = esp_wifi_init(&config);
	esp_wifi_set_mode(ESP32_WIFI_MODE_NULL);

	if (ret == ESP_ERR_NO_MEM) {
		LOG_ERR("Not enough memory to initialize Wi-Fi.");
		LOG_ERR("Consider increasing CONFIG_HEAP_MEM_POOL_SIZE value.");
		return -ENOMEM;
	} else if (ret != ESP_OK) {
		LOG_ERR("Unable to initialize the Wi-Fi: %d", ret);
		return -EIO;
	}
	if (IS_ENABLED(CONFIG_ESP32_WIFI_STA_AUTO_DHCPV4)) {
		net_mgmt_init_event_callback(&esp32_dhcp_cb, wifi_event_handler, DHCPV4_MASK);
		net_mgmt_add_event_callback(&esp32_dhcp_cb);
	}

	return 0;
>>>>>>> e885c8c4
}

static const struct wifi_mgmt_ops esp32_wifi_mgmt = {
    .scan         = esp32_wifi_scan,
    .connect      = esp32_wifi_connect,
    .disconnect   = esp32_wifi_disconnect,
    .ap_enable    = esp32_wifi_ap_enable,
    .ap_disable   = esp32_wifi_ap_disable,
    .ap_sta_disconnect = esp32_wifi_ap_sta_disconnect,
    .iface_status = esp32_wifi_status,
    #if defined(CONFIG_NET_STATISTICS_WIFI)
    .get_stats = esp32_wifi_stats,
    #endif

    .reg_domain = esp32_wifi_reg_domain,
    .mode       = esp32_wifi_mode,
    .channel    = esp32_wifi_channel,

    .ap_config_params = esp32_wifi_ap_config_params,

    #if defined(CONFIG_WIFI_NM_WPA_SUPPLICANT_DPP)
    .dpp_dispatch = esp32_wifi_dpp_dispatch
    #endif
};

static const struct net_wifi_mgmt_offload esp32_api = {
    .wifi_iface.iface_api.init = esp32_wifi_init,
    .wifi_iface.send = esp32_wifi_send,
    .wifi_mgmt_api   = &esp32_wifi_mgmt,
};
#if defined(CONFIG_ESP32_WIFI_AP_STA_MODE)
static const struct net_wifi_mgmt_offload esp32_api_ap = {
	.wifi_iface.iface_api.init = esp32_wifi_init_ap,
	.wifi_iface.send = esp32_wifi_send,
	.wifi_mgmt_api = &esp32_wifi_mgmt,
};
#endif

NET_DEVICE_DT_INST_DEFINE(0,
    esp32_wifi_dev_init, NULL,
    &esp32_data, NULL, CONFIG_WIFI_INIT_PRIORITY,
    &esp32_api, ETHERNET_L2,
    NET_L2_GET_CTX_TYPE(ETHERNET_L2), NET_ETH_MTU);

#if defined(CONFIG_ESP32_WIFI_AP_STA_MODE)
NET_DEVICE_DT_INST_DEFINE(1,
<<<<<<< HEAD
                          NULL, NULL,
                          &esp32_ap_sta_data, NULL, CONFIG_WIFI_INIT_PRIORITY,
                          &esp32_api, ETHERNET_L2,
                          NET_L2_GET_CTX_TYPE(ETHERNET_L2), NET_ETH_MTU);
=======
		NULL, NULL,
		&esp32_ap_sta_data, NULL, CONFIG_WIFI_INIT_PRIORITY,
		&esp32_api_ap, ETHERNET_L2,
		NET_L2_GET_CTX_TYPE(ETHERNET_L2), NET_ETH_MTU);
>>>>>>> e885c8c4

DEFINE_WIFI_NM_INSTANCE(esp32_wifi_nm, &esp32_wifi_mgmt);

CONNECTIVITY_WIFI_MGMT_BIND(Z_DEVICE_DT_DEV_ID(DT_DRV_INST(0)));
#endif<|MERGE_RESOLUTION|>--- conflicted
+++ resolved
@@ -833,6 +833,15 @@
     status->mfp       = WIFI_MFP_DISABLE;
 
     if (esp_wifi_get_mode(&mode) == ESP_OK) {
+        #if defined(CONFIG_ESP32_WIFI_AP_STA_MODE)
+        if (mode == ESP32_WIFI_MODE_APSTA && data == &esp32_data) {
+            mode = ESP32_WIFI_MODE_STA;
+        }
+        else if (mode == ESP32_WIFI_MODE_APSTA && data == &esp32_ap_sta_data) {
+            mode = ESP32_WIFI_MODE_AP;
+        }
+        #endif
+
         if (mode == ESP32_WIFI_MODE_STA) {
             wifi_phy_mode_t phy_mode;
             esp_err_t err;
@@ -1027,108 +1036,7 @@
         return (-EIO);
     }
 
-<<<<<<< HEAD
-    return (0);
-=======
-static int esp32_wifi_status(const struct device *dev, struct wifi_iface_status *status)
-{
-	struct esp32_wifi_runtime *data = dev->data;
-	wifi_mode_t mode;
-	wifi_config_t conf;
-	wifi_ap_record_t ap_info;
-
-	switch (data->state) {
-	case ESP32_STA_STOPPED:
-	case ESP32_AP_STOPPED:
-		status->state = WIFI_STATE_INACTIVE;
-		break;
-	case ESP32_STA_STARTED:
-	case ESP32_AP_DISCONNECTED:
-		status->state = WIFI_STATE_DISCONNECTED;
-		break;
-	case ESP32_STA_CONNECTING:
-		status->state = WIFI_STATE_SCANNING;
-		break;
-	case ESP32_STA_CONNECTED:
-	case ESP32_AP_CONNECTED:
-		status->state = WIFI_STATE_COMPLETED;
-		break;
-	default:
-		break;
-	}
-
-	strncpy(status->ssid, data->status.ssid, WIFI_SSID_MAX_LEN);
-	status->ssid_len = strnlen(data->status.ssid, WIFI_SSID_MAX_LEN);
-	status->ssid[status->ssid_len] = '\0';
-	status->band = WIFI_FREQ_BAND_2_4_GHZ;
-	status->link_mode = WIFI_LINK_MODE_UNKNOWN;
-	status->mfp = WIFI_MFP_DISABLE;
-
-	if (esp_wifi_get_mode(&mode) == ESP_OK) {
-#if defined(CONFIG_ESP32_WIFI_AP_STA_MODE)
-		if (mode == ESP32_WIFI_MODE_APSTA && data == &esp32_data) {
-			mode = ESP32_WIFI_MODE_STA;
-		} else if (mode == ESP32_WIFI_MODE_APSTA && data == &esp32_ap_sta_data) {
-			mode = ESP32_WIFI_MODE_AP;
-		}
-#endif
-		if (mode == ESP32_WIFI_MODE_STA) {
-			wifi_phy_mode_t phy_mode;
-			esp_err_t err;
-
-			esp_wifi_get_config(ESP_IF_WIFI_STA, &conf);
-			esp_wifi_sta_get_ap_info(&ap_info);
-
-			status->iface_mode = WIFI_MODE_INFRA;
-			status->channel = ap_info.primary;
-			status->rssi = ap_info.rssi;
-			memcpy(status->bssid, ap_info.bssid, WIFI_MAC_ADDR_LEN);
-
-			err = esp_wifi_sta_get_negotiated_phymode(&phy_mode);
-			if (err == ESP_OK) {
-				if (phy_mode == WIFI_PHY_MODE_11B) {
-					status->link_mode = WIFI_1;
-				} else if (phy_mode == WIFI_PHY_MODE_11G) {
-					status->link_mode = WIFI_3;
-				} else if ((phy_mode == WIFI_PHY_MODE_HT20) ||
-					   (phy_mode == WIFI_PHY_MODE_HT40)) {
-					status->link_mode = WIFI_4;
-				} else if (phy_mode == WIFI_PHY_MODE_HE20) {
-					status->link_mode = WIFI_6;
-				}
-			}
-
-			status->beacon_interval = conf.sta.listen_interval;
-		} else if (mode == ESP32_WIFI_MODE_AP) {
-			esp_wifi_get_config(ESP_IF_WIFI_AP, &conf);
-			status->iface_mode = WIFI_MODE_AP;
-			status->link_mode = WIFI_LINK_MODE_UNKNOWN;
-			status->channel = conf.ap.channel;
-			status->beacon_interval = conf.ap.beacon_interval;
-
-		} else {
-			status->iface_mode = WIFI_MODE_UNKNOWN;
-			status->link_mode = WIFI_LINK_MODE_UNKNOWN;
-			status->channel = 0;
-		}
-	}
-
-	switch (data->status.security) {
-	case WIFI_AUTH_OPEN:
-		status->security = WIFI_SECURITY_TYPE_NONE;
-		break;
-	case WIFI_AUTH_WPA2_PSK:
-		status->security = WIFI_SECURITY_TYPE_PSK;
-		break;
-	case WIFI_AUTH_WPA3_PSK:
-		status->security = WIFI_SECURITY_TYPE_SAE;
-		break;
-	default:
-		status->security = WIFI_SECURITY_TYPE_UNKNOWN;
-	}
-
-	return 0;
->>>>>>> e885c8c4
+    return (0);
 }
 
 #define ESP32_WIFI_DPP_CMD_BUF_SIZE 384
@@ -1142,7 +1050,6 @@
 
     memset(dpp_cmd_buf, 0x0, ESP32_WIFI_DPP_CMD_BUF_SIZE);
 
-<<<<<<< HEAD
     pos = &dpp_cmd_buf[0];
 
     switch (params->action) {
@@ -1154,17 +1061,6 @@
             /* pass */
             // esp_supp_dpp_init
             break;
-=======
-	esp32_wifi_iface = iface;
-	dev_data->state = ESP32_STA_STOPPED;
-
-	/* Start interface when we are actually connected with Wi-Fi network */
-	esp_read_mac(dev_data->mac_addr, ESP_MAC_WIFI_STA);
-	esp_wifi_internal_reg_rxcb(ESP_IF_WIFI_STA, eth_esp32_rx);
-	wifi_nm_register_mgd_type_iface(nm, WIFI_TYPE_STA, esp32_wifi_iface);
-
-#else
->>>>>>> e885c8c4
 
         case WIFI_DPP_QR_CODE :
             /* pass */
@@ -1214,22 +1110,14 @@
     #if defined(CONFIG_ESP32_WIFI_AP_STA_MODE)
     struct wifi_nm_instance* nm = wifi_nm_get_instance("esp32_wifi_nm");
 
-    if (!esp32_wifi_iface_ap) {
-        esp32_wifi_iface_ap = iface;
-        dev_data->state = ESP32_AP_STOPPED;
-
-        esp_read_mac(dev_data->mac_addr, ESP_MAC_WIFI_SOFTAP);
-        wifi_nm_register_mgd_type_iface(nm, WIFI_TYPE_SAP, esp32_wifi_iface_ap);
-    }
-    else {
-        esp32_wifi_iface = iface;
-        dev_data->state = ESP32_STA_STOPPED;
-
-        /* Start interface when we are actually connected with Wi-Fi network */
-        esp_read_mac(dev_data->mac_addr, ESP_MAC_WIFI_STA);
-        esp_wifi_internal_reg_rxcb(ESP_IF_WIFI_STA, eth_esp32_rx);
-        wifi_nm_register_mgd_type_iface(nm, WIFI_TYPE_STA, esp32_wifi_iface);
-    }
+    esp32_wifi_iface = iface;
+    dev_data->state = ESP32_STA_STOPPED;
+
+    /* Start interface when we are actually connected with Wi-Fi network */
+    esp_read_mac(dev_data->mac_addr, ESP_MAC_WIFI_STA);
+    esp_wifi_internal_reg_rxcb(ESP_IF_WIFI_STA, eth_esp32_rx);
+    wifi_nm_register_mgd_type_iface(nm, WIFI_TYPE_STA, esp32_wifi_iface);
+
     #else
     esp32_wifi_iface = iface;
     dev_data->state  = ESP32_STA_STOPPED;
@@ -1247,27 +1135,26 @@
 }
 
 #if defined(CONFIG_ESP32_WIFI_AP_STA_MODE)
-static void esp32_wifi_init_ap(struct net_if *iface)
-{
-	const struct device *dev = net_if_get_device(iface);
-	struct esp32_wifi_runtime *dev_data = dev->data;
-	struct ethernet_context *eth_ctx = net_if_l2_data(iface);
-
-	eth_ctx->eth_if_type = L2_ETH_IF_TYPE_WIFI;
-
-	struct wifi_nm_instance *nm = wifi_nm_get_instance("esp32_wifi_nm");
-
-	esp32_wifi_iface_ap = iface;
-	dev_data->state = ESP32_AP_STOPPED;
-
-	esp_read_mac(dev_data->mac_addr, ESP_MAC_WIFI_SOFTAP);
-	wifi_nm_register_mgd_type_iface(nm, WIFI_TYPE_SAP, esp32_wifi_iface_ap);
-
-	/* Assign link local address. */
-	net_if_set_link_addr(iface, dev_data->mac_addr, 6, NET_LINK_ETHERNET);
-
-	ethernet_init(iface);
-	net_if_carrier_off(iface);
+static void esp32_wifi_init_ap(struct net_if* iface) {
+    const struct device* dev = net_if_get_device(iface);
+    struct esp32_wifi_runtime* dev_data = dev->data;
+    struct ethernet_context* eth_ctx = net_if_l2_data(iface);
+
+    eth_ctx->eth_if_type = L2_ETH_IF_TYPE_WIFI;
+
+    struct wifi_nm_instance *nm = wifi_nm_get_instance("esp32_wifi_nm");
+
+    esp32_wifi_iface_ap = iface;
+    dev_data->state = ESP32_AP_STOPPED;
+
+    esp_read_mac(dev_data->mac_addr, ESP_MAC_WIFI_SOFTAP);
+    wifi_nm_register_mgd_type_iface(nm, WIFI_TYPE_SAP, esp32_wifi_iface_ap);
+
+    /* Assign link local address. */
+    net_if_set_link_addr(iface, dev_data->mac_addr, 6, NET_LINK_ETHERNET);
+
+    ethernet_init(iface);
+    net_if_carrier_off(iface);
 }
 #endif
 
@@ -1292,7 +1179,6 @@
 }
 #endif
 
-<<<<<<< HEAD
 static int esp32_wifi_dev_init(const struct device* dev) {
     #if CONFIG_SOC_SERIES_ESP32S2 || CONFIG_SOC_SERIES_ESP32C3
     adc2_init_code_calibration();
@@ -1300,6 +1186,7 @@
 
     wifi_init_config_t config = WIFI_INIT_CONFIG_DEFAULT();
     esp_err_t ret = esp_wifi_init(&config);
+    esp_wifi_set_mode(ESP32_WIFI_MODE_NULL);
 
     if (ret == ESP_ERR_NO_MEM) {
         LOG_ERR("Not enough memory to initialize Wi-Fi.");
@@ -1317,32 +1204,6 @@
     }
 
     return (0);
-=======
-static int esp32_wifi_dev_init(const struct device *dev)
-{
-#if CONFIG_SOC_SERIES_ESP32S2 || CONFIG_SOC_SERIES_ESP32C3
-	adc2_init_code_calibration();
-#endif /* CONFIG_SOC_SERIES_ESP32S2 || CONFIG_SOC_SERIES_ESP32C3 */
-
-	wifi_init_config_t config = WIFI_INIT_CONFIG_DEFAULT();
-	esp_err_t ret = esp_wifi_init(&config);
-	esp_wifi_set_mode(ESP32_WIFI_MODE_NULL);
-
-	if (ret == ESP_ERR_NO_MEM) {
-		LOG_ERR("Not enough memory to initialize Wi-Fi.");
-		LOG_ERR("Consider increasing CONFIG_HEAP_MEM_POOL_SIZE value.");
-		return -ENOMEM;
-	} else if (ret != ESP_OK) {
-		LOG_ERR("Unable to initialize the Wi-Fi: %d", ret);
-		return -EIO;
-	}
-	if (IS_ENABLED(CONFIG_ESP32_WIFI_STA_AUTO_DHCPV4)) {
-		net_mgmt_init_event_callback(&esp32_dhcp_cb, wifi_event_handler, DHCPV4_MASK);
-		net_mgmt_add_event_callback(&esp32_dhcp_cb);
-	}
-
-	return 0;
->>>>>>> e885c8c4
 }
 
 static const struct wifi_mgmt_ops esp32_wifi_mgmt = {
@@ -1373,11 +1234,12 @@
     .wifi_iface.send = esp32_wifi_send,
     .wifi_mgmt_api   = &esp32_wifi_mgmt,
 };
+
 #if defined(CONFIG_ESP32_WIFI_AP_STA_MODE)
 static const struct net_wifi_mgmt_offload esp32_api_ap = {
-	.wifi_iface.iface_api.init = esp32_wifi_init_ap,
-	.wifi_iface.send = esp32_wifi_send,
-	.wifi_mgmt_api = &esp32_wifi_mgmt,
+    .wifi_iface.iface_api.init = esp32_wifi_init_ap,
+    .wifi_iface.send = esp32_wifi_send,
+    .wifi_mgmt_api = &esp32_wifi_mgmt,
 };
 #endif
 
@@ -1389,17 +1251,10 @@
 
 #if defined(CONFIG_ESP32_WIFI_AP_STA_MODE)
 NET_DEVICE_DT_INST_DEFINE(1,
-<<<<<<< HEAD
                           NULL, NULL,
                           &esp32_ap_sta_data, NULL, CONFIG_WIFI_INIT_PRIORITY,
-                          &esp32_api, ETHERNET_L2,
+                          &esp32_api_ap, ETHERNET_L2,
                           NET_L2_GET_CTX_TYPE(ETHERNET_L2), NET_ETH_MTU);
-=======
-		NULL, NULL,
-		&esp32_ap_sta_data, NULL, CONFIG_WIFI_INIT_PRIORITY,
-		&esp32_api_ap, ETHERNET_L2,
-		NET_L2_GET_CTX_TYPE(ETHERNET_L2), NET_ETH_MTU);
->>>>>>> e885c8c4
 
 DEFINE_WIFI_NM_INSTANCE(esp32_wifi_nm, &esp32_wifi_mgmt);
 
