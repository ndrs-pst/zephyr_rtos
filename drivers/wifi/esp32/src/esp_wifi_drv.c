/*
 * Copyright (c) 2020 Espressif Systems (Shanghai) Co., Ltd.
 *
 * SPDX-License-Identifier: Apache-2.0
 */

#define DT_DRV_COMPAT espressif_esp32_wifi

#include <zephyr/logging/log.h>
LOG_MODULE_REGISTER(esp32_wifi, CONFIG_WIFI_LOG_LEVEL);

#include <zephyr/net/ethernet.h>
#include <zephyr/net/net_pkt.h>
#include <zephyr/net/net_if.h>
#include <zephyr/net/wifi_mgmt.h>
#include <zephyr/net/wifi_nm.h>
#include <zephyr/net/conn_mgr/connectivity_wifi_mgmt.h>
#include <zephyr/device.h>
#include <soc.h>
#include "esp_private/wifi.h"
#include "esp_dpp.h"
#include "esp_event.h"
#include "esp_timer.h"
#include "esp_system.h"
#include "esp_wpa.h"
#include <esp_mac.h>
#include "wifi/wifi_event.h"

#define DHCPV4_MASK         (NET_EVENT_IPV4_DHCP_BOUND | NET_EVENT_IPV4_DHCP_STOP)

/* use global iface pointer to support any ethernet driver */
/* necessary for wifi callback functions */
static struct net_if* esp32_wifi_iface;
static struct esp32_wifi_runtime esp32_data;

#if defined(CONFIG_ESP32_WIFI_AP_STA_MODE)
static struct net_if* esp32_wifi_iface_ap;
static struct esp32_wifi_runtime esp32_ap_sta_data;
#endif

enum esp32_state_flag {
    ESP32_STA_STOPPED,
    ESP32_STA_STARTED,
    ESP32_STA_CONNECTING,
    ESP32_STA_CONNECTED,
    ESP32_AP_STARTED,
    ESP32_AP_CONNECTED,
    ESP32_AP_DISCONNECTED,
    ESP32_AP_STOPPED
};

struct esp32_wifi_status {
    char ssid[WIFI_SSID_MAX_LEN + 1];
    char pass[WIFI_PSK_MAX_LEN + 1];
    wifi_auth_mode_t security;
    bool connected;
    uint8_t channel;
    int rssi;
};

struct esp32_wifi_runtime {
    uint8_t mac_addr[6];
    #if defined(CONFIG_NET_STATISTICS_WIFI)
    struct net_stats_wifi stats;
    #endif
    struct esp32_wifi_status status;
    scan_result_cb_t scan_cb;
    uint8_t state;
    uint8_t ap_connection_cnt;

    uint8_t frame_buf[NET_ETH_MAX_FRAME_SIZE];
};

static struct net_mgmt_event_callback esp32_dhcp_cb;

<<<<<<< HEAD
static void wifi_event_handler(struct net_mgmt_event_callback *cb, uint32_t mgmt_event,
			       struct net_if *iface)
{
	switch (mgmt_event) {
	case NET_EVENT_IPV4_DHCP_BOUND:
		wifi_mgmt_raise_connect_result_event(iface, 0);
		break;
	default:
		break;
	}
=======
static void wifi_event_handler(struct net_mgmt_event_callback* cb, uint32_t mgmt_event,
                               struct net_if* iface) {
    const struct wifi_status* status = (const struct wifi_status*)cb->info;

    switch (mgmt_event) {
        case NET_EVENT_IPV4_DHCP_BOUND :
            wifi_mgmt_raise_connect_result_event(iface, 0);
            break;

        default :
            break;
    }
>>>>>>> 1913fc8a
}

static int esp32_wifi_send(const struct device* dev, struct net_pkt* pkt) {
    struct esp32_wifi_runtime* data = dev->data;
    int const pkt_len = net_pkt_get_len(pkt);
    esp_interface_t ifx = (data->state == ESP32_AP_CONNECTED) ? ESP_IF_WIFI_AP : ESP_IF_WIFI_STA;

    /* Read the packet payload */
    if (net_pkt_read(pkt, data->frame_buf, pkt_len) < 0) {
        goto out;
    }

    /* Enqueue packet for transmission */
    if (esp_wifi_internal_tx(ifx, (void*)data->frame_buf, pkt_len) != ESP_OK) {
        goto out;
    }

    #if defined(CONFIG_NET_STATISTICS_WIFI)
    data->stats.bytes.sent += pkt_len;
    data->stats.pkts.tx++;
    #endif

    LOG_DBG("pkt sent %p len %d", pkt, pkt_len);

    return (0);

out :

    LOG_ERR("Failed to send packet");
    #if defined(CONFIG_NET_STATISTICS_WIFI)
    data->stats.errors.tx++;
    #endif

    return (-EIO);
}

static esp_err_t eth_esp32_rx(void* buffer, uint16_t len, void* eb) {
    struct net_pkt* pkt;

    if (esp32_wifi_iface == NULL) {
        esp_wifi_internal_free_rx_buffer(eb);
        LOG_ERR("network interface unavailable");
        return (-EIO);
    }

    pkt = net_pkt_rx_alloc_with_buffer(esp32_wifi_iface, len, NET_AF_UNSPEC, 0, K_MSEC(100));
    if (!pkt) {
        LOG_ERR("Failed to allocate net buffer");
        esp_wifi_internal_free_rx_buffer(eb);
        return (-EIO);
    }

    if (net_pkt_write(pkt, buffer, len) < 0) {
        LOG_ERR("Failed to write to net buffer");
        goto pkt_unref;
    }

    if (net_recv_data(esp32_wifi_iface, pkt) < 0) {
        LOG_ERR("Failed to push received data");
        goto pkt_unref;
    }

    #if defined(CONFIG_NET_STATISTICS_WIFI)
    esp32_data.stats.bytes.received += len;
    esp32_data.stats.pkts.rx++;
    #endif

    esp_wifi_internal_free_rx_buffer(eb);

    return (0);

pkt_unref :
    esp_wifi_internal_free_rx_buffer(eb);
    net_pkt_unref(pkt);

    #if defined(CONFIG_NET_STATISTICS_WIFI)
    esp32_data.stats.errors.rx++;
    #endif

    return (-EIO);
}

#if defined(CONFIG_ESP32_WIFI_AP_STA_MODE)
static esp_err_t wifi_esp32_ap_iface_rx(void* buffer, uint16_t len, void* eb) {
    struct net_pkt* pkt;

    if (esp32_wifi_iface_ap == NULL) {
        esp_wifi_internal_free_rx_buffer(eb);
        LOG_ERR("network interface unavailable");
        return (-EIO);
    }

    pkt = net_pkt_rx_alloc_with_buffer(esp32_wifi_iface_ap, len, AF_UNSPEC, 0, K_MSEC(100));
    if (!pkt) {
        esp_wifi_internal_free_rx_buffer(eb);
        LOG_ERR("Failed to get net buffer");
        return (-EIO);
    }

    if (net_pkt_write(pkt, buffer, len) < 0) {
        LOG_ERR("Failed to write pkt");
        goto pkt_unref;
    }

    if (net_recv_data(esp32_wifi_iface_ap, pkt) < 0) {
        LOG_ERR("Failed to push received data");
        goto pkt_unref;
    }

    #if defined(CONFIG_NET_STATISTICS_WIFI)
    esp32_ap_sta_data.stats.bytes.received += len;
    esp32_ap_sta_data.stats.pkts.rx++;
    #endif

    esp_wifi_internal_free_rx_buffer(eb);
    return (0);

pkt_unref :
    esp_wifi_internal_free_rx_buffer(eb);
    net_pkt_unref(pkt);

    #if defined(CONFIG_NET_STATISTICS_WIFI)
    esp32_ap_sta_data.stats.errors.rx++;
    #endif

    return (-EIO);
}
#endif

static void scan_done_handler(void) {
    uint16_t aps = 0;
    wifi_ap_record_t* ap_list_buffer;
    struct wifi_scan_result res;

    esp_wifi_scan_get_ap_num(&aps);
    if (!aps) {
        LOG_INF("No Wi-Fi AP found");
        goto out;
    }

    ap_list_buffer = k_malloc(aps * sizeof(wifi_ap_record_t));
    if (ap_list_buffer == NULL) {
        LOG_INF("Failed to malloc buffer to print scan results");
        goto out;
    }

    if (esp_wifi_scan_get_ap_records(&aps, ap_list_buffer) == ESP_OK) {
        for (int k = 0; k < aps; k++) {
            (void) memset(&res, 0, sizeof(struct wifi_scan_result));
            int ssid_len = strnlen(ap_list_buffer[k].ssid, WIFI_SSID_MAX_LEN);

            res.ssid_length = ssid_len;
            strncpy(res.ssid, ap_list_buffer[k].ssid, ssid_len);
            res.rssi    = ap_list_buffer[k].rssi;
            res.channel = ap_list_buffer[k].primary;

            memcpy(res.mac, ap_list_buffer[k].bssid, WIFI_MAC_ADDR_LEN);
            res.mac_length = WIFI_MAC_ADDR_LEN;

            switch (ap_list_buffer[k].authmode) {
                case WIFI_AUTH_OPEN :
                    res.security = WIFI_SECURITY_TYPE_NONE;
                    break;

                case WIFI_AUTH_WPA2_PSK :
                    res.security = WIFI_SECURITY_TYPE_PSK;
                    break;

                case WIFI_AUTH_WPA3_PSK :
                    res.security = WIFI_SECURITY_TYPE_SAE;
                    break;

                case WIFI_AUTH_WAPI_PSK :
                    res.security = WIFI_SECURITY_TYPE_WAPI;
                    break;

                case WIFI_AUTH_WPA2_ENTERPRISE :
                    res.security = WIFI_SECURITY_TYPE_EAP;
                    break;

                case WIFI_AUTH_WEP :
                    res.security = WIFI_SECURITY_TYPE_WEP;
                    break;

                case WIFI_AUTH_WPA_PSK :
                    res.security = WIFI_SECURITY_TYPE_WPA_PSK;
                    break;

                default :
                    res.security = WIFI_SECURITY_TYPE_UNKNOWN;
                    break;
            }

            if (esp32_data.scan_cb) {
                esp32_data.scan_cb(esp32_wifi_iface, 0, &res);

                /* ensure notifications get delivered */
                k_yield();
            }
        }
    }
    else {
        LOG_INF("Unable to retrieve AP records");
    }

    k_free(ap_list_buffer);

out :
    /* report end of scan event */
    esp32_data.scan_cb(esp32_wifi_iface, 0, NULL);
    esp32_data.scan_cb = NULL;
}

static void esp_wifi_handle_sta_connect_event(void* event_data) {
    ARG_UNUSED(event_data);
    esp32_data.state = ESP32_STA_CONNECTED;

    #if defined(CONFIG_ESP32_WIFI_STA_AUTO_DHCPV4)
    net_dhcpv4_start(esp32_wifi_iface);
    #else
    wifi_mgmt_raise_connect_result_event(esp32_wifi_iface, 0);
    #endif
}

static void esp_wifi_handle_sta_disconnect_event(void* event_data) {
    wifi_event_sta_disconnected_t* event = event_data;

    if (esp32_data.state == ESP32_STA_CONNECTED) {
        #if defined(CONFIG_ESP32_WIFI_STA_AUTO_DHCPV4)
        net_dhcpv4_stop(esp32_wifi_iface);
        #endif
        wifi_mgmt_raise_disconnect_result_event(esp32_wifi_iface, 0);
    }
    else {
        wifi_mgmt_raise_disconnect_result_event(esp32_wifi_iface, -1);
    }

    LOG_DBG("Disconnect reason: %d", event->reason);
    switch (event->reason) {
        case WIFI_REASON_AUTH_EXPIRE :
        case WIFI_REASON_4WAY_HANDSHAKE_TIMEOUT :
        case WIFI_REASON_AUTH_FAIL :
        case WIFI_REASON_HANDSHAKE_TIMEOUT :
        case WIFI_REASON_MIC_FAILURE :
            LOG_DBG("STA Auth Error");
            break;

        case WIFI_REASON_NO_AP_FOUND :
            LOG_DBG("AP Not found");
            break;

        default :
            break;
    }

    if (IS_ENABLED(CONFIG_ESP32_WIFI_STA_RECONNECT) &&
        (event->reason != WIFI_REASON_ASSOC_LEAVE)) {
        esp32_data.state = ESP32_STA_CONNECTING;
        esp_wifi_connect();
    }
    else {
        esp32_data.state = ESP32_STA_STARTED;
    }
}

static void esp_wifi_handle_ap_connect_event(void* event_data) {
    #if defined(CONFIG_ESP32_WIFI_AP_STA_MODE)
    struct net_if* iface = esp32_wifi_iface_ap;
    wifi_rxcb_t esp32_rx = wifi_esp32_ap_iface_rx;
    #else
    struct net_if* iface = esp32_wifi_iface;
    wifi_rxcb_t esp32_rx = eth_esp32_rx;
    #endif
    wifi_event_ap_staconnected_t* event = event_data;
    wifi_sta_list_t sta_list;

    LOG_DBG("Station " MACSTR " join, AID=%d", MAC2STR(event->mac), event->aid);

    struct wifi_ap_sta_info sta_info;

    sta_info.mac_length = WIFI_MAC_ADDR_LEN;
    memcpy(sta_info.mac, event->mac, WIFI_MAC_ADDR_LEN);
    sta_info.twt_capable = false; /* Only support in 802.11ax */

    /* Expect the return value to always be ESP_OK,
     * since it is called in esp_wifi_event_handler()
     */
    (void) esp_wifi_ap_get_sta_list(&sta_list);
    for (int i = 0; i < sta_list.num; i++) {
        wifi_sta_info_t* sta = &sta_list.sta[i];

        if (memcmp(event->mac, sta->mac, 6) == 0) {
            if (sta->phy_11n) {
                sta_info.link_mode = WIFI_4;
            }
            else if (sta->phy_11g) {
                sta_info.link_mode = WIFI_3;
            }
            else if (sta->phy_11b) {
                sta_info.link_mode = WIFI_1;
            }
            else {
                sta_info.link_mode = WIFI_LINK_MODE_UNKNOWN;
            }
            break;
        }
    }

    wifi_mgmt_raise_ap_sta_connected_event(iface, &sta_info);

    if (!(esp32_data.ap_connection_cnt++)) {
        esp_wifi_internal_reg_rxcb(WIFI_IF_AP, esp32_rx);
    }
}

static void esp_wifi_handle_ap_disconnect_event(void* event_data) {
    #if defined(CONFIG_ESP32_WIFI_AP_STA_MODE)
    struct net_if* iface = esp32_wifi_iface_ap;
    #else
    struct net_if* iface = esp32_wifi_iface;
    #endif
    wifi_event_ap_stadisconnected_t* event = (wifi_event_ap_stadisconnected_t *)event_data;

    LOG_DBG("station " MACSTR " leave, AID=%d", MAC2STR(event->mac), event->aid);
    struct wifi_ap_sta_info sta_info;

    sta_info.link_mode   = WIFI_LINK_MODE_UNKNOWN;
    sta_info.twt_capable = false;
    sta_info.mac_length  = WIFI_MAC_ADDR_LEN;
    memcpy(sta_info.mac, event->mac, WIFI_MAC_ADDR_LEN);
    wifi_mgmt_raise_ap_sta_disconnected_event(iface, &sta_info);

    if (!(--esp32_data.ap_connection_cnt)) {
        esp_wifi_internal_reg_rxcb(WIFI_IF_AP, NULL);
    }
}

void esp_wifi_event_handler(char const* event_base, int32_t event_id, void* event_data,
                            size_t event_data_size, uint32_t ticks_to_wait) {
    #if defined(CONFIG_ESP32_WIFI_AP_STA_MODE)
    struct net_if* iface_ap = esp32_wifi_iface_ap;
    struct esp32_wifi_runtime* ap_data = &esp32_ap_sta_data;
    #else
    struct net_if* iface_ap = esp32_wifi_iface;
    struct esp32_wifi_runtime* ap_data = &esp32_data;
    #endif

    LOG_DBG("Wi-Fi event: %d", event_id);
    switch (event_id) {
        case WIFI_EVENT_STA_START :
            esp32_data.state = ESP32_STA_STARTED;
            net_eth_carrier_on(esp32_wifi_iface);
            break;

        case WIFI_EVENT_STA_STOP :
            esp32_data.state = ESP32_STA_STOPPED;
            net_eth_carrier_off(esp32_wifi_iface);
            break;

        case WIFI_EVENT_STA_CONNECTED :
            esp_wifi_handle_sta_connect_event(event_data);
            break;

        case WIFI_EVENT_STA_DISCONNECTED :
            esp_wifi_handle_sta_disconnect_event(event_data);
            break;

        case WIFI_EVENT_SCAN_DONE :
            scan_done_handler();
            break;

        case WIFI_EVENT_AP_START :
            ap_data->state = ESP32_AP_STARTED;
            net_eth_carrier_on(iface_ap);
            wifi_mgmt_raise_ap_enable_result_event(iface_ap, 0);
            break;

        case WIFI_EVENT_AP_STOP :
            ap_data->state = ESP32_AP_STOPPED;
            net_eth_carrier_off(iface_ap);
            wifi_mgmt_raise_ap_disable_result_event(iface_ap, 0);
            break;

        case WIFI_EVENT_AP_STACONNECTED :
            ap_data->state = ESP32_AP_CONNECTED;
            esp_wifi_handle_ap_connect_event(event_data);
            break;

        case WIFI_EVENT_AP_STADISCONNECTED :
            ap_data->state = ESP32_AP_DISCONNECTED;
            esp_wifi_handle_ap_disconnect_event(event_data);
            break;

        default :
            break;
    }
}

static int esp32_wifi_disconnect(const struct device* dev) {
    struct esp32_wifi_runtime* data = dev->data;
    int ret;

    ret = esp_wifi_disconnect();
    if (ret != ESP_OK) {
        LOG_INF("Failed to disconnect from hotspot");
        return (-EAGAIN);
    }

    return (0);
}

static int esp32_wifi_connect(const struct device* dev,
                              struct wifi_connect_req_params* params) {
    struct esp32_wifi_runtime* data = dev->data;
    struct net_if* iface = net_if_lookup_by_dev(dev);
    wifi_mode_t mode;
    int ret;

    if ((data->state == ESP32_STA_CONNECTING) ||
        (data->state == ESP32_STA_CONNECTED)) {
        wifi_mgmt_raise_connect_result_event(iface, -1);
        return (-EALREADY);
    }

    ret = esp_wifi_get_mode(&mode);
    if (ret) {
        LOG_ERR("Failed to get Wi-Fi mode (%d)", ret);
        return (-EAGAIN);
    }

    if (IS_ENABLED(CONFIG_ESP32_WIFI_AP_STA_MODE) &&
        ((mode == ESP32_WIFI_MODE_AP) || (mode == ESP32_WIFI_MODE_APSTA))) {
        ret = esp_wifi_set_mode(ESP32_WIFI_MODE_APSTA);
    }
    else {
        ret = esp_wifi_set_mode(ESP32_WIFI_MODE_STA);
    }

    if (ret) {
        LOG_ERR("Failed to set Wi-Fi mode (%d)", ret);
        return (-EAGAIN);
    }

    ret = esp_wifi_start();
    if (ret) {
        LOG_ERR("Failed to start Wi-Fi driver (%d)", ret);
        return (-EAGAIN);
    }

    if (data->state != ESP32_STA_STARTED) {
        LOG_ERR("Wi-Fi not in station mode");
        wifi_mgmt_raise_connect_result_event(iface, -1);
        return (-EIO);
    }

    data->state = ESP32_STA_CONNECTING;

    (void) memcpy(data->status.ssid, params->ssid, params->ssid_length);
    data->status.ssid[params->ssid_length] = '\0';

    wifi_config_t wifi_config;

    (void) memset(&wifi_config, 0, sizeof(wifi_config_t));

    (void) memcpy(wifi_config.sta.ssid, params->ssid, params->ssid_length);
    wifi_config.sta.ssid[params->ssid_length] = '\0';
    switch (params->security) {
        case WIFI_SECURITY_TYPE_NONE :
            wifi_config.sta.threshold.authmode = WIFI_AUTH_OPEN;
            data->status.security = WIFI_AUTH_OPEN;
            wifi_config.sta.pmf_cfg.required = false;
            break;

        case WIFI_SECURITY_TYPE_PSK :
            memcpy(wifi_config.sta.password, params->psk, params->psk_length);
            wifi_config.sta.password[params->psk_length] = '\0';
            wifi_config.sta.threshold.authmode = WIFI_AUTH_WPA2_PSK;
            wifi_config.sta.pmf_cfg.required = false;
            data->status.security = WIFI_AUTH_WPA2_PSK;
            break;

        case WIFI_SECURITY_TYPE_SAE :
            #if defined(CONFIG_ESP32_WIFI_ENABLE_WPA3_SAE)
            if (params->sae_password) {
                memcpy(wifi_config.sta.password, params->sae_password,
                       params->sae_password_length);
                wifi_config.sta.password[params->sae_password_length] = '\0';
            }
            else {
                memcpy(wifi_config.sta.password, params->psk, params->psk_length);
                wifi_config.sta.password[params->psk_length] = '\0';
            }
            data->status.security = WIFI_AUTH_WPA3_PSK;
            wifi_config.sta.threshold.authmode = WIFI_AUTH_WPA3_PSK;
            wifi_config.sta.sae_pwe_h2e = WPA3_SAE_PWE_BOTH;
            break;
            #else
            LOG_ERR("WPA3 not supported for STA mode. Enable "
                    "CONFIG_ESP32_WIFI_ENABLE_WPA3_SAE");
            return (-EINVAL);
            #endif /* CONFIG_ESP32_WIFI_ENABLE_WPA3_SAE */

        default :
            LOG_ERR("Authentication method not supported");
            return (-EIO);
    }

    if (params->channel == WIFI_CHANNEL_ANY) {
        wifi_config.sta.channel = 0U;
        data->status.channel    = 0U;
    }
    else {
        wifi_config.sta.channel = params->channel;
        data->status.channel    = params->channel;
    }

    ret = esp_wifi_set_config(ESP_IF_WIFI_STA, &wifi_config);
    if (ret) {
        LOG_ERR("Failed to set Wi-Fi configuration (%d)", ret);
        return (-EINVAL);
    }

    ret = esp_wifi_connect();
    if (ret) {
        LOG_ERR("Failed to connect to Wi-Fi access point (%d)", ret);
        return (-EAGAIN);
    }

    return (0);
}

static int esp32_wifi_scan(const struct device* dev,
                           struct wifi_scan_params* params,
                           scan_result_cb_t cb) {
    struct esp32_wifi_runtime* data = dev->data;
    int ret;

    if (data->scan_cb != NULL) {
        LOG_INF("Scan callback in progress");
        return (-EINPROGRESS);
    }

    data->scan_cb = cb;                     /* @see scan_result_cb in wifi_mgmt.c */

    wifi_scan_config_t scan_config = {0};

    if (params) {
        /* The enum values are same, so, no conversion needed */
        scan_config.scan_type = params->scan_type;
    }

    #if defined(CONFIG_ESP32_WIFI_AP_STA_MODE)
    wifi_mode_t mode;

    esp_wifi_get_mode(&mode);
    if ((mode == ESP32_WIFI_MODE_AP) || (mode == ESP32_WIFI_MODE_APSTA)) {
        ret = esp_wifi_set_mode(ESP32_WIFI_MODE_APSTA);
    }
    else {
        ret = esp_wifi_set_mode(ESP32_WIFI_MODE_STA);
    }
    #else
    ret = esp_wifi_set_mode(ESP32_WIFI_MODE_STA);
    #endif
    ret |= esp_wifi_scan_start(&scan_config, false);

    if (ret != ESP_OK) {
        LOG_ERR("Failed to start Wi-Fi scanning");
        return (-EAGAIN);
    }

    return (0);
};

static int esp32_wifi_ap_enable(const struct device* dev,
                                struct wifi_connect_req_params* params) {
    struct esp32_wifi_runtime* data = dev->data;
    struct net_if* iface = net_if_lookup_by_dev(dev);
    esp_err_t err;

    /* Build Wi-Fi configuration for AP mode */
    wifi_config_t wifi_config = {
        .ap = {
            .max_connection = 5,
            .channel = (params->channel == WIFI_CHANNEL_ANY) ?
                        0 : params->channel,
        },
    };

    (void) memcpy(data->status.ssid, params->ssid, params->ssid_length);
    data->status.ssid[params->ssid_length] = '\0';

    strncpy((char*)wifi_config.ap.ssid, params->ssid, params->ssid_length);
    wifi_config.ap.ssid_len = params->ssid_length;

    switch (params->security) {
        case WIFI_SECURITY_TYPE_NONE :
            memset(wifi_config.ap.password, 0, sizeof(wifi_config.ap.password));
            wifi_config.ap.authmode = WIFI_AUTH_OPEN;
            data->status.security = WIFI_AUTH_OPEN;
            wifi_config.ap.pmf_cfg.required = false;
            break;

        case WIFI_SECURITY_TYPE_PSK :
            strncpy((char*)wifi_config.ap.password, params->psk, params->psk_length);
            wifi_config.ap.authmode = WIFI_AUTH_WPA2_PSK;
            data->status.security = WIFI_AUTH_WPA2_PSK;
            wifi_config.ap.pmf_cfg.required = false;
            break;

        default :
            LOG_ERR("Authentication method not supported");
            return (-EINVAL);
    }

    /* Start Wi-Fi in AP mode with configuration built above */
    wifi_mode_t mode;

    err = esp_wifi_get_mode(&mode);
    if (IS_ENABLED(CONFIG_ESP32_WIFI_AP_STA_MODE) &&
        ((mode == ESP32_WIFI_MODE_STA) || (mode == ESP32_WIFI_MODE_APSTA))) {
        err |= esp_wifi_set_mode(ESP32_WIFI_MODE_APSTA);
    }
    else {
        err |= esp_wifi_set_mode(ESP32_WIFI_MODE_AP);
    }

    if (err) {
        LOG_ERR("Failed to set Wi-Fi mode (%d)", err);
        return (-EINVAL);
    }

    err = esp_wifi_set_config(WIFI_IF_AP, &wifi_config);
    if (err) {
        LOG_ERR("Failed to set Wi-Fi configuration (%d)", err);
        return (-EINVAL);
    }

    err = esp_wifi_start();
    if (err) {
        LOG_ERR("Failed to enable Wi-Fi AP mode");
        return (-EAGAIN);
    }

    return (0);
};

static int esp32_wifi_ap_disable(const struct device* dev) {
    int err;
    wifi_mode_t mode;

    esp_wifi_get_mode(&mode);
    if (mode == ESP32_WIFI_MODE_APSTA) {
        err = esp_wifi_set_mode(ESP32_WIFI_MODE_STA);
        err |= esp_wifi_start();
    }
    else {
        err = esp_wifi_stop();
    }

    if (err) {
        LOG_ERR("Failed to disable Wi-Fi AP mode: (%d)", err);
        return (-EAGAIN);
    }

    return (0);
};

static int esp32_wifi_ap_sta_disconnect(const struct device* dev, uint8_t const* mac) {
    uint16_t aid;
    esp_err_t err;

    ARG_UNUSED(dev);

    err = esp_wifi_ap_get_sta_aid(mac, &aid);
    if (err) {
        LOG_ERR("Failed to get station's AID: (%d)", err);
        return (-EIO);
    }

    err = esp_wifi_deauth_sta(aid);
    if (err != ESP_OK) {
        LOG_ERR("Failed to disconnect station: (%d)", err);
        return (-EIO);
    }

    return (0);
}

static int esp32_wifi_status(const struct device* dev, struct wifi_iface_status* status) {
    struct esp32_wifi_runtime* data = dev->data;
    wifi_mode_t mode;
    wifi_config_t conf;
    wifi_ap_record_t ap_info;

    switch (data->state) {
        case ESP32_STA_STOPPED :
        case ESP32_AP_STOPPED :
            status->state = WIFI_STATE_INACTIVE;
            break;

        case ESP32_STA_STARTED :
        case ESP32_AP_DISCONNECTED :
            status->state = WIFI_STATE_DISCONNECTED;
            break;

        case ESP32_STA_CONNECTING :
            status->state = WIFI_STATE_SCANNING;
            break;

        case ESP32_STA_CONNECTED :
        case ESP32_AP_CONNECTED :
            status->state = WIFI_STATE_COMPLETED;
            break;

        default :
            break;
    }

    strncpy(status->ssid, data->status.ssid, WIFI_SSID_MAX_LEN);
    status->ssid_len  = strnlen(data->status.ssid, WIFI_SSID_MAX_LEN);
    status->band      = WIFI_FREQ_BAND_2_4_GHZ;
    status->link_mode = WIFI_LINK_MODE_UNKNOWN;
    status->mfp       = WIFI_MFP_DISABLE;

    if (esp_wifi_get_mode(&mode) == ESP_OK) {
        if (mode == ESP32_WIFI_MODE_STA) {
            wifi_phy_mode_t phy_mode;
            esp_err_t err;

            esp_wifi_get_config(ESP_IF_WIFI_STA, &conf);
            esp_wifi_sta_get_ap_info(&ap_info);

            status->iface_mode = WIFI_MODE_INFRA;
            status->channel    = ap_info.primary;
            status->rssi       = ap_info.rssi;
            memcpy(status->bssid, ap_info.bssid, WIFI_MAC_ADDR_LEN);

            err = esp_wifi_sta_get_negotiated_phymode(&phy_mode);
            if (err == ESP_OK) {
                if (phy_mode == WIFI_PHY_MODE_11B) {
                    status->link_mode = WIFI_1;
                }
                else if (phy_mode == WIFI_PHY_MODE_11G) {
                    status->link_mode = WIFI_3;
                }
                else if ((phy_mode == WIFI_PHY_MODE_HT20) ||
                         (phy_mode == WIFI_PHY_MODE_HT40)) {
                    status->link_mode = WIFI_4;
                }
                else if (phy_mode == WIFI_PHY_MODE_HE20) {
                    status->link_mode = WIFI_6;
                }
                else {
                    /* pass */
                }
            }

            status->beacon_interval = conf.sta.listen_interval;
        }
        else if (mode == ESP32_WIFI_MODE_AP) {
            esp_wifi_get_config(ESP_IF_WIFI_AP, &conf);
            status->iface_mode = WIFI_MODE_AP;
            status->link_mode  = WIFI_LINK_MODE_UNKNOWN;
            status->channel    = conf.ap.channel;
            status->beacon_interval = conf.ap.beacon_interval;
        }
        else {
            status->iface_mode = WIFI_MODE_UNKNOWN;
            status->link_mode  = WIFI_LINK_MODE_UNKNOWN;
            status->channel    = 0;
        }
    }

    switch (data->status.security) {
        case WIFI_AUTH_OPEN :
            status->security = WIFI_SECURITY_TYPE_NONE;
            break;

        case WIFI_AUTH_WPA2_PSK :
            status->security = WIFI_SECURITY_TYPE_PSK;
            break;

        case WIFI_AUTH_WPA3_PSK :
            status->security = WIFI_SECURITY_TYPE_SAE;
            break;

        default :
            status->security = WIFI_SECURITY_TYPE_UNKNOWN;
    }

    return (0);
}

int esp32_wifi_reg_domain(const struct device* dev, struct wifi_reg_domain* reg_domain) {
    wifi_mode_t wifi_mode;
    esp_err_t err;

    ARG_UNUSED(dev);

    if (reg_domain->oper == WIFI_MGMT_GET) {
        err = esp_wifi_get_country_code(reg_domain->country_code);
        if (err != ESP_OK) {
            return (-EIO);
        }

        /* Only supports country codes, so set num_channels to 0 */
        reg_domain->num_channels = 0U;
    }
    else { /* WIFI_MGMT_SET */
        bool ieee80211d_enabled = !reg_domain->force;
        err = esp_wifi_set_country_code(reg_domain->country_code, ieee80211d_enabled);
        if (err != ESP_OK) {
            return (-EIO);
        }
    }

    return (0);
}

<<<<<<< HEAD
static int esp32_wifi_disconnect(const struct device *dev)
{
	int ret = esp_wifi_disconnect();
=======
int esp32_wifi_mode(const struct device* dev, struct wifi_mode_info* mode) {
    struct net_if* iface = net_if_get_by_index(mode->if_index);
    wifi_mode_t wifi_mode;
    esp_err_t err;
>>>>>>> 1913fc8a

    ARG_UNUSED(dev);

    /* Make sure we are on the right interface */
    if (iface != esp32_wifi_iface) {
        return (-ESRCH);
}

    if (mode->oper == WIFI_MGMT_GET) {
        err = esp_wifi_get_mode(&wifi_mode);
        if (err != ESP_OK) {
            return (-EIO);
        }

        switch (wifi_mode) {
            case ESP32_WIFI_MODE_STA :
                mode->mode = WIFI_STA_MODE;
                break;

            case ESP32_WIFI_MODE_AP :
                mode->mode = WIFI_SOFTAP_MODE;
                break;

            case ESP32_WIFI_MODE_APSTA :
                mode->mode = WIFI_SOFTAP_MODE | WIFI_STA_MODE;
                break;

            default :
                mode->mode = 0U;
                break;
        }
    }
    else { /* WIFI_MGMT_SET */
        return (-ENOTSUP);
    }

    return (0);
}


int esp32_wifi_channel(const struct device *dev,
                       struct wifi_channel_info *channel) {
    struct net_if* iface = net_if_get_by_index(channel->if_index);
    uint8_t primary_chan;
    wifi_second_chan_t second_chan;
    esp_err_t err;

    ARG_UNUSED(dev);

    /* Make sure we are on the right interface */
    if (iface != esp32_wifi_iface) {
        return (-ESRCH);
    }

    if (channel->oper == WIFI_MGMT_GET) {
        err = esp_wifi_get_channel(&primary_chan, &second_chan);
        if (err != ESP_OK) {
            return (-EIO);
        }

        channel->channel = primary_chan;
        (void) second_chan;
    }
    else { /* WIFI_MGMT_SET */
        err = esp_wifi_set_channel(channel->channel, WIFI_SECOND_CHAN_NONE);
        if (err != ESP_OK) {
            return (-EIO);
        }
    }

    return (0);
}

int esp32_wifi_ap_config_params(const struct device* dev, struct wifi_ap_config_params* params) {
    wifi_config_t wifi_config;
    esp_err_t err;

    err = esp_wifi_get_config(WIFI_IF_AP, &wifi_config);
    if (err != ESP_OK) {
        return (-EIO);
    }

    if (params->type & WIFI_AP_CONFIG_PARAM_MAX_INACTIVITY) {
        err = esp_wifi_set_inactive_time(WIFI_IF_AP, (uint16_t)params->max_inactivity);
        if (err != ESP_OK) {
            return (-EIO);
        }
    }

    if (params->type & WIFI_AP_CONFIG_PARAM_MAX_NUM_STA) {
        wifi_config.ap.max_connection = (uint8_t)params->max_num_sta;
    }

    err = esp_wifi_set_config(WIFI_IF_AP, &wifi_config);
    if (err != ESP_OK) {
        return (-EIO);
    }

    return (0);
}

#define ESP32_WIFI_DPP_CMD_BUF_SIZE 384
#define STR_CUR_TO_END(cur) (cur) = (&(cur)[0] + strlen((cur)))

int esp32_wifi_dpp_dispatch(const struct device* dev, struct wifi_dpp_params* params) {
    char* pos;
    static char dpp_cmd_buf[ESP32_WIFI_DPP_CMD_BUF_SIZE] = {0};
    char* end = &dpp_cmd_buf[ESP32_WIFI_DPP_CMD_BUF_SIZE - 2];

    memset(dpp_cmd_buf, 0x0, ESP32_WIFI_DPP_CMD_BUF_SIZE);

    pos = &dpp_cmd_buf[0];

    switch (params->action) {
        case WIFI_DPP_CONFIGURATOR_ADD :
            /* pass */
            break;

        case WIFI_DPP_AUTH_INIT :
            /* pass */
            // esp_supp_dpp_init
            break;

        case WIFI_DPP_QR_CODE :
            /* pass */
            break;

        case WIFI_DPP_CHIRP :
            /* pass */
            break;

        case WIFI_DPP_LISTEN :
            /* pass */
            // esp_supp_dpp_start_listen
            break;

        case WIFI_DPP_BOOTSTRAP_GEN :
            /* pass */
            // esp_supp_dpp_bootstrap_gen
            break;

        case WIFI_DPP_BOOTSTRAP_GET_URI :
            /* pass */
            break;

        case WIFI_DPP_SET_CONF_PARAM :
            /* pass */
            break;

        case WIFI_DPP_SET_WAIT_RESP_TIME :
            /* pass */
            break;

        default :
            return (-1);
    }

    return (0);
}

static void esp32_wifi_init(struct net_if* iface) {
    const struct device* dev = net_if_get_device(iface);
    struct esp32_wifi_runtime* dev_data = dev->data;
    struct ethernet_context* eth_ctx = net_if_l2_data(iface);
    struct wifi_nm_instance* nm = wifi_nm_get_instance("esp32_wifi_nm");

    eth_ctx->eth_if_type = L2_ETH_IF_TYPE_WIFI;
    #if defined(CONFIG_ESP32_WIFI_AP_STA_MODE)
    if (!esp32_wifi_iface_ap) {
        esp32_wifi_iface_ap = iface;
        dev_data->state = ESP32_AP_STOPPED;

        esp_read_mac(dev_data->mac_addr, ESP_MAC_WIFI_SOFTAP);
        wifi_nm_register_mgd_type_iface(nm, WIFI_TYPE_SAP, esp32_wifi_iface_ap);
    }
    else {
        esp32_wifi_iface = iface;
        dev_data->state = ESP32_STA_STOPPED;

        /* Start interface when we are actually connected with Wi-Fi network */
        esp_read_mac(dev_data->mac_addr, ESP_MAC_WIFI_STA);
        esp_wifi_internal_reg_rxcb(ESP_IF_WIFI_STA, eth_esp32_rx);
        wifi_nm_register_mgd_type_iface(nm, WIFI_TYPE_STA, esp32_wifi_iface);
    }
    #else
        esp32_wifi_iface = iface;
        dev_data->state  = ESP32_STA_STOPPED;

        /* Start interface when we are actually connected with Wi-Fi network */
        esp_read_mac(dev_data->mac_addr, ESP_MAC_WIFI_STA);
        esp_wifi_internal_reg_rxcb(ESP_IF_WIFI_STA, eth_esp32_rx);
    #endif

    /* Assign link local address. */
    net_if_set_link_addr(iface, dev_data->mac_addr, 6, NET_LINK_ETHERNET);

    ethernet_init(iface);
    net_if_carrier_off(iface);

}

#if defined(CONFIG_NET_STATISTICS_WIFI)
static int esp32_wifi_stats(const struct device* dev, struct net_stats_wifi* stats) {
    struct esp32_wifi_runtime* data = dev->data;

    stats->bytes.received        = data->stats.bytes.received;
    stats->bytes.sent            = data->stats.bytes.sent;
    stats->pkts.rx               = data->stats.pkts.rx;
    stats->pkts.tx               = data->stats.pkts.tx;
    stats->errors.rx             = data->stats.errors.rx;
    stats->errors.tx             = data->stats.errors.tx;
    stats->broadcast.rx          = data->stats.broadcast.rx;
    stats->broadcast.tx          = data->stats.broadcast.tx;
    stats->multicast.rx          = data->stats.multicast.rx;
    stats->multicast.tx          = data->stats.multicast.tx;
    stats->sta_mgmt.beacons_rx   = data->stats.sta_mgmt.beacons_rx;
    stats->sta_mgmt.beacons_miss = data->stats.sta_mgmt.beacons_miss;

    return (0);
}
#endif

static int esp32_wifi_dev_init(const struct device* dev) {
    esp_timer_init();
    wifi_init_config_t config = WIFI_INIT_CONFIG_DEFAULT();
    esp_err_t ret = esp_wifi_init(&config);

    if (ret != ESP_OK) {
        LOG_ERR("Unable to initialize the wifi");
    }

    if (IS_ENABLED(CONFIG_ESP32_WIFI_STA_AUTO_DHCPV4)) {
        net_mgmt_init_event_callback(&esp32_dhcp_cb, wifi_event_handler, DHCPV4_MASK);
        net_mgmt_add_event_callback(&esp32_dhcp_cb);
    }

    return (0);
}

static const struct wifi_mgmt_ops esp32_wifi_mgmt = {
    .scan         = esp32_wifi_scan,
    .connect      = esp32_wifi_connect,
    .disconnect   = esp32_wifi_disconnect,
    .ap_enable    = esp32_wifi_ap_enable,
    .ap_disable   = esp32_wifi_ap_disable,
    .ap_sta_disconnect = esp32_wifi_ap_sta_disconnect,
    .iface_status = esp32_wifi_status,
    #if defined(CONFIG_NET_STATISTICS_WIFI)
    .get_stats = esp32_wifi_stats,
    #endif

    .reg_domain = esp32_wifi_reg_domain,
    .mode       = esp32_wifi_mode,
    .channel    = esp32_wifi_channel,

    .ap_config_params = esp32_wifi_ap_config_params,

    .dpp_dispatch = esp32_wifi_dpp_dispatch
};

static const struct net_wifi_mgmt_offload esp32_api = {
    .wifi_iface.iface_api.init = esp32_wifi_init,
    .wifi_iface.send = esp32_wifi_send,
    .wifi_mgmt_api   = &esp32_wifi_mgmt,
};

NET_DEVICE_DT_INST_DEFINE(0,
    esp32_wifi_dev_init, NULL,
    &esp32_data, NULL, CONFIG_WIFI_INIT_PRIORITY,
    &esp32_api, ETHERNET_L2,
    NET_L2_GET_CTX_TYPE(ETHERNET_L2), NET_ETH_MTU);

#if defined(CONFIG_ESP32_WIFI_AP_STA_MODE)
NET_DEVICE_DT_INST_DEFINE(1,
                          NULL, NULL,
                          &esp32_ap_sta_data, NULL, CONFIG_WIFI_INIT_PRIORITY,
                          &esp32_api, ETHERNET_L2,
                          NET_L2_GET_CTX_TYPE(ETHERNET_L2), NET_ETH_MTU);

DEFINE_WIFI_NM_INSTANCE(esp32_wifi_nm, &esp32_wifi_mgmt);
#endif

CONNECTIVITY_WIFI_MGMT_BIND(Z_DEVICE_DT_DEV_ID(DT_DRV_INST(0)));<|MERGE_RESOLUTION|>--- conflicted
+++ resolved
@@ -73,21 +73,8 @@
 
 static struct net_mgmt_event_callback esp32_dhcp_cb;
 
-<<<<<<< HEAD
-static void wifi_event_handler(struct net_mgmt_event_callback *cb, uint32_t mgmt_event,
-			       struct net_if *iface)
-{
-	switch (mgmt_event) {
-	case NET_EVENT_IPV4_DHCP_BOUND:
-		wifi_mgmt_raise_connect_result_event(iface, 0);
-		break;
-	default:
-		break;
-	}
-=======
 static void wifi_event_handler(struct net_mgmt_event_callback* cb, uint32_t mgmt_event,
                                struct net_if* iface) {
-    const struct wifi_status* status = (const struct wifi_status*)cb->info;
 
     switch (mgmt_event) {
         case NET_EVENT_IPV4_DHCP_BOUND :
@@ -97,7 +84,6 @@
         default :
             break;
     }
->>>>>>> 1913fc8a
 }
 
 static int esp32_wifi_send(const struct device* dev, struct net_pkt* pkt) {
@@ -372,15 +358,16 @@
     wifi_rxcb_t esp32_rx = eth_esp32_rx;
     #endif
     wifi_event_ap_staconnected_t* event = event_data;
+
+    LOG_DBG("Station " MACSTR " join, AID=%d", MAC2STR(event->mac), event->aid);
+
     wifi_sta_list_t sta_list;
-
-    LOG_DBG("Station " MACSTR " join, AID=%d", MAC2STR(event->mac), event->aid);
-
     struct wifi_ap_sta_info sta_info;
 
-    sta_info.mac_length = WIFI_MAC_ADDR_LEN;
+    sta_info.link_mode   = WIFI_LINK_MODE_UNKNOWN;
+    sta_info.twt_capable = false;           /* Only support in 802.11ax */
+    sta_info.mac_length  = WIFI_MAC_ADDR_LEN;
     memcpy(sta_info.mac, event->mac, WIFI_MAC_ADDR_LEN);
-    sta_info.twt_capable = false; /* Only support in 802.11ax */
 
     /* Expect the return value to always be ESP_OK,
      * since it is called in esp_wifi_event_handler()
@@ -497,7 +484,6 @@
 }
 
 static int esp32_wifi_disconnect(const struct device* dev) {
-    struct esp32_wifi_runtime* data = dev->data;
     int ret;
 
     ret = esp_wifi_disconnect();
@@ -918,16 +904,10 @@
     return (0);
 }
 
-<<<<<<< HEAD
-static int esp32_wifi_disconnect(const struct device *dev)
-{
-	int ret = esp_wifi_disconnect();
-=======
 int esp32_wifi_mode(const struct device* dev, struct wifi_mode_info* mode) {
     struct net_if* iface = net_if_get_by_index(mode->if_index);
     wifi_mode_t wifi_mode;
     esp_err_t err;
->>>>>>> 1913fc8a
 
     ARG_UNUSED(dev);
 
