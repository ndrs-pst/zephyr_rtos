/*
 * Copyright (c) 2020 Espressif Systems (Shanghai) Co., Ltd.
 *
 * SPDX-License-Identifier: Apache-2.0
 */

#define DT_DRV_COMPAT espressif_esp32_wifi

#include <zephyr/logging/log.h>
LOG_MODULE_REGISTER(esp32_wifi, CONFIG_WIFI_LOG_LEVEL);

#include <zephyr/net/ethernet.h>
#include <zephyr/net/net_pkt.h>
#include <zephyr/net/net_if.h>
#include <zephyr/net/wifi_mgmt.h>
#include <zephyr/net/wifi_nm.h>
#include <zephyr/net/conn_mgr/connectivity_wifi_mgmt.h>
#include <zephyr/device.h>
#include <soc.h>
#include "esp_private/wifi.h"
#include "esp_dpp.h"
#include "esp_event.h"
#include "esp_timer.h"
#include "esp_system.h"
#include "esp_wpa.h"
#include <esp_mac.h>
#include "wifi/wifi_event.h"

#define DHCPV4_MASK         (NET_EVENT_IPV4_DHCP_BOUND | NET_EVENT_IPV4_DHCP_STOP)
#define WIFI_PROTOCOL_MASK  (WIFI_PROTOCOL_11B | WIFI_PROTOCOL_11G | WIFI_PROTOCOL_11N)

/* use global iface pointer to support any ethernet driver */
/* necessary for wifi callback functions */
static struct net_if* esp32_wifi_iface;
static struct esp32_wifi_runtime esp32_data;

#if defined(CONFIG_ESP32_WIFI_AP_STA_MODE)
static struct net_if *esp32_wifi_iface_ap;
static struct esp32_wifi_runtime esp32_ap_sta_data;
#endif

enum esp32_state_flag {
<<<<<<< HEAD
	ESP32_STA_STOPPED,
	ESP32_STA_STARTED,
	ESP32_STA_CONNECTING,
	ESP32_STA_CONNECTED,
	ESP32_AP_STARTED,
	ESP32_AP_CONNECTED,
	ESP32_AP_DISCONNECTED,
	ESP32_AP_STOPPED,
=======
    ESP32_STA_STOPPED,
    ESP32_STA_STARTED,
    ESP32_STA_CONNECTING,
    ESP32_STA_CONNECTED,
    ESP32_AP_CONNECTED,
    ESP32_AP_DISCONNECTED,
    ESP32_AP_STOPPED
>>>>>>> 6ec30f04
};

struct esp32_wifi_status {
    char ssid[WIFI_SSID_MAX_LEN + 1];
    char pass[WIFI_PSK_MAX_LEN + 1];
    wifi_auth_mode_t security;
    bool connected;
    uint8_t channel;
    int rssi;
};

struct esp32_wifi_runtime {
    uint8_t mac_addr[6];
    #if defined(CONFIG_NET_STATISTICS_WIFI)
    struct net_stats_wifi stats;
    #endif
    struct esp32_wifi_status status;
    scan_result_cb_t scan_cb;
    uint8_t state;
    uint8_t ap_connection_cnt;

    uint8_t frame_buf[NET_ETH_MAX_FRAME_SIZE];
};

static struct net_mgmt_event_callback esp32_dhcp_cb;

<<<<<<< HEAD
static void wifi_event_handler(struct net_mgmt_event_callback *cb, uint32_t mgmt_event,
			       struct net_if *iface)
{
	const struct wifi_status *status = (const struct wifi_status *)cb->info;

	switch (mgmt_event) {
	case NET_EVENT_IPV4_DHCP_BOUND:
		wifi_mgmt_raise_connect_result_event(iface, 0);
		break;
	default:
		break;
	}
}

static int esp32_wifi_send(const struct device *dev, struct net_pkt *pkt)
{
	struct esp32_wifi_runtime *data = dev->data;
	const int pkt_len = net_pkt_get_len(pkt);
	esp_interface_t ifx = data->state == ESP32_AP_CONNECTED ? ESP_IF_WIFI_AP : ESP_IF_WIFI_STA;
=======
static void wifi_event_handler(struct net_mgmt_event_callback* cb, uint32_t mgmt_event,
                               struct net_if* iface) {
    const struct wifi_status* status = (const struct wifi_status*)cb->info;

    switch (mgmt_event) {
        case NET_EVENT_IPV4_DHCP_BOUND :
            wifi_mgmt_raise_connect_result_event(esp32_wifi_iface, 0);
            break;

        default :
            break;
    }
}

static int esp32_wifi_send(const struct device* dev, struct net_pkt* pkt) {
    struct esp32_wifi_runtime* data = dev->data;
    int const pkt_len = net_pkt_get_len(pkt);
    esp_interface_t ifx =
        ((esp32_data.state == ESP32_AP_CONNECTED) ? ESP_IF_WIFI_AP : ESP_IF_WIFI_STA);
>>>>>>> 6ec30f04

    /* Read the packet payload */
    if (net_pkt_read(pkt, data->frame_buf, pkt_len) < 0) {
        goto out;
    }

    /* Enqueue packet for transmission */
    if (esp_wifi_internal_tx(ifx, (void*)data->frame_buf, pkt_len) != ESP_OK) {
        goto out;
    }

    #if defined(CONFIG_NET_STATISTICS_WIFI)
    data->stats.bytes.sent += pkt_len;
    data->stats.pkts.tx++;
    #endif

    LOG_DBG("pkt sent %p len %d", pkt, pkt_len);

    return (0);

out :

    LOG_ERR("Failed to send packet");
    #if defined(CONFIG_NET_STATISTICS_WIFI)
    data->stats.errors.tx++;
    #endif

    return (-EIO);
}

static esp_err_t eth_esp32_rx(void* buffer, uint16_t len, void* eb) {
    struct net_pkt* pkt;

    if (esp32_wifi_iface == NULL) {
        esp_wifi_internal_free_rx_buffer(eb);
        LOG_ERR("network interface unavailable");
        return (-EIO);
    }

    pkt = net_pkt_rx_alloc_with_buffer(esp32_wifi_iface, len, NET_AF_UNSPEC, 0, K_MSEC(100));
    if (!pkt) {
        LOG_ERR("Failed to allocate net buffer");
        esp_wifi_internal_free_rx_buffer(eb);
        return (-EIO);
    }

    if (net_pkt_write(pkt, buffer, len) < 0) {
        LOG_ERR("Failed to write to net buffer");
        goto pkt_unref;
    }

    if (net_recv_data(esp32_wifi_iface, pkt) < 0) {
        LOG_ERR("Failed to push received data");
        goto pkt_unref;
    }

    #if defined(CONFIG_NET_STATISTICS_WIFI)
    esp32_data.stats.bytes.received += len;
    esp32_data.stats.pkts.rx++;
    #endif

    esp_wifi_internal_free_rx_buffer(eb);

<<<<<<< HEAD
#if defined(CONFIG_ESP32_WIFI_AP_STA_MODE)
static esp_err_t wifi_esp32_ap_iface_rx(void *buffer, uint16_t len, void *eb)
{
	struct net_pkt *pkt;

	if (esp32_wifi_iface_ap == NULL) {
		esp_wifi_internal_free_rx_buffer(eb);
		LOG_ERR("network interface unavailable");
		return -EIO;
	}

	pkt = net_pkt_rx_alloc_with_buffer(esp32_wifi_iface_ap, len, AF_UNSPEC, 0, K_MSEC(100));
	if (!pkt) {
		esp_wifi_internal_free_rx_buffer(eb);
		LOG_ERR("Failed to get net buffer");
		return -EIO;
	}

	if (net_pkt_write(pkt, buffer, len) < 0) {
		LOG_ERR("Failed to write pkt");
		goto pkt_unref;
	}

	if (net_recv_data(esp32_wifi_iface_ap, pkt) < 0) {
		LOG_ERR("Failed to push received data");
		goto pkt_unref;
	}

#if defined(CONFIG_NET_STATISTICS_WIFI)
	esp32_ap_sta_data.stats.bytes.received += len;
	esp32_ap_sta_data.stats.pkts.rx++;
#endif

	esp_wifi_internal_free_rx_buffer(eb);
	return 0;

pkt_unref:
	esp_wifi_internal_free_rx_buffer(eb);
	net_pkt_unref(pkt);

#if defined(CONFIG_NET_STATISTICS_WIFI)
	esp32_ap_sta_data.stats.errors.rx++;
#endif
	return -EIO;
}
#endif

static void scan_done_handler(void)
{
	uint16_t aps = 0;
	wifi_ap_record_t *ap_list_buffer;
	struct wifi_scan_result res = { 0 };

	esp_wifi_scan_get_ap_num(&aps);
	if (!aps) {
		LOG_INF("No Wi-Fi AP found");
		goto out;
	}

	ap_list_buffer = k_malloc(aps * sizeof(wifi_ap_record_t));
	if (ap_list_buffer == NULL) {
		LOG_INF("Failed to malloc buffer to print scan results");
		goto out;
	}

	if (esp_wifi_scan_get_ap_records(&aps, (wifi_ap_record_t *)ap_list_buffer) == ESP_OK) {
		for (int k = 0; k < aps; k++) {
			memset(&res, 0, sizeof(struct wifi_scan_result));
			int ssid_len = strnlen(ap_list_buffer[k].ssid, WIFI_SSID_MAX_LEN);

			res.ssid_length = ssid_len;
			strncpy(res.ssid, ap_list_buffer[k].ssid, ssid_len);
			res.rssi = ap_list_buffer[k].rssi;
			res.channel = ap_list_buffer[k].primary;

			memcpy(res.mac, ap_list_buffer[k].bssid, WIFI_MAC_ADDR_LEN);
			res.mac_length = WIFI_MAC_ADDR_LEN;

			switch (ap_list_buffer[k].authmode) {
			case WIFI_AUTH_OPEN:
				res.security = WIFI_SECURITY_TYPE_NONE;
				break;
			case WIFI_AUTH_WPA2_PSK:
				res.security = WIFI_SECURITY_TYPE_PSK;
				break;
			case WIFI_AUTH_WPA3_PSK:
				res.security = WIFI_SECURITY_TYPE_SAE;
				break;
			case WIFI_AUTH_WAPI_PSK:
				res.security = WIFI_SECURITY_TYPE_WAPI;
				break;
			case WIFI_AUTH_WPA2_ENTERPRISE:
				res.security = WIFI_SECURITY_TYPE_EAP;
				break;
			case WIFI_AUTH_WEP:
				res.security = WIFI_SECURITY_TYPE_WEP;
				break;
			case WIFI_AUTH_WPA_PSK:
				res.security = WIFI_SECURITY_TYPE_WPA_PSK;
				break;
			default:
				res.security = WIFI_SECURITY_TYPE_UNKNOWN;
				break;
			}

			if (esp32_data.scan_cb) {
				esp32_data.scan_cb(esp32_wifi_iface, 0, &res);

				/* ensure notifications get delivered */
				k_yield();
			}
		}
	} else {
		LOG_INF("Unable to retrieve AP records");
	}

	k_free(ap_list_buffer);

out:
	/* report end of scan event */
	esp32_data.scan_cb(esp32_wifi_iface, 0, NULL);
	esp32_data.scan_cb = NULL;
=======
    return (0);

pkt_unref :
    esp_wifi_internal_free_rx_buffer(eb);
    net_pkt_unref(pkt);

    #if defined(CONFIG_NET_STATISTICS_WIFI)
    esp32_data.stats.errors.rx++;
    #endif

    return (-EIO);
>>>>>>> 6ec30f04
}

static void scan_done_handler(void) {
    uint16_t aps = 0;
    wifi_ap_record_t* ap_list_buffer;
    struct wifi_scan_result res;

    esp_wifi_scan_get_ap_num(&aps);
    if (!aps) {
        LOG_INF("No Wi-Fi AP found");
        goto out;
    }

    ap_list_buffer = k_malloc(aps * sizeof(wifi_ap_record_t));
    if (ap_list_buffer == NULL) {
        LOG_INF("Failed to malloc buffer to print scan results");
        goto out;
    }

    if (esp_wifi_scan_get_ap_records(&aps, ap_list_buffer) == ESP_OK) {
        for (int k = 0; k < aps; k++) {
            (void) memset(&res, 0, sizeof(struct wifi_scan_result));
            int ssid_len = strnlen(ap_list_buffer[k].ssid, WIFI_SSID_MAX_LEN);

            res.ssid_length = ssid_len;
            strncpy(res.ssid, ap_list_buffer[k].ssid, ssid_len);
            res.rssi    = ap_list_buffer[k].rssi;
            res.channel = ap_list_buffer[k].primary;

            memcpy(res.mac, ap_list_buffer[k].bssid, WIFI_MAC_ADDR_LEN);
            res.mac_length = WIFI_MAC_ADDR_LEN;

            switch (ap_list_buffer[k].authmode) {
                case WIFI_AUTH_OPEN :
                    res.security = WIFI_SECURITY_TYPE_NONE;
                    break;

                case WIFI_AUTH_WPA2_PSK :
                    res.security = WIFI_SECURITY_TYPE_PSK;
                    break;

                case WIFI_AUTH_WPA3_PSK :
                    res.security = WIFI_SECURITY_TYPE_SAE;
                    break;

                case WIFI_AUTH_WAPI_PSK :
                    res.security = WIFI_SECURITY_TYPE_WAPI;
                    break;

                case WIFI_AUTH_WPA2_ENTERPRISE :
                    res.security = WIFI_SECURITY_TYPE_EAP;
                    break;

                case WIFI_AUTH_WEP :
                    res.security = WIFI_SECURITY_TYPE_WEP;
                    break;

                case WIFI_AUTH_WPA_PSK :
                    res.security = WIFI_SECURITY_TYPE_WPA_PSK;
                    break;

                default :
                    res.security = WIFI_SECURITY_TYPE_UNKNOWN;
                    break;
            }

            if (esp32_data.scan_cb) {
                esp32_data.scan_cb(esp32_wifi_iface, 0, &res);

                /* ensure notifications get delivered */
                k_yield();
            }
        }
    }
    else {
        LOG_INF("Unable to retrieve AP records");
    }

    k_free(ap_list_buffer);

out :
    /* report end of scan event */
    esp32_data.scan_cb(esp32_wifi_iface, 0, NULL);
    esp32_data.scan_cb = NULL;
}

static void esp_wifi_handle_sta_connect_event(void* event_data) {
    ARG_UNUSED(event_data);
    esp32_data.state = ESP32_STA_CONNECTED;

    #if defined(CONFIG_ESP32_WIFI_STA_AUTO_DHCPV4)
    net_dhcpv4_start(esp32_wifi_iface);
    #else
    wifi_mgmt_raise_connect_result_event(esp32_wifi_iface, 0);
    #endif
}

<<<<<<< HEAD
static void esp_wifi_handle_ap_connect_event(void *event_data)
{
#if defined(CONFIG_ESP32_WIFI_AP_STA_MODE)
	struct net_if *iface = esp32_wifi_iface_ap;
	wifi_rxcb_t esp32_rx = wifi_esp32_ap_iface_rx;
#else
	struct net_if *iface = esp32_wifi_iface;
	wifi_rxcb_t esp32_rx = eth_esp32_rx;
#endif
	wifi_event_ap_staconnected_t *event = (wifi_event_ap_staconnected_t *)event_data;

	LOG_DBG("Station " MACSTR " join, AID=%d", MAC2STR(event->mac), event->aid);

	struct wifi_ap_sta_info sta_info;

	sta_info.mac_length = WIFI_MAC_ADDR_LEN;
	memcpy(sta_info.mac, event->mac, WIFI_MAC_ADDR_LEN);
	wifi_mgmt_raise_ap_sta_connected_event(iface, &sta_info);

	if (!(esp32_data.ap_connection_cnt++)) {
		esp_wifi_internal_reg_rxcb(WIFI_IF_AP, esp32_rx);
	}
}

static void esp_wifi_handle_ap_disconnect_event(void *event_data)
{
#if defined(CONFIG_ESP32_WIFI_AP_STA_MODE)
	struct net_if *iface = esp32_wifi_iface_ap;
#else
	struct net_if *iface = esp32_wifi_iface;
#endif
	wifi_event_ap_stadisconnected_t *event = (wifi_event_ap_stadisconnected_t *)event_data;

	LOG_DBG("station " MACSTR " leave, AID=%d", MAC2STR(event->mac), event->aid);
	struct wifi_ap_sta_info sta_info;

	sta_info.mac_length = WIFI_MAC_ADDR_LEN;
	memcpy(sta_info.mac, event->mac, WIFI_MAC_ADDR_LEN);
	wifi_mgmt_raise_ap_sta_disconnected_event(iface, &sta_info);
=======
static void esp_wifi_handle_sta_disconnect_event(void* event_data) {
    wifi_event_sta_disconnected_t* event = event_data;

    if (esp32_data.state == ESP32_STA_CONNECTED) {
        #if defined(CONFIG_ESP32_WIFI_STA_AUTO_DHCPV4)
        net_dhcpv4_stop(esp32_wifi_iface);
        #endif
        wifi_mgmt_raise_disconnect_result_event(esp32_wifi_iface, 0);
    }
    else {
        wifi_mgmt_raise_disconnect_result_event(esp32_wifi_iface, -1);
    }

    LOG_DBG("Disconnect reason: %d", event->reason);
    switch (event->reason) {
        case WIFI_REASON_AUTH_EXPIRE :
        case WIFI_REASON_4WAY_HANDSHAKE_TIMEOUT :
        case WIFI_REASON_AUTH_FAIL :
        case WIFI_REASON_HANDSHAKE_TIMEOUT :
        case WIFI_REASON_MIC_FAILURE :
            LOG_DBG("STA Auth Error");
            break;

        case WIFI_REASON_NO_AP_FOUND :
            LOG_DBG("AP Not found");
            break;

        default :
            break;
    }

    if (IS_ENABLED(CONFIG_ESP32_WIFI_STA_RECONNECT) &&
        (event->reason != WIFI_REASON_ASSOC_LEAVE)) {
        esp32_data.state = ESP32_STA_CONNECTING;
        esp_wifi_connect();
    }
    else {
        esp32_data.state = ESP32_STA_STARTED;
    }
}

static void esp_wifi_handle_ap_connect_event(void* event_data) {
    wifi_event_ap_staconnected_t* event = event_data;
    wifi_sta_list_t sta_list;
    struct wifi_ap_sta_info sta_info;

    sta_info.link_mode = WIFI_LINK_MODE_UNKNOWN;
    memcpy(sta_info.mac, event->mac, WIFI_MAC_ADDR_LEN);
    sta_info.mac_length  = WIFI_MAC_ADDR_LEN;
    sta_info.twt_capable = false; /* Only support in 802.11ax */

    /* Expect the return value to always be ESP_OK,
     * since it is called in esp_wifi_event_handler()
     */
    (void) esp_wifi_ap_get_sta_list(&sta_list);
    for (int i = 0; i < sta_list.num; i++) {
        wifi_sta_info_t* sta = &sta_list.sta[i];

        if (memcmp(event->mac, sta->mac, 6) == 0) {
            if (sta->phy_11n) {
                sta_info.link_mode = WIFI_4;
            }
            else if (sta->phy_11g) {
                sta_info.link_mode = WIFI_3;
            }
            else if (sta->phy_11b) {
                sta_info.link_mode = WIFI_1;
            }
            else {
                sta_info.link_mode = WIFI_LINK_MODE_UNKNOWN;
            }
            break;
        }
    }

    LOG_DBG("Station " MACSTR " join, AID=%d", MAC2STR(event->mac), event->aid);
    wifi_mgmt_raise_ap_sta_connected_event(esp32_wifi_iface, &sta_info);

    if (!(esp32_data.ap_connection_cnt++)) {
        esp_wifi_internal_reg_rxcb(WIFI_IF_AP, eth_esp32_rx);
    }
}

static void esp_wifi_handle_ap_disconnect_event(void* event_data) {
    wifi_event_ap_stadisconnected_t* event = event_data;
    struct wifi_ap_sta_info sta_info;

    sta_info.link_mode = WIFI_LINK_MODE_UNKNOWN;
    memcpy(sta_info.mac, event->mac, WIFI_MAC_ADDR_LEN);
    sta_info.mac_length  = WIFI_MAC_ADDR_LEN;
    sta_info.twt_capable = false;

    LOG_DBG("station " MACSTR " leave, AID=%d", MAC2STR(event->mac), event->aid);
    wifi_mgmt_raise_ap_sta_disconnected_event(esp32_wifi_iface, &sta_info);
>>>>>>> 6ec30f04

    if (!(--esp32_data.ap_connection_cnt)) {
        esp_wifi_internal_reg_rxcb(WIFI_IF_AP, NULL);
    }
}

<<<<<<< HEAD
void esp_wifi_event_handler(const char *event_base, int32_t event_id, void *event_data,
			    size_t event_data_size, uint32_t ticks_to_wait)
{
#if defined(CONFIG_ESP32_WIFI_AP_STA_MODE)
	struct net_if *iface_ap = esp32_wifi_iface_ap;
	struct esp32_wifi_runtime *ap_data = &esp32_ap_sta_data;
#else
	struct net_if *iface_ap = esp32_wifi_iface;
	struct esp32_wifi_runtime *ap_data = &esp32_data;
#endif

	LOG_DBG("Wi-Fi event: %d", event_id);
	switch (event_id) {
	case WIFI_EVENT_STA_START:
		esp32_data.state = ESP32_STA_STARTED;
		net_eth_carrier_on(esp32_wifi_iface);
		break;
	case WIFI_EVENT_STA_STOP:
		esp32_data.state = ESP32_STA_STOPPED;
		net_eth_carrier_off(esp32_wifi_iface);
		break;
	case WIFI_EVENT_STA_CONNECTED:
		esp_wifi_handle_sta_connect_event(event_data);
		break;
	case WIFI_EVENT_STA_DISCONNECTED:
		esp_wifi_handle_sta_disconnect_event(event_data);
		break;
	case WIFI_EVENT_SCAN_DONE:
		scan_done_handler();
		break;
	case WIFI_EVENT_AP_START:
		ap_data->state = ESP32_AP_STARTED;
		net_eth_carrier_on(iface_ap);
		wifi_mgmt_raise_ap_enable_result_event(iface_ap, 0);
		break;
	case WIFI_EVENT_AP_STOP:
		ap_data->state = ESP32_AP_STOPPED;
		net_eth_carrier_off(iface_ap);
		wifi_mgmt_raise_ap_disable_result_event(iface_ap, 0);
		break;
	case WIFI_EVENT_AP_STACONNECTED:
		ap_data->state = ESP32_AP_CONNECTED;
		esp_wifi_handle_ap_connect_event(event_data);
		break;
	case WIFI_EVENT_AP_STADISCONNECTED:
		ap_data->state = ESP32_AP_DISCONNECTED;
		esp_wifi_handle_ap_disconnect_event(event_data);
		break;
	default:
		break;
	}
=======
void esp_wifi_event_handler(char const* event_base, int32_t event_id, void* event_data,
                            size_t event_data_size, uint32_t ticks_to_wait) {
    LOG_DBG("Wi-Fi event: %d", event_id);
    switch (event_id) {
        case WIFI_EVENT_STA_START :
            esp32_data.state = ESP32_STA_STARTED;
            net_eth_carrier_on(esp32_wifi_iface);
            break;

        case WIFI_EVENT_STA_STOP :
            esp32_data.state = ESP32_STA_STOPPED;
            net_eth_carrier_off(esp32_wifi_iface);
            break;

        case WIFI_EVENT_STA_CONNECTED :
            esp_wifi_handle_sta_connect_event(event_data);
            break;

        case WIFI_EVENT_STA_DISCONNECTED :
            esp_wifi_handle_sta_disconnect_event(event_data);
            break;

        case WIFI_EVENT_SCAN_DONE :
            scan_done_handler();
            break;

        case WIFI_EVENT_AP_STOP :
            esp32_data.state = ESP32_AP_STOPPED;
            net_eth_carrier_off(esp32_wifi_iface);
            break;

        case WIFI_EVENT_AP_STACONNECTED :
            esp32_data.state = ESP32_AP_CONNECTED;
            esp_wifi_handle_ap_connect_event(event_data);
            break;

        case WIFI_EVENT_AP_STADISCONNECTED :
            esp32_data.state = ESP32_AP_DISCONNECTED;
            esp_wifi_handle_ap_disconnect_event(event_data);
            break;

        default :
            break;
    }
>>>>>>> 6ec30f04
}

static int esp32_wifi_disconnect(const struct device* dev) {
    struct esp32_wifi_runtime* data = dev->data;
    int ret;

    ret = esp_wifi_disconnect();
    if (ret != ESP_OK) {
        LOG_INF("Failed to disconnect from hotspot");
        return (-EAGAIN);
    }

    return (0);
}

<<<<<<< HEAD
static int esp32_wifi_connect(const struct device *dev,
			    struct wifi_connect_req_params *params)
{
	struct esp32_wifi_runtime *data = dev->data;
	struct net_if *iface = net_if_lookup_by_dev(dev);
	wifi_mode_t mode;
	int ret;

	if (data->state == ESP32_STA_CONNECTING || data->state == ESP32_STA_CONNECTED) {
		wifi_mgmt_raise_connect_result_event(iface, -1);
		return -EALREADY;
	}

	ret = esp_wifi_get_mode(&mode);
	if (ret) {
		LOG_ERR("Failed to get Wi-Fi mode (%d)", ret);
		return -EAGAIN;
	}

	if (IS_ENABLED(CONFIG_ESP32_WIFI_AP_STA_MODE) &&
	    (mode == ESP32_WIFI_MODE_AP || mode == ESP32_WIFI_MODE_APSTA)) {
		ret = esp_wifi_set_mode(ESP32_WIFI_MODE_APSTA);
	} else {
		ret = esp_wifi_set_mode(ESP32_WIFI_MODE_STA);
	}

	if (ret) {
		LOG_ERR("Failed to set Wi-Fi mode (%d)", ret);
		return -EAGAIN;
	}
	ret = esp_wifi_start();
	if (ret) {
		LOG_ERR("Failed to start Wi-Fi driver (%d)", ret);
		return -EAGAIN;
	}

	if (data->state != ESP32_STA_STARTED) {
		LOG_ERR("Wi-Fi not in station mode");
		wifi_mgmt_raise_connect_result_event(iface, -1);
		return -EIO;
	}

	data->state = ESP32_STA_CONNECTING;

	memcpy(data->status.ssid, params->ssid, params->ssid_length);
	data->status.ssid[params->ssid_length] = '\0';

	wifi_config_t wifi_config;

	memset(&wifi_config, 0, sizeof(wifi_config_t));

	memcpy(wifi_config.sta.ssid, params->ssid, params->ssid_length);
	wifi_config.sta.ssid[params->ssid_length] = '\0';
	switch (params->security) {
	case WIFI_SECURITY_TYPE_NONE:
		wifi_config.sta.threshold.authmode = WIFI_AUTH_OPEN;
		data->status.security = WIFI_AUTH_OPEN;
		wifi_config.sta.pmf_cfg.required = false;
		break;
	case WIFI_SECURITY_TYPE_PSK:
		memcpy(wifi_config.sta.password, params->psk, params->psk_length);
		wifi_config.sta.password[params->psk_length] = '\0';
		wifi_config.sta.threshold.authmode = WIFI_AUTH_WPA2_PSK;
		wifi_config.sta.pmf_cfg.required = false;
		data->status.security = WIFI_AUTH_WPA2_PSK;
		break;
	case WIFI_SECURITY_TYPE_SAE:
#if defined(CONFIG_ESP32_WIFI_ENABLE_WPA3_SAE)
		if (params->sae_password) {
			memcpy(wifi_config.sta.password, params->sae_password,
			       params->sae_password_length);
			wifi_config.sta.password[params->sae_password_length] = '\0';
		} else {
			memcpy(wifi_config.sta.password, params->psk, params->psk_length);
			wifi_config.sta.password[params->psk_length] = '\0';
		}
		data->status.security = WIFI_AUTH_WPA3_PSK;
		wifi_config.sta.threshold.authmode = WIFI_AUTH_WPA3_PSK;
		wifi_config.sta.sae_pwe_h2e = WPA3_SAE_PWE_BOTH;
		break;
#else
		LOG_ERR("WPA3 not supported for STA mode. Enable "
			"CONFIG_ESP32_WIFI_ENABLE_WPA3_SAE");
		return -EINVAL;
#endif /* CONFIG_ESP32_WIFI_ENABLE_WPA3_SAE */
	default:
		LOG_ERR("Authentication method not supported");
		return -EIO;
	}

	if (params->channel == WIFI_CHANNEL_ANY) {
		wifi_config.sta.channel = 0U;
		data->status.channel = 0U;
	} else {
		wifi_config.sta.channel = params->channel;
		data->status.channel = params->channel;
	}

	ret = esp_wifi_set_config(ESP_IF_WIFI_STA, &wifi_config);
	if (ret) {
		LOG_ERR("Failed to set Wi-Fi configuration (%d)", ret);
		return -EINVAL;
	}

	ret = esp_wifi_connect();
	if (ret) {
		LOG_ERR("Failed to connect to Wi-Fi access point (%d)", ret);
		return -EAGAIN;
	}

	return 0;
}

static int esp32_wifi_scan(const struct device *dev, struct wifi_scan_params *params,
			   scan_result_cb_t cb)
{
	struct esp32_wifi_runtime *data = dev->data;
	int ret = 0;
=======
static int esp32_wifi_connect(const struct device* dev,
                              struct wifi_connect_req_params* params) {
    struct esp32_wifi_runtime* data = dev->data;
    wifi_mode_t mode;
    int ret;

    if ((data->state == ESP32_STA_CONNECTING) ||
        (data->state == ESP32_STA_CONNECTED)) {
        wifi_mgmt_raise_connect_result_event(esp32_wifi_iface, -1);
        return (-EALREADY);
    }

    ret = esp_wifi_get_mode(&mode);
    if (ret) {
        LOG_ERR("Failed to get Wi-Fi mode (%d)", ret);
        return (-EAGAIN);
    }

    if (mode != ESP32_WIFI_MODE_STA) {
        ret = esp_wifi_set_mode(ESP32_WIFI_MODE_STA);
        if (ret) {
            LOG_ERR("Failed to set Wi-Fi mode (%d)", ret);
            return (-EAGAIN);
        }

        ret = esp_wifi_set_protocol(WIFI_IF_STA, WIFI_PROTOCOL_MASK);
        if (ret) {
            LOG_ERR("Failed to set Wi-Fi protocol (%d)", ret);
            return (-EAGAIN);
        }

        ret = esp_wifi_start();
        if (ret) {
            LOG_ERR("Failed to start Wi-Fi driver (%d)", ret);
            return (-EAGAIN);
        }
    }

    if (data->state != ESP32_STA_STARTED) {
        LOG_ERR("Wi-Fi not in station mode");
        wifi_mgmt_raise_connect_result_event(esp32_wifi_iface, -1);
        return (-EIO);
    }

    data->state = ESP32_STA_CONNECTING;

    (void) memcpy(data->status.ssid, params->ssid, params->ssid_length);
    data->status.ssid[params->ssid_length] = '\0';

    wifi_config_t wifi_config;

    (void) memset(&wifi_config, 0, sizeof(wifi_config_t));

    (void) memcpy(wifi_config.sta.ssid, params->ssid, params->ssid_length);
    wifi_config.sta.ssid[params->ssid_length] = '\0';
    switch (params->security) {
        case WIFI_SECURITY_TYPE_NONE :
            wifi_config.sta.threshold.authmode = WIFI_AUTH_OPEN;
            data->status.security = WIFI_AUTH_OPEN;
            wifi_config.sta.pmf_cfg.required = false;
            break;

        case WIFI_SECURITY_TYPE_PSK :
            memcpy(wifi_config.sta.password, params->psk, params->psk_length);
            wifi_config.sta.password[params->psk_length] = '\0';
            wifi_config.sta.threshold.authmode = WIFI_AUTH_WPA2_PSK;
            wifi_config.sta.pmf_cfg.required = false;
            data->status.security = WIFI_AUTH_WPA2_PSK;
            break;

        case WIFI_SECURITY_TYPE_SAE :
            #if defined(CONFIG_ESP32_WIFI_ENABLE_WPA3_SAE)
            if (params->sae_password) {
                memcpy(wifi_config.sta.password, params->sae_password,
                       params->sae_password_length);
                wifi_config.sta.password[params->sae_password_length] = '\0';
            }
            else {
                memcpy(wifi_config.sta.password, params->psk, params->psk_length);
                wifi_config.sta.password[params->psk_length] = '\0';
            }
            data->status.security = WIFI_AUTH_WPA3_PSK;
            wifi_config.sta.threshold.authmode = WIFI_AUTH_WPA3_PSK;
            wifi_config.sta.sae_pwe_h2e = WPA3_SAE_PWE_BOTH;
            break;
            #else
            LOG_ERR("WPA3 not supported for STA mode. Enable "
                    "CONFIG_ESP32_WIFI_ENABLE_WPA3_SAE");
            return (-EINVAL);
            #endif /* CONFIG_ESP32_WIFI_ENABLE_WPA3_SAE */

        default :
            LOG_ERR("Authentication method not supported");
            return (-EIO);
    }

    if (params->channel == WIFI_CHANNEL_ANY) {
        wifi_config.sta.channel = 0U;
        data->status.channel    = 0U;
    }
    else {
        wifi_config.sta.channel = params->channel;
        data->status.channel    = params->channel;
    }

    ret = esp_wifi_set_config(ESP_IF_WIFI_STA, &wifi_config);
    if (ret) {
        LOG_ERR("Failed to set Wi-Fi configuration (%d)", ret);
        return (-EINVAL);
    }

    ret = esp_wifi_connect();
    if (ret) {
        LOG_ERR("Failed to connect to Wi-Fi access point (%d)", ret);
        return (-EAGAIN);
    }

    return (0);
}

static int esp32_wifi_scan(const struct device* dev,
                           struct wifi_scan_params* params,
                           scan_result_cb_t cb) {
    struct esp32_wifi_runtime* data = dev->data;
    int ret;
>>>>>>> 6ec30f04

    if (data->scan_cb != NULL) {
        LOG_INF("Scan callback in progress");
        return (-EINPROGRESS);
    }

    data->scan_cb = cb;                     /* @see scan_result_cb in wifi_mgmt.c */

    wifi_scan_config_t scan_config = {0};

    if (params) {
        /* The enum values are same, so, no conversion needed */
        scan_config.scan_type = params->scan_type;
    }

<<<<<<< HEAD
#if defined(CONFIG_ESP32_WIFI_AP_STA_MODE)
	wifi_mode_t mode;

	esp_wifi_get_mode(&mode);
	if (mode == ESP32_WIFI_MODE_AP || mode == ESP32_WIFI_MODE_APSTA) {
		ret = esp_wifi_set_mode(ESP32_WIFI_MODE_APSTA);
	} else {
		ret = esp_wifi_set_mode(ESP32_WIFI_MODE_STA);
	}
#else
	ret = esp_wifi_set_mode(ESP32_WIFI_MODE_STA);
#endif
	ret |= esp_wifi_scan_start(&scan_config, false);
=======
    ret  = esp_wifi_set_mode(ESP32_WIFI_MODE_STA);
    ret |= esp_wifi_scan_start(&scan_config, false);
>>>>>>> 6ec30f04

    if (ret != ESP_OK) {
        LOG_ERR("Failed to start Wi-Fi scanning");
        return (-EAGAIN);
    }

    return (0);
};

<<<<<<< HEAD
static int esp32_wifi_ap_enable(const struct device *dev,
			 struct wifi_connect_req_params *params)
{
	struct esp32_wifi_runtime *data = dev->data;
	struct net_if *iface = net_if_lookup_by_dev(dev);
	esp_err_t err = 0;

	/* Build Wi-Fi configuration for AP mode */
	wifi_config_t wifi_config = {
		.ap = {
			.max_connection = 5,
			.channel = params->channel == WIFI_CHANNEL_ANY ?
				0 : params->channel,
		},
	};

	memcpy(data->status.ssid, params->ssid, params->ssid_length);
	data->status.ssid[params->ssid_length] = '\0';

	strncpy((char *) wifi_config.ap.ssid, params->ssid, params->ssid_length);
	wifi_config.ap.ssid_len = params->ssid_length;

	switch (params->security) {
	case WIFI_SECURITY_TYPE_NONE:
		memset(wifi_config.ap.password, 0, sizeof(wifi_config.ap.password));
		wifi_config.ap.authmode = WIFI_AUTH_OPEN;
		data->status.security = WIFI_AUTH_OPEN;
		wifi_config.ap.pmf_cfg.required = false;
		break;
	case WIFI_SECURITY_TYPE_PSK:
		strncpy((char *) wifi_config.ap.password, params->psk, params->psk_length);
		wifi_config.ap.authmode = WIFI_AUTH_WPA2_PSK;
		data->status.security = WIFI_AUTH_WPA2_PSK;
		wifi_config.ap.pmf_cfg.required = false;
		break;
	default:
		LOG_ERR("Authentication method not supported");
		return -EINVAL;
	}

	/* Start Wi-Fi in AP mode with configuration built above */
	wifi_mode_t mode;

	err = esp_wifi_get_mode(&mode);
	if (IS_ENABLED(CONFIG_ESP32_WIFI_AP_STA_MODE) &&
	    (mode == ESP32_WIFI_MODE_STA || mode == ESP32_WIFI_MODE_APSTA)) {
		err |= esp_wifi_set_mode(ESP32_WIFI_MODE_APSTA);
	} else {
		err |= esp_wifi_set_mode(ESP32_WIFI_MODE_AP);
	}
	if (err) {
		LOG_ERR("Failed to set Wi-Fi mode (%d)", err);
		return -EINVAL;
	}

	err = esp_wifi_set_config(WIFI_IF_AP, &wifi_config);
	if (err) {
		LOG_ERR("Failed to set Wi-Fi configuration (%d)", err);
		return -EINVAL;
	}

	err = esp_wifi_start();
	if (err) {
		LOG_ERR("Failed to enable Wi-Fi AP mode");
		return -EAGAIN;
	}

	return 0;
};

static int esp32_wifi_ap_disable(const struct device *dev)
{
	int err = 0;
	wifi_mode_t mode;

	esp_wifi_get_mode(&mode);
	if (mode == ESP32_WIFI_MODE_APSTA) {
		err = esp_wifi_set_mode(ESP32_WIFI_MODE_STA);
		err |= esp_wifi_start();
	} else {
		err = esp_wifi_stop();
	}
	if (err) {
		LOG_ERR("Failed to disable Wi-Fi AP mode: (%d)", err);
		return -EAGAIN;
	}
=======
static int esp32_wifi_ap_enable(const struct device* dev,
                                struct wifi_connect_req_params* params) {
    struct esp32_wifi_runtime* data = dev->data;
    esp_err_t err;

    /* Build Wi-Fi configuration for AP mode */
    wifi_config_t wifi_config = {
        .ap = {
            .max_connection = 5,
            .channel = (params->channel == WIFI_CHANNEL_ANY) ?
                        0 : params->channel,
        },
    };

    (void) memcpy(data->status.ssid, params->ssid, params->ssid_length);
    data->status.ssid[params->ssid_length] = '\0';

    strncpy((char*)wifi_config.ap.ssid, params->ssid, params->ssid_length);
    wifi_config.ap.ssid_len = params->ssid_length;

    switch (params->security) {
        case WIFI_SECURITY_TYPE_NONE :
            memset(wifi_config.ap.password, 0, sizeof(wifi_config.ap.password));
            wifi_config.ap.authmode = WIFI_AUTH_OPEN;
            data->status.security = WIFI_AUTH_OPEN;
            wifi_config.ap.pmf_cfg.required = false;
            break;

        case WIFI_SECURITY_TYPE_PSK :
            strncpy((char*)wifi_config.ap.password, params->psk, params->psk_length);
            wifi_config.ap.authmode = WIFI_AUTH_WPA2_PSK;
            data->status.security = WIFI_AUTH_WPA2_PSK;
            wifi_config.ap.pmf_cfg.required = false;
            break;

        default :
            LOG_ERR("Authentication method not supported");
            return (-EINVAL);
    }

    /* Start Wi-Fi in AP mode with configuration built above */
    err = esp_wifi_set_mode(ESP32_WIFI_MODE_AP);
    if (err) {
        LOG_ERR("Failed to set Wi-Fi mode (%d)", err);
        return (-EINVAL);
    }

    err = esp_wifi_set_config(WIFI_IF_AP, &wifi_config);
    if (err) {
        LOG_ERR("Failed to set Wi-Fi configuration (%d)", err);
        return (-EINVAL);
    }

    err = esp_wifi_start();
    if (err) {
        LOG_ERR("Failed to enable Wi-Fi AP mode");
        return (-EAGAIN);
    }

    net_eth_carrier_on(esp32_wifi_iface);

    return (0);
};

static int esp32_wifi_ap_disable(const struct device* dev) {
    int err;

    err = esp_wifi_stop();
    if (err) {
        LOG_ERR("Failed to disable Wi-Fi AP mode: (%d)", err);
        return (-EAGAIN);
    }
>>>>>>> 6ec30f04

    return (0);
};

static int esp32_wifi_ap_sta_disconnect(const struct device* dev, uint8_t const* mac) {
    uint16_t aid;
    esp_err_t err;

    ARG_UNUSED(dev);

    err = esp_wifi_ap_get_sta_aid(mac, &aid);
    if (err) {
        LOG_ERR("Failed to get station's AID: (%d)", err);
        return (-EIO);
    }

    err = esp_wifi_deauth_sta(aid);
    if (err != ESP_OK) {
        LOG_ERR("Failed to disconnect station: (%d)", err);
        return (-EIO);
    }

    return (0);
}

static int esp32_wifi_status(const struct device* dev, struct wifi_iface_status* status) {
    struct esp32_wifi_runtime* data = dev->data;
    wifi_mode_t mode;
    wifi_config_t conf;
    wifi_ap_record_t ap_info;

    switch (data->state) {
        case ESP32_STA_STOPPED :
        case ESP32_AP_STOPPED :
            status->state = WIFI_STATE_INACTIVE;
            break;

        case ESP32_STA_STARTED :
        case ESP32_AP_DISCONNECTED :
            status->state = WIFI_STATE_DISCONNECTED;
            break;

        case ESP32_STA_CONNECTING :
            status->state = WIFI_STATE_SCANNING;
            break;

        case ESP32_STA_CONNECTED :
        case ESP32_AP_CONNECTED :
            status->state = WIFI_STATE_COMPLETED;
            break;

        default :
            break;
    }

    strncpy(status->ssid, data->status.ssid, WIFI_SSID_MAX_LEN);
    status->ssid_len  = strnlen(data->status.ssid, WIFI_SSID_MAX_LEN);
    status->band      = WIFI_FREQ_BAND_2_4_GHZ;
    status->link_mode = WIFI_LINK_MODE_UNKNOWN;
    status->mfp       = WIFI_MFP_DISABLE;

    if (esp_wifi_get_mode(&mode) == ESP_OK) {
        if (mode == ESP32_WIFI_MODE_STA) {
            wifi_phy_mode_t phy_mode;
            esp_err_t err;

            esp_wifi_get_config(ESP_IF_WIFI_STA, &conf);
            esp_wifi_sta_get_ap_info(&ap_info);

            status->iface_mode = WIFI_MODE_INFRA;
            status->channel    = ap_info.primary;
            status->rssi       = ap_info.rssi;
            memcpy(status->bssid, ap_info.bssid, WIFI_MAC_ADDR_LEN);

            err = esp_wifi_sta_get_negotiated_phymode(&phy_mode);
            if (err == ESP_OK) {
                if (phy_mode == WIFI_PHY_MODE_11B) {
                    status->link_mode = WIFI_1;
                }
                else if (phy_mode == WIFI_PHY_MODE_11G) {
                    status->link_mode = WIFI_3;
                }
                else if ((phy_mode == WIFI_PHY_MODE_HT20) ||
                         (phy_mode == WIFI_PHY_MODE_HT40)) {
                    status->link_mode = WIFI_4;
                }
                else if (phy_mode == WIFI_PHY_MODE_HE20) {
                    status->link_mode = WIFI_6;
                }
                else {
                    /* pass */
                }
            }

            status->beacon_interval = conf.sta.listen_interval;
        }
        else if (mode == ESP32_WIFI_MODE_AP) {
            esp_wifi_get_config(ESP_IF_WIFI_AP, &conf);
            status->iface_mode = WIFI_MODE_AP;
            status->link_mode  = WIFI_LINK_MODE_UNKNOWN;
            status->channel    = conf.ap.channel;
            status->beacon_interval = conf.ap.beacon_interval;
        }
        else {
            status->iface_mode = WIFI_MODE_UNKNOWN;
            status->link_mode  = WIFI_LINK_MODE_UNKNOWN;
            status->channel    = 0;
        }
    }

    switch (data->status.security) {
        case WIFI_AUTH_OPEN :
            status->security = WIFI_SECURITY_TYPE_NONE;
            break;

        case WIFI_AUTH_WPA2_PSK :
            status->security = WIFI_SECURITY_TYPE_PSK;
            break;

        case WIFI_AUTH_WPA3_PSK :
            status->security = WIFI_SECURITY_TYPE_SAE;
            break;

        default :
            status->security = WIFI_SECURITY_TYPE_UNKNOWN;
    }

    return (0);
}

int esp32_wifi_reg_domain(const struct device* dev, struct wifi_reg_domain* reg_domain) {
    wifi_mode_t wifi_mode;
    esp_err_t err;

    ARG_UNUSED(dev);

    if (reg_domain->oper == WIFI_MGMT_GET) {
        err = esp_wifi_get_country_code(reg_domain->country_code);
        if (err != ESP_OK) {
            return (-EIO);
        }

        /* Only supports country codes, so set num_channels to 0 */
        reg_domain->num_channels = 0U;
    }
    else { /* WIFI_MGMT_SET */
        bool ieee80211d_enabled = !reg_domain->force;
        err = esp_wifi_set_country_code(reg_domain->country_code, ieee80211d_enabled);
        if (err != ESP_OK) {
            return (-EIO);
        }
    }

    return (0);
}

int esp32_wifi_mode(const struct device* dev, struct wifi_mode_info* mode) {
    struct net_if* iface = net_if_get_by_index(mode->if_index);
    wifi_mode_t wifi_mode;
    esp_err_t err;

    ARG_UNUSED(dev);

    /* Make sure we are on the right interface */
    if (iface != esp32_wifi_iface) {
        return (-ESRCH);
    }

    if (mode->oper == WIFI_MGMT_GET) {
        err = esp_wifi_get_mode(&wifi_mode);
        if (err != ESP_OK) {
            return (-EIO);
        }

        switch (wifi_mode) {
            case ESP32_WIFI_MODE_STA :
                mode->mode = WIFI_STA_MODE;
                break;

            case ESP32_WIFI_MODE_AP :
                mode->mode = WIFI_SOFTAP_MODE;
                break;

            case ESP32_WIFI_MODE_APSTA :
                mode->mode = WIFI_SOFTAP_MODE | WIFI_STA_MODE;
                break;

            default :
                mode->mode = 0U;
                break;
        }
    }
    else { /* WIFI_MGMT_SET */
        return (-ENOTSUP);
    }

    return (0);
}


int esp32_wifi_channel(const struct device *dev,
                       struct wifi_channel_info *channel) {
    struct net_if* iface = net_if_get_by_index(channel->if_index);
    uint8_t primary_chan;
    wifi_second_chan_t second_chan;
    esp_err_t err;

    ARG_UNUSED(dev);

    /* Make sure we are on the right interface */
    if (iface != esp32_wifi_iface) {
        return (-ESRCH);
    }

    if (channel->oper == WIFI_MGMT_GET) {
        err = esp_wifi_get_channel(&primary_chan, &second_chan);
        if (err != ESP_OK) {
            return (-EIO);
        }

        channel->channel = primary_chan;
        (void) second_chan;
    }
    else { /* WIFI_MGMT_SET */
        err = esp_wifi_set_channel(channel->channel, WIFI_SECOND_CHAN_NONE);
        if (err != ESP_OK) {
            return (-EIO);
        }
    }

    return (0);
}

int esp32_wifi_ap_config_params(const struct device* dev, struct wifi_ap_config_params* params) {
    wifi_config_t wifi_config;
    esp_err_t err;

    err = esp_wifi_get_config(WIFI_IF_AP, &wifi_config);
    if (err != ESP_OK) {
        return (-EIO);
    }

    if (params->type & WIFI_AP_CONFIG_PARAM_MAX_INACTIVITY) {
        err = esp_wifi_set_inactive_time(WIFI_IF_AP, (uint16_t)params->max_inactivity);
        if (err != ESP_OK) {
            return (-EIO);
        }
    }

    if (params->type & WIFI_AP_CONFIG_PARAM_MAX_NUM_STA) {
        wifi_config.ap.max_connection = (uint8_t)params->max_num_sta;
    }

    err = esp_wifi_set_config(WIFI_IF_AP, &wifi_config);
    if (err != ESP_OK) {
        return (-EIO);
    }

    return (0);
}

<<<<<<< HEAD
static void esp32_wifi_init(struct net_if *iface)
{
	const struct device *dev = net_if_get_device(iface);
	struct esp32_wifi_runtime *dev_data = dev->data;
	struct ethernet_context *eth_ctx = net_if_l2_data(iface);
	struct wifi_nm_instance *nm = wifi_nm_get_instance("esp32_wifi_nm");

	eth_ctx->eth_if_type = L2_ETH_IF_TYPE_WIFI;
#if defined(CONFIG_ESP32_WIFI_AP_STA_MODE)
	if (!esp32_wifi_iface_ap) {
		esp32_wifi_iface_ap = iface;
		dev_data->state = ESP32_AP_STOPPED;

		esp_read_mac(dev_data->mac_addr, ESP_MAC_WIFI_SOFTAP);
		wifi_nm_register_mgd_type_iface(nm, WIFI_TYPE_SAP, esp32_wifi_iface_ap);
	} else {
		esp32_wifi_iface = iface;
		dev_data->state = ESP32_STA_STOPPED;

		/* Start interface when we are actually connected with Wi-Fi network */
		esp_read_mac(dev_data->mac_addr, ESP_MAC_WIFI_STA);
		esp_wifi_internal_reg_rxcb(ESP_IF_WIFI_STA, eth_esp32_rx);
		wifi_nm_register_mgd_type_iface(nm, WIFI_TYPE_STA, esp32_wifi_iface);
	}
#else
	esp32_wifi_iface = iface;
	dev_data->state = ESP32_STA_STOPPED;

	/* Start interface when we are actually connected with Wi-Fi network */
	esp_read_mac(dev_data->mac_addr, ESP_MAC_WIFI_STA);
	esp_wifi_internal_reg_rxcb(ESP_IF_WIFI_STA, eth_esp32_rx);
#endif
=======
#define ESP32_WIFI_DPP_CMD_BUF_SIZE 384
#define STR_CUR_TO_END(cur) (cur) = (&(cur)[0] + strlen((cur)))

int esp32_wifi_dpp_dispatch(const struct device* dev, struct wifi_dpp_params* params) {
    char* pos;
    static char dpp_cmd_buf[ESP32_WIFI_DPP_CMD_BUF_SIZE] = {0};
    char* end = &dpp_cmd_buf[ESP32_WIFI_DPP_CMD_BUF_SIZE - 2];

    memset(dpp_cmd_buf, 0x0, ESP32_WIFI_DPP_CMD_BUF_SIZE);

    pos = &dpp_cmd_buf[0];

    switch (params->action) {
        case WIFI_DPP_CONFIGURATOR_ADD :
            /* pass */
            break;

        case WIFI_DPP_AUTH_INIT :
            /* pass */
            // esp_supp_dpp_init
            break;
>>>>>>> 6ec30f04

        case WIFI_DPP_QR_CODE :
            /* pass */
            break;

        case WIFI_DPP_CHIRP :
            /* pass */
            break;

<<<<<<< HEAD
=======
        case WIFI_DPP_LISTEN :
            /* pass */
            // esp_supp_dpp_start_listen
            break;

        case WIFI_DPP_BOOTSTRAP_GEN :
            /* pass */
            // esp_supp_dpp_bootstrap_gen
            break;

        case WIFI_DPP_BOOTSTRAP_GET_URI :
            /* pass */
            break;

        case WIFI_DPP_SET_CONF_PARAM :
            /* pass */
            break;

        case WIFI_DPP_SET_WAIT_RESP_TIME :
            /* pass */
            break;

        default :
            return (-1);
    }

    return (0);
}

static void esp32_wifi_init(struct net_if* iface) {
    const struct device* dev = net_if_get_device(iface);
    struct esp32_wifi_runtime* dev_data = dev->data;
    struct ethernet_context* eth_ctx = net_if_l2_data(iface);

    eth_ctx->eth_if_type = L2_ETH_IF_TYPE_WIFI;
    esp32_wifi_iface     = iface;
    dev_data->state      = ESP32_STA_STOPPED;

    /* Start interface when we are actually connected with Wi-Fi network */
    esp_read_mac(dev_data->mac_addr, ESP_MAC_WIFI_STA);

    /* Assign link local address. */
    net_if_set_link_addr(iface, dev_data->mac_addr, 6, NET_LINK_ETHERNET);

    ethernet_init(iface);
    net_if_carrier_off(iface);

    wifi_init_config_t config = WIFI_INIT_CONFIG_DEFAULT();

    esp_err_t ret = esp_wifi_init(&config);

    esp_wifi_internal_reg_rxcb(ESP_IF_WIFI_STA, eth_esp32_rx);

    ret |= esp_wifi_set_mode(ESP32_WIFI_MODE_STA);
    ret |= esp_wifi_set_protocol(WIFI_IF_STA, WIFI_PROTOCOL_MASK);
    ret |= esp_wifi_start();

    if (ret != ESP_OK) {
        LOG_ERR("Failed to start Wi-Fi driver");
    }
>>>>>>> 6ec30f04
}

#if defined(CONFIG_NET_STATISTICS_WIFI)
static int esp32_wifi_stats(const struct device* dev, struct net_stats_wifi* stats) {
    struct esp32_wifi_runtime* data = dev->data;

    stats->bytes.received        = data->stats.bytes.received;
    stats->bytes.sent            = data->stats.bytes.sent;
    stats->pkts.rx               = data->stats.pkts.rx;
    stats->pkts.tx               = data->stats.pkts.tx;
    stats->errors.rx             = data->stats.errors.rx;
    stats->errors.tx             = data->stats.errors.tx;
    stats->broadcast.rx          = data->stats.broadcast.rx;
    stats->broadcast.tx          = data->stats.broadcast.tx;
    stats->multicast.rx          = data->stats.multicast.rx;
    stats->multicast.tx          = data->stats.multicast.tx;
    stats->sta_mgmt.beacons_rx   = data->stats.sta_mgmt.beacons_rx;
    stats->sta_mgmt.beacons_miss = data->stats.sta_mgmt.beacons_miss;

    return (0);
}
#endif

<<<<<<< HEAD
static int esp32_wifi_dev_init(const struct device *dev)
{
	esp_timer_init();
	wifi_init_config_t config = WIFI_INIT_CONFIG_DEFAULT();
	esp_err_t ret = esp_wifi_init(&config);

	if (ret != ESP_OK) {
		LOG_ERR("Unable to initialize the wifi");
	}
=======
static int esp32_wifi_dev_init(const struct device* dev) {
    esp_timer_init();
>>>>>>> 6ec30f04

    if (IS_ENABLED(CONFIG_ESP32_WIFI_STA_AUTO_DHCPV4)) {
        net_mgmt_init_event_callback(&esp32_dhcp_cb, wifi_event_handler, DHCPV4_MASK);
        net_mgmt_add_event_callback(&esp32_dhcp_cb);
    }

    return (0);
}

static const struct wifi_mgmt_ops esp32_wifi_mgmt = {
    .scan         = esp32_wifi_scan,
    .connect      = esp32_wifi_connect,
    .disconnect   = esp32_wifi_disconnect,
    .ap_enable    = esp32_wifi_ap_enable,
    .ap_disable   = esp32_wifi_ap_disable,
    .ap_sta_disconnect = esp32_wifi_ap_sta_disconnect,
    .iface_status = esp32_wifi_status,
    #if defined(CONFIG_NET_STATISTICS_WIFI)
    .get_stats = esp32_wifi_stats,
    #endif

    .reg_domain = esp32_wifi_reg_domain,
    .mode       = esp32_wifi_mode,
    .channel    = esp32_wifi_channel,

    .ap_config_params = esp32_wifi_ap_config_params,

    .dpp_dispatch = esp32_wifi_dpp_dispatch
};

static const struct net_wifi_mgmt_offload esp32_api = {
    .wifi_iface.iface_api.init = esp32_wifi_init,
    .wifi_iface.send = esp32_wifi_send,
    .wifi_mgmt_api   = &esp32_wifi_mgmt,
};

NET_DEVICE_DT_INST_DEFINE(0,
    esp32_wifi_dev_init, NULL,
    &esp32_data, NULL, CONFIG_WIFI_INIT_PRIORITY,
    &esp32_api, ETHERNET_L2,
    NET_L2_GET_CTX_TYPE(ETHERNET_L2), NET_ETH_MTU);

#if defined(CONFIG_ESP32_WIFI_AP_STA_MODE)
NET_DEVICE_DT_INST_DEFINE(1,
		NULL, NULL,
		&esp32_ap_sta_data, NULL, CONFIG_WIFI_INIT_PRIORITY,
		&esp32_api, ETHERNET_L2,
		NET_L2_GET_CTX_TYPE(ETHERNET_L2), NET_ETH_MTU);

DEFINE_WIFI_NM_INSTANCE(esp32_wifi_nm, &esp32_wifi_mgmt);
#endif

CONNECTIVITY_WIFI_MGMT_BIND(Z_DEVICE_DT_DEV_ID(DT_DRV_INST(0)));<|MERGE_RESOLUTION|>--- conflicted
+++ resolved
@@ -27,7 +27,6 @@
 #include "wifi/wifi_event.h"
 
 #define DHCPV4_MASK         (NET_EVENT_IPV4_DHCP_BOUND | NET_EVENT_IPV4_DHCP_STOP)
-#define WIFI_PROTOCOL_MASK  (WIFI_PROTOCOL_11B | WIFI_PROTOCOL_11G | WIFI_PROTOCOL_11N)
 
 /* use global iface pointer to support any ethernet driver */
 /* necessary for wifi callback functions */
@@ -35,29 +34,19 @@
 static struct esp32_wifi_runtime esp32_data;
 
 #if defined(CONFIG_ESP32_WIFI_AP_STA_MODE)
-static struct net_if *esp32_wifi_iface_ap;
+static struct net_if* esp32_wifi_iface_ap;
 static struct esp32_wifi_runtime esp32_ap_sta_data;
 #endif
 
 enum esp32_state_flag {
-<<<<<<< HEAD
-	ESP32_STA_STOPPED,
-	ESP32_STA_STARTED,
-	ESP32_STA_CONNECTING,
-	ESP32_STA_CONNECTED,
-	ESP32_AP_STARTED,
-	ESP32_AP_CONNECTED,
-	ESP32_AP_DISCONNECTED,
-	ESP32_AP_STOPPED,
-=======
     ESP32_STA_STOPPED,
     ESP32_STA_STARTED,
     ESP32_STA_CONNECTING,
     ESP32_STA_CONNECTED,
+    ESP32_AP_STARTED,
     ESP32_AP_CONNECTED,
     ESP32_AP_DISCONNECTED,
     ESP32_AP_STOPPED
->>>>>>> 6ec30f04
 };
 
 struct esp32_wifi_status {
@@ -84,34 +73,13 @@
 
 static struct net_mgmt_event_callback esp32_dhcp_cb;
 
-<<<<<<< HEAD
-static void wifi_event_handler(struct net_mgmt_event_callback *cb, uint32_t mgmt_event,
-			       struct net_if *iface)
-{
-	const struct wifi_status *status = (const struct wifi_status *)cb->info;
-
-	switch (mgmt_event) {
-	case NET_EVENT_IPV4_DHCP_BOUND:
-		wifi_mgmt_raise_connect_result_event(iface, 0);
-		break;
-	default:
-		break;
-	}
-}
-
-static int esp32_wifi_send(const struct device *dev, struct net_pkt *pkt)
-{
-	struct esp32_wifi_runtime *data = dev->data;
-	const int pkt_len = net_pkt_get_len(pkt);
-	esp_interface_t ifx = data->state == ESP32_AP_CONNECTED ? ESP_IF_WIFI_AP : ESP_IF_WIFI_STA;
-=======
 static void wifi_event_handler(struct net_mgmt_event_callback* cb, uint32_t mgmt_event,
                                struct net_if* iface) {
     const struct wifi_status* status = (const struct wifi_status*)cb->info;
 
     switch (mgmt_event) {
         case NET_EVENT_IPV4_DHCP_BOUND :
-            wifi_mgmt_raise_connect_result_event(esp32_wifi_iface, 0);
+            wifi_mgmt_raise_connect_result_event(iface, 0);
             break;
 
         default :
@@ -122,9 +90,7 @@
 static int esp32_wifi_send(const struct device* dev, struct net_pkt* pkt) {
     struct esp32_wifi_runtime* data = dev->data;
     int const pkt_len = net_pkt_get_len(pkt);
-    esp_interface_t ifx =
-        ((esp32_data.state == ESP32_AP_CONNECTED) ? ESP_IF_WIFI_AP : ESP_IF_WIFI_STA);
->>>>>>> 6ec30f04
+    esp_interface_t ifx = (data->state == ESP32_AP_CONNECTED) ? ESP_IF_WIFI_AP : ESP_IF_WIFI_STA;
 
     /* Read the packet payload */
     if (net_pkt_read(pkt, data->frame_buf, pkt_len) < 0) {
@@ -188,130 +154,6 @@
 
     esp_wifi_internal_free_rx_buffer(eb);
 
-<<<<<<< HEAD
-#if defined(CONFIG_ESP32_WIFI_AP_STA_MODE)
-static esp_err_t wifi_esp32_ap_iface_rx(void *buffer, uint16_t len, void *eb)
-{
-	struct net_pkt *pkt;
-
-	if (esp32_wifi_iface_ap == NULL) {
-		esp_wifi_internal_free_rx_buffer(eb);
-		LOG_ERR("network interface unavailable");
-		return -EIO;
-	}
-
-	pkt = net_pkt_rx_alloc_with_buffer(esp32_wifi_iface_ap, len, AF_UNSPEC, 0, K_MSEC(100));
-	if (!pkt) {
-		esp_wifi_internal_free_rx_buffer(eb);
-		LOG_ERR("Failed to get net buffer");
-		return -EIO;
-	}
-
-	if (net_pkt_write(pkt, buffer, len) < 0) {
-		LOG_ERR("Failed to write pkt");
-		goto pkt_unref;
-	}
-
-	if (net_recv_data(esp32_wifi_iface_ap, pkt) < 0) {
-		LOG_ERR("Failed to push received data");
-		goto pkt_unref;
-	}
-
-#if defined(CONFIG_NET_STATISTICS_WIFI)
-	esp32_ap_sta_data.stats.bytes.received += len;
-	esp32_ap_sta_data.stats.pkts.rx++;
-#endif
-
-	esp_wifi_internal_free_rx_buffer(eb);
-	return 0;
-
-pkt_unref:
-	esp_wifi_internal_free_rx_buffer(eb);
-	net_pkt_unref(pkt);
-
-#if defined(CONFIG_NET_STATISTICS_WIFI)
-	esp32_ap_sta_data.stats.errors.rx++;
-#endif
-	return -EIO;
-}
-#endif
-
-static void scan_done_handler(void)
-{
-	uint16_t aps = 0;
-	wifi_ap_record_t *ap_list_buffer;
-	struct wifi_scan_result res = { 0 };
-
-	esp_wifi_scan_get_ap_num(&aps);
-	if (!aps) {
-		LOG_INF("No Wi-Fi AP found");
-		goto out;
-	}
-
-	ap_list_buffer = k_malloc(aps * sizeof(wifi_ap_record_t));
-	if (ap_list_buffer == NULL) {
-		LOG_INF("Failed to malloc buffer to print scan results");
-		goto out;
-	}
-
-	if (esp_wifi_scan_get_ap_records(&aps, (wifi_ap_record_t *)ap_list_buffer) == ESP_OK) {
-		for (int k = 0; k < aps; k++) {
-			memset(&res, 0, sizeof(struct wifi_scan_result));
-			int ssid_len = strnlen(ap_list_buffer[k].ssid, WIFI_SSID_MAX_LEN);
-
-			res.ssid_length = ssid_len;
-			strncpy(res.ssid, ap_list_buffer[k].ssid, ssid_len);
-			res.rssi = ap_list_buffer[k].rssi;
-			res.channel = ap_list_buffer[k].primary;
-
-			memcpy(res.mac, ap_list_buffer[k].bssid, WIFI_MAC_ADDR_LEN);
-			res.mac_length = WIFI_MAC_ADDR_LEN;
-
-			switch (ap_list_buffer[k].authmode) {
-			case WIFI_AUTH_OPEN:
-				res.security = WIFI_SECURITY_TYPE_NONE;
-				break;
-			case WIFI_AUTH_WPA2_PSK:
-				res.security = WIFI_SECURITY_TYPE_PSK;
-				break;
-			case WIFI_AUTH_WPA3_PSK:
-				res.security = WIFI_SECURITY_TYPE_SAE;
-				break;
-			case WIFI_AUTH_WAPI_PSK:
-				res.security = WIFI_SECURITY_TYPE_WAPI;
-				break;
-			case WIFI_AUTH_WPA2_ENTERPRISE:
-				res.security = WIFI_SECURITY_TYPE_EAP;
-				break;
-			case WIFI_AUTH_WEP:
-				res.security = WIFI_SECURITY_TYPE_WEP;
-				break;
-			case WIFI_AUTH_WPA_PSK:
-				res.security = WIFI_SECURITY_TYPE_WPA_PSK;
-				break;
-			default:
-				res.security = WIFI_SECURITY_TYPE_UNKNOWN;
-				break;
-			}
-
-			if (esp32_data.scan_cb) {
-				esp32_data.scan_cb(esp32_wifi_iface, 0, &res);
-
-				/* ensure notifications get delivered */
-				k_yield();
-			}
-		}
-	} else {
-		LOG_INF("Unable to retrieve AP records");
-	}
-
-	k_free(ap_list_buffer);
-
-out:
-	/* report end of scan event */
-	esp32_data.scan_cb(esp32_wifi_iface, 0, NULL);
-	esp32_data.scan_cb = NULL;
-=======
     return (0);
 
 pkt_unref :
@@ -323,8 +165,54 @@
     #endif
 
     return (-EIO);
->>>>>>> 6ec30f04
-}
+}
+
+#if defined(CONFIG_ESP32_WIFI_AP_STA_MODE)
+static esp_err_t wifi_esp32_ap_iface_rx(void* buffer, uint16_t len, void* eb) {
+    struct net_pkt* pkt;
+
+    if (esp32_wifi_iface_ap == NULL) {
+        esp_wifi_internal_free_rx_buffer(eb);
+        LOG_ERR("network interface unavailable");
+        return (-EIO);
+    }
+
+    pkt = net_pkt_rx_alloc_with_buffer(esp32_wifi_iface_ap, len, AF_UNSPEC, 0, K_MSEC(100));
+    if (!pkt) {
+        esp_wifi_internal_free_rx_buffer(eb);
+        LOG_ERR("Failed to get net buffer");
+        return (-EIO);
+    }
+
+    if (net_pkt_write(pkt, buffer, len) < 0) {
+        LOG_ERR("Failed to write pkt");
+        goto pkt_unref;
+    }
+
+    if (net_recv_data(esp32_wifi_iface_ap, pkt) < 0) {
+        LOG_ERR("Failed to push received data");
+        goto pkt_unref;
+    }
+
+    #if defined(CONFIG_NET_STATISTICS_WIFI)
+    esp32_ap_sta_data.stats.bytes.received += len;
+    esp32_ap_sta_data.stats.pkts.rx++;
+    #endif
+
+    esp_wifi_internal_free_rx_buffer(eb);
+    return (0);
+
+pkt_unref :
+    esp_wifi_internal_free_rx_buffer(eb);
+    net_pkt_unref(pkt);
+
+    #if defined(CONFIG_NET_STATISTICS_WIFI)
+    esp32_ap_sta_data.stats.errors.rx++;
+    #endif
+
+    return (-EIO);
+}
+#endif
 
 static void scan_done_handler(void) {
     uint16_t aps = 0;
@@ -421,47 +309,6 @@
     #endif
 }
 
-<<<<<<< HEAD
-static void esp_wifi_handle_ap_connect_event(void *event_data)
-{
-#if defined(CONFIG_ESP32_WIFI_AP_STA_MODE)
-	struct net_if *iface = esp32_wifi_iface_ap;
-	wifi_rxcb_t esp32_rx = wifi_esp32_ap_iface_rx;
-#else
-	struct net_if *iface = esp32_wifi_iface;
-	wifi_rxcb_t esp32_rx = eth_esp32_rx;
-#endif
-	wifi_event_ap_staconnected_t *event = (wifi_event_ap_staconnected_t *)event_data;
-
-	LOG_DBG("Station " MACSTR " join, AID=%d", MAC2STR(event->mac), event->aid);
-
-	struct wifi_ap_sta_info sta_info;
-
-	sta_info.mac_length = WIFI_MAC_ADDR_LEN;
-	memcpy(sta_info.mac, event->mac, WIFI_MAC_ADDR_LEN);
-	wifi_mgmt_raise_ap_sta_connected_event(iface, &sta_info);
-
-	if (!(esp32_data.ap_connection_cnt++)) {
-		esp_wifi_internal_reg_rxcb(WIFI_IF_AP, esp32_rx);
-	}
-}
-
-static void esp_wifi_handle_ap_disconnect_event(void *event_data)
-{
-#if defined(CONFIG_ESP32_WIFI_AP_STA_MODE)
-	struct net_if *iface = esp32_wifi_iface_ap;
-#else
-	struct net_if *iface = esp32_wifi_iface;
-#endif
-	wifi_event_ap_stadisconnected_t *event = (wifi_event_ap_stadisconnected_t *)event_data;
-
-	LOG_DBG("station " MACSTR " leave, AID=%d", MAC2STR(event->mac), event->aid);
-	struct wifi_ap_sta_info sta_info;
-
-	sta_info.mac_length = WIFI_MAC_ADDR_LEN;
-	memcpy(sta_info.mac, event->mac, WIFI_MAC_ADDR_LEN);
-	wifi_mgmt_raise_ap_sta_disconnected_event(iface, &sta_info);
-=======
 static void esp_wifi_handle_sta_disconnect_event(void* event_data) {
     wifi_event_sta_disconnected_t* event = event_data;
 
@@ -504,13 +351,22 @@
 }
 
 static void esp_wifi_handle_ap_connect_event(void* event_data) {
+    #if defined(CONFIG_ESP32_WIFI_AP_STA_MODE)
+    struct net_if* iface = esp32_wifi_iface_ap;
+    wifi_rxcb_t esp32_rx = wifi_esp32_ap_iface_rx;
+    #else
+    struct net_if* iface = esp32_wifi_iface;
+    wifi_rxcb_t esp32_rx = eth_esp32_rx;
+    #endif
     wifi_event_ap_staconnected_t* event = event_data;
     wifi_sta_list_t sta_list;
+
+    LOG_DBG("Station " MACSTR " join, AID=%d", MAC2STR(event->mac), event->aid);
+
     struct wifi_ap_sta_info sta_info;
 
-    sta_info.link_mode = WIFI_LINK_MODE_UNKNOWN;
+    sta_info.mac_length = WIFI_MAC_ADDR_LEN;
     memcpy(sta_info.mac, event->mac, WIFI_MAC_ADDR_LEN);
-    sta_info.mac_length  = WIFI_MAC_ADDR_LEN;
     sta_info.twt_capable = false; /* Only support in 802.11ax */
 
     /* Expect the return value to always be ESP_OK,
@@ -537,87 +393,45 @@
         }
     }
 
-    LOG_DBG("Station " MACSTR " join, AID=%d", MAC2STR(event->mac), event->aid);
-    wifi_mgmt_raise_ap_sta_connected_event(esp32_wifi_iface, &sta_info);
+    wifi_mgmt_raise_ap_sta_connected_event(iface, &sta_info);
 
     if (!(esp32_data.ap_connection_cnt++)) {
-        esp_wifi_internal_reg_rxcb(WIFI_IF_AP, eth_esp32_rx);
+        esp_wifi_internal_reg_rxcb(WIFI_IF_AP, esp32_rx);
     }
 }
 
 static void esp_wifi_handle_ap_disconnect_event(void* event_data) {
-    wifi_event_ap_stadisconnected_t* event = event_data;
+    #if defined(CONFIG_ESP32_WIFI_AP_STA_MODE)
+    struct net_if* iface = esp32_wifi_iface_ap;
+    #else
+    struct net_if* iface = esp32_wifi_iface;
+    #endif
+    wifi_event_ap_stadisconnected_t* event = (wifi_event_ap_stadisconnected_t *)event_data;
+
+    LOG_DBG("station " MACSTR " leave, AID=%d", MAC2STR(event->mac), event->aid);
     struct wifi_ap_sta_info sta_info;
 
-    sta_info.link_mode = WIFI_LINK_MODE_UNKNOWN;
+    sta_info.link_mode   = WIFI_LINK_MODE_UNKNOWN;
+    sta_info.twt_capable = false;
+    sta_info.mac_length  = WIFI_MAC_ADDR_LEN;
     memcpy(sta_info.mac, event->mac, WIFI_MAC_ADDR_LEN);
-    sta_info.mac_length  = WIFI_MAC_ADDR_LEN;
-    sta_info.twt_capable = false;
-
-    LOG_DBG("station " MACSTR " leave, AID=%d", MAC2STR(event->mac), event->aid);
-    wifi_mgmt_raise_ap_sta_disconnected_event(esp32_wifi_iface, &sta_info);
->>>>>>> 6ec30f04
+    wifi_mgmt_raise_ap_sta_disconnected_event(iface, &sta_info);
 
     if (!(--esp32_data.ap_connection_cnt)) {
         esp_wifi_internal_reg_rxcb(WIFI_IF_AP, NULL);
     }
 }
 
-<<<<<<< HEAD
-void esp_wifi_event_handler(const char *event_base, int32_t event_id, void *event_data,
-			    size_t event_data_size, uint32_t ticks_to_wait)
-{
-#if defined(CONFIG_ESP32_WIFI_AP_STA_MODE)
-	struct net_if *iface_ap = esp32_wifi_iface_ap;
-	struct esp32_wifi_runtime *ap_data = &esp32_ap_sta_data;
-#else
-	struct net_if *iface_ap = esp32_wifi_iface;
-	struct esp32_wifi_runtime *ap_data = &esp32_data;
-#endif
-
-	LOG_DBG("Wi-Fi event: %d", event_id);
-	switch (event_id) {
-	case WIFI_EVENT_STA_START:
-		esp32_data.state = ESP32_STA_STARTED;
-		net_eth_carrier_on(esp32_wifi_iface);
-		break;
-	case WIFI_EVENT_STA_STOP:
-		esp32_data.state = ESP32_STA_STOPPED;
-		net_eth_carrier_off(esp32_wifi_iface);
-		break;
-	case WIFI_EVENT_STA_CONNECTED:
-		esp_wifi_handle_sta_connect_event(event_data);
-		break;
-	case WIFI_EVENT_STA_DISCONNECTED:
-		esp_wifi_handle_sta_disconnect_event(event_data);
-		break;
-	case WIFI_EVENT_SCAN_DONE:
-		scan_done_handler();
-		break;
-	case WIFI_EVENT_AP_START:
-		ap_data->state = ESP32_AP_STARTED;
-		net_eth_carrier_on(iface_ap);
-		wifi_mgmt_raise_ap_enable_result_event(iface_ap, 0);
-		break;
-	case WIFI_EVENT_AP_STOP:
-		ap_data->state = ESP32_AP_STOPPED;
-		net_eth_carrier_off(iface_ap);
-		wifi_mgmt_raise_ap_disable_result_event(iface_ap, 0);
-		break;
-	case WIFI_EVENT_AP_STACONNECTED:
-		ap_data->state = ESP32_AP_CONNECTED;
-		esp_wifi_handle_ap_connect_event(event_data);
-		break;
-	case WIFI_EVENT_AP_STADISCONNECTED:
-		ap_data->state = ESP32_AP_DISCONNECTED;
-		esp_wifi_handle_ap_disconnect_event(event_data);
-		break;
-	default:
-		break;
-	}
-=======
 void esp_wifi_event_handler(char const* event_base, int32_t event_id, void* event_data,
                             size_t event_data_size, uint32_t ticks_to_wait) {
+    #if defined(CONFIG_ESP32_WIFI_AP_STA_MODE)
+    struct net_if* iface_ap = esp32_wifi_iface_ap;
+    struct esp32_wifi_runtime* ap_data = &esp32_ap_sta_data;
+    #else
+    struct net_if* iface_ap = esp32_wifi_iface;
+    struct esp32_wifi_runtime* ap_data = &esp32_data;
+    #endif
+
     LOG_DBG("Wi-Fi event: %d", event_id);
     switch (event_id) {
         case WIFI_EVENT_STA_START :
@@ -642,25 +456,31 @@
             scan_done_handler();
             break;
 
+        case WIFI_EVENT_AP_START :
+            ap_data->state = ESP32_AP_STARTED;
+            net_eth_carrier_on(iface_ap);
+            wifi_mgmt_raise_ap_enable_result_event(iface_ap, 0);
+            break;
+
         case WIFI_EVENT_AP_STOP :
-            esp32_data.state = ESP32_AP_STOPPED;
-            net_eth_carrier_off(esp32_wifi_iface);
+            ap_data->state = ESP32_AP_STOPPED;
+            net_eth_carrier_off(iface_ap);
+            wifi_mgmt_raise_ap_disable_result_event(iface_ap, 0);
             break;
 
         case WIFI_EVENT_AP_STACONNECTED :
-            esp32_data.state = ESP32_AP_CONNECTED;
+            ap_data->state = ESP32_AP_CONNECTED;
             esp_wifi_handle_ap_connect_event(event_data);
             break;
 
         case WIFI_EVENT_AP_STADISCONNECTED :
-            esp32_data.state = ESP32_AP_DISCONNECTED;
+            ap_data->state = ESP32_AP_DISCONNECTED;
             esp_wifi_handle_ap_disconnect_event(event_data);
             break;
 
         default :
             break;
     }
->>>>>>> 6ec30f04
 }
 
 static int esp32_wifi_disconnect(const struct device* dev) {
@@ -676,135 +496,16 @@
     return (0);
 }
 
-<<<<<<< HEAD
-static int esp32_wifi_connect(const struct device *dev,
-			    struct wifi_connect_req_params *params)
-{
-	struct esp32_wifi_runtime *data = dev->data;
-	struct net_if *iface = net_if_lookup_by_dev(dev);
-	wifi_mode_t mode;
-	int ret;
-
-	if (data->state == ESP32_STA_CONNECTING || data->state == ESP32_STA_CONNECTED) {
-		wifi_mgmt_raise_connect_result_event(iface, -1);
-		return -EALREADY;
-	}
-
-	ret = esp_wifi_get_mode(&mode);
-	if (ret) {
-		LOG_ERR("Failed to get Wi-Fi mode (%d)", ret);
-		return -EAGAIN;
-	}
-
-	if (IS_ENABLED(CONFIG_ESP32_WIFI_AP_STA_MODE) &&
-	    (mode == ESP32_WIFI_MODE_AP || mode == ESP32_WIFI_MODE_APSTA)) {
-		ret = esp_wifi_set_mode(ESP32_WIFI_MODE_APSTA);
-	} else {
-		ret = esp_wifi_set_mode(ESP32_WIFI_MODE_STA);
-	}
-
-	if (ret) {
-		LOG_ERR("Failed to set Wi-Fi mode (%d)", ret);
-		return -EAGAIN;
-	}
-	ret = esp_wifi_start();
-	if (ret) {
-		LOG_ERR("Failed to start Wi-Fi driver (%d)", ret);
-		return -EAGAIN;
-	}
-
-	if (data->state != ESP32_STA_STARTED) {
-		LOG_ERR("Wi-Fi not in station mode");
-		wifi_mgmt_raise_connect_result_event(iface, -1);
-		return -EIO;
-	}
-
-	data->state = ESP32_STA_CONNECTING;
-
-	memcpy(data->status.ssid, params->ssid, params->ssid_length);
-	data->status.ssid[params->ssid_length] = '\0';
-
-	wifi_config_t wifi_config;
-
-	memset(&wifi_config, 0, sizeof(wifi_config_t));
-
-	memcpy(wifi_config.sta.ssid, params->ssid, params->ssid_length);
-	wifi_config.sta.ssid[params->ssid_length] = '\0';
-	switch (params->security) {
-	case WIFI_SECURITY_TYPE_NONE:
-		wifi_config.sta.threshold.authmode = WIFI_AUTH_OPEN;
-		data->status.security = WIFI_AUTH_OPEN;
-		wifi_config.sta.pmf_cfg.required = false;
-		break;
-	case WIFI_SECURITY_TYPE_PSK:
-		memcpy(wifi_config.sta.password, params->psk, params->psk_length);
-		wifi_config.sta.password[params->psk_length] = '\0';
-		wifi_config.sta.threshold.authmode = WIFI_AUTH_WPA2_PSK;
-		wifi_config.sta.pmf_cfg.required = false;
-		data->status.security = WIFI_AUTH_WPA2_PSK;
-		break;
-	case WIFI_SECURITY_TYPE_SAE:
-#if defined(CONFIG_ESP32_WIFI_ENABLE_WPA3_SAE)
-		if (params->sae_password) {
-			memcpy(wifi_config.sta.password, params->sae_password,
-			       params->sae_password_length);
-			wifi_config.sta.password[params->sae_password_length] = '\0';
-		} else {
-			memcpy(wifi_config.sta.password, params->psk, params->psk_length);
-			wifi_config.sta.password[params->psk_length] = '\0';
-		}
-		data->status.security = WIFI_AUTH_WPA3_PSK;
-		wifi_config.sta.threshold.authmode = WIFI_AUTH_WPA3_PSK;
-		wifi_config.sta.sae_pwe_h2e = WPA3_SAE_PWE_BOTH;
-		break;
-#else
-		LOG_ERR("WPA3 not supported for STA mode. Enable "
-			"CONFIG_ESP32_WIFI_ENABLE_WPA3_SAE");
-		return -EINVAL;
-#endif /* CONFIG_ESP32_WIFI_ENABLE_WPA3_SAE */
-	default:
-		LOG_ERR("Authentication method not supported");
-		return -EIO;
-	}
-
-	if (params->channel == WIFI_CHANNEL_ANY) {
-		wifi_config.sta.channel = 0U;
-		data->status.channel = 0U;
-	} else {
-		wifi_config.sta.channel = params->channel;
-		data->status.channel = params->channel;
-	}
-
-	ret = esp_wifi_set_config(ESP_IF_WIFI_STA, &wifi_config);
-	if (ret) {
-		LOG_ERR("Failed to set Wi-Fi configuration (%d)", ret);
-		return -EINVAL;
-	}
-
-	ret = esp_wifi_connect();
-	if (ret) {
-		LOG_ERR("Failed to connect to Wi-Fi access point (%d)", ret);
-		return -EAGAIN;
-	}
-
-	return 0;
-}
-
-static int esp32_wifi_scan(const struct device *dev, struct wifi_scan_params *params,
-			   scan_result_cb_t cb)
-{
-	struct esp32_wifi_runtime *data = dev->data;
-	int ret = 0;
-=======
 static int esp32_wifi_connect(const struct device* dev,
                               struct wifi_connect_req_params* params) {
     struct esp32_wifi_runtime* data = dev->data;
+    struct net_if* iface = net_if_lookup_by_dev(dev);
     wifi_mode_t mode;
     int ret;
 
     if ((data->state == ESP32_STA_CONNECTING) ||
         (data->state == ESP32_STA_CONNECTED)) {
-        wifi_mgmt_raise_connect_result_event(esp32_wifi_iface, -1);
+        wifi_mgmt_raise_connect_result_event(iface, -1);
         return (-EALREADY);
     }
 
@@ -814,29 +515,28 @@
         return (-EAGAIN);
     }
 
-    if (mode != ESP32_WIFI_MODE_STA) {
+    if (IS_ENABLED(CONFIG_ESP32_WIFI_AP_STA_MODE) &&
+        ((mode == ESP32_WIFI_MODE_AP) || (mode == ESP32_WIFI_MODE_APSTA))) {
+        ret = esp_wifi_set_mode(ESP32_WIFI_MODE_APSTA);
+    }
+    else {
         ret = esp_wifi_set_mode(ESP32_WIFI_MODE_STA);
-        if (ret) {
-            LOG_ERR("Failed to set Wi-Fi mode (%d)", ret);
-            return (-EAGAIN);
-        }
-
-        ret = esp_wifi_set_protocol(WIFI_IF_STA, WIFI_PROTOCOL_MASK);
-        if (ret) {
-            LOG_ERR("Failed to set Wi-Fi protocol (%d)", ret);
-            return (-EAGAIN);
-        }
-
-        ret = esp_wifi_start();
-        if (ret) {
-            LOG_ERR("Failed to start Wi-Fi driver (%d)", ret);
-            return (-EAGAIN);
-        }
+    }
+
+    if (ret) {
+        LOG_ERR("Failed to set Wi-Fi mode (%d)", ret);
+        return (-EAGAIN);
+    }
+
+    ret = esp_wifi_start();
+    if (ret) {
+        LOG_ERR("Failed to start Wi-Fi driver (%d)", ret);
+        return (-EAGAIN);
     }
 
     if (data->state != ESP32_STA_STARTED) {
         LOG_ERR("Wi-Fi not in station mode");
-        wifi_mgmt_raise_connect_result_event(esp32_wifi_iface, -1);
+        wifi_mgmt_raise_connect_result_event(iface, -1);
         return (-EIO);
     }
 
@@ -921,7 +621,6 @@
                            scan_result_cb_t cb) {
     struct esp32_wifi_runtime* data = dev->data;
     int ret;
->>>>>>> 6ec30f04
 
     if (data->scan_cb != NULL) {
         LOG_INF("Scan callback in progress");
@@ -937,24 +636,20 @@
         scan_config.scan_type = params->scan_type;
     }
 
-<<<<<<< HEAD
-#if defined(CONFIG_ESP32_WIFI_AP_STA_MODE)
-	wifi_mode_t mode;
-
-	esp_wifi_get_mode(&mode);
-	if (mode == ESP32_WIFI_MODE_AP || mode == ESP32_WIFI_MODE_APSTA) {
-		ret = esp_wifi_set_mode(ESP32_WIFI_MODE_APSTA);
-	} else {
-		ret = esp_wifi_set_mode(ESP32_WIFI_MODE_STA);
-	}
-#else
-	ret = esp_wifi_set_mode(ESP32_WIFI_MODE_STA);
-#endif
-	ret |= esp_wifi_scan_start(&scan_config, false);
-=======
-    ret  = esp_wifi_set_mode(ESP32_WIFI_MODE_STA);
+    #if defined(CONFIG_ESP32_WIFI_AP_STA_MODE)
+    wifi_mode_t mode;
+
+    esp_wifi_get_mode(&mode);
+    if ((mode == ESP32_WIFI_MODE_AP) || (mode == ESP32_WIFI_MODE_APSTA)) {
+        ret = esp_wifi_set_mode(ESP32_WIFI_MODE_APSTA);
+    }
+    else {
+        ret = esp_wifi_set_mode(ESP32_WIFI_MODE_STA);
+    }
+    #else
+    ret = esp_wifi_set_mode(ESP32_WIFI_MODE_STA);
+    #endif
     ret |= esp_wifi_scan_start(&scan_config, false);
->>>>>>> 6ec30f04
 
     if (ret != ESP_OK) {
         LOG_ERR("Failed to start Wi-Fi scanning");
@@ -964,97 +659,10 @@
     return (0);
 };
 
-<<<<<<< HEAD
-static int esp32_wifi_ap_enable(const struct device *dev,
-			 struct wifi_connect_req_params *params)
-{
-	struct esp32_wifi_runtime *data = dev->data;
-	struct net_if *iface = net_if_lookup_by_dev(dev);
-	esp_err_t err = 0;
-
-	/* Build Wi-Fi configuration for AP mode */
-	wifi_config_t wifi_config = {
-		.ap = {
-			.max_connection = 5,
-			.channel = params->channel == WIFI_CHANNEL_ANY ?
-				0 : params->channel,
-		},
-	};
-
-	memcpy(data->status.ssid, params->ssid, params->ssid_length);
-	data->status.ssid[params->ssid_length] = '\0';
-
-	strncpy((char *) wifi_config.ap.ssid, params->ssid, params->ssid_length);
-	wifi_config.ap.ssid_len = params->ssid_length;
-
-	switch (params->security) {
-	case WIFI_SECURITY_TYPE_NONE:
-		memset(wifi_config.ap.password, 0, sizeof(wifi_config.ap.password));
-		wifi_config.ap.authmode = WIFI_AUTH_OPEN;
-		data->status.security = WIFI_AUTH_OPEN;
-		wifi_config.ap.pmf_cfg.required = false;
-		break;
-	case WIFI_SECURITY_TYPE_PSK:
-		strncpy((char *) wifi_config.ap.password, params->psk, params->psk_length);
-		wifi_config.ap.authmode = WIFI_AUTH_WPA2_PSK;
-		data->status.security = WIFI_AUTH_WPA2_PSK;
-		wifi_config.ap.pmf_cfg.required = false;
-		break;
-	default:
-		LOG_ERR("Authentication method not supported");
-		return -EINVAL;
-	}
-
-	/* Start Wi-Fi in AP mode with configuration built above */
-	wifi_mode_t mode;
-
-	err = esp_wifi_get_mode(&mode);
-	if (IS_ENABLED(CONFIG_ESP32_WIFI_AP_STA_MODE) &&
-	    (mode == ESP32_WIFI_MODE_STA || mode == ESP32_WIFI_MODE_APSTA)) {
-		err |= esp_wifi_set_mode(ESP32_WIFI_MODE_APSTA);
-	} else {
-		err |= esp_wifi_set_mode(ESP32_WIFI_MODE_AP);
-	}
-	if (err) {
-		LOG_ERR("Failed to set Wi-Fi mode (%d)", err);
-		return -EINVAL;
-	}
-
-	err = esp_wifi_set_config(WIFI_IF_AP, &wifi_config);
-	if (err) {
-		LOG_ERR("Failed to set Wi-Fi configuration (%d)", err);
-		return -EINVAL;
-	}
-
-	err = esp_wifi_start();
-	if (err) {
-		LOG_ERR("Failed to enable Wi-Fi AP mode");
-		return -EAGAIN;
-	}
-
-	return 0;
-};
-
-static int esp32_wifi_ap_disable(const struct device *dev)
-{
-	int err = 0;
-	wifi_mode_t mode;
-
-	esp_wifi_get_mode(&mode);
-	if (mode == ESP32_WIFI_MODE_APSTA) {
-		err = esp_wifi_set_mode(ESP32_WIFI_MODE_STA);
-		err |= esp_wifi_start();
-	} else {
-		err = esp_wifi_stop();
-	}
-	if (err) {
-		LOG_ERR("Failed to disable Wi-Fi AP mode: (%d)", err);
-		return -EAGAIN;
-	}
-=======
 static int esp32_wifi_ap_enable(const struct device* dev,
                                 struct wifi_connect_req_params* params) {
     struct esp32_wifi_runtime* data = dev->data;
+    struct net_if* iface = net_if_lookup_by_dev(dev);
     esp_err_t err;
 
     /* Build Wi-Fi configuration for AP mode */
@@ -1093,7 +701,17 @@
     }
 
     /* Start Wi-Fi in AP mode with configuration built above */
-    err = esp_wifi_set_mode(ESP32_WIFI_MODE_AP);
+    wifi_mode_t mode;
+
+    err = esp_wifi_get_mode(&mode);
+    if (IS_ENABLED(CONFIG_ESP32_WIFI_AP_STA_MODE) &&
+        ((mode == ESP32_WIFI_MODE_STA) || (mode == ESP32_WIFI_MODE_APSTA))) {
+        err |= esp_wifi_set_mode(ESP32_WIFI_MODE_APSTA);
+    }
+    else {
+        err |= esp_wifi_set_mode(ESP32_WIFI_MODE_AP);
+    }
+
     if (err) {
         LOG_ERR("Failed to set Wi-Fi mode (%d)", err);
         return (-EINVAL);
@@ -1111,20 +729,26 @@
         return (-EAGAIN);
     }
 
-    net_eth_carrier_on(esp32_wifi_iface);
-
     return (0);
 };
 
 static int esp32_wifi_ap_disable(const struct device* dev) {
     int err;
-
-    err = esp_wifi_stop();
+    wifi_mode_t mode;
+
+    esp_wifi_get_mode(&mode);
+    if (mode == ESP32_WIFI_MODE_APSTA) {
+        err = esp_wifi_set_mode(ESP32_WIFI_MODE_STA);
+        err |= esp_wifi_start();
+    }
+    else {
+        err = esp_wifi_stop();
+    }
+
     if (err) {
         LOG_ERR("Failed to disable Wi-Fi AP mode: (%d)", err);
         return (-EAGAIN);
     }
->>>>>>> 6ec30f04
 
     return (0);
 };
@@ -1291,7 +915,7 @@
     /* Make sure we are on the right interface */
     if (iface != esp32_wifi_iface) {
         return (-ESRCH);
-    }
+}
 
     if (mode->oper == WIFI_MGMT_GET) {
         err = esp_wifi_get_mode(&wifi_mode);
@@ -1386,40 +1010,6 @@
     return (0);
 }
 
-<<<<<<< HEAD
-static void esp32_wifi_init(struct net_if *iface)
-{
-	const struct device *dev = net_if_get_device(iface);
-	struct esp32_wifi_runtime *dev_data = dev->data;
-	struct ethernet_context *eth_ctx = net_if_l2_data(iface);
-	struct wifi_nm_instance *nm = wifi_nm_get_instance("esp32_wifi_nm");
-
-	eth_ctx->eth_if_type = L2_ETH_IF_TYPE_WIFI;
-#if defined(CONFIG_ESP32_WIFI_AP_STA_MODE)
-	if (!esp32_wifi_iface_ap) {
-		esp32_wifi_iface_ap = iface;
-		dev_data->state = ESP32_AP_STOPPED;
-
-		esp_read_mac(dev_data->mac_addr, ESP_MAC_WIFI_SOFTAP);
-		wifi_nm_register_mgd_type_iface(nm, WIFI_TYPE_SAP, esp32_wifi_iface_ap);
-	} else {
-		esp32_wifi_iface = iface;
-		dev_data->state = ESP32_STA_STOPPED;
-
-		/* Start interface when we are actually connected with Wi-Fi network */
-		esp_read_mac(dev_data->mac_addr, ESP_MAC_WIFI_STA);
-		esp_wifi_internal_reg_rxcb(ESP_IF_WIFI_STA, eth_esp32_rx);
-		wifi_nm_register_mgd_type_iface(nm, WIFI_TYPE_STA, esp32_wifi_iface);
-	}
-#else
-	esp32_wifi_iface = iface;
-	dev_data->state = ESP32_STA_STOPPED;
-
-	/* Start interface when we are actually connected with Wi-Fi network */
-	esp_read_mac(dev_data->mac_addr, ESP_MAC_WIFI_STA);
-	esp_wifi_internal_reg_rxcb(ESP_IF_WIFI_STA, eth_esp32_rx);
-#endif
-=======
 #define ESP32_WIFI_DPP_CMD_BUF_SIZE 384
 #define STR_CUR_TO_END(cur) (cur) = (&(cur)[0] + strlen((cur)))
 
@@ -1441,7 +1031,6 @@
             /* pass */
             // esp_supp_dpp_init
             break;
->>>>>>> 6ec30f04
 
         case WIFI_DPP_QR_CODE :
             /* pass */
@@ -1451,8 +1040,6 @@
             /* pass */
             break;
 
-<<<<<<< HEAD
-=======
         case WIFI_DPP_LISTEN :
             /* pass */
             // esp_supp_dpp_start_listen
@@ -1486,13 +1073,34 @@
     const struct device* dev = net_if_get_device(iface);
     struct esp32_wifi_runtime* dev_data = dev->data;
     struct ethernet_context* eth_ctx = net_if_l2_data(iface);
+    struct wifi_nm_instance* nm = wifi_nm_get_instance("esp32_wifi_nm");
 
     eth_ctx->eth_if_type = L2_ETH_IF_TYPE_WIFI;
-    esp32_wifi_iface     = iface;
-    dev_data->state      = ESP32_STA_STOPPED;
-
-    /* Start interface when we are actually connected with Wi-Fi network */
-    esp_read_mac(dev_data->mac_addr, ESP_MAC_WIFI_STA);
+    #if defined(CONFIG_ESP32_WIFI_AP_STA_MODE)
+    if (!esp32_wifi_iface_ap) {
+        esp32_wifi_iface_ap = iface;
+        dev_data->state = ESP32_AP_STOPPED;
+
+        esp_read_mac(dev_data->mac_addr, ESP_MAC_WIFI_SOFTAP);
+        wifi_nm_register_mgd_type_iface(nm, WIFI_TYPE_SAP, esp32_wifi_iface_ap);
+    }
+    else {
+        esp32_wifi_iface = iface;
+        dev_data->state = ESP32_STA_STOPPED;
+
+        /* Start interface when we are actually connected with Wi-Fi network */
+        esp_read_mac(dev_data->mac_addr, ESP_MAC_WIFI_STA);
+        esp_wifi_internal_reg_rxcb(ESP_IF_WIFI_STA, eth_esp32_rx);
+        wifi_nm_register_mgd_type_iface(nm, WIFI_TYPE_STA, esp32_wifi_iface);
+    }
+    #else
+        esp32_wifi_iface = iface;
+        dev_data->state  = ESP32_STA_STOPPED;
+
+        /* Start interface when we are actually connected with Wi-Fi network */
+        esp_read_mac(dev_data->mac_addr, ESP_MAC_WIFI_STA);
+        esp_wifi_internal_reg_rxcb(ESP_IF_WIFI_STA, eth_esp32_rx);
+    #endif
 
     /* Assign link local address. */
     net_if_set_link_addr(iface, dev_data->mac_addr, 6, NET_LINK_ETHERNET);
@@ -1500,20 +1108,6 @@
     ethernet_init(iface);
     net_if_carrier_off(iface);
 
-    wifi_init_config_t config = WIFI_INIT_CONFIG_DEFAULT();
-
-    esp_err_t ret = esp_wifi_init(&config);
-
-    esp_wifi_internal_reg_rxcb(ESP_IF_WIFI_STA, eth_esp32_rx);
-
-    ret |= esp_wifi_set_mode(ESP32_WIFI_MODE_STA);
-    ret |= esp_wifi_set_protocol(WIFI_IF_STA, WIFI_PROTOCOL_MASK);
-    ret |= esp_wifi_start();
-
-    if (ret != ESP_OK) {
-        LOG_ERR("Failed to start Wi-Fi driver");
-    }
->>>>>>> 6ec30f04
 }
 
 #if defined(CONFIG_NET_STATISTICS_WIFI)
@@ -1537,20 +1131,14 @@
 }
 #endif
 
-<<<<<<< HEAD
-static int esp32_wifi_dev_init(const struct device *dev)
-{
-	esp_timer_init();
-	wifi_init_config_t config = WIFI_INIT_CONFIG_DEFAULT();
-	esp_err_t ret = esp_wifi_init(&config);
-
-	if (ret != ESP_OK) {
-		LOG_ERR("Unable to initialize the wifi");
-	}
-=======
 static int esp32_wifi_dev_init(const struct device* dev) {
     esp_timer_init();
->>>>>>> 6ec30f04
+    wifi_init_config_t config = WIFI_INIT_CONFIG_DEFAULT();
+    esp_err_t ret = esp_wifi_init(&config);
+
+    if (ret != ESP_OK) {
+        LOG_ERR("Unable to initialize the wifi");
+    }
 
     if (IS_ENABLED(CONFIG_ESP32_WIFI_STA_AUTO_DHCPV4)) {
         net_mgmt_init_event_callback(&esp32_dhcp_cb, wifi_event_handler, DHCPV4_MASK);
@@ -1595,10 +1183,10 @@
 
 #if defined(CONFIG_ESP32_WIFI_AP_STA_MODE)
 NET_DEVICE_DT_INST_DEFINE(1,
-		NULL, NULL,
-		&esp32_ap_sta_data, NULL, CONFIG_WIFI_INIT_PRIORITY,
-		&esp32_api, ETHERNET_L2,
-		NET_L2_GET_CTX_TYPE(ETHERNET_L2), NET_ETH_MTU);
+                          NULL, NULL,
+                          &esp32_ap_sta_data, NULL, CONFIG_WIFI_INIT_PRIORITY,
+                          &esp32_api, ETHERNET_L2,
+                          NET_L2_GET_CTX_TYPE(ETHERNET_L2), NET_ETH_MTU);
 
 DEFINE_WIFI_NM_INSTANCE(esp32_wifi_nm, &esp32_wifi_mgmt);
 #endif
