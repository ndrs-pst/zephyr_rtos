--- conflicted
+++ resolved
@@ -643,98 +643,6 @@
     return (0);
 };
 
-<<<<<<< HEAD
-static int esp32_wifi_status(const struct device *dev, struct wifi_iface_status *status)
-{
-	struct esp32_wifi_runtime *data = dev->data;
-	wifi_mode_t mode;
-	wifi_config_t conf;
-	wifi_ap_record_t ap_info;
-
-	switch (data->state) {
-	case ESP32_STA_STOPPED:
-	case ESP32_AP_STOPPED:
-		status->state = WIFI_STATE_INACTIVE;
-		break;
-	case ESP32_STA_STARTED:
-	case ESP32_AP_DISCONNECTED:
-		status->state = WIFI_STATE_DISCONNECTED;
-		break;
-	case ESP32_STA_CONNECTING:
-		status->state = WIFI_STATE_SCANNING;
-		break;
-	case ESP32_STA_CONNECTED:
-	case ESP32_AP_CONNECTED:
-		status->state = WIFI_STATE_COMPLETED;
-		break;
-	default:
-		break;
-	}
-
-	strncpy(status->ssid, data->status.ssid, WIFI_SSID_MAX_LEN);
-	status->ssid_len = strnlen(data->status.ssid, WIFI_SSID_MAX_LEN);
-	status->band = WIFI_FREQ_BAND_2_4_GHZ;
-	status->link_mode = WIFI_LINK_MODE_UNKNOWN;
-	status->mfp = WIFI_MFP_DISABLE;
-
-	if (esp_wifi_get_mode(&mode) == ESP_OK) {
-		if (mode == ESP32_WIFI_MODE_STA) {
-			wifi_phy_mode_t phy_mode;
-			esp_err_t err;
-
-			esp_wifi_get_config(ESP_IF_WIFI_STA, &conf);
-			esp_wifi_sta_get_ap_info(&ap_info);
-
-			status->iface_mode = WIFI_MODE_INFRA;
-			status->channel = ap_info.primary;
-			status->rssi = ap_info.rssi;
-			memcpy(status->bssid, ap_info.bssid, WIFI_MAC_ADDR_LEN);
-
-			err = esp_wifi_sta_get_negotiated_phymode(&phy_mode);
-			if (err == ESP_OK) {
-				if (phy_mode == WIFI_PHY_MODE_11B) {
-					status->link_mode = WIFI_1;
-				} else if (phy_mode == WIFI_PHY_MODE_11G) {
-					status->link_mode = WIFI_3;
-				} else if ((phy_mode == WIFI_PHY_MODE_HT20) ||
-					   (phy_mode == WIFI_PHY_MODE_HT40)) {
-					status->link_mode = WIFI_4;
-				} else if (phy_mode == WIFI_PHY_MODE_HE20) {
-					status->link_mode = WIFI_6;
-				}
-			}
-
-			status->beacon_interval = conf.sta.listen_interval;
-		} else if (mode == ESP32_WIFI_MODE_AP) {
-			esp_wifi_get_config(ESP_IF_WIFI_AP, &conf);
-			status->iface_mode = WIFI_MODE_AP;
-			status->link_mode = WIFI_LINK_MODE_UNKNOWN;
-			status->channel = conf.ap.channel;
-			status->beacon_interval = conf.ap.beacon_interval;
-
-		} else {
-			status->iface_mode = WIFI_MODE_UNKNOWN;
-			status->link_mode = WIFI_LINK_MODE_UNKNOWN;
-			status->channel = 0;
-		}
-	}
-
-	switch (data->status.security) {
-	case WIFI_AUTH_OPEN:
-		status->security = WIFI_SECURITY_TYPE_NONE;
-		break;
-	case WIFI_AUTH_WPA2_PSK:
-		status->security = WIFI_SECURITY_TYPE_PSK;
-		break;
-	case WIFI_AUTH_WPA3_PSK:
-		status->security = WIFI_SECURITY_TYPE_SAE;
-		break;
-	default:
-		status->security = WIFI_SECURITY_TYPE_UNKNOWN;
-	}
-
-	return 0;
-=======
 static int esp32_wifi_ap_sta_disconnect(const struct device* dev, uint8_t const* mac) {
     uint16_t aid;
     esp_err_t err;
@@ -794,6 +702,9 @@
 
     if (esp_wifi_get_mode(&mode) == ESP_OK) {
         if (mode == ESP32_WIFI_MODE_STA) {
+            wifi_phy_mode_t phy_mode;
+            esp_err_t err;
+
             esp_wifi_get_config(ESP_IF_WIFI_STA, &conf);
             esp_wifi_sta_get_ap_info(&ap_info);
 
@@ -801,9 +712,6 @@
             status->channel    = ap_info.primary;
             status->rssi       = ap_info.rssi;
             memcpy(status->bssid, ap_info.bssid, WIFI_MAC_ADDR_LEN);
-
-            wifi_phy_mode_t phy_mode;
-            esp_err_t err;
 
             err = esp_wifi_sta_get_negotiated_phymode(&phy_mode);
             if (err == ESP_OK) {
@@ -990,7 +898,6 @@
     }
 
     return (0);
->>>>>>> 951682ac
 }
 
 #define ESP32_WIFI_DPP_CMD_BUF_SIZE 384
