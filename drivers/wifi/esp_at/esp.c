--- conflicted
+++ resolved
@@ -115,6 +115,7 @@
         LOG_WRN("Failed to switch to mode %d: %d", (int)mode, err);
     }
 
+	return (err);
     return (err);
 }
 
@@ -242,267 +243,161 @@
     return (0);
 }
 
-static int esp_pull_quoted(char **str, char *str_end, char **unquoted)
-{
-	if (**str != '"') {
-		return -EBADMSG;
-	}
-
-	(*str)++;
-
-	*unquoted = *str;
-
-	while (*str < str_end) {
-		if (**str == '"') {
-			**str = '\0';
-			(*str)++;
-
-			if (**str == ',') {
-				(*str)++;
-			}
-
-			return 0;
-		}
-
-		(*str)++;
-	}
-
-	return -EAGAIN;
-}
-
-static int esp_pull(char **str, char *str_end)
-{
-	while (*str < str_end) {
-		if (**str == ',' || **str == '\r' || **str == '\n') {
-			char last_c = **str;
-
-			**str = '\0';
-
-			if (last_c == ',') {
-				(*str)++;
-			}
-
-			return 0;
-		}
-
-		(*str)++;
-	}
-
-	return -EAGAIN;
-}
-
-static int esp_pull_raw(char **str, char *str_end, char **raw)
-{
-	*raw = *str;
-
-	return esp_pull(str, str_end);
+static int esp_pull_quoted(char** str, char* str_end, char** unquoted) {
+    if (**str != '"') {
+        return (-EBADMSG);
+    }
+
+    (*str)++;
+
+    *unquoted = *str;
+
+    while (*str < str_end) {
+        if (**str == '"') {
+            **str = '\0';
+            (*str)++;
+
+            if (**str == ',') {
+                (*str)++;
+            }
+
+            return (0);
+        }
+
+        (*str)++;
+    }
+
+    return (-EAGAIN);
+}
+
+static int esp_pull(char** str, char* str_end) {
+    while (*str < str_end) {
+        if (**str == ',' || **str == '\r' || **str == '\n') {
+            char last_c = **str;
+
+            **str = '\0';
+
+            if (last_c == ',') {
+                (*str)++;
+            }
+
+            return (0);
+        }
+
+        (*str)++;
+    }
+
+    return (-EAGAIN);
+}
+
+static int esp_pull_raw(char** str, char* str_end, char** raw) {
+    *raw = *str;
+
+    return (esp_pull(str, str_end));
 }
 
 /* +CWLAP:(sec,ssid,rssi,channel) */
 /* with: CONFIG_WIFI_ESP_AT_SCAN_MAC_ADDRESS: +CWLAP:<ecn>,<ssid>,<rssi>,<mac>,<ch>*/
-<<<<<<< HEAD
-MODEM_CMD_DIRECT_DEFINE(on_cmd_cwlap)
-{
-	struct esp_data *dev = CONTAINER_OF(data, struct esp_data,
-					    cmd_handler_data);
-	struct wifi_scan_result res = { 0 };
-	char cwlap_buf[sizeof("\"0\",\"\",-100,\"xx:xx:xx:xx:xx:xx\",12") +
-		       WIFI_SSID_MAX_LEN * 2 + 1];
-	char *ecn;
-	char *ssid;
-	char *mac;
-	char *channel;
-	char *rssi;
-	long ecn_id;
-	int err;
-
-	len = net_buf_linearize(cwlap_buf, sizeof(cwlap_buf) - 1,
-				data->rx_buf, 0, sizeof(cwlap_buf) - 1);
-	cwlap_buf[len] = '\0';
-
-	char *str = &cwlap_buf[sizeof("+CWJAP:(") - 1];
-	char *str_end = cwlap_buf + len;
-
-	err = esp_pull_raw(&str, str_end, &ecn);
-	if (err) {
-		return err;
-	}
-
-	ecn_id = strtol(ecn, NULL, 10);
-	if (ecn_id == 0) {
-		res.security = WIFI_SECURITY_TYPE_NONE;
-	} else {
-		res.security = WIFI_SECURITY_TYPE_PSK;
-	}
-
-	err = esp_pull_quoted(&str, str_end, &ssid);
-	if (err) {
-		return err;
-	}
-
-	err = esp_pull_raw(&str, str_end, &rssi);
-	if (err) {
-		return err;
-	}
-
-	if (strlen(ssid) > WIFI_SSID_MAX_LEN) {
-		return -EBADMSG;
-	}
-
-	strncpy(res.ssid, ssid, sizeof(res.ssid));
-	res.ssid_length = MIN(sizeof(res.ssid), strlen(ssid));
-
-	res.rssi = strtol(rssi, NULL, 10);
-
-	if (IS_ENABLED(CONFIG_WIFI_ESP_AT_SCAN_MAC_ADDRESS)) {
-		err = esp_pull_quoted(&str, str_end, &mac);
-		if (err) {
-			return err;
-		}
-
-		res.mac_length = WIFI_MAC_ADDR_LEN;
-		if (net_bytes_from_str(res.mac, sizeof(res.mac), mac) < 0) {
-			LOG_ERR("Invalid MAC address");
-			res.mac_length = 0;
-		}
-	}
-
-	err = esp_pull_raw(&str, str_end, &channel);
-	if (err) {
-		return err;
-	}
-
-	if (dev->scan_cb) {
-		dev->scan_cb(dev->net_iface, 0, &res);
-	}
-
-	return str - cwlap_buf;
-}
-
-/* +CWJAP:(ssid,bssid,channel,rssi) */
-MODEM_CMD_DIRECT_DEFINE(on_cmd_cwjap)
-{
-	struct esp_data *dev = CONTAINER_OF(data, struct esp_data,
-					    cmd_handler_data);
-	struct wifi_iface_status *status = dev->wifi_status;
-	char cwjap_buf[sizeof("\"\",\"xx:xx:xx:xx:xx:xx\",12,-100") +
-		       WIFI_SSID_MAX_LEN * 2 + 1];
-	uint8_t flags = dev->flags;
-	char *ssid;
-	char *bssid;
-	char *channel;
-	char *rssi;
-	int err;
-
-	len = net_buf_linearize(cwjap_buf, sizeof(cwjap_buf) - 1,
-				data->rx_buf, 0, sizeof(cwjap_buf) - 1);
-	cwjap_buf[len] = '\0';
-
-	char *str = &cwjap_buf[sizeof("+CWJAP:") - 1];
-	char *str_end = cwjap_buf + len;
-
-	status->band = WIFI_FREQ_BAND_2_4_GHZ;
-	status->iface_mode = WIFI_MODE_INFRA;
-
-	if (flags & EDF_STA_CONNECTED) {
-		status->state = WIFI_STATE_COMPLETED;
-	} else if (flags & EDF_STA_CONNECTING) {
-		status->state = WIFI_STATE_SCANNING;
-	} else {
-		status->state = WIFI_STATE_DISCONNECTED;
-	}
-
-	err = esp_pull_quoted(&str, str_end, &ssid);
-	if (err) {
-		return err;
-	}
-
-	err = esp_pull_quoted(&str, str_end, &bssid);
-	if (err) {
-		return err;
-	}
-
-	err = esp_pull_raw(&str, str_end, &channel);
-	if (err) {
-		return err;
-	}
-
-	err = esp_pull_raw(&str, str_end, &rssi);
-	if (err) {
-		return err;
-	}
-
-	strncpy(status->ssid, ssid, sizeof(status->ssid));
-	status->ssid_len = strnlen(status->ssid, sizeof(status->ssid));
-
-	err = net_bytes_from_str(status->bssid, sizeof(status->bssid), bssid);
-	if (err) {
-		LOG_WRN("Invalid MAC address");
-		memset(status->bssid, 0x0, sizeof(status->bssid));
-	}
-
-	status->channel = strtol(channel, NULL, 10);
-	status->rssi = strtol(rssi, NULL, 10);
-
-	return str - cwjap_buf;
-=======
-MODEM_CMD_DEFINE(on_cmd_cwlap) {
-    struct esp_data* dev = CONTAINER_OF(data, struct esp_data,
+MODEM_CMD_DIRECT_DEFINE(on_cmd_cwlap) {
+    struct esp_data *dev = CONTAINER_OF(data, struct esp_data,
                                         cmd_handler_data);
-    struct wifi_scan_result res = {0};
-    int i;
-
-    i = strtol(&argv[0][1], NULL, 10);
-    if (i == 0) {
+    struct wifi_scan_result res = { 0 };
+    char cwlap_buf[sizeof("\"0\",\"\",-100,\"xx:xx:xx:xx:xx:xx\",12") +
+                          WIFI_SSID_MAX_LEN * 2 + 1];
+    char* ecn;
+    char* ssid;
+    char* mac;
+    char* channel;
+    char* rssi;
+    long ecn_id;
+    int err;
+
+    len = net_buf_linearize(cwlap_buf, sizeof(cwlap_buf) - 1,
+                            data->rx_buf, 0, sizeof(cwlap_buf) - 1);
+    cwlap_buf[len] = '\0';
+
+    char* str = &cwlap_buf[sizeof("+CWJAP:(") - 1];
+    char* str_end = cwlap_buf + len;
+
+    err = esp_pull_raw(&str, str_end, &ecn);
+    if (err) {
+        return (err);
+    }
+
+    ecn_id = strtol(ecn, NULL, 10);
+    if (ecn_id == 0) {
         res.security = WIFI_SECURITY_TYPE_NONE;
     }
     else {
         res.security = WIFI_SECURITY_TYPE_PSK;
     }
 
-    argv[1] = str_unquote(argv[1]);
-    i = strlen(argv[1]);
-    if (i > sizeof(res.ssid)) {
-        i = sizeof(res.ssid);
-    }
-
-    (void) memcpy(res.ssid, argv[1], i);
-    res.ssid_length = i;
-    res.rssi = strtol(argv[2], NULL, 10);
+    err = esp_pull_quoted(&str, str_end, &ssid);
+    if (err) {
+        return (err);
+    }
+
+    err = esp_pull_raw(&str, str_end, &rssi);
+    if (err) {
+        return (err);
+    }
+
+    if (strlen(ssid) > WIFI_SSID_MAX_LEN) {
+        return (-EBADMSG);
+    }
+
+    strncpy(res.ssid, ssid, sizeof(res.ssid));
+    res.ssid_length = MIN(sizeof(res.ssid), strlen(ssid));
+
+    res.rssi = strtol(rssi, NULL, 10);
 
     if (IS_ENABLED(CONFIG_WIFI_ESP_AT_SCAN_MAC_ADDRESS)) {
-        argv[3] = str_unquote(argv[3]);
+        err = esp_pull_quoted(&str, str_end, &mac);
+        if (err) {
+            return (err);
+        }
+
         res.mac_length = WIFI_MAC_ADDR_LEN;
-        if (net_bytes_from_str(res.mac, sizeof(res.mac), argv[3]) < 0) {
+        if (net_bytes_from_str(res.mac, sizeof(res.mac), mac) < 0) {
             LOG_ERR("Invalid MAC address");
             res.mac_length = 0;
         }
-        res.channel = (argc > 4) ? strtol(argv[4], NULL, 10) : -1;
-    }
-    else {
-        res.channel = strtol(argv[3], NULL, 10);
+    }
+
+    err = esp_pull_raw(&str, str_end, &channel);
+    if (err) {
+        return (err);
     }
 
     if (dev->scan_cb) {
         dev->scan_cb(dev->net_iface, 0, &res);
     }
 
-    return (0);
+    return (str - cwlap_buf);
 }
 
 /* +CWJAP:(ssid,bssid,channel,rssi) */
-MODEM_CMD_DEFINE(on_cmd_cwjap) {
-    struct esp_data* dev = CONTAINER_OF(data, struct esp_data,
+MODEM_CMD_DIRECT_DEFINE(on_cmd_cwjap) {
+    struct esp_data *dev = CONTAINER_OF(data, struct esp_data,
                                         cmd_handler_data);
-    struct wifi_iface_status* status = dev->wifi_status;
-    char const* ssid    = str_unquote(argv[0]);
-    char const* bssid   = str_unquote(argv[1]);
-    char const* channel = argv[2];
-    char const* rssi    = argv[3];
-    uint8_t flags       = dev->flags;
+    struct wifi_iface_status *status = dev->wifi_status;
+    char cwjap_buf[sizeof("\"\",\"xx:xx:xx:xx:xx:xx\",12,-100") +
+                   WIFI_SSID_MAX_LEN * 2 + 1];
+    uint8_t flags = dev->flags;
+    char* ssid;
+    char* bssid;
+    char* channel;
+    char* rssi;
     int err;
 
-    status->band       = WIFI_FREQ_BAND_2_4_GHZ;
+    len = net_buf_linearize(cwjap_buf, sizeof(cwjap_buf) - 1,
+                            data->rx_buf, 0, sizeof(cwjap_buf) - 1);
+    cwjap_buf[len] = '\0';
+
+    char* str = &cwjap_buf[sizeof("+CWJAP:") - 1];
+    char* str_end = cwjap_buf + len;
+
+    status->band = WIFI_FREQ_BAND_2_4_GHZ;
     status->iface_mode = WIFI_MODE_INFRA;
 
     if (flags & EDF_STA_CONNECTED) {
@@ -515,6 +410,26 @@
         status->state = WIFI_STATE_DISCONNECTED;
     }
 
+    err = esp_pull_quoted(&str, str_end, &ssid);
+    if (err) {
+        return (err);
+    }
+
+    err = esp_pull_quoted(&str, str_end, &bssid);
+    if (err) {
+        return (err);
+    }
+
+    err = esp_pull_raw(&str, str_end, &channel);
+    if (err) {
+        return (err);
+    }
+
+    err = esp_pull_raw(&str, str_end, &rssi);
+    if (err) {
+        return (err);
+    }
+
     strncpy(status->ssid, ssid, sizeof(status->ssid));
     status->ssid_len = strnlen(status->ssid, sizeof(status->ssid));
 
@@ -527,8 +442,7 @@
     status->channel = strtol(channel, NULL, 10);
     status->rssi    = strtol(rssi, NULL, 10);
 
-    return (0);
->>>>>>> 6c7f7484
+    return (str - cwjap_buf);
 }
 
 static void esp_dns_work(struct k_work* work) {
@@ -686,49 +600,6 @@
     return (0);
 }
 
-<<<<<<< HEAD
-static void esp_ip_addr_work(struct k_work *work)
-{
-	struct k_work_delayable *dwork = k_work_delayable_from_work(work);
-	struct esp_data *dev = CONTAINER_OF(dwork, struct esp_data,
-					    ip_addr_work);
-	int ret;
-
-	static const struct modem_cmd cmds[] = {
-		MODEM_CMD("+"_CIPSTA":", on_cmd_cipsta, 2U, ":"),
-	};
-	static const struct modem_cmd dns_cmds[] = {
-		MODEM_CMD_ARGS_MAX("+CIPDNS:", on_cmd_cipdns, 1U, 3U, ","),
-	};
-
-	ret = esp_cmd_send(dev, cmds, ARRAY_SIZE(cmds), "AT+"_CIPSTA"?",
-			   ESP_CMD_TIMEOUT);
-	if (ret < 0) {
-		LOG_WRN("Failed to query IP settings: ret %d", ret);
-		k_work_reschedule_for_queue(&dev->workq, &dev->ip_addr_work,
-					    K_SECONDS(5));
-		return;
-	}
-
-#if defined(CONFIG_NET_NATIVE_IPV4)
-	/* update interface addresses */
-#if defined(CONFIG_WIFI_ESP_AT_IP_STATIC)
-	net_if_ipv4_addr_add(dev->net_iface, &dev->ip, NET_ADDR_MANUAL, 0);
-#else
-	net_if_ipv4_addr_add(dev->net_iface, &dev->ip, NET_ADDR_DHCP, 0);
-#endif
-	net_if_ipv4_set_gw(dev->net_iface, &dev->gw);
-	net_if_ipv4_set_netmask_by_addr(dev->net_iface, &dev->ip, &dev->nm);
-#endif
-
-	if (IS_ENABLED(CONFIG_WIFI_ESP_AT_DNS_USE)) {
-		ret = esp_cmd_send(dev, dns_cmds, ARRAY_SIZE(dns_cmds),
-				   "AT+CIPDNS?", ESP_CMD_TIMEOUT);
-		if (ret) {
-			LOG_WRN("DNS fetch failed: %d", ret);
-		}
-	}
-=======
 static void esp_ip_addr_work(struct k_work* work) {
     struct k_work_delayable* dwork = k_work_delayable_from_work(work);
     struct esp_data* dev = CONTAINER_OF(dwork, struct esp_data,
@@ -753,13 +624,13 @@
 
     #if defined(CONFIG_NET_NATIVE_IPV4)
     /* update interface addresses */
-    net_if_ipv4_set_gw(dev->net_iface, &dev->gw);
-    net_if_ipv4_set_netmask(dev->net_iface, &dev->nm);
     #if defined(CONFIG_WIFI_ESP_AT_IP_STATIC)
     net_if_ipv4_addr_add(dev->net_iface, &dev->ip, NET_ADDR_MANUAL, 0);
     #else
     net_if_ipv4_addr_add(dev->net_iface, &dev->ip, NET_ADDR_DHCP, 0);
     #endif
+    net_if_ipv4_set_gw(dev->net_iface, &dev->gw);
+    net_if_ipv4_set_netmask_by_addr(dev->net_iface, &dev->ip, &dev->nm);
     #endif
 
     if (IS_ENABLED(CONFIG_WIFI_ESP_AT_DNS_USE)) {
@@ -769,7 +640,6 @@
             LOG_WRN("DNS fetch failed: %d", ret);
         }
     }
->>>>>>> 6c7f7484
 }
 
 MODEM_CMD_DEFINE(on_cmd_got_ip) {
@@ -1061,31 +931,12 @@
     MODEM_CMD_DIRECT("+IPD", on_cmd_ipd),
 };
 
-<<<<<<< HEAD
-static void esp_mgmt_iface_status_work(struct k_work *work)
-{
-	struct esp_data *data = CONTAINER_OF(work, struct esp_data, iface_status_work);
-	struct wifi_iface_status *status = data->wifi_status;
-	int ret;
-	static const struct modem_cmd cmds[] = {
-		MODEM_CMD_DIRECT("+CWJAP:", on_cmd_cwjap),
-	};
-
-	ret = esp_cmd_send(data, cmds, ARRAY_SIZE(cmds), "AT+CWJAP?",
-			   ESP_IFACE_STATUS_TIMEOUT);
-	if (ret < 0) {
-		LOG_WRN("Failed to request STA status: ret %d", ret);
-		status->state = WIFI_STATE_UNKNOWN;
-	}
-
-	k_sem_give(&data->wifi_status_sem);
-=======
 static void esp_mgmt_iface_status_work(struct k_work* work) {
     struct esp_data* data = CONTAINER_OF(work, struct esp_data, iface_status_work);
     struct wifi_iface_status* status = data->wifi_status;
     int ret;
     static const struct modem_cmd cmds[] = {
-        MODEM_CMD("+CWJAP:", on_cmd_cwjap, 4U, ","),
+        MODEM_CMD_DIRECT("+CWJAP:", on_cmd_cwjap),
     };
 
     ret = esp_cmd_send(data, cmds, ARRAY_SIZE(cmds), "AT+CWJAP?",
@@ -1096,7 +947,6 @@
     }
 
     k_sem_give(&data->wifi_status_sem);
->>>>>>> 6c7f7484
 }
 
 static int esp_mgmt_iface_status(const struct device* dev,
@@ -1127,45 +977,11 @@
     return (0);
 }
 
-<<<<<<< HEAD
-static void esp_mgmt_scan_work(struct k_work *work)
-{
-	struct esp_data *dev;
-	int ret;
-	static const struct modem_cmd cmds[] = {
-		MODEM_CMD_DIRECT("+CWLAP:", on_cmd_cwlap),
-	};
-
-	dev = CONTAINER_OF(work, struct esp_data, scan_work);
-
-	ret = esp_mode_flags_set(dev, EDF_STA_LOCK);
-	if (ret < 0) {
-		goto out;
-	}
-	ret = esp_cmd_send(dev,
-			   cmds, ARRAY_SIZE(cmds),
-			   ESP_CMD_CWLAP,
-			   ESP_SCAN_TIMEOUT);
-	esp_mode_flags_clear(dev, EDF_STA_LOCK);
-	LOG_DBG("ESP Wi-Fi scan: cmd = %s", ESP_CMD_CWLAP);
-
-	if (ret < 0) {
-		LOG_ERR("Failed to scan: ret %d", ret);
-	}
-
-out:
-	dev->scan_cb(dev->net_iface, 0, NULL);
-	dev->scan_cb = NULL;
-=======
 static void esp_mgmt_scan_work(struct k_work* work) {
     struct esp_data* dev;
     int ret;
     static const struct modem_cmd cmds[] = {
-        #if defined(CONFIG_WIFI_ESP_AT_SCAN_MAC_ADDRESS)
-        MODEM_CMD("+CWLAP:", on_cmd_cwlap, 5U, ","),
-        #else
-        MODEM_CMD("+CWLAP:", on_cmd_cwlap, 4U, ","),
-        #endif
+        MODEM_CMD_DIRECT("+CWLAP:", on_cmd_cwlap),
     };
 
     dev = CONTAINER_OF(work, struct esp_data, scan_work);
@@ -1188,7 +1004,6 @@
 out :
     dev->scan_cb(dev->net_iface, 0, NULL);
     dev->scan_cb = NULL;
->>>>>>> 6c7f7484
 }
 
 static int esp_mgmt_scan(const struct device* dev,
@@ -1266,26 +1081,24 @@
     esp_flags_clear(dev, EDF_STA_CONNECTING);
 }
 
-<<<<<<< HEAD
-static int esp_conn_cmd_append(struct esp_data *data, size_t *off,
-			       const char *chunk, size_t chunk_len)
-{
-	char *str_end = &data->conn_cmd[sizeof(data->conn_cmd)];
-	char *str = &data->conn_cmd[*off];
-	const char *chunk_end = chunk + chunk_len;
-
-	for (; chunk < chunk_end; chunk++) {
-		if (str_end - str < 1) {
-			return -ENOSPC;
-		}
-
-		*str = *chunk;
-		str++;
-	}
-
-	*off = str - data->conn_cmd;
-
-	return 0;
+static int esp_conn_cmd_append(struct esp_data* data, size_t* off,
+                               const char* chunk, size_t chunk_len) {
+    char* str_end = &data->conn_cmd[sizeof(data->conn_cmd)];
+    char* str = &data->conn_cmd[*off];
+    const char *chunk_end = chunk + chunk_len;
+
+    for (; chunk < chunk_end; chunk++) {
+        if (str_end - str < 1) {
+            return (-ENOSPC);
+        }
+
+        *str = *chunk;
+        str++;
+    }
+
+    *off = str - data->conn_cmd;
+
+    return (0);
 }
 
 #define esp_conn_cmd_append_literal(data, off, chunk)			\
@@ -1323,7 +1136,7 @@
 
 	*off = str - data->conn_cmd;
 
-	return 0;
+	return (0);
 }
 
 static int esp_mgmt_connect(const struct device *dev,
@@ -1332,12 +1145,6 @@
 	struct esp_data *data = dev->data;
 	size_t off = 0;
 	int err;
-=======
-static int esp_mgmt_connect(const struct device* dev,
-                            struct wifi_connect_req_params* params) {
-    struct esp_data* data = dev->data;
-    int len;
->>>>>>> 6c7f7484
 
     if (!net_if_is_carrier_ok(data->net_iface) ||
         !net_if_is_admin_up(data->net_iface)) {
@@ -1350,52 +1157,34 @@
 
     esp_flags_set(data, EDF_STA_CONNECTING);
 
-<<<<<<< HEAD
-	err = esp_conn_cmd_append_literal(data, &off, "AT+"_CWJAP"=\"");
-	if (err) {
-		return err;
-	}
-
-	err = esp_conn_cmd_escape_and_append(data, &off,
-					     params->ssid, params->ssid_length);
-	if (err) {
-		return err;
-	}
-
-	err = esp_conn_cmd_append_literal(data, &off, "\",\"");
-	if (err) {
-		return err;
-	}
-
-	if (params->security == WIFI_SECURITY_TYPE_PSK) {
-		err = esp_conn_cmd_escape_and_append(data, &off,
-						     params->psk, params->psk_length);
-		if (err) {
-			return err;
-		}
-	}
-
-	err = esp_conn_cmd_append_literal(data, &off, "\"");
-	if (err) {
-		return err;
-	}
-=======
-    len = snprintk(data->conn_cmd, sizeof(data->conn_cmd),
-                   "AT+"_CWJAP"=\"");
-    memcpy(&data->conn_cmd[len], params->ssid, params->ssid_length);
-    len += params->ssid_length;
-
-    len += snprintk(&data->conn_cmd[len],
-                    sizeof(data->conn_cmd) - len, "\",\"");
+    err = esp_conn_cmd_append_literal(data, &off, "AT+"_CWJAP"=\"");
+    if (err) {
+        return (err);
+    }
+
+    err = esp_conn_cmd_escape_and_append(data, &off,
+                                         params->ssid, params->ssid_length);
+    if (err) {
+        return (err);
+    }
+
+    err = esp_conn_cmd_append_literal(data, &off, "\",\"");
+    if (err) {
+        return (err);
+    }
 
     if (params->security == WIFI_SECURITY_TYPE_PSK) {
-        memcpy(&data->conn_cmd[len], params->psk, params->psk_length);
-        len += params->psk_length;
-    }
-
-    len += snprintk(&data->conn_cmd[len], sizeof(data->conn_cmd) - len,
-                    "\"");
->>>>>>> 6c7f7484
+        err = esp_conn_cmd_escape_and_append(data, &off,
+                                             params->psk, params->psk_length);
+        if (err) {
+            return (err);
+        }
+    }
+
+    err = esp_conn_cmd_append_literal(data, &off, "\"");
+    if (err) {
+        return (err);
+    }
 
     k_work_submit_to_queue(&data->workq, &data->connect_work);
 
