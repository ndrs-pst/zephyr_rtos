/*
 * Copyright (c) 2019 Tobias Svehagen
 * Copyright (c) 2020 Grinn
 *
 * SPDX-License-Identifier: Apache-2.0
 */

#define DT_DRV_COMPAT espressif_esp_at

#undef _POSIX_C_SOURCE
#define _POSIX_C_SOURCE 200809L

#include <zephyr/logging/log.h>
LOG_MODULE_REGISTER(wifi_esp_at, CONFIG_WIFI_LOG_LEVEL);

#include <zephyr/kernel.h>
#include <ctype.h>
#include <errno.h>
#include <zephyr/device.h>
#include <zephyr/init.h>
#include <stdlib.h>
#include <string.h>

#include <zephyr/drivers/gpio.h>
#include <zephyr/drivers/uart.h>

#include <zephyr/net/dns_resolve.h>
#include <zephyr/net/net_if.h>
#include <zephyr/net/net_ip.h>
#include <zephyr/net/net_offload.h>
#include <zephyr/net/wifi_mgmt.h>
#include <zephyr/net/conn_mgr/connectivity_wifi_mgmt.h>

#include "esp.h"

struct esp_config {
    #if DT_INST_NODE_HAS_PROP(0, power_gpios)
    const struct gpio_dt_spec power;
    #endif

    #if DT_INST_NODE_HAS_PROP(0, reset_gpios)
    const struct gpio_dt_spec reset;
    #endif
};

NET_BUF_POOL_DEFINE(mdm_recv_pool, MDM_RECV_MAX_BUF, MDM_RECV_BUF_SIZE,
                    0, NULL);

/* RX thread structures */
K_KERNEL_STACK_DEFINE(esp_rx_stack,
                      CONFIG_WIFI_ESP_AT_RX_STACK_SIZE);
struct k_thread esp_rx_thread;

/* RX thread work queue */
K_KERNEL_STACK_DEFINE(esp_workq_stack,
                      CONFIG_WIFI_ESP_AT_WORKQ_STACK_SIZE);

static const struct esp_config esp_driver_config = {
    #if DT_INST_NODE_HAS_PROP(0, power_gpios)
    .power = GPIO_DT_SPEC_INST_GET(0, power_gpios),
    #endif

    #if DT_INST_NODE_HAS_PROP(0, reset_gpios)
    .reset = GPIO_DT_SPEC_INST_GET(0, reset_gpios),
    #endif
};
struct esp_data esp_driver_data;

static void esp_configure_hostname(struct esp_data* data) {
    #if defined(CONFIG_NET_HOSTNAME_ENABLE)
    char cmd[sizeof("AT+CWHOSTNAME=\"\"") + NET_HOSTNAME_MAX_LEN];

    snprintk(cmd, sizeof(cmd), "AT+CWHOSTNAME=\"%s\"", net_hostname_get());
    cmd[sizeof(cmd) - 1] = '\0';

    esp_cmd_send(data, NULL, 0, cmd, ESP_CMD_TIMEOUT);
    #else
    ARG_UNUSED(data);
    #endif
}

static inline uint8_t esp_mode_from_flags(struct esp_data* data) {
    uint8_t flags = data->flags;
    uint8_t mode  = 0;

    if (flags & (EDF_STA_CONNECTED | EDF_STA_LOCK)) {
        mode |= ESP_MODE_STA;
    }

    if (flags & EDF_AP_ENABLED) {
        mode |= ESP_MODE_AP;
    }

    /*
     * ESP AT 1.7 does not allow to disable radio, so enter STA mode
     * instead.
     */
    if (IS_ENABLED(CONFIG_WIFI_ESP_AT_VERSION_1_7) &&
        (mode == ESP_MODE_NONE)) {
        mode = ESP_MODE_STA;
    }

    return (mode);
}

static int esp_mode_switch(struct esp_data* data, uint8_t mode) {
    char cmd[] = "AT+"_CWMODE"=X";
    int  err;

    cmd[sizeof(cmd) - 2] = ('0' + mode);
    LOG_DBG("Switch to mode %hhu", mode);

    err = esp_cmd_send(data, NULL, 0, cmd, ESP_CMD_TIMEOUT);
    if (err) {
        LOG_WRN("Failed to switch to mode %d: %d", (int)mode, err);
    }

    return (err);
}

static int esp_mode_switch_if_needed(struct esp_data* data) {
    uint8_t new_mode = esp_mode_from_flags(data);
    uint8_t old_mode = data->mode;
    int err;

    if (old_mode == new_mode) {
        return (0);
    }

    data->mode = new_mode;

    err = esp_mode_switch(data, new_mode);
    if (err) {
        return (err);
    }

    if (!(old_mode & ESP_MODE_STA) && (new_mode & ESP_MODE_STA)) {
        /*
         * Hostname change is applied only when STA is enabled.
         */
        esp_configure_hostname(data);
    }

    return (0);
}

static void esp_mode_switch_submit_if_needed(struct esp_data* data) {
    if (data->mode != esp_mode_from_flags(data)) {
        k_work_submit_to_queue(&data->workq, &data->mode_switch_work);
    }
}

static void esp_mode_switch_work(struct k_work* work) {
    struct esp_data* data =
            CONTAINER_OF(work, struct esp_data, mode_switch_work);

    (void) esp_mode_switch_if_needed(data);
}

static inline int esp_mode_flags_set(struct esp_data* data, uint8_t flags) {
    esp_flags_set(data, flags);

    return esp_mode_switch_if_needed(data);
}

static inline int esp_mode_flags_clear(struct esp_data* data, uint8_t flags) {
    esp_flags_clear(data, flags);

    return esp_mode_switch_if_needed(data);
}

/*
 * Modem Response Command Handlers
 */

/* Handler: OK */
MODEM_CMD_DEFINE(on_cmd_ok) {
    struct esp_data* dev = CONTAINER_OF(data, struct esp_data,
                                        cmd_handler_data);

    modem_cmd_handler_set_error(data, 0);
    k_sem_give(&dev->sem_response);

    return (0);
}

/* Handler: ERROR */
MODEM_CMD_DEFINE(on_cmd_error) {
    struct esp_data* dev = CONTAINER_OF(data, struct esp_data,
                                        cmd_handler_data);

    modem_cmd_handler_set_error(data, -EIO);
    k_sem_give(&dev->sem_response);

    return (0);
}

/* RX thread */
static void esp_rx(void* p1, void* p2, void* p3) {
    ARG_UNUSED(p2);
    ARG_UNUSED(p3);

    struct esp_data* data = p1;

    while (true) {
        /* wait for incoming data */
        modem_iface_uart_rx_wait(&data->mctx.iface, K_FOREVER);

        modem_cmd_handler_process(&data->mctx.cmd_handler, &data->mctx.iface);

        /* give up time if we have a solid stream of data */
        k_yield();
    }
}

static char* str_unquote(char* str) {
    char* end;

    if (str[0] != '"') {
        return (str);
    }

    str++;

    end = strrchr(str, '"');
    if (end != NULL) {
        *end = 0;
    }

    return (str);
}

/* +CIPSTAMAC:"xx:xx:xx:xx:xx:xx" */
MODEM_CMD_DEFINE(on_cmd_cipstamac) {
    struct esp_data* dev = CONTAINER_OF(data, struct esp_data,
                                        cmd_handler_data);
    char* mac;

    mac = str_unquote(argv[0]);
    net_bytes_from_str(dev->mac_addr, sizeof(dev->mac_addr), mac);

    return (0);
}

/* +CWLAP:(sec,ssid,rssi,channel) */
/* with: CONFIG_WIFI_ESP_AT_SCAN_MAC_ADDRESS: +CWLAP:<ecn>,<ssid>,<rssi>,<mac>,<ch>*/
MODEM_CMD_DEFINE(on_cmd_cwlap) {
    struct esp_data* dev = CONTAINER_OF(data, struct esp_data,
                                        cmd_handler_data);
    struct wifi_scan_result res = {0};
    int i;

    i = strtol(&argv[0][1], NULL, 10);
    if (i == 0) {
        res.security = WIFI_SECURITY_TYPE_NONE;
    }
    else {
        res.security = WIFI_SECURITY_TYPE_PSK;
    }

    argv[1] = str_unquote(argv[1]);
    i = strlen(argv[1]);
    if (i > sizeof(res.ssid)) {
        i = sizeof(res.ssid);
    }

    (void) memcpy(res.ssid, argv[1], i);
    res.ssid_length = i;
    res.rssi = strtol(argv[2], NULL, 10);

    if (IS_ENABLED(CONFIG_WIFI_ESP_AT_SCAN_MAC_ADDRESS)) {
        argv[3] = str_unquote(argv[3]);
        res.mac_length = WIFI_MAC_ADDR_LEN;
        if (net_bytes_from_str(res.mac, sizeof(res.mac), argv[3]) < 0) {
            LOG_ERR("Invalid MAC address");
            res.mac_length = 0;
        }
        res.channel = (argc > 4) ? strtol(argv[4], NULL, 10) : -1;
    }
    else {
        res.channel = strtol(argv[3], NULL, 10);
    }

    if (dev->scan_cb) {
        dev->scan_cb(dev->net_iface, 0, &res);
    }

    return (0);
}

/* +CWJAP:(ssid,bssid,channel,rssi) */
MODEM_CMD_DEFINE(on_cmd_cwjap) {
    struct esp_data* dev = CONTAINER_OF(data, struct esp_data,
                                        cmd_handler_data);
    struct wifi_iface_status* status = dev->wifi_status;
    char const* ssid    = str_unquote(argv[0]);
    char const* bssid   = str_unquote(argv[1]);
    char const* channel = argv[2];
    char const* rssi    = argv[3];
    uint8_t flags       = dev->flags;
    int err;

    status->band       = WIFI_FREQ_BAND_2_4_GHZ;
    status->iface_mode = WIFI_MODE_INFRA;

    if (flags & EDF_STA_CONNECTED) {
        status->state = WIFI_STATE_COMPLETED;
    }
    else if (flags & EDF_STA_CONNECTING) {
        status->state = WIFI_STATE_SCANNING;
    }
    else {
        status->state = WIFI_STATE_DISCONNECTED;
    }

    strncpy(status->ssid, ssid, sizeof(status->ssid));
    status->ssid_len = strnlen(status->ssid, sizeof(status->ssid));

    err = net_bytes_from_str(status->bssid, sizeof(status->bssid), bssid);
    if (err) {
        LOG_WRN("Invalid MAC address");
        memset(status->bssid, 0x0, sizeof(status->bssid));
    }

    status->channel = strtol(channel, NULL, 10);
    status->rssi    = strtol(rssi, NULL, 10);

    return (0);
}

static void esp_dns_work(struct k_work* work) {
    #if defined(ESP_MAX_DNS)
    struct esp_data* data = CONTAINER_OF(work, struct esp_data, dns_work);
    struct dns_resolve_context* dnsctx;
    struct sockaddr_in* addrs = data->dns_addresses;
    const struct sockaddr* dns_servers[ESP_MAX_DNS + 1] = {};
    size_t i;
    int err;

    for (i = 0; i < ESP_MAX_DNS; i++) {
        if (!addrs[i].sin_addr.s_addr) {
            break;
        }
        dns_servers[i] = (struct sockaddr*)&addrs[i];
    }

    dnsctx = dns_resolve_get_default();
    err = dns_resolve_reconfigure(dnsctx, NULL, dns_servers);
    if (err) {
        LOG_ERR("Could not set DNS servers: %d", err);
    }

    LOG_DBG("DNS resolver reconfigured");
    #endif
}

/* +CIPDNS:enable[,"DNS IP1"[,"DNS IP2"[,"DNS IP3"]]] */
MODEM_CMD_DEFINE(on_cmd_cipdns) {
    #if defined(ESP_MAX_DNS)
    struct esp_data* dev = CONTAINER_OF(data, struct esp_data,
                                        cmd_handler_data);
    struct sockaddr_in* addrs = dev->dns_addresses;
    char** servers       = (char**)argv + 1;
    size_t num_servers   = argc - 1;
    size_t valid_servers = 0;
    size_t i;
    int err;

    for (i = 0; i < ESP_MAX_DNS; i++) {
        if (i >= num_servers) {
            addrs[i].sin_addr.s_addr = 0;
            break;
        }

        servers[i] = str_unquote(servers[i]);
        LOG_DBG("DNS[%zu]: %s", i, servers[i]);

        err = net_addr_pton(AF_INET, servers[i], &addrs[i].sin_addr);
        if (err) {
            LOG_ERR("Invalid DNS address: %s",
                    servers[i]);
            addrs[i].sin_addr.s_addr = 0;
            break;
        }

        addrs[i].sin_family = AF_INET;
        addrs[i].sin_port   = htons(53);

        valid_servers++;
    }

    if (valid_servers) {
        k_work_submit(&dev->dns_work);
    }
    #endif

    return (0);
}

static const struct modem_cmd response_cmds[] = {
    MODEM_CMD("OK", on_cmd_ok, 0U, ""),       /* 3GPP */
    MODEM_CMD("ERROR", on_cmd_error, 0U, ""), /* 3GPP */
};

MODEM_CMD_DEFINE(on_cmd_wifi_connected) {
    struct esp_data* dev = CONTAINER_OF(data, struct esp_data,
                                        cmd_handler_data);

    if (esp_flags_are_set(dev, EDF_STA_CONNECTED)) {
        return (0);
    }

    esp_flags_set(dev, EDF_STA_CONNECTED);
    wifi_mgmt_raise_connect_result_event(dev->net_iface, 0);
    net_if_dormant_off(dev->net_iface);

    return (0);
}

<<<<<<< HEAD
static void esp_mgmt_disconnect_work(struct k_work *work)
{
	struct esp_socket *sock;
	struct esp_data *dev;

	dev = CONTAINER_OF(work, struct esp_data, disconnect_work);

	/* Cleanup any sockets that weren't closed */
	for (int i = 0; i < ARRAY_SIZE(dev->sockets); i++) {
		sock = &dev->sockets[i];
		if (esp_socket_connected(sock)) {
			LOG_WRN("Socket %d left open, manually closing", i);
			esp_socket_close(sock);
		}
	}

	esp_flags_clear(dev, EDF_STA_CONNECTED);
	esp_mode_switch_submit_if_needed(dev);

#if defined(CONFIG_NET_NATIVE_IPV4)
	net_if_ipv4_addr_rm(dev->net_iface, &dev->ip);
#endif
	if (!esp_flags_are_set(dev, EDF_AP_ENABLED)) {
		net_if_dormant_on(dev->net_iface);
	}
	wifi_mgmt_raise_disconnect_result_event(dev->net_iface, 0);
=======
static void esp_mgmt_disconnect_work(struct k_work* work) {
    struct esp_socket* sock;
    struct esp_data*   dev;

    dev = CONTAINER_OF(work, struct esp_data, disconnect_work);

    /* Cleanup any sockets that weren't closed */
    for (int i = 0; i < ARRAY_SIZE(dev->sockets); i++) {
        sock = &dev->sockets[i];
        if (esp_socket_connected(sock)) {
            LOG_WRN("Socket %d left open, manually closing", i);
            esp_socket_close(sock);
        }
    }

    esp_flags_clear(dev, EDF_STA_CONNECTED);
    esp_mode_switch_submit_if_needed(dev);

    #if defined(CONFIG_NET_NATIVE_IPV4)
    net_if_ipv4_addr_rm(dev->net_iface, &dev->ip);
    #endif
    net_if_dormant_on(dev->net_iface);
    wifi_mgmt_raise_disconnect_result_event(dev->net_iface, 0);
>>>>>>> c1a0697a
}

MODEM_CMD_DEFINE(on_cmd_wifi_disconnected) {
    struct esp_data* dev = CONTAINER_OF(data, struct esp_data,
                                        cmd_handler_data);

    if (esp_flags_are_set(dev, EDF_STA_CONNECTED)) {
        k_work_submit_to_queue(&dev->workq, &dev->disconnect_work);
    }

    return (0);
}

/*
 * +CIPSTA:ip:"<ip>"
 * +CIPSTA:gateway:"<ip>"
 * +CIPSTA:netmask:"<ip>"
 */
MODEM_CMD_DEFINE(on_cmd_cipsta) {
    struct esp_data* dev = CONTAINER_OF(data, struct esp_data,
                                        cmd_handler_data);
    char* ip;

    ip = str_unquote(argv[1]);

    if (!strcmp(argv[0], "ip")) {
        net_addr_pton(AF_INET, ip, &dev->ip);
    }
    else if (!strcmp(argv[0], "gateway")) {
        net_addr_pton(AF_INET, ip, &dev->gw);
    }
    else if (!strcmp(argv[0], "netmask")) {
        net_addr_pton(AF_INET, ip, &dev->nm);
    }
    else {
        LOG_WRN("Unknown IP type %s", argv[0]);
    }

    return (0);
}

static void esp_ip_addr_work(struct k_work* work) {
    struct k_work_delayable* dwork = k_work_delayable_from_work(work);
    struct esp_data* dev = CONTAINER_OF(dwork, struct esp_data,
                                        ip_addr_work);
    int ret;

    static const struct modem_cmd cmds[] = {
        MODEM_CMD("+"_CIPSTA":", on_cmd_cipsta, 2U, ":"),
    };
    static const struct modem_cmd dns_cmds[] = {
        MODEM_CMD_ARGS_MAX("+CIPDNS:", on_cmd_cipdns, 1U, 3U, ","),
    };

    ret = esp_cmd_send(dev, cmds, ARRAY_SIZE(cmds), "AT+"_CIPSTA"?",
                       ESP_CMD_TIMEOUT);
    if (ret < 0) {
        LOG_WRN("Failed to query IP settings: ret %d", ret);
        k_work_reschedule_for_queue(&dev->workq, &dev->ip_addr_work,
                                    K_SECONDS(5));
        return;
    }

    #if defined(CONFIG_NET_NATIVE_IPV4)
    /* update interface addresses */
    net_if_ipv4_set_gw(dev->net_iface, &dev->gw);
    net_if_ipv4_set_netmask(dev->net_iface, &dev->nm);
    #if defined(CONFIG_WIFI_ESP_AT_IP_STATIC)
    net_if_ipv4_addr_add(dev->net_iface, &dev->ip, NET_ADDR_MANUAL, 0);
    #else
    net_if_ipv4_addr_add(dev->net_iface, &dev->ip, NET_ADDR_DHCP, 0);
    #endif
    #endif

    if (IS_ENABLED(CONFIG_WIFI_ESP_AT_DNS_USE)) {
        ret = esp_cmd_send(dev, dns_cmds, ARRAY_SIZE(dns_cmds),
                           "AT+CIPDNS?", ESP_CMD_TIMEOUT);
        if (ret) {
            LOG_WRN("DNS fetch failed: %d", ret);
        }
    }
}

MODEM_CMD_DEFINE(on_cmd_got_ip) {
    struct esp_data* dev = CONTAINER_OF(data, struct esp_data,
                                        cmd_handler_data);

    k_work_reschedule_for_queue(&dev->workq, &dev->ip_addr_work,
                                K_SECONDS(1));

    return (0);
}

MODEM_CMD_DEFINE(on_cmd_connect) {
    struct esp_socket* sock;
    struct esp_data* dev;
    uint8_t link_id;

    link_id = data->match_buf[0] - '0';

    dev  = CONTAINER_OF(data, struct esp_data, cmd_handler_data);
    sock = esp_socket_ref_from_link_id(dev, link_id);
    if (!sock) {
        LOG_ERR("No socket for link %d", link_id);
        return (0);
    }

    esp_socket_unref(sock);

    return (0);
}

MODEM_CMD_DEFINE(on_cmd_closed) {
    struct esp_socket* sock;
    struct esp_data* dev;
    uint8_t link_id;
    atomic_val_t old_flags;

    link_id = data->match_buf[0] - '0';

    LOG_DBG("Link %d closed", link_id);

    dev  = CONTAINER_OF(data, struct esp_data, cmd_handler_data);
    sock = esp_socket_ref_from_link_id(dev, link_id);
    if (!sock) {
        LOG_ERR("No socket for link %d", link_id);
        return (0);
    }

    old_flags = esp_socket_flags_clear_and_set(sock,
                            ESP_SOCK_CONNECTED, ESP_SOCK_CLOSE_PENDING);

    if (!(old_flags & ESP_SOCK_CONNECTED)) {
        LOG_DBG("Link %d already closed", link_id);
        goto socket_unref;
    }

    if (!(old_flags & ESP_SOCK_CLOSE_PENDING)) {
        esp_socket_work_submit(sock, &sock->close_work);
    }

socket_unref :
    esp_socket_unref(sock);

    return (0);
}

/*
 * Passive mode: "+IPD,<id>,<len>\r\n"
 * Other:        "+IPD,<id>,<len>:<data>"
 */
#define MIN_IPD_LEN (sizeof("+IPD,I,0E") - 1)
#define MAX_IPD_LEN (sizeof("+IPD,I,4294967295E") - 1)

static int cmd_ipd_parse_hdr(struct net_buf* buf, uint16_t len,
                             uint8_t* link_id,
                             int* data_offset, int* data_len,
                             char* end) {
    char*  endptr;
    char   ipd_buf[MAX_IPD_LEN + 1];
    size_t frags_len;
    size_t match_len;

    frags_len = net_buf_frags_len(buf);

    /* Wait until minimum cmd length is available */
    if (frags_len < MIN_IPD_LEN) {
        return (-EAGAIN);
    }

    match_len = net_buf_linearize(ipd_buf, MAX_IPD_LEN,
                                  buf, 0, MAX_IPD_LEN);

    ipd_buf[match_len] = 0;
    if (ipd_buf[len] != ',' || ipd_buf[len + 2] != ',') {
        LOG_ERR("Invalid IPD: %s", ipd_buf);
        return (-EBADMSG);
    }

    *link_id = ipd_buf[len + 1] - '0';

    *data_len = strtol(&ipd_buf[len + 3], &endptr, 10);

    if ((endptr == &ipd_buf[len + 3]) ||
        (*endptr == 0 && match_len >= MAX_IPD_LEN)) {
        LOG_ERR("Invalid IPD len: %s", ipd_buf);
        return (-EBADMSG);
    }
    else if (*endptr == 0) {
        return (-EAGAIN);
    }

    *end         = *endptr;
    *data_offset = (endptr - ipd_buf) + 1;

    return (0);
}

static int cmd_ipd_check_hdr_end(struct esp_socket* sock, char actual) {
    char expected;

    /* When using passive mode, the +IPD command ends with \r\n */
    if (ESP_PROTO_PASSIVE(esp_socket_ip_proto(sock))) {
        expected = '\r';
    }
    else {
        expected = ':';
    }

    if (expected != actual) {
        LOG_ERR("Invalid cmd end 0x%02x, expected 0x%02x", actual,
                expected);
        return (-EBADMSG);
    }

    return (0);
}

MODEM_CMD_DIRECT_DEFINE(on_cmd_ipd) {
    struct esp_data* dev = CONTAINER_OF(data, struct esp_data,
                                        cmd_handler_data);
    struct esp_socket* sock;
    int data_offset, data_len;
    uint8_t link_id;
    char cmd_end;
    int err;
    int ret;

    err = cmd_ipd_parse_hdr(data->rx_buf, len, &link_id, &data_offset,
                            &data_len, &cmd_end);
    if (err) {
        if (err == -EAGAIN) {
            return (-EAGAIN);
        }

        return (len);
    }

    sock = esp_socket_ref_from_link_id(dev, link_id);
    if (!sock) {
        LOG_ERR("No socket for link %d", link_id);
        return (len);
    }

    err = cmd_ipd_check_hdr_end(sock, cmd_end);
    if (err) {
        ret = len;
        goto socket_unref;
    }

    /*
     * When using passive TCP, the data itself is not included in the +IPD
     * command but must be polled with AT+CIPRECVDATA.
     */
    if (ESP_PROTO_PASSIVE(esp_socket_ip_proto(sock))) {
        esp_socket_work_submit(sock, &sock->recvdata_work);
        ret = data_offset;
        goto socket_unref;
    }

    /* Do we have the whole message? */
    if (data_offset + data_len > net_buf_frags_len(data->rx_buf)) {
        ret = -EAGAIN;
        goto socket_unref;
    }

    esp_socket_rx(sock, data->rx_buf, data_offset, data_len);

    ret = (data_offset + data_len);

socket_unref :
    esp_socket_unref(sock);

    return (ret);
}

MODEM_CMD_DEFINE(on_cmd_busy_sending) {
    LOG_WRN("Busy sending");
    return (0);
}

MODEM_CMD_DEFINE(on_cmd_busy_processing) {
    LOG_WRN("Busy processing");
    return (0);
}

/*
 * The 'ready' command is sent when device has booted and is ready to receive
 * commands. It is only expected after a reset of the device.
 */
MODEM_CMD_DEFINE(on_cmd_ready) {
    struct esp_data* dev = CONTAINER_OF(data, struct esp_data,
                                        cmd_handler_data);
    k_sem_give(&dev->sem_if_ready);

    if (net_if_is_carrier_ok(dev->net_iface)) {
        net_if_dormant_on(dev->net_iface);
        net_if_carrier_off(dev->net_iface);
        LOG_ERR("Unexpected reset");
    }

    if (esp_flags_are_set(dev, EDF_STA_CONNECTING)) {
        wifi_mgmt_raise_connect_result_event(dev->net_iface, -1);
    }
    else if (esp_flags_are_set(dev, EDF_STA_CONNECTED)) {
        wifi_mgmt_raise_disconnect_result_event(dev->net_iface, 0);
    }

    dev->flags = 0;
    dev->mode  = 0;

    #if defined(CONFIG_NET_NATIVE_IPV4)
    net_if_ipv4_addr_rm(dev->net_iface, &dev->ip);
    #endif
    k_work_submit_to_queue(&dev->workq, &dev->init_work);

    return (0);
}

#if defined(CONFIG_WIFI_ESP_AT_FETCH_VERSION)

static int cmd_version_log(struct modem_cmd_handler_data* data,
                           char const* type, char const* version) {
    LOG_INF("%s: %s", type, version);

    return (0);
}

MODEM_CMD_DEFINE(on_cmd_at_version) {
    return cmd_version_log(data, "AT version", argv[0]);
}

MODEM_CMD_DEFINE(on_cmd_sdk_version) {
    return cmd_version_log(data, "SDK version", argv[0]);
}

MODEM_CMD_DEFINE(on_cmd_compile_time) {
    return cmd_version_log(data, "compile time", argv[0]);
}

MODEM_CMD_DEFINE(on_cmd_bin_version) {
    return cmd_version_log(data, "Bin version", argv[0]);
}

#endif /* CONFIG_WIFI_ESP_AT_FETCH_VERSION */

static struct modem_cmd const unsol_cmds[] = {
    MODEM_CMD("WIFI CONNECTED" , on_cmd_wifi_connected, 0U, ""),
    MODEM_CMD("WIFI DISCONNECT", on_cmd_wifi_disconnected, 0U, ""),
    MODEM_CMD("WIFI GOT IP"    , on_cmd_got_ip, 0U, ""),
    MODEM_CMD("0,CONNECT"      , on_cmd_connect, 0U, ""),
    MODEM_CMD("1,CONNECT"      , on_cmd_connect, 0U, ""),
    MODEM_CMD("2,CONNECT"      , on_cmd_connect, 0U, ""),
    MODEM_CMD("3,CONNECT"      , on_cmd_connect, 0U, ""),
    MODEM_CMD("4,CONNECT"      , on_cmd_connect, 0U, ""),
    MODEM_CMD("0,CLOSED"       , on_cmd_closed, 0U, ""),
    MODEM_CMD("1,CLOSED"       , on_cmd_closed, 0U, ""),
    MODEM_CMD("2,CLOSED"       , on_cmd_closed, 0U, ""),
    MODEM_CMD("3,CLOSED"       , on_cmd_closed, 0U, ""),
    MODEM_CMD("4,CLOSED"       , on_cmd_closed, 0U, ""),
    MODEM_CMD("busy s..."      , on_cmd_busy_sending, 0U, ""),
    MODEM_CMD("busy p..."      , on_cmd_busy_processing, 0U, ""),
    MODEM_CMD("ready"          , on_cmd_ready, 0U, ""),
    #if defined(CONFIG_WIFI_ESP_AT_FETCH_VERSION)
    MODEM_CMD("AT version:"    , on_cmd_at_version, 1U, ""),
    MODEM_CMD("SDK version:"   , on_cmd_sdk_version, 1U, ""),
    MODEM_CMD("Compile time"   , on_cmd_compile_time, 1U, ""),
    MODEM_CMD("Bin version:"   , on_cmd_bin_version, 1U, ""),
    #endif
    MODEM_CMD_DIRECT("+IPD", on_cmd_ipd),
};

static void esp_mgmt_iface_status_work(struct k_work* work) {
    struct esp_data* data = CONTAINER_OF(work, struct esp_data, iface_status_work);
    struct wifi_iface_status* status = data->wifi_status;
    int ret;
    static const struct modem_cmd cmds[] = {
        MODEM_CMD("+CWJAP:", on_cmd_cwjap, 4U, ","),
    };

    ret = esp_cmd_send(data, cmds, ARRAY_SIZE(cmds), "AT+CWJAP?",
                       ESP_IFACE_STATUS_TIMEOUT);
    if (ret < 0) {
        LOG_WRN("Failed to request STA status: ret %d", ret);
        status->state = WIFI_STATE_UNKNOWN;
    }

    k_sem_give(&data->wifi_status_sem);
}

static int esp_mgmt_iface_status(const struct device* dev,
                                 struct wifi_iface_status* status) {
    struct esp_data* data = dev->data;

    (void) memset(status, 0x0, sizeof(*status));

    status->state      = WIFI_STATE_UNKNOWN;
    status->band       = WIFI_FREQ_BAND_UNKNOWN;
    status->iface_mode = WIFI_MODE_UNKNOWN;
    status->link_mode  = WIFI_LINK_MODE_UNKNOWN;
    status->security   = WIFI_SECURITY_TYPE_UNKNOWN;
    status->mfp        = WIFI_MFP_UNKNOWN;

    if (!net_if_is_carrier_ok(data->net_iface)) {
        status->state = WIFI_STATE_INTERFACE_DISABLED;
        return (0);
    }

    data->wifi_status = status;
    k_sem_init(&data->wifi_status_sem, 0, 1);

    k_work_submit_to_queue(&data->workq, &data->iface_status_work);

    k_sem_take(&data->wifi_status_sem, K_FOREVER);

    return (0);
}

static void esp_mgmt_scan_work(struct k_work* work) {
    struct esp_data* dev;
    int ret;
    static const struct modem_cmd cmds[] = {
        #if defined(CONFIG_WIFI_ESP_AT_SCAN_MAC_ADDRESS)
        MODEM_CMD("+CWLAP:", on_cmd_cwlap, 5U, ","),
        #else
        MODEM_CMD("+CWLAP:", on_cmd_cwlap, 4U, ","),
        #endif
    };

    dev = CONTAINER_OF(work, struct esp_data, scan_work);

    ret = esp_mode_flags_set(dev, EDF_STA_LOCK);
    if (ret < 0) {
        goto out;
    }
    ret = esp_cmd_send(dev,
                       cmds, ARRAY_SIZE(cmds),
                       ESP_CMD_CWLAP,
                       ESP_SCAN_TIMEOUT);
    esp_mode_flags_clear(dev, EDF_STA_LOCK);
    LOG_DBG("ESP Wi-Fi scan: cmd = %s", ESP_CMD_CWLAP);

    if (ret < 0) {
        LOG_ERR("Failed to scan: ret %d", ret);
    }

out :
    dev->scan_cb(dev->net_iface, 0, NULL);
    dev->scan_cb = NULL;
}

static int esp_mgmt_scan(const struct device* dev,
                         struct wifi_scan_params* params,
                         scan_result_cb_t cb) {
    struct esp_data* data = dev->data;

    ARG_UNUSED(params);

    if (data->scan_cb != NULL) {
        return (-EINPROGRESS);
    }

    if (!net_if_is_carrier_ok(data->net_iface)) {
        return (-EIO);
    }

    data->scan_cb = cb;

    k_work_submit_to_queue(&data->workq, &data->scan_work);

    return (0);
};

MODEM_CMD_DEFINE(on_cmd_fail) {
    struct esp_data* dev = CONTAINER_OF(data, struct esp_data,
                                        cmd_handler_data);

    modem_cmd_handler_set_error(data, -EIO);
    k_sem_give(&dev->sem_response);

    return (0);
}

static void esp_mgmt_connect_work(struct k_work* work) {
    struct esp_data*              dev;
    int                           ret;
    static const struct modem_cmd cmds[] = {
        MODEM_CMD("FAIL", on_cmd_fail, 0U, ""),
    };

    dev = CONTAINER_OF(work, struct esp_data, connect_work);

    ret = esp_mode_flags_set(dev, EDF_STA_LOCK);
    if (ret < 0) {
        goto out;
    }

    ret = esp_cmd_send(dev, cmds, ARRAY_SIZE(cmds), dev->conn_cmd,
                       ESP_CONNECT_TIMEOUT);

    memset(dev->conn_cmd, 0, sizeof(dev->conn_cmd));

    if (ret < 0) {
        net_if_dormant_on(dev->net_iface);
        if (esp_flags_are_set(dev, EDF_STA_CONNECTED)) {
            esp_flags_clear(dev, EDF_STA_CONNECTED);
            wifi_mgmt_raise_disconnect_result_event(dev->net_iface,
                                                    0);
        }
        else {
            wifi_mgmt_raise_connect_result_event(dev->net_iface,
                                                 ret);
        }
    }
    else if (!esp_flags_are_set(dev, EDF_STA_CONNECTED)) {
        esp_flags_set(dev, EDF_STA_CONNECTED);
        wifi_mgmt_raise_connect_result_event(dev->net_iface, 0);
        net_if_dormant_off(dev->net_iface);
    }

    esp_mode_flags_clear(dev, EDF_STA_LOCK);

out :
    esp_flags_clear(dev, EDF_STA_CONNECTING);
}

static int esp_mgmt_connect(const struct device* dev,
                            struct wifi_connect_req_params* params) {
    struct esp_data* data = dev->data;
    int              len;

    if (!net_if_is_carrier_ok(data->net_iface) ||
        !net_if_is_admin_up(data->net_iface)) {
        return (-EIO);
    }

    if (esp_flags_are_set(data, EDF_STA_CONNECTED | EDF_STA_CONNECTING)) {
        return (-EALREADY);
    }

    esp_flags_set(data, EDF_STA_CONNECTING);

    len = snprintk(data->conn_cmd, sizeof(data->conn_cmd),
                   "AT+"_CWJAP"=\"");
    memcpy(&data->conn_cmd[len], params->ssid, params->ssid_length);
    len += params->ssid_length;

    len += snprintk(&data->conn_cmd[len],
                    sizeof(data->conn_cmd) - len, "\",\"");

    if (params->security == WIFI_SECURITY_TYPE_PSK) {
        memcpy(&data->conn_cmd[len], params->psk, params->psk_length);
        len += params->psk_length;
    }

    len += snprintk(&data->conn_cmd[len], sizeof(data->conn_cmd) - len,
                    "\"");

    k_work_submit_to_queue(&data->workq, &data->connect_work);

    return (0);
}

static int esp_mgmt_disconnect(const struct device* dev) {
    struct esp_data* data = dev->data;
    int              ret;

    ret = esp_cmd_send(data, NULL, 0, "AT+CWQAP", ESP_CMD_TIMEOUT);

    return (ret);
}

<<<<<<< HEAD
static int esp_mgmt_ap_enable(const struct device *dev,
			      struct wifi_connect_req_params *params)
{
	char cmd[sizeof("AT+"_CWSAP"=\"\",\"\",xx,x") + WIFI_SSID_MAX_LEN +
		 WIFI_PSK_MAX_LEN];
	struct esp_data *data = dev->data;
	int ecn = 0, len, ret;

	ret = esp_mode_flags_set(data, EDF_AP_ENABLED);
	if (ret < 0) {
		LOG_ERR("Failed to enable AP mode, ret %d", ret);
		return ret;
	}

	len = snprintk(cmd, sizeof(cmd), "AT+"_CWSAP"=\"");
	memcpy(&cmd[len], params->ssid, params->ssid_length);
	len += params->ssid_length;

	if (params->security == WIFI_SECURITY_TYPE_PSK) {
		len += snprintk(&cmd[len], sizeof(cmd) - len, "\",\"");
		memcpy(&cmd[len], params->psk, params->psk_length);
		len += params->psk_length;
		ecn = 3;
	} else {
		len += snprintk(&cmd[len], sizeof(cmd) - len, "\",\"");
	}

	snprintk(&cmd[len], sizeof(cmd) - len, "\",%d,%d", params->channel,
		 ecn);

	ret = esp_cmd_send(data, NULL, 0, cmd, ESP_CMD_TIMEOUT);

	net_if_dormant_off(data->net_iface);

	return ret;
=======
static int esp_mgmt_ap_enable(const struct device* dev,
                              struct wifi_connect_req_params* params) {
    char cmd[sizeof("AT+"_CWSAP"=\"\",\"\",xx,x") + WIFI_SSID_MAX_LEN +
             WIFI_PSK_MAX_LEN];
    struct esp_data* data = dev->data;
    int              ecn  = 0, len, ret;

    ret = esp_mode_flags_set(data, EDF_AP_ENABLED);
    if (ret < 0) {
        LOG_ERR("Failed to enable AP mode, ret %d", ret);
        return (ret);
    }

    len = snprintk(cmd, sizeof(cmd), "AT+"_CWSAP"=\"");
    memcpy(&cmd[len], params->ssid, params->ssid_length);
    len += params->ssid_length;

    if (params->security == WIFI_SECURITY_TYPE_PSK) {
        len += snprintk(&cmd[len], sizeof(cmd) - len, "\",\"");
        memcpy(&cmd[len], params->psk, params->psk_length);
        len += params->psk_length;
        ecn = 3;
    }
    else {
        len += snprintk(&cmd[len], sizeof(cmd) - len, "\",\"");
    }

    snprintk(&cmd[len], sizeof(cmd) - len, "\",%d,%d", params->channel,
             ecn);

    ret = esp_cmd_send(data, NULL, 0, cmd, ESP_CMD_TIMEOUT);

    return (ret);
>>>>>>> c1a0697a
}

static int esp_mgmt_ap_disable(const struct device* dev) {
    struct esp_data* data = dev->data;

<<<<<<< HEAD
	if (!esp_flags_are_set(data, EDF_STA_CONNECTED)) {
		net_if_dormant_on(data->net_iface);
	}

	return esp_mode_flags_clear(data, EDF_AP_ENABLED);
}

static void esp_init_work(struct k_work *work)
{
	struct esp_data *dev;
	int ret;
	static const struct setup_cmd setup_cmds[] = {
		SETUP_CMD_NOHANDLE("AT"),
		/* turn off echo */
		SETUP_CMD_NOHANDLE("ATE0"),
		SETUP_CMD_NOHANDLE("AT+UART_CUR="_UART_CUR),
#if DT_INST_NODE_HAS_PROP(0, target_speed)
	};
	static const struct setup_cmd setup_cmds_target_baudrate[] = {
		SETUP_CMD_NOHANDLE("AT"),
#endif
#if defined(CONFIG_WIFI_ESP_AT_FETCH_VERSION)
		SETUP_CMD_NOHANDLE("AT+GMR"),
#endif
#if defined(CONFIG_WIFI_ESP_AT_VERSION_1_7)
		SETUP_CMD_NOHANDLE(ESP_CMD_CWMODE(STA)),
#endif
#if defined(CONFIG_WIFI_ESP_AT_IP_STATIC)
		/* enable Static IP Config */
		SETUP_CMD_NOHANDLE(ESP_CMD_DHCP_ENABLE(STATION, 0)),
		SETUP_CMD_NOHANDLE(ESP_CMD_SET_IP(CONFIG_WIFI_ESP_AT_IP_ADDRESS,
						  CONFIG_WIFI_ESP_AT_IP_GATEWAY,
						  CONFIG_WIFI_ESP_AT_IP_MASK)),
#else
		/* enable DHCP */
		SETUP_CMD_NOHANDLE(ESP_CMD_DHCP_ENABLE(STATION, 1)),
#endif
		/* enable multiple socket support */
		SETUP_CMD_NOHANDLE("AT+CIPMUX=1"),

		SETUP_CMD_NOHANDLE(
			ESP_CMD_CWLAPOPT(ESP_CMD_CWLAPOPT_ORDERED, ESP_CMD_CWLAPOPT_MASK)),

#if !defined(CONFIG_WIFI_ESP_AT_VERSION_1_7)
		SETUP_CMD_NOHANDLE(ESP_CMD_CWMODE(STA)),
		SETUP_CMD_NOHANDLE("AT+CWAUTOCONN=0"),
		SETUP_CMD_NOHANDLE(ESP_CMD_CWMODE(NONE)),
#endif
#if defined(CONFIG_WIFI_ESP_AT_PASSIVE_MODE)
		SETUP_CMD_NOHANDLE("AT+CIPRECVMODE=1"),
#endif
#if defined(CONFIG_WIFI_ESP_AT_CIPDINFO_USE)
		SETUP_CMD_NOHANDLE("AT+CIPDINFO=1"),
#endif
		SETUP_CMD("AT+"_CIPSTAMAC"?", "+"_CIPSTAMAC":",
			  on_cmd_cipstamac, 1U, ""),
	};

	dev = CONTAINER_OF(work, struct esp_data, init_work);

	ret = modem_cmd_handler_setup_cmds(&dev->mctx.iface,
					   &dev->mctx.cmd_handler, setup_cmds,
					   ARRAY_SIZE(setup_cmds),
					   &dev->sem_response,
					   ESP_INIT_TIMEOUT);
	if (ret < 0) {
		LOG_ERR("Init failed %d", ret);
		return;
	}

#if DT_INST_NODE_HAS_PROP(0, target_speed)
	static const struct uart_config uart_config = {
		.baudrate = DT_INST_PROP(0, target_speed),
		.parity = UART_CFG_PARITY_NONE,
		.stop_bits = UART_CFG_STOP_BITS_1,
		.data_bits = UART_CFG_DATA_BITS_8,
		.flow_ctrl = DT_PROP(ESP_BUS, hw_flow_control) ?
			UART_CFG_FLOW_CTRL_RTS_CTS : UART_CFG_FLOW_CTRL_NONE,
	};

	ret = uart_configure(DEVICE_DT_GET(DT_INST_BUS(0)), &uart_config);
	if (ret < 0) {
		LOG_ERR("Baudrate change failed %d", ret);
		return;
	}

	/* arbitrary sleep period to give ESP enough time to reconfigure */
	k_sleep(K_MSEC(100));

	ret = modem_cmd_handler_setup_cmds(&dev->mctx.iface,
				&dev->mctx.cmd_handler,
				setup_cmds_target_baudrate,
				ARRAY_SIZE(setup_cmds_target_baudrate),
				&dev->sem_response,
				ESP_INIT_TIMEOUT);
	if (ret < 0) {
		LOG_ERR("Init failed %d", ret);
		return;
	}
#endif

	net_if_set_link_addr(dev->net_iface, dev->mac_addr,
			     sizeof(dev->mac_addr), NET_LINK_ETHERNET);

	if (IS_ENABLED(CONFIG_WIFI_ESP_AT_VERSION_1_7)) {
		/* This is the mode entered in above setup commands */
		dev->mode = ESP_MODE_STA;

		/*
		 * In case of ESP 1.7 this is the first time CWMODE is entered
		 * STA mode, so request hostname change now.
		 */
		esp_configure_hostname(dev);
	}

	LOG_INF("ESP Wi-Fi ready");

	/* L1 network layer (physical layer) is up */
	net_if_carrier_on(dev->net_iface);

	k_sem_give(&dev->sem_if_up);
=======
    return esp_mode_flags_clear(data, EDF_AP_ENABLED);
}

static void esp_init_work(struct k_work* work) {
    struct esp_data* dev;
    int ret;
    static const struct setup_cmd setup_cmds[] = {
        SETUP_CMD_NOHANDLE("AT"),
        /* turn off echo */
        SETUP_CMD_NOHANDLE("ATE0"),
        SETUP_CMD_NOHANDLE("AT+UART_CUR="_UART_CUR),
    #if DT_INST_NODE_HAS_PROP(0, target_speed)
    };
    static const struct setup_cmd setup_cmds_target_baudrate[] = {
        SETUP_CMD_NOHANDLE("AT"),
    #endif
        #if defined(CONFIG_WIFI_ESP_AT_FETCH_VERSION)
        SETUP_CMD_NOHANDLE("AT+GMR"),
        #endif
        #if defined(CONFIG_WIFI_ESP_AT_VERSION_1_7)
        SETUP_CMD_NOHANDLE(ESP_CMD_CWMODE(STA)),
        #endif
        #if defined(CONFIG_WIFI_ESP_AT_IP_STATIC)
        /* enable Static IP Config */
        SETUP_CMD_NOHANDLE(ESP_CMD_DHCP_ENABLE(STATION, 0)),
        SETUP_CMD_NOHANDLE(ESP_CMD_SET_IP(CONFIG_WIFI_ESP_AT_IP_ADDRESS,
                                          CONFIG_WIFI_ESP_AT_IP_GATEWAY,
                                          CONFIG_WIFI_ESP_AT_IP_MASK)),
        #else
        /* enable DHCP */
        SETUP_CMD_NOHANDLE(ESP_CMD_DHCP_ENABLE(STATION, 1)),
        #endif
        /* enable multiple socket support */
        SETUP_CMD_NOHANDLE("AT+CIPMUX=1"),

        SETUP_CMD_NOHANDLE(
                ESP_CMD_CWLAPOPT(ESP_CMD_CWLAPOPT_ORDERED, ESP_CMD_CWLAPOPT_MASK)),

        #if !defined(CONFIG_WIFI_ESP_AT_VERSION_1_7)
        SETUP_CMD_NOHANDLE(ESP_CMD_CWMODE(STA)),
        SETUP_CMD_NOHANDLE("AT+CWAUTOCONN=0"),
        SETUP_CMD_NOHANDLE(ESP_CMD_CWMODE(NONE)),
        #endif
        #if defined(CONFIG_WIFI_ESP_AT_PASSIVE_MODE)
        SETUP_CMD_NOHANDLE("AT+CIPRECVMODE=1"),
        #endif
        SETUP_CMD("AT+"_CIPSTAMAC"?", "+"_CIPSTAMAC":",
                  on_cmd_cipstamac, 1U, ""),
    };

    dev = CONTAINER_OF(work, struct esp_data, init_work);

    ret = modem_cmd_handler_setup_cmds(&dev->mctx.iface,
                                       &dev->mctx.cmd_handler, setup_cmds,
                                       ARRAY_SIZE(setup_cmds),
                                       &dev->sem_response,
                                       ESP_INIT_TIMEOUT);
    if (ret < 0) {
        LOG_ERR("Init failed %d", ret);
        return;
    }

    #if DT_INST_NODE_HAS_PROP(0, target_speed)
    static const struct uart_config uart_config = {
        .baudrate  = DT_INST_PROP(0, target_speed),
        .parity    = UART_CFG_PARITY_NONE,
        .stop_bits = UART_CFG_STOP_BITS_1,
        .data_bits = UART_CFG_DATA_BITS_8,
        .flow_ctrl = DT_PROP(ESP_BUS, hw_flow_control) ?
                     UART_CFG_FLOW_CTRL_RTS_CTS : UART_CFG_FLOW_CTRL_NONE,
    };

    ret = uart_configure(DEVICE_DT_GET(DT_INST_BUS(0)), &uart_config);
    if (ret < 0) {
        LOG_ERR("Baudrate change failed %d", ret);
        return;
    }

    /* arbitrary sleep period to give ESP enough time to reconfigure */
    k_sleep(K_MSEC(100));

    ret = modem_cmd_handler_setup_cmds(&dev->mctx.iface,
                                       &dev->mctx.cmd_handler,
                                       setup_cmds_target_baudrate,
                                       ARRAY_SIZE(setup_cmds_target_baudrate),
                                       &dev->sem_response,
                                       ESP_INIT_TIMEOUT);
    if (ret < 0) {
        LOG_ERR("Init failed %d", ret);
        return;
    }
    #endif

    net_if_set_link_addr(dev->net_iface, dev->mac_addr,
                         sizeof(dev->mac_addr), NET_LINK_ETHERNET);

    if (IS_ENABLED(CONFIG_WIFI_ESP_AT_VERSION_1_7)) {
        /* This is the mode entered in above setup commands */
        dev->mode = ESP_MODE_STA;

        /*
         * In case of ESP 1.7 this is the first time CWMODE is entered
         * STA mode, so request hostname change now.
         */
        esp_configure_hostname(dev);
    }

    LOG_INF("ESP Wi-Fi ready");

    /* L1 network layer (physical layer) is up */
    net_if_carrier_on(dev->net_iface);

    k_sem_give(&dev->sem_if_up);
>>>>>>> c1a0697a
}

static int esp_reset(const struct device* dev) {
    struct esp_data* data = dev->data;
    int              ret  = -EAGAIN;

    if (net_if_is_carrier_ok(data->net_iface)) {
        net_if_carrier_off(data->net_iface);
    }

    #if DT_INST_NODE_HAS_PROP(0, power_gpios)
    const struct esp_config* config = dev->config;

    gpio_pin_set_dt(&config->power, 0);
    k_sleep(K_MSEC(100));
    gpio_pin_set_dt(&config->power, 1);
    #elif DT_INST_NODE_HAS_PROP(0, reset_gpios)
    const struct esp_config* config = dev->config;

    gpio_pin_set_dt(&config->reset, 1);
    k_sleep(K_MSEC(100));
    gpio_pin_set_dt(&config->reset, 0);
    #else
    #if DT_INST_NODE_HAS_PROP(0, external_reset)
    /* Wait to see if the interface comes up by itself */
    ret         = k_sem_take(&data->sem_if_ready, K_MSEC(CONFIG_WIFI_ESP_AT_RESET_TIMEOUT));
    #endif
    int retries = 3;

    /* Don't need to run this if the interface came up by itself */
    while ((ret != 0) && retries--) {
        ret = modem_cmd_send(&data->mctx.iface, &data->mctx.cmd_handler,
                             NULL, 0, "AT+RST", &data->sem_if_ready,
                             K_MSEC(CONFIG_WIFI_ESP_AT_RESET_TIMEOUT));
        if (ret == 0 || ret != -ETIMEDOUT) {
            break;
        }
    }

    if (ret < 0) {
        LOG_ERR("Failed to reset device: %d", ret);
        return (-EAGAIN);
    }
    #endif
    LOG_INF("Waiting for interface to come up");

    ret = k_sem_take(&data->sem_if_up, ESP_INIT_TIMEOUT);
    if (ret == -EAGAIN) {
        LOG_ERR("Timeout waiting for interface");
    }

    return (ret);
}

static void esp_iface_init(struct net_if* iface) {
    esp_offload_init(iface);

    /* Not currently connected to a network */
    net_if_dormant_on(iface);
}

static enum offloaded_net_if_types esp_offload_get_type(void) {
    return L2_OFFLOADED_NET_IF_TYPE_WIFI;
}

static const struct wifi_mgmt_ops esp_mgmt_ops = {
    .scan         = esp_mgmt_scan,
    .connect      = esp_mgmt_connect,
    .disconnect   = esp_mgmt_disconnect,
    .ap_enable    = esp_mgmt_ap_enable,
    .ap_disable   = esp_mgmt_ap_disable,
    .iface_status = esp_mgmt_iface_status,
};

static const struct net_wifi_mgmt_offload esp_api = {
    .wifi_iface.iface_api.init = esp_iface_init,
    .wifi_iface.get_type       = esp_offload_get_type,
    .wifi_mgmt_api             = &esp_mgmt_ops,
};

static int esp_init(const struct device* dev);

/* The network device must be instantiated above the init function in order
 * for the struct net_if that the macro declares to be visible inside the
 * function. An `extern` declaration does not work as the struct is static.
 */
NET_DEVICE_DT_INST_OFFLOAD_DEFINE(0, esp_init, NULL,
                                  &esp_driver_data, &esp_driver_config,
                                  CONFIG_WIFI_INIT_PRIORITY, &esp_api,
                                  ESP_MTU);

CONNECTIVITY_WIFI_MGMT_BIND(Z_DEVICE_DT_DEV_ID(DT_DRV_INST(0)));

static int esp_init(const struct device* dev) {
    #if (DT_INST_NODE_HAS_PROP(0, power_gpios) || DT_INST_NODE_HAS_PROP(0, reset_gpios))
    const struct esp_config *config = dev->config;
    #endif
    struct esp_data* data = dev->data;
    int ret = 0;

    k_sem_init(&data->sem_tx_ready, 0, 1);
    k_sem_init(&data->sem_response, 0, 1);
    k_sem_init(&data->sem_if_ready, 0, 1);
    k_sem_init(&data->sem_if_up, 0, 1);

    k_work_init(&data->init_work, esp_init_work);
    k_work_init_delayable(&data->ip_addr_work, esp_ip_addr_work);
    k_work_init(&data->scan_work, esp_mgmt_scan_work);
    k_work_init(&data->connect_work, esp_mgmt_connect_work);
    k_work_init(&data->disconnect_work, esp_mgmt_disconnect_work);
    k_work_init(&data->iface_status_work, esp_mgmt_iface_status_work);
    k_work_init(&data->mode_switch_work, esp_mode_switch_work);
    if (IS_ENABLED(CONFIG_WIFI_ESP_AT_DNS_USE)) {
        k_work_init(&data->dns_work, esp_dns_work);
    }

    esp_socket_init(data);

    /* initialize the work queue */
    k_work_queue_start(&data->workq, esp_workq_stack,
                       K_KERNEL_STACK_SIZEOF(esp_workq_stack),
                       K_PRIO_COOP(CONFIG_WIFI_ESP_AT_WORKQ_THREAD_PRIORITY),
                       NULL);
    k_thread_name_set(&data->workq.thread, "esp_workq");

    /* cmd handler */
    const struct modem_cmd_handler_config cmd_handler_config = {
        .match_buf         = &data->cmd_match_buf[0],
        .match_buf_len     = sizeof(data->cmd_match_buf),
        .buf_pool          = &mdm_recv_pool,
        .alloc_timeout     = K_NO_WAIT,
        .eol               = "\r\n",
        .user_data         = NULL,
        .response_cmds     = response_cmds,
        .response_cmds_len = ARRAY_SIZE(response_cmds),
        .unsol_cmds        = unsol_cmds,
        .unsol_cmds_len    = ARRAY_SIZE(unsol_cmds),
    };

    ret = modem_cmd_handler_init(&data->mctx.cmd_handler, &data->cmd_handler_data,
                                 &cmd_handler_config);
    if (ret < 0) {
        goto error;
    }

    /* modem interface */
    const struct modem_iface_uart_config uart_config = {
        .rx_rb_buf       = &data->iface_rb_buf[0],
        .rx_rb_buf_len   = sizeof(data->iface_rb_buf),
        .dev             = DEVICE_DT_GET(DT_INST_BUS(0)),
        .hw_flow_control = DT_PROP(ESP_BUS, hw_flow_control),
    };

    ret = modem_iface_uart_init(&data->mctx.iface, &data->iface_data, &uart_config);
    if (ret < 0) {
        goto error;
    }

    /* pin setup */
    #if DT_INST_NODE_HAS_PROP(0, power_gpios)
    ret = gpio_pin_configure_dt(&config->power, GPIO_OUTPUT_INACTIVE);
    if (ret < 0) {
        LOG_ERR("Failed to configure %s pin", "power");
        goto error;
    }
    #endif

    #if DT_INST_NODE_HAS_PROP(0, reset_gpios)
    ret = gpio_pin_configure_dt(&config->reset, GPIO_OUTPUT_INACTIVE);
    if (ret < 0) {
        LOG_ERR("Failed to configure %s pin", "reset");
        goto error;
    }
    #endif

    data->mctx.driver_data = data;

    ret = modem_context_register(&data->mctx);
    if (ret < 0) {
        LOG_ERR("Error registering modem context: %d", ret);
        goto error;
    }

    /* start RX thread */
    k_thread_create(&esp_rx_thread, esp_rx_stack,
                    K_KERNEL_STACK_SIZEOF(esp_rx_stack),
                    esp_rx,
                    data, NULL, NULL,
                    K_PRIO_COOP(CONFIG_WIFI_ESP_AT_RX_THREAD_PRIORITY), 0,
                    K_NO_WAIT);
    k_thread_name_set(&esp_rx_thread, "esp_rx");

    /* Retrieve associated network interface so asynchronous messages can be processed early */
    data->net_iface = NET_IF_GET(Z_DEVICE_DT_DEV_ID(DT_DRV_INST(0)), 0);

    /* Reset the modem */
    ret = esp_reset(dev);

error :

    return (ret);
}<|MERGE_RESOLUTION|>--- conflicted
+++ resolved
@@ -417,34 +417,6 @@
     return (0);
 }
 
-<<<<<<< HEAD
-static void esp_mgmt_disconnect_work(struct k_work *work)
-{
-	struct esp_socket *sock;
-	struct esp_data *dev;
-
-	dev = CONTAINER_OF(work, struct esp_data, disconnect_work);
-
-	/* Cleanup any sockets that weren't closed */
-	for (int i = 0; i < ARRAY_SIZE(dev->sockets); i++) {
-		sock = &dev->sockets[i];
-		if (esp_socket_connected(sock)) {
-			LOG_WRN("Socket %d left open, manually closing", i);
-			esp_socket_close(sock);
-		}
-	}
-
-	esp_flags_clear(dev, EDF_STA_CONNECTED);
-	esp_mode_switch_submit_if_needed(dev);
-
-#if defined(CONFIG_NET_NATIVE_IPV4)
-	net_if_ipv4_addr_rm(dev->net_iface, &dev->ip);
-#endif
-	if (!esp_flags_are_set(dev, EDF_AP_ENABLED)) {
-		net_if_dormant_on(dev->net_iface);
-	}
-	wifi_mgmt_raise_disconnect_result_event(dev->net_iface, 0);
-=======
 static void esp_mgmt_disconnect_work(struct k_work* work) {
     struct esp_socket* sock;
     struct esp_data*   dev;
@@ -466,9 +438,10 @@
     #if defined(CONFIG_NET_NATIVE_IPV4)
     net_if_ipv4_addr_rm(dev->net_iface, &dev->ip);
     #endif
-    net_if_dormant_on(dev->net_iface);
+    if (!esp_flags_are_set(dev, EDF_AP_ENABLED)) {
+        net_if_dormant_on(dev->net_iface);
+    }
     wifi_mgmt_raise_disconnect_result_event(dev->net_iface, 0);
->>>>>>> c1a0697a
 }
 
 MODEM_CMD_DEFINE(on_cmd_wifi_disconnected) {
@@ -953,8 +926,8 @@
 }
 
 static void esp_mgmt_connect_work(struct k_work* work) {
-    struct esp_data*              dev;
-    int                           ret;
+    struct esp_data* dev;
+    int ret;
     static const struct modem_cmd cmds[] = {
         MODEM_CMD("FAIL", on_cmd_fail, 0U, ""),
     };
@@ -998,7 +971,7 @@
 static int esp_mgmt_connect(const struct device* dev,
                             struct wifi_connect_req_params* params) {
     struct esp_data* data = dev->data;
-    int              len;
+    int len;
 
     if (!net_if_is_carrier_ok(data->net_iface) ||
         !net_if_is_admin_up(data->net_iface)) {
@@ -1041,43 +1014,6 @@
     return (ret);
 }
 
-<<<<<<< HEAD
-static int esp_mgmt_ap_enable(const struct device *dev,
-			      struct wifi_connect_req_params *params)
-{
-	char cmd[sizeof("AT+"_CWSAP"=\"\",\"\",xx,x") + WIFI_SSID_MAX_LEN +
-		 WIFI_PSK_MAX_LEN];
-	struct esp_data *data = dev->data;
-	int ecn = 0, len, ret;
-
-	ret = esp_mode_flags_set(data, EDF_AP_ENABLED);
-	if (ret < 0) {
-		LOG_ERR("Failed to enable AP mode, ret %d", ret);
-		return ret;
-	}
-
-	len = snprintk(cmd, sizeof(cmd), "AT+"_CWSAP"=\"");
-	memcpy(&cmd[len], params->ssid, params->ssid_length);
-	len += params->ssid_length;
-
-	if (params->security == WIFI_SECURITY_TYPE_PSK) {
-		len += snprintk(&cmd[len], sizeof(cmd) - len, "\",\"");
-		memcpy(&cmd[len], params->psk, params->psk_length);
-		len += params->psk_length;
-		ecn = 3;
-	} else {
-		len += snprintk(&cmd[len], sizeof(cmd) - len, "\",\"");
-	}
-
-	snprintk(&cmd[len], sizeof(cmd) - len, "\",%d,%d", params->channel,
-		 ecn);
-
-	ret = esp_cmd_send(data, NULL, 0, cmd, ESP_CMD_TIMEOUT);
-
-	net_if_dormant_off(data->net_iface);
-
-	return ret;
-=======
 static int esp_mgmt_ap_enable(const struct device* dev,
                               struct wifi_connect_req_params* params) {
     char cmd[sizeof("AT+"_CWSAP"=\"\",\"\",xx,x") + WIFI_SSID_MAX_LEN +
@@ -1110,136 +1046,18 @@
 
     ret = esp_cmd_send(data, NULL, 0, cmd, ESP_CMD_TIMEOUT);
 
+    net_if_dormant_off(data->net_iface);
+
     return (ret);
->>>>>>> c1a0697a
 }
 
 static int esp_mgmt_ap_disable(const struct device* dev) {
     struct esp_data* data = dev->data;
 
-<<<<<<< HEAD
-	if (!esp_flags_are_set(data, EDF_STA_CONNECTED)) {
-		net_if_dormant_on(data->net_iface);
-	}
-
-	return esp_mode_flags_clear(data, EDF_AP_ENABLED);
-}
-
-static void esp_init_work(struct k_work *work)
-{
-	struct esp_data *dev;
-	int ret;
-	static const struct setup_cmd setup_cmds[] = {
-		SETUP_CMD_NOHANDLE("AT"),
-		/* turn off echo */
-		SETUP_CMD_NOHANDLE("ATE0"),
-		SETUP_CMD_NOHANDLE("AT+UART_CUR="_UART_CUR),
-#if DT_INST_NODE_HAS_PROP(0, target_speed)
-	};
-	static const struct setup_cmd setup_cmds_target_baudrate[] = {
-		SETUP_CMD_NOHANDLE("AT"),
-#endif
-#if defined(CONFIG_WIFI_ESP_AT_FETCH_VERSION)
-		SETUP_CMD_NOHANDLE("AT+GMR"),
-#endif
-#if defined(CONFIG_WIFI_ESP_AT_VERSION_1_7)
-		SETUP_CMD_NOHANDLE(ESP_CMD_CWMODE(STA)),
-#endif
-#if defined(CONFIG_WIFI_ESP_AT_IP_STATIC)
-		/* enable Static IP Config */
-		SETUP_CMD_NOHANDLE(ESP_CMD_DHCP_ENABLE(STATION, 0)),
-		SETUP_CMD_NOHANDLE(ESP_CMD_SET_IP(CONFIG_WIFI_ESP_AT_IP_ADDRESS,
-						  CONFIG_WIFI_ESP_AT_IP_GATEWAY,
-						  CONFIG_WIFI_ESP_AT_IP_MASK)),
-#else
-		/* enable DHCP */
-		SETUP_CMD_NOHANDLE(ESP_CMD_DHCP_ENABLE(STATION, 1)),
-#endif
-		/* enable multiple socket support */
-		SETUP_CMD_NOHANDLE("AT+CIPMUX=1"),
-
-		SETUP_CMD_NOHANDLE(
-			ESP_CMD_CWLAPOPT(ESP_CMD_CWLAPOPT_ORDERED, ESP_CMD_CWLAPOPT_MASK)),
-
-#if !defined(CONFIG_WIFI_ESP_AT_VERSION_1_7)
-		SETUP_CMD_NOHANDLE(ESP_CMD_CWMODE(STA)),
-		SETUP_CMD_NOHANDLE("AT+CWAUTOCONN=0"),
-		SETUP_CMD_NOHANDLE(ESP_CMD_CWMODE(NONE)),
-#endif
-#if defined(CONFIG_WIFI_ESP_AT_PASSIVE_MODE)
-		SETUP_CMD_NOHANDLE("AT+CIPRECVMODE=1"),
-#endif
-#if defined(CONFIG_WIFI_ESP_AT_CIPDINFO_USE)
-		SETUP_CMD_NOHANDLE("AT+CIPDINFO=1"),
-#endif
-		SETUP_CMD("AT+"_CIPSTAMAC"?", "+"_CIPSTAMAC":",
-			  on_cmd_cipstamac, 1U, ""),
-	};
-
-	dev = CONTAINER_OF(work, struct esp_data, init_work);
-
-	ret = modem_cmd_handler_setup_cmds(&dev->mctx.iface,
-					   &dev->mctx.cmd_handler, setup_cmds,
-					   ARRAY_SIZE(setup_cmds),
-					   &dev->sem_response,
-					   ESP_INIT_TIMEOUT);
-	if (ret < 0) {
-		LOG_ERR("Init failed %d", ret);
-		return;
-	}
-
-#if DT_INST_NODE_HAS_PROP(0, target_speed)
-	static const struct uart_config uart_config = {
-		.baudrate = DT_INST_PROP(0, target_speed),
-		.parity = UART_CFG_PARITY_NONE,
-		.stop_bits = UART_CFG_STOP_BITS_1,
-		.data_bits = UART_CFG_DATA_BITS_8,
-		.flow_ctrl = DT_PROP(ESP_BUS, hw_flow_control) ?
-			UART_CFG_FLOW_CTRL_RTS_CTS : UART_CFG_FLOW_CTRL_NONE,
-	};
-
-	ret = uart_configure(DEVICE_DT_GET(DT_INST_BUS(0)), &uart_config);
-	if (ret < 0) {
-		LOG_ERR("Baudrate change failed %d", ret);
-		return;
-	}
-
-	/* arbitrary sleep period to give ESP enough time to reconfigure */
-	k_sleep(K_MSEC(100));
-
-	ret = modem_cmd_handler_setup_cmds(&dev->mctx.iface,
-				&dev->mctx.cmd_handler,
-				setup_cmds_target_baudrate,
-				ARRAY_SIZE(setup_cmds_target_baudrate),
-				&dev->sem_response,
-				ESP_INIT_TIMEOUT);
-	if (ret < 0) {
-		LOG_ERR("Init failed %d", ret);
-		return;
-	}
-#endif
-
-	net_if_set_link_addr(dev->net_iface, dev->mac_addr,
-			     sizeof(dev->mac_addr), NET_LINK_ETHERNET);
-
-	if (IS_ENABLED(CONFIG_WIFI_ESP_AT_VERSION_1_7)) {
-		/* This is the mode entered in above setup commands */
-		dev->mode = ESP_MODE_STA;
-
-		/*
-		 * In case of ESP 1.7 this is the first time CWMODE is entered
-		 * STA mode, so request hostname change now.
-		 */
-		esp_configure_hostname(dev);
-	}
-
-	LOG_INF("ESP Wi-Fi ready");
-
-	/* L1 network layer (physical layer) is up */
-	net_if_carrier_on(dev->net_iface);
-
-	k_sem_give(&dev->sem_if_up);
-=======
+    if (!esp_flags_are_set(data, EDF_STA_CONNECTED)) {
+        net_if_dormant_on(data->net_iface);
+    }
+
     return esp_mode_flags_clear(data, EDF_AP_ENABLED);
 }
 
@@ -1283,9 +1101,15 @@
         SETUP_CMD_NOHANDLE("AT+CWAUTOCONN=0"),
         SETUP_CMD_NOHANDLE(ESP_CMD_CWMODE(NONE)),
         #endif
+
         #if defined(CONFIG_WIFI_ESP_AT_PASSIVE_MODE)
         SETUP_CMD_NOHANDLE("AT+CIPRECVMODE=1"),
         #endif
+
+        #if defined(CONFIG_WIFI_ESP_AT_CIPDINFO_USE)
+        SETUP_CMD_NOHANDLE("AT+CIPDINFO=1"),
+        #endif
+
         SETUP_CMD("AT+"_CIPSTAMAC"?", "+"_CIPSTAMAC":",
                   on_cmd_cipstamac, 1U, ""),
     };
@@ -1353,7 +1177,6 @@
     net_if_carrier_on(dev->net_iface);
 
     k_sem_give(&dev->sem_if_up);
->>>>>>> c1a0697a
 }
 
 static int esp_reset(const struct device* dev) {
