/*
 * Copyright (c) 2019 Tobias Svehagen
 * Copyright (c) 2020 Grinn
 *
 * SPDX-License-Identifier: Apache-2.0
 */

#define DT_DRV_COMPAT espressif_esp_at

#undef _POSIX_C_SOURCE
#define _POSIX_C_SOURCE 200809L

#include <zephyr/logging/log.h>
LOG_MODULE_REGISTER(wifi_esp_at, CONFIG_WIFI_LOG_LEVEL);

#include <zephyr/kernel.h>
#include <ctype.h>
#include <errno.h>
#include <zephyr/device.h>
#include <zephyr/init.h>
#include <stdlib.h>
#include <string.h>

#include <zephyr/drivers/gpio.h>
#include <zephyr/drivers/uart.h>

#include <zephyr/net/dns_resolve.h>
#include <zephyr/net/net_if.h>
#include <zephyr/net/net_ip.h>
#include <zephyr/net/net_offload.h>
#include <zephyr/net/wifi_mgmt.h>
#include <zephyr/net/conn_mgr/connectivity_wifi_mgmt.h>

#include "esp.h"

struct esp_config {
    #if DT_INST_NODE_HAS_PROP(0, power_gpios)
    const struct gpio_dt_spec power;
    #endif

    #if DT_INST_NODE_HAS_PROP(0, reset_gpios)
    const struct gpio_dt_spec reset;
    #endif
};

#if defined(_MSC_VER) /* #CUSTOM@NDRS */
/* Need to provide _ud_size > 0 */
NET_BUF_POOL_DEFINE(mdm_recv_pool, MDM_RECV_MAX_BUF, MDM_RECV_BUF_SIZE,
                    8, NULL);
#else
NET_BUF_POOL_DEFINE(mdm_recv_pool, MDM_RECV_MAX_BUF, MDM_RECV_BUF_SIZE,
                    0, NULL);
#endif

/* RX thread structures */
K_KERNEL_STACK_DEFINE(esp_rx_stack,
                      CONFIG_WIFI_ESP_AT_RX_STACK_SIZE);
struct k_thread esp_rx_thread;

/* RX thread work queue */
K_KERNEL_STACK_DEFINE(esp_workq_stack,
                      CONFIG_WIFI_ESP_AT_WORKQ_STACK_SIZE);

static const struct esp_config esp_driver_config = {
    #if DT_INST_NODE_HAS_PROP(0, power_gpios)
    .power = GPIO_DT_SPEC_INST_GET(0, power_gpios),
    #endif

    #if DT_INST_NODE_HAS_PROP(0, reset_gpios)
    .reset = GPIO_DT_SPEC_INST_GET(0, reset_gpios),
    #endif
};
struct esp_data esp_driver_data;

static void esp_configure_hostname(struct esp_data* data) {
    #if defined(CONFIG_NET_HOSTNAME_ENABLE)
    char cmd[sizeof("AT+CWHOSTNAME=\"\"") + NET_HOSTNAME_MAX_LEN];

    snprintk(cmd, sizeof(cmd), "AT+CWHOSTNAME=\"%s\"", net_hostname_get());
    cmd[sizeof(cmd) - 1] = '\0';

    esp_cmd_send(data, NULL, 0, cmd, ESP_CMD_TIMEOUT);
    #else
    ARG_UNUSED(data);
    #endif
}

static inline uint8_t esp_mode_from_flags(struct esp_data* data) {
    uint8_t flags = data->flags;
    uint8_t mode  = 0;

    if (flags & (EDF_STA_CONNECTED | EDF_STA_LOCK)) {
        mode |= ESP_MODE_STA;
    }

    if (flags & EDF_AP_ENABLED) {
        mode |= ESP_MODE_AP;
    }

    /*
     * ESP AT 1.7 does not allow to disable radio, so enter STA mode
     * instead.
     */
    if (IS_ENABLED(CONFIG_WIFI_ESP_AT_VERSION_1_7) &&
        (mode == ESP_MODE_NONE)) {
        mode = ESP_MODE_STA;
    }

    return (mode);
}

/* @note AT+CWMODE: Query/Set the Wi-Fi Mode (Station/SoftAP/Station+SoftAP) */
static int esp_mode_switch(struct esp_data* data, uint8_t mode) {
    char cmd[] = "AT+" _CWMODE "=X";
    int err;

    cmd[sizeof(cmd) - 2] = ('0' + mode);
    LOG_DBG("Switch to mode %hhu", mode);

    err = esp_cmd_send(data, NULL, 0, cmd, ESP_CMD_TIMEOUT);
    if (err) {
        LOG_WRN("Failed to switch to mode %d: %d", (int)mode, err);
    }

    return (err);
}

static int esp_mode_switch_if_needed(struct esp_data* data) {
    uint8_t new_mode = esp_mode_from_flags(data);
    uint8_t old_mode = data->mode;
    int err;

    if (old_mode == new_mode) {
        return (0);
    }

    data->mode = new_mode;

    err = esp_mode_switch(data, new_mode);
    if (err) {
        return (err);
    }

    if (!(old_mode & ESP_MODE_STA) && (new_mode & ESP_MODE_STA)) {
        /*
         * Hostname change is applied only when STA is enabled.
         */
        esp_configure_hostname(data);
    }

    return (0);
}

static void esp_mode_switch_submit_if_needed(struct esp_data* data) {
    if (data->mode != esp_mode_from_flags(data)) {
        k_work_submit_to_queue(&data->workq, &data->mode_switch_work);
    }
}

static void esp_mode_switch_work(struct k_work* work) {
    struct esp_data* data =
            CONTAINER_OF(work, struct esp_data, mode_switch_work);

    (void) esp_mode_switch_if_needed(data);
}

static inline int esp_mode_flags_set(struct esp_data* data, uint8_t flags) {
    esp_flags_set(data, flags);

    return esp_mode_switch_if_needed(data);
}

static inline int esp_mode_flags_clear(struct esp_data* data, uint8_t flags) {
    esp_flags_clear(data, flags);

    return esp_mode_switch_if_needed(data);
}

/*
 * Modem Response Command Handlers
 */

/* Handler: OK */
MODEM_CMD_DEFINE(on_cmd_ok) {
    struct esp_data* dev = CONTAINER_OF(data, struct esp_data,
                                        cmd_handler_data);

    modem_cmd_handler_set_error(data, 0);
    k_sem_give(&dev->sem_response);

    return (0);
}

/* Handler: ERROR */
MODEM_CMD_DEFINE(on_cmd_error) {
    struct esp_data* dev = CONTAINER_OF(data, struct esp_data,
                                        cmd_handler_data);

    modem_cmd_handler_set_error(data, -EIO);
    k_sem_give(&dev->sem_response);

    return (0);
}

/* RX thread */
static void esp_rx(void* p1, void* p2, void* p3) {
    ARG_UNUSED(p2);
    ARG_UNUSED(p3);

    struct esp_data* data = p1;

    while (true) {
        /* wait for incoming data */
        modem_iface_uart_rx_wait(&data->mctx.iface, K_FOREVER);

        modem_cmd_handler_process(&data->mctx.cmd_handler, &data->mctx.iface);

        /* give up time if we have a solid stream of data */
        k_yield();
    }
}

static char* str_unquote(char* str) {
    char* end;

    if (str[0] != '"') {
        return (str);
    }

    str++;

    end = strrchr(str, '"');
    if (end != NULL) {
        *end = 0;
    }

    return (str);
}

/* +CIPSTAMAC:"xx:xx:xx:xx:xx:xx" */
MODEM_CMD_DEFINE(on_cmd_cipstamac) {            /* ESP_AT_STA_SEQ04 */
    struct esp_data* dev = CONTAINER_OF(data, struct esp_data,
                                        cmd_handler_data);
    char const* mac;
    int err;

    mac = str_unquote(argv[0]);
    err = net_bytes_from_str(dev->mac_addr, sizeof(dev->mac_addr), mac);
    if (err) {
        LOG_ERR("Failed to parse MAC address");
    }

    return (0);
}

static int esp_pull_quoted(char** str, char const* str_end, char** unquoted) {
    if (**str != '"') {
        return (-EAGAIN);
    }

    (*str)++;

    *unquoted = *str;

    while (*str < str_end) {
        if (**str == '"') {
            **str = '\0';
            (*str)++;

            if (**str == ',') {
                (*str)++;
            }

            return (0);
        }

        (*str)++;
    }

    return (-EAGAIN);
}

static int esp_pull(char **str, char const* str_end) {
    while (*str < str_end) {
        if (**str == ',' || **str == ':' || **str == '\r' || **str == '\n') {
            char last_c = **str;

            **str = '\0';

            if (last_c == ',' || last_c == ':') {
                (*str)++;
            }

            return (0);
        }

        (*str)++;
    }

    return (-EAGAIN);
}

static int esp_pull_raw(char** str, char const* str_end, char** raw) {
    *raw = *str;

    return (esp_pull(str, str_end));
}

static int esp_pull_long(char** str, char const* str_end, long* value) {
    char const* str_begin = *str;
    int err;
    char* endptr;

    err = esp_pull(str, str_end);
    if (err) {
        return (err);
    }

    *value = strtol(str_begin, &endptr, 10);
    if (endptr == str_begin) {
        LOG_ERR("endptr == str_begin");
        return (-EBADMSG);
    }

    return (0);
}

/* +CWLAP:(sec,ssid,rssi,channel) */
/* with: CONFIG_WIFI_ESP_AT_SCAN_MAC_ADDRESS: +CWLAP:<ecn>,<ssid>,<rssi>,<mac>,<ch>*/
MODEM_CMD_DIRECT_DEFINE(on_cmd_cwlap) {                         /* ESP_AT_STA_SEQ08 */
    struct esp_data* dev = CONTAINER_OF(data, struct esp_data,
                                        cmd_handler_data);
    struct wifi_scan_result res = { 0 };
    char cwlap_buf[sizeof("\"0\",\"\",-100,\"xx:xx:xx:xx:xx:xx\",12") +
                          WIFI_SSID_MAX_LEN * 2 + 1];
    char* ecn;
    char* ssid;
    char* mac;
    char* channel;
    long rssi;
    long ecn_id;
    int err;

    len = (uint16_t)net_buf_linearize(cwlap_buf, sizeof(cwlap_buf) - 1,
                                      data->rx_buf, 0, sizeof(cwlap_buf) - 1);
    cwlap_buf[len] = '\0';

    char* str = &cwlap_buf[sizeof("+CWJAP:(") - 1];
    char const* str_end = cwlap_buf + len;

    err = esp_pull_raw(&str, str_end, &ecn);
    if (err) {
        return (err);
    }

    ecn_id = strtol(ecn, NULL, 10);
    if (ecn_id == 0) {
        res.security = WIFI_SECURITY_TYPE_NONE;
    }
    else {
        res.security = WIFI_SECURITY_TYPE_PSK;
    }

    err = esp_pull_quoted(&str, str_end, &ssid);
    if (err) {
        return (err);
    }

    err = esp_pull_long(&str, str_end, &rssi);
    if (err) {
        return (err);
    }

    if (strlen(ssid) > WIFI_SSID_MAX_LEN) {
        return (-EBADMSG);
    }

    res.ssid_length = MIN(sizeof(res.ssid), (uint8_t)strlen(ssid));
    memcpy(res.ssid, ssid, res.ssid_length);

    res.rssi = (int8_t)rssi;

    if (IS_ENABLED(CONFIG_WIFI_ESP_AT_SCAN_MAC_ADDRESS)) {
        err = esp_pull_quoted(&str, str_end, &mac);
        if (err) {
            return (err);
        }

        res.mac_length = WIFI_MAC_ADDR_LEN;
        if (net_bytes_from_str(res.mac, sizeof(res.mac), mac) < 0) {
            LOG_ERR("Invalid MAC address");
            res.mac_length = 0;
        }
    }

    err = esp_pull_raw(&str, str_end, &channel);
    if (err) {
        return (err);
    }

    res.channel = (uint8_t)strtol(channel, NULL, 10);

    if (dev->scan_cb) {
        dev->scan_cb(dev->net_iface, 0, &res);
    }

    return (str - cwlap_buf);
}

/* +CWJAP:(ssid,bssid,channel,rssi) */
MODEM_CMD_DIRECT_DEFINE(on_cmd_cwjap) {
    struct esp_data* dev = CONTAINER_OF(data, struct esp_data,
                                        cmd_handler_data);
    struct wifi_iface_status *status = dev->wifi_status;
    char cwjap_buf[sizeof("\"\",\"xx:xx:xx:xx:xx:xx\",12,-100") +
                   WIFI_SSID_MAX_LEN * 2 + 1];
    uint8_t flags = dev->flags;
    char* ssid;
    char* bssid;
    char* channel;
    char* rssi;
    int err;

    len = (uint16_t)net_buf_linearize(cwjap_buf, sizeof(cwjap_buf) - 1,
                                      data->rx_buf, 0, sizeof(cwjap_buf) - 1);
    cwjap_buf[len] = '\0';

    char* str = &cwjap_buf[sizeof("+CWJAP:") - 1];
    char* str_end = cwjap_buf + len;

    status->band = WIFI_FREQ_BAND_2_4_GHZ;
    status->iface_mode = WIFI_MODE_INFRA;

    if (flags & EDF_STA_CONNECTED) {
        status->state = WIFI_STATE_COMPLETED;
    }
    else if (flags & EDF_STA_CONNECTING) {
        status->state = WIFI_STATE_SCANNING;
    }
    else {
        status->state = WIFI_STATE_DISCONNECTED;
    }

    err = esp_pull_quoted(&str, str_end, &ssid);
    if (err) {
        return (err);
    }

    err = esp_pull_quoted(&str, str_end, &bssid);
    if (err) {
        return (err);
    }

    err = esp_pull_raw(&str, str_end, &channel);
    if (err) {
        return (err);
    }

    err = esp_pull_raw(&str, str_end, &rssi);
    if (err) {
        return (err);
    }

    strncpy(status->ssid, ssid, sizeof(status->ssid));
    status->ssid_len = strnlen(status->ssid, sizeof(status->ssid));

    err = net_bytes_from_str(status->bssid, sizeof(status->bssid), bssid);
    if (err) {
        LOG_WRN("Invalid MAC address");
        memset(status->bssid, 0x0, sizeof(status->bssid));
    }

    status->channel = strtol(channel, NULL, 10);
    status->rssi    = strtol(rssi, NULL, 10);

    return (str - cwjap_buf);
}

<<<<<<< HEAD
static void esp_dns_work(struct k_work* work) {
    #if defined(ESP_MAX_DNS)
    struct esp_data* data = CONTAINER_OF(work, struct esp_data, dns_work);
    struct dns_resolve_context* dnsctx;
    struct net_sockaddr_in* addrs = data->dns_addresses;
    const struct net_sockaddr* dns_servers[ESP_MAX_DNS + 1] = {};
    size_t i;
    int err;

    for (i = 0; i < ESP_MAX_DNS; i++) {
        if (!addrs[i].sin_addr.s_addr_be) {
            break;
        }
        dns_servers[i] = (struct net_sockaddr*)&addrs[i];
    }

    dnsctx = dns_resolve_get_default();
    err = dns_resolve_reconfigure(dnsctx, NULL, dns_servers);
    if (err) {
        LOG_ERR("Could not set DNS servers: %d", err);
    }

    LOG_DBG("DNS resolver reconfigured");
    #endif
=======
static void esp_dns_work(struct k_work *work)
{
#if defined(ESP_MAX_DNS)
	struct esp_data *data = CONTAINER_OF(work, struct esp_data, dns_work);
	struct dns_resolve_context *dnsctx;
	struct sockaddr_in *addrs = data->dns_addresses;
	const struct sockaddr *dns_servers[ESP_MAX_DNS + 1] = {};
	int interfaces[ESP_MAX_DNS];
	size_t i;
	int err, ifindex;

	ifindex = net_if_get_by_ifindex(data->net_iface);

	for (i = 0; i < ESP_MAX_DNS; i++) {
		if (!addrs[i].sin_addr.s_addr) {
			break;
		}
		dns_servers[i] = (struct sockaddr *) &addrs[i];
		interfaces[i] = ifindex;
	}

	dnsctx = dns_resolve_get_default();
	err = dns_resolve_reconfigure_with_interfaces(dnsctx, NULL, dns_servers,
						      interfaces);
	if (err) {
		LOG_ERR("Could not set DNS servers: %d", err);
	}

	LOG_DBG("DNS resolver reconfigured");
#endif
>>>>>>> b3316fc4
}

/* +CIPDNS:enable[,"DNS IP1"[,"DNS IP2"[,"DNS IP3"]]] */
MODEM_CMD_DEFINE(on_cmd_cipdns) {
    #if defined(ESP_MAX_DNS)
    struct esp_data* dev = CONTAINER_OF(data, struct esp_data,
                                        cmd_handler_data);
    struct net_sockaddr_in* addrs = dev->dns_addresses;
    char** servers       = (char**)argv + 1;
    size_t num_servers   = argc - 1;
    size_t valid_servers = 0;
    size_t i;
    int err;

    for (i = 0; i < ESP_MAX_DNS; i++) {
        if (i >= num_servers) {
            addrs[i].sin_addr.s_addr_be = 0;
            break;
        }

        servers[i] = str_unquote(servers[i]);
        LOG_DBG("DNS[%zu]: %s", i, servers[i]);

        err = net_addr_pton(NET_AF_INET, servers[i], &addrs[i].sin_addr);
        if (err) {
            LOG_ERR("Invalid DNS address: %s",
                    servers[i]);
            addrs[i].sin_addr.s_addr_be = 0;
            break;
        }

        addrs[i].sin_family = NET_AF_INET;
        addrs[i].sin_port   = htons(53);

        valid_servers++;
    }

    if (valid_servers) {
        k_work_submit(&dev->dns_work);
    }
    #endif

    return (0);
}

static const struct modem_cmd response_cmds[] = {
    MODEM_CMD("OK", on_cmd_ok, 0U, ""),       /* 3GPP */
    MODEM_CMD("ERROR", on_cmd_error, 0U, ""), /* 3GPP */
};

MODEM_CMD_DEFINE(on_cmd_wifi_connected) {                       /* ESP_AT_STA_SEQ11 */
    struct esp_data* dev = CONTAINER_OF(data, struct esp_data,
                                        cmd_handler_data);

    if (esp_flags_are_set(dev, EDF_STA_CONNECTED)) {
        return (0);
    }

    esp_flags_set(dev, EDF_STA_CONNECTED);
    wifi_mgmt_raise_connect_result_event(dev->net_iface, 0);
    net_if_dormant_off(dev->net_iface);

    return (0);
}

static void esp_mgmt_disconnect_work(struct k_work* work) {
    struct esp_socket* sock;
    struct esp_data*   dev;

    dev = CONTAINER_OF(work, struct esp_data, disconnect_work);

    /* Cleanup any sockets that weren't closed */
    for (int i = 0; i < ARRAY_SIZE(dev->sockets); i++) {
        sock = &dev->sockets[i];
        if (esp_socket_connected(sock)) {
            LOG_WRN("Socket %d left open, manually closing", i);
            esp_socket_close(sock);
        }
    }

    esp_flags_clear(dev, EDF_STA_CONNECTED);
    esp_mode_switch_submit_if_needed(dev);

    #if defined(CONFIG_NET_NATIVE_IPV4)
    net_if_ipv4_addr_rm(dev->net_iface, &dev->ip);
    #endif
    if (!esp_flags_are_set(dev, EDF_AP_ENABLED)) {
        net_if_dormant_on(dev->net_iface);
    }
    wifi_mgmt_raise_disconnect_result_event(dev->net_iface, 0);
}

MODEM_CMD_DEFINE(on_cmd_wifi_disconnected) {
    struct esp_data* dev = CONTAINER_OF(data, struct esp_data,
                                        cmd_handler_data);

    if (esp_flags_are_set(dev, EDF_STA_CONNECTED)) {
        k_work_submit_to_queue(&dev->workq, &dev->disconnect_work);
    }

    return (0);
}

/*
 * +CIPSTA:ip:"<ip>"
 * +CIPSTA:gateway:"<ip>"
 * +CIPSTA:netmask:"<ip>"
 */
MODEM_CMD_DEFINE(on_cmd_cipsta) {
    struct esp_data* dev = CONTAINER_OF(data, struct esp_data,
                                        cmd_handler_data);
    char* ip;

    ip = str_unquote(argv[1]);

    if (!strcmp(argv[0], "ip")) {
        net_addr_pton(NET_AF_INET, ip, &dev->ip);
    }
    else if (!strcmp(argv[0], "gateway")) {
        net_addr_pton(NET_AF_INET, ip, &dev->gw);
    }
    else if (!strcmp(argv[0], "netmask")) {
        net_addr_pton(NET_AF_INET, ip, &dev->nm);
    }
    else {
        LOG_WRN("Unknown IP type %s", argv[0]);
    }

    return (0);
}

static void esp_ip_addr_work(struct k_work* work) {
    struct k_work_delayable* dwork = k_work_delayable_from_work(work);
    struct esp_data* dev = CONTAINER_OF(dwork, struct esp_data,
                                        ip_addr_work);
    int ret;

    static const struct modem_cmd cmds[] = {
        MODEM_CMD("+" _CIPSTA ":", on_cmd_cipsta, 2U, ":"),
    };
    static const struct modem_cmd dns_cmds[] = {
        MODEM_CMD_ARGS_MAX("+CIPDNS:", on_cmd_cipdns, 1U, 3U, ","),
    };

    ret = esp_cmd_send(dev, cmds, ARRAY_SIZE(cmds), "AT+" _CIPSTA "?",
                       ESP_CMD_TIMEOUT);
    if (ret < 0) {
        LOG_WRN("Failed to query IP settings: ret %d", ret);
        k_work_reschedule_for_queue(&dev->workq, &dev->ip_addr_work,
                                    K_SECONDS(5));
        return;
    }

    #if defined(CONFIG_NET_NATIVE_IPV4)
    /* update interface addresses */
    #if defined(CONFIG_WIFI_ESP_AT_IP_STATIC)
    net_if_ipv4_addr_add(dev->net_iface, &dev->ip, NET_ADDR_MANUAL, 0);
    #else
    net_if_ipv4_addr_add(dev->net_iface, &dev->ip, NET_ADDR_DHCP, 0);
    #endif
    net_if_ipv4_set_gw(dev->net_iface, &dev->gw);
    net_if_ipv4_set_netmask_by_addr(dev->net_iface, &dev->ip, &dev->nm);
    #endif

    if (IS_ENABLED(CONFIG_WIFI_ESP_AT_DNS_USE)) {
        ret = esp_cmd_send(dev, dns_cmds, ARRAY_SIZE(dns_cmds),
                           "AT+CIPDNS?", ESP_CMD_TIMEOUT);
        if (ret) {
            LOG_WRN("DNS fetch failed: %d", ret);
        }
    }
}

MODEM_CMD_DEFINE(on_cmd_got_ip) {
    struct esp_data* dev = CONTAINER_OF(data, struct esp_data,
                                        cmd_handler_data);

    k_work_reschedule_for_queue(&dev->workq, &dev->ip_addr_work,
                                K_SECONDS(1));

    return (0);
}

MODEM_CMD_DEFINE(on_cmd_connect) {
    struct esp_socket* sock;
    struct esp_data* dev;
    uint8_t link_id;

    link_id = (data->match_buf[0] - '0');

    dev  = CONTAINER_OF(data, struct esp_data, cmd_handler_data);
    sock = esp_socket_ref_from_link_id(dev, link_id);
    if (!sock) {
        LOG_ERR("No socket for link %d", link_id);
        return (0);
    }

    esp_socket_unref(sock);

    return (0);
}

MODEM_CMD_DEFINE(on_cmd_closed) {
    struct esp_socket* sock;
    struct esp_data* dev;
    uint8_t link_id;
    atomic_val_t old_flags;

    link_id = data->match_buf[0] - '0';

    LOG_DBG("Link %d closed", link_id);

    dev  = CONTAINER_OF(data, struct esp_data, cmd_handler_data);
    sock = esp_socket_ref_from_link_id(dev, link_id);
    if (!sock) {
        LOG_ERR("No socket for link %d", link_id);
        return (0);
    }

    old_flags = esp_socket_flags_clear_and_set(sock,
                                               ESP_SOCK_CONNECTED,
                                               ESP_SOCK_CLOSE_PENDING);

    if (!(old_flags & ESP_SOCK_CONNECTED)) {
        LOG_DBG("Link %d already closed", link_id);
        goto socket_unref;
    }

    if (!(old_flags & ESP_SOCK_CLOSE_PENDING)) {
        esp_socket_work_submit(sock, &sock->close_work);
    }

socket_unref :
    esp_socket_unref(sock);

    return (0);
}

/*
 * Passive mode: "+IPD,<id>,<len>\r\n"
 * Other:        "+IPD,<id>,<len>:<data>"
 */
#define MIN_IPD_LEN (sizeof("+IPD,I,0E") - 1)
#define MAX_IPD_LEN (sizeof("+IPD,I,4294967295,\"\",65535E") - 1) + NET_IPV4_ADDR_LEN

static int cmd_ipd_parse_hdr(struct esp_data* dev,
                             struct esp_socket** sock,
                             struct net_buf *buf, uint16_t len,
                             int* data_offset, long* data_len) {
    char ipd_buf[MAX_IPD_LEN + 1];
    char* str;
    char* str_end;
    long link_id;
    size_t frags_len;
    size_t match_len;
    int err;

    frags_len = net_buf_frags_len(buf);

    /* Wait until minimum cmd length is available */
    if (frags_len < MIN_IPD_LEN) {
        return (-EAGAIN);
    }

    match_len = net_buf_linearize(ipd_buf, MAX_IPD_LEN,
                                  buf, 0, MAX_IPD_LEN);

    ipd_buf[match_len] = 0;
    if (ipd_buf[len] != ',' || ipd_buf[len + 2] != ',') {
        LOG_ERR("Invalid IPD: %s", ipd_buf);
        return (-EBADMSG);
    }

    str = &ipd_buf[len + 1];
    str_end = &ipd_buf[match_len];

    err = esp_pull_long(&str, str_end, &link_id);
    if (err) {
        if (err == -EAGAIN && match_len >= MAX_IPD_LEN) {
            LOG_ERR("Failed to pull %s", "link_id");
            return (-EBADMSG);
        }

        return (err);
    }

    err = esp_pull_long(&str, str_end, data_len);
    if (err) {
        if (err == -EAGAIN && match_len >= MAX_IPD_LEN) {
            LOG_ERR("Failed to pull %s", "data_len");
            return (-EBADMSG);
        }

        return (err);
    }

    *sock = esp_socket_ref_from_link_id(dev, (uint8_t)link_id);
    if (!*sock) {
        LOG_ERR("No socket for link %ld", link_id);
        *data_offset = (str - ipd_buf);
        return (-ENOTCONN);
    }

    if (!ESP_PROTO_PASSIVE(esp_socket_ip_proto(*sock)) &&
        IS_ENABLED(CONFIG_WIFI_ESP_AT_CIPDINFO_USE)) {
        struct net_sockaddr_in *recv_addr =
            (struct net_sockaddr_in*)&(*sock)->context->remote;
        char* remote_ip;
        long port;

        if (IS_ENABLED(CONFIG_WIFI_ESP_AT_VERSION_1_7)) {
            /* NOT quoted per AT version 1.7.0 */
            err = esp_pull_raw(&str, str_end, &remote_ip);
        }
        else {
            /* Quoted per AT version 2.1.0/2.2.0 */
            err = esp_pull_quoted(&str, str_end, &remote_ip);
        }

        if (err) {
            if ((err == -EAGAIN) && (match_len >= MAX_IPD_LEN)) {
                LOG_ERR("Failed to pull remote_ip");
                err = -EBADMSG;
            }
            goto socket_unref;
        }

        err = esp_pull_long(&str, str_end, &port);
        if (err) {
            if ((err == -EAGAIN) && (match_len >= MAX_IPD_LEN)) {
                LOG_ERR("Failed to pull port");
                err = -EBADMSG;
            }
            goto socket_unref;
        }

        err = net_addr_pton(NET_AF_INET, remote_ip, &recv_addr->sin_addr);
        if (err) {
            LOG_ERR("Invalid IP address");
            err = -EBADMSG;
            goto socket_unref;
        }

        recv_addr->sin_family = NET_AF_INET;
        recv_addr->sin_port = net_htons(port);
    }

    *data_offset = (str - ipd_buf);

    return (0);

socket_unref :
    esp_socket_unref(*sock);

    return (err);
}

MODEM_CMD_DIRECT_DEFINE(on_cmd_ipd) {                           /* ESP_AT_RCV_SEQ01 */
    struct esp_data* dev = CONTAINER_OF(data, struct esp_data,
                                        cmd_handler_data);
    struct esp_socket* sock;
    int data_offset;
    long data_len;
    int err;
    int ret;

    err = cmd_ipd_parse_hdr(dev, &sock, data->rx_buf, len,
                            &data_offset, &data_len);
    if (err) {
        if (err == -EAGAIN) {
            return (-EAGAIN);
        }

        return (len);
    }

    /*
     * When using passive TCP, the data itself is not included in the +IPD
     * command but must be polled with AT+CIPRECVDATA.
     */
    if (ESP_PROTO_PASSIVE(esp_socket_ip_proto(sock))) {
        esp_socket_work_submit(sock, &sock->recvdata_work);
        ret = data_offset;
        goto socket_unref;
    }

    /* Do we have the whole message? */
    if ((size_t)(data_offset + data_len) > net_buf_frags_len(data->rx_buf)) {
        ret = -EAGAIN;
        goto socket_unref;
    }

    esp_socket_rx(sock, data->rx_buf, data_offset, data_len);   /* ESP_AT_RCV_SEQ02 */

    ret = (data_offset + data_len);

socket_unref :
    esp_socket_unref(sock);

    return (ret);
}

MODEM_CMD_DEFINE(on_cmd_busy_sending) {
    LOG_WRN("Busy sending");
    return (0);
}

MODEM_CMD_DEFINE(on_cmd_busy_processing) {
    LOG_WRN("Busy processing");
    return (0);
}

/*
 * The 'ready' command is sent when device has booted and is ready to receive
 * commands. It is only expected after a reset of the device.
 * ESP-AT Message Reports:
 * ESP-AT will report important state changes or messages in the system.
 */
MODEM_CMD_DEFINE(on_cmd_ready) {            /* ESP_AT_STA_SEQ01, @see Table 5: ESP-AT Message Reports */
    struct esp_data* dev = CONTAINER_OF(data, struct esp_data,
                                        cmd_handler_data);
    k_sem_give(&dev->sem_if_ready);

    if (net_if_is_carrier_ok(dev->net_iface)) {
        net_if_dormant_on(dev->net_iface);
        net_if_carrier_off(dev->net_iface);
        LOG_ERR("Unexpected reset");
    }

    if (esp_flags_are_set(dev, EDF_STA_CONNECTING)) {
        wifi_mgmt_raise_connect_result_event(dev->net_iface, -1);
    }
    else if (esp_flags_are_set(dev, EDF_STA_CONNECTED)) {
        wifi_mgmt_raise_disconnect_result_event(dev->net_iface, 0);
    }

    dev->flags = 0;
    dev->mode  = 0;

    #if defined(CONFIG_NET_NATIVE_IPV4)
    net_if_ipv4_addr_rm(dev->net_iface, &dev->ip);
    #endif
    k_work_submit_to_queue(&dev->workq, &dev->init_work);       /* ESP_AT_STA_SEQ02 */

    return (0);
}

#if defined(CONFIG_WIFI_ESP_AT_FETCH_VERSION)

static int cmd_version_log(struct modem_cmd_handler_data* data,
                           char const* type, char const* version) {
    LOG_INF("%s: %s", type, version);

    return (0);
}

MODEM_CMD_DEFINE(on_cmd_at_version) {
    return cmd_version_log(data, "AT version", argv[0]);
}

MODEM_CMD_DEFINE(on_cmd_sdk_version) {
    return cmd_version_log(data, "SDK version", argv[0]);
}

MODEM_CMD_DEFINE(on_cmd_compile_time) {
    return cmd_version_log(data, "compile time", argv[0]);
}

MODEM_CMD_DEFINE(on_cmd_bin_version) {
    return cmd_version_log(data, "Bin version", argv[0]);
}

#endif /* CONFIG_WIFI_ESP_AT_FETCH_VERSION */

static struct modem_cmd const unsol_cmds[] = {
    MODEM_CMD("WIFI CONNECTED" , on_cmd_wifi_connected, 0U, ""),
    MODEM_CMD("WIFI DISCONNECT", on_cmd_wifi_disconnected, 0U, ""),
    MODEM_CMD("WIFI GOT IP"    , on_cmd_got_ip, 0U, ""),
    MODEM_CMD("0,CONNECT"      , on_cmd_connect, 0U, ""),
    MODEM_CMD("1,CONNECT"      , on_cmd_connect, 0U, ""),
    MODEM_CMD("2,CONNECT"      , on_cmd_connect, 0U, ""),
    MODEM_CMD("3,CONNECT"      , on_cmd_connect, 0U, ""),
    MODEM_CMD("4,CONNECT"      , on_cmd_connect, 0U, ""),
    MODEM_CMD("0,CLOSED"       , on_cmd_closed, 0U, ""),
    MODEM_CMD("1,CLOSED"       , on_cmd_closed, 0U, ""),
    MODEM_CMD("2,CLOSED"       , on_cmd_closed, 0U, ""),
    MODEM_CMD("3,CLOSED"       , on_cmd_closed, 0U, ""),
    MODEM_CMD("4,CLOSED"       , on_cmd_closed, 0U, ""),
    MODEM_CMD("busy s..."      , on_cmd_busy_sending, 0U, ""),
    MODEM_CMD("busy p..."      , on_cmd_busy_processing, 0U, ""),
    MODEM_CMD("ready"          , on_cmd_ready, 0U, ""),
    #if defined(CONFIG_WIFI_ESP_AT_FETCH_VERSION)
    MODEM_CMD("AT version:"    , on_cmd_at_version, 1U, ""),
    MODEM_CMD("SDK version:"   , on_cmd_sdk_version, 1U, ""),
    MODEM_CMD("Compile time"   , on_cmd_compile_time, 1U, ""),
    MODEM_CMD("Bin version:"   , on_cmd_bin_version, 1U, ""),
    #endif
    MODEM_CMD_DIRECT("+IPD", on_cmd_ipd),
};

static void esp_mgmt_iface_status_work(struct k_work* work) {
    struct esp_data* data = CONTAINER_OF(work, struct esp_data, iface_status_work);
    struct wifi_iface_status* status = data->wifi_status;
    int ret;
    static const struct modem_cmd cmds[] = {
        MODEM_CMD_DIRECT("+CWJAP:", on_cmd_cwjap),
    };

    ret = esp_cmd_send(data, cmds, ARRAY_SIZE(cmds), "AT+CWJAP?",
                       ESP_IFACE_STATUS_TIMEOUT);
    if (ret < 0) {
        LOG_WRN("Failed to request STA status: ret %d", ret);
        status->state = WIFI_STATE_UNKNOWN;
    }

    k_sem_give(&data->wifi_status_sem);
}

static int esp_mgmt_iface_status(const struct device* dev,
                                 struct wifi_iface_status* status) {
    struct esp_data* data = dev->data;

    (void) memset(status, 0x0, sizeof(*status));

    status->state      = WIFI_STATE_UNKNOWN;
    status->band       = WIFI_FREQ_BAND_UNKNOWN;
    status->iface_mode = WIFI_MODE_UNKNOWN;
    status->link_mode  = WIFI_LINK_MODE_UNKNOWN;
    status->security   = WIFI_SECURITY_TYPE_UNKNOWN;
    status->mfp        = WIFI_MFP_UNKNOWN;

    if (!net_if_is_carrier_ok(data->net_iface)) {
        status->state = WIFI_STATE_INTERFACE_DISABLED;
        return (0);
    }

    data->wifi_status = status;
    k_sem_init(&data->wifi_status_sem, 0, 1);

    k_work_submit_to_queue(&data->workq, &data->iface_status_work);

    k_sem_take(&data->wifi_status_sem, K_FOREVER);

    return (0);
}

static void esp_mgmt_scan_work(struct k_work* work) {           /* ESP_AT_STA_SEQ07 */
    struct esp_data* dev;
    int ret;
    static const struct modem_cmd cmds[] = {
        MODEM_CMD_DIRECT("+CWLAP:", on_cmd_cwlap),              /* AT+CWLAP: List Available APs */
    };

    dev = CONTAINER_OF(work, struct esp_data, scan_work);

    ret = esp_mode_flags_set(dev, EDF_STA_LOCK);
    if (ret < 0) {
        goto out;
    }

    ret = esp_cmd_send(dev,
                       cmds, ARRAY_SIZE(cmds),
                       ESP_CMD_CWLAP,
                       ESP_SCAN_TIMEOUT);
    esp_mode_flags_clear(dev, EDF_STA_LOCK);
    LOG_DBG("ESP Wi-Fi scan: cmd = %s", ESP_CMD_CWLAP);

    if (ret < 0) {
        LOG_ERR("Failed to scan: ret %d", ret);
    }

out :
    dev->scan_cb(dev->net_iface, 0, NULL);
    dev->scan_cb = NULL;
}

static int esp_mgmt_scan(const struct device* dev,
                         struct wifi_scan_params* params,
                         scan_result_cb_t cb) {
    struct esp_data* data = dev->data;

    ARG_UNUSED(params);

    if (data->scan_cb != NULL) {
        return (-EINPROGRESS);
    }

    if (!net_if_is_carrier_ok(data->net_iface)) {
        return (-EIO);
    }

    data->scan_cb = cb;

    k_work_submit_to_queue(&data->workq, &data->scan_work);     /* ESP_AT_STA_SEQ06 */

    return (0);
};

MODEM_CMD_DEFINE(on_cmd_fail) {
    struct esp_data* dev = CONTAINER_OF(data, struct esp_data,
                                        cmd_handler_data);

    modem_cmd_handler_set_error(data, -EIO);
    k_sem_give(&dev->sem_response);

    return (0);
}

static void esp_mgmt_connect_work(struct k_work* work) {        /* ESP_AT_STA_SEQ10 */
    struct esp_data* dev;
    int ret;
    static const struct modem_cmd cmds[] = {
        MODEM_CMD("FAIL", on_cmd_fail, 0U, ""),
    };

    dev = CONTAINER_OF(work, struct esp_data, connect_work);

    ret = esp_mode_flags_set(dev, EDF_STA_LOCK);
    if (ret < 0) {
        goto out;
    }

    ret = esp_cmd_send(dev, cmds, ARRAY_SIZE(cmds), dev->conn_cmd,
                       ESP_CONNECT_TIMEOUT);

    memset(dev->conn_cmd, 0, sizeof(dev->conn_cmd));

    if (ret < 0) {
        net_if_dormant_on(dev->net_iface);
        if (esp_flags_are_set(dev, EDF_STA_CONNECTED)) {
            esp_flags_clear(dev, EDF_STA_CONNECTED);
            wifi_mgmt_raise_disconnect_result_event(dev->net_iface, 0);
        }
        else {
            wifi_mgmt_raise_connect_result_event(dev->net_iface, ret);
        }
    }
    else if (!esp_flags_are_set(dev, EDF_STA_CONNECTED)) {
        esp_flags_set(dev, EDF_STA_CONNECTED);
        wifi_mgmt_raise_connect_result_event(dev->net_iface, 0);
        net_if_dormant_off(dev->net_iface);
    }

    esp_mode_flags_clear(dev, EDF_STA_LOCK);

out :
    esp_flags_clear(dev, EDF_STA_CONNECTING);
}

static int esp_conn_cmd_append(struct esp_data* data, size_t* off,
                               char const* chunk, size_t chunk_len) {
    char* str_end = &data->conn_cmd[sizeof(data->conn_cmd)];
    char* str = &data->conn_cmd[*off];
    char const* chunk_end = chunk + chunk_len;

    for (; chunk < chunk_end; chunk++) {
        if (str_end - str < 1) {
            return (-ENOSPC);
        }

        *str = *chunk;
        str++;
    }

    *off = str - data->conn_cmd;

    return (0);
}

#define esp_conn_cmd_append_literal(data, off, chunk)           \
    esp_conn_cmd_append(data, off, chunk, sizeof(chunk) - 1)

static int esp_conn_cmd_escape_and_append(struct esp_data* data, size_t* off,
                                          char const* chunk, size_t chunk_len) {
    char* str_end = &data->conn_cmd[sizeof(data->conn_cmd)];
    char* str = &data->conn_cmd[*off];
    char const* chunk_end = chunk + chunk_len;

    for (; chunk < chunk_end; chunk++) {
        switch (*chunk) {
            case ',' :
            case '\\' :
            case '"' :
                if (str_end - str < 2) {
                    return (-ENOSPC);
                }

                *str = '\\';
                str++;
                break;
        }

        if (str_end - str < 1) {
            return (-ENOSPC);
        }

        *str = *chunk;
        str++;
    }

    *off = str - data->conn_cmd;

    return (0);
}

static int esp_mgmt_connect(const struct device* dev,
                            struct wifi_connect_req_params* params) {
    struct esp_data* data = dev->data;                          /* ESP_AT_STA_SEQ09 */
    size_t off = 0;
    int err;

    if (!net_if_is_carrier_ok(data->net_iface) ||
        !net_if_is_admin_up(data->net_iface)) {
        return (-EIO);
    }

    if (esp_flags_are_set(data, EDF_STA_CONNECTED | EDF_STA_CONNECTING)) {
        return (-EALREADY);
    }

    esp_flags_set(data, EDF_STA_CONNECTING);

    /* AT+CWJAP: Connect to an AP */
    err = esp_conn_cmd_append_literal(data, &off, "AT+" _CWJAP "=\"");
    if (err) {
        return (err);
    }

    err = esp_conn_cmd_escape_and_append(data, &off,
                                         params->ssid, params->ssid_length);
    if (err) {
        return (err);
    }

    err = esp_conn_cmd_append_literal(data, &off, "\",\"");
    if (err) {
        return (err);
    }

    if (params->security == WIFI_SECURITY_TYPE_PSK) {
        err = esp_conn_cmd_escape_and_append(data, &off,
                                             params->psk, params->psk_length);
        if (err) {
            return (err);
        }
    }

    err = esp_conn_cmd_append_literal(data, &off, "\"");
    if (err) {
        return (err);
    }

    /* AT+CWJAP=[<ssid>],[<pwd>] */
    k_work_submit_to_queue(&data->workq, &data->connect_work);

    return (0);
}

static int esp_mgmt_disconnect(const struct device* dev) {
    struct esp_data* data = dev->data;
    int ret;

    ret = esp_cmd_send(data, NULL, 0, "AT+CWQAP", ESP_CMD_TIMEOUT);

    return (ret);
}

static int esp_mgmt_ap_enable(const struct device* dev,
                              struct wifi_connect_req_params* params) {
    char cmd[sizeof("AT+" _CWSAP "=\"\",\"\",xx,x") + WIFI_SSID_MAX_LEN +
             WIFI_PSK_MAX_LEN];
    struct esp_data* data = dev->data;
    int ecn = 0;
    int len;
    int ret;

    ret = esp_mode_flags_set(data, EDF_AP_ENABLED);
    if (ret < 0) {
        LOG_ERR("Failed to enable AP mode, ret %d", ret);
        return (ret);
    }

    len = snprintk(cmd, sizeof(cmd), "AT+" _CWSAP "=\"");
    memcpy(&cmd[len], params->ssid, params->ssid_length);
    len += params->ssid_length;

    if (params->security == WIFI_SECURITY_TYPE_PSK) {
        len += snprintk(&cmd[len], sizeof(cmd) - len, "\",\"");
        memcpy(&cmd[len], params->psk, params->psk_length);
        len += params->psk_length;
        ecn = 3;
    }
    else {
        len += snprintk(&cmd[len], sizeof(cmd) - len, "\",\"");
    }

    snprintk(&cmd[len], sizeof(cmd) - len, "\",%d,%d", params->channel,
             ecn);

    ret = esp_cmd_send(data, NULL, 0, cmd, ESP_CMD_TIMEOUT);

    net_if_dormant_off(data->net_iface);

    return (ret);
}

static int esp_mgmt_ap_disable(const struct device* dev) {
    struct esp_data* data = dev->data;

    if (!esp_flags_are_set(data, EDF_STA_CONNECTED)) {
        net_if_dormant_on(data->net_iface);
    }

    return esp_mode_flags_clear(data, EDF_AP_ENABLED);
}

static void esp_init_work(struct k_work* work) {                /* ESP_AT_STA_SEQ03 */
    struct esp_data* dev;
    int ret;
    static const struct setup_cmd setup_cmds[] = {
        SETUP_CMD_NOHANDLE("AT"),
        SETUP_CMD_NOHANDLE("ATE0"),                             /* ATE0: Switch echo off */
        SETUP_CMD_NOHANDLE("AT+UART_CUR="_UART_CUR),

        /* AT+UART_CUR: Current UART Configuration, Not Saved in Flash */
        /* AT+UART_DEF: Default UART Configuration, Saved in Flash     */
    #if DT_INST_NODE_HAS_PROP(0, target_speed)
    };
    static const struct setup_cmd setup_cmds_target_baudrate[] = {
        SETUP_CMD_NOHANDLE("AT"),
    #endif

        #if defined(CONFIG_WIFI_ESP_AT_FETCH_VERSION)
        SETUP_CMD_NOHANDLE("AT+GMR"),                           /* AT+GMR: Check Version Information */
        #endif

        #if defined(CONFIG_WIFI_ESP_AT_VERSION_1_7)
        SETUP_CMD_NOHANDLE(ESP_CMD_CWMODE(STA)),
        #endif

        #if defined(CONFIG_WIFI_ESP_AT_IP_STATIC)
        /* enable Static IP Config */
        SETUP_CMD_NOHANDLE(ESP_CMD_DHCP_ENABLE(STATION, 0)),
        SETUP_CMD_NOHANDLE(ESP_CMD_SET_IP(CONFIG_WIFI_ESP_AT_IP_ADDRESS,
                                          CONFIG_WIFI_ESP_AT_IP_GATEWAY,
                                          CONFIG_WIFI_ESP_AT_IP_MASK)),
        #else
        /* enable DHCP */
        SETUP_CMD_NOHANDLE(ESP_CMD_DHCP_ENABLE(STATION, 1)),
        #endif

        /* enable multiple socket support */
        SETUP_CMD_NOHANDLE("AT+CIPMUX=1"),                      /* AT+CIPMUX: Enable/disable Multiple Connections */

        SETUP_CMD_NOHANDLE(
                ESP_CMD_CWLAPOPT(ESP_CMD_CWLAPOPT_ORDERED, ESP_CMD_CWLAPOPT_MASK)),

        #if !defined(CONFIG_WIFI_ESP_AT_VERSION_1_7)
        SETUP_CMD_NOHANDLE(ESP_CMD_CWMODE(STA)),
        SETUP_CMD_NOHANDLE("AT+CWAUTOCONN=0"),
        SETUP_CMD_NOHANDLE(ESP_CMD_CWMODE(NONE)),
        #endif

        #if defined(CONFIG_WIFI_ESP_AT_PASSIVE_MODE)
        SETUP_CMD_NOHANDLE("AT+CIPRECVMODE=1"),
        #endif

        #if defined(CONFIG_WIFI_ESP_AT_CIPDINFO_USE)
        SETUP_CMD_NOHANDLE("AT+CIPDINFO=1"),
        #endif

        SETUP_CMD("AT+" _CIPSTAMAC "?", "+" _CIPSTAMAC ":",     /* AT+CIPSTAMAC: Query/Set the MAC Address */
                  on_cmd_cipstamac, 1U, ""),
    };

    dev = CONTAINER_OF(work, struct esp_data, init_work);

    ret = modem_cmd_handler_setup_cmds(&dev->mctx.iface,
                                       &dev->mctx.cmd_handler, setup_cmds,
                                       ARRAY_SIZE(setup_cmds),
                                       &dev->sem_response,
                                       ESP_INIT_TIMEOUT);
    if (ret < 0) {
        LOG_ERR("Init failed %d", ret);
        return;
    }

    #if DT_INST_NODE_HAS_PROP(0, target_speed)
    static const struct uart_config uart_config = {
        .baudrate  = DT_INST_PROP(0, target_speed),
        .parity    = UART_CFG_PARITY_NONE,
        .stop_bits = UART_CFG_STOP_BITS_1,
        .data_bits = UART_CFG_DATA_BITS_8,
        .flow_ctrl = DT_PROP(ESP_BUS, hw_flow_control) ?
                     UART_CFG_FLOW_CTRL_RTS_CTS : UART_CFG_FLOW_CTRL_NONE,
    };

    ret = uart_configure(DEVICE_DT_GET(DT_INST_BUS(0)), &uart_config);
    if (ret < 0) {
        LOG_ERR("Baudrate change failed %d", ret);
        return;
    }

    /* arbitrary sleep period to give ESP enough time to reconfigure */
    k_sleep(K_MSEC(100));

    ret = modem_cmd_handler_setup_cmds(&dev->mctx.iface,
                                       &dev->mctx.cmd_handler,
                                       setup_cmds_target_baudrate,
                                       ARRAY_SIZE(setup_cmds_target_baudrate),
                                       &dev->sem_response,
                                       ESP_INIT_TIMEOUT);
    if (ret < 0) {
        LOG_ERR("Init failed %d", ret);
        return;
    }
    #endif

    net_if_set_link_addr(dev->net_iface, dev->mac_addr,
                         sizeof(dev->mac_addr), NET_LINK_ETHERNET);

    if (IS_ENABLED(CONFIG_WIFI_ESP_AT_VERSION_1_7)) {
        /* This is the mode entered in above setup commands */
        dev->mode = ESP_MODE_STA;

        /*
         * In case of ESP 1.7 this is the first time CWMODE is entered
         * STA mode, so request hostname change now.
         */
        esp_configure_hostname(dev);
    }

    LOG_INF("ESP Wi-Fi ready");

    /* L1 network layer (physical layer) is up */
    net_if_carrier_on(dev->net_iface);

    k_sem_give(&dev->sem_if_up);            /* ESP_AT_STA_SEQ05 */
}

static int esp_reset(const struct device* dev) {
    struct esp_data* data = dev->data;
    int ret = -EAGAIN;

    if (net_if_is_carrier_ok(data->net_iface)) {
        net_if_carrier_off(data->net_iface);
    }

    #if DT_INST_NODE_HAS_PROP(0, power_gpios)
    const struct esp_config* config = dev->config;

    gpio_pin_set_dt(&config->power, 0);
    k_sleep(K_MSEC(100));
    gpio_pin_set_dt(&config->power, 1);
    #elif DT_INST_NODE_HAS_PROP(0, reset_gpios)
    const struct esp_config* config = dev->config;

    gpio_pin_set_dt(&config->reset, 1);
    k_sleep(K_MSEC(100));
    gpio_pin_set_dt(&config->reset, 0);
    #else
    #if DT_INST_NODE_HAS_PROP(0, external_reset)
    /* Wait to see if the interface comes up by itself */
    ret = k_sem_take(&data->sem_if_ready, K_MSEC(CONFIG_WIFI_ESP_AT_RESET_TIMEOUT));
    #endif

    int retries = 3;

    /* Don't need to run this if the interface came up by itself */
    while ((ret != 0) && retries--) {       /* ESP_AT_STA_SEQ00, AT+RST: Restart a Module */
        ret = modem_cmd_send(&data->mctx.iface, &data->mctx.cmd_handler,
                             NULL, 0, "AT+RST", &data->sem_if_ready,
                             K_MSEC(CONFIG_WIFI_ESP_AT_RESET_TIMEOUT));
        if ((ret == 0) || (ret != -ETIMEDOUT)) {
            break;
        }
    }

    if (ret < 0) {
        LOG_ERR("Failed to reset device: %d", ret);
        return (-EAGAIN);
    }
    #endif

    LOG_INF("Waiting for interface to come up");

    ret = k_sem_take(&data->sem_if_up, ESP_INIT_TIMEOUT);
    if (ret == -EAGAIN) {
        LOG_ERR("Timeout waiting for interface");
    }

    return (ret);
}

static void esp_iface_init(struct net_if* iface) {
    esp_offload_init(iface);

    /* Not currently connected to a network */
    net_if_dormant_on(iface);
}

static enum offloaded_net_if_types esp_offload_get_type(void) {
    return L2_OFFLOADED_NET_IF_TYPE_WIFI;
}

static const struct wifi_mgmt_ops esp_mgmt_ops = {
    .scan         = esp_mgmt_scan,
    .connect      = esp_mgmt_connect,
    .disconnect   = esp_mgmt_disconnect,
    .ap_enable    = esp_mgmt_ap_enable,
    .ap_disable   = esp_mgmt_ap_disable,
    .iface_status = esp_mgmt_iface_status,
};

static const struct net_wifi_mgmt_offload esp_api = {
    .wifi_iface.iface_api.init = esp_iface_init,
    .wifi_iface.get_type       = esp_offload_get_type,
    .wifi_mgmt_api             = &esp_mgmt_ops,
};

static int esp_init(const struct device* dev);

/* The network device must be instantiated above the init function in order
 * for the struct net_if that the macro declares to be visible inside the
 * function. An `extern` declaration does not work as the struct is static.
 */
NET_DEVICE_DT_INST_OFFLOAD_DEFINE(0, esp_init, NULL,
                                  &esp_driver_data, &esp_driver_config,
                                  CONFIG_WIFI_INIT_PRIORITY, &esp_api,
                                  ESP_MTU);

CONNECTIVITY_WIFI_MGMT_BIND(Z_DEVICE_DT_DEV_ID(DT_DRV_INST(0)));

static int esp_init(const struct device* dev) {
    #if (DT_INST_NODE_HAS_PROP(0, power_gpios) || DT_INST_NODE_HAS_PROP(0, reset_gpios))
    const struct esp_config* config = dev->config;
    #endif
    struct esp_data* data = dev->data;
    int ret = 0;

    k_sem_init(&data->sem_tx_ready, 0, 1);
    k_sem_init(&data->sem_response, 0, 1);
    k_sem_init(&data->sem_if_ready, 0, 1);
    k_sem_init(&data->sem_if_up, 0, 1);

    k_work_init(&data->init_work, esp_init_work);
    k_work_init_delayable(&data->ip_addr_work, esp_ip_addr_work);
    k_work_init(&data->scan_work, esp_mgmt_scan_work);
    k_work_init(&data->connect_work, esp_mgmt_connect_work);
    k_work_init(&data->disconnect_work, esp_mgmt_disconnect_work);
    k_work_init(&data->iface_status_work, esp_mgmt_iface_status_work);
    k_work_init(&data->mode_switch_work, esp_mode_switch_work);
    if (IS_ENABLED(CONFIG_WIFI_ESP_AT_DNS_USE)) {
        k_work_init(&data->dns_work, esp_dns_work);
    }

    esp_socket_init(data);

    /* initialize the work queue */
    k_work_queue_start(&data->workq, esp_workq_stack,
                       K_KERNEL_STACK_SIZEOF(esp_workq_stack),
                       K_PRIO_COOP(CONFIG_WIFI_ESP_AT_WORKQ_THREAD_PRIORITY),
                       NULL);
    k_thread_name_set(&data->workq.thread, "esp_workq");

    /* cmd handler */
    const struct modem_cmd_handler_config cmd_handler_config = {
        .match_buf         = &data->cmd_match_buf[0],
        .match_buf_len     = sizeof(data->cmd_match_buf),
        .buf_pool          = &mdm_recv_pool,
        .alloc_timeout     = K_NO_WAIT,
        .eol               = "\r\n",
        .user_data         = NULL,
        .response_cmds     = response_cmds,
        .response_cmds_len = ARRAY_SIZE(response_cmds),
        .unsol_cmds        = unsol_cmds,
        .unsol_cmds_len    = ARRAY_SIZE(unsol_cmds),
    };

    ret = modem_cmd_handler_init(&data->mctx.cmd_handler, &data->cmd_handler_data,
                                 &cmd_handler_config);
    if (ret < 0) {
        goto error;
    }

    /* modem interface */
    const struct modem_iface_uart_config uart_config = {
        .rx_rb_buf       = &data->iface_rb_buf[0],
        .rx_rb_buf_len   = sizeof(data->iface_rb_buf),
        .dev             = DEVICE_DT_GET(DT_INST_BUS(0)),
        .hw_flow_control = DT_PROP(ESP_BUS, hw_flow_control),
    };

    /* The context must be registered before the serial port is initialised. */
    data->mctx.driver_data = data;
    ret = modem_context_register(&data->mctx);
    if (ret < 0) {
        LOG_ERR("Error registering modem context: %d", ret);
        goto error;
    }

    ret = modem_iface_uart_init(&data->mctx.iface, &data->iface_data, &uart_config);
    if (ret < 0) {
        goto error;
    }

    /* pin setup */
    #if DT_INST_NODE_HAS_PROP(0, power_gpios)
    ret = gpio_pin_configure_dt(&config->power, GPIO_OUTPUT_INACTIVE);
    if (ret < 0) {
        LOG_ERR("Failed to configure %s pin", "power");
        goto error;
    }
    #endif

    #if DT_INST_NODE_HAS_PROP(0, reset_gpios)
    ret = gpio_pin_configure_dt(&config->reset, GPIO_OUTPUT_INACTIVE);
    if (ret < 0) {
        LOG_ERR("Failed to configure %s pin", "reset");
        goto error;
    }
    #endif

    /* start RX thread */
    k_thread_create(&esp_rx_thread, esp_rx_stack,
                    K_KERNEL_STACK_SIZEOF(esp_rx_stack),
                    esp_rx,
                    data, NULL, NULL,
                    K_PRIO_COOP(CONFIG_WIFI_ESP_AT_RX_THREAD_PRIORITY), 0,
                    K_NO_WAIT);
    k_thread_name_set(&esp_rx_thread, "esp_rx");

    /* Retrieve associated network interface so asynchronous messages can be processed early */
    data->net_iface = NET_IF_GET(Z_DEVICE_DT_DEV_ID(DT_DRV_INST(0)), 0);

    /* Reset the modem */
    ret = esp_reset(dev);

error :

    return (ret);
}<|MERGE_RESOLUTION|>--- conflicted
+++ resolved
@@ -476,63 +476,36 @@
     return (str - cwjap_buf);
 }
 
-<<<<<<< HEAD
 static void esp_dns_work(struct k_work* work) {
     #if defined(ESP_MAX_DNS)
     struct esp_data* data = CONTAINER_OF(work, struct esp_data, dns_work);
     struct dns_resolve_context* dnsctx;
     struct net_sockaddr_in* addrs = data->dns_addresses;
     const struct net_sockaddr* dns_servers[ESP_MAX_DNS + 1] = {};
+    int interfaces[ESP_MAX_DNS];
     size_t i;
     int err;
+    int ifindex;
+
+    ifindex = net_if_get_by_ifindex(data->net_iface);
 
     for (i = 0; i < ESP_MAX_DNS; i++) {
         if (!addrs[i].sin_addr.s_addr_be) {
             break;
         }
         dns_servers[i] = (struct net_sockaddr*)&addrs[i];
+        interfaces[i] = ifindex;
     }
 
     dnsctx = dns_resolve_get_default();
-    err = dns_resolve_reconfigure(dnsctx, NULL, dns_servers);
+    err = dns_resolve_reconfigure_with_interfaces(dnsctx, NULL, dns_servers,
+                                                  interfaces);
     if (err) {
         LOG_ERR("Could not set DNS servers: %d", err);
     }
 
     LOG_DBG("DNS resolver reconfigured");
     #endif
-=======
-static void esp_dns_work(struct k_work *work)
-{
-#if defined(ESP_MAX_DNS)
-	struct esp_data *data = CONTAINER_OF(work, struct esp_data, dns_work);
-	struct dns_resolve_context *dnsctx;
-	struct sockaddr_in *addrs = data->dns_addresses;
-	const struct sockaddr *dns_servers[ESP_MAX_DNS + 1] = {};
-	int interfaces[ESP_MAX_DNS];
-	size_t i;
-	int err, ifindex;
-
-	ifindex = net_if_get_by_ifindex(data->net_iface);
-
-	for (i = 0; i < ESP_MAX_DNS; i++) {
-		if (!addrs[i].sin_addr.s_addr) {
-			break;
-		}
-		dns_servers[i] = (struct sockaddr *) &addrs[i];
-		interfaces[i] = ifindex;
-	}
-
-	dnsctx = dns_resolve_get_default();
-	err = dns_resolve_reconfigure_with_interfaces(dnsctx, NULL, dns_servers,
-						      interfaces);
-	if (err) {
-		LOG_ERR("Could not set DNS servers: %d", err);
-	}
-
-	LOG_DBG("DNS resolver reconfigured");
-#endif
->>>>>>> b3316fc4
 }
 
 /* +CIPDNS:enable[,"DNS IP1"[,"DNS IP2"[,"DNS IP3"]]] */
@@ -1164,10 +1137,12 @@
         net_if_dormant_on(dev->net_iface);
         if (esp_flags_are_set(dev, EDF_STA_CONNECTED)) {
             esp_flags_clear(dev, EDF_STA_CONNECTED);
-            wifi_mgmt_raise_disconnect_result_event(dev->net_iface, 0);
+            wifi_mgmt_raise_disconnect_result_event(dev->net_iface,
+                                                    0);
         }
         else {
-            wifi_mgmt_raise_connect_result_event(dev->net_iface, ret);
+            wifi_mgmt_raise_connect_result_event(dev->net_iface,
+                                                 ret);
         }
     }
     else if (!esp_flags_are_set(dev, EDF_STA_CONNECTED)) {
