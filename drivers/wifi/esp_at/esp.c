/*
 * Copyright (c) 2019 Tobias Svehagen
 * Copyright (c) 2020 Grinn
 *
 * SPDX-License-Identifier: Apache-2.0
 */

#define DT_DRV_COMPAT espressif_esp_at

#undef _POSIX_C_SOURCE
#define _POSIX_C_SOURCE 200809L

#include <zephyr/logging/log.h>
LOG_MODULE_REGISTER(wifi_esp_at, CONFIG_WIFI_LOG_LEVEL);

#include <zephyr/kernel.h>
#include <ctype.h>
#include <errno.h>
#include <zephyr/device.h>
#include <zephyr/init.h>
#include <stdlib.h>
#include <string.h>

#include <zephyr/drivers/gpio.h>
#include <zephyr/drivers/uart.h>

#include <zephyr/net/dns_resolve.h>
#include <zephyr/net/net_if.h>
#include <zephyr/net/net_ip.h>
#include <zephyr/net/net_offload.h>
#include <zephyr/net/wifi_mgmt.h>
#include <zephyr/net/conn_mgr/connectivity_wifi_mgmt.h>

#include "esp.h"

struct esp_config {
    #if DT_INST_NODE_HAS_PROP(0, power_gpios)
    const struct gpio_dt_spec power;
    #endif

    #if DT_INST_NODE_HAS_PROP(0, reset_gpios)
    const struct gpio_dt_spec reset;
    #endif
};

#if defined(_MSC_VER) /* #CUSTOM@NDRS */
/* Need to provide _ud_size > 0 */
NET_BUF_POOL_DEFINE(mdm_recv_pool, MDM_RECV_MAX_BUF, MDM_RECV_BUF_SIZE,
                    8, NULL);
#else
NET_BUF_POOL_DEFINE(mdm_recv_pool, MDM_RECV_MAX_BUF, MDM_RECV_BUF_SIZE,
                    0, NULL);
#endif

/* RX thread structures */
K_KERNEL_STACK_DEFINE(esp_rx_stack,
                      CONFIG_WIFI_ESP_AT_RX_STACK_SIZE);
struct k_thread esp_rx_thread;

/* RX thread work queue */
K_KERNEL_STACK_DEFINE(esp_workq_stack,
                      CONFIG_WIFI_ESP_AT_WORKQ_STACK_SIZE);

static const struct esp_config esp_driver_config = {
    #if DT_INST_NODE_HAS_PROP(0, power_gpios)
    .power = GPIO_DT_SPEC_INST_GET(0, power_gpios),
    #endif

    #if DT_INST_NODE_HAS_PROP(0, reset_gpios)
    .reset = GPIO_DT_SPEC_INST_GET(0, reset_gpios),
    #endif
};
struct esp_data esp_driver_data;

static void esp_configure_hostname(struct esp_data* data) {
    #if defined(CONFIG_NET_HOSTNAME_ENABLE)
    char cmd[sizeof("AT+CWHOSTNAME=\"\"") + NET_HOSTNAME_MAX_LEN];

    snprintk(cmd, sizeof(cmd), "AT+CWHOSTNAME=\"%s\"", net_hostname_get());
    cmd[sizeof(cmd) - 1] = '\0';

    esp_cmd_send(data, NULL, 0, cmd, ESP_CMD_TIMEOUT);
    #else
    ARG_UNUSED(data);
    #endif
}

static inline uint8_t esp_mode_from_flags(struct esp_data* data) {
    uint8_t flags = data->flags;
    uint8_t mode  = 0;

    if (flags & (EDF_STA_CONNECTED | EDF_STA_LOCK)) {
        mode |= ESP_MODE_STA;
    }

    if (flags & EDF_AP_ENABLED) {
        mode |= ESP_MODE_AP;
    }

    /*
     * ESP AT 1.7 does not allow to disable radio, so enter STA mode
     * instead.
     */
    if (IS_ENABLED(CONFIG_WIFI_ESP_AT_VERSION_1_7) &&
        (mode == ESP_MODE_NONE)) {
        mode = ESP_MODE_STA;
    }

    return (mode);
}

/* @note AT+CWMODE: Query/Set the Wi-Fi Mode (Station/SoftAP/Station+SoftAP) */
static int esp_mode_switch(struct esp_data* data, uint8_t mode) {
    char cmd[] = "AT+" _CWMODE "=X";
    int err;

    cmd[sizeof(cmd) - 2] = ('0' + mode);
    LOG_DBG("Switch to mode %hhu", mode);

    err = esp_cmd_send(data, NULL, 0, cmd, ESP_CMD_TIMEOUT);
    if (err) {
        LOG_WRN("Failed to switch to mode %d: %d", (int)mode, err);
    }

    return (err);
}

static int esp_mode_switch_if_needed(struct esp_data* data) {
    uint8_t new_mode = esp_mode_from_flags(data);
    uint8_t old_mode = data->mode;
    int err;

    if (old_mode == new_mode) {
        return (0);
    }

    data->mode = new_mode;

    err = esp_mode_switch(data, new_mode);
    if (err) {
        return (err);
    }

    if (!(old_mode & ESP_MODE_STA) && (new_mode & ESP_MODE_STA)) {
        /*
         * Hostname change is applied only when STA is enabled.
         */
        esp_configure_hostname(data);
    }

    return (0);
}

static void esp_mode_switch_submit_if_needed(struct esp_data* data) {
    if (data->mode != esp_mode_from_flags(data)) {
        k_work_submit_to_queue(&data->workq, &data->mode_switch_work);
    }
}

static void esp_mode_switch_work(struct k_work* work) {
    struct esp_data* data =
            CONTAINER_OF(work, struct esp_data, mode_switch_work);

    (void) esp_mode_switch_if_needed(data);
}

static inline int esp_mode_flags_set(struct esp_data* data, uint8_t flags) {
    esp_flags_set(data, flags);

    return esp_mode_switch_if_needed(data);
}

static inline int esp_mode_flags_clear(struct esp_data* data, uint8_t flags) {
    esp_flags_clear(data, flags);

    return esp_mode_switch_if_needed(data);
}

/*
 * Modem Response Command Handlers
 */

/* Handler: OK */
MODEM_CMD_DEFINE(on_cmd_ok) {
    struct esp_data* dev = CONTAINER_OF(data, struct esp_data,
                                        cmd_handler_data);

    modem_cmd_handler_set_error(data, 0);
    k_sem_give(&dev->sem_response);

    return (0);
}

/* Handler: ERROR */
MODEM_CMD_DEFINE(on_cmd_error) {
    struct esp_data* dev = CONTAINER_OF(data, struct esp_data,
                                        cmd_handler_data);

    modem_cmd_handler_set_error(data, -EIO);
    k_sem_give(&dev->sem_response);

    return (0);
}

/* RX thread */
static void esp_rx(void* p1, void* p2, void* p3) {
    ARG_UNUSED(p2);
    ARG_UNUSED(p3);

    struct esp_data* data = p1;

    while (true) {
        /* wait for incoming data */
        modem_iface_uart_rx_wait(&data->mctx.iface, K_FOREVER);

        modem_cmd_handler_process(&data->mctx.cmd_handler, &data->mctx.iface);

        /* give up time if we have a solid stream of data */
        k_yield();
    }
}

static char* str_unquote(char* str) {
    char* end;

    if (str[0] != '"') {
        return (str);
    }

    str++;

    end = strrchr(str, '"');
    if (end != NULL) {
        *end = 0;
    }

    return (str);
}

/* +CIPSTAMAC:"xx:xx:xx:xx:xx:xx" */
MODEM_CMD_DEFINE(on_cmd_cipstamac) {            /* ESP_AT_STA_SEQ04 */
    struct esp_data* dev = CONTAINER_OF(data, struct esp_data,
                                        cmd_handler_data);
    char const* mac;
    int err;

    mac = str_unquote(argv[0]);
    err = net_bytes_from_str(dev->mac_addr, sizeof(dev->mac_addr), mac);
    if (err) {
        LOG_ERR("Failed to parse MAC address");
    }

    return (0);
}

static int esp_pull_quoted(char** str, char const* str_end, char** unquoted) {
    if (**str != '"') {
        return (-EAGAIN);
    }

    (*str)++;

    *unquoted = *str;

    while (*str < str_end) {
        if (**str == '"') {
            **str = '\0';
            (*str)++;

            if (**str == ',') {
                (*str)++;
            }

            return (0);
        }

        (*str)++;
    }

    return (-EAGAIN);
}

static int esp_pull(char **str, char const* str_end) {
    while (*str < str_end) {
        if (**str == ',' || **str == ':' || **str == '\r' || **str == '\n') {
            char last_c = **str;

            **str = '\0';

            if (last_c == ',' || last_c == ':') {
                (*str)++;
            }

            return (0);
        }

        (*str)++;
    }

    return (-EAGAIN);
}

static int esp_pull_raw(char** str, char const* str_end, char** raw) {
    *raw = *str;

    return (esp_pull(str, str_end));
}

static int esp_pull_long(char** str, char const* str_end, long* value) {
    char const* str_begin = *str;
    int err;
    char* endptr;

    err = esp_pull(str, str_end);
    if (err) {
        return (err);
    }

    *value = strtol(str_begin, &endptr, 10);
    if (endptr == str_begin) {
        LOG_ERR("endptr == str_begin");
        return (-EBADMSG);
    }

    return (0);
}

/* +CWLAP:(sec,ssid,rssi,channel) */
/* with: CONFIG_WIFI_ESP_AT_SCAN_MAC_ADDRESS: +CWLAP:<ecn>,<ssid>,<rssi>,<mac>,<ch>*/
MODEM_CMD_DIRECT_DEFINE(on_cmd_cwlap) {                         /* ESP_AT_STA_SEQ08 */
    struct esp_data* dev = CONTAINER_OF(data, struct esp_data,
                                        cmd_handler_data);
    struct wifi_scan_result res = { 0 };
    char cwlap_buf[sizeof("\"0\",\"\",-100,\"xx:xx:xx:xx:xx:xx\",12") +
                          WIFI_SSID_MAX_LEN * 2 + 1];
    char* ecn;
    char* ssid;
    char* mac;
    char* channel;
    long rssi;
    long ecn_id;
    int err;

    len = (uint16_t)net_buf_linearize(cwlap_buf, sizeof(cwlap_buf) - 1,
                                      data->rx_buf, 0, sizeof(cwlap_buf) - 1);
    cwlap_buf[len] = '\0';

    char* str = &cwlap_buf[sizeof("+CWJAP:(") - 1];
    char const* str_end = cwlap_buf + len;

    err = esp_pull_raw(&str, str_end, &ecn);
    if (err) {
        return (err);
    }

    ecn_id = strtol(ecn, NULL, 10);
    if (ecn_id == 0) {
        res.security = WIFI_SECURITY_TYPE_NONE;
    }
    else {
        res.security = WIFI_SECURITY_TYPE_PSK;
    }

    err = esp_pull_quoted(&str, str_end, &ssid);
    if (err) {
        return (err);
    }

    err = esp_pull_long(&str, str_end, &rssi);
    if (err) {
        return (err);
    }

    if (strlen(ssid) > WIFI_SSID_MAX_LEN) {
        return (-EBADMSG);
    }

    res.ssid_length = MIN(sizeof(res.ssid), (uint8_t)strlen(ssid));
    memcpy(res.ssid, ssid, res.ssid_length);

    res.rssi = (int8_t)rssi;

    if (IS_ENABLED(CONFIG_WIFI_ESP_AT_SCAN_MAC_ADDRESS)) {
        err = esp_pull_quoted(&str, str_end, &mac);
        if (err) {
            return (err);
        }

        res.mac_length = WIFI_MAC_ADDR_LEN;
        if (net_bytes_from_str(res.mac, sizeof(res.mac), mac) < 0) {
            LOG_ERR("Invalid MAC address");
            res.mac_length = 0;
        }
    }

    err = esp_pull_raw(&str, str_end, &channel);
    if (err) {
        return (err);
    }

    res.channel = (uint8_t)strtol(channel, NULL, 10);

    if (dev->scan_cb) {
        dev->scan_cb(dev->net_iface, 0, &res);
    }

    return (str - cwlap_buf);
}

/* +CWJAP:(ssid,bssid,channel,rssi) */
MODEM_CMD_DIRECT_DEFINE(on_cmd_cwjap) {
    struct esp_data* dev = CONTAINER_OF(data, struct esp_data,
                                        cmd_handler_data);
    struct wifi_iface_status *status = dev->wifi_status;
    char cwjap_buf[sizeof("\"\",\"xx:xx:xx:xx:xx:xx\",12,-100") +
                   WIFI_SSID_MAX_LEN * 2 + 1];
    uint8_t flags = dev->flags;
    char* ssid;
    char* bssid;
    char* channel;
    char* rssi;
    int err;

    len = (uint16_t)net_buf_linearize(cwjap_buf, sizeof(cwjap_buf) - 1,
                                      data->rx_buf, 0, sizeof(cwjap_buf) - 1);
    cwjap_buf[len] = '\0';

    char* str = &cwjap_buf[sizeof("+CWJAP:") - 1];
    char* str_end = cwjap_buf + len;

    status->band = WIFI_FREQ_BAND_2_4_GHZ;
    status->iface_mode = WIFI_MODE_INFRA;

    if (flags & EDF_STA_CONNECTED) {
        status->state = WIFI_STATE_COMPLETED;
    }
    else if (flags & EDF_STA_CONNECTING) {
        status->state = WIFI_STATE_SCANNING;
    }
    else {
        status->state = WIFI_STATE_DISCONNECTED;
    }

    err = esp_pull_quoted(&str, str_end, &ssid);
    if (err) {
        return (err);
    }

    err = esp_pull_quoted(&str, str_end, &bssid);
    if (err) {
        return (err);
    }

    err = esp_pull_raw(&str, str_end, &channel);
    if (err) {
        return (err);
    }

    err = esp_pull_raw(&str, str_end, &rssi);
    if (err) {
        return (err);
    }

    strncpy(status->ssid, ssid, sizeof(status->ssid));
    status->ssid_len = strnlen(status->ssid, sizeof(status->ssid));

    err = net_bytes_from_str(status->bssid, sizeof(status->bssid), bssid);
    if (err) {
        LOG_WRN("Invalid MAC address");
        memset(status->bssid, 0x0, sizeof(status->bssid));
    }

    status->channel = strtol(channel, NULL, 10);
    status->rssi    = strtol(rssi, NULL, 10);

    return (str - cwjap_buf);
}

static void esp_dns_work(struct k_work* work) {
    #if defined(ESP_MAX_DNS)
    struct esp_data* data = CONTAINER_OF(work, struct esp_data, dns_work);
    struct dns_resolve_context* dnsctx;
    struct net_sockaddr_in* addrs = data->dns_addresses;
    const struct net_sockaddr* dns_servers[ESP_MAX_DNS + 1] = {};
    size_t i;
    int err;

    for (i = 0; i < ESP_MAX_DNS; i++) {
        if (!addrs[i].sin_addr.s_addr_be) {
            break;
        }
        dns_servers[i] = (struct net_sockaddr*)&addrs[i];
    }

    dnsctx = dns_resolve_get_default();
    err = dns_resolve_reconfigure(dnsctx, NULL, dns_servers);
    if (err) {
        LOG_ERR("Could not set DNS servers: %d", err);
    }

    LOG_DBG("DNS resolver reconfigured");
    #endif
}

/* +CIPDNS:enable[,"DNS IP1"[,"DNS IP2"[,"DNS IP3"]]] */
MODEM_CMD_DEFINE(on_cmd_cipdns) {
    #if defined(ESP_MAX_DNS)
    struct esp_data* dev = CONTAINER_OF(data, struct esp_data,
                                        cmd_handler_data);
    struct net_sockaddr_in* addrs = dev->dns_addresses;
    char** servers       = (char**)argv + 1;
    size_t num_servers   = argc - 1;
    size_t valid_servers = 0;
    size_t i;
    int err;

    for (i = 0; i < ESP_MAX_DNS; i++) {
        if (i >= num_servers) {
            addrs[i].sin_addr.s_addr_be = 0;
            break;
        }

        servers[i] = str_unquote(servers[i]);
        LOG_DBG("DNS[%zu]: %s", i, servers[i]);

        err = net_addr_pton(NET_AF_INET, servers[i], &addrs[i].sin_addr);
        if (err) {
            LOG_ERR("Invalid DNS address: %s",
                    servers[i]);
            addrs[i].sin_addr.s_addr_be = 0;
            break;
        }

        addrs[i].sin_family = NET_AF_INET;
        addrs[i].sin_port   = htons(53);

        valid_servers++;
    }

    if (valid_servers) {
        k_work_submit(&dev->dns_work);
    }
    #endif

    return (0);
}

static const struct modem_cmd response_cmds[] = {
    MODEM_CMD("OK", on_cmd_ok, 0U, ""),       /* 3GPP */
    MODEM_CMD("ERROR", on_cmd_error, 0U, ""), /* 3GPP */
};

MODEM_CMD_DEFINE(on_cmd_wifi_connected) {                       /* ESP_AT_STA_SEQ11 */
    struct esp_data* dev = CONTAINER_OF(data, struct esp_data,
                                        cmd_handler_data);

    if (esp_flags_are_set(dev, EDF_STA_CONNECTED)) {
        return (0);
    }

    esp_flags_set(dev, EDF_STA_CONNECTED);
    wifi_mgmt_raise_connect_result_event(dev->net_iface, 0);
    net_if_dormant_off(dev->net_iface);

    return (0);
}

static void esp_mgmt_disconnect_work(struct k_work* work) {
    struct esp_socket* sock;
    struct esp_data*   dev;

    dev = CONTAINER_OF(work, struct esp_data, disconnect_work);

    /* Cleanup any sockets that weren't closed */
    for (int i = 0; i < ARRAY_SIZE(dev->sockets); i++) {
        sock = &dev->sockets[i];
        if (esp_socket_connected(sock)) {
            LOG_WRN("Socket %d left open, manually closing", i);
            esp_socket_close(sock);
        }
    }

    esp_flags_clear(dev, EDF_STA_CONNECTED);
    esp_mode_switch_submit_if_needed(dev);

    #if defined(CONFIG_NET_NATIVE_IPV4)
    net_if_ipv4_addr_rm(dev->net_iface, &dev->ip);
    #endif
    if (!esp_flags_are_set(dev, EDF_AP_ENABLED)) {
        net_if_dormant_on(dev->net_iface);
    }
    wifi_mgmt_raise_disconnect_result_event(dev->net_iface, 0);
}

MODEM_CMD_DEFINE(on_cmd_wifi_disconnected) {
    struct esp_data* dev = CONTAINER_OF(data, struct esp_data,
                                        cmd_handler_data);

    if (esp_flags_are_set(dev, EDF_STA_CONNECTED)) {
        k_work_submit_to_queue(&dev->workq, &dev->disconnect_work);
    }

    return (0);
}

/*
 * +CIPSTA:ip:"<ip>"
 * +CIPSTA:gateway:"<ip>"
 * +CIPSTA:netmask:"<ip>"
 */
MODEM_CMD_DEFINE(on_cmd_cipsta) {
    struct esp_data* dev = CONTAINER_OF(data, struct esp_data,
                                        cmd_handler_data);
    char* ip;

    ip = str_unquote(argv[1]);

    if (!strcmp(argv[0], "ip")) {
        net_addr_pton(NET_AF_INET, ip, &dev->ip);
    }
    else if (!strcmp(argv[0], "gateway")) {
        net_addr_pton(NET_AF_INET, ip, &dev->gw);
    }
    else if (!strcmp(argv[0], "netmask")) {
        net_addr_pton(NET_AF_INET, ip, &dev->nm);
    }
    else {
        LOG_WRN("Unknown IP type %s", argv[0]);
    }

    return (0);
}

static void esp_ip_addr_work(struct k_work* work) {
    struct k_work_delayable* dwork = k_work_delayable_from_work(work);
    struct esp_data* dev = CONTAINER_OF(dwork, struct esp_data,
                                        ip_addr_work);
    int ret;

    static const struct modem_cmd cmds[] = {
        MODEM_CMD("+" _CIPSTA ":", on_cmd_cipsta, 2U, ":"),
    };
    static const struct modem_cmd dns_cmds[] = {
        MODEM_CMD_ARGS_MAX("+CIPDNS:", on_cmd_cipdns, 1U, 3U, ","),
    };

    ret = esp_cmd_send(dev, cmds, ARRAY_SIZE(cmds), "AT+" _CIPSTA "?",
                       ESP_CMD_TIMEOUT);
    if (ret < 0) {
        LOG_WRN("Failed to query IP settings: ret %d", ret);
        k_work_reschedule_for_queue(&dev->workq, &dev->ip_addr_work,
                                    K_SECONDS(5));
        return;
    }

    #if defined(CONFIG_NET_NATIVE_IPV4)
    /* update interface addresses */
    #if defined(CONFIG_WIFI_ESP_AT_IP_STATIC)
    net_if_ipv4_addr_add(dev->net_iface, &dev->ip, NET_ADDR_MANUAL, 0);
    #else
    net_if_ipv4_addr_add(dev->net_iface, &dev->ip, NET_ADDR_DHCP, 0);
    #endif
    net_if_ipv4_set_gw(dev->net_iface, &dev->gw);
    net_if_ipv4_set_netmask_by_addr(dev->net_iface, &dev->ip, &dev->nm);
    #endif

    if (IS_ENABLED(CONFIG_WIFI_ESP_AT_DNS_USE)) {
        ret = esp_cmd_send(dev, dns_cmds, ARRAY_SIZE(dns_cmds),
                           "AT+CIPDNS?", ESP_CMD_TIMEOUT);
        if (ret) {
            LOG_WRN("DNS fetch failed: %d", ret);
        }
    }
}

MODEM_CMD_DEFINE(on_cmd_got_ip) {
    struct esp_data* dev = CONTAINER_OF(data, struct esp_data,
                                        cmd_handler_data);

    k_work_reschedule_for_queue(&dev->workq, &dev->ip_addr_work,
                                K_SECONDS(1));

    return (0);
}

MODEM_CMD_DEFINE(on_cmd_connect) {
    struct esp_socket* sock;
    struct esp_data* dev;
    uint8_t link_id;

    link_id = (data->match_buf[0] - '0');

    dev  = CONTAINER_OF(data, struct esp_data, cmd_handler_data);
    sock = esp_socket_ref_from_link_id(dev, link_id);
    if (!sock) {
        LOG_ERR("No socket for link %d", link_id);
        return (0);
    }

    esp_socket_unref(sock);

    return (0);
}

MODEM_CMD_DEFINE(on_cmd_closed) {
    struct esp_socket* sock;
    struct esp_data* dev;
    uint8_t link_id;
    atomic_val_t old_flags;

    link_id = data->match_buf[0] - '0';

    LOG_DBG("Link %d closed", link_id);

    dev  = CONTAINER_OF(data, struct esp_data, cmd_handler_data);
    sock = esp_socket_ref_from_link_id(dev, link_id);
    if (!sock) {
        LOG_ERR("No socket for link %d", link_id);
        return (0);
    }

    old_flags = esp_socket_flags_clear_and_set(sock,
                                               ESP_SOCK_CONNECTED,
                                               ESP_SOCK_CLOSE_PENDING);

    if (!(old_flags & ESP_SOCK_CONNECTED)) {
        LOG_DBG("Link %d already closed", link_id);
        goto socket_unref;
    }

    if (!(old_flags & ESP_SOCK_CLOSE_PENDING)) {
        esp_socket_work_submit(sock, &sock->close_work);
    }

socket_unref :
    esp_socket_unref(sock);

    return (0);
}

/*
 * Passive mode: "+IPD,<id>,<len>\r\n"
 * Other:        "+IPD,<id>,<len>:<data>"
 */
#define MIN_IPD_LEN (sizeof("+IPD,I,0E") - 1)
#define MAX_IPD_LEN (sizeof("+IPD,I,4294967295,\"\",65535E") - 1) + NET_IPV4_ADDR_LEN

<<<<<<< HEAD
static int cmd_ipd_parse_hdr(struct esp_data* dev,
                             struct esp_socket** sock,
                             struct net_buf *buf, uint16_t len,
                             int* data_offset, long* data_len) {
    char ipd_buf[MAX_IPD_LEN + 1];
    char* str;
    char* str_end;
    long link_id;
    size_t frags_len;
    size_t match_len;
    int err;

    frags_len = net_buf_frags_len(buf);

    /* Wait until minimum cmd length is available */
    if (frags_len < MIN_IPD_LEN) {
        return (-EAGAIN);
    }

    match_len = net_buf_linearize(ipd_buf, MAX_IPD_LEN,
                                  buf, 0, MAX_IPD_LEN);

    ipd_buf[match_len] = 0;
    if (ipd_buf[len] != ',' || ipd_buf[len + 2] != ',') {
        LOG_ERR("Invalid IPD: %s", ipd_buf);
        return (-EBADMSG);
    }

    str = &ipd_buf[len + 1];
    str_end = &ipd_buf[match_len];

    err = esp_pull_long(&str, str_end, &link_id);
    if (err) {
        if (err == -EAGAIN && match_len >= MAX_IPD_LEN) {
            LOG_ERR("Failed to pull %s", "link_id");
            return (-EBADMSG);
        }

        return (err);
    }

    err = esp_pull_long(&str, str_end, data_len);
    if (err) {
        if (err == -EAGAIN && match_len >= MAX_IPD_LEN) {
            LOG_ERR("Failed to pull %s", "data_len");
            return (-EBADMSG);
        }

        return (err);
    }

    *sock = esp_socket_ref_from_link_id(dev, (uint8_t)link_id);
    if (!*sock) {
        LOG_ERR("No socket for link %ld", link_id);
        *data_offset = (str - ipd_buf);
        return (-ENOTCONN);
    }

    if (!ESP_PROTO_PASSIVE(esp_socket_ip_proto(*sock)) &&
        IS_ENABLED(CONFIG_WIFI_ESP_AT_CIPDINFO_USE)) {
        struct net_sockaddr_in *recv_addr =
            (struct net_sockaddr_in*)&(*sock)->context->remote;
        char* remote_ip;
        long port;

        err = esp_pull_quoted(&str, str_end, &remote_ip);
        if (err) {
            if ((err == -EAGAIN) && (match_len >= MAX_IPD_LEN)) {
                LOG_ERR("Failed to pull remote_ip");
                err = -EBADMSG;
            }
            goto socket_unref;
        }

        err = esp_pull_long(&str, str_end, &port);
        if (err) {
            if ((err == -EAGAIN) && (match_len >= MAX_IPD_LEN)) {
                LOG_ERR("Failed to pull port");
                err = -EBADMSG;
            }
            goto socket_unref;
        }

        err = net_addr_pton(NET_AF_INET, remote_ip, &recv_addr->sin_addr);
        if (err) {
            LOG_ERR("Invalid IP address");
            err = -EBADMSG;
            goto socket_unref;
        }

        recv_addr->sin_family = NET_AF_INET;
        recv_addr->sin_port = net_htons(port);
    }

    *data_offset = (str - ipd_buf);

    return (0);

socket_unref :
    esp_socket_unref(*sock);

    return (err);
=======
static int cmd_ipd_parse_hdr(struct esp_data *dev,
			     struct esp_socket **sock,
			     struct net_buf *buf, uint16_t len,
			     int *data_offset, long *data_len)
{
	char ipd_buf[MAX_IPD_LEN + 1];
	char *str;
	char *str_end;
	long link_id;
	size_t frags_len;
	size_t match_len;
	int err;

	frags_len = net_buf_frags_len(buf);

	/* Wait until minimum cmd length is available */
	if (frags_len < MIN_IPD_LEN) {
		return -EAGAIN;
	}

	match_len = net_buf_linearize(ipd_buf, MAX_IPD_LEN,
				      buf, 0, MAX_IPD_LEN);

	ipd_buf[match_len] = 0;
	if (ipd_buf[len] != ',' || ipd_buf[len + 2] != ',') {
		LOG_ERR("Invalid IPD: %s", ipd_buf);
		return -EBADMSG;
	}

	str = &ipd_buf[len + 1];
	str_end = &ipd_buf[match_len];

	err = esp_pull_long(&str, str_end, &link_id);
	if (err) {
		if (err == -EAGAIN && match_len >= MAX_IPD_LEN) {
			LOG_ERR("Failed to pull %s", "link_id");
			return -EBADMSG;
		}

		return err;
	}

	err = esp_pull_long(&str, str_end, data_len);
	if (err) {
		if (err == -EAGAIN && match_len >= MAX_IPD_LEN) {
			LOG_ERR("Failed to pull %s", "data_len");
			return -EBADMSG;
		}

		return err;
	}

	*sock = esp_socket_ref_from_link_id(dev, link_id);

	if (!*sock) {
		LOG_ERR("No socket for link %ld", link_id);
		*data_offset = (str - ipd_buf);
		return -ENOTCONN;
	}

	if (!ESP_PROTO_PASSIVE(esp_socket_ip_proto(*sock)) &&
	    IS_ENABLED(CONFIG_WIFI_ESP_AT_CIPDINFO_USE)) {
		struct sockaddr_in *recv_addr =
			(struct sockaddr_in *) &(*sock)->context->remote;
		char *remote_ip;
		long port;

		if (IS_ENABLED(CONFIG_WIFI_ESP_AT_VERSION_1_7)) {
			/* NOT quoted per AT version 1.7.0 */
			err = esp_pull_raw(&str, str_end, &remote_ip);
		} else {
			/* Quoted per AT version 2.1.0/2.2.0 */
			err = esp_pull_quoted(&str, str_end, &remote_ip);
		}
		if (err) {
			if (err == -EAGAIN && match_len >= MAX_IPD_LEN) {
				LOG_ERR("Failed to pull remote_ip");
				err = -EBADMSG;
			}
			goto socket_unref;
		}

		err = esp_pull_long(&str, str_end, &port);
		if (err) {
			if (err == -EAGAIN && match_len >= MAX_IPD_LEN) {
				LOG_ERR("Failed to pull port");
				err = -EBADMSG;
			}
			goto socket_unref;
		}

		err = net_addr_pton(AF_INET, remote_ip, &recv_addr->sin_addr);
		if (err) {
			LOG_ERR("Invalid IP address");
			err = -EBADMSG;
			goto socket_unref;
		}

		recv_addr->sin_family = AF_INET;
		recv_addr->sin_port = htons(port);
	}

	*data_offset = (str - ipd_buf);

	return 0;

socket_unref:
	esp_socket_unref(*sock);

	return err;
>>>>>>> a85eb146
}

MODEM_CMD_DIRECT_DEFINE(on_cmd_ipd) {                           /* ESP_AT_RCV_SEQ01 */
    struct esp_data* dev = CONTAINER_OF(data, struct esp_data,
                                        cmd_handler_data);
    struct esp_socket* sock;
    int data_offset;
    long data_len;
    int err;
    int ret;

    err = cmd_ipd_parse_hdr(dev, &sock, data->rx_buf, len,
                            &data_offset, &data_len);
    if (err) {
        if (err == -EAGAIN) {
            return (-EAGAIN);
        }

        return (len);
    }

    /*
     * When using passive TCP, the data itself is not included in the +IPD
     * command but must be polled with AT+CIPRECVDATA.
     */
    if (ESP_PROTO_PASSIVE(esp_socket_ip_proto(sock))) {
        esp_socket_work_submit(sock, &sock->recvdata_work);
        ret = data_offset;
        goto socket_unref;
    }

    /* Do we have the whole message? */
    if ((size_t)(data_offset + data_len) > net_buf_frags_len(data->rx_buf)) {
        ret = -EAGAIN;
        goto socket_unref;
    }

    esp_socket_rx(sock, data->rx_buf, data_offset, data_len);   /* ESP_AT_RCV_SEQ02 */

    ret = (data_offset + data_len);

socket_unref :
    esp_socket_unref(sock);

    return (ret);
}

MODEM_CMD_DEFINE(on_cmd_busy_sending) {
    LOG_WRN("Busy sending");
    return (0);
}

MODEM_CMD_DEFINE(on_cmd_busy_processing) {
    LOG_WRN("Busy processing");
    return (0);
}

/*
 * The 'ready' command is sent when device has booted and is ready to receive
 * commands. It is only expected after a reset of the device.
 * ESP-AT Message Reports:
 * ESP-AT will report important state changes or messages in the system.
 */
MODEM_CMD_DEFINE(on_cmd_ready) {            /* ESP_AT_STA_SEQ01, @see Table 5: ESP-AT Message Reports */
    struct esp_data* dev = CONTAINER_OF(data, struct esp_data,
                                        cmd_handler_data);
    k_sem_give(&dev->sem_if_ready);

    if (net_if_is_carrier_ok(dev->net_iface)) {
        net_if_dormant_on(dev->net_iface);
        net_if_carrier_off(dev->net_iface);
        LOG_ERR("Unexpected reset");
    }

    if (esp_flags_are_set(dev, EDF_STA_CONNECTING)) {
        wifi_mgmt_raise_connect_result_event(dev->net_iface, -1);
    }
    else if (esp_flags_are_set(dev, EDF_STA_CONNECTED)) {
        wifi_mgmt_raise_disconnect_result_event(dev->net_iface, 0);
    }

    dev->flags = 0;
    dev->mode  = 0;

    #if defined(CONFIG_NET_NATIVE_IPV4)
    net_if_ipv4_addr_rm(dev->net_iface, &dev->ip);
    #endif
    k_work_submit_to_queue(&dev->workq, &dev->init_work);       /* ESP_AT_STA_SEQ02 */

    return (0);
}

#if defined(CONFIG_WIFI_ESP_AT_FETCH_VERSION)

static int cmd_version_log(struct modem_cmd_handler_data* data,
                           char const* type, char const* version) {
    LOG_INF("%s: %s", type, version);

    return (0);
}

MODEM_CMD_DEFINE(on_cmd_at_version) {
    return cmd_version_log(data, "AT version", argv[0]);
}

MODEM_CMD_DEFINE(on_cmd_sdk_version) {
    return cmd_version_log(data, "SDK version", argv[0]);
}

MODEM_CMD_DEFINE(on_cmd_compile_time) {
    return cmd_version_log(data, "compile time", argv[0]);
}

MODEM_CMD_DEFINE(on_cmd_bin_version) {
    return cmd_version_log(data, "Bin version", argv[0]);
}

#endif /* CONFIG_WIFI_ESP_AT_FETCH_VERSION */

static struct modem_cmd const unsol_cmds[] = {
    MODEM_CMD("WIFI CONNECTED" , on_cmd_wifi_connected, 0U, ""),
    MODEM_CMD("WIFI DISCONNECT", on_cmd_wifi_disconnected, 0U, ""),
    MODEM_CMD("WIFI GOT IP"    , on_cmd_got_ip, 0U, ""),
    MODEM_CMD("0,CONNECT"      , on_cmd_connect, 0U, ""),
    MODEM_CMD("1,CONNECT"      , on_cmd_connect, 0U, ""),
    MODEM_CMD("2,CONNECT"      , on_cmd_connect, 0U, ""),
    MODEM_CMD("3,CONNECT"      , on_cmd_connect, 0U, ""),
    MODEM_CMD("4,CONNECT"      , on_cmd_connect, 0U, ""),
    MODEM_CMD("0,CLOSED"       , on_cmd_closed, 0U, ""),
    MODEM_CMD("1,CLOSED"       , on_cmd_closed, 0U, ""),
    MODEM_CMD("2,CLOSED"       , on_cmd_closed, 0U, ""),
    MODEM_CMD("3,CLOSED"       , on_cmd_closed, 0U, ""),
    MODEM_CMD("4,CLOSED"       , on_cmd_closed, 0U, ""),
    MODEM_CMD("busy s..."      , on_cmd_busy_sending, 0U, ""),
    MODEM_CMD("busy p..."      , on_cmd_busy_processing, 0U, ""),
    MODEM_CMD("ready"          , on_cmd_ready, 0U, ""),
    #if defined(CONFIG_WIFI_ESP_AT_FETCH_VERSION)
    MODEM_CMD("AT version:"    , on_cmd_at_version, 1U, ""),
    MODEM_CMD("SDK version:"   , on_cmd_sdk_version, 1U, ""),
    MODEM_CMD("Compile time"   , on_cmd_compile_time, 1U, ""),
    MODEM_CMD("Bin version:"   , on_cmd_bin_version, 1U, ""),
    #endif
    MODEM_CMD_DIRECT("+IPD", on_cmd_ipd),
};

static void esp_mgmt_iface_status_work(struct k_work* work) {
    struct esp_data* data = CONTAINER_OF(work, struct esp_data, iface_status_work);
    struct wifi_iface_status* status = data->wifi_status;
    int ret;
    static const struct modem_cmd cmds[] = {
        MODEM_CMD_DIRECT("+CWJAP:", on_cmd_cwjap),
    };

    ret = esp_cmd_send(data, cmds, ARRAY_SIZE(cmds), "AT+CWJAP?",
                       ESP_IFACE_STATUS_TIMEOUT);
    if (ret < 0) {
        LOG_WRN("Failed to request STA status: ret %d", ret);
        status->state = WIFI_STATE_UNKNOWN;
    }

    k_sem_give(&data->wifi_status_sem);
}

static int esp_mgmt_iface_status(const struct device* dev,
                                 struct wifi_iface_status* status) {
    struct esp_data* data = dev->data;

    (void) memset(status, 0x0, sizeof(*status));

    status->state      = WIFI_STATE_UNKNOWN;
    status->band       = WIFI_FREQ_BAND_UNKNOWN;
    status->iface_mode = WIFI_MODE_UNKNOWN;
    status->link_mode  = WIFI_LINK_MODE_UNKNOWN;
    status->security   = WIFI_SECURITY_TYPE_UNKNOWN;
    status->mfp        = WIFI_MFP_UNKNOWN;

    if (!net_if_is_carrier_ok(data->net_iface)) {
        status->state = WIFI_STATE_INTERFACE_DISABLED;
        return (0);
    }

    data->wifi_status = status;
    k_sem_init(&data->wifi_status_sem, 0, 1);

    k_work_submit_to_queue(&data->workq, &data->iface_status_work);

    k_sem_take(&data->wifi_status_sem, K_FOREVER);

    return (0);
}

static void esp_mgmt_scan_work(struct k_work* work) {           /* ESP_AT_STA_SEQ07 */
    struct esp_data* dev;
    int ret;
    static const struct modem_cmd cmds[] = {
        MODEM_CMD_DIRECT("+CWLAP:", on_cmd_cwlap),              /* AT+CWLAP: List Available APs */
    };

    dev = CONTAINER_OF(work, struct esp_data, scan_work);

    ret = esp_mode_flags_set(dev, EDF_STA_LOCK);
    if (ret < 0) {
        goto out;
    }

    ret = esp_cmd_send(dev,
                       cmds, ARRAY_SIZE(cmds),
                       ESP_CMD_CWLAP,
                       ESP_SCAN_TIMEOUT);
    esp_mode_flags_clear(dev, EDF_STA_LOCK);
    LOG_DBG("ESP Wi-Fi scan: cmd = %s", ESP_CMD_CWLAP);

    if (ret < 0) {
        LOG_ERR("Failed to scan: ret %d", ret);
    }

out :
    dev->scan_cb(dev->net_iface, 0, NULL);
    dev->scan_cb = NULL;
}

static int esp_mgmt_scan(const struct device* dev,
                         struct wifi_scan_params* params,
                         scan_result_cb_t cb) {
    struct esp_data* data = dev->data;

    ARG_UNUSED(params);

    if (data->scan_cb != NULL) {
        return (-EINPROGRESS);
    }

    if (!net_if_is_carrier_ok(data->net_iface)) {
        return (-EIO);
    }

    data->scan_cb = cb;

    k_work_submit_to_queue(&data->workq, &data->scan_work);     /* ESP_AT_STA_SEQ06 */

    return (0);
};

MODEM_CMD_DEFINE(on_cmd_fail) {
    struct esp_data* dev = CONTAINER_OF(data, struct esp_data,
                                        cmd_handler_data);

    modem_cmd_handler_set_error(data, -EIO);
    k_sem_give(&dev->sem_response);

    return (0);
}

static void esp_mgmt_connect_work(struct k_work* work) {        /* ESP_AT_STA_SEQ10 */
    struct esp_data* dev;
    int ret;
    static const struct modem_cmd cmds[] = {
        MODEM_CMD("FAIL", on_cmd_fail, 0U, ""),
    };

    dev = CONTAINER_OF(work, struct esp_data, connect_work);

    ret = esp_mode_flags_set(dev, EDF_STA_LOCK);
    if (ret < 0) {
        goto out;
    }

    ret = esp_cmd_send(dev, cmds, ARRAY_SIZE(cmds), dev->conn_cmd,
                       ESP_CONNECT_TIMEOUT);

    memset(dev->conn_cmd, 0, sizeof(dev->conn_cmd));

    if (ret < 0) {
        net_if_dormant_on(dev->net_iface);
        if (esp_flags_are_set(dev, EDF_STA_CONNECTED)) {
            esp_flags_clear(dev, EDF_STA_CONNECTED);
            wifi_mgmt_raise_disconnect_result_event(dev->net_iface, 0);
        }
        else {
            wifi_mgmt_raise_connect_result_event(dev->net_iface, ret);
        }
    }
    else if (!esp_flags_are_set(dev, EDF_STA_CONNECTED)) {
        esp_flags_set(dev, EDF_STA_CONNECTED);
        wifi_mgmt_raise_connect_result_event(dev->net_iface, 0);
        net_if_dormant_off(dev->net_iface);
    }

    esp_mode_flags_clear(dev, EDF_STA_LOCK);

out :
    esp_flags_clear(dev, EDF_STA_CONNECTING);
}

static int esp_conn_cmd_append(struct esp_data* data, size_t* off,
                               char const* chunk, size_t chunk_len) {
    char* str_end = &data->conn_cmd[sizeof(data->conn_cmd)];
    char* str = &data->conn_cmd[*off];
    char const* chunk_end = chunk + chunk_len;

    for (; chunk < chunk_end; chunk++) {
        if (str_end - str < 1) {
            return (-ENOSPC);
        }

        *str = *chunk;
        str++;
    }

    *off = str - data->conn_cmd;

    return (0);
}

#define esp_conn_cmd_append_literal(data, off, chunk)           \
    esp_conn_cmd_append(data, off, chunk, sizeof(chunk) - 1)

static int esp_conn_cmd_escape_and_append(struct esp_data* data, size_t* off,
                                          char const* chunk, size_t chunk_len) {
    char* str_end = &data->conn_cmd[sizeof(data->conn_cmd)];
    char* str = &data->conn_cmd[*off];
    char const* chunk_end = chunk + chunk_len;

    for (; chunk < chunk_end; chunk++) {
        switch (*chunk) {
            case ',' :
            case '\\' :
            case '"' :
                if (str_end - str < 2) {
                    return (-ENOSPC);
                }

                *str = '\\';
                str++;
                break;
        }

        if (str_end - str < 1) {
            return (-ENOSPC);
        }

        *str = *chunk;
        str++;
    }

    *off = str - data->conn_cmd;

    return (0);
}

static int esp_mgmt_connect(const struct device* dev,
                            struct wifi_connect_req_params* params) {
    struct esp_data* data = dev->data;                          /* ESP_AT_STA_SEQ09 */
    size_t off = 0;
    int err;

    if (!net_if_is_carrier_ok(data->net_iface) ||
        !net_if_is_admin_up(data->net_iface)) {
        return (-EIO);
    }

    if (esp_flags_are_set(data, EDF_STA_CONNECTED | EDF_STA_CONNECTING)) {
        return (-EALREADY);
    }

    esp_flags_set(data, EDF_STA_CONNECTING);

    /* AT+CWJAP: Connect to an AP */
    err = esp_conn_cmd_append_literal(data, &off, "AT+" _CWJAP "=\"");
    if (err) {
        return (err);
    }

    err = esp_conn_cmd_escape_and_append(data, &off,
                                         params->ssid, params->ssid_length);
    if (err) {
        return (err);
    }

    err = esp_conn_cmd_append_literal(data, &off, "\",\"");
    if (err) {
        return (err);
    }

    if (params->security == WIFI_SECURITY_TYPE_PSK) {
        err = esp_conn_cmd_escape_and_append(data, &off,
                                             params->psk, params->psk_length);
        if (err) {
            return (err);
        }
    }

    err = esp_conn_cmd_append_literal(data, &off, "\"");
    if (err) {
        return (err);
    }

    /* AT+CWJAP=[<ssid>],[<pwd>] */
    k_work_submit_to_queue(&data->workq, &data->connect_work);

    return (0);
}

static int esp_mgmt_disconnect(const struct device* dev) {
    struct esp_data* data = dev->data;
    int ret;

    ret = esp_cmd_send(data, NULL, 0, "AT+CWQAP", ESP_CMD_TIMEOUT);

    return (ret);
}

static int esp_mgmt_ap_enable(const struct device* dev,
                              struct wifi_connect_req_params* params) {
    char cmd[sizeof("AT+" _CWSAP "=\"\",\"\",xx,x") + WIFI_SSID_MAX_LEN +
             WIFI_PSK_MAX_LEN];
    struct esp_data* data = dev->data;
    int ecn = 0;
    int len;
    int ret;

    ret = esp_mode_flags_set(data, EDF_AP_ENABLED);
    if (ret < 0) {
        LOG_ERR("Failed to enable AP mode, ret %d", ret);
        return (ret);
    }

    len = snprintk(cmd, sizeof(cmd), "AT+" _CWSAP "=\"");
    memcpy(&cmd[len], params->ssid, params->ssid_length);
    len += params->ssid_length;

    if (params->security == WIFI_SECURITY_TYPE_PSK) {
        len += snprintk(&cmd[len], sizeof(cmd) - len, "\",\"");
        memcpy(&cmd[len], params->psk, params->psk_length);
        len += params->psk_length;
        ecn = 3;
    }
    else {
        len += snprintk(&cmd[len], sizeof(cmd) - len, "\",\"");
    }

    snprintk(&cmd[len], sizeof(cmd) - len, "\",%d,%d", params->channel,
             ecn);

    ret = esp_cmd_send(data, NULL, 0, cmd, ESP_CMD_TIMEOUT);

    net_if_dormant_off(data->net_iface);

    return (ret);
}

static int esp_mgmt_ap_disable(const struct device* dev) {
    struct esp_data* data = dev->data;

    if (!esp_flags_are_set(data, EDF_STA_CONNECTED)) {
        net_if_dormant_on(data->net_iface);
    }

    return esp_mode_flags_clear(data, EDF_AP_ENABLED);
}

static void esp_init_work(struct k_work* work) {                /* ESP_AT_STA_SEQ03 */
    struct esp_data* dev;
    int ret;
    static const struct setup_cmd setup_cmds[] = {
        SETUP_CMD_NOHANDLE("AT"),
        SETUP_CMD_NOHANDLE("ATE0"),                             /* ATE0: Switch echo off */
        SETUP_CMD_NOHANDLE("AT+UART_CUR="_UART_CUR),

        /* AT+UART_CUR: Current UART Configuration, Not Saved in Flash */
        /* AT+UART_DEF: Default UART Configuration, Saved in Flash     */
    #if DT_INST_NODE_HAS_PROP(0, target_speed)
    };
    static const struct setup_cmd setup_cmds_target_baudrate[] = {
        SETUP_CMD_NOHANDLE("AT"),
    #endif

        #if defined(CONFIG_WIFI_ESP_AT_FETCH_VERSION)
        SETUP_CMD_NOHANDLE("AT+GMR"),                           /* AT+GMR: Check Version Information */
        #endif

        #if defined(CONFIG_WIFI_ESP_AT_VERSION_1_7)
        SETUP_CMD_NOHANDLE(ESP_CMD_CWMODE(STA)),
        #endif

        #if defined(CONFIG_WIFI_ESP_AT_IP_STATIC)
        /* enable Static IP Config */
        SETUP_CMD_NOHANDLE(ESP_CMD_DHCP_ENABLE(STATION, 0)),
        SETUP_CMD_NOHANDLE(ESP_CMD_SET_IP(CONFIG_WIFI_ESP_AT_IP_ADDRESS,
                                          CONFIG_WIFI_ESP_AT_IP_GATEWAY,
                                          CONFIG_WIFI_ESP_AT_IP_MASK)),
        #else
        /* enable DHCP */
        SETUP_CMD_NOHANDLE(ESP_CMD_DHCP_ENABLE(STATION, 1)),
        #endif

        /* enable multiple socket support */
        SETUP_CMD_NOHANDLE("AT+CIPMUX=1"),                      /* AT+CIPMUX: Enable/disable Multiple Connections */

        SETUP_CMD_NOHANDLE(
                ESP_CMD_CWLAPOPT(ESP_CMD_CWLAPOPT_ORDERED, ESP_CMD_CWLAPOPT_MASK)),

        #if !defined(CONFIG_WIFI_ESP_AT_VERSION_1_7)
        SETUP_CMD_NOHANDLE(ESP_CMD_CWMODE(STA)),
        SETUP_CMD_NOHANDLE("AT+CWAUTOCONN=0"),
        SETUP_CMD_NOHANDLE(ESP_CMD_CWMODE(NONE)),
        #endif

        #if defined(CONFIG_WIFI_ESP_AT_PASSIVE_MODE)
        SETUP_CMD_NOHANDLE("AT+CIPRECVMODE=1"),
        #endif

        #if defined(CONFIG_WIFI_ESP_AT_CIPDINFO_USE)
        SETUP_CMD_NOHANDLE("AT+CIPDINFO=1"),
        #endif

        SETUP_CMD("AT+" _CIPSTAMAC "?", "+" _CIPSTAMAC ":",     /* AT+CIPSTAMAC: Query/Set the MAC Address */
                  on_cmd_cipstamac, 1U, ""),
    };

    dev = CONTAINER_OF(work, struct esp_data, init_work);

    ret = modem_cmd_handler_setup_cmds(&dev->mctx.iface,
                                       &dev->mctx.cmd_handler, setup_cmds,
                                       ARRAY_SIZE(setup_cmds),
                                       &dev->sem_response,
                                       ESP_INIT_TIMEOUT);
    if (ret < 0) {
        LOG_ERR("Init failed %d", ret);
        return;
    }

    #if DT_INST_NODE_HAS_PROP(0, target_speed)
    static const struct uart_config uart_config = {
        .baudrate  = DT_INST_PROP(0, target_speed),
        .parity    = UART_CFG_PARITY_NONE,
        .stop_bits = UART_CFG_STOP_BITS_1,
        .data_bits = UART_CFG_DATA_BITS_8,
        .flow_ctrl = DT_PROP(ESP_BUS, hw_flow_control) ?
                     UART_CFG_FLOW_CTRL_RTS_CTS : UART_CFG_FLOW_CTRL_NONE,
    };

    ret = uart_configure(DEVICE_DT_GET(DT_INST_BUS(0)), &uart_config);
    if (ret < 0) {
        LOG_ERR("Baudrate change failed %d", ret);
        return;
    }

    /* arbitrary sleep period to give ESP enough time to reconfigure */
    k_sleep(K_MSEC(100));

    ret = modem_cmd_handler_setup_cmds(&dev->mctx.iface,
                                       &dev->mctx.cmd_handler,
                                       setup_cmds_target_baudrate,
                                       ARRAY_SIZE(setup_cmds_target_baudrate),
                                       &dev->sem_response,
                                       ESP_INIT_TIMEOUT);
    if (ret < 0) {
        LOG_ERR("Init failed %d", ret);
        return;
    }
    #endif

    net_if_set_link_addr(dev->net_iface, dev->mac_addr,
                         sizeof(dev->mac_addr), NET_LINK_ETHERNET);

    if (IS_ENABLED(CONFIG_WIFI_ESP_AT_VERSION_1_7)) {
        /* This is the mode entered in above setup commands */
        dev->mode = ESP_MODE_STA;

        /*
         * In case of ESP 1.7 this is the first time CWMODE is entered
         * STA mode, so request hostname change now.
         */
        esp_configure_hostname(dev);
    }

    LOG_INF("ESP Wi-Fi ready");

    /* L1 network layer (physical layer) is up */
    net_if_carrier_on(dev->net_iface);

    k_sem_give(&dev->sem_if_up);            /* ESP_AT_STA_SEQ05 */
}

static int esp_reset(const struct device* dev) {
    struct esp_data* data = dev->data;
    int ret = -EAGAIN;

    if (net_if_is_carrier_ok(data->net_iface)) {
        net_if_carrier_off(data->net_iface);
    }

    #if DT_INST_NODE_HAS_PROP(0, power_gpios)
    const struct esp_config* config = dev->config;

    gpio_pin_set_dt(&config->power, 0);
    k_sleep(K_MSEC(100));
    gpio_pin_set_dt(&config->power, 1);
    #elif DT_INST_NODE_HAS_PROP(0, reset_gpios)
    const struct esp_config* config = dev->config;

    gpio_pin_set_dt(&config->reset, 1);
    k_sleep(K_MSEC(100));
    gpio_pin_set_dt(&config->reset, 0);
    #else
    #if DT_INST_NODE_HAS_PROP(0, external_reset)
    /* Wait to see if the interface comes up by itself */
    ret = k_sem_take(&data->sem_if_ready, K_MSEC(CONFIG_WIFI_ESP_AT_RESET_TIMEOUT));
    #endif

    int retries = 3;

    /* Don't need to run this if the interface came up by itself */
    while ((ret != 0) && retries--) {       /* ESP_AT_STA_SEQ00, AT+RST: Restart a Module */
        ret = modem_cmd_send(&data->mctx.iface, &data->mctx.cmd_handler,
                             NULL, 0, "AT+RST", &data->sem_if_ready,
                             K_MSEC(CONFIG_WIFI_ESP_AT_RESET_TIMEOUT));
        if ((ret == 0) || (ret != -ETIMEDOUT)) {
            break;
        }
    }

    if (ret < 0) {
        LOG_ERR("Failed to reset device: %d", ret);
        return (-EAGAIN);
    }
    #endif

    LOG_INF("Waiting for interface to come up");

    ret = k_sem_take(&data->sem_if_up, ESP_INIT_TIMEOUT);
    if (ret == -EAGAIN) {
        LOG_ERR("Timeout waiting for interface");
    }

    return (ret);
}

static void esp_iface_init(struct net_if* iface) {
    esp_offload_init(iface);

    /* Not currently connected to a network */
    net_if_dormant_on(iface);
}

static enum offloaded_net_if_types esp_offload_get_type(void) {
    return L2_OFFLOADED_NET_IF_TYPE_WIFI;
}

static const struct wifi_mgmt_ops esp_mgmt_ops = {
    .scan         = esp_mgmt_scan,
    .connect      = esp_mgmt_connect,
    .disconnect   = esp_mgmt_disconnect,
    .ap_enable    = esp_mgmt_ap_enable,
    .ap_disable   = esp_mgmt_ap_disable,
    .iface_status = esp_mgmt_iface_status,
};

static const struct net_wifi_mgmt_offload esp_api = {
    .wifi_iface.iface_api.init = esp_iface_init,
    .wifi_iface.get_type       = esp_offload_get_type,
    .wifi_mgmt_api             = &esp_mgmt_ops,
};

static int esp_init(const struct device* dev);

/* The network device must be instantiated above the init function in order
 * for the struct net_if that the macro declares to be visible inside the
 * function. An `extern` declaration does not work as the struct is static.
 */
NET_DEVICE_DT_INST_OFFLOAD_DEFINE(0, esp_init, NULL,
                                  &esp_driver_data, &esp_driver_config,
                                  CONFIG_WIFI_INIT_PRIORITY, &esp_api,
                                  ESP_MTU);

CONNECTIVITY_WIFI_MGMT_BIND(Z_DEVICE_DT_DEV_ID(DT_DRV_INST(0)));

static int esp_init(const struct device* dev) {
    #if (DT_INST_NODE_HAS_PROP(0, power_gpios) || DT_INST_NODE_HAS_PROP(0, reset_gpios))
    const struct esp_config* config = dev->config;
    #endif
    struct esp_data* data = dev->data;
    int ret = 0;

    k_sem_init(&data->sem_tx_ready, 0, 1);
    k_sem_init(&data->sem_response, 0, 1);
    k_sem_init(&data->sem_if_ready, 0, 1);
    k_sem_init(&data->sem_if_up, 0, 1);

    k_work_init(&data->init_work, esp_init_work);
    k_work_init_delayable(&data->ip_addr_work, esp_ip_addr_work);
    k_work_init(&data->scan_work, esp_mgmt_scan_work);
    k_work_init(&data->connect_work, esp_mgmt_connect_work);
    k_work_init(&data->disconnect_work, esp_mgmt_disconnect_work);
    k_work_init(&data->iface_status_work, esp_mgmt_iface_status_work);
    k_work_init(&data->mode_switch_work, esp_mode_switch_work);
    if (IS_ENABLED(CONFIG_WIFI_ESP_AT_DNS_USE)) {
        k_work_init(&data->dns_work, esp_dns_work);
    }

    esp_socket_init(data);

    /* initialize the work queue */
    k_work_queue_start(&data->workq, esp_workq_stack,
                       K_KERNEL_STACK_SIZEOF(esp_workq_stack),
                       K_PRIO_COOP(CONFIG_WIFI_ESP_AT_WORKQ_THREAD_PRIORITY),
                       NULL);
    k_thread_name_set(&data->workq.thread, "esp_workq");

    /* cmd handler */
    const struct modem_cmd_handler_config cmd_handler_config = {
        .match_buf         = &data->cmd_match_buf[0],
        .match_buf_len     = sizeof(data->cmd_match_buf),
        .buf_pool          = &mdm_recv_pool,
        .alloc_timeout     = K_NO_WAIT,
        .eol               = "\r\n",
        .user_data         = NULL,
        .response_cmds     = response_cmds,
        .response_cmds_len = ARRAY_SIZE(response_cmds),
        .unsol_cmds        = unsol_cmds,
        .unsol_cmds_len    = ARRAY_SIZE(unsol_cmds),
    };

    ret = modem_cmd_handler_init(&data->mctx.cmd_handler, &data->cmd_handler_data,
                                 &cmd_handler_config);
    if (ret < 0) {
        goto error;
    }

    /* modem interface */
    const struct modem_iface_uart_config uart_config = {
        .rx_rb_buf       = &data->iface_rb_buf[0],
        .rx_rb_buf_len   = sizeof(data->iface_rb_buf),
        .dev             = DEVICE_DT_GET(DT_INST_BUS(0)),
        .hw_flow_control = DT_PROP(ESP_BUS, hw_flow_control),
    };

    /* The context must be registered before the serial port is initialised. */
    data->mctx.driver_data = data;
    ret = modem_context_register(&data->mctx);
    if (ret < 0) {
        LOG_ERR("Error registering modem context: %d", ret);
        goto error;
    }

    ret = modem_iface_uart_init(&data->mctx.iface, &data->iface_data, &uart_config);
    if (ret < 0) {
        goto error;
    }

    /* pin setup */
    #if DT_INST_NODE_HAS_PROP(0, power_gpios)
    ret = gpio_pin_configure_dt(&config->power, GPIO_OUTPUT_INACTIVE);
    if (ret < 0) {
        LOG_ERR("Failed to configure %s pin", "power");
        goto error;
    }
    #endif

    #if DT_INST_NODE_HAS_PROP(0, reset_gpios)
    ret = gpio_pin_configure_dt(&config->reset, GPIO_OUTPUT_INACTIVE);
    if (ret < 0) {
        LOG_ERR("Failed to configure %s pin", "reset");
        goto error;
    }
    #endif

    /* start RX thread */
    k_thread_create(&esp_rx_thread, esp_rx_stack,
                    K_KERNEL_STACK_SIZEOF(esp_rx_stack),
                    esp_rx,
                    data, NULL, NULL,
                    K_PRIO_COOP(CONFIG_WIFI_ESP_AT_RX_THREAD_PRIORITY), 0,
                    K_NO_WAIT);
    k_thread_name_set(&esp_rx_thread, "esp_rx");

    /* Retrieve associated network interface so asynchronous messages can be processed early */
    data->net_iface = NET_IF_GET(Z_DEVICE_DT_DEV_ID(DT_DRV_INST(0)), 0);

    /* Reset the modem */
    ret = esp_reset(dev);

error :

    return (ret);
}<|MERGE_RESOLUTION|>--- conflicted
+++ resolved
@@ -745,7 +745,6 @@
 #define MIN_IPD_LEN (sizeof("+IPD,I,0E") - 1)
 #define MAX_IPD_LEN (sizeof("+IPD,I,4294967295,\"\",65535E") - 1) + NET_IPV4_ADDR_LEN
 
-<<<<<<< HEAD
 static int cmd_ipd_parse_hdr(struct esp_data* dev,
                              struct esp_socket** sock,
                              struct net_buf *buf, uint16_t len,
@@ -811,7 +810,15 @@
         char* remote_ip;
         long port;
 
-        err = esp_pull_quoted(&str, str_end, &remote_ip);
+        if (IS_ENABLED(CONFIG_WIFI_ESP_AT_VERSION_1_7)) {
+            /* NOT quoted per AT version 1.7.0 */
+            err = esp_pull_raw(&str, str_end, &remote_ip);
+        }
+        else {
+            /* Quoted per AT version 2.1.0/2.2.0 */
+            err = esp_pull_quoted(&str, str_end, &remote_ip);
+        }
+
         if (err) {
             if ((err == -EAGAIN) && (match_len >= MAX_IPD_LEN)) {
                 LOG_ERR("Failed to pull remote_ip");
@@ -848,118 +855,6 @@
     esp_socket_unref(*sock);
 
     return (err);
-=======
-static int cmd_ipd_parse_hdr(struct esp_data *dev,
-			     struct esp_socket **sock,
-			     struct net_buf *buf, uint16_t len,
-			     int *data_offset, long *data_len)
-{
-	char ipd_buf[MAX_IPD_LEN + 1];
-	char *str;
-	char *str_end;
-	long link_id;
-	size_t frags_len;
-	size_t match_len;
-	int err;
-
-	frags_len = net_buf_frags_len(buf);
-
-	/* Wait until minimum cmd length is available */
-	if (frags_len < MIN_IPD_LEN) {
-		return -EAGAIN;
-	}
-
-	match_len = net_buf_linearize(ipd_buf, MAX_IPD_LEN,
-				      buf, 0, MAX_IPD_LEN);
-
-	ipd_buf[match_len] = 0;
-	if (ipd_buf[len] != ',' || ipd_buf[len + 2] != ',') {
-		LOG_ERR("Invalid IPD: %s", ipd_buf);
-		return -EBADMSG;
-	}
-
-	str = &ipd_buf[len + 1];
-	str_end = &ipd_buf[match_len];
-
-	err = esp_pull_long(&str, str_end, &link_id);
-	if (err) {
-		if (err == -EAGAIN && match_len >= MAX_IPD_LEN) {
-			LOG_ERR("Failed to pull %s", "link_id");
-			return -EBADMSG;
-		}
-
-		return err;
-	}
-
-	err = esp_pull_long(&str, str_end, data_len);
-	if (err) {
-		if (err == -EAGAIN && match_len >= MAX_IPD_LEN) {
-			LOG_ERR("Failed to pull %s", "data_len");
-			return -EBADMSG;
-		}
-
-		return err;
-	}
-
-	*sock = esp_socket_ref_from_link_id(dev, link_id);
-
-	if (!*sock) {
-		LOG_ERR("No socket for link %ld", link_id);
-		*data_offset = (str - ipd_buf);
-		return -ENOTCONN;
-	}
-
-	if (!ESP_PROTO_PASSIVE(esp_socket_ip_proto(*sock)) &&
-	    IS_ENABLED(CONFIG_WIFI_ESP_AT_CIPDINFO_USE)) {
-		struct sockaddr_in *recv_addr =
-			(struct sockaddr_in *) &(*sock)->context->remote;
-		char *remote_ip;
-		long port;
-
-		if (IS_ENABLED(CONFIG_WIFI_ESP_AT_VERSION_1_7)) {
-			/* NOT quoted per AT version 1.7.0 */
-			err = esp_pull_raw(&str, str_end, &remote_ip);
-		} else {
-			/* Quoted per AT version 2.1.0/2.2.0 */
-			err = esp_pull_quoted(&str, str_end, &remote_ip);
-		}
-		if (err) {
-			if (err == -EAGAIN && match_len >= MAX_IPD_LEN) {
-				LOG_ERR("Failed to pull remote_ip");
-				err = -EBADMSG;
-			}
-			goto socket_unref;
-		}
-
-		err = esp_pull_long(&str, str_end, &port);
-		if (err) {
-			if (err == -EAGAIN && match_len >= MAX_IPD_LEN) {
-				LOG_ERR("Failed to pull port");
-				err = -EBADMSG;
-			}
-			goto socket_unref;
-		}
-
-		err = net_addr_pton(AF_INET, remote_ip, &recv_addr->sin_addr);
-		if (err) {
-			LOG_ERR("Invalid IP address");
-			err = -EBADMSG;
-			goto socket_unref;
-		}
-
-		recv_addr->sin_family = AF_INET;
-		recv_addr->sin_port = htons(port);
-	}
-
-	*data_offset = (str - ipd_buf);
-
-	return 0;
-
-socket_unref:
-	esp_socket_unref(*sock);
-
-	return err;
->>>>>>> a85eb146
 }
 
 MODEM_CMD_DIRECT_DEFINE(on_cmd_ipd) {                           /* ESP_AT_RCV_SEQ01 */
