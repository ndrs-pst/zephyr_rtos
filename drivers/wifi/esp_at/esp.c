/*
 * Copyright (c) 2019 Tobias Svehagen
 * Copyright (c) 2020 Grinn
 *
 * SPDX-License-Identifier: Apache-2.0
 */

#define DT_DRV_COMPAT espressif_esp_at

#include <zephyr/logging/log.h>
LOG_MODULE_REGISTER(wifi_esp_at, CONFIG_WIFI_LOG_LEVEL);

#include <zephyr/kernel.h>
#include <ctype.h>
#include <errno.h>
#include <zephyr/device.h>
#include <zephyr/init.h>
#include <stdlib.h>

#include <zephyr/drivers/gpio.h>
#include <zephyr/drivers/uart.h>

#include <zephyr/net/dns_resolve.h>
#include <zephyr/net/net_if.h>
#include <zephyr/net/net_ip.h>
#include <zephyr/net/net_offload.h>
#include <zephyr/net/wifi_mgmt.h>
#include <zephyr/net/conn_mgr/connectivity_wifi_mgmt.h>

#include "esp.h"

struct esp_config {
    #if DT_INST_NODE_HAS_PROP(0, power_gpios)
    const struct gpio_dt_spec power;
    #endif

    #if DT_INST_NODE_HAS_PROP(0, reset_gpios)
    const struct gpio_dt_spec reset;
    #endif
};

NET_BUF_POOL_DEFINE(mdm_recv_pool, MDM_RECV_MAX_BUF, MDM_RECV_BUF_SIZE,
                    0, NULL);

/* RX thread structures */
K_KERNEL_STACK_DEFINE(esp_rx_stack,
                      CONFIG_WIFI_ESP_AT_RX_STACK_SIZE);
struct k_thread esp_rx_thread;

/* RX thread work queue */
K_KERNEL_STACK_DEFINE(esp_workq_stack,
                      CONFIG_WIFI_ESP_AT_WORKQ_STACK_SIZE);

static const struct esp_config esp_driver_config = {
    #if DT_INST_NODE_HAS_PROP(0, power_gpios)
    .power = GPIO_DT_SPEC_INST_GET(0, power_gpios),
    #endif

    #if DT_INST_NODE_HAS_PROP(0, reset_gpios)
    .reset = GPIO_DT_SPEC_INST_GET(0, reset_gpios),
    #endif
};
struct esp_data esp_driver_data;

static void esp_configure_hostname(struct esp_data* data) {
    #if defined(CONFIG_NET_HOSTNAME_ENABLE)
    char cmd[sizeof("AT+CWHOSTNAME=\"\"") + NET_HOSTNAME_MAX_LEN];

    snprintk(cmd, sizeof(cmd), "AT+CWHOSTNAME=\"%s\"", net_hostname_get());
    cmd[sizeof(cmd) - 1] = '\0';

    esp_cmd_send(data, NULL, 0, cmd, ESP_CMD_TIMEOUT);
    #else
    ARG_UNUSED(data);
    #endif
}

static inline uint8_t esp_mode_from_flags(struct esp_data* data) {
    uint8_t flags = data->flags;
    uint8_t mode  = 0;

    if (flags & (EDF_STA_CONNECTED | EDF_STA_LOCK)) {
        mode |= ESP_MODE_STA;
    }

    if (flags & EDF_AP_ENABLED) {
        mode |= ESP_MODE_AP;
    }

    /*
     * ESP AT 1.7 does not allow to disable radio, so enter STA mode
     * instead.
     */
    if (IS_ENABLED(CONFIG_WIFI_ESP_AT_VERSION_1_7) &&
        (mode == ESP_MODE_NONE)) {
        mode = ESP_MODE_STA;
    }

    return (mode);
}

static int esp_mode_switch(struct esp_data* data, uint8_t mode) {
    char cmd[] = "AT+"_CWMODE"=X";
    int  err;

    cmd[sizeof(cmd) - 2] = ('0' + mode);
    LOG_DBG("Switch to mode %hhu", mode);

    err = esp_cmd_send(data, NULL, 0, cmd, ESP_CMD_TIMEOUT);
    if (err) {
        LOG_WRN("Failed to switch to mode %d: %d", (int)mode, err);
    }

    return (err);
}

static int esp_mode_switch_if_needed(struct esp_data* data) {
    uint8_t new_mode = esp_mode_from_flags(data);
    uint8_t old_mode = data->mode;
    int err;

    if (old_mode == new_mode) {
        return (0);
    }

    data->mode = new_mode;

    err = esp_mode_switch(data, new_mode);
    if (err) {
        return (err);
    }

    if (!(old_mode & ESP_MODE_STA) && (new_mode & ESP_MODE_STA)) {
        /*
         * Hostname change is applied only when STA is enabled.
         */
        esp_configure_hostname(data);
    }

    return (0);
}

static void esp_mode_switch_submit_if_needed(struct esp_data* data) {
    if (data->mode != esp_mode_from_flags(data)) {
        k_work_submit_to_queue(&data->workq, &data->mode_switch_work);
    }
}

static void esp_mode_switch_work(struct k_work* work) {
    struct esp_data* data =
            CONTAINER_OF(work, struct esp_data, mode_switch_work);

    (void) esp_mode_switch_if_needed(data);
}

static inline int esp_mode_flags_set(struct esp_data* data, uint8_t flags) {
    esp_flags_set(data, flags);

    return esp_mode_switch_if_needed(data);
}

static inline int esp_mode_flags_clear(struct esp_data* data, uint8_t flags) {
    esp_flags_clear(data, flags);

    return esp_mode_switch_if_needed(data);
}

/*
 * Modem Response Command Handlers
 */

/* Handler: OK */
MODEM_CMD_DEFINE(on_cmd_ok) {
    struct esp_data* dev = CONTAINER_OF(data, struct esp_data,
                                        cmd_handler_data);

    modem_cmd_handler_set_error(data, 0);
    k_sem_give(&dev->sem_response);

    return (0);
}

/* Handler: ERROR */
MODEM_CMD_DEFINE(on_cmd_error) {
    struct esp_data* dev = CONTAINER_OF(data, struct esp_data,
                                        cmd_handler_data);

    modem_cmd_handler_set_error(data, -EIO);
    k_sem_give(&dev->sem_response);

    return (0);
}

/* RX thread */
static void esp_rx(void* p1, void* p2, void* p3) {
    ARG_UNUSED(p2);
    ARG_UNUSED(p3);

    struct esp_data* data = p1;

    while (true) {
        /* wait for incoming data */
        modem_iface_uart_rx_wait(&data->mctx.iface, K_FOREVER);

        modem_cmd_handler_process(&data->mctx.cmd_handler, &data->mctx.iface);

        /* give up time if we have a solid stream of data */
        k_yield();
    }
}

static char* str_unquote(char* str) {
    char* end;

    if (str[0] != '"') {
        return (str);
    }

    str++;

    end = strrchr(str, '"');
    if (end != NULL) {
        *end = 0;
    }

    return (str);
}

/* +CIPSTAMAC:"xx:xx:xx:xx:xx:xx" */
MODEM_CMD_DEFINE(on_cmd_cipstamac) {
    struct esp_data* dev = CONTAINER_OF(data, struct esp_data,
                                        cmd_handler_data);
    char* mac;

    mac = str_unquote(argv[0]);
    net_bytes_from_str(dev->mac_addr, sizeof(dev->mac_addr), mac);

    return (0);
}

/* +CWLAP:(sec,ssid,rssi,channel) */
/* with: CONFIG_WIFI_ESP_AT_SCAN_MAC_ADDRESS: +CWLAP:<ecn>,<ssid>,<rssi>,<mac>,<ch>*/
MODEM_CMD_DEFINE(on_cmd_cwlap) {
    struct esp_data* dev = CONTAINER_OF(data, struct esp_data,
                                        cmd_handler_data);
    struct wifi_scan_result res = {0};
    int i;

    i = strtol(&argv[0][1], NULL, 10);
    if (i == 0) {
        res.security = WIFI_SECURITY_TYPE_NONE;
    }
    else {
        res.security = WIFI_SECURITY_TYPE_PSK;
    }

    argv[1] = str_unquote(argv[1]);
    i = strlen(argv[1]);
    if (i > sizeof(res.ssid)) {
        i = sizeof(res.ssid);
    }

    (void) memcpy(res.ssid, argv[1], i);
    res.ssid_length = i;
    res.rssi = strtol(argv[2], NULL, 10);

    if (IS_ENABLED(CONFIG_WIFI_ESP_AT_SCAN_MAC_ADDRESS)) {
        argv[3] = str_unquote(argv[3]);
        res.mac_length = WIFI_MAC_ADDR_LEN;
        if (net_bytes_from_str(res.mac, sizeof(res.mac), argv[3]) < 0) {
            LOG_ERR("Invalid MAC address");
            res.mac_length = 0;
        }
        res.channel = (argc > 4) ? strtol(argv[4], NULL, 10) : -1;
    }
    else {
        res.channel = strtol(argv[3], NULL, 10);
    }

    if (dev->scan_cb) {
        dev->scan_cb(dev->net_iface, 0, &res);
    }

    return (0);
}

/* +CWJAP:(ssid,bssid,channel,rssi) */
MODEM_CMD_DEFINE(on_cmd_cwjap) {
    struct esp_data* dev = CONTAINER_OF(data, struct esp_data,
                                        cmd_handler_data);
    struct wifi_iface_status* status = dev->wifi_status;
    char const* ssid    = str_unquote(argv[0]);
    char const* bssid   = str_unquote(argv[1]);
    char const* channel = argv[2];
    char const* rssi    = argv[3];
    uint8_t flags       = dev->flags;
    int err;

    status->band       = WIFI_FREQ_BAND_2_4_GHZ;
    status->iface_mode = WIFI_MODE_INFRA;

    if (flags & EDF_STA_CONNECTED) {
        status->state = WIFI_STATE_COMPLETED;
    }
    else if (flags & EDF_STA_CONNECTING) {
        status->state = WIFI_STATE_SCANNING;
    }
    else {
        status->state = WIFI_STATE_DISCONNECTED;
    }

    strncpy(status->ssid, ssid, sizeof(status->ssid));
    status->ssid_len = strlen(status->ssid);

    err = net_bytes_from_str(status->bssid, sizeof(status->bssid), bssid);
    if (err) {
        LOG_WRN("Invalid MAC address");
        memset(status->bssid, 0x0, sizeof(status->bssid));
    }

    status->channel = strtol(channel, NULL, 10);
    status->rssi    = strtol(rssi, NULL, 10);

    return (0);
}

static void esp_dns_work(struct k_work* work) {
    #if defined(ESP_MAX_DNS)
    struct esp_data* data = CONTAINER_OF(work, struct esp_data, dns_work);
    struct dns_resolve_context* dnsctx;
    struct sockaddr_in* addrs = data->dns_addresses;
    const struct sockaddr* dns_servers[ESP_MAX_DNS + 1] = {};
    size_t i;
    int err;

    for (i = 0; i < ESP_MAX_DNS; i++) {
        if (!addrs[i].sin_addr.s_addr) {
            break;
        }
        dns_servers[i] = (struct sockaddr*)&addrs[i];
    }

    dnsctx = dns_resolve_get_default();
    err = dns_resolve_reconfigure(dnsctx, NULL, dns_servers);
    if (err) {
        LOG_ERR("Could not set DNS servers: %d", err);
    }

    LOG_DBG("DNS resolver reconfigured");
    #endif
}

/* +CIPDNS:enable[,"DNS IP1"[,"DNS IP2"[,"DNS IP3"]]] */
MODEM_CMD_DEFINE(on_cmd_cipdns) {
    #if defined(ESP_MAX_DNS)
    struct esp_data* dev = CONTAINER_OF(data, struct esp_data,
                                        cmd_handler_data);
    struct sockaddr_in* addrs = dev->dns_addresses;
    char** servers       = (char**)argv + 1;
    size_t num_servers   = argc - 1;
    size_t valid_servers = 0;
    size_t i;
    int err;

    for (i = 0; i < ESP_MAX_DNS; i++) {
        if (i >= num_servers) {
            addrs[i].sin_addr.s_addr = 0;
            break;
        }

        servers[i] = str_unquote(servers[i]);
        LOG_DBG("DNS[%zu]: %s", i, servers[i]);

        err = net_addr_pton(AF_INET, servers[i], &addrs[i].sin_addr);
        if (err) {
            LOG_ERR("Invalid DNS address: %s",
                    servers[i]);
            addrs[i].sin_addr.s_addr = 0;
            break;
        }

        addrs[i].sin_family = AF_INET;
        addrs[i].sin_port   = htons(53);

        valid_servers++;
    }

    if (valid_servers) {
        k_work_submit(&dev->dns_work);
    }
    #endif

    return (0);
}

static const struct modem_cmd response_cmds[] = {
    MODEM_CMD("OK", on_cmd_ok, 0U, ""),       /* 3GPP */
    MODEM_CMD("ERROR", on_cmd_error, 0U, ""), /* 3GPP */
};

MODEM_CMD_DEFINE(on_cmd_wifi_connected) {
    struct esp_data* dev = CONTAINER_OF(data, struct esp_data,
                                        cmd_handler_data);

    if (esp_flags_are_set(dev, EDF_STA_CONNECTED)) {
        return (0);
    }

    esp_flags_set(dev, EDF_STA_CONNECTED);
    wifi_mgmt_raise_connect_result_event(dev->net_iface, 0);
    net_if_dormant_off(dev->net_iface);

    return (0);
}

static void esp_mgmt_disconnect_work(struct k_work* work) {
    struct esp_socket* sock;
    struct esp_data*   dev;

    dev = CONTAINER_OF(work, struct esp_data, disconnect_work);

    /* Cleanup any sockets that weren't closed */
    for (int i = 0; i < ARRAY_SIZE(dev->sockets); i++) {
        sock = &dev->sockets[i];
        if (esp_socket_connected(sock)) {
            LOG_WRN("Socket %d left open, manually closing", i);
            esp_socket_close(sock);
        }
    }

    esp_flags_clear(dev, EDF_STA_CONNECTED);
    esp_mode_switch_submit_if_needed(dev);

    #if defined(CONFIG_NET_NATIVE_IPV4)
    net_if_ipv4_addr_rm(dev->net_iface, &dev->ip);
    #endif
    net_if_dormant_on(dev->net_iface);
    wifi_mgmt_raise_disconnect_result_event(dev->net_iface, 0);
}

MODEM_CMD_DEFINE(on_cmd_wifi_disconnected) {
    struct esp_data* dev = CONTAINER_OF(data, struct esp_data,
                                        cmd_handler_data);

    if (esp_flags_are_set(dev, EDF_STA_CONNECTED)) {
        k_work_submit_to_queue(&dev->workq, &dev->disconnect_work);
    }

    return (0);
}

/*
 * +CIPSTA:ip:"<ip>"
 * +CIPSTA:gateway:"<ip>"
 * +CIPSTA:netmask:"<ip>"
 */
MODEM_CMD_DEFINE(on_cmd_cipsta) {
    struct esp_data* dev = CONTAINER_OF(data, struct esp_data,
                                        cmd_handler_data);
    char* ip;

    ip = str_unquote(argv[1]);

    if (!strcmp(argv[0], "ip")) {
        net_addr_pton(AF_INET, ip, &dev->ip);
    }
    else if (!strcmp(argv[0], "gateway")) {
        net_addr_pton(AF_INET, ip, &dev->gw);
    }
    else if (!strcmp(argv[0], "netmask")) {
        net_addr_pton(AF_INET, ip, &dev->nm);
    }
    else {
        LOG_WRN("Unknown IP type %s", argv[0]);
    }

    return (0);
}

static void esp_ip_addr_work(struct k_work* work) {
    struct k_work_delayable* dwork = k_work_delayable_from_work(work);
    struct esp_data* dev = CONTAINER_OF(dwork, struct esp_data,
                                        ip_addr_work);
    int ret;

    static const struct modem_cmd cmds[] = {
        MODEM_CMD("+"_CIPSTA":", on_cmd_cipsta, 2U, ":"),
    };
    static const struct modem_cmd dns_cmds[] = {
        MODEM_CMD_ARGS_MAX("+CIPDNS:", on_cmd_cipdns, 1U, 3U, ","),
    };

    ret = esp_cmd_send(dev, cmds, ARRAY_SIZE(cmds), "AT+"_CIPSTA"?",
                       ESP_CMD_TIMEOUT);
    if (ret < 0) {
        LOG_WRN("Failed to query IP settings: ret %d", ret);
        k_work_reschedule_for_queue(&dev->workq, &dev->ip_addr_work,
                                    K_SECONDS(5));
        return;
    }

    #if defined(CONFIG_NET_NATIVE_IPV4)
    /* update interface addresses */
    net_if_ipv4_set_gw(dev->net_iface, &dev->gw);
    net_if_ipv4_set_netmask(dev->net_iface, &dev->nm);
    #if defined(CONFIG_WIFI_ESP_AT_IP_STATIC)
    net_if_ipv4_addr_add(dev->net_iface, &dev->ip, NET_ADDR_MANUAL, 0);
    #else
    net_if_ipv4_addr_add(dev->net_iface, &dev->ip, NET_ADDR_DHCP, 0);
    #endif
    #endif

    if (IS_ENABLED(CONFIG_WIFI_ESP_AT_DNS_USE)) {
        ret = esp_cmd_send(dev, dns_cmds, ARRAY_SIZE(dns_cmds),
                           "AT+CIPDNS?", ESP_CMD_TIMEOUT);
        if (ret) {
            LOG_WRN("DNS fetch failed: %d", ret);
        }
    }
}

MODEM_CMD_DEFINE(on_cmd_got_ip) {
    struct esp_data* dev = CONTAINER_OF(data, struct esp_data,
                                        cmd_handler_data);

    k_work_reschedule_for_queue(&dev->workq, &dev->ip_addr_work,
                                K_SECONDS(1));

    return (0);
}

MODEM_CMD_DEFINE(on_cmd_connect) {
    struct esp_socket* sock;
    struct esp_data* dev;
    uint8_t link_id;

    link_id = data->match_buf[0] - '0';

    dev  = CONTAINER_OF(data, struct esp_data, cmd_handler_data);
    sock = esp_socket_ref_from_link_id(dev, link_id);
    if (!sock) {
        LOG_ERR("No socket for link %d", link_id);
        return (0);
    }

    esp_socket_unref(sock);

    return (0);
}

MODEM_CMD_DEFINE(on_cmd_closed) {
    struct esp_socket* sock;
    struct esp_data* dev;
    uint8_t link_id;
    atomic_val_t old_flags;

    link_id = data->match_buf[0] - '0';

    LOG_DBG("Link %d closed", link_id);

    dev  = CONTAINER_OF(data, struct esp_data, cmd_handler_data);
    sock = esp_socket_ref_from_link_id(dev, link_id);
    if (!sock) {
        LOG_ERR("No socket for link %d", link_id);
        return (0);
    }

    old_flags = esp_socket_flags_clear_and_set(sock,
                            ESP_SOCK_CONNECTED, ESP_SOCK_CLOSE_PENDING);

    if (!(old_flags & ESP_SOCK_CONNECTED)) {
        LOG_DBG("Link %d already closed", link_id);
        goto socket_unref;
    }

    if (!(old_flags & ESP_SOCK_CLOSE_PENDING)) {
        esp_socket_work_submit(sock, &sock->close_work);
    }

socket_unref :
    esp_socket_unref(sock);

    return (0);
}

/*
 * Passive mode: "+IPD,<id>,<len>\r\n"
 * Other:        "+IPD,<id>,<len>:<data>"
 */
#define MIN_IPD_LEN (sizeof("+IPD,I,0E") - 1)
#define MAX_IPD_LEN (sizeof("+IPD,I,4294967295E") - 1)

static int cmd_ipd_parse_hdr(struct net_buf* buf, uint16_t len,
                             uint8_t* link_id,
                             int* data_offset, int* data_len,
                             char* end) {
    char*  endptr;
    char   ipd_buf[MAX_IPD_LEN + 1];
    size_t frags_len;
    size_t match_len;

    frags_len = net_buf_frags_len(buf);

    /* Wait until minimum cmd length is available */
    if (frags_len < MIN_IPD_LEN) {
        return (-EAGAIN);
    }

    match_len = net_buf_linearize(ipd_buf, MAX_IPD_LEN,
                                  buf, 0, MAX_IPD_LEN);

    ipd_buf[match_len] = 0;
    if (ipd_buf[len] != ',' || ipd_buf[len + 2] != ',') {
        LOG_ERR("Invalid IPD: %s", ipd_buf);
        return (-EBADMSG);
    }

    *link_id = ipd_buf[len + 1] - '0';

    *data_len = strtol(&ipd_buf[len + 3], &endptr, 10);

    if ((endptr == &ipd_buf[len + 3]) ||
        (*endptr == 0 && match_len >= MAX_IPD_LEN)) {
        LOG_ERR("Invalid IPD len: %s", ipd_buf);
        return (-EBADMSG);
    }
    else if (*endptr == 0) {
        return (-EAGAIN);
    }

    *end         = *endptr;
    *data_offset = (endptr - ipd_buf) + 1;

    return (0);
}

static int cmd_ipd_check_hdr_end(struct esp_socket* sock, char actual) {
    char expected;

    /* When using passive mode, the +IPD command ends with \r\n */
    if (ESP_PROTO_PASSIVE(esp_socket_ip_proto(sock))) {
        expected = '\r';
    }
    else {
        expected = ':';
    }

    if (expected != actual) {
        LOG_ERR("Invalid cmd end 0x%02x, expected 0x%02x", actual,
                expected);
        return (-EBADMSG);
    }

    return (0);
}

MODEM_CMD_DIRECT_DEFINE(on_cmd_ipd) {
    struct esp_data* dev = CONTAINER_OF(data, struct esp_data,
                                        cmd_handler_data);
    struct esp_socket* sock;
    int data_offset, data_len;
    uint8_t link_id;
    char cmd_end;
    int err;
    int ret;

    err = cmd_ipd_parse_hdr(data->rx_buf, len, &link_id, &data_offset,
                            &data_len, &cmd_end);
    if (err) {
        if (err == -EAGAIN) {
            return (-EAGAIN);
        }

        return (len);
    }

    sock = esp_socket_ref_from_link_id(dev, link_id);
    if (!sock) {
        LOG_ERR("No socket for link %d", link_id);
        return (len);
    }

    err = cmd_ipd_check_hdr_end(sock, cmd_end);
    if (err) {
        ret = len;
        goto socket_unref;
    }

    /*
     * When using passive TCP, the data itself is not included in the +IPD
     * command but must be polled with AT+CIPRECVDATA.
     */
    if (ESP_PROTO_PASSIVE(esp_socket_ip_proto(sock))) {
        esp_socket_work_submit(sock, &sock->recvdata_work);
        ret = data_offset;
        goto socket_unref;
    }

    /* Do we have the whole message? */
    if (data_offset + data_len > net_buf_frags_len(data->rx_buf)) {
        ret = -EAGAIN;
        goto socket_unref;
    }

    esp_socket_rx(sock, data->rx_buf, data_offset, data_len);

    ret = (data_offset + data_len);

socket_unref :
    esp_socket_unref(sock);

    return (ret);
}

MODEM_CMD_DEFINE(on_cmd_busy_sending) {
    LOG_WRN("Busy sending");
    return (0);
}

MODEM_CMD_DEFINE(on_cmd_busy_processing) {
    LOG_WRN("Busy processing");
    return (0);
}

/*
 * The 'ready' command is sent when device has booted and is ready to receive
 * commands. It is only expected after a reset of the device.
 */
MODEM_CMD_DEFINE(on_cmd_ready) {
    struct esp_data* dev = CONTAINER_OF(data, struct esp_data,
                                        cmd_handler_data);
    k_sem_give(&dev->sem_if_ready);

    if (net_if_is_carrier_ok(dev->net_iface)) {
        net_if_dormant_on(dev->net_iface);
        net_if_carrier_off(dev->net_iface);
        LOG_ERR("Unexpected reset");
    }

    if (esp_flags_are_set(dev, EDF_STA_CONNECTING)) {
        wifi_mgmt_raise_connect_result_event(dev->net_iface, -1);
    }
    else if (esp_flags_are_set(dev, EDF_STA_CONNECTED)) {
        wifi_mgmt_raise_disconnect_result_event(dev->net_iface, 0);
    }

    dev->flags = 0;
    dev->mode  = 0;

    net_if_ipv4_addr_rm(dev->net_iface, &dev->ip);
    k_work_submit_to_queue(&dev->workq, &dev->init_work);

    #if defined(CONFIG_NET_NATIVE_IPV4)
    net_if_ipv4_addr_rm(dev->net_iface, &dev->ip);
    #endif
    k_work_submit_to_queue(&dev->workq, &dev->init_work);

    return (0);
}

#if defined(CONFIG_WIFI_ESP_AT_FETCH_VERSION)

static int cmd_version_log(struct modem_cmd_handler_data* data,
                           char const* type, char const* version) {
    LOG_INF("%s: %s", type, version);

    return (0);
}

MODEM_CMD_DEFINE(on_cmd_at_version) {
    return cmd_version_log(data, "AT version", argv[0]);
}

MODEM_CMD_DEFINE(on_cmd_sdk_version) {
    return cmd_version_log(data, "SDK version", argv[0]);
}

MODEM_CMD_DEFINE(on_cmd_compile_time) {
    return cmd_version_log(data, "compile time", argv[0]);
}

MODEM_CMD_DEFINE(on_cmd_bin_version) {
    return cmd_version_log(data, "Bin version", argv[0]);
}

#endif /* CONFIG_WIFI_ESP_AT_FETCH_VERSION */

static struct modem_cmd const unsol_cmds[] = {
    MODEM_CMD("WIFI CONNECTED" , on_cmd_wifi_connected, 0U, ""),
    MODEM_CMD("WIFI DISCONNECT", on_cmd_wifi_disconnected, 0U, ""),
    MODEM_CMD("WIFI GOT IP"    , on_cmd_got_ip, 0U, ""),
    MODEM_CMD("0,CONNECT"      , on_cmd_connect, 0U, ""),
    MODEM_CMD("1,CONNECT"      , on_cmd_connect, 0U, ""),
    MODEM_CMD("2,CONNECT"      , on_cmd_connect, 0U, ""),
    MODEM_CMD("3,CONNECT"      , on_cmd_connect, 0U, ""),
    MODEM_CMD("4,CONNECT"      , on_cmd_connect, 0U, ""),
    MODEM_CMD("0,CLOSED"       , on_cmd_closed, 0U, ""),
    MODEM_CMD("1,CLOSED"       , on_cmd_closed, 0U, ""),
    MODEM_CMD("2,CLOSED"       , on_cmd_closed, 0U, ""),
    MODEM_CMD("3,CLOSED"       , on_cmd_closed, 0U, ""),
    MODEM_CMD("4,CLOSED"       , on_cmd_closed, 0U, ""),
    MODEM_CMD("busy s..."      , on_cmd_busy_sending, 0U, ""),
    MODEM_CMD("busy p..."      , on_cmd_busy_processing, 0U, ""),
    MODEM_CMD("ready"          , on_cmd_ready, 0U, ""),
    #if defined(CONFIG_WIFI_ESP_AT_FETCH_VERSION)
    MODEM_CMD("AT version:"    , on_cmd_at_version, 1U, ""),
    MODEM_CMD("SDK version:"   , on_cmd_sdk_version, 1U, ""),
    MODEM_CMD("Compile time"   , on_cmd_compile_time, 1U, ""),
    MODEM_CMD("Bin version:"   , on_cmd_bin_version, 1U, ""),
    #endif
    MODEM_CMD_DIRECT("+IPD", on_cmd_ipd),
};

static void esp_mgmt_iface_status_work(struct k_work* work) {
    struct esp_data* data = CONTAINER_OF(work, struct esp_data, iface_status_work);
    struct wifi_iface_status* status = data->wifi_status;
    int ret;
    static const struct modem_cmd cmds[] = {
        MODEM_CMD("+CWJAP:", on_cmd_cwjap, 4U, ","),
    };

    ret = esp_cmd_send(data, cmds, ARRAY_SIZE(cmds), "AT+CWJAP?",
                       ESP_IFACE_STATUS_TIMEOUT);
    if (ret < 0) {
        LOG_WRN("Failed to request STA status: ret %d", ret);
        status->state = WIFI_STATE_UNKNOWN;
    }

    k_sem_give(&data->wifi_status_sem);
}

static int esp_mgmt_iface_status(const struct device* dev,
                                 struct wifi_iface_status* status) {
    struct esp_data* data = dev->data;

    (void) memset(status, 0x0, sizeof(*status));

    status->state      = WIFI_STATE_UNKNOWN;
    status->band       = WIFI_FREQ_BAND_UNKNOWN;
    status->iface_mode = WIFI_MODE_UNKNOWN;
    status->link_mode  = WIFI_LINK_MODE_UNKNOWN;
    status->security   = WIFI_SECURITY_TYPE_UNKNOWN;
    status->mfp        = WIFI_MFP_UNKNOWN;

    if (!net_if_is_carrier_ok(data->net_iface)) {
        status->state = WIFI_STATE_INTERFACE_DISABLED;
        return (0);
    }

    data->wifi_status = status;
    k_sem_init(&data->wifi_status_sem, 0, 1);

    k_work_submit_to_queue(&data->workq, &data->iface_status_work);

    k_sem_take(&data->wifi_status_sem, K_FOREVER);

    return (0);
}

static void esp_mgmt_scan_work(struct k_work* work) {
    struct esp_data* dev;
    int ret;
    static const struct modem_cmd cmds[] = {
        #if defined(CONFIG_WIFI_ESP_AT_SCAN_MAC_ADDRESS)
        MODEM_CMD("+CWLAP:", on_cmd_cwlap, 5U, ","),
        #else
        MODEM_CMD("+CWLAP:", on_cmd_cwlap, 4U, ","),
        #endif
    };

    dev = CONTAINER_OF(work, struct esp_data, scan_work);

    ret = esp_mode_flags_set(dev, EDF_STA_LOCK);
    if (ret < 0) {
        goto out;
    }
    ret = esp_cmd_send(dev,
                       cmds, ARRAY_SIZE(cmds),
                       ESP_CMD_CWLAP,
                       ESP_SCAN_TIMEOUT);
    esp_mode_flags_clear(dev, EDF_STA_LOCK);
    LOG_DBG("ESP Wi-Fi scan: cmd = %s", ESP_CMD_CWLAP);

    if (ret < 0) {
        LOG_ERR("Failed to scan: ret %d", ret);
    }

out :
    dev->scan_cb(dev->net_iface, 0, NULL);
    dev->scan_cb = NULL;
}

static int esp_mgmt_scan(const struct device* dev,
                         struct wifi_scan_params* params,
                         scan_result_cb_t cb) {
    struct esp_data* data = dev->data;

    ARG_UNUSED(params);

    if (data->scan_cb != NULL) {
        return (-EINPROGRESS);
    }

    if (!net_if_is_carrier_ok(data->net_iface)) {
        return (-EIO);
    }

    data->scan_cb = cb;

    k_work_submit_to_queue(&data->workq, &data->scan_work);

    return (0);
};

MODEM_CMD_DEFINE(on_cmd_fail) {
    struct esp_data* dev = CONTAINER_OF(data, struct esp_data,
                                        cmd_handler_data);

    modem_cmd_handler_set_error(data, -EIO);
    k_sem_give(&dev->sem_response);

    return (0);
}

static void esp_mgmt_connect_work(struct k_work* work) {
    struct esp_data*              dev;
    int                           ret;
    static const struct modem_cmd cmds[] = {
        MODEM_CMD("FAIL", on_cmd_fail, 0U, ""),
    };

    dev = CONTAINER_OF(work, struct esp_data, connect_work);

    ret = esp_mode_flags_set(dev, EDF_STA_LOCK);
    if (ret < 0) {
        goto out;
    }

    ret = esp_cmd_send(dev, cmds, ARRAY_SIZE(cmds), dev->conn_cmd,
                       ESP_CONNECT_TIMEOUT);

    memset(dev->conn_cmd, 0, sizeof(dev->conn_cmd));

    if (ret < 0) {
        net_if_dormant_on(dev->net_iface);
        if (esp_flags_are_set(dev, EDF_STA_CONNECTED)) {
            esp_flags_clear(dev, EDF_STA_CONNECTED);
            wifi_mgmt_raise_disconnect_result_event(dev->net_iface,
                                                    0);
        }
        else {
            wifi_mgmt_raise_connect_result_event(dev->net_iface,
                                                 ret);
        }
    }
    else if (!esp_flags_are_set(dev, EDF_STA_CONNECTED)) {
        esp_flags_set(dev, EDF_STA_CONNECTED);
        wifi_mgmt_raise_connect_result_event(dev->net_iface, 0);
        net_if_dormant_off(dev->net_iface);
    }

    esp_mode_flags_clear(dev, EDF_STA_LOCK);

out :
    esp_flags_clear(dev, EDF_STA_CONNECTING);
}

static int esp_mgmt_connect(const struct device* dev,
                            struct wifi_connect_req_params* params) {
    struct esp_data* data = dev->data;
    int              len;

    if (!net_if_is_carrier_ok(data->net_iface) ||
        !net_if_is_admin_up(data->net_iface)) {
        return (-EIO);
    }

    if (esp_flags_are_set(data, EDF_STA_CONNECTED | EDF_STA_CONNECTING)) {
        return (-EALREADY);
    }

    esp_flags_set(data, EDF_STA_CONNECTING);

    len = snprintk(data->conn_cmd, sizeof(data->conn_cmd),
                   "AT+"_CWJAP"=\"");
    memcpy(&data->conn_cmd[len], params->ssid, params->ssid_length);
    len += params->ssid_length;

    len += snprintk(&data->conn_cmd[len],
                    sizeof(data->conn_cmd) - len, "\",\"");

    if (params->security == WIFI_SECURITY_TYPE_PSK) {
        memcpy(&data->conn_cmd[len], params->psk, params->psk_length);
        len += params->psk_length;
    }

    len += snprintk(&data->conn_cmd[len], sizeof(data->conn_cmd) - len,
                    "\"");

    k_work_submit_to_queue(&data->workq, &data->connect_work);

    return (0);
}

static int esp_mgmt_disconnect(const struct device* dev) {
    struct esp_data* data = dev->data;
    int              ret;

    ret = esp_cmd_send(data, NULL, 0, "AT+CWQAP", ESP_CMD_TIMEOUT);

    return (ret);
}

static int esp_mgmt_ap_enable(const struct device* dev,
                              struct wifi_connect_req_params* params) {
    char cmd[sizeof("AT+"_CWSAP"=\"\",\"\",xx,x") + WIFI_SSID_MAX_LEN +
             WIFI_PSK_MAX_LEN];
    struct esp_data* data = dev->data;
    int              ecn  = 0, len, ret;

    ret = esp_mode_flags_set(data, EDF_AP_ENABLED);
    if (ret < 0) {
        LOG_ERR("Failed to enable AP mode, ret %d", ret);
        return (ret);
    }

    len = snprintk(cmd, sizeof(cmd), "AT+"_CWSAP"=\"");
    memcpy(&cmd[len], params->ssid, params->ssid_length);
    len += params->ssid_length;

    if (params->security == WIFI_SECURITY_TYPE_PSK) {
        len += snprintk(&cmd[len], sizeof(cmd) - len, "\",\"");
        memcpy(&cmd[len], params->psk, params->psk_length);
        len += params->psk_length;
        ecn = 3;
    }
    else {
        len += snprintk(&cmd[len], sizeof(cmd) - len, "\",\"");
    }

    snprintk(&cmd[len], sizeof(cmd) - len, "\",%d,%d", params->channel,
             ecn);

    ret = esp_cmd_send(data, NULL, 0, cmd, ESP_CMD_TIMEOUT);

    return (ret);
}

static int esp_mgmt_ap_disable(const struct device* dev) {
    struct esp_data* data = dev->data;

    return esp_mode_flags_clear(data, EDF_AP_ENABLED);
}

static void esp_init_work(struct k_work* work) {
    struct esp_data* dev;
    int ret;
    static const struct setup_cmd setup_cmds[] = {
        SETUP_CMD_NOHANDLE("AT"),
        /* turn off echo */
        SETUP_CMD_NOHANDLE("ATE0"),
        SETUP_CMD_NOHANDLE("AT+UART_CUR="_UART_CUR),
    #if DT_INST_NODE_HAS_PROP(0, target_speed)
    };
    static const struct setup_cmd setup_cmds_target_baudrate[] = {
        SETUP_CMD_NOHANDLE("AT"),
    #endif
        #if defined(CONFIG_WIFI_ESP_AT_FETCH_VERSION)
        SETUP_CMD_NOHANDLE("AT+GMR"),
        #endif
        #if defined(CONFIG_WIFI_ESP_AT_VERSION_1_7)
        SETUP_CMD_NOHANDLE(ESP_CMD_CWMODE(STA)),
        #endif
        #if defined(CONFIG_WIFI_ESP_AT_IP_STATIC)
        /* enable Static IP Config */
        SETUP_CMD_NOHANDLE(ESP_CMD_DHCP_ENABLE(STATION, 0)),
        SETUP_CMD_NOHANDLE(ESP_CMD_SET_IP(CONFIG_WIFI_ESP_AT_IP_ADDRESS,
                                          CONFIG_WIFI_ESP_AT_IP_GATEWAY,
                                          CONFIG_WIFI_ESP_AT_IP_MASK)),
        #else
        /* enable DHCP */
        SETUP_CMD_NOHANDLE(ESP_CMD_DHCP_ENABLE(STATION, 1)),
        #endif
        /* enable multiple socket support */
        SETUP_CMD_NOHANDLE("AT+CIPMUX=1"),

        SETUP_CMD_NOHANDLE(
                ESP_CMD_CWLAPOPT(ESP_CMD_CWLAPOPT_ORDERED, ESP_CMD_CWLAPOPT_MASK)),

        #if !defined(CONFIG_WIFI_ESP_AT_VERSION_1_7)
        SETUP_CMD_NOHANDLE(ESP_CMD_CWMODE(STA)),
        SETUP_CMD_NOHANDLE("AT+CWAUTOCONN=0"),
        SETUP_CMD_NOHANDLE(ESP_CMD_CWMODE(NONE)),
        #endif
        #if defined(CONFIG_WIFI_ESP_AT_PASSIVE_MODE)
        SETUP_CMD_NOHANDLE("AT+CIPRECVMODE=1"),
        #endif
        SETUP_CMD("AT+"_CIPSTAMAC"?", "+"_CIPSTAMAC":",
                  on_cmd_cipstamac, 1U, ""),
    };

    dev = CONTAINER_OF(work, struct esp_data, init_work);

    ret = modem_cmd_handler_setup_cmds(&dev->mctx.iface,
                                       &dev->mctx.cmd_handler, setup_cmds,
                                       ARRAY_SIZE(setup_cmds),
                                       &dev->sem_response,
                                       ESP_INIT_TIMEOUT);
    if (ret < 0) {
        LOG_ERR("Init failed %d", ret);
        return;
    }

    #if DT_INST_NODE_HAS_PROP(0, target_speed)
    static const struct uart_config uart_config = {
        .baudrate  = DT_INST_PROP(0, target_speed),
        .parity    = UART_CFG_PARITY_NONE,
        .stop_bits = UART_CFG_STOP_BITS_1,
        .data_bits = UART_CFG_DATA_BITS_8,
        .flow_ctrl = DT_PROP(ESP_BUS, hw_flow_control) ?
                     UART_CFG_FLOW_CTRL_RTS_CTS : UART_CFG_FLOW_CTRL_NONE,
    };

    ret = uart_configure(DEVICE_DT_GET(DT_INST_BUS(0)), &uart_config);
    if (ret < 0) {
        LOG_ERR("Baudrate change failed %d", ret);
        return;
    }

    /* arbitrary sleep period to give ESP enough time to reconfigure */
    k_sleep(K_MSEC(100));

    ret = modem_cmd_handler_setup_cmds(&dev->mctx.iface,
                                       &dev->mctx.cmd_handler,
                                       setup_cmds_target_baudrate,
                                       ARRAY_SIZE(setup_cmds_target_baudrate),
                                       &dev->sem_response,
                                       ESP_INIT_TIMEOUT);
    if (ret < 0) {
        LOG_ERR("Init failed %d", ret);
        return;
    }
    #endif

    net_if_set_link_addr(dev->net_iface, dev->mac_addr,
                         sizeof(dev->mac_addr), NET_LINK_ETHERNET);

    if (IS_ENABLED(CONFIG_WIFI_ESP_AT_VERSION_1_7)) {
        /* This is the mode entered in above setup commands */
        dev->mode = ESP_MODE_STA;

        /*
         * In case of ESP 1.7 this is the first time CWMODE is entered
         * STA mode, so request hostname change now.
         */
        esp_configure_hostname(dev);
    }

    LOG_INF("ESP Wi-Fi ready");

    /* L1 network layer (physical layer) is up */
    net_if_carrier_on(dev->net_iface);

    k_sem_give(&dev->sem_if_up);
}

static int esp_reset(const struct device* dev) {
    struct esp_data* data = dev->data;
    int              ret  = -EAGAIN;

    if (net_if_is_carrier_ok(data->net_iface)) {
        net_if_carrier_off(data->net_iface);
    }

    #if DT_INST_NODE_HAS_PROP(0, power_gpios)
    const struct esp_config* config = dev->config;

    gpio_pin_set_dt(&config->power, 0);
    k_sleep(K_MSEC(100));
    gpio_pin_set_dt(&config->power, 1);
    #elif DT_INST_NODE_HAS_PROP(0, reset_gpios)
    const struct esp_config* config = dev->config;

    gpio_pin_set_dt(&config->reset, 1);
    k_sleep(K_MSEC(100));
    gpio_pin_set_dt(&config->reset, 0);
    #else
    #if DT_INST_NODE_HAS_PROP(0, external_reset)
    /* Wait to see if the interface comes up by itself */
    ret         = k_sem_take(&data->sem_if_ready, K_MSEC(CONFIG_WIFI_ESP_AT_RESET_TIMEOUT));
    #endif
    int retries = 3;

    /* Don't need to run this if the interface came up by itself */
    while ((ret != 0) && retries--) {
        ret = modem_cmd_send(&data->mctx.iface, &data->mctx.cmd_handler,
                             NULL, 0, "AT+RST", &data->sem_if_ready,
                             K_MSEC(CONFIG_WIFI_ESP_AT_RESET_TIMEOUT));
        if (ret == 0 || ret != -ETIMEDOUT) {
            break;
        }
    }

    if (ret < 0) {
        LOG_ERR("Failed to reset device: %d", ret);
        return (-EAGAIN);
    }
    #endif
    LOG_INF("Waiting for interface to come up");

    ret = k_sem_take(&data->sem_if_up, ESP_INIT_TIMEOUT);
    if (ret == -EAGAIN) {
        LOG_ERR("Timeout waiting for interface");
    }

    return (ret);
}

static void esp_iface_init(struct net_if* iface) {
    esp_offload_init(iface);

    /* Not currently connected to a network */
    net_if_dormant_on(iface);
}

static enum offloaded_net_if_types esp_offload_get_type(void) {
    return L2_OFFLOADED_NET_IF_TYPE_WIFI;
}

static const struct wifi_mgmt_ops esp_mgmt_ops = {
    .scan         = esp_mgmt_scan,
    .connect      = esp_mgmt_connect,
    .disconnect   = esp_mgmt_disconnect,
    .ap_enable    = esp_mgmt_ap_enable,
    .ap_disable   = esp_mgmt_ap_disable,
    .iface_status = esp_mgmt_iface_status,
};

static const struct net_wifi_mgmt_offload esp_api = {
    .wifi_iface.iface_api.init = esp_iface_init,
    .wifi_iface.get_type       = esp_offload_get_type,
    .wifi_mgmt_api             = &esp_mgmt_ops,
};

static int esp_init(const struct device* dev);

/* The network device must be instantiated above the init function in order
 * for the struct net_if that the macro declares to be visible inside the
 * function. An `extern` declaration does not work as the struct is static.
 */
NET_DEVICE_DT_INST_OFFLOAD_DEFINE(0, esp_init, NULL,
<<<<<<< HEAD
				  &esp_driver_data, &esp_driver_config,
				  CONFIG_WIFI_INIT_PRIORITY, &esp_api,
				  ESP_MTU);

CONNECTIVITY_WIFI_MGMT_BIND(Z_DEVICE_DT_DEV_ID(DT_DRV_INST(0)));

static int esp_init(const struct device *dev)
{
#if DT_INST_NODE_HAS_PROP(0, power_gpios) || DT_INST_NODE_HAS_PROP(0, reset_gpios)
	const struct esp_config *config = dev->config;
#endif
	struct esp_data *data = dev->data;
	int ret = 0;

	k_sem_init(&data->sem_tx_ready, 0, 1);
	k_sem_init(&data->sem_response, 0, 1);
	k_sem_init(&data->sem_if_ready, 0, 1);
	k_sem_init(&data->sem_if_up, 0, 1);

	k_work_init(&data->init_work, esp_init_work);
	k_work_init_delayable(&data->ip_addr_work, esp_ip_addr_work);
	k_work_init(&data->scan_work, esp_mgmt_scan_work);
	k_work_init(&data->connect_work, esp_mgmt_connect_work);
	k_work_init(&data->disconnect_work, esp_mgmt_disconnect_work);
	k_work_init(&data->iface_status_work, esp_mgmt_iface_status_work);
	k_work_init(&data->mode_switch_work, esp_mode_switch_work);
	if (IS_ENABLED(CONFIG_WIFI_ESP_AT_DNS_USE)) {
		k_work_init(&data->dns_work, esp_dns_work);
	}

	esp_socket_init(data);

	/* initialize the work queue */
	k_work_queue_start(&data->workq, esp_workq_stack,
			   K_KERNEL_STACK_SIZEOF(esp_workq_stack),
			   K_PRIO_COOP(CONFIG_WIFI_ESP_AT_WORKQ_THREAD_PRIORITY),
			   NULL);
	k_thread_name_set(&data->workq.thread, "esp_workq");

	/* cmd handler */
	const struct modem_cmd_handler_config cmd_handler_config = {
		.match_buf = &data->cmd_match_buf[0],
		.match_buf_len = sizeof(data->cmd_match_buf),
		.buf_pool = &mdm_recv_pool,
		.alloc_timeout = K_NO_WAIT,
		.eol = "\r\n",
		.user_data = NULL,
		.response_cmds = response_cmds,
		.response_cmds_len = ARRAY_SIZE(response_cmds),
		.unsol_cmds = unsol_cmds,
		.unsol_cmds_len = ARRAY_SIZE(unsol_cmds),
	};

	ret = modem_cmd_handler_init(&data->mctx.cmd_handler, &data->cmd_handler_data,
				     &cmd_handler_config);
	if (ret < 0) {
		goto error;
	}

	/* modem interface */
	const struct modem_iface_uart_config uart_config = {
		.rx_rb_buf = &data->iface_rb_buf[0],
		.rx_rb_buf_len = sizeof(data->iface_rb_buf),
		.dev = DEVICE_DT_GET(DT_INST_BUS(0)),
		.hw_flow_control = DT_PROP(ESP_BUS, hw_flow_control),
	};

	ret = modem_iface_uart_init(&data->mctx.iface, &data->iface_data, &uart_config);
	if (ret < 0) {
		goto error;
	}

	/* pin setup */
#if DT_INST_NODE_HAS_PROP(0, power_gpios)
	ret = gpio_pin_configure_dt(&config->power, GPIO_OUTPUT_INACTIVE);
	if (ret < 0) {
		LOG_ERR("Failed to configure %s pin", "power");
		goto error;
	}
#endif
#if DT_INST_NODE_HAS_PROP(0, reset_gpios)
	ret = gpio_pin_configure_dt(&config->reset, GPIO_OUTPUT_INACTIVE);
	if (ret < 0) {
		LOG_ERR("Failed to configure %s pin", "reset");
		goto error;
	}
#endif

	data->mctx.driver_data = data;

	ret = modem_context_register(&data->mctx);
	if (ret < 0) {
		LOG_ERR("Error registering modem context: %d", ret);
		goto error;
	}

	/* start RX thread */
	k_thread_create(&esp_rx_thread, esp_rx_stack,
			K_KERNEL_STACK_SIZEOF(esp_rx_stack),
			esp_rx,
			data, NULL, NULL,
			K_PRIO_COOP(CONFIG_WIFI_ESP_AT_RX_THREAD_PRIORITY), 0,
			K_NO_WAIT);
	k_thread_name_set(&esp_rx_thread, "esp_rx");

	/* Retrieve associated network interface so asynchronous messages can be processed early */
	data->net_iface = NET_IF_GET(Z_DEVICE_DT_DEV_ID(DT_DRV_INST(0)), 0);

	/* Reset the modem */
	ret = esp_reset(dev);

error:
	return ret;
=======
                                  &esp_driver_data, &esp_driver_config,
                                  CONFIG_WIFI_INIT_PRIORITY, &esp_api,
                                  ESP_MTU);

static int esp_init(const struct device* dev) {
    #if (DT_INST_NODE_HAS_PROP(0, power_gpios) || DT_INST_NODE_HAS_PROP(0, reset_gpios))
    const struct esp_config* config = dev->config;
    #endif
    struct esp_data* data = dev->data;
    int ret;

    k_sem_init(&data->sem_tx_ready, 0, 1);
    k_sem_init(&data->sem_response, 0, 1);
    k_sem_init(&data->sem_if_ready, 0, 1);
    k_sem_init(&data->sem_if_up, 0, 1);

    k_work_init(&data->init_work, esp_init_work);
    k_work_init_delayable(&data->ip_addr_work, esp_ip_addr_work);
    k_work_init(&data->scan_work, esp_mgmt_scan_work);
    k_work_init(&data->connect_work, esp_mgmt_connect_work);
    k_work_init(&data->disconnect_work, esp_mgmt_disconnect_work);
    k_work_init(&data->iface_status_work, esp_mgmt_iface_status_work);
    k_work_init(&data->mode_switch_work, esp_mode_switch_work);
    if (IS_ENABLED(CONFIG_WIFI_ESP_AT_DNS_USE)) {
        k_work_init(&data->dns_work, esp_dns_work);
    }

    esp_socket_init(data);

    /* initialize the work queue */
    k_work_queue_start(&data->workq, esp_workq_stack,
                       K_KERNEL_STACK_SIZEOF(esp_workq_stack),
                       K_PRIO_COOP(CONFIG_WIFI_ESP_AT_WORKQ_THREAD_PRIORITY),
                       NULL);
    k_thread_name_set(&data->workq.thread, "esp_workq");

    /* cmd handler */
    const struct modem_cmd_handler_config cmd_handler_config = {
        .match_buf         = &data->cmd_match_buf[0],
        .match_buf_len     = sizeof(data->cmd_match_buf),
        .buf_pool          = &mdm_recv_pool,
        .alloc_timeout     = K_NO_WAIT,
        .eol               = "\r\n",
        .user_data         = NULL,
        .response_cmds     = response_cmds,
        .response_cmds_len = ARRAY_SIZE(response_cmds),
        .unsol_cmds        = unsol_cmds,
        .unsol_cmds_len    = ARRAY_SIZE(unsol_cmds),
    };

    ret = modem_cmd_handler_init(&data->mctx.cmd_handler, &data->cmd_handler_data,
                                 &cmd_handler_config);
    if (ret < 0) {
        goto error;
    }

    /* modem interface */
    const struct modem_iface_uart_config uart_config = {
        .rx_rb_buf       = &data->iface_rb_buf[0],
        .rx_rb_buf_len   = sizeof(data->iface_rb_buf),
        .dev             = DEVICE_DT_GET(DT_INST_BUS(0)),
        .hw_flow_control = DT_PROP(ESP_BUS, hw_flow_control),
    };

    ret = modem_iface_uart_init(&data->mctx.iface, &data->iface_data, &uart_config);
    if (ret < 0) {
        goto error;
    }

    /* pin setup */
    #if DT_INST_NODE_HAS_PROP(0, power_gpios)
    ret = gpio_pin_configure_dt(&config->power, GPIO_OUTPUT_INACTIVE);
    if (ret < 0) {
        LOG_ERR("Failed to configure %s pin", "power");
        goto error;
    }
    #endif

    #if DT_INST_NODE_HAS_PROP(0, reset_gpios)
    ret = gpio_pin_configure_dt(&config->reset, GPIO_OUTPUT_INACTIVE);
    if (ret < 0) {
        LOG_ERR("Failed to configure %s pin", "reset");
        goto error;
    }
    #endif

    data->mctx.driver_data = data;

    ret = modem_context_register(&data->mctx);
    if (ret < 0) {
        LOG_ERR("Error registering modem context: %d", ret);
        goto error;
    }

    /* start RX thread */
    k_thread_create(&esp_rx_thread, esp_rx_stack,
                    K_KERNEL_STACK_SIZEOF(esp_rx_stack),
                    esp_rx,
                    data, NULL, NULL,
                    K_PRIO_COOP(CONFIG_WIFI_ESP_AT_RX_THREAD_PRIORITY), 0,
                    K_NO_WAIT);
    k_thread_name_set(&esp_rx_thread, "esp_rx");

    /* Retrieve associated network interface so asynchronous messages can be processed early */
    data->net_iface = NET_IF_GET(Z_DEVICE_DT_DEV_ID(DT_DRV_INST(0)), 0);

    /* Reset the modem */
    ret = esp_reset(dev);

error :

    return (ret);
>>>>>>> 1bbcf177
}<|MERGE_RESOLUTION|>--- conflicted
+++ resolved
@@ -746,9 +746,6 @@
 
     dev->flags = 0;
     dev->mode  = 0;
-
-    net_if_ipv4_addr_rm(dev->net_iface, &dev->ip);
-    k_work_submit_to_queue(&dev->workq, &dev->init_work);
 
     #if defined(CONFIG_NET_NATIVE_IPV4)
     net_if_ipv4_addr_rm(dev->net_iface, &dev->ip);
@@ -1249,131 +1246,18 @@
  * function. An `extern` declaration does not work as the struct is static.
  */
 NET_DEVICE_DT_INST_OFFLOAD_DEFINE(0, esp_init, NULL,
-<<<<<<< HEAD
-				  &esp_driver_data, &esp_driver_config,
-				  CONFIG_WIFI_INIT_PRIORITY, &esp_api,
-				  ESP_MTU);
-
-CONNECTIVITY_WIFI_MGMT_BIND(Z_DEVICE_DT_DEV_ID(DT_DRV_INST(0)));
-
-static int esp_init(const struct device *dev)
-{
-#if DT_INST_NODE_HAS_PROP(0, power_gpios) || DT_INST_NODE_HAS_PROP(0, reset_gpios)
-	const struct esp_config *config = dev->config;
-#endif
-	struct esp_data *data = dev->data;
-	int ret = 0;
-
-	k_sem_init(&data->sem_tx_ready, 0, 1);
-	k_sem_init(&data->sem_response, 0, 1);
-	k_sem_init(&data->sem_if_ready, 0, 1);
-	k_sem_init(&data->sem_if_up, 0, 1);
-
-	k_work_init(&data->init_work, esp_init_work);
-	k_work_init_delayable(&data->ip_addr_work, esp_ip_addr_work);
-	k_work_init(&data->scan_work, esp_mgmt_scan_work);
-	k_work_init(&data->connect_work, esp_mgmt_connect_work);
-	k_work_init(&data->disconnect_work, esp_mgmt_disconnect_work);
-	k_work_init(&data->iface_status_work, esp_mgmt_iface_status_work);
-	k_work_init(&data->mode_switch_work, esp_mode_switch_work);
-	if (IS_ENABLED(CONFIG_WIFI_ESP_AT_DNS_USE)) {
-		k_work_init(&data->dns_work, esp_dns_work);
-	}
-
-	esp_socket_init(data);
-
-	/* initialize the work queue */
-	k_work_queue_start(&data->workq, esp_workq_stack,
-			   K_KERNEL_STACK_SIZEOF(esp_workq_stack),
-			   K_PRIO_COOP(CONFIG_WIFI_ESP_AT_WORKQ_THREAD_PRIORITY),
-			   NULL);
-	k_thread_name_set(&data->workq.thread, "esp_workq");
-
-	/* cmd handler */
-	const struct modem_cmd_handler_config cmd_handler_config = {
-		.match_buf = &data->cmd_match_buf[0],
-		.match_buf_len = sizeof(data->cmd_match_buf),
-		.buf_pool = &mdm_recv_pool,
-		.alloc_timeout = K_NO_WAIT,
-		.eol = "\r\n",
-		.user_data = NULL,
-		.response_cmds = response_cmds,
-		.response_cmds_len = ARRAY_SIZE(response_cmds),
-		.unsol_cmds = unsol_cmds,
-		.unsol_cmds_len = ARRAY_SIZE(unsol_cmds),
-	};
-
-	ret = modem_cmd_handler_init(&data->mctx.cmd_handler, &data->cmd_handler_data,
-				     &cmd_handler_config);
-	if (ret < 0) {
-		goto error;
-	}
-
-	/* modem interface */
-	const struct modem_iface_uart_config uart_config = {
-		.rx_rb_buf = &data->iface_rb_buf[0],
-		.rx_rb_buf_len = sizeof(data->iface_rb_buf),
-		.dev = DEVICE_DT_GET(DT_INST_BUS(0)),
-		.hw_flow_control = DT_PROP(ESP_BUS, hw_flow_control),
-	};
-
-	ret = modem_iface_uart_init(&data->mctx.iface, &data->iface_data, &uart_config);
-	if (ret < 0) {
-		goto error;
-	}
-
-	/* pin setup */
-#if DT_INST_NODE_HAS_PROP(0, power_gpios)
-	ret = gpio_pin_configure_dt(&config->power, GPIO_OUTPUT_INACTIVE);
-	if (ret < 0) {
-		LOG_ERR("Failed to configure %s pin", "power");
-		goto error;
-	}
-#endif
-#if DT_INST_NODE_HAS_PROP(0, reset_gpios)
-	ret = gpio_pin_configure_dt(&config->reset, GPIO_OUTPUT_INACTIVE);
-	if (ret < 0) {
-		LOG_ERR("Failed to configure %s pin", "reset");
-		goto error;
-	}
-#endif
-
-	data->mctx.driver_data = data;
-
-	ret = modem_context_register(&data->mctx);
-	if (ret < 0) {
-		LOG_ERR("Error registering modem context: %d", ret);
-		goto error;
-	}
-
-	/* start RX thread */
-	k_thread_create(&esp_rx_thread, esp_rx_stack,
-			K_KERNEL_STACK_SIZEOF(esp_rx_stack),
-			esp_rx,
-			data, NULL, NULL,
-			K_PRIO_COOP(CONFIG_WIFI_ESP_AT_RX_THREAD_PRIORITY), 0,
-			K_NO_WAIT);
-	k_thread_name_set(&esp_rx_thread, "esp_rx");
-
-	/* Retrieve associated network interface so asynchronous messages can be processed early */
-	data->net_iface = NET_IF_GET(Z_DEVICE_DT_DEV_ID(DT_DRV_INST(0)), 0);
-
-	/* Reset the modem */
-	ret = esp_reset(dev);
-
-error:
-	return ret;
-=======
                                   &esp_driver_data, &esp_driver_config,
                                   CONFIG_WIFI_INIT_PRIORITY, &esp_api,
                                   ESP_MTU);
 
+CONNECTIVITY_WIFI_MGMT_BIND(Z_DEVICE_DT_DEV_ID(DT_DRV_INST(0)));
+
 static int esp_init(const struct device* dev) {
     #if (DT_INST_NODE_HAS_PROP(0, power_gpios) || DT_INST_NODE_HAS_PROP(0, reset_gpios))
-    const struct esp_config* config = dev->config;
+    const struct esp_config *config = dev->config;
     #endif
     struct esp_data* data = dev->data;
-    int ret;
+    int ret = 0;
 
     k_sem_init(&data->sem_tx_ready, 0, 1);
     k_sem_init(&data->sem_response, 0, 1);
@@ -1476,5 +1360,4 @@
 error :
 
     return (ret);
->>>>>>> 1bbcf177
 }