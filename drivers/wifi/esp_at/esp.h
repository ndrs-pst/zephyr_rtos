--- conflicted
+++ resolved
@@ -215,13 +215,13 @@
 
 /* driver data */
 struct esp_data {
-<<<<<<< HEAD
     struct net_if* net_iface;
 
     uint8_t flags;
     uint8_t mode;
 
     char conn_cmd[CONN_CMD_MAX_LEN];
+    enum wifi_conn_status conn_status;
 
     /* addresses  */
     struct net_in_addr ip;
@@ -267,60 +267,6 @@
     struct k_sem sem_response;
     struct k_sem sem_if_ready;
     struct k_sem sem_if_up;
-=======
-	struct net_if *net_iface;
-
-	uint8_t flags;
-	uint8_t mode;
-
-	char conn_cmd[CONN_CMD_MAX_LEN];
-	enum wifi_conn_status conn_status;
-
-	/* addresses  */
-	struct in_addr ip;
-	struct in_addr gw;
-	struct in_addr nm;
-	uint8_t mac_addr[6];
-#if defined(ESP_MAX_DNS)
-	struct sockaddr_in dns_addresses[ESP_MAX_DNS];
-#endif
-
-	/* modem context */
-	struct modem_context mctx;
-
-	/* modem interface */
-	struct modem_iface_uart_data iface_data;
-	uint8_t iface_rb_buf[MDM_RING_BUF_SIZE];
-
-	/* modem cmds */
-	struct modem_cmd_handler_data cmd_handler_data;
-	uint8_t cmd_match_buf[MDM_RECV_BUF_SIZE];
-
-	/* socket data */
-	struct esp_socket sockets[ESP_MAX_SOCKETS];
-	struct esp_socket *rx_sock;
-
-	/* work */
-	struct k_work_q workq;
-	struct k_work init_work;
-	struct k_work_delayable ip_addr_work;
-	struct k_work scan_work;
-	struct k_work connect_work;
-	struct k_work disconnect_work;
-	struct k_work iface_status_work;
-	struct k_work mode_switch_work;
-	struct k_work dns_work;
-
-	scan_result_cb_t scan_cb;
-	struct wifi_iface_status *wifi_status;
-	struct k_sem wifi_status_sem;
-
-	/* semaphores */
-	struct k_sem sem_tx_ready;
-	struct k_sem sem_response;
-	struct k_sem sem_if_ready;
-	struct k_sem sem_if_up;
->>>>>>> b8541c53
 };
 
 int esp_offload_init(struct net_if* iface);
