/*
 * Copyright (c) 2019 Tobias Svehagen
 * Copyright (c) 2020 Grinn
 *
 * SPDX-License-Identifier: Apache-2.0
 */

#include <zephyr/logging/log.h>
LOG_MODULE_REGISTER(wifi_esp_at_offload, CONFIG_WIFI_LOG_LEVEL);

#include <zephyr/kernel.h>
#include <zephyr/device.h>
#include <string.h>
#include <stdlib.h>
#include <errno.h>

#include <zephyr/net/net_pkt.h>
#include <zephyr/net/net_if.h>
#include <zephyr/net/net_offload.h>

#include "esp.h"

static int esp_listen(struct net_context* context, int backlog) {
    return (-ENOTSUP);
}

static int _sock_connect(struct esp_data* dev, struct esp_socket* sock) {
    /* Calculate the largest possible AT command length based on both TCP and UDP variants. */
    char connect_msg[MAX(sizeof("AT+CIPSTART=000,\"TCP\",\"\",65535,7200") +
                     NET_IPV4_ADDR_LEN,
                     sizeof("AT+CIPSTART=000,\"UDP\",\"\",65535,65535,0,\"\"") +
                     2 * NET_IPV4_ADDR_LEN)];
    char dst_addr_str[NET_IPV4_ADDR_LEN];
    char src_addr_str[NET_IPV4_ADDR_LEN];
    struct net_sockaddr src;
    struct net_sockaddr dst;
    int ret;
    int mode;

    if (!esp_flags_are_set(dev, EDF_STA_CONNECTED | EDF_AP_ENABLED)) {
        return (-ENETUNREACH);
    }

    k_mutex_lock(&sock->lock, K_FOREVER);
    src = sock->src;
    dst = sock->dst;
    k_mutex_unlock(&sock->lock);

    if (dst.sa_family == NET_AF_INET) {
        net_addr_ntop(dst.sa_family,
                      &net_sin(&dst)->sin_addr,
                      dst_addr_str, sizeof(dst_addr_str));
    }
    else {
        strcpy(dst_addr_str, "0.0.0.0");
    }

    if (esp_socket_ip_proto(sock) == NET_IPPROTO_TCP) {
        snprintk(connect_msg, sizeof(connect_msg),
                 "AT+CIPSTART=%d,\"TCP\",\"%s\",%d,7200",
                 sock->link_id, dst_addr_str,
                 net_ntohs(net_sin(&dst)->sin_port));
    }
    else {
        if ((src.sa_family == NET_AF_INET) && (net_sin(&src)->sin_port != 0)) {
            net_addr_ntop(src.sa_family,
                          &net_sin(&src)->sin_addr,
                          src_addr_str, sizeof(src_addr_str));
            /* <mode>: In the UDP Wi-Fi passthrough
             *
             * 0: After UDP data is received, the parameters <"remote host">
             * and <remote port> will stay unchanged (default).
             * 1: Only the first time that UDP data is received from an IP
             * address and port that are different from the initially set
             * value of parameters <remote host> and <remote port>, will
             * they be changed to the IP address and port of the device that
             * sends the data.
             * 2: Each time UDP data is received, the <"remote host"> and
             * <remote port> will be changed to the IP address and port of the
             * device that sends the data.
             *
             * When remote IP and port are both 0, it means that the socket is
             * being used as a server, and you need to set the connection mode
             * to 2.
             */
            if ((net_sin(&dst)->sin_addr.s_addr_be == 0) &&
                (net_ntohs(net_sin(&dst)->sin_port) == 0)) {
                mode = 2;
                /* Port 0 is reserved and a valid port needs to be provided when
                 * connecting.
                 */
                net_sin(&dst)->sin_port = 65535;
            }
            else {
                mode = 0;
            }

            snprintk(connect_msg, sizeof(connect_msg),
                     "AT+CIPSTART=%d,\"UDP\",\"%s\",%d,%d,%d,\"%s\"",
                     sock->link_id, dst_addr_str,
                     net_ntohs(net_sin(&dst)->sin_port), net_ntohs(net_sin(&src)->sin_port),
                     mode, src_addr_str);
        }
        else {
            snprintk(connect_msg, sizeof(connect_msg),
                     "AT+CIPSTART=%d,\"UDP\",\"%s\",%d",
                     sock->link_id, dst_addr_str,
                     net_ntohs(net_sin(&dst)->sin_port));
        }
    }

    LOG_DBG("link %d, ip_proto %s, addr %s", sock->link_id,
            (esp_socket_ip_proto(sock) == NET_IPPROTO_TCP) ? "TCP" : "UDP",
            dst_addr_str);

    ret = esp_cmd_send(dev, NULL, 0, connect_msg, ESP_CMD_TIMEOUT);
    if (ret == 0) {
        esp_socket_flags_set(sock, ESP_SOCK_CONNECTED);
        if (esp_socket_type(sock) == NET_SOCK_STREAM) {
            net_context_set_state(sock->context,
                                  NET_CONTEXT_CONNECTED);
        }
    }
    else if (ret == -ETIMEDOUT) {
        /* FIXME:
         * What if the connection finishes after we return from
         * here? The caller might think that it can discard the
         * socket. Set some flag to indicate that the link should
         * be closed if it ever connects?
         */
    }

    return (ret);
}

void esp_connect_work(struct k_work* work) {
    struct esp_socket* sock = CONTAINER_OF(work, struct esp_socket,
                                           connect_work);
    struct esp_data* dev = esp_socket_to_dev(sock);
    int ret;

    ret = _sock_connect(dev, sock);

    k_mutex_lock(&sock->lock, K_FOREVER);
    if (sock->connect_cb) {
        sock->connect_cb(sock->context, ret, sock->conn_user_data);
    }
    k_mutex_unlock(&sock->lock);
}

static int esp_bind(struct net_context *context, const struct net_sockaddr *addr,
                    socklen_t addrlen) {
    struct esp_socket* sock;
    struct esp_data* dev;

    sock = (struct esp_socket*)context->offload_context;
    dev  = esp_socket_to_dev(sock);

    if (esp_socket_ip_proto(sock) == NET_IPPROTO_TCP) {
        return (0);
    }

    if (IS_ENABLED(CONFIG_NET_IPV4) && addr->sa_family == NET_AF_INET) {
        LOG_DBG("link %d", sock->link_id);

        if (esp_socket_connected(sock)) {
            return (-EISCONN);
        }

        k_mutex_lock(&sock->lock, K_FOREVER);
        sock->src = *addr;
        k_mutex_unlock(&sock->lock);

        return (0);
    }

    return (-EAFNOSUPPORT);
}

static int esp_connect(struct net_context* context,
                       const struct net_sockaddr* addr,
                       socklen_t addrlen,
                       net_context_connect_cb_t cb,
                       int32_t timeout,
                       void* user_data) {
    struct esp_socket* sock;
    struct esp_data* dev;
    int ret;

    sock = (struct esp_socket*)context->offload_context;
    dev  = esp_socket_to_dev(sock);

    LOG_DBG("link %d, timeout %d", sock->link_id, timeout);

    if (!IS_ENABLED(CONFIG_NET_IPV4) || addr->sa_family != NET_AF_INET) {
        return (-EAFNOSUPPORT);
    }

    if (esp_socket_connected(sock)) {
        return (-EISCONN);
    }

    k_mutex_lock(&sock->lock, K_FOREVER);
    sock->dst            = *addr;
    sock->connect_cb     = cb;
    sock->conn_user_data = user_data;
    k_mutex_unlock(&sock->lock);

    if (timeout == 0) {
        esp_socket_work_submit(sock, &sock->connect_work);
        return (0);
    }

    ret = _sock_connect(dev, sock);

    if (ret != -ETIMEDOUT && cb) {
        cb(context, ret, user_data);
    }

    return (ret);
}

static int esp_accept(struct net_context* context,
                      net_tcp_accept_cb_t cb, int32_t timeout,
                      void* user_data) {
    return (-ENOTSUP);
}

MODEM_CMD_DIRECT_DEFINE(on_cmd_tx_ready) {
    struct esp_data* dev = CONTAINER_OF(data, struct esp_data,
                                        cmd_handler_data);

    k_sem_give(&dev->sem_tx_ready);

    return (len);
}

MODEM_CMD_DEFINE(on_cmd_send_ok) {
    struct esp_data* dev = CONTAINER_OF(data, struct esp_data,
                                        cmd_handler_data);

    modem_cmd_handler_set_error(data, 0);
    k_sem_give(&dev->sem_response);

    return (0);
}

MODEM_CMD_DEFINE(on_cmd_send_fail) {
    struct esp_data* dev = CONTAINER_OF(data, struct esp_data,
                                        cmd_handler_data);

    modem_cmd_handler_set_error(data, -EIO);
    k_sem_give(&dev->sem_response);

    return (0);
}

static int _sock_send(struct esp_socket* sock, struct net_pkt* pkt) {
    struct esp_data* dev = esp_socket_to_dev(sock);
    char cmd_buf[sizeof("AT+CIPSEND=0,,\"\",") +
                 sizeof(STRINGIFY(ESP_MTU)) - 1 +
                 NET_IPV4_ADDR_LEN + sizeof("65535") - 1];
    char addr_str[NET_IPV4_ADDR_LEN];
    int  ret;
    int  write_len;
    int  pkt_len;
    struct net_buf* frag;
    static const struct modem_cmd cmds[] = {
        MODEM_CMD_DIRECT(">" , on_cmd_tx_ready),
        MODEM_CMD("SEND OK"  , on_cmd_send_ok  , 0U, ""),
        MODEM_CMD("SEND FAIL", on_cmd_send_fail, 0U, ""),
    };
    struct net_sockaddr dst;

    if (!esp_flags_are_set(dev, EDF_STA_CONNECTED | EDF_AP_ENABLED)) {
        return (-ENETUNREACH);
    }

    pkt_len = net_pkt_get_len(pkt);

    LOG_DBG("link %d, len %d", sock->link_id, pkt_len);

    if (esp_socket_ip_proto(sock) == NET_IPPROTO_TCP) {
        snprintk(cmd_buf, sizeof(cmd_buf),
                 "AT+CIPSEND=%d,%d", sock->link_id, pkt_len);
    }
    else {
        k_mutex_lock(&sock->lock, K_FOREVER);
        dst = sock->dst;
        k_mutex_unlock(&sock->lock);

        net_addr_ntop(dst.sa_family,
                      &net_sin(&dst)->sin_addr,
                      addr_str, sizeof(addr_str));
        snprintk(cmd_buf, sizeof(cmd_buf),
                 "AT+CIPSEND=%d,%d,\"%s\",%d",
                 sock->link_id, pkt_len, addr_str,
                 net_ntohs(net_sin(&dst)->sin_port));
    }

    k_sem_take(&dev->cmd_handler_data.sem_tx_lock, K_FOREVER);
    k_sem_reset(&dev->sem_tx_ready);

    ret = modem_cmd_send_ext(&dev->mctx.iface, &dev->mctx.cmd_handler,
                             cmds, ARRAY_SIZE(cmds), cmd_buf,
                             &dev->sem_response, ESP_CMD_TIMEOUT,
                             MODEM_NO_TX_LOCK | MODEM_NO_UNSET_CMDS);
    if (ret < 0) {
        LOG_DBG("Failed to send command");
        goto out;
    }

    /* Reset semaphore that will be released by 'SEND OK' or 'SEND FAIL' */
    k_sem_reset(&dev->sem_response);

    /* Wait for '>' */
    ret = k_sem_take(&dev->sem_tx_ready, K_MSEC(5000));
    if (ret < 0) {
        LOG_DBG("Timeout waiting for tx");
        goto out;
    }

    frag = pkt->frags;
    while (frag && pkt_len) {
        write_len = MIN(pkt_len, frag->len);
        modem_cmd_send_data_nolock(&dev->mctx.iface, frag->data, write_len);
        pkt_len -= write_len;
        frag = frag->frags;
    }

    /* Wait for 'SEND OK' or 'SEND FAIL' */
    ret = k_sem_take(&dev->sem_response, ESP_CMD_TIMEOUT);
    if (ret < 0) {
        LOG_DBG("No send response");
        goto out;
    }

    ret = modem_cmd_handler_get_error(&dev->cmd_handler_data);
    if (ret != 0) {
        LOG_DBG("Failed to send data");
    }

out :
    (void) modem_cmd_handler_update_cmds(&dev->cmd_handler_data,
                                         NULL, 0U, false);
    k_sem_give(&dev->cmd_handler_data.sem_tx_lock);

    return (ret);
}

static bool esp_socket_can_send(struct esp_socket* sock) {
    atomic_val_t flags = esp_socket_flags(sock);

    if ((flags & ESP_SOCK_CONNECTED) && !(flags & ESP_SOCK_CLOSE_PENDING)) {
        return (true);
    }

    return (false);
}

static int esp_socket_send_one_pkt(struct esp_socket* sock) {
    struct net_context* context = sock->context;
    struct net_pkt* pkt;
    int ret;

    pkt = k_fifo_get(&sock->tx_fifo, K_NO_WAIT);
    if (!pkt) {
        return (-ENOMSG);
    }

    if (!esp_socket_can_send(sock)) {
        goto pkt_unref;
    }

    ret = _sock_send(sock, pkt);
    if (ret < 0) {
        LOG_ERR("Failed to send data: link %d, ret %d",
                sock->link_id, ret);

        /*
         * If this is stream data, then we should stop pushing anything
         * more to this socket, as there will be a hole in the data
         * stream, which application layer is not expecting.
         */
        if (esp_socket_type(sock) == NET_SOCK_STREAM) {
            if (!esp_socket_flags_test_and_set(sock,
                                               ESP_SOCK_CLOSE_PENDING)) {
                esp_socket_work_submit(sock, &sock->close_work);
            }
        }
    }
    else if (context->send_cb) {
        context->send_cb(context, ret, context->user_data);
    }

pkt_unref :
    net_pkt_unref(pkt);

    return (0);
}

void esp_send_work(struct k_work* work) {
    struct esp_socket* sock = CONTAINER_OF(work, struct esp_socket,
                                           send_work);
    int err;

    do {
        err = esp_socket_send_one_pkt(sock);
    } while (err != -ENOMSG);
}

static int esp_sendto(struct net_pkt* pkt,
                      const struct net_sockaddr* dst_addr,
                      socklen_t addrlen,
                      net_context_send_cb_t cb,
                      int32_t timeout,
                      void* user_data) {
    struct net_context* context;
    struct esp_socket* sock;
    struct esp_data* dev;
    int ret;

    context = pkt->context;
    sock    = (struct esp_socket*)context->offload_context;
    dev     = esp_socket_to_dev(sock);

    LOG_DBG("link %d, timeout %d", sock->link_id, timeout);

    if (!esp_flags_are_set(dev, EDF_STA_CONNECTED | EDF_AP_ENABLED)) {
        return (-ENETUNREACH);
    }

    if (esp_socket_type(sock) == NET_SOCK_STREAM) {
        atomic_val_t flags = esp_socket_flags(sock);

        if (!(flags & ESP_SOCK_CONNECTED) ||
             (flags & ESP_SOCK_CLOSE_PENDING)) {
            return (-ENOTCONN);
        }
    }
    else {
        if (!esp_socket_connected(sock)) {
            if (!dst_addr) {
                return (-ENOTCONN);
            }

            /* Use a timeout of 5000 ms here even though the
             * timeout parameter might be different. We want to
             * have a valid link id before proceeding.
             */
            ret = esp_connect(context, dst_addr, addrlen, NULL,
                              (5 * MSEC_PER_SEC), NULL);
            if (ret < 0) {
                return (ret);
            }
        }
        else if (esp_socket_type(sock) == NET_SOCK_DGRAM) {
            memcpy(&sock->dst, dst_addr, addrlen);
        }
    }

    return esp_socket_queue_tx(sock, pkt);
}

static int esp_send(struct net_pkt* pkt,
                    net_context_send_cb_t cb,
                    int32_t timeout,
                    void* user_data) {
    return esp_sendto(pkt, NULL, 0, cb, timeout, user_data);
}

#define CIPRECVDATA_CMD_MIN_LEN (sizeof("+CIPRECVDATA,L:") - 1)

#if defined(CONFIG_WIFI_ESP_AT_CIPDINFO_USE)
#define CIPRECVDATA_CMD_MAX_LEN (sizeof("+CIPRECVDATA,LLLL,\"255.255.255.255\",65535:") - 1)
#else
#define CIPRECVDATA_CMD_MAX_LEN (sizeof("+CIPRECVDATA,LLLL:") - 1)
#endif

static int cmd_ciprecvdata_parse(struct esp_socket* sock,
                                 struct net_buf* buf, uint16_t len,
                                 int* data_offset, int* data_len, char* ip_str,
                                 int* port) {
    char cmd_buf[CIPRECVDATA_CMD_MAX_LEN + 1];
    char* endptr;
    size_t frags_len;
    size_t match_len;

    frags_len = net_buf_frags_len(buf);
    if (frags_len < CIPRECVDATA_CMD_MIN_LEN) {
        return (-EAGAIN);
    }

    match_len = net_buf_linearize(cmd_buf, CIPRECVDATA_CMD_MAX_LEN,
                                  buf, 0, CIPRECVDATA_CMD_MAX_LEN);
    cmd_buf[match_len] = 0;

    *data_len = strtol(&cmd_buf[len], &endptr, 10);

    #if defined(CONFIG_WIFI_ESP_AT_CIPDINFO_USE)
    char* strstart = endptr + 1;
    char* strend   = strchr(strstart, ',');

    if (strstart == NULL || strend == NULL) {
        return (-EAGAIN);
    }

    memcpy(ip_str, strstart, strend - strstart);
    ip_str[strend - strstart] = '\0';
    *port = strtol(strend + 1, &endptr, 10);
    #else
    ARG_UNUSED(ip_str);
    ARG_UNUSED(port);
    #endif

    if (endptr == &cmd_buf[len] ||
        ((*endptr == 0) && (match_len >= CIPRECVDATA_CMD_MAX_LEN)) ||
        *data_len > CIPRECVDATA_MAX_LEN) {
        LOG_ERR("Invalid cmd: %s", cmd_buf);
        return (-EBADMSG);
    }
    else if (*endptr == 0) {
        return (-EAGAIN);
    }
    else if (*endptr != _CIPRECVDATA_END) {
        LOG_ERR("Invalid end of cmd: 0x%02x != 0x%02x", *endptr,
                _CIPRECVDATA_END);
        return (-EBADMSG);
    }

    /* data_offset is the offset to where the actual data starts */
    *data_offset = (endptr - cmd_buf) + 1;

    /* FIXME: Inefficient way of waiting for data */
    if ((size_t)(*data_offset + *data_len) > frags_len) {
        return (-EAGAIN);
    }

    *endptr = 0;

    return (0);
}

<<<<<<< HEAD
MODEM_CMD_DIRECT_DEFINE(on_cmd_ciprecvdata) {
    struct esp_data* dev = CONTAINER_OF(data, struct esp_data,
                                        cmd_handler_data);
    struct esp_socket* sock = dev->rx_sock;
    int data_offset;
    int data_len;
    int err;

    #if defined(CONFIG_WIFI_ESP_AT_CIPDINFO_USE)
    char raw_remote_ip[NET_INET_ADDRSTRLEN + 3] = {0};
    int port = 0;

    err = cmd_ciprecvdata_parse(sock, data->rx_buf, len, &data_offset,
                                &data_len, raw_remote_ip, &port);
    #else
    err = cmd_ciprecvdata_parse(sock, data->rx_buf, len, &data_offset,
                                &data_len, NULL, NULL);
    #endif
    if (err) {
        if (err == -EAGAIN) {
            return (-EAGAIN);
        }

        return (err);
    }

    #if defined(CONFIG_WIFI_ESP_AT_CIPDINFO_USE)
    struct net_sockaddr_in* recv_addr =
            (struct net_sockaddr_in*)&sock->context->remote;

    recv_addr->sin_port   = net_htons(port);
    recv_addr->sin_family = NET_AF_INET;

    /* IP addr comes within quotation marks, which is disliked by
     * conv function. So we remove them by subtraction 2 from
     * raw_remote_ip length and index from &raw_remote_ip[1].
     */
    char remote_ip_addr[NET_INET_ADDRSTRLEN];
    size_t remote_ip_str_len;

    remote_ip_str_len = MIN(sizeof(remote_ip_addr) - 1,
                            strlen(raw_remote_ip) - 2);
    strncpy(remote_ip_addr, &raw_remote_ip[1], remote_ip_str_len);
    remote_ip_addr[remote_ip_str_len] = '\0';

    if (net_addr_pton(NET_AF_INET, remote_ip_addr, &recv_addr->sin_addr) < 0) {
        LOG_ERR("Invalid src addr %s", remote_ip_addr);
        err = -EIO;
        return (err);
    }
    #endif
    esp_socket_rx(sock, data->rx_buf, data_offset, data_len);

    return (data_offset + data_len);
}

void esp_recvdata_work(struct k_work* work) {
    struct esp_socket* sock = CONTAINER_OF(work, struct esp_socket,
                                           recvdata_work);
    struct esp_data* data = esp_socket_to_dev(sock);
    char cmd[sizeof("AT+CIPRECVDATA=000," STRINGIFY(CIPRECVDATA_MAX_LEN))];
    static const struct modem_cmd cmds[] = {
        MODEM_CMD_DIRECT(_CIPRECVDATA, on_cmd_ciprecvdata),
    };
    int ret;

    LOG_DBG("reading available data on link %d", sock->link_id);

    data->rx_sock = sock;

    snprintk(cmd, sizeof(cmd), "AT+CIPRECVDATA=%d,%d", sock->link_id,
             CIPRECVDATA_MAX_LEN);
=======
MODEM_CMD_DIRECT_DEFINE(on_cmd_ciprecvdata)
{
	struct esp_data *dev = CONTAINER_OF(data, struct esp_data,
					    cmd_handler_data);
	struct esp_socket *sock;
	int data_offset, data_len;
	int err;

	sock = esp_socket_ref(dev->rx_sock);
	if (!sock) {
		LOG_ERR("No rx_sock socket");
		return -ENOTCONN;
	}

#if defined(CONFIG_WIFI_ESP_AT_CIPDINFO_USE)
	char raw_remote_ip[INET_ADDRSTRLEN + 3] = {0};
	int port = 0;

	err = cmd_ciprecvdata_parse(sock, data->rx_buf, len, &data_offset,
				    &data_len, raw_remote_ip, &port);
#else
	err = cmd_ciprecvdata_parse(sock, data->rx_buf, len, &data_offset,
				    &data_len, NULL, NULL);
#endif
	if (err) {
		if (err == -EAGAIN) {
			goto socket_unref;
		}

		goto socket_unref;
	}

#if defined(CONFIG_WIFI_ESP_AT_CIPDINFO_USE)
	struct sockaddr_in *recv_addr =
			(struct sockaddr_in *) &sock->context->remote;

	recv_addr->sin_port = htons(port);
	recv_addr->sin_family = AF_INET;

	/* IP addr comes within quotation marks, which is disliked by
	 * conv function. So we remove them by subtraction 2 from
	 * raw_remote_ip length and index from &raw_remote_ip[1].
	 */
	char remote_ip_addr[INET_ADDRSTRLEN];
	size_t remote_ip_str_len;

	remote_ip_str_len = MIN(sizeof(remote_ip_addr) - 1,
				strlen(raw_remote_ip) - 2);
	strncpy(remote_ip_addr, &raw_remote_ip[1], remote_ip_str_len);
	remote_ip_addr[remote_ip_str_len] = '\0';

	if (net_addr_pton(AF_INET, remote_ip_addr, &recv_addr->sin_addr) < 0) {
		LOG_ERR("Invalid src addr %s", remote_ip_addr);
		err = -EIO;
		goto socket_unref;
	}
#endif
	esp_socket_rx(sock, data->rx_buf, data_offset, data_len);

	err = data_offset + data_len;
	goto socket_unref;

socket_unref:
	esp_socket_unref(sock);

	return err;
}
>>>>>>> cf0f00d9

    ret = esp_cmd_send(data, cmds, ARRAY_SIZE(cmds), cmd, ESP_CMD_TIMEOUT);
    if (ret < 0) {
        LOG_ERR("Error during rx: link %d, ret %d", sock->link_id,
                ret);
    }
}

void esp_close_work(struct k_work* work) {
    struct esp_socket* sock = CONTAINER_OF(work, struct esp_socket,
                                           close_work);
    atomic_val_t old_flags;

    old_flags = esp_socket_flags_clear(sock,
                            (ESP_SOCK_CONNECTED | ESP_SOCK_CLOSE_PENDING));

    if ((old_flags & ESP_SOCK_CONNECTED) &&
        (old_flags & ESP_SOCK_CLOSE_PENDING)) {
        esp_socket_close(sock);
    }

    /* Should we notify that the socket has been closed? */
    if (old_flags & ESP_SOCK_CLOSE_PENDING) {
        k_mutex_lock(&sock->lock, K_FOREVER);
        if (sock->recv_cb) {
            sock->recv_cb(sock->context, NULL, NULL, NULL, 0,
                          sock->recv_user_data);
            k_sem_give(&sock->sem_data_ready);
        }
        k_mutex_unlock(&sock->lock);
    }
}

static int esp_recv(struct net_context* context,
                    net_context_recv_cb_t cb,
                    int32_t timeout,
                    void* user_data) {
    struct esp_socket* sock = context->offload_context;
    struct esp_data* dev = esp_socket_to_dev(sock);
    int ret;

    LOG_DBG("link_id %d, timeout %d, cb %p, data %p",
            sock->link_id, timeout, cb, user_data);

    /*
     * UDP "listening" socket needs to be bound using AT+CIPSTART before any
     * traffic can be received.
     */
    if (!esp_socket_connected(sock) &&
        (esp_socket_ip_proto(sock) == NET_IPPROTO_UDP) &&
        (sock->src.sa_family == NET_AF_INET) &&
        net_sin(&sock->src)->sin_port != 0) {
        _sock_connect(dev, sock);
    }

    k_mutex_lock(&sock->lock, K_FOREVER);
    sock->recv_cb = cb;
    sock->recv_user_data = user_data;
    k_sem_reset(&sock->sem_data_ready);
    k_mutex_unlock(&sock->lock);

    if (timeout == 0) {
        return (0);
    }

    ret = k_sem_take(&sock->sem_data_ready, K_MSEC(timeout));   /* ESP_AT_RCV_SEQ00 */

    k_mutex_lock(&sock->lock, K_FOREVER);
    sock->recv_cb        = NULL;
    sock->recv_user_data = NULL;
    k_mutex_unlock(&sock->lock);

    return (ret);
}

static int esp_put(struct net_context* context) {
    struct esp_socket* sock = context->offload_context;

    esp_socket_workq_stop_and_flush(sock);

    if (esp_socket_flags_test_and_clear(sock, ESP_SOCK_CONNECTED)) {
        esp_socket_close(sock);
    }

    k_mutex_lock(&sock->lock, K_FOREVER);
    sock->connect_cb = NULL;
    sock->recv_cb    = NULL;
    k_mutex_unlock(&sock->lock);

    k_sem_reset(&sock->sem_free);

    esp_socket_unref(sock);

    /*
     * Let's get notified when refcount reaches 0. Call to
     * esp_socket_unref() in this function might or might not be the last
     * one. The reason is that there might be still some work in progress in
     * esp_rx thread (parsing unsolicited AT command), so we want to wait
     * until it finishes.
     */
    k_sem_take(&sock->sem_free, K_FOREVER);

    sock->context = NULL;

    esp_socket_put(sock);

    return (0);
}

static int esp_get(sa_family_t family,
                   enum net_sock_type type,
                   enum net_ip_protocol ip_proto,
                   struct net_context** context) {
    struct esp_socket* sock;
    struct esp_data* dev;

    LOG_DBG("");

    if (family != NET_AF_INET) {
        return (-EAFNOSUPPORT);
    }

    /* FIXME:
     * iface has not yet been assigned to context so there is currently
     * no way to know which interface to operate on. Therefore this driver
     * only supports one device node.
     */
    dev = &esp_driver_data;

    sock = esp_socket_get(dev, *context);
    if (!sock) {
        LOG_ERR("No socket available!");
        return (-ENOMEM);
    }

    return (0);
}

static struct net_offload esp_offload = {
    .get     = esp_get,
    .bind    = esp_bind,                    /* zsock_bind_ctx */
    .listen  = esp_listen,
    .connect = esp_connect,                 /* zsock_connect_ctx */
    .accept  = esp_accept,
    .send    = esp_send,
    .sendto  = esp_sendto,                  /* sock_write_vmeth / sock_sendto_vmeth
                                             *       ↓
                                             * zsock_sendto_ctx (no callback passing)
                                             *       ↓
                                             * net_context_recv
                                             *       ↓
                                             * net_context_send
                                             *       ↓
                                             * context_sendto
                                             *       ↓
                                             * net_offload_sendto
                                             *       ↓
                                             * esp_sendto
                                             *       ↓
                                             * esp_socket_queue_tx
                                             *       ↓
                                             * esp_send_work
                                             *       ↓
                                             * esp_socket_send_one_pkt
                                             *       ↓
                                             * _sock_send   (ESP_AT)
                                             *       ↓
                                             * context->send_cb == NULL
                                             */

    .recv    = esp_recv,                    /* net_context_recv will call esp_recv */

                                            /* zsock_recvfrom_ctx / sock_recvfrom_vmeth
                                             *       ↓
                                             * zsock_recv_dgram, zsock_recv_stream
                                             *       ↓
                                             * zsock_wait_data  (trigger by zsock_received_cb)
                                             *       ↓
                                             * sock_get_offload_pkt_src_addr
                                             *       ↓
                                             * net_pkt_read
                                             */
    .put     = esp_put,
};

int esp_offload_init(struct net_if* iface) {
    iface->if_dev->offload = &esp_offload;

    return (0);
}<|MERGE_RESOLUTION|>--- conflicted
+++ resolved
@@ -541,14 +541,19 @@
     return (0);
 }
 
-<<<<<<< HEAD
 MODEM_CMD_DIRECT_DEFINE(on_cmd_ciprecvdata) {
     struct esp_data* dev = CONTAINER_OF(data, struct esp_data,
                                         cmd_handler_data);
-    struct esp_socket* sock = dev->rx_sock;
+    struct esp_socket* sock;
     int data_offset;
     int data_len;
     int err;
+
+    sock = esp_socket_ref(dev->rx_sock);
+    if (sock == NULL) {
+        LOG_ERR("No rx_sock socket");
+        return (-ENOTCONN);
+    }
 
     #if defined(CONFIG_WIFI_ESP_AT_CIPDINFO_USE)
     char raw_remote_ip[NET_INET_ADDRSTRLEN + 3] = {0};
@@ -562,10 +567,10 @@
     #endif
     if (err) {
         if (err == -EAGAIN) {
-            return (-EAGAIN);
-        }
-
-        return (err);
+            goto socket_unref;
+        }
+
+        goto socket_unref;
     }
 
     #if defined(CONFIG_WIFI_ESP_AT_CIPDINFO_USE)
@@ -590,12 +595,18 @@
     if (net_addr_pton(NET_AF_INET, remote_ip_addr, &recv_addr->sin_addr) < 0) {
         LOG_ERR("Invalid src addr %s", remote_ip_addr);
         err = -EIO;
-        return (err);
+        goto socket_unref;
     }
     #endif
     esp_socket_rx(sock, data->rx_buf, data_offset, data_len);
 
-    return (data_offset + data_len);
+    err = data_offset + data_len;
+    goto socket_unref;
+
+socket_unref :
+    esp_socket_unref(sock);
+
+    return (err);
 }
 
 void esp_recvdata_work(struct k_work* work) {
@@ -614,75 +625,6 @@
 
     snprintk(cmd, sizeof(cmd), "AT+CIPRECVDATA=%d,%d", sock->link_id,
              CIPRECVDATA_MAX_LEN);
-=======
-MODEM_CMD_DIRECT_DEFINE(on_cmd_ciprecvdata)
-{
-	struct esp_data *dev = CONTAINER_OF(data, struct esp_data,
-					    cmd_handler_data);
-	struct esp_socket *sock;
-	int data_offset, data_len;
-	int err;
-
-	sock = esp_socket_ref(dev->rx_sock);
-	if (!sock) {
-		LOG_ERR("No rx_sock socket");
-		return -ENOTCONN;
-	}
-
-#if defined(CONFIG_WIFI_ESP_AT_CIPDINFO_USE)
-	char raw_remote_ip[INET_ADDRSTRLEN + 3] = {0};
-	int port = 0;
-
-	err = cmd_ciprecvdata_parse(sock, data->rx_buf, len, &data_offset,
-				    &data_len, raw_remote_ip, &port);
-#else
-	err = cmd_ciprecvdata_parse(sock, data->rx_buf, len, &data_offset,
-				    &data_len, NULL, NULL);
-#endif
-	if (err) {
-		if (err == -EAGAIN) {
-			goto socket_unref;
-		}
-
-		goto socket_unref;
-	}
-
-#if defined(CONFIG_WIFI_ESP_AT_CIPDINFO_USE)
-	struct sockaddr_in *recv_addr =
-			(struct sockaddr_in *) &sock->context->remote;
-
-	recv_addr->sin_port = htons(port);
-	recv_addr->sin_family = AF_INET;
-
-	/* IP addr comes within quotation marks, which is disliked by
-	 * conv function. So we remove them by subtraction 2 from
-	 * raw_remote_ip length and index from &raw_remote_ip[1].
-	 */
-	char remote_ip_addr[INET_ADDRSTRLEN];
-	size_t remote_ip_str_len;
-
-	remote_ip_str_len = MIN(sizeof(remote_ip_addr) - 1,
-				strlen(raw_remote_ip) - 2);
-	strncpy(remote_ip_addr, &raw_remote_ip[1], remote_ip_str_len);
-	remote_ip_addr[remote_ip_str_len] = '\0';
-
-	if (net_addr_pton(AF_INET, remote_ip_addr, &recv_addr->sin_addr) < 0) {
-		LOG_ERR("Invalid src addr %s", remote_ip_addr);
-		err = -EIO;
-		goto socket_unref;
-	}
-#endif
-	esp_socket_rx(sock, data->rx_buf, data_offset, data_len);
-
-	err = data_offset + data_len;
-	goto socket_unref;
-
-socket_unref:
-	esp_socket_unref(sock);
-
-	return err;
-}
->>>>>>> cf0f00d9
 
     ret = esp_cmd_send(data, cmds, ARRAY_SIZE(cmds), cmd, ESP_CMD_TIMEOUT);
     if (ret < 0) {
