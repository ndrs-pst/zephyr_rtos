--- conflicted
+++ resolved
@@ -541,7 +541,7 @@
     struct net_sockaddr_in* recv_addr =
             (struct net_sockaddr_in*)&sock->context->remote;
 
-    recv_addr->sin_port   = net_ntohs(port);
+    recv_addr->sin_port   = net_htons(port);
     recv_addr->sin_family = NET_AF_INET;
 
     /* IP addr comes within quotation marks, which is disliked by
@@ -581,40 +581,8 @@
 
     data->rx_sock = sock;
 
-<<<<<<< HEAD
-#if defined(CONFIG_WIFI_ESP_AT_CIPDINFO_USE)
-	struct sockaddr_in *recv_addr =
-			(struct sockaddr_in *) &sock->context->remote;
-
-	recv_addr->sin_port = htons(port);
-	recv_addr->sin_family = AF_INET;
-
-	/* IP addr comes within quotation marks, which is disliked by
-	 * conv function. So we remove them by subtraction 2 from
-	 * raw_remote_ip length and index from &raw_remote_ip[1].
-	 */
-	char remote_ip_addr[INET_ADDRSTRLEN];
-	size_t remote_ip_str_len;
-
-	remote_ip_str_len = MIN(sizeof(remote_ip_addr) - 1,
-				strlen(raw_remote_ip) - 2);
-	strncpy(remote_ip_addr, &raw_remote_ip[1], remote_ip_str_len);
-	remote_ip_addr[remote_ip_str_len] = '\0';
-
-	if (net_addr_pton(AF_INET, remote_ip_addr, &recv_addr->sin_addr) < 0) {
-		LOG_ERR("Invalid src addr %s", remote_ip_addr);
-		err = -EIO;
-		return err;
-	}
-#endif
-	esp_socket_rx(sock, data->rx_buf, data_offset, data_len);
-
-	return data_offset + data_len;
-}
-=======
     snprintk(cmd, sizeof(cmd), "AT+CIPRECVDATA=%d,%d", sock->link_id,
              CIPRECVDATA_MAX_LEN);
->>>>>>> d41f9103
 
     ret = esp_cmd_send(data, cmds, ARRAY_SIZE(cmds), cmd, ESP_CMD_TIMEOUT);
     if (ret < 0) {
