/*
 * Copyright (c) 2020 Abram Early
 * Copyright (c) 2023 Andriy Gelman
 *
 * SPDX-License-Identifier: Apache-2.0
 */

#define DT_DRV_COMPAT microchip_mcp251xfd

#include "can_mcp251xfd.h"

#include <zephyr/device.h>
#include <zephyr/drivers/can/transceiver.h>
#include <zephyr/drivers/clock_control.h>
#include <zephyr/kernel.h>
#include <zephyr/sys/byteorder.h>
#include <zephyr/sys/crc.h>

#include <zephyr/logging/log.h>
LOG_MODULE_REGISTER(can_mcp251xfd, CONFIG_CAN_LOG_LEVEL);

BUILD_ASSERT(sizeof(struct mcp251xfd_txobj) == (CAN_MAX_DLEN + 8U), "sizeof error !!!");

static void mcp251xfd_canframe_to_txobj(const struct can_frame* src, int mailbox_idx,
                                        struct mcp251xfd_txobj* dst) {
    if ((src->flags & CAN_FRAME_IDE) != 0) {
        dst->id  = FIELD_PREP(MCP251XFD_OBJ_ID_SID_MASK, src->id >> 18);
        dst->id |= FIELD_PREP(MCP251XFD_OBJ_ID_EID_MASK, src->id);
        dst->flags = MCP251XFD_OBJ_FLAGS_IDE;
    }
    else {
        dst->id = FIELD_PREP(MCP251XFD_OBJ_ID_SID_MASK, src->id);
        dst->flags = 0UL;
    }

    if ((src->flags & CAN_FRAME_BRS) != 0) {
        dst->flags |= MCP251XFD_OBJ_FLAGS_BRS;
    }

    dst->flags |= FIELD_PREP(MCP251XFD_OBJ_FLAGS_DLC_MASK, src->dlc);
    #if defined(CONFIG_CAN_FD_MODE)
    if ((src->flags & CAN_FRAME_FDF) != 0) {
        dst->flags |= MCP251XFD_OBJ_FLAGS_FDF;
    }
    #endif
    dst->flags |= FIELD_PREP(MCP251XFD_OBJ_FLAGS_SEQ_MASK, mailbox_idx);

    dst->id    = sys_cpu_to_le32(dst->id);
    dst->flags = sys_cpu_to_le32(dst->flags);

    if ((src->flags & CAN_FRAME_RTR) != 0) {
        dst->flags |= MCP251XFD_OBJ_FLAGS_RTR;
    }
    else {
        (void) memcpy(dst->data, src->data,
                      MIN(can_dlc_to_bytes(src->dlc), CAN_MAX_DLEN));
    }
}

static void* mcp251xfd_read_reg(const struct device* dev, uint16_t addr, int len) {
    const struct mcp251xfd_config* dev_cfg = dev->config;
    struct mcp251xfd_data* dev_data = dev->data;
    struct mcp251xfd_spi_data* spi_data = &dev_data->spi_data;
    uint16_t spi_cmd;
    int ret;

    spi_cmd = sys_cpu_to_be16(MCP251XFD_SPI_INSTRUCTION_READ | addr);
    (void) memcpy(&spi_data->header[1], &spi_cmd, sizeof(spi_cmd));

    struct spi_buf tx_buf = {
        .buf = &spi_data->header[1],
        .len = (MCP251XFD_SPI_CMD_LEN + len)
    };
    struct spi_buf rx_buf = {
        .buf = &spi_data->header[1],
        .len = (MCP251XFD_SPI_CMD_LEN + len)
    };

    const struct spi_buf_set tx = {
        .buffers = &tx_buf,
        .count   = 1
    };
    const struct spi_buf_set rx = {
        .buffers = &rx_buf,
        .count   = 1
    };

    ret = spi_transceive_dt(&dev_cfg->bus, &tx, &rx);
    if (ret < 0) {
        return (NULL);
    }

    return (&spi_data->buf[0]);
}

static void* mcp251xfd_read_crc(const struct device* dev, uint16_t addr, int len) {
    const struct mcp251xfd_config* dev_cfg = dev->config;
    struct mcp251xfd_data* dev_data = dev->data;
    struct mcp251xfd_spi_data* spi_data = &dev_data->spi_data;
    int num_retries = (CONFIG_CAN_MCP251XFD_READ_CRC_RETRIES + 1);
    int ret;

    while (num_retries-- > 0) {
        uint16_t crc_in;
        uint16_t crc;
        uint16_t spi_cmd;

        struct spi_buf tx_buf = {
            .buf = &spi_data->header[0],
            .len = (MCP251XFD_SPI_CMD_LEN + MCP251XFD_SPI_LEN_FIELD_LEN + len + MCP251XFD_SPI_CRC_LEN)
        };
        struct spi_buf rx_buf = {
            .buf = &spi_data->header[0],
            .len = (MCP251XFD_SPI_CMD_LEN + MCP251XFD_SPI_LEN_FIELD_LEN + len + MCP251XFD_SPI_CRC_LEN)
        };

        const struct spi_buf_set tx = {
            .buffers = &tx_buf,
            .count   = 1
        };
        const struct spi_buf_set rx = {
            .buffers = &rx_buf,
            .count   = 1
        };

        spi_cmd = sys_cpu_to_be16(MCP251XFD_SPI_INSTRUCTION_READ_CRC | addr);
        (void) memcpy(&spi_data->header[0], &spi_cmd, sizeof(spi_cmd));
        spi_data->header[2] = len;

        /*
         * Evaluate initial crc over spi_cmd and length as these value will change after
         * spi transaction is finished.
         */
        crc_in = crc16_cms(MCP251XFD_CRC_SEED, (uint8_t*)(&spi_data->header[0]),
                           MCP251XFD_SPI_CMD_LEN + MCP251XFD_SPI_LEN_FIELD_LEN);

        ret = spi_transceive_dt(&dev_cfg->bus, &tx, &rx);
        if (ret < 0) {
            continue;
        }

        /* Continue crc calculation over the data field and the crc field */
        crc = crc16_cms(crc_in, &spi_data->buf[0],
                        (len + MCP251XFD_SPI_CRC_LEN));
        if (crc == 0) {
            return (&spi_data->buf[0]);
        }
    }

    return (NULL);
}

static inline void* mcp251xfd_get_spi_buf_ptr(const struct device* dev) {
    struct mcp251xfd_data* dev_data = dev->data;
    struct mcp251xfd_spi_data* spi_data = &dev_data->spi_data;

    return (&spi_data->buf[0]);
}

static int mcp251xfd_write(const struct device* dev, uint16_t addr, int len) {
    const struct mcp251xfd_config* dev_cfg = dev->config;
    struct mcp251xfd_data* dev_data = dev->data;
    struct mcp251xfd_spi_data* spi_data = &dev_data->spi_data;
    uint16_t spi_cmd;
    int ret;

    struct spi_buf tx_buf = {
        .buf = &spi_data->header[1],
        .len = (MCP251XFD_SPI_CMD_LEN + len)
    };
    const struct spi_buf_set tx = {
        .buffers = &tx_buf,
        .count   = 1
    };

    spi_cmd = sys_cpu_to_be16(MCP251XFD_SPI_INSTRUCTION_WRITE | addr);
    (void) memcpy(&spi_data->header[1], &spi_cmd, sizeof(spi_cmd));

    ret = spi_write_dt(&dev_cfg->bus, &tx);

    return (ret);
}

static int mcp251xfd_fifo_write(const struct device* dev, int mailbox_idx,
                                const struct can_frame* msg) {
    uint32_t const* regs;
    struct mcp251xfd_txobj* txobj;
    uint8_t* reg_byte;
    uint16_t address;
    int tx_len;
    int ret;

    /* read fifosta and ua at the same time */
    regs = mcp251xfd_read_crc(dev, MCP251XFD_REG_TXQSTA, MCP251XFD_REG_SIZE * 2);
    if (regs == NULL) {
        LOG_ERR("Failed to read 8 bytes from REG_TXQSTA");
        return (-EINVAL);
    }

    /* check if fifo is full */
    if (!(regs[0] & MCP251XFD_REG_TXQSTA_TXQNIF)) {
        return (-ENOMEM);
    }

    address = (uint16_t)(MCP251XFD_RAM_START_ADDR + regs[1]);

    txobj = mcp251xfd_get_spi_buf_ptr(dev);
    mcp251xfd_canframe_to_txobj(msg, mailbox_idx, txobj);

    tx_len = MCP251XFD_OBJ_HEADER_SIZE;
    if ((msg->flags & CAN_FRAME_RTR) == 0) {
        tx_len += ROUND_UP(can_dlc_to_bytes(msg->dlc), MCP251XFD_RAM_ALIGNMENT);
    }

    ret = mcp251xfd_write(dev, address, tx_len);
    if (ret < 0) {
        return (ret);
    }

    reg_byte  = mcp251xfd_get_spi_buf_ptr(dev);
    *reg_byte = (uint8_t)MCP251XFD_UINT32_FLAG_TO_BYTE_MASK(MCP251XFD_REG_TXQCON_UINC |
                                                            MCP251XFD_REG_TXQCON_TXREQ);

    ret = mcp251xfd_write(dev, (MCP251XFD_REG_TXQCON + 1), 1);

    return (ret);
}

static void mcp251xfd_rxobj_to_canframe(struct mcp251xfd_rxobj* src, struct can_frame* dst) {
    src->id    = sys_le32_to_cpu(src->id);
    src->flags = sys_le32_to_cpu(src->flags);

    if ((src->flags & MCP251XFD_OBJ_FLAGS_IDE) != 0) {
        dst->id  = FIELD_GET(MCP251XFD_OBJ_ID_EID_MASK, src->id);
        dst->id |= FIELD_GET(MCP251XFD_OBJ_ID_SID_MASK, src->id) << 18;
        dst->flags = CAN_FRAME_IDE;
    }
    else {
        dst->id = FIELD_GET(MCP251XFD_OBJ_ID_SID_MASK, src->id);
        dst->flags = 0U;
    }

    if ((src->flags & MCP251XFD_OBJ_FLAGS_BRS) != 0) {
        dst->flags |= CAN_FRAME_BRS;
    }

    #if defined(CONFIG_CAN_FD_MODE)
    if ((src->flags & MCP251XFD_OBJ_FLAGS_FDF) != 0) {
        dst->flags |= CAN_FRAME_FDF;
    }
    #endif

    dst->dlc = FIELD_GET(MCP251XFD_OBJ_FLAGS_DLC_MASK, src->flags);

    #if defined(CONFIG_CAN_RX_TIMESTAMP)
    dst->timestamp = sys_le32_to_cpu(src->timestamp);
    #endif

    if ((src->flags & MCP251XFD_OBJ_FLAGS_RTR) != 0) {
        dst->flags |= CAN_FRAME_RTR;
    }
    else {
        (void) memcpy(dst->data, src->data,
                      MIN(can_dlc_to_bytes(dst->dlc), CAN_MAX_DLEN));
    }
}

static int mcp251xfd_get_mode_internal(const struct device* dev, uint8_t* mode) {
    uint8_t const* reg_byte;
    uint32_t mask = MCP251XFD_UINT32_FLAG_TO_BYTE_MASK(MCP251XFD_REG_CON_OPMOD_MASK);

    reg_byte = mcp251xfd_read_crc(dev, MCP251XFD_REG_CON_B2, 1);
    if (reg_byte == NULL) {
        return (-EINVAL);
    }

    *mode = (uint8_t)FIELD_GET(mask, *reg_byte);

    return (0);
}

static int mcp251xfd_reg_check_value_wtimeout(const struct device* dev, uint16_t addr,
                                              uint32_t value, uint32_t mask,
                                              uint32_t timeout_usec, int retries, bool allow_yield) {
    uint32_t* reg;
    uint32_t  delay = (timeout_usec / retries);

    for (;;) {
        reg = mcp251xfd_read_crc(dev, addr, MCP251XFD_REG_SIZE);
        if (!reg) {
            return (-EINVAL);
        }

        *reg = sys_le32_to_cpu(*reg);

        if ((*reg & mask) == value) {
            return (0);
        }

        if (--retries < 0) {
            LOG_ERR("Timeout validing 0x%x", addr);
            return (-EIO);
        }

        if (allow_yield) {
            k_sleep(K_USEC(delay));
        }
        else {
            k_busy_wait(delay);
        }
    }

    return (0);
}

static int mcp251xfd_set_tdc(const struct device* dev, bool is_enabled) {
    uint32_t* reg;
    uint32_t tmp;
    struct mcp251xfd_data *dev_data = dev->data;

    reg = mcp251xfd_get_spi_buf_ptr(dev);

    if (is_enabled) {
        tmp  = FIELD_PREP(MCP251XFD_REG_TDC_TDCMOD_MASK, MCP251XFD_REG_TDC_TDCMOD_AUTO);
        tmp |= FIELD_PREP(MCP251XFD_REG_TDC_TDCO_MASK, dev_data->tdco);
    }
    else {
        tmp = FIELD_PREP(MCP251XFD_REG_TDC_TDCMOD_MASK, MCP251XFD_REG_TDC_TDCMOD_DISABLED);
    }

    *reg = sys_cpu_to_le32(tmp);

    return mcp251xfd_write(dev, MCP251XFD_REG_TDC, MCP251XFD_REG_SIZE);
}

static int mcp251xfd_set_mode_internal(const struct device* dev, uint8_t requested_mode) {
    struct mcp251xfd_data* dev_data = dev->data;
    uint32_t* reg;
    uint32_t opmod;
    uint32_t reg_con;
    int ret = 0;

    k_mutex_lock(&dev_data->mutex, K_FOREVER);

    reg = mcp251xfd_read_crc(dev, MCP251XFD_REG_CON, MCP251XFD_REG_SIZE);
    if (reg == NULL) {
        ret = -EINVAL;
        goto done;
    }

    reg_con = sys_le32_to_cpu(*reg);

    opmod = FIELD_GET(MCP251XFD_REG_CON_OPMOD_MASK, reg_con);
    if (opmod == requested_mode) {
        goto done;
    }

    #if defined(CONFIG_CAN_FD_MODE)
    if (dev_data->current_mcp251xfd_mode == MCP251XFD_REG_CON_MODE_CONFIG) {
        if ((requested_mode == MCP251XFD_REG_CON_MODE_CAN2_0)       ||
            (requested_mode == MCP251XFD_REG_CON_MODE_EXT_LOOPBACK) ||
            (requested_mode == MCP251XFD_REG_CON_MODE_INT_LOOPBACK)) {
            ret = mcp251xfd_set_tdc(dev, false);
        }
        else if (requested_mode == MCP251XFD_REG_CON_MODE_MIXED) {
            ret = mcp251xfd_set_tdc(dev, true, dev_data->tdco);
        }

        if (ret < 0) {
            goto done;
        }
    }
    #endif

    reg_con &= ~MCP251XFD_REG_CON_REQOP_MASK;
    reg_con |= FIELD_PREP(MCP251XFD_REG_CON_REQOP_MASK, requested_mode);

    *reg = sys_cpu_to_le32(reg_con);

    ret = mcp251xfd_write(dev, MCP251XFD_REG_CON, MCP251XFD_REG_SIZE);
    if (ret < 0) {
        LOG_ERR("Failed to write REG_CON register [%d]", MCP251XFD_REG_CON);
        goto done;
    }

    ret = mcp251xfd_reg_check_value_wtimeout(
                dev, MCP251XFD_REG_CON, FIELD_PREP(MCP251XFD_REG_CON_OPMOD_MASK, requested_mode),
                MCP251XFD_REG_CON_OPMOD_MASK, MCP251XFD_MODE_CHANGE_TIMEOUT_USEC,
                MCP251XFD_MODE_CHANGE_RETRIES, true);
done :
    k_mutex_unlock(&dev_data->mutex);
    return (ret);
}

static int mcp251xfd_set_mode(const struct device* dev, can_mode_t mode) {
    struct mcp251xfd_data* dev_data = dev->data;

    if (dev_data->common.started) {
        return (-EBUSY);
    }

    /* todo: Add CAN_MODE_ONE_SHOT support */
    if ((mode & (CAN_MODE_3_SAMPLES | CAN_MODE_ONE_SHOT)) != 0) {
        return (-ENOTSUP);
    }

    if (mode == CAN_MODE_NORMAL) {
        dev_data->next_mcp251xfd_mode = MCP251XFD_REG_CON_MODE_CAN2_0;
    }

    if ((mode & CAN_MODE_FD) != 0) {
        #if defined(CONFIG_CAN_FD_MODE)
        dev_data->next_mcp251xfd_mode = MCP251XFD_REG_CON_MODE_MIXED;
        #else
        return (-ENOTSUP);
        #endif
    }

    if ((mode & CAN_MODE_LISTENONLY) != 0) {
        dev_data->next_mcp251xfd_mode = MCP251XFD_REG_CON_MODE_LISTENONLY;
    }

    if ((mode & CAN_MODE_LOOPBACK) != 0) {
        dev_data->next_mcp251xfd_mode = MCP251XFD_REG_CON_MODE_EXT_LOOPBACK;
    }

    dev_data->common.mode = mode;

    return (0);
}

static int mcp251xfd_set_timing(const struct device* dev, const struct can_timing* timing) {
    struct mcp251xfd_data* dev_data = dev->data;
    uint32_t* reg;
    uint32_t tmp;
    int ret;

    if (!timing) {
        return (-EINVAL);
    }

    if (dev_data->common.started) {
        return (-EBUSY);
    }

    k_mutex_lock(&dev_data->mutex, K_FOREVER);

    reg  = mcp251xfd_get_spi_buf_ptr(dev);
    tmp  = FIELD_PREP(MCP251XFD_REG_NBTCFG_BRP_MASK  , timing->prescaler - 1);
    tmp |= FIELD_PREP(MCP251XFD_REG_NBTCFG_TSEG1_MASK,
                      timing->prop_seg + timing->phase_seg1 - 1);
    tmp |= FIELD_PREP(MCP251XFD_REG_NBTCFG_TSEG2_MASK, timing->phase_seg2 - 1);
    tmp |= FIELD_PREP(MCP251XFD_REG_NBTCFG_SJW_MASK  , timing->sjw - 1);
    *reg = tmp;

    ret = mcp251xfd_write(dev, MCP251XFD_REG_NBTCFG, MCP251XFD_REG_SIZE);
    if (ret < 0) {
        LOG_ERR("Failed to write NBTCFG register [%d]", ret);
    }

    k_mutex_unlock(&dev_data->mutex);

    return (ret);
}

#if defined(CONFIG_CAN_FD_MODE)
static int mcp251xfd_set_timing_data(const struct device* dev, const struct can_timing* timing) {
    struct mcp251xfd_data* dev_data = dev->data;
    uint32_t* reg;
    uint32_t tmp;
    int ret;

    if (!timing) {
        return (-EINVAL);
    }

    if (dev_data->common.started) {
        return (-EBUSY);
    }

    k_mutex_lock(&dev_data->mutex, K_FOREVER);

    reg = mcp251xfd_get_spi_buf_ptr(dev);

    tmp  = FIELD_PREP(MCP251XFD_REG_DBTCFG_BRP_MASK  , timing->prescaler - 1);
    tmp |= FIELD_PREP(MCP251XFD_REG_DBTCFG_TSEG1_MASK,
                      timing->prop_seg + timing->phase_seg1 - 1);
    tmp |= FIELD_PREP(MCP251XFD_REG_DBTCFG_TSEG2_MASK, timing->phase_seg2 - 1);
    tmp |= FIELD_PREP(MCP251XFD_REG_DBTCFG_SJW_MASK  , timing->sjw - 1);

    *reg = sys_cpu_to_le32(tmp);

    /* actual TDCO minimum is -64 but driver implementation only sets >= 0 values */
    dev_data->tdco = CAN_CALC_TDCO(timing, 0U, MCP251XFD_REG_TDC_TDCO_MAX);

    ret = mcp251xfd_write(dev, MCP251XFD_REG_DBTCFG, MCP251XFD_REG_SIZE);
    if (ret < 0) {
        LOG_ERR("Failed to write DBTCFG register [%d]", ret);
    }

    k_mutex_unlock(&dev_data->mutex);

    return (ret);
}
#endif

static int mcp251xfd_send(const struct device* dev, const struct can_frame* msg,
                          k_timeout_t timeout, can_tx_callback_t callback, void* callback_arg) {
    struct mcp251xfd_data* dev_data = dev->data;
    uint_fast8_t mailbox_idx;
    int ret;

    LOG_DBG("Sending %d bytes. Id: 0x%x, ID type: %s %s %s %s", can_dlc_to_bytes(msg->dlc),
            msg->id, msg->flags & CAN_FRAME_IDE ? "extended" : "standard",
            msg->flags & CAN_FRAME_RTR ? "RTR" : "",
            msg->flags & CAN_FRAME_FDF ? "FD frame" : "",
            msg->flags & CAN_FRAME_BRS ? "BRS" : "");

    if (!dev_data->common.started) {
        return (-ENETDOWN);
    }

    if (dev_data->state == CAN_STATE_BUS_OFF) {
        return (-ENETUNREACH);
    }

    if (((msg->flags & CAN_FRAME_FDF) == 0) && msg->dlc > CAN_MAX_DLC) {
        LOG_ERR("DLC of %d without fd flag set.", msg->dlc);
        return (-EINVAL);
    }

    if ((msg->flags & CAN_FRAME_FDF) && !(dev_data->common.mode & CAN_MODE_FD)) {
        return (-ENOTSUP);
    }

    if (k_sem_take(&dev_data->tx_sem, timeout) != 0) {
        return (-EAGAIN);
    }

    k_mutex_lock(&dev_data->mutex, K_FOREVER);
    for (mailbox_idx = 0; mailbox_idx < MCP251XFD_TX_QUEUE_ITEMS; mailbox_idx++) {
        if ((BIT(mailbox_idx) & dev_data->mailbox_usage) == 0) {
            dev_data->mailbox_usage |= BIT(mailbox_idx);
            break;
        }
    }

    if (mailbox_idx >= MCP251XFD_TX_QUEUE_ITEMS) {
        k_sem_give(&dev_data->tx_sem);
        ret = -EIO;
        goto done;
    }

    dev_data->mailbox[mailbox_idx].cb     = callback;
    dev_data->mailbox[mailbox_idx].cb_arg = callback_arg;

    ret = mcp251xfd_fifo_write(dev, mailbox_idx, msg);
    if (ret < 0) {
        dev_data->mailbox_usage &= ~BIT(mailbox_idx);
        dev_data->mailbox[mailbox_idx].cb = NULL;
        k_sem_give(&dev_data->tx_sem);
    }

done :
    k_mutex_unlock(&dev_data->mutex);
    return (ret);
}

static int mcp251xfd_add_rx_filter(const struct device* dev, can_rx_callback_t rx_cb, void* cb_arg,
                                   const struct can_filter* filter) {
    struct mcp251xfd_data* dev_data = dev->data;
    uint32_t* reg;
    uint32_t tmp;
    uint8_t* reg_byte;
    int filter_idx;
    int ret;

    k_mutex_lock(&dev_data->mutex, K_FOREVER);

    for (filter_idx = 0; filter_idx < CONFIG_CAN_MAX_FILTER; filter_idx++) {
        if ((BIT(filter_idx) & dev_data->filter_usage) == 0) {
            break;
        }
    }

    if (filter_idx >= CONFIG_CAN_MAX_FILTER) {
        filter_idx = -ENOSPC;
        goto done;
    }

    reg = mcp251xfd_get_spi_buf_ptr(dev);

    if ((filter->flags & CAN_FILTER_IDE) != 0) {
        tmp  = FIELD_PREP(MCP251XFD_REG_FLTOBJ_SID_MASK, filter->id >> 18);
        tmp |= FIELD_PREP(MCP251XFD_REG_FLTOBJ_EID_MASK, filter->id);
        tmp |= MCP251XFD_REG_FLTOBJ_EXIDE;
    }
    else {
        tmp = FIELD_PREP(MCP251XFD_REG_FLTOBJ_SID_MASK, filter->id);
    }

    *reg = sys_cpu_to_le32(tmp);
    ret  = mcp251xfd_write(dev, MCP251XFD_REG_FLTOBJ(filter_idx), MCP251XFD_REG_SIZE);
    if (ret < 0) {
        LOG_ERR("Failed to write FLTOBJ register [%d]", ret);
        goto done;
    }

    reg = mcp251xfd_get_spi_buf_ptr(dev);
    if ((filter->flags & CAN_FILTER_IDE) != 0) {
        tmp  = FIELD_PREP(MCP251XFD_REG_MASK_MSID_MASK, filter->mask >> 18);
        tmp |= FIELD_PREP(MCP251XFD_REG_MASK_MEID_MASK, filter->mask);
    }
    else {
        tmp = FIELD_PREP(MCP251XFD_REG_MASK_MSID_MASK, filter->mask);
    }
    tmp |= MCP251XFD_REG_MASK_MIDE;

    *reg = sys_cpu_to_le32(tmp);

    ret = mcp251xfd_write(dev, MCP251XFD_REG_FLTMASK(filter_idx), MCP251XFD_REG_SIZE);
    if (ret < 0) {
        LOG_ERR("Failed to write FLTMASK register [%d]", ret);
        goto done;
    }

    reg_byte  = mcp251xfd_get_spi_buf_ptr(dev);
    *reg_byte = MCP251XFD_REG_BYTE_FLTCON_FLTEN;
    *reg_byte |= FIELD_PREP(MCP251XFD_REG_BYTE_FLTCON_FBP_MASK, MCP251XFD_RX_FIFO_IDX);

    ret = mcp251xfd_write(dev, MCP251XFD_REG_BYTE_FLTCON(filter_idx), 1);
    if (ret < 0) {
        LOG_ERR("Failed to write FLTCON register [%d]", ret);
        goto done;
    }

    dev_data->filter_usage |= BIT(filter_idx);
    dev_data->filter[filter_idx] = *filter;
    dev_data->rx_cb[filter_idx]  = rx_cb;
    dev_data->cb_arg[filter_idx] = cb_arg;

done :
    k_mutex_unlock(&dev_data->mutex);

    return (filter_idx);
}

static void mcp251xfd_remove_rx_filter(const struct device* dev, int filter_idx) {
    struct mcp251xfd_data* dev_data = dev->data;
    uint8_t* reg_byte;
    uint32_t* reg;
    int ret;

    if ((filter_idx < 0) || (filter_idx >= CONFIG_CAN_MAX_FILTER)) {
        LOG_ERR("Filter ID %d out of bounds", filter_idx);
        return;
    }

    k_mutex_lock(&dev_data->mutex, K_FOREVER);

    reg_byte  = mcp251xfd_get_spi_buf_ptr(dev);
    *reg_byte = 0;

    ret = mcp251xfd_write(dev, MCP251XFD_REG_BYTE_FLTCON(filter_idx), 1);
    if (ret < 0) {
        LOG_ERR("Failed to write FLTCON register [%d]", ret);
        goto done;
    }

    dev_data->filter_usage &= ~BIT(filter_idx);

    reg    = mcp251xfd_get_spi_buf_ptr(dev);
    reg[0] = 0;

    ret = mcp251xfd_write(dev, MCP251XFD_REG_FLTCON(filter_idx), MCP251XFD_REG_SIZE);
    if (ret < 0) {
        LOG_ERR("Failed to write FLTCON register [%d]", ret);
    }

done:
    k_mutex_unlock(&dev_data->mutex);
}

static void mcp251xfd_set_state_change_callback(const struct device* dev,
                                                can_state_change_callback_t cb, void* user_data) {
    struct mcp251xfd_data* dev_data = dev->data;

    dev_data->common.state_change_cb = cb;
    dev_data->common.state_change_cb_user_data = user_data;
}

static int mcp251xfd_get_state(const struct device* dev, enum can_state* state,
                               struct can_bus_err_cnt* err_cnt) {
    struct mcp251xfd_data* dev_data = dev->data;
    uint32_t* reg;
    uint32_t tmp;
    int ret = 0;

    k_mutex_lock(&dev_data->mutex, K_FOREVER);

    reg = mcp251xfd_read_crc(dev, MCP251XFD_REG_TREC, MCP251XFD_REG_SIZE);
    if (reg == NULL) {
        ret = -EINVAL;
        goto done;
    }

    tmp = sys_le32_to_cpu(*reg);

    if (err_cnt != NULL) {
        err_cnt->tx_err_cnt = (uint8_t)FIELD_GET(MCP251XFD_REG_TREC_TEC_MASK, tmp);
        err_cnt->rx_err_cnt = (uint8_t)FIELD_GET(MCP251XFD_REG_TREC_REC_MASK, tmp);
    }

    if (state == NULL) {
        goto done;
    }

    if (!dev_data->common.started) {
        *state = CAN_STATE_STOPPED;
        goto done;
    }

    if ((tmp & MCP251XFD_REG_TREC_TXBO) != 0) {
        *state = CAN_STATE_BUS_OFF;
    }
    else if ((tmp & MCP251XFD_REG_TREC_TXBP) != 0) {
        *state = CAN_STATE_ERROR_PASSIVE;
    }
    else if ((tmp & MCP251XFD_REG_TREC_RXBP) != 0) {
        *state = CAN_STATE_ERROR_PASSIVE;
    }
    else if ((tmp & MCP251XFD_REG_TREC_TXWARN) != 0) {
        *state = CAN_STATE_ERROR_WARNING;
    }
    else if ((tmp & MCP251XFD_REG_TREC_RXWARN) != 0) {
        *state = CAN_STATE_ERROR_WARNING;
    }
    else {
        *state = CAN_STATE_ERROR_ACTIVE;
    }

done :
    k_mutex_unlock(&dev_data->mutex);
    return (ret);
}

static int mcp251xfd_get_core_clock(const struct device* dev, uint32_t* rate) {
    const struct mcp251xfd_config* dev_cfg = dev->config;

    *rate = dev_cfg->osc_freq;
    return (0);
}

static int mcp251xfd_get_max_filters(const struct device* dev, bool ide) {
    ARG_UNUSED(ide);

    return (CONFIG_CAN_MAX_FILTER);
}

static int mcp251xfd_handle_fifo_read(const struct device* dev, const struct mcp251xfd_fifo* fifo,
                                      uint8_t fifo_type) {
    struct mcp251xfd_data* dev_data = dev->data;
    uint32_t const* regs;
    uint32_t fifosta;
    uint32_t ua;
    uint8_t* reg_byte;
    int ret = 0;

    int len;
    int fetch_total = 0;
    int ui_inc = 0;
    uint32_t fifo_tail_index;
    uint32_t fifo_tail_addr;
    uint_fast8_t fifo_head_index;

    k_mutex_lock(&dev_data->mutex, K_FOREVER);

    /* read in FIFOSTA and FIFOUA at the same time */
    regs = mcp251xfd_read_crc(dev, MCP251XFD_REG_FIFOCON_TO_STA(fifo->reg_fifocon_addr),
                              (2 * MCP251XFD_REG_SIZE));
    if (regs == NULL) {
        ret = -EINVAL;
        goto done;
    }
    fifosta = sys_le32_to_cpu(regs[0]);
    ua      = sys_le32_to_cpu(regs[1]);

    /* is there any data in the fifo? */
    if (!(fifosta & MCP251XFD_REG_FIFOSTA_TFNRFNIF)) {
        goto done;
    }

    fifo_tail_addr  = ua;
    fifo_tail_index = (fifo_tail_addr - fifo->ram_start_addr) / fifo->item_size;

    if (fifo_type == MCP251XFD_FIFO_TYPE_RX) {
        /*
         * fifo_head_index points where the next message will be written.
         * It points to one past the end of the fifo.
         */
        fifo_head_index = (uint_fast8_t)FIELD_GET(MCP251XFD_REG_FIFOSTA_FIFOCI_MASK, fifosta);
        if (fifo_head_index == 0) {
            fifo_head_index = fifo->capacity - 1;
        }
        else {
            fifo_head_index -= 1;
        }

        if (fifo_tail_index > fifo_head_index) {
            /* fetch to the end of the memory and then wrap to the start */
            fetch_total = fifo->capacity - 1 - fifo_tail_index + 1;
            fetch_total += fifo_head_index + 1;
        }
        else {
            fetch_total = fifo_head_index - fifo_tail_index + 1;
        }
    }
    else if (fifo_type == MCP251XFD_FIFO_TYPE_TEF) {
        /* FIFOCI doesn't exist for TEF queues, so fetch one message at a time */
        fifo_head_index = (uint_fast8_t)fifo_tail_index;
        fetch_total     = 1;
    }
    else {
        ret = -EINVAL;
        goto done;
    }

    while (fetch_total > 0) {
        uint16_t memory_addr;
        uint8_t* data;

        if (fifo_tail_index > fifo_head_index) {
            len = fifo->capacity - 1 - fifo_tail_index + 1;
        }
        else {
            len = fifo_head_index - fifo_tail_index + 1;
        }

        memory_addr = (uint16_t)(MCP251XFD_RAM_START_ADDR +
                                 fifo->ram_start_addr     +
                                 (fifo_tail_index * fifo->item_size));

        data = mcp251xfd_read_reg(dev, memory_addr, (len * fifo->item_size));
        if (!data) {
            LOG_ERR("Error fetching batch message");
            ret = -EINVAL;
            goto done;
        }

        for (int i = 0; i < len; i++) {
            fifo->msg_handler(dev, (void*)(&data[i * fifo->item_size]));
        }

        fifo_tail_index = (fifo_tail_index + len) % fifo->capacity;
        fetch_total -= len;
        ui_inc += len;
    }

    reg_byte  = mcp251xfd_get_spi_buf_ptr(dev);
    *reg_byte = (uint8_t)MCP251XFD_UINT32_FLAG_TO_BYTE_MASK(MCP251XFD_REG_FIFOCON_UINC);

    for (int i = 0; i < ui_inc; i++) {
        ret = mcp251xfd_write(dev, (fifo->reg_fifocon_addr + 1), 1);
        if (ret < 0) {
            LOG_ERR("Failed to increment pointer");
            goto done;
        }
    }

done :
    k_mutex_unlock(&dev_data->mutex);

    return (ret);
}

static void mcp251xfd_reset_tx_fifos(const struct device* dev, int status) {
    struct mcp251xfd_data* dev_data = dev->data;

    LOG_INF("All FIFOs Reset");
    k_mutex_lock(&dev_data->mutex, K_FOREVER);
    for (int i = 0; i < MCP251XFD_TX_QUEUE_ITEMS; i++) {
        can_tx_callback_t callback;

        if (!(dev_data->mailbox_usage & BIT(i))) {
            continue;
        }

        callback = dev_data->mailbox[i].cb;
        if (callback) {
            callback(dev, status, dev_data->mailbox[i].cb_arg);
        }

        dev_data->mailbox_usage &= ~BIT(i);
        dev_data->mailbox[i].cb = NULL;
        k_sem_give(&dev_data->tx_sem);
    }
    k_mutex_unlock(&dev_data->mutex);
}

/*
 * CERRIF will be set each time a threshold in the TEC/REC counter is crossed by the following
 * conditions:
 * • TEC or REC exceeds the Error Warning state threshold
 * • The transmitter or receiver transitions to Error Passive state
 * • The transmitter transitions to Bus Off state
 * • The transmitter or receiver transitions from Error Passive to Error Active state
 * • The module transitions from Bus Off to Error Active state, after the bus off recovery
 * sequence
 * When the user clears CERRIF, it will remain clear until a new counter crossing occurs.
 */
static int mcp251xfd_handle_cerrif(const struct device* dev) {
    struct mcp251xfd_data* dev_data = dev->data;
    struct can_bus_err_cnt err_cnt;
    enum can_state new_state;
    int ret;

    k_mutex_lock(&dev_data->mutex, K_FOREVER);

    ret = mcp251xfd_get_state(dev, &new_state, &err_cnt);
    if (ret < 0) {
        goto done;
    }

    if (new_state == dev_data->state) {
        goto done;
    }

    LOG_INF("State %d -> %d (tx: %d, rx: %d)", dev_data->state, new_state, err_cnt.tx_err_cnt,
            err_cnt.rx_err_cnt);

    /* Upon entering bus-off, all the fifos are reset. */
    dev_data->state = new_state;
    if (new_state == CAN_STATE_BUS_OFF) {
        mcp251xfd_reset_tx_fifos(dev, -ENETDOWN);
    }

    if (dev_data->common.state_change_cb) {
        dev_data->common.state_change_cb(dev, new_state, err_cnt,
                                         dev_data->common.state_change_cb_user_data);
    }

done :
    k_mutex_unlock(&dev_data->mutex);

    return (ret);
}

static int mcp251xfd_handle_modif(const struct device* dev) {
    struct mcp251xfd_data* dev_data = dev->data;
    uint8_t mode;
    int ret;

    k_mutex_lock(&dev_data->mutex, K_FOREVER);

    ret = mcp251xfd_get_mode_internal(dev, &mode);
    if (ret < 0) {
        goto finish;
    }

    dev_data->current_mcp251xfd_mode = mode;

    LOG_INF("Switched to mode %d", mode);

    if (mode == dev_data->next_mcp251xfd_mode) {
        ret = 0;
        goto finish;
    }

    /* try to transition back into our target mode */
    if (dev_data->common.started) {
        LOG_INF("Switching back into mode %d", dev_data->next_mcp251xfd_mode);
        ret = mcp251xfd_set_mode_internal(dev, dev_data->next_mcp251xfd_mode);
    }

finish :
    k_mutex_unlock(&dev_data->mutex);

    return (ret);
}

static int mcp251xfd_handle_ivmif(const struct device* dev) {
    uint32_t* reg;
    struct mcp251xfd_data* dev_data = dev->data;
    int ret;
    uint32_t tmp;

    k_mutex_lock(&dev_data->mutex, K_FOREVER);

    reg = mcp251xfd_read_crc(dev, MCP251XFD_REG_BDIAG1, MCP251XFD_REG_SIZE);
    if (reg == NULL) {
        ret = -EINVAL;
        goto done;
    }

    tmp = sys_le32_to_cpu(*reg);

    if ((tmp & MCP251XFD_REG_BDIAG1_TXBOERR) != 0) {
        LOG_INF("ivmif bus-off error");
        mcp251xfd_reset_tx_fifos(dev, -ENETDOWN);
    }

    /* Clear the values in diag */
    reg    = mcp251xfd_get_spi_buf_ptr(dev);
    reg[0] = 0;
    ret    = mcp251xfd_write(dev, MCP251XFD_REG_BDIAG1, MCP251XFD_REG_SIZE);
    if (ret < 0) {
        goto done;
    }

    /* There's no flag for DACKERR */
    if ((tmp & MCP251XFD_REG_BDIAG1_NACKERR) != 0) {
        CAN_STATS_ACK_ERROR_INC(dev);
    }

    if ((tmp & (MCP251XFD_REG_BDIAG1_NBIT0ERR | MCP251XFD_REG_BDIAG1_DBIT0ERR)) != 0) {
        CAN_STATS_BIT0_ERROR_INC(dev);
    }

    if ((tmp & (MCP251XFD_REG_BDIAG1_NBIT1ERR | MCP251XFD_REG_BDIAG1_DBIT1ERR)) != 0) {
        CAN_STATS_BIT1_ERROR_INC(dev);
    }

    if ((tmp & (MCP251XFD_REG_BDIAG1_NCRCERR | MCP251XFD_REG_BDIAG1_DCRCERR)) != 0) {
        CAN_STATS_CRC_ERROR_INC(dev);
    }

    if ((tmp & (MCP251XFD_REG_BDIAG1_NFORMERR | MCP251XFD_REG_BDIAG1_DFORMERR)) != 0) {
        CAN_STATS_FORM_ERROR_INC(dev);
    }

    if ((tmp & (MCP251XFD_REG_BDIAG1_NSTUFERR | MCP251XFD_REG_BDIAG1_DSTUFERR)) != 0) {
        CAN_STATS_STUFF_ERROR_INC(dev);
    }

done :
    k_mutex_unlock(&dev_data->mutex);

    return (ret);
}

#if defined(CONFIG_CAN_STATS)
static int mcp251xfd_handle_rxovif(const struct device* dev) {
    uint8_t *reg_byte;
    struct mcp251xfd_data* dev_data = dev->data;
    int ret;

    k_mutex_lock(&dev_data->mutex, K_FOREVER);

    reg_byte = mcp251xfd_get_spi_buf_ptr(dev);
    *reg_byte = 0;

    ret = mcp251xfd_write(dev, MCP251XFD_REG_FIFOSTA(MCP251XFD_RX_FIFO_IDX), 1);
    if (ret < 0) {
        goto done;
    }

    CAN_STATS_RX_OVERRUN_INC(dev);

<<<<<<< HEAD
done :
    k_mutex_unlock(&dev_data->mutex);
=======
	if (dev_cfg->xstby_enable) {
		tmp &= ~MCP251XFD_REG_IOCON_TRIS0;
		tmp &= ~MCP251XFD_REG_IOCON_PM0;
		tmp |= MCP251XFD_REG_IOCON_XSTBYEN;
	}

	*reg = sys_cpu_to_le32(tmp);
>>>>>>> c53fb67f

    return (ret);
}
#endif

static void mcp251xfd_handle_interrupts(const struct device* dev) {
    const struct mcp251xfd_config* dev_cfg = dev->config;
    struct mcp251xfd_data* dev_data = dev->data;
    uint16_t* reg_int_hw;
    uint32_t reg_int;
    int ret;
    uint8_t consecutive_calls = 0;

    while (1) {
        k_mutex_lock(&dev_data->mutex, K_FOREVER);
        reg_int_hw = mcp251xfd_read_crc(dev, MCP251XFD_REG_INT, sizeof(*reg_int_hw));
        if (reg_int_hw == NULL) {
            k_mutex_unlock(&dev_data->mutex);
            continue;
        }

        *reg_int_hw = sys_le16_to_cpu(*reg_int_hw);

        reg_int = *reg_int_hw;

        /* these interrupt flags need to be explicitly cleared */
        if (reg_int & MCP251XFD_REG_INT_IF_CLEARABLE_MASK) {

            *reg_int_hw &= ~MCP251XFD_REG_INT_IF_CLEARABLE_MASK;

            *reg_int_hw = sys_cpu_to_le16(*reg_int_hw);

            ret = mcp251xfd_write(dev, MCP251XFD_REG_INT, sizeof(*reg_int_hw));
            if (ret) {
                LOG_ERR("Error clearing REG_INT interrupts [%d]", ret);
            }
        }

        k_mutex_unlock(&dev_data->mutex);

        if ((reg_int & MCP251XFD_REG_INT_RXIF) != 0) {
            ret = mcp251xfd_handle_fifo_read(dev, &dev_cfg->rx_fifo,
                                             MCP251XFD_FIFO_TYPE_RX);
            if (ret < 0) {
                LOG_ERR("Error handling RXIF [%d]", ret);
            }
        }

        if ((reg_int & MCP251XFD_REG_INT_TEFIF) != 0) {
            ret = mcp251xfd_handle_fifo_read(dev, &dev_cfg->tef_fifo,
                                             MCP251XFD_FIFO_TYPE_TEF);
            if (ret < 0) {
                LOG_ERR("Error handling TEFIF [%d]", ret);
            }
        }

        if ((reg_int & MCP251XFD_REG_INT_IVMIF) != 0) {
            ret = mcp251xfd_handle_ivmif(dev);
            if (ret < 0) {
                LOG_ERR("Error handling IVMIF [%d]", ret);
            }
        }

        if ((reg_int & MCP251XFD_REG_INT_MODIF) != 0) {
            ret = mcp251xfd_handle_modif(dev);
            if (ret < 0) {
                LOG_ERR("Error handling MODIF [%d]", ret);
            }
        }

        /*
         * From Linux mcp251xfd driver
         * On the MCP2527FD and MCP2518FD, we don't get a CERRIF IRQ on the transition
         * TX ERROR_WARNING -> TX ERROR_ACTIVE.
         */
        if ((reg_int & MCP251XFD_REG_INT_CERRIF) ||
            dev_data->state > CAN_STATE_ERROR_ACTIVE) {
            ret = mcp251xfd_handle_cerrif(dev);
            if (ret < 0) {
                LOG_ERR("Error handling CERRIF [%d]", ret);
            }
        }

        #if defined(CONFIG_CAN_STATS)
        if ((reg_int & MCP251XFD_REG_INT_RXOVIF) != 0) {
            ret = mcp251xfd_handle_rxovif(dev);
            if (ret < 0) {
                LOG_ERR("Error handling RXOVIF [%d]", ret);
            }
        }
        #endif

        /* Break from loop if INT pin is inactive */
        consecutive_calls++;
        ret = gpio_pin_get_dt(&dev_cfg->int_gpio_dt);
        if (ret < 0) {
            LOG_ERR("Couldn't read INT pin [%d]", ret);
        }
        else if (ret == 0) {
            /* All interrupt flags handled */
            break;
        }
        else if ((consecutive_calls % MCP251XFD_MAX_INT_HANDLER_CALLS) == 0) {
            /* If there are clock problems, then MODIF cannot be cleared. */
            /* This is detected if there are too many consecutive calls. */
            /* Sleep this thread if this happens. */
            k_sleep(K_USEC(MCP251XFD_INT_HANDLER_SLEEP_USEC));
        }
    }
}

static void mcp251xfd_int_thread(const struct device* dev) {
    const struct mcp251xfd_config* dev_cfg = dev->config;
    struct mcp251xfd_data* dev_data = dev->data;

    while (1) {
        int ret;

        k_sem_take(&dev_data->int_sem, K_FOREVER);
        mcp251xfd_handle_interrupts(dev);

        /* Re-enable pin interrupts */
        ret = gpio_pin_interrupt_configure_dt(&dev_cfg->int_gpio_dt, GPIO_INT_EDGE_FALLING);
        if (ret < 0) {
            LOG_ERR("Couldn't enable pin interrupt [%d]", ret);
            k_oops();
        }
    }
}

static void mcp251xfd_int_gpio_callback(const struct device* dev_gpio, struct gpio_callback* cb,
                                        uint32_t pins) {
    ARG_UNUSED(dev_gpio);
    struct mcp251xfd_data* dev_data = CONTAINER_OF(cb, struct mcp251xfd_data, int_gpio_cb);
    const struct device* dev = dev_data->dev;
    const struct mcp251xfd_config* dev_cfg = dev->config;
    int ret;

    /* Disable pin interrupts */
    ret = gpio_pin_interrupt_configure_dt(&dev_cfg->int_gpio_dt, GPIO_INT_DISABLE);
    if (ret < 0) {
        LOG_ERR("Couldn't disable pin interrupt [%d]", ret);
        k_oops();
    }

    k_sem_give(&dev_data->int_sem);
}

static int mcp251xfd_get_capabilities(const struct device* dev, can_mode_t* cap) {
    ARG_UNUSED(dev);

    *cap = CAN_MODE_NORMAL | CAN_MODE_LISTENONLY | CAN_MODE_LOOPBACK;

    #if defined(CONFIG_CAN_FD_MODE)
    *cap |= CAN_MODE_FD;
    #endif

    return (0);
}

static int mcp251xfd_start(const struct device* dev) {
    struct mcp251xfd_data* dev_data = dev->data;
    const struct mcp251xfd_config* dev_cfg = dev->config;
    int ret;

    if (dev_data->common.started == true) {
        return (-EALREADY);
    }

    /* in case of a race between mcp251xfd_send() and mcp251xfd_stop() */
    mcp251xfd_reset_tx_fifos(dev, -ENETDOWN);

    if (dev_cfg->common.phy != NULL) {
        ret = can_transceiver_enable(dev_cfg->common.phy, dev_data->common.mode);
        if (ret < 0) {
            LOG_ERR("Failed to enable CAN transceiver [%d]", ret);
            return (ret);
        }
    }

    k_mutex_lock(&dev_data->mutex, K_FOREVER);

    CAN_STATS_RESET(dev);

    ret = mcp251xfd_set_mode_internal(dev, dev_data->next_mcp251xfd_mode);
    if (ret < 0) {
        LOG_ERR("Failed to set the mode [%d]", ret);
        if (dev_cfg->common.phy != NULL) {
            /* Attempt to disable the CAN transceiver in case of error */
            (void) can_transceiver_disable(dev_cfg->common.phy);
        }
    }
    else {
        dev_data->common.started = true;
    }

    k_mutex_unlock(&dev_data->mutex);

    return (ret);
}

static int mcp251xfd_stop(const struct device* dev) {
    struct mcp251xfd_data* dev_data = dev->data;
    const struct mcp251xfd_config* dev_cfg = dev->config;
    uint8_t* reg_byte;
    int ret;

    if (dev_data->common.started == false) {
        return (-EALREADY);
    }

    k_mutex_lock(&dev_data->mutex, K_FOREVER);

    /* abort all transmissions */
    reg_byte  = mcp251xfd_get_spi_buf_ptr(dev);
    *reg_byte = (uint8_t)MCP251XFD_UINT32_FLAG_TO_BYTE_MASK(MCP251XFD_REG_CON_ABAT);

    ret = mcp251xfd_write(dev, MCP251XFD_REG_CON_B3, 1);
    if (ret < 0) {
        k_mutex_unlock(&dev_data->mutex);
        return (ret);
    }

    /* wait for all the messages to be aborted */
    while (1) {
        reg_byte = mcp251xfd_read_crc(dev, MCP251XFD_REG_CON_B3, 1);

        if ((reg_byte == NULL) ||
            (*reg_byte & MCP251XFD_UINT32_FLAG_TO_BYTE_MASK(MCP251XFD_REG_CON_ABAT)) == 0) {
            break;
        }
    }

    mcp251xfd_reset_tx_fifos(dev, -ENETDOWN);

    ret = mcp251xfd_set_mode_internal(dev, MCP251XFD_REG_CON_MODE_CONFIG);
    if (ret < 0) {
        k_mutex_unlock(&dev_data->mutex);
        return (ret);
    }

    dev_data->common.started = false;
    k_mutex_unlock(&dev_data->mutex);

    if (dev_cfg->common.phy != NULL) {
        ret = can_transceiver_disable(dev_cfg->common.phy);
        if (ret < 0) {
            LOG_ERR("Failed to disable CAN transceiver [%d]", ret);
            return (ret);
        }
    }

    return (0);
}

static void mcp251xfd_rx_fifo_handler(const struct device* dev, void* data) {
    struct can_frame dst;
    struct mcp251xfd_data* dev_data = dev->data;
    struct mcp251xfd_rxobj* rxobj = data;
    uint32_t filhit;

    mcp251xfd_rxobj_to_canframe(rxobj, &dst);

    #ifndef CONFIG_CAN_ACCEPT_RTR
    if ((dst.flags & CAN_FRAME_RTR) != 0U) {
        return;
    }
    #endif /* !CONFIG_CAN_ACCEPT_RTR */

    filhit = FIELD_GET(MCP251XFD_OBJ_FILHIT_MASK, rxobj->flags);
    if ((dev_data->filter_usage & BIT(filhit)) != 0) {
        LOG_DBG("Received msg CAN id: 0x%x", dst.id);
        dev_data->rx_cb[filhit](dev, &dst, dev_data->cb_arg[filhit]);
    }
}

static void mcp251xfd_tef_fifo_handler(const struct device* dev, void* data) {
    struct mcp251xfd_data* dev_data = dev->data;
    struct mcp251xfd_tefobj const* tefobj = data;
    can_tx_callback_t callback;
    uint_fast8_t mailbox_idx;

    mailbox_idx = (uint_fast8_t)FIELD_GET(MCP251XFD_OBJ_FLAGS_SEQ_MASK, tefobj->flags);
    if (mailbox_idx >= MCP251XFD_TX_QUEUE_ITEMS) {
        mcp251xfd_reset_tx_fifos(dev, -EIO);
        LOG_ERR("Invalid mailbox index");
        return;
    }

    callback = dev_data->mailbox[mailbox_idx].cb;
    if (callback != NULL) {
        callback(dev, 0, dev_data->mailbox[mailbox_idx].cb_arg);
    }

    dev_data->mailbox_usage &= ~BIT(mailbox_idx);
    dev_data->mailbox[mailbox_idx].cb = NULL;
    k_sem_give(&dev_data->tx_sem);
}

static inline int mcp251xfd_init_con_reg(const struct device* dev) {
    uint32_t* reg;
    uint32_t tmp;
    int ret;

    reg = mcp251xfd_get_spi_buf_ptr(dev);
    tmp = MCP251XFD_REG_CON_ISOCRCEN | MCP251XFD_REG_CON_WAKFIL | MCP251XFD_REG_CON_TXQEN |
          MCP251XFD_REG_CON_STEF;
    tmp |= FIELD_PREP(MCP251XFD_REG_CON_WFT_MASK, MCP251XFD_REG_CON_WFT_T11FILTER) |
            FIELD_PREP(MCP251XFD_REG_CON_REQOP_MASK, MCP251XFD_REG_CON_MODE_CONFIG);
    *reg = tmp;

    ret = mcp251xfd_write(dev, MCP251XFD_REG_CON, MCP251XFD_REG_SIZE);

    return (ret);
}

static inline int mcp251xfd_init_osc_reg(const struct device* dev) {
    int ret;
    const struct mcp251xfd_config* dev_cfg = dev->config;
    uint32_t* reg = mcp251xfd_get_spi_buf_ptr(dev);
    uint32_t reg_value = MCP251XFD_REG_OSC_OSCRDY;
    uint32_t tmp;

    tmp = FIELD_PREP(MCP251XFD_REG_OSC_CLKODIV_MASK, dev_cfg->clko_div);
    if (dev_cfg->pll_enable) {
        tmp |= MCP251XFD_REG_OSC_PLLEN;
        reg_value |= MCP251XFD_REG_OSC_PLLRDY;
    }

    *reg = sys_cpu_to_le32(tmp);

    ret = mcp251xfd_write(dev, MCP251XFD_REG_OSC, MCP251XFD_REG_SIZE);
    if (ret < 0) {
        return (ret);
    }

    ret = mcp251xfd_reg_check_value_wtimeout(dev, MCP251XFD_REG_OSC, reg_value, reg_value,
                                             MCP251XFD_PLLRDY_TIMEOUT_USEC,
                                             MCP251XFD_PLLRDY_RETRIES, false);

    return (ret);
}

static inline int mcp251xfd_init_iocon_reg(const struct device* dev) {
    const struct mcp251xfd_config* dev_cfg = dev->config;
    uint32_t* reg = mcp251xfd_get_spi_buf_ptr(dev);
    uint32_t tmp;

    /*
     * MCP2518FD Errata: DS80000789
     * Writing Byte 2/3 of the IOCON register using single SPI write clear LAT0 and LAT1.
     * This has no effect in the current version since LAT0/1 are set to zero anyway.
     * However, it needs to be properly handled if other values are needed. Errata suggests
     * to do single byte writes instead.
     */
    tmp = (MCP251XFD_REG_IOCON_TRIS0 | MCP251XFD_REG_IOCON_TRIS1 | MCP251XFD_REG_IOCON_PM0 |
           MCP251XFD_REG_IOCON_PM1);

    if (dev_cfg->sof_on_clko) {
        tmp |= MCP251XFD_REG_IOCON_SOF;
    }

    *reg = sys_cpu_to_le32(tmp);

    return mcp251xfd_write(dev, MCP251XFD_REG_IOCON, MCP251XFD_REG_SIZE);
}

static inline int mcp251xfd_init_int_reg(const struct device* dev) {
    uint32_t* reg = mcp251xfd_get_spi_buf_ptr(dev);
    uint32_t tmp;

    tmp = (MCP251XFD_REG_INT_RXIE | MCP251XFD_REG_INT_MODIE | MCP251XFD_REG_INT_TEFIE |
           MCP251XFD_REG_INT_CERRIE);
    #if defined(CONFIG_CAN_STATS)
    tmp |= MCP251XFD_REG_INT_RXOVIE;
    #endif

    *reg = sys_cpu_to_le32(tmp);

    return mcp251xfd_write(dev, MCP251XFD_REG_INT, MCP251XFD_REG_SIZE);
}

static inline int mcp251xfd_init_tef_fifo(const struct device* dev) {
    uint32_t* reg = mcp251xfd_get_spi_buf_ptr(dev);
    uint32_t tmp;

    tmp  = (MCP251XFD_REG_TEFCON_TEFNEIE | MCP251XFD_REG_TEFCON_FRESET);
    tmp |= FIELD_PREP(MCP251XFD_REG_TEFCON_FSIZE_MASK, MCP251XFD_TX_QUEUE_ITEMS - 1);

    *reg = sys_cpu_to_le32(tmp);

    return mcp251xfd_write(dev, MCP251XFD_REG_TEFCON, MCP251XFD_REG_SIZE);
}

static inline int mcp251xfd_init_tx_queue(const struct device* dev) {
    uint32_t* reg = mcp251xfd_get_spi_buf_ptr(dev);
    uint32_t tmp;

    tmp  = (MCP251XFD_REG_TXQCON_TXEN | MCP251XFD_REG_TXQCON_FRESET);
    tmp |= FIELD_PREP(MCP251XFD_REG_TXQCON_TXAT_MASK, MCP251XFD_REG_TXQCON_TXAT_UNLIMITED);
    tmp |= FIELD_PREP(MCP251XFD_REG_TXQCON_FSIZE_MASK, MCP251XFD_TX_QUEUE_ITEMS - 1);
    tmp |= FIELD_PREP(MCP251XFD_REG_TXQCON_PLSIZE_MASK,
                      can_bytes_to_dlc(MCP251XFD_PAYLOAD_SIZE) - 8);

    *reg = sys_cpu_to_le32(tmp);

    return mcp251xfd_write(dev, MCP251XFD_REG_TXQCON, MCP251XFD_REG_SIZE);
}

static inline int mcp251xfd_init_rx_fifo(const struct device* dev) {
    uint32_t* reg = mcp251xfd_get_spi_buf_ptr(dev);
    uint32_t tmp;

    tmp = MCP251XFD_REG_FIFOCON_TFNRFNIE | MCP251XFD_REG_FIFOCON_FRESET;
    #if defined(CONFIG_CAN_STATS)
    tmp |= MCP251XFD_REG_FIFOCON_RXOVIE;
    #endif
    tmp |= FIELD_PREP(MCP251XFD_REG_FIFOCON_FSIZE_MASK, MCP251XFD_RX_FIFO_ITEMS - 1);
    tmp |= FIELD_PREP(MCP251XFD_REG_FIFOCON_PLSIZE_MASK,
                      can_bytes_to_dlc(MCP251XFD_PAYLOAD_SIZE) - 8);
    #if defined(CONFIG_CAN_RX_TIMESTAMP)
    tmp |= MCP251XFD_REG_FIFOCON_RXTSEN;
    #endif

    *reg = sys_cpu_to_le32(tmp);

    return mcp251xfd_write(dev, MCP251XFD_REG_FIFOCON(MCP251XFD_RX_FIFO_IDX),
                           MCP251XFD_REG_SIZE);
}

#if defined(CONFIG_CAN_RX_TIMESTAMP)
static int mcp251xfd_init_tscon(const struct device* dev) {
    uint32_t* reg = mcp251xfd_get_spi_buf_ptr(dev);
    const struct mcp251xfd_config* dev_cfg = dev->config;
    uint32_t tmp;

    tmp  = MCP251XFD_REG_TSCON_TBCEN;
    tmp |= FIELD_PREP(MCP251XFD_REG_TSCON_TBCPRE_MASK,
                      dev_cfg->timestamp_prescaler - 1);

    *reg = sys_cpu_to_le32(tmp);

    return mcp251xfd_write(dev, MCP251XFD_REG_TSCON, MCP251XFD_REG_SIZE);
}
#endif

static int mcp251xfd_reset(const struct device* dev) {
    const struct mcp251xfd_config* dev_cfg = dev->config;
    uint16_t cmd = sys_cpu_to_be16(MCP251XFD_SPI_INSTRUCTION_RESET);
    const struct spi_buf tx_buf = {
        .buf = &cmd,
        .len = sizeof(cmd),
    };
    const struct spi_buf_set tx = {
        .buffers = &tx_buf,
        .count   = 1
    };
    int ret;

    /* device can only be reset when in configuration mode */
    ret = mcp251xfd_set_mode_internal(dev, MCP251XFD_REG_CON_MODE_CONFIG);
    if (ret < 0) {
        return (ret);
    }

    ret = spi_write_dt(&dev_cfg->bus, &tx);
    /* Adding delay after init to fix occasional init issue. Delay time found experimentally. */
    k_sleep(K_USEC(MCP251XFD_RESET_DELAY_USEC));

    return (ret);
}

static int mcp251xfd_init(const struct device* dev) {
    const struct mcp251xfd_config* dev_cfg = dev->config;
    struct mcp251xfd_data* dev_data = dev->data;
    uint32_t* reg;
    uint8_t opmod;
    int ret;
    struct can_timing timing;
    #if defined(CONFIG_CAN_FD_MODE)
    struct can_timing timing_data;
    #endif
    bool is_ok;

    dev_data->dev = dev;

    if (dev_cfg->clk_dev != NULL) {
        uint32_t clk_id = dev_cfg->clk_id;

        is_ok = device_is_ready(dev_cfg->clk_dev);
        if (is_ok == false) {
            LOG_ERR("Clock controller not ready");
            return (-ENODEV);
        }

        ret = clock_control_on(dev_cfg->clk_dev, (clock_control_subsys_t)clk_id);
        if (ret < 0) {
            LOG_ERR("Failed to enable clock [%d]", ret);
            return (ret);
        }
    }

    k_sem_init(&dev_data->int_sem, 0, 1);
    k_sem_init(&dev_data->tx_sem, MCP251XFD_TX_QUEUE_ITEMS, MCP251XFD_TX_QUEUE_ITEMS);

    k_mutex_init(&dev_data->mutex);

    is_ok = spi_is_ready_dt(&dev_cfg->bus);
    if (is_ok == false) {
        LOG_ERR("SPI bus %s not ready", dev_cfg->bus.bus->name);
        return (-ENODEV);
    }

    is_ok = gpio_is_ready_dt(&dev_cfg->int_gpio_dt);
    if (is_ok == false) {
        LOG_ERR("GPIO port not ready");
        return (-ENODEV);
    }

    ret = gpio_pin_configure_dt(&dev_cfg->int_gpio_dt, GPIO_INPUT);
    if (ret < 0) {
        LOG_ERR("Unable to configure GPIO pin");
        return (-EINVAL);
    }

    gpio_init_callback(&dev_data->int_gpio_cb, mcp251xfd_int_gpio_callback,
                       BIT(dev_cfg->int_gpio_dt.pin));

    ret = gpio_add_callback_dt(&dev_cfg->int_gpio_dt, &dev_data->int_gpio_cb);
    if (ret < 0) {
        return (-EINVAL);
    }

    ret = gpio_pin_interrupt_configure_dt(&dev_cfg->int_gpio_dt, GPIO_INT_EDGE_FALLING);
    if (ret < 0) {
        return (-EINVAL);
    }

    k_thread_create(&dev_data->int_thread, dev_data->int_thread_stack,
                    CONFIG_CAN_MCP251XFD_INT_THREAD_STACK_SIZE,
                    (k_thread_entry_t)mcp251xfd_int_thread, (void*)dev, NULL, NULL,
                    K_PRIO_COOP(CONFIG_CAN_MCP251XFD_INT_THREAD_PRIO), 0, K_NO_WAIT);

    (void) k_thread_name_set(&dev_data->int_thread, "MCP251XFD interrupt thread");

    ret = mcp251xfd_reset(dev);
    if (ret < 0) {
        LOG_ERR("Failed to reset the device [%d]", ret);
        return (ret);
    }

    ret = can_calc_timing(dev, &timing, dev_cfg->common.bitrate,
                          dev_cfg->common.sample_point);
    if (ret < 0) {
        LOG_ERR("Can't find timing for given param");
        return (ret);
    }

    LOG_DBG("Presc: %d, BS1: %d, BS2: %d", timing.prescaler, timing.phase_seg1,
            timing.phase_seg2);
    LOG_DBG("Sample-point err : %d", ret);

    #if defined(CONFIG_CAN_FD_MODE)
    ret = can_calc_timing_data(dev, &timing_data, dev_cfg->common.bitrate_data,
                               dev_cfg->common.sample_point_data);
    if (ret < 0) {
        LOG_ERR("Can't find data timing for given param");
        return (ret);
    }

    LOG_DBG("Data phase Presc: %d, BS1: %d, BS2: %d", timing_data.prescaler,
            timing_data.phase_seg1, timing_data.phase_seg2);
    LOG_DBG("Data phase Sample-point err : %d", ret);
    #endif

    reg = mcp251xfd_read_crc(dev, MCP251XFD_REG_CON, MCP251XFD_REG_SIZE);
    if (reg == NULL) {
        ret = -EINVAL;
        return (ret);
    }

    *reg = sys_le32_to_cpu(*reg);

    opmod = (uint8_t)FIELD_GET(MCP251XFD_REG_CON_OPMOD_MASK, *reg);
    if (opmod != MCP251XFD_REG_CON_MODE_CONFIG) {
        LOG_ERR("Device did not reset into configuration mode [%d]", opmod);
        ret = -EIO;
        return (ret);
    }

    dev_data->current_mcp251xfd_mode = MCP251XFD_REG_CON_MODE_CONFIG;

    ret = mcp251xfd_init_con_reg(dev);
    if (ret < 0) {
        return (ret);
    }

    ret = mcp251xfd_init_osc_reg(dev);
    if (ret < 0) {
        LOG_ERR("Error initializing OSC register [%d]", ret);
        return (ret);
    }

    ret = mcp251xfd_init_iocon_reg(dev);
    if (ret < 0) {
        return (ret);
    }

    ret = mcp251xfd_init_int_reg(dev);
    if (ret < 0) {
        return (ret);
    }

    ret = mcp251xfd_set_tdc(dev, false);
    if (ret < 0) {
        return (ret);
    }

    #if defined(CONFIG_CAN_RX_TIMESTAMP)
    ret = mcp251xfd_init_tscon(dev);
    if (ret < 0) {
        return (ret);
    }
    #endif

    ret = mcp251xfd_init_tef_fifo(dev);
    if (ret < 0) {
        return (ret);
    }

    ret = mcp251xfd_init_tx_queue(dev);
    if (ret < 0) {
        return (ret);
    }

    ret = mcp251xfd_init_rx_fifo(dev);
    if (ret < 0) {
        return (ret);
    }

    LOG_DBG("%d TX FIFOS: 1 element", MCP251XFD_TX_QUEUE_ITEMS);
    LOG_DBG("1 RX FIFO: %d elements", MCP251XFD_RX_FIFO_ITEMS);
    LOG_DBG("%db of %db RAM Allocated",
            MCP251XFD_TEF_FIFO_SIZE + MCP251XFD_TX_QUEUE_SIZE + MCP251XFD_RX_FIFO_SIZE,
            MCP251XFD_RAM_SIZE);

    ret = can_set_timing(dev, &timing);
    if (ret < 0) {
        return (ret);
    }

    #if defined(CONFIG_CAN_FD_MODE)
    ret = can_set_timing_data(dev, &timing_data);
    #endif

    return (ret);
}

static DEVICE_API(can, mcp251xfd_api_funcs) = {
    .get_capabilities = mcp251xfd_get_capabilities,
    .set_mode = mcp251xfd_set_mode,
    .set_timing = mcp251xfd_set_timing,
    #if defined(CONFIG_CAN_FD_MODE)
    .set_timing_data = mcp251xfd_set_timing_data,
    #endif
    .start = mcp251xfd_start,
    .stop = mcp251xfd_stop,
    .send = mcp251xfd_send,
    .add_rx_filter = mcp251xfd_add_rx_filter,
    .remove_rx_filter = mcp251xfd_remove_rx_filter,
    .get_state = mcp251xfd_get_state,
    .set_state_change_callback = mcp251xfd_set_state_change_callback,
    .get_core_clock = mcp251xfd_get_core_clock,
    .get_max_filters = mcp251xfd_get_max_filters,
    .timing_min = {
        .sjw = 1,
        .prop_seg = 0,
        .phase_seg1 = 2,
        .phase_seg2 = 1,
        .prescaler = 1,
    },
    .timing_max = {
        .sjw = 128,
        .prop_seg = 0,
        .phase_seg1 = 256,
        .phase_seg2 = 128,
        .prescaler = 256,
    },
    #if defined(CONFIG_CAN_FD_MODE)
    .timing_data_min = {
        .sjw = 1,
        .prop_seg = 0,
        .phase_seg1 = 1,
        .phase_seg2 = 1,
        .prescaler = 1,
    },
    .timing_data_max = {
        .sjw = 16,
        .prop_seg = 0,
        .phase_seg1 = 32,
        .phase_seg2 = 16,
        .prescaler = 256,
    },
    #endif
};

<<<<<<< HEAD
#define MCP251XFD_SET_CLOCK(inst)                               \
    COND_CODE_1(DT_INST_NODE_HAS_PROP(inst, clocks),            \
            (.clk_dev = DEVICE_DT_GET(DT_INST_CLOCKS_CTLR(inst)),   \
             .clk_id = DT_INST_CLOCKS_CELL(inst, id)),          \
            ())

#define MCP251XFD_INIT(inst)                                                    \
    static K_KERNEL_STACK_DEFINE(mcp251xfd_int_stack_##inst,                    \
                                 CONFIG_CAN_MCP251XFD_INT_THREAD_STACK_SIZE);   \
                                                                                \
    static struct mcp251xfd_data mcp251xfd_data_##inst = {                      \
        .int_thread_stack = mcp251xfd_int_stack_##inst,                         \
    };                                                                          \
    static const struct mcp251xfd_config mcp251xfd_config_##inst = {            \
        .common = CAN_DT_DRIVER_CONFIG_INST_GET(inst, 0, 8000000),              \
        .bus = SPI_DT_SPEC_INST_GET(inst, SPI_WORD_SET(8), 0),                  \
        .int_gpio_dt = GPIO_DT_SPEC_INST_GET(inst, int_gpios),                  \
                                                                                \
        .sof_on_clko = DT_INST_PROP(inst, sof_on_clko),                         \
        .clko_div = DT_INST_ENUM_IDX(inst, clko_div),                           \
        .pll_enable = DT_INST_PROP(inst, pll_enable),                           \
        .timestamp_prescaler = DT_INST_PROP(inst, timestamp_prescaler),         \
                                                                                \
        .osc_freq = DT_INST_PROP(inst, osc_freq),                               \
                                                                                \
        .rx_fifo = {                                                            \
            .ram_start_addr = MCP251XFD_RX_FIFO_START_ADDR,                     \
            .reg_fifocon_addr = MCP251XFD_REG_FIFOCON(MCP251XFD_RX_FIFO_IDX),   \
            .capacity = MCP251XFD_RX_FIFO_ITEMS,                                \
            .item_size = MCP251XFD_RX_FIFO_ITEM_SIZE,                           \
            .msg_handler = mcp251xfd_rx_fifo_handler},                          \
        .tef_fifo = {                                                           \
            .ram_start_addr = MCP251XFD_TEF_FIFO_START_ADDR,                    \
            .reg_fifocon_addr = MCP251XFD_REG_TEFCON,                           \
            .capacity = MCP251XFD_TEF_FIFO_ITEMS,                               \
            .item_size = MCP251XFD_TEF_FIFO_ITEM_SIZE,                          \
            .msg_handler = mcp251xfd_tef_fifo_handler},                         \
        MCP251XFD_SET_CLOCK(inst)                                               \
    };                                                                          \
                                                                                \
    CAN_DEVICE_DT_INST_DEFINE(inst, mcp251xfd_init, NULL, &mcp251xfd_data_##inst,   \
                              &mcp251xfd_config_##inst, POST_KERNEL, CONFIG_CAN_INIT_PRIORITY,  \
                              &mcp251xfd_api_funcs);
=======
#define MCP251XFD_SET_CLOCK(inst)                                                                  \
	COND_CODE_1(DT_INST_NODE_HAS_PROP(inst, clocks),                                           \
		    (.clk_dev = DEVICE_DT_GET(DT_INST_CLOCKS_CTLR(inst)),                          \
		     .clk_id = DT_INST_CLOCKS_CELL(inst, id)),                                     \
		    ())

#define MCP251XFD_INIT(inst)                                                                       \
	static K_KERNEL_STACK_DEFINE(mcp251xfd_int_stack_##inst,                                   \
				     CONFIG_CAN_MCP251XFD_INT_THREAD_STACK_SIZE);                  \
                                                                                                   \
	static struct mcp251xfd_data mcp251xfd_data_##inst = {                                     \
		.int_thread_stack = mcp251xfd_int_stack_##inst,                                    \
	};                                                                                         \
	static const struct mcp251xfd_config mcp251xfd_config_##inst = {                           \
		.common = CAN_DT_DRIVER_CONFIG_INST_GET(inst, 0, 8000000),                         \
		.bus = SPI_DT_SPEC_INST_GET(inst, SPI_WORD_SET(8), 0),                             \
		.int_gpio_dt = GPIO_DT_SPEC_INST_GET(inst, int_gpios),                             \
                                                                                                   \
		.sof_on_clko = DT_INST_PROP(inst, sof_on_clko),                                    \
		.xstby_enable = DT_INST_PROP(inst, xstby_enable),                                  \
		.clko_div = DT_INST_ENUM_IDX(inst, clko_div),                                      \
		.pll_enable = DT_INST_PROP(inst, pll_enable),                                      \
		.timestamp_prescaler = DT_INST_PROP(inst, timestamp_prescaler),                    \
                                                                                                   \
		.osc_freq = DT_INST_PROP(inst, osc_freq),                                          \
                                                                                                   \
		.rx_fifo = {.ram_start_addr = MCP251XFD_RX_FIFO_START_ADDR,                        \
			    .reg_fifocon_addr = MCP251XFD_REG_FIFOCON(MCP251XFD_RX_FIFO_IDX),      \
			    .capacity = MCP251XFD_RX_FIFO_ITEMS,                                   \
			    .item_size = MCP251XFD_RX_FIFO_ITEM_SIZE,                              \
			    .msg_handler = mcp251xfd_rx_fifo_handler},                             \
		.tef_fifo = {.ram_start_addr = MCP251XFD_TEF_FIFO_START_ADDR,                      \
			     .reg_fifocon_addr = MCP251XFD_REG_TEFCON,                             \
			     .capacity = MCP251XFD_TEF_FIFO_ITEMS,                                 \
			     .item_size = MCP251XFD_TEF_FIFO_ITEM_SIZE,                            \
			     .msg_handler = mcp251xfd_tef_fifo_handler},                           \
		MCP251XFD_SET_CLOCK(inst)                                                          \
	};                                                                                         \
                                                                                                   \
	CAN_DEVICE_DT_INST_DEFINE(inst, mcp251xfd_init, NULL, &mcp251xfd_data_##inst,             \
				  &mcp251xfd_config_##inst, POST_KERNEL, CONFIG_CAN_INIT_PRIORITY, \
				  &mcp251xfd_api_funcs);
>>>>>>> c53fb67f

DT_INST_FOREACH_STATUS_OKAY(MCP251XFD_INIT)<|MERGE_RESOLUTION|>--- conflicted
+++ resolved
@@ -1056,18 +1056,8 @@
 
     CAN_STATS_RX_OVERRUN_INC(dev);
 
-<<<<<<< HEAD
 done :
     k_mutex_unlock(&dev_data->mutex);
-=======
-	if (dev_cfg->xstby_enable) {
-		tmp &= ~MCP251XFD_REG_IOCON_TRIS0;
-		tmp &= ~MCP251XFD_REG_IOCON_PM0;
-		tmp |= MCP251XFD_REG_IOCON_XSTBYEN;
-	}
-
-	*reg = sys_cpu_to_le32(tmp);
->>>>>>> c53fb67f
 
     return (ret);
 }
@@ -1428,6 +1418,12 @@
 
     if (dev_cfg->sof_on_clko) {
         tmp |= MCP251XFD_REG_IOCON_SOF;
+    }
+
+    if (dev_cfg->xstby_enable) {
+        tmp &= ~MCP251XFD_REG_IOCON_TRIS0;
+        tmp &= ~MCP251XFD_REG_IOCON_PM0;
+        tmp |= MCP251XFD_REG_IOCON_XSTBYEN;
     }
 
     *reg = sys_cpu_to_le32(tmp);
@@ -1774,7 +1770,6 @@
     #endif
 };
 
-<<<<<<< HEAD
 #define MCP251XFD_SET_CLOCK(inst)                               \
     COND_CODE_1(DT_INST_NODE_HAS_PROP(inst, clocks),            \
             (.clk_dev = DEVICE_DT_GET(DT_INST_CLOCKS_CTLR(inst)),   \
@@ -1794,6 +1789,7 @@
         .int_gpio_dt = GPIO_DT_SPEC_INST_GET(inst, int_gpios),                  \
                                                                                 \
         .sof_on_clko = DT_INST_PROP(inst, sof_on_clko),                         \
+        .xstby_enable = DT_INST_PROP(inst, xstby_enable),                       \
         .clko_div = DT_INST_ENUM_IDX(inst, clko_div),                           \
         .pll_enable = DT_INST_PROP(inst, pll_enable),                           \
         .timestamp_prescaler = DT_INST_PROP(inst, timestamp_prescaler),         \
@@ -1818,49 +1814,5 @@
     CAN_DEVICE_DT_INST_DEFINE(inst, mcp251xfd_init, NULL, &mcp251xfd_data_##inst,   \
                               &mcp251xfd_config_##inst, POST_KERNEL, CONFIG_CAN_INIT_PRIORITY,  \
                               &mcp251xfd_api_funcs);
-=======
-#define MCP251XFD_SET_CLOCK(inst)                                                                  \
-	COND_CODE_1(DT_INST_NODE_HAS_PROP(inst, clocks),                                           \
-		    (.clk_dev = DEVICE_DT_GET(DT_INST_CLOCKS_CTLR(inst)),                          \
-		     .clk_id = DT_INST_CLOCKS_CELL(inst, id)),                                     \
-		    ())
-
-#define MCP251XFD_INIT(inst)                                                                       \
-	static K_KERNEL_STACK_DEFINE(mcp251xfd_int_stack_##inst,                                   \
-				     CONFIG_CAN_MCP251XFD_INT_THREAD_STACK_SIZE);                  \
-                                                                                                   \
-	static struct mcp251xfd_data mcp251xfd_data_##inst = {                                     \
-		.int_thread_stack = mcp251xfd_int_stack_##inst,                                    \
-	};                                                                                         \
-	static const struct mcp251xfd_config mcp251xfd_config_##inst = {                           \
-		.common = CAN_DT_DRIVER_CONFIG_INST_GET(inst, 0, 8000000),                         \
-		.bus = SPI_DT_SPEC_INST_GET(inst, SPI_WORD_SET(8), 0),                             \
-		.int_gpio_dt = GPIO_DT_SPEC_INST_GET(inst, int_gpios),                             \
-                                                                                                   \
-		.sof_on_clko = DT_INST_PROP(inst, sof_on_clko),                                    \
-		.xstby_enable = DT_INST_PROP(inst, xstby_enable),                                  \
-		.clko_div = DT_INST_ENUM_IDX(inst, clko_div),                                      \
-		.pll_enable = DT_INST_PROP(inst, pll_enable),                                      \
-		.timestamp_prescaler = DT_INST_PROP(inst, timestamp_prescaler),                    \
-                                                                                                   \
-		.osc_freq = DT_INST_PROP(inst, osc_freq),                                          \
-                                                                                                   \
-		.rx_fifo = {.ram_start_addr = MCP251XFD_RX_FIFO_START_ADDR,                        \
-			    .reg_fifocon_addr = MCP251XFD_REG_FIFOCON(MCP251XFD_RX_FIFO_IDX),      \
-			    .capacity = MCP251XFD_RX_FIFO_ITEMS,                                   \
-			    .item_size = MCP251XFD_RX_FIFO_ITEM_SIZE,                              \
-			    .msg_handler = mcp251xfd_rx_fifo_handler},                             \
-		.tef_fifo = {.ram_start_addr = MCP251XFD_TEF_FIFO_START_ADDR,                      \
-			     .reg_fifocon_addr = MCP251XFD_REG_TEFCON,                             \
-			     .capacity = MCP251XFD_TEF_FIFO_ITEMS,                                 \
-			     .item_size = MCP251XFD_TEF_FIFO_ITEM_SIZE,                            \
-			     .msg_handler = mcp251xfd_tef_fifo_handler},                           \
-		MCP251XFD_SET_CLOCK(inst)                                                          \
-	};                                                                                         \
-                                                                                                   \
-	CAN_DEVICE_DT_INST_DEFINE(inst, mcp251xfd_init, NULL, &mcp251xfd_data_##inst,             \
-				  &mcp251xfd_config_##inst, POST_KERNEL, CONFIG_CAN_INIT_PRIORITY, \
-				  &mcp251xfd_api_funcs);
->>>>>>> c53fb67f
 
 DT_INST_FOREACH_STATUS_OKAY(MCP251XFD_INIT)