--- conflicted
+++ resolved
@@ -393,12 +393,10 @@
         goto done;
     }
 
-    ret = mcp251xfd_reg_check_value_wtimeout(dev, MCP251XFD_REG_CON,
-                                             FIELD_PREP(MCP251XFD_REG_CON_OPMOD_MASK, requested_mode),
-                                             MCP251XFD_REG_CON_OPMOD_MASK,
-                                             MCP251XFD_MODE_CHANGE_TIMEOUT_USEC,
-                                             MCP251XFD_MODE_CHANGE_RETRIES,
-                                             true);
+    ret = mcp251xfd_reg_check_value_wtimeout(
+                dev, MCP251XFD_REG_CON, FIELD_PREP(MCP251XFD_REG_CON_OPMOD_MASK, requested_mode),
+                MCP251XFD_REG_CON_OPMOD_MASK, MCP251XFD_MODE_CHANGE_TIMEOUT_USEC,
+                MCP251XFD_MODE_CHANGE_RETRIES, true);
 done :
     k_mutex_unlock(&dev_data->mutex);
     return (ret);
@@ -407,15 +405,9 @@
 static int mcp251xfd_set_mode(const struct device* dev, can_mode_t mode) {
     struct mcp251xfd_data* dev_data = dev->data;
 
-<<<<<<< HEAD
-	if (dev_data->common.started) {
-		return -EBUSY;
-	}
-=======
-    if (dev_data->started) {
+    if (dev_data->common.started) {
         return (-EBUSY);
     }
->>>>>>> 118c3b8c
 
     /* todo: Add CAN_MODE_ONE_SHOT support */
     if ((mode & (CAN_MODE_3_SAMPLES | CAN_MODE_ONE_SHOT)) != 0) {
@@ -442,11 +434,7 @@
         dev_data->next_mcp251xfd_mode = MCP251XFD_REG_CON_MODE_EXT_LOOPBACK;
     }
 
-<<<<<<< HEAD
-	dev_data->common.mode = mode;
-=======
-    dev_data->mode = mode;
->>>>>>> 118c3b8c
+    dev_data->common.mode = mode;
 
     return (0);
 }
@@ -461,15 +449,9 @@
         return (-EINVAL);
     }
 
-<<<<<<< HEAD
-	if (dev_data->common.started) {
-		return -EBUSY;
-	}
-=======
-    if (dev_data->started) {
+    if (dev_data->common.started) {
         return (-EBUSY);
     }
->>>>>>> 118c3b8c
 
     k_mutex_lock(&dev_data->mutex, K_FOREVER);
 
@@ -501,15 +483,9 @@
         return (-EINVAL);
     }
 
-<<<<<<< HEAD
-	if (dev_data->common.started) {
-		return -EBUSY;
-	}
-=======
-    if (dev_data->started) {
+    if (dev_data->common.started) {
         return (-EBUSY);
     }
->>>>>>> 118c3b8c
 
     k_mutex_lock(&dev_data->mutex, K_FOREVER);
 
@@ -535,68 +511,6 @@
 }
 #endif
 
-<<<<<<< HEAD
-static int mcp251xfd_send(const struct device *dev, const struct can_frame *msg,
-			  k_timeout_t timeout, can_tx_callback_t callback, void *callback_arg)
-{
-	struct mcp251xfd_data *dev_data = dev->data;
-	uint8_t mailbox_idx;
-	int ret = 0;
-
-	LOG_DBG("Sending %d bytes. Id: 0x%x, ID type: %s %s %s %s", can_dlc_to_bytes(msg->dlc),
-		msg->id, msg->flags & CAN_FRAME_IDE ? "extended" : "standard",
-		msg->flags & CAN_FRAME_RTR ? "RTR" : "",
-		msg->flags & CAN_FRAME_FDF ? "FD frame" : "",
-		msg->flags & CAN_FRAME_BRS ? "BRS" : "");
-
-	__ASSERT_NO_MSG(callback != NULL);
-
-	if (!dev_data->common.started) {
-		return -ENETDOWN;
-	}
-
-	if (dev_data->state == CAN_STATE_BUS_OFF) {
-		return -ENETUNREACH;
-	}
-
-	if ((msg->flags & CAN_FRAME_FDF) == 0 && msg->dlc > CAN_MAX_DLC) {
-		LOG_ERR("DLC of %d without fd flag set.", msg->dlc);
-		return -EINVAL;
-	}
-
-	if ((msg->flags & CAN_FRAME_FDF) && !(dev_data->common.mode & CAN_MODE_FD)) {
-		return -ENOTSUP;
-	}
-
-	if (k_sem_take(&dev_data->tx_sem, timeout) != 0) {
-		return -EAGAIN;
-	}
-
-	k_mutex_lock(&dev_data->mutex, K_FOREVER);
-	for (mailbox_idx = 0; mailbox_idx < MCP251XFD_TX_QUEUE_ITEMS; mailbox_idx++) {
-		if ((BIT(mailbox_idx) & dev_data->mailbox_usage) == 0) {
-			dev_data->mailbox_usage |= BIT(mailbox_idx);
-			break;
-		}
-	}
-
-	if (mailbox_idx >= MCP251XFD_TX_QUEUE_ITEMS) {
-		k_sem_give(&dev_data->tx_sem);
-		ret = -EIO;
-		goto done;
-	}
-
-	dev_data->mailbox[mailbox_idx].cb = callback;
-	dev_data->mailbox[mailbox_idx].cb_arg = callback_arg;
-
-	ret = mcp251xfd_fifo_write(dev, mailbox_idx, msg);
-
-	if (ret < 0) {
-		dev_data->mailbox_usage &= ~BIT(mailbox_idx);
-		dev_data->mailbox[mailbox_idx].cb = NULL;
-		k_sem_give(&dev_data->tx_sem);
-	}
-=======
 static int mcp251xfd_send(const struct device* dev, const struct can_frame* msg,
                           k_timeout_t timeout, can_tx_callback_t callback, void* callback_arg) {
     struct mcp251xfd_data* dev_data = dev->data;
@@ -611,7 +525,7 @@
 
     __ASSERT_NO_MSG(callback != NULL);
 
-    if (!dev_data->started) {
+    if (!dev_data->common.started) {
         return (-ENETDOWN);
     }
 
@@ -624,7 +538,7 @@
         return (-EINVAL);
     }
 
-    if ((msg->flags & CAN_FRAME_FDF) && !(dev_data->mode & CAN_MODE_FD)) {
+    if ((msg->flags & CAN_FRAME_FDF) && !(dev_data->common.mode & CAN_MODE_FD)) {
         return (-ENOTSUP);
     }
 
@@ -655,7 +569,6 @@
         dev_data->mailbox[mailbox_idx].cb = NULL;
         k_sem_give(&dev_data->tx_sem);
     }
->>>>>>> 118c3b8c
 
 done:
     k_mutex_unlock(&dev_data->mutex);
@@ -787,58 +700,8 @@
                                                 can_state_change_callback_t cb, void* user_data) {
     struct mcp251xfd_data* dev_data = dev->data;
 
-<<<<<<< HEAD
-	dev_data->common.state_change_cb = cb;
-	dev_data->common.state_change_cb_user_data = user_data;
-}
-
-static int mcp251xfd_get_state(const struct device *dev, enum can_state *state,
-			       struct can_bus_err_cnt *err_cnt)
-{
-	struct mcp251xfd_data *dev_data = dev->data;
-	uint32_t *reg;
-	int ret = 0;
-
-	k_mutex_lock(&dev_data->mutex, K_FOREVER);
-
-	reg = mcp251xfd_read_crc(dev, MCP251XFD_REG_TREC, MCP251XFD_REG_SIZE);
-	if (!reg) {
-		ret = -EINVAL;
-		goto done;
-	}
-
-	*reg = sys_le32_to_cpu(*reg);
-
-	if (err_cnt != NULL) {
-		err_cnt->tx_err_cnt = FIELD_GET(MCP251XFD_REG_TREC_TEC_MASK, *reg);
-		err_cnt->rx_err_cnt = FIELD_GET(MCP251XFD_REG_TREC_REC_MASK, *reg);
-	}
-
-	if (state == NULL) {
-		goto done;
-	}
-
-	if (!dev_data->common.started) {
-		*state = CAN_STATE_STOPPED;
-		goto done;
-	}
-
-	if ((*reg & MCP251XFD_REG_TREC_TXBO) != 0) {
-		*state = CAN_STATE_BUS_OFF;
-	} else if ((*reg & MCP251XFD_REG_TREC_TXBP) != 0) {
-		*state = CAN_STATE_ERROR_PASSIVE;
-	} else if ((*reg & MCP251XFD_REG_TREC_RXBP) != 0) {
-		*state = CAN_STATE_ERROR_PASSIVE;
-	} else if ((*reg & MCP251XFD_REG_TREC_TXWARN) != 0) {
-		*state = CAN_STATE_ERROR_WARNING;
-	} else if ((*reg & MCP251XFD_REG_TREC_RXWARN) != 0) {
-		*state = CAN_STATE_ERROR_WARNING;
-	} else {
-		*state = CAN_STATE_ERROR_ACTIVE;
-	}
-=======
-    dev_data->state_change_cb      = cb;
-    dev_data->state_change_cb_data = user_data;
+    dev_data->common.state_change_cb = cb;
+    dev_data->common.state_change_cb_user_data = user_data;
 }
 
 static int mcp251xfd_get_state(const struct device* dev, enum can_state* state,
@@ -867,7 +730,7 @@
         goto done;
     }
 
-    if (!dev_data->started) {
+    if (!dev_data->common.started) {
         *state = CAN_STATE_STOPPED;
         goto done;
     }
@@ -890,9 +753,8 @@
     else {
         *state = CAN_STATE_ERROR_ACTIVE;
     }
->>>>>>> 118c3b8c
-
-done:
+
+done :
     k_mutex_unlock(&dev_data->mutex);
     return (ret);
 }
@@ -913,11 +775,7 @@
 static int mcp251xfd_get_max_bitrate(const struct device* dev, uint32_t* max_bitrate) {
     const struct mcp251xfd_config* dev_cfg = dev->config;
 
-<<<<<<< HEAD
-	*max_bitrate = dev_cfg->common.max_bitrate;
-=======
-    *max_bitrate = dev_cfg->max_bitrate;
->>>>>>> 118c3b8c
+    *max_bitrate = dev_cfg->common.max_bitrate;
 
     return (0);
 }
@@ -928,15 +786,9 @@
 
     ARG_UNUSED(timeout);
 
-<<<<<<< HEAD
-	if (!dev_data->common.started) {
-		return -ENETDOWN;
-	}
-=======
-    if (!dev_data->started) {
-        return -ENETDOWN;
-    }
->>>>>>> 118c3b8c
+    if (!dev_data->common.started) {
+        return (-ENETDOWN);
+    }
 
     return (-ENOTSUP);
 }
@@ -1117,16 +969,10 @@
         mcp251xfd_reset_tx_fifos(dev, -ENETDOWN);
     }
 
-<<<<<<< HEAD
-	if (dev_data->common.state_change_cb) {
-		dev_data->common.state_change_cb(dev, new_state, err_cnt,
-						 dev_data->common.state_change_cb_user_data);
-	}
-=======
-    if (dev_data->state_change_cb) {
-        dev_data->state_change_cb(dev, new_state, err_cnt, dev_data->state_change_cb_data);
-    }
->>>>>>> 118c3b8c
+    if (dev_data->common.state_change_cb) {
+        dev_data->common.state_change_cb(dev, new_state, err_cnt,
+                                         dev_data->common.state_change_cb_user_data);
+    }
 
 done :
     k_mutex_unlock(&dev_data->mutex);
@@ -1156,21 +1002,13 @@
     }
 
     /* try to transition back into our target mode */
-    if (dev_data->started) {
+    if (dev_data->common.started) {
         LOG_INF("Switching back into mode %d", dev_data->next_mcp251xfd_mode);
         ret = mcp251xfd_set_mode_internal(dev, dev_data->next_mcp251xfd_mode);
     }
 
-<<<<<<< HEAD
-	/* try to transition back into our target mode */
-	if (dev_data->common.started) {
-		LOG_INF("Switching back into mode %d", dev_data->next_mcp251xfd_mode);
-		ret =  mcp251xfd_set_mode_internal(dev, dev_data->next_mcp251xfd_mode);
-	}
-=======
 finish :
     k_mutex_unlock(&dev_data->mutex);
->>>>>>> 118c3b8c
 
     return (ret);
 }
@@ -1352,114 +1190,20 @@
     return (0);
 }
 
-<<<<<<< HEAD
-static int mcp251xfd_start(const struct device *dev)
-{
-	struct mcp251xfd_data *dev_data = dev->data;
-	const struct mcp251xfd_config *dev_cfg = dev->config;
-	int ret;
-
-	if (dev_data->common.started) {
-		return -EALREADY;
-	}
-
-	/* in case of a race between mcp251xfd_send() and mcp251xfd_stop() */
-	mcp251xfd_reset_tx_fifos(dev, -ENETDOWN);
-
-	if (dev_cfg->common.phy != NULL) {
-		ret = can_transceiver_enable(dev_cfg->common.phy);
-		if (ret < 0) {
-			LOG_ERR("Failed to enable CAN transceiver [%d]", ret);
-			return ret;
-		}
-	}
-
-	k_mutex_lock(&dev_data->mutex, K_FOREVER);
-
-	ret = mcp251xfd_set_mode_internal(dev, dev_data->next_mcp251xfd_mode);
-	if (ret < 0) {
-		LOG_ERR("Failed to set the mode [%d]", ret);
-		if (dev_cfg->common.phy != NULL) {
-			/* Attempt to disable the CAN transceiver in case of error */
-			(void)can_transceiver_disable(dev_cfg->common.phy);
-		}
-	} else {
-		dev_data->common.started = true;
-	}
-
-	k_mutex_unlock(&dev_data->mutex);
-
-	return ret;
-}
-
-static int mcp251xfd_stop(const struct device *dev)
-{
-	struct mcp251xfd_data *dev_data = dev->data;
-	const struct mcp251xfd_config *dev_cfg = dev->config;
-	uint8_t *reg_byte;
-	int ret;
-
-	if (!dev_data->common.started) {
-		return -EALREADY;
-	}
-
-	k_mutex_lock(&dev_data->mutex, K_FOREVER);
-
-	/* abort all transmissions */
-	reg_byte = mcp251xfd_get_spi_buf_ptr(dev);
-	*reg_byte = MCP251XFD_UINT32_FLAG_TO_BYTE_MASK(MCP251XFD_REG_CON_ABAT);
-
-	ret = mcp251xfd_write(dev, MCP251XFD_REG_CON_B3, 1);
-	if (ret < 0) {
-		k_mutex_unlock(&dev_data->mutex);
-		return ret;
-	}
-
-	/* wait for all the messages to be aborted */
-	while (1) {
-		reg_byte = mcp251xfd_read_crc(dev, MCP251XFD_REG_CON_B3, 1);
-
-		if (!reg_byte ||
-		    (*reg_byte & MCP251XFD_UINT32_FLAG_TO_BYTE_MASK(MCP251XFD_REG_CON_ABAT)) == 0) {
-			break;
-		}
-	}
-
-	mcp251xfd_reset_tx_fifos(dev, -ENETDOWN);
-
-	ret = mcp251xfd_set_mode_internal(dev, MCP251XFD_REG_CON_MODE_CONFIG);
-	if (ret < 0) {
-		k_mutex_unlock(&dev_data->mutex);
-		return ret;
-	}
-
-	dev_data->common.started = false;
-	k_mutex_unlock(&dev_data->mutex);
-
-	if (dev_cfg->common.phy != NULL) {
-		ret = can_transceiver_disable(dev_cfg->common.phy);
-		if (ret < 0) {
-			LOG_ERR("Failed to disable CAN transceiver [%d]", ret);
-			return ret;
-		}
-	}
-
-	return 0;
-=======
 static int mcp251xfd_start(const struct device* dev) {
     struct mcp251xfd_data* dev_data = dev->data;
     const struct mcp251xfd_config* dev_cfg = dev->config;
     int ret;
 
-    if (dev_data->started) {
+    if (dev_data->common.started) {
         return (-EALREADY);
     }
 
     /* in case of a race between mcp251xfd_send() and mcp251xfd_stop() */
     mcp251xfd_reset_tx_fifos(dev, -ENETDOWN);
 
-    if (dev_cfg->phy != NULL) {
-        ret = can_transceiver_enable(dev_cfg->phy);
+    if (dev_cfg->common.phy != NULL) {
+        ret = can_transceiver_enable(dev_cfg->common.phy);
         if (ret < 0) {
             LOG_ERR("Failed to enable CAN transceiver [%d]", ret);
             return (ret);
@@ -1471,13 +1215,13 @@
     ret = mcp251xfd_set_mode_internal(dev, dev_data->next_mcp251xfd_mode);
     if (ret < 0) {
         LOG_ERR("Failed to set the mode [%d]", ret);
-        if (dev_cfg->phy != NULL) {
+        if (dev_cfg->common.phy != NULL) {
             /* Attempt to disable the CAN transceiver in case of error */
-            (void) can_transceiver_disable(dev_cfg->phy);
+            (void) can_transceiver_disable(dev_cfg->common.phy);
         }
     }
     else {
-        dev_data->started = true;
+        dev_data->common.started = true;
     }
 
     k_mutex_unlock(&dev_data->mutex);
@@ -1491,7 +1235,7 @@
     uint8_t* reg_byte;
     int ret;
 
-    if (!dev_data->started) {
+    if (!dev_data->common.started) {
         return (-EALREADY);
     }
 
@@ -1525,11 +1269,11 @@
         return (ret);
     }
 
-    dev_data->started = false;
+    dev_data->common.started = false;
     k_mutex_unlock(&dev_data->mutex);
 
-    if (dev_cfg->phy != NULL) {
-        ret = can_transceiver_disable(dev_cfg->phy);
+    if (dev_cfg->common.phy != NULL) {
+        ret = can_transceiver_disable(dev_cfg->common.phy);
         if (ret < 0) {
             LOG_ERR("Failed to disable CAN transceiver [%d]", ret);
             return (ret);
@@ -1537,7 +1281,6 @@
     }
 
     return (0);
->>>>>>> 118c3b8c
 }
 
 static void mcp251xfd_rx_fifo_handler(const struct device* dev, void* data) {
@@ -1578,78 +1321,43 @@
     k_sem_give(&dev_data->tx_sem);
 }
 
-<<<<<<< HEAD
-static int mcp251xfd_init_timing_struct(struct can_timing *timing,
-					const struct device *dev,
-					const struct mcp251xfd_timing_params *timing_params,
-					bool is_nominal)
-{
-	const struct mcp251xfd_config *dev_cfg = dev->config;
-	int ret;
-
-	if (USE_SP_ALGO && dev_cfg->common.sample_point > 0) {
-		if (is_nominal) {
-			ret = can_calc_timing(dev, timing, dev_cfg->common.bus_speed,
-					      dev_cfg->common.sample_point);
-		} else {
-			ret = can_calc_timing_data(dev, timing, dev_cfg->common.bus_speed,
-						   dev_cfg->common.sample_point);
-		}
-		if (ret < 0) {
-			return ret;
-		}
-		LOG_DBG("Presc: %d, BS1: %d, BS2: %d", timing->prescaler, timing->phase_seg1,
-			timing->phase_seg2);
-		LOG_DBG("Sample-point err : %d", ret);
-	} else {
-		timing->sjw = timing_params->sjw;
-		timing->prop_seg = timing_params->prop_seg;
-		timing->phase_seg1 = timing_params->phase_seg1;
-		timing->phase_seg2 = timing_params->phase_seg2;
-		ret = can_calc_prescaler(dev, timing, dev_cfg->common.bus_speed);
-		if (ret > 0) {
-			LOG_WRN("Bitrate error: %d", ret);
-		}
-	}
-
-	return ret;
-=======
 static int mcp251xfd_init_timing_struct(struct can_timing* timing,
                                         const struct device* dev,
                                         const struct mcp251xfd_timing_params* timing_params,
                                         bool is_nominal) {
+    const struct mcp251xfd_config* dev_cfg = dev->config;
     int ret;
 
-    if (USE_SP_ALGO && timing_params->sample_point > 0) {
+    if (USE_SP_ALGO && dev_cfg->common.sample_point > 0) {
         if (is_nominal) {
-            ret = can_calc_timing(dev, timing, timing_params->bus_speed,
-                                  timing_params->sample_point);
+            ret = can_calc_timing(dev, timing, dev_cfg->common.bus_speed,
+                                  dev_cfg->common.sample_point);
         }
         else {
-            ret = can_calc_timing_data(dev, timing, timing_params->bus_speed,
-                                       timing_params->sample_point);
+            ret = can_calc_timing_data(dev, timing, dev_cfg->common.bus_speed,
+                                       dev_cfg->common.sample_point);
         }
 
         if (ret < 0) {
             return (ret);
         }
+
         LOG_DBG("Presc: %d, BS1: %d, BS2: %d", timing->prescaler, timing->phase_seg1,
                 timing->phase_seg2);
         LOG_DBG("Sample-point err : %d", ret);
     }
     else {
-        timing->sjw        = timing_params->sjw;
-        timing->prop_seg   = timing_params->prop_seg;
+        timing->sjw = timing_params->sjw;
+        timing->prop_seg = timing_params->prop_seg;
         timing->phase_seg1 = timing_params->phase_seg1;
         timing->phase_seg2 = timing_params->phase_seg2;
-        ret = can_calc_prescaler(dev, timing, timing_params->bus_speed);
+        ret = can_calc_prescaler(dev, timing, dev_cfg->common.bus_speed);
         if (ret > 0) {
             LOG_WRN("Bitrate error: %d", ret);
         }
     }
 
     return (ret);
->>>>>>> 118c3b8c
 }
 
 static inline int mcp251xfd_init_con_reg(const struct device* dev) {
@@ -2029,25 +1737,13 @@
     #endif
 };
 
-<<<<<<< HEAD
-#define MCP251XFD_SET_TIMING_MACRO(inst, type)                                                     \
-	.timing_params##type = {                                                                   \
-		.sjw = DT_INST_PROP(inst, sjw##type),                                              \
-		.prop_seg = DT_INST_PROP_OR(inst, prop_seg##type, 0),                              \
-		.phase_seg1 = DT_INST_PROP_OR(inst, phase_seg1##type, 0),                          \
-		.phase_seg2 = DT_INST_PROP_OR(inst, phase_seg2##type, 0),                          \
-	}
-=======
 #define MCP251XFD_SET_TIMING_MACRO(inst, type)                  \
     .timing_params##type = {                                    \
         .sjw        = DT_INST_PROP(inst, sjw##type),            \
         .prop_seg   = DT_INST_PROP_OR(inst, prop_seg##type, 0), \
         .phase_seg1 = DT_INST_PROP_OR(inst, phase_seg1##type, 0),       \
         .phase_seg2 = DT_INST_PROP_OR(inst, phase_seg2##type, 0),       \
-        .bus_speed  = DT_INST_PROP(inst, bus_speed##type),              \
-        .sample_point = DT_INST_PROP_OR(inst, sample_point##type, 0),   \
-    }
->>>>>>> 118c3b8c
+    }
 
 #if defined(CONFIG_CAN_FD_MODE)
 #define MCP251XFD_SET_TIMING(inst)                              \
@@ -2058,49 +1754,6 @@
     MCP251XFD_SET_TIMING_MACRO(inst,)
 #endif
 
-<<<<<<< HEAD
-#define MCP251XFD_SET_CLOCK(inst)                                                                  \
-	COND_CODE_1(DT_INST_NODE_HAS_PROP(inst, clocks),                                           \
-		    (.clk_dev = DEVICE_DT_GET(DT_INST_CLOCKS_CTLR(inst)),                          \
-		     .clk_id = DT_INST_CLOCKS_CELL(inst, id)),                                     \
-		    ())
-
-#define MCP251XFD_INIT(inst)                                                                       \
-	static K_KERNEL_STACK_DEFINE(mcp251xfd_int_stack_##inst,                                   \
-				     CONFIG_CAN_MCP251XFD_INT_THREAD_STACK_SIZE);                  \
-                                                                                                   \
-	static struct mcp251xfd_data mcp251xfd_data_##inst = {                                     \
-		.int_thread_stack = mcp251xfd_int_stack_##inst,                                    \
-	};                                                                                         \
-	static const struct mcp251xfd_config mcp251xfd_config_##inst = {                           \
-		.common = CAN_DT_DRIVER_CONFIG_INST_GET(inst, 8000000),                            \
-		.bus = SPI_DT_SPEC_INST_GET(inst, SPI_WORD_SET(8), 0),                             \
-		.int_gpio_dt = GPIO_DT_SPEC_INST_GET(inst, int_gpios),                             \
-                                                                                                   \
-		.sof_on_clko = DT_INST_PROP(inst, sof_on_clko),                                    \
-		.clko_div = DT_INST_ENUM_IDX(inst, clko_div),                                      \
-		.pll_enable = DT_INST_PROP(inst, pll_enable),                                      \
-		.timestamp_prescaler = DT_INST_PROP(inst, timestamp_prescaler),                    \
-                                                                                                   \
-		.osc_freq = DT_INST_PROP(inst, osc_freq),                                          \
-		MCP251XFD_SET_TIMING(inst),                                                        \
-		.rx_fifo = {.ram_start_addr = MCP251XFD_RX_FIFO_START_ADDR,                        \
-			    .reg_fifocon_addr = MCP251XFD_REG_FIFOCON(MCP251XFD_RX_FIFO_IDX),      \
-			    .capacity = MCP251XFD_RX_FIFO_ITEMS,                                   \
-			    .item_size = MCP251XFD_RX_FIFO_ITEM_SIZE,                              \
-			    .msg_handler = mcp251xfd_rx_fifo_handler},                             \
-		.tef_fifo = {.ram_start_addr = MCP251XFD_TEF_FIFO_START_ADDR,                      \
-			     .reg_fifocon_addr = MCP251XFD_REG_TEFCON,                             \
-			     .capacity = MCP251XFD_TEF_FIFO_ITEMS,                                 \
-			     .item_size = MCP251XFD_TEF_FIFO_ITEM_SIZE,                            \
-			     .msg_handler = mcp251xfd_tef_fifo_handler},                           \
-		MCP251XFD_SET_CLOCK(inst)                                                          \
-	};                                                                                         \
-                                                                                                   \
-	CAN_DEVICE_DT_INST_DEFINE(inst, mcp251xfd_init, NULL, &mcp251xfd_data_##inst,             \
-				  &mcp251xfd_config_##inst, POST_KERNEL, CONFIG_CAN_INIT_PRIORITY, \
-				  &mcp251xfd_api_funcs);
-=======
 #define MCP251XFD_SET_CLOCK(inst)                               \
     COND_CODE_1(DT_INST_NODE_HAS_PROP(inst, clocks),            \
             (.clk_dev = DEVICE_DT_GET(DT_INST_CLOCKS_CTLR(inst)),   \
@@ -2109,12 +1762,13 @@
 
 #define MCP251XFD_INIT(inst)                                    \
     static K_KERNEL_STACK_DEFINE(mcp251xfd_int_stack_##inst,    \
-                     CONFIG_CAN_MCP251XFD_INT_THREAD_STACK_SIZE);       \
+                                 CONFIG_CAN_MCP251XFD_INT_THREAD_STACK_SIZE);       \
                                                                 \
     static struct mcp251xfd_data mcp251xfd_data_##inst = {      \
         .int_thread_stack = mcp251xfd_int_stack_##inst,         \
     };                                                          \
     static const struct mcp251xfd_config mcp251xfd_config_##inst = {    \
+        .common = CAN_DT_DRIVER_CONFIG_INST_GET(inst, 8000000),         \
         .bus = SPI_DT_SPEC_INST_GET(inst, SPI_WORD_SET(8), 0),          \
         .int_gpio_dt = GPIO_DT_SPEC_INST_GET(inst, int_gpios),          \
                                                                         \
@@ -2125,28 +1779,25 @@
                                                                 \
         .osc_freq = DT_INST_PROP(inst, osc_freq),               \
         MCP251XFD_SET_TIMING(inst),                             \
-        .phy = DEVICE_DT_GET_OR_NULL(DT_INST_PHANDLE(inst, phys)),      \
-        .max_bitrate = DT_INST_CAN_TRANSCEIVER_MAX_BITRATE(inst, 8000000),  \
         .rx_fifo = {                                            \
             .ram_start_addr = MCP251XFD_RX_FIFO_START_ADDR,     \
             .reg_fifocon_addr = MCP251XFD_REG_FIFOCON(MCP251XFD_RX_FIFO_IDX),   \
             .capacity    = MCP251XFD_RX_FIFO_ITEMS,             \
             .item_size   = MCP251XFD_RX_FIFO_ITEM_SIZE,         \
             .msg_handler = mcp251xfd_rx_fifo_handler            \
-        },                                  \
-        .tef_fifo = {                       \
+        },                                                      \
+        .tef_fifo = {                                           \
             .ram_start_addr   = MCP251XFD_TEF_FIFO_START_ADDR,  \
             .reg_fifocon_addr = MCP251XFD_REG_TEFCON,           \
             .capacity    = MCP251XFD_TEF_FIFO_ITEMS,            \
             .item_size   = MCP251XFD_TEF_FIFO_ITEM_SIZE,        \
             .msg_handler = mcp251xfd_tef_fifo_handler           \
-        },                                  \
+        },                                                      \
         MCP251XFD_SET_CLOCK(inst)                               \
     };                                                          \
                                                                 \
     CAN_DEVICE_DT_INST_DEFINE(inst, mcp251xfd_init, NULL, &mcp251xfd_data_##inst,   \
-                  &mcp251xfd_config_##inst, POST_KERNEL, CONFIG_CAN_INIT_PRIORITY,  \
-                  &mcp251xfd_api_funcs);
->>>>>>> 118c3b8c
+                              &mcp251xfd_config_##inst, POST_KERNEL, CONFIG_CAN_INIT_PRIORITY, \
+                              &mcp251xfd_api_funcs);
 
 DT_INST_FOREACH_STATUS_OKAY(MCP251XFD_INIT)