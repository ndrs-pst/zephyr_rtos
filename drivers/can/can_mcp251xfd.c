--- conflicted
+++ resolved
@@ -19,50 +19,6 @@
 #include <zephyr/logging/log.h>
 LOG_MODULE_REGISTER(can_mcp251xfd, CONFIG_CAN_LOG_LEVEL);
 
-<<<<<<< HEAD
-static void mcp251xfd_canframe_to_txobj(const struct can_frame *src, int mailbox_idx,
-					struct mcp251xfd_txobj *dst)
-{
-	memset(dst, 0, sizeof(*dst));
-
-	if ((src->flags & CAN_FRAME_IDE) != 0) {
-		dst->id = FIELD_PREP(MCP251XFD_OBJ_ID_SID_MASK, src->id >> 18);
-		dst->id |= FIELD_PREP(MCP251XFD_OBJ_ID_EID_MASK, src->id);
-
-		dst->flags |= MCP251XFD_OBJ_FLAGS_IDE;
-	} else {
-		dst->id = FIELD_PREP(MCP251XFD_OBJ_ID_SID_MASK, src->id);
-	}
-
-	if ((src->flags & CAN_FRAME_BRS) != 0) {
-		dst->flags |= MCP251XFD_OBJ_FLAGS_BRS;
-	}
-
-	dst->flags |= FIELD_PREP(MCP251XFD_OBJ_FLAGS_DLC_MASK, src->dlc);
-#if defined(CONFIG_CAN_FD_MODE)
-	if ((src->flags & CAN_FRAME_FDF) != 0) {
-		dst->flags |= MCP251XFD_OBJ_FLAGS_FDF;
-	}
-#endif
-	dst->flags |= FIELD_PREP(MCP251XFD_OBJ_FLAGS_SEQ_MASK, mailbox_idx);
-
-	dst->id = sys_cpu_to_le32(dst->id);
-	dst->flags = sys_cpu_to_le32(dst->flags);
-
-	if ((src->flags & CAN_FRAME_RTR) != 0) {
-		dst->flags |= MCP251XFD_OBJ_FLAGS_RTR;
-	} else {
-		memcpy(dst->data, src->data, MIN(can_dlc_to_bytes(src->dlc), CAN_MAX_DLEN));
-	}
-=======
-#define SP_IS_SET(inst) DT_INST_NODE_HAS_PROP(inst, sample_point) ||
-
-/*
- * Macro to exclude the sample point algorithm from compilation if not used
- * Without the macro, the algorithm would always waste ROM
- */
-#define USE_SP_ALGO (DT_INST_FOREACH_STATUS_OKAY(SP_IS_SET) 0)
-
 BUILD_ASSERT(sizeof(struct mcp251xfd_txobj) == (CAN_MAX_DLEN + 8U), "sizeof error !!!");
 
 static void mcp251xfd_canframe_to_txobj(const struct can_frame* src, int mailbox_idx,
@@ -99,7 +55,6 @@
         (void) memcpy(dst->data, src->data,
                       MIN(can_dlc_to_bytes(src->dlc), CAN_MAX_DLEN));
     }
->>>>>>> 6c7f7484
 }
 
 static void* mcp251xfd_read_reg(const struct device* dev, uint16_t addr, int len) {
@@ -363,7 +318,7 @@
     uint32_t  tmp;
 
     if (is_enabled &&
-        (tdc_offset < MCP251XFD_REG_TDC_TDCO_MIN || tdc_offset > MCP251XFD_REG_TDC_TDCO_MAX)) {
+        ((tdc_offset < MCP251XFD_REG_TDC_TDCO_MIN) || (tdc_offset > MCP251XFD_REG_TDC_TDCO_MAX))) {
         return (-EINVAL);
     }
 
@@ -805,127 +760,6 @@
 
     return (CONFIG_CAN_MAX_FILTER);
 }
-
-<<<<<<< HEAD
-static int mcp251xfd_handle_fifo_read(const struct device *dev, const struct mcp251xfd_fifo *fifo,
-				      uint8_t fifo_type)
-{
-	int ret = 0;
-	struct mcp251xfd_data *dev_data = dev->data;
-	uint32_t *regs, fifosta, ua;
-	uint8_t *reg_byte;
-
-	int len;
-	int fetch_total = 0;
-	int ui_inc = 0;
-	uint32_t fifo_tail_index, fifo_tail_addr;
-	uint8_t fifo_head_index;
-
-	k_mutex_lock(&dev_data->mutex, K_FOREVER);
-
-	/* read in FIFOSTA and FIFOUA at the same time */
-	regs = mcp251xfd_read_crc(dev, MCP251XFD_REG_FIFOCON_TO_STA(fifo->reg_fifocon_addr),
-				  2 * MCP251XFD_REG_SIZE);
-	if (!regs) {
-		ret = -EINVAL;
-		goto done;
-	}
-	fifosta = sys_le32_to_cpu(regs[0]);
-	ua = sys_le32_to_cpu(regs[1]);
-
-	/* is there any data in the fifo? */
-	if (!(fifosta & MCP251XFD_REG_FIFOSTA_TFNRFNIF)) {
-		goto done;
-	}
-
-	fifo_tail_addr = ua;
-	fifo_tail_index = (fifo_tail_addr - fifo->ram_start_addr) / fifo->item_size;
-
-	if (fifo_type == MCP251XFD_FIFO_TYPE_RX) {
-		/*
-		 * fifo_head_index points where the next message will be written.
-		 * It points to one past the end of the fifo.
-		 */
-		fifo_head_index = FIELD_GET(MCP251XFD_REG_FIFOSTA_FIFOCI_MASK, fifosta);
-		if (fifo_head_index == 0) {
-			fifo_head_index = fifo->capacity - 1;
-		} else {
-			fifo_head_index -= 1;
-		}
-
-		if (fifo_tail_index > fifo_head_index) {
-			/* fetch to the end of the memory and then wrap to the start */
-			fetch_total = fifo->capacity - 1 - fifo_tail_index + 1;
-			fetch_total += fifo_head_index + 1;
-		} else {
-			fetch_total = fifo_head_index - fifo_tail_index + 1;
-		}
-	} else if (fifo_type == MCP251XFD_FIFO_TYPE_TEF) {
-		/* FIFOCI doesn't exist for TEF queues, so fetch one message at a time */
-		fifo_head_index = fifo_tail_index;
-		fetch_total = 1;
-	} else {
-		ret = -EINVAL;
-		goto done;
-	}
-
-	while (fetch_total > 0) {
-		uint16_t memory_addr;
-		uint8_t *data;
-
-		if (fifo_tail_index > fifo_head_index) {
-			len = fifo->capacity - 1 - fifo_tail_index + 1;
-		} else {
-			len = fifo_head_index - fifo_tail_index + 1;
-		}
-
-		memory_addr = MCP251XFD_RAM_START_ADDR + fifo->ram_start_addr +
-			      fifo_tail_index * fifo->item_size;
-
-		data = mcp251xfd_read_reg(dev, memory_addr, len * fifo->item_size);
-		if (!data) {
-			LOG_ERR("Error fetching batch message");
-			ret = -EINVAL;
-			goto done;
-		}
-
-		for (int i = 0; i < len; i++) {
-			fifo->msg_handler(dev, (void *)(&data[i * fifo->item_size]));
-		}
-
-		fifo_tail_index = (fifo_tail_index + len) % fifo->capacity;
-		fetch_total -= len;
-		ui_inc += len;
-	}
-
-	reg_byte = mcp251xfd_get_spi_buf_ptr(dev);
-	*reg_byte = MCP251XFD_UINT32_FLAG_TO_BYTE_MASK(MCP251XFD_REG_FIFOCON_UINC);
-
-	for (int i = 0; i < ui_inc; i++) {
-		ret = mcp251xfd_write(dev, fifo->reg_fifocon_addr + 1, 1);
-		if (ret < 0) {
-			LOG_ERR("Failed to increment pointer");
-			goto done;
-		}
-	}
-
-done:
-	k_mutex_unlock(&dev_data->mutex);
-	return ret;
-=======
-#ifndef CONFIG_CAN_AUTO_BUS_OFF_RECOVERY
-static int mcp251xfd_recover(const struct device* dev, k_timeout_t timeout) {
-    struct mcp251xfd_data* dev_data = dev->data;
-
-    ARG_UNUSED(timeout);
-
-    if (!dev_data->common.started) {
-        return (-ENETDOWN);
-    }
-
-    return (-ENOTSUP);
-}
-#endif
 
 static int mcp251xfd_handle_fifo_read(const struct device* dev, const struct mcp251xfd_fifo* fifo,
                                       uint8_t fifo_type) {
@@ -1041,7 +875,6 @@
     k_mutex_unlock(&dev_data->mutex);
 
     return (ret);
->>>>>>> 6c7f7484
 }
 
 static void mcp251xfd_reset_tx_fifos(const struct device* dev, int status) {
@@ -1180,12 +1013,6 @@
     return (ret);
 }
 
-<<<<<<< HEAD
-static inline int mcp251xfd_init_con_reg(const struct device *dev)
-{
-	uint32_t *reg;
-	uint32_t tmp;
-=======
 static void mcp251xfd_handle_interrupts(const struct device* dev) {
     const struct mcp251xfd_config* dev_cfg = dev->config;
     struct mcp251xfd_data* dev_data = dev->data;
@@ -1289,7 +1116,6 @@
 
     while (1) {
         int ret;
->>>>>>> 6c7f7484
 
         k_sem_take(&dev_data->int_sem, K_FOREVER);
         mcp251xfd_handle_interrupts(dev);
@@ -1468,69 +1294,6 @@
     dev_data->mailbox_usage &= ~BIT(mailbox_idx);
     dev_data->mailbox[mailbox_idx].cb = NULL;
     k_sem_give(&dev_data->tx_sem);
-}
-
-#if defined(CONFIG_CAN_FD_MODE)
-static int mcp251xfd_init_timing_struct_data(struct can_timing* timing,
-                                             const struct device* dev,
-                                             const struct mcp251xfd_timing_params* timing_params) {
-    const struct mcp251xfd_config* dev_cfg = dev->config;
-    int ret;
-
-    if (USE_SP_ALGO && (dev_cfg->common.sample_point_data > 0)) {
-        ret = can_calc_timing_data(dev, timing, dev_cfg->common.bus_speed_data,
-                                   dev_cfg->common.sample_point_data);
-        if (ret < 0) {
-            return (ret);
-        }
-
-        LOG_DBG("Data phase Presc: %d, BS1: %d, BS2: %d", timing->prescaler,
-                timing->phase_seg1, timing->phase_seg2);
-        LOG_DBG("Data phase Sample-point err : %d", ret);
-    }
-    else {
-        timing->sjw        = timing_params->sjw;
-        timing->prop_seg   = timing_params->prop_seg;
-        timing->phase_seg1 = timing_params->phase_seg1;
-        timing->phase_seg2 = timing_params->phase_seg2;
-        ret = can_calc_prescaler(dev, timing, dev_cfg->common.bus_speed_data);
-        if (ret > 0) {
-            LOG_WRN("Data phase Bitrate error: %d", ret);
-        }
-    }
-
-    return (ret);
-}
-#endif
-
-static int mcp251xfd_init_timing_struct(struct can_timing* timing,
-                                        const struct device* dev,
-                                        const struct mcp251xfd_timing_params* timing_params) {
-    const struct mcp251xfd_config* dev_cfg = dev->config;
-    int ret;
-
-    if (USE_SP_ALGO && (dev_cfg->common.sample_point > 0)) {
-        ret = can_calc_timing(dev, timing, dev_cfg->common.bus_speed,
-                              dev_cfg->common.sample_point);
-        if (ret < 0) {
-            return (ret);
-        }
-        LOG_DBG("Presc: %d, BS1: %d, BS2: %d", timing->prescaler, timing->phase_seg1,
-                timing->phase_seg2);
-        LOG_DBG("Sample-point err : %d", ret);
-    }
-    else {
-        timing->sjw        = timing_params->sjw;
-        timing->prop_seg   = timing_params->prop_seg;
-        timing->phase_seg1 = timing_params->phase_seg1;
-        timing->phase_seg2 = timing_params->phase_seg2;
-        ret = can_calc_prescaler(dev, timing, dev_cfg->common.bus_speed);
-        if (ret > 0) {
-            LOG_WRN("Bitrate error: %d", ret);
-        }
-    }
-
-    return (ret);
 }
 
 static inline int mcp251xfd_init_con_reg(const struct device* dev) {
@@ -1605,36 +1368,10 @@
     uint32_t* reg = mcp251xfd_get_spi_buf_ptr(dev);
     uint32_t tmp;
 
-<<<<<<< HEAD
-	ret = can_calc_timing(dev, &timing, dev_cfg->common.bus_speed,
-			      dev_cfg->common.sample_point);
-	if (ret < 0) {
-		LOG_ERR("Can't find timing for given param");
-		goto done;
-	}
-
-	LOG_DBG("Presc: %d, BS1: %d, BS2: %d", timing.prescaler, timing.phase_seg1,
-		timing.phase_seg2);
-	LOG_DBG("Sample-point err : %d", ret);
-
-#if defined(CONFIG_CAN_FD_MODE)
-	ret = can_calc_timing_data(dev, &timing_data, dev_cfg->common.bus_speed_data,
-				   dev_cfg->common.sample_point_data);
-	if (ret < 0) {
-		LOG_ERR("Can't find data timing for given param");
-		goto done;
-	}
-
-	LOG_DBG("Data phase Presc: %d, BS1: %d, BS2: %d", timing_data.prescaler,
-		timing_data.phase_seg1, timing_data.phase_seg2);
-	LOG_DBG("Data phase Sample-point err : %d", ret);
-#endif
-=======
     tmp = (MCP251XFD_REG_INT_RXIE | MCP251XFD_REG_INT_MODIE | MCP251XFD_REG_INT_TEFIE |
            MCP251XFD_REG_INT_CERRIE);
 
     *reg = sys_cpu_to_le32(tmp);
->>>>>>> 6c7f7484
 
     return mcp251xfd_write(dev, MCP251XFD_REG_INT, MCP251XFD_REG_SIZE);
 }
@@ -1800,18 +1537,28 @@
         goto done;
     }
 
-    ret = mcp251xfd_init_timing_struct(&timing, dev, &dev_cfg->timing_params);
+    ret = can_calc_timing(dev, &timing, dev_cfg->common.bus_speed,
+                          dev_cfg->common.sample_point);
     if (ret < 0) {
         LOG_ERR("Can't find timing for given param");
         goto done;
     }
 
+    LOG_DBG("Presc: %d, BS1: %d, BS2: %d", timing.prescaler, timing.phase_seg1,
+            timing.phase_seg2);
+    LOG_DBG("Sample-point err : %d", ret);
+
     #if defined(CONFIG_CAN_FD_MODE)
-    ret = mcp251xfd_init_timing_struct_data(&timing_data, dev, &dev_cfg->timing_params_data);
+    ret = can_calc_timing_data(dev, &timing_data, dev_cfg->common.bus_speed_data,
+                               dev_cfg->common.sample_point_data);
     if (ret < 0) {
         LOG_ERR("Can't find data timing for given param");
         goto done;
     }
+
+    LOG_DBG("Data phase Presc: %d, BS1: %d, BS2: %d", timing_data.prescaler,
+            timing_data.phase_seg1, timing_data.phase_seg2);
+    LOG_DBG("Data phase Sample-point err : %d", ret);
     #endif
 
     reg = mcp251xfd_read_crc(dev, MCP251XFD_REG_CON, MCP251XFD_REG_SIZE);
@@ -1901,162 +1648,52 @@
 }
 
 static const struct can_driver_api mcp251xfd_api_funcs = {
-<<<<<<< HEAD
-	.get_capabilities = mcp251xfd_get_capabilities,
-	.set_mode = mcp251xfd_set_mode,
-	.set_timing = mcp251xfd_set_timing,
-#if defined(CONFIG_CAN_FD_MODE)
-	.set_timing_data = mcp251xfd_set_timing_data,
-#endif
-	.start = mcp251xfd_start,
-	.stop = mcp251xfd_stop,
-	.send = mcp251xfd_send,
-	.add_rx_filter = mcp251xfd_add_rx_filter,
-	.remove_rx_filter = mcp251xfd_remove_rx_filter,
-	.get_state = mcp251xfd_get_state,
-	.set_state_change_callback = mcp251xfd_set_state_change_callback,
-	.get_core_clock = mcp251xfd_get_core_clock,
-	.get_max_filters = mcp251xfd_get_max_filters,
-	.timing_min = {
-		.sjw = 1,
-		.prop_seg = 0,
-		.phase_seg1 = 2,
-		.phase_seg2 = 1,
-		.prescaler = 1,
-	},
-	.timing_max = {
-		.sjw = 128,
-		.prop_seg = 0,
-		.phase_seg1 = 256,
-		.phase_seg2 = 128,
-		.prescaler = 256,
-	},
-#if defined(CONFIG_CAN_FD_MODE)
-	.timing_data_min = {
-		.sjw = 1,
-		.prop_seg = 0,
-		.phase_seg1 = 1,
-		.phase_seg2 = 1,
-		.prescaler = 1,
-	},
-	.timing_data_max = {
-		.sjw = 16,
-		.prop_seg = 0,
-		.phase_seg1 = 32,
-		.phase_seg2 = 16,
-		.prescaler = 256,
-	},
-#endif
-};
-
-#define MCP251XFD_SET_CLOCK(inst)                                                                  \
-	COND_CODE_1(DT_INST_NODE_HAS_PROP(inst, clocks),                                           \
-		    (.clk_dev = DEVICE_DT_GET(DT_INST_CLOCKS_CTLR(inst)),                          \
-		     .clk_id = DT_INST_CLOCKS_CELL(inst, id)),                                     \
-		    ())
-
-#define MCP251XFD_INIT(inst)                                                                       \
-	static K_KERNEL_STACK_DEFINE(mcp251xfd_int_stack_##inst,                                   \
-				     CONFIG_CAN_MCP251XFD_INT_THREAD_STACK_SIZE);                  \
-                                                                                                   \
-	static struct mcp251xfd_data mcp251xfd_data_##inst = {                                     \
-		.int_thread_stack = mcp251xfd_int_stack_##inst,                                    \
-	};                                                                                         \
-	static const struct mcp251xfd_config mcp251xfd_config_##inst = {                           \
-		.common = CAN_DT_DRIVER_CONFIG_INST_GET(inst, 8000000),                            \
-		.bus = SPI_DT_SPEC_INST_GET(inst, SPI_WORD_SET(8), 0),                             \
-		.int_gpio_dt = GPIO_DT_SPEC_INST_GET(inst, int_gpios),                             \
-                                                                                                   \
-		.sof_on_clko = DT_INST_PROP(inst, sof_on_clko),                                    \
-		.clko_div = DT_INST_ENUM_IDX(inst, clko_div),                                      \
-		.pll_enable = DT_INST_PROP(inst, pll_enable),                                      \
-		.timestamp_prescaler = DT_INST_PROP(inst, timestamp_prescaler),                    \
-                                                                                                   \
-		.osc_freq = DT_INST_PROP(inst, osc_freq),                                          \
-                                                                                                   \
-		.rx_fifo = {.ram_start_addr = MCP251XFD_RX_FIFO_START_ADDR,                        \
-			    .reg_fifocon_addr = MCP251XFD_REG_FIFOCON(MCP251XFD_RX_FIFO_IDX),      \
-			    .capacity = MCP251XFD_RX_FIFO_ITEMS,                                   \
-			    .item_size = MCP251XFD_RX_FIFO_ITEM_SIZE,                              \
-			    .msg_handler = mcp251xfd_rx_fifo_handler},                             \
-		.tef_fifo = {.ram_start_addr = MCP251XFD_TEF_FIFO_START_ADDR,                      \
-			     .reg_fifocon_addr = MCP251XFD_REG_TEFCON,                             \
-			     .capacity = MCP251XFD_TEF_FIFO_ITEMS,                                 \
-			     .item_size = MCP251XFD_TEF_FIFO_ITEM_SIZE,                            \
-			     .msg_handler = mcp251xfd_tef_fifo_handler},                           \
-		MCP251XFD_SET_CLOCK(inst)                                                          \
-	};                                                                                         \
-                                                                                                   \
-	CAN_DEVICE_DT_INST_DEFINE(inst, mcp251xfd_init, NULL, &mcp251xfd_data_##inst,             \
-				  &mcp251xfd_config_##inst, POST_KERNEL, CONFIG_CAN_INIT_PRIORITY, \
-				  &mcp251xfd_api_funcs);
-=======
     .get_capabilities = mcp251xfd_get_capabilities,
-    .set_mode         = mcp251xfd_set_mode,
-    .set_timing       = mcp251xfd_set_timing,
+    .set_mode = mcp251xfd_set_mode,
+    .set_timing = mcp251xfd_set_timing,
     #if defined(CONFIG_CAN_FD_MODE)
-    .set_timing_data  = mcp251xfd_set_timing_data,
+    .set_timing_data = mcp251xfd_set_timing_data,
     #endif
-    .start            = mcp251xfd_start,
-    .stop             = mcp251xfd_stop,
-    .send             = mcp251xfd_send,
-    .add_rx_filter    = mcp251xfd_add_rx_filter,
+    .start = mcp251xfd_start,
+    .stop = mcp251xfd_stop,
+    .send = mcp251xfd_send,
+    .add_rx_filter = mcp251xfd_add_rx_filter,
     .remove_rx_filter = mcp251xfd_remove_rx_filter,
-    #ifndef CONFIG_CAN_AUTO_BUS_OFF_RECOVERY
-    .recover = mcp251xfd_recover,
-    #endif
     .get_state = mcp251xfd_get_state,
     .set_state_change_callback = mcp251xfd_set_state_change_callback,
-    .get_core_clock  = mcp251xfd_get_core_clock,
+    .get_core_clock = mcp251xfd_get_core_clock,
     .get_max_filters = mcp251xfd_get_max_filters,
     .timing_min = {
-        .sjw        = 1,
-        .prop_seg   = 0,
+        .sjw = 1,
+        .prop_seg = 0,
         .phase_seg1 = 2,
         .phase_seg2 = 1,
-        .prescaler  = 1,
+        .prescaler = 1,
     },
     .timing_max = {
-        .sjw        = 128,
-        .prop_seg   = 0,
+        .sjw = 128,
+        .prop_seg = 0,
         .phase_seg1 = 256,
         .phase_seg2 = 128,
-        .prescaler  = 256,
+        .prescaler = 256,
     },
     #if defined(CONFIG_CAN_FD_MODE)
     .timing_data_min = {
-        .sjw        = 1,
-        .prop_seg   = 0,
+        .sjw = 1,
+        .prop_seg = 0,
         .phase_seg1 = 1,
         .phase_seg2 = 1,
-        .prescaler  = 1,
+        .prescaler = 1,
     },
     .timing_data_max = {
-        .sjw        = 16,
-        .prop_seg   = 0,
+        .sjw = 16,
+        .prop_seg = 0,
         .phase_seg1 = 32,
         .phase_seg2 = 16,
-        .prescaler  = 256,
+        .prescaler = 256,
     },
     #endif
 };
-
-#define MCP251XFD_SET_TIMING_MACRO(inst, type)                  \
-    .timing_params##type = {                                    \
-        .sjw        = DT_INST_PROP(inst, sjw##type),            \
-        .prop_seg   = DT_INST_PROP_OR(inst, prop_seg##type, 0), \
-        .phase_seg1 = DT_INST_PROP_OR(inst, phase_seg1##type, 0),   \
-        .phase_seg2 = DT_INST_PROP_OR(inst, phase_seg2##type, 0),   \
-    }
-
-#if defined(CONFIG_CAN_FD_MODE)
-#define MCP251XFD_SET_TIMING(inst)                              \
-    MCP251XFD_SET_TIMING_MACRO(inst,),                          \
-    MCP251XFD_SET_TIMING_MACRO(inst, _data)
-#else
-#define MCP251XFD_SET_TIMING(inst)                              \
-    MCP251XFD_SET_TIMING_MACRO(inst,)
-#endif
 
 #define MCP251XFD_SET_CLOCK(inst)                               \
     COND_CODE_1(DT_INST_NODE_HAS_PROP(inst, clocks),            \
@@ -2064,45 +1701,42 @@
              .clk_id = DT_INST_CLOCKS_CELL(inst, id)),          \
             ())
 
-#define MCP251XFD_INIT(inst)                                    \
-    static K_KERNEL_STACK_DEFINE(mcp251xfd_int_stack_##inst,    \
-                                 CONFIG_CAN_MCP251XFD_INT_THREAD_STACK_SIZE);       \
-                                                                \
-    static struct mcp251xfd_data mcp251xfd_data_##inst = {      \
-        .int_thread_stack = mcp251xfd_int_stack_##inst,         \
-    };                                                          \
-    static const struct mcp251xfd_config mcp251xfd_config_##inst = {    \
-        .common = CAN_DT_DRIVER_CONFIG_INST_GET(inst, 8000000),         \
-        .bus = SPI_DT_SPEC_INST_GET(inst, SPI_WORD_SET(8), 0),          \
-        .int_gpio_dt = GPIO_DT_SPEC_INST_GET(inst, int_gpios),          \
-                                                                        \
-        .sof_on_clko = DT_INST_PROP(inst, sof_on_clko),                 \
-        .clko_div    = DT_INST_ENUM_IDX(inst, clko_div),                \
-        .pll_enable  = DT_INST_PROP(inst, pll_enable),                  \
-        .timestamp_prescaler = DT_INST_PROP(inst, timestamp_prescaler), \
-                                                                \
-        .osc_freq = DT_INST_PROP(inst, osc_freq),               \
-        MCP251XFD_SET_TIMING(inst),                             \
-        .rx_fifo = {                                            \
-            .ram_start_addr = MCP251XFD_RX_FIFO_START_ADDR,     \
+#define MCP251XFD_INIT(inst)                                                    \
+    static K_KERNEL_STACK_DEFINE(mcp251xfd_int_stack_##inst,                    \
+                                 CONFIG_CAN_MCP251XFD_INT_THREAD_STACK_SIZE);   \
+                                                                                \
+    static struct mcp251xfd_data mcp251xfd_data_##inst = {                      \
+        .int_thread_stack = mcp251xfd_int_stack_##inst,                         \
+    };                                                                          \
+    static const struct mcp251xfd_config mcp251xfd_config_##inst = {            \
+        .common = CAN_DT_DRIVER_CONFIG_INST_GET(inst, 8000000),                 \
+        .bus = SPI_DT_SPEC_INST_GET(inst, SPI_WORD_SET(8), 0),                  \
+        .int_gpio_dt = GPIO_DT_SPEC_INST_GET(inst, int_gpios),                  \
+                                                                                \
+        .sof_on_clko = DT_INST_PROP(inst, sof_on_clko),                         \
+        .clko_div = DT_INST_ENUM_IDX(inst, clko_div),                           \
+        .pll_enable = DT_INST_PROP(inst, pll_enable),                           \
+        .timestamp_prescaler = DT_INST_PROP(inst, timestamp_prescaler),         \
+                                                                                \
+        .osc_freq = DT_INST_PROP(inst, osc_freq),                               \
+                                                                                \
+        .rx_fifo = {                                                            \
+            .ram_start_addr = MCP251XFD_RX_FIFO_START_ADDR,                     \
             .reg_fifocon_addr = MCP251XFD_REG_FIFOCON(MCP251XFD_RX_FIFO_IDX),   \
-            .capacity    = MCP251XFD_RX_FIFO_ITEMS,             \
-            .item_size   = MCP251XFD_RX_FIFO_ITEM_SIZE,         \
-            .msg_handler = mcp251xfd_rx_fifo_handler            \
-        },                                                      \
-        .tef_fifo = {                                           \
-            .ram_start_addr   = MCP251XFD_TEF_FIFO_START_ADDR,  \
-            .reg_fifocon_addr = MCP251XFD_REG_TEFCON,           \
-            .capacity    = MCP251XFD_TEF_FIFO_ITEMS,            \
-            .item_size   = MCP251XFD_TEF_FIFO_ITEM_SIZE,        \
-            .msg_handler = mcp251xfd_tef_fifo_handler           \
-        },                                                      \
-        MCP251XFD_SET_CLOCK(inst)                               \
-    };                                                          \
-                                                                \
+            .capacity = MCP251XFD_RX_FIFO_ITEMS,                                \
+            .item_size = MCP251XFD_RX_FIFO_ITEM_SIZE,                           \
+            .msg_handler = mcp251xfd_rx_fifo_handler},                          \
+        .tef_fifo = {                                                           \
+            .ram_start_addr = MCP251XFD_TEF_FIFO_START_ADDR,                    \
+            .reg_fifocon_addr = MCP251XFD_REG_TEFCON,                           \
+            .capacity = MCP251XFD_TEF_FIFO_ITEMS,                               \
+            .item_size = MCP251XFD_TEF_FIFO_ITEM_SIZE,                          \
+            .msg_handler = mcp251xfd_tef_fifo_handler},                         \
+        MCP251XFD_SET_CLOCK(inst)                                               \
+    };                                                                          \
+                                                                                \
     CAN_DEVICE_DT_INST_DEFINE(inst, mcp251xfd_init, NULL, &mcp251xfd_data_##inst,   \
-                              &mcp251xfd_config_##inst, POST_KERNEL, CONFIG_CAN_INIT_PRIORITY, \
+                              &mcp251xfd_config_##inst, POST_KERNEL, CONFIG_CAN_INIT_PRIORITY,  \
                               &mcp251xfd_api_funcs);
->>>>>>> 6c7f7484
 
 DT_INST_FOREACH_STATUS_OKAY(MCP251XFD_INIT)