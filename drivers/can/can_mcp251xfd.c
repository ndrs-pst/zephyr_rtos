--- conflicted
+++ resolved
@@ -951,198 +951,6 @@
     return (ret);
 }
 
-<<<<<<< HEAD
-static int mcp251xfd_handle_ivmif(const struct device *dev)
-{
-	uint32_t *reg;
-	struct mcp251xfd_data *dev_data = dev->data;
-	int ret;
-	uint32_t tmp;
-
-	k_mutex_lock(&dev_data->mutex, K_FOREVER);
-
-	reg = mcp251xfd_read_crc(dev, MCP251XFD_REG_BDIAG1, MCP251XFD_REG_SIZE);
-	if (!reg) {
-		ret = -EINVAL;
-		goto done;
-	}
-
-	tmp = sys_le32_to_cpu(*reg);
-
-	if ((tmp & MCP251XFD_REG_BDIAG1_TXBOERR) != 0) {
-		LOG_INF("ivmif bus-off error");
-		mcp251xfd_reset_tx_fifos(dev, -ENETDOWN);
-	}
-
-	/* Clear the values in diag */
-	reg = mcp251xfd_get_spi_buf_ptr(dev);
-	reg[0] = 0;
-	ret = mcp251xfd_write(dev, MCP251XFD_REG_BDIAG1, MCP251XFD_REG_SIZE);
-	if (ret < 0) {
-		goto done;
-	}
-
-	/* There's no flag for DACKERR */
-	if ((tmp & MCP251XFD_REG_BDIAG1_NACKERR) != 0) {
-		CAN_STATS_ACK_ERROR_INC(dev);
-	}
-
-	if ((tmp & (MCP251XFD_REG_BDIAG1_NBIT0ERR | MCP251XFD_REG_BDIAG1_DBIT0ERR)) != 0) {
-		CAN_STATS_BIT0_ERROR_INC(dev);
-	}
-
-	if ((tmp & (MCP251XFD_REG_BDIAG1_NBIT1ERR | MCP251XFD_REG_BDIAG1_DBIT1ERR)) != 0) {
-		CAN_STATS_BIT1_ERROR_INC(dev);
-	}
-
-	if ((tmp & (MCP251XFD_REG_BDIAG1_NCRCERR | MCP251XFD_REG_BDIAG1_DCRCERR)) != 0) {
-		CAN_STATS_CRC_ERROR_INC(dev);
-	}
-
-	if ((tmp & (MCP251XFD_REG_BDIAG1_NFORMERR | MCP251XFD_REG_BDIAG1_DFORMERR)) != 0) {
-		CAN_STATS_FORM_ERROR_INC(dev);
-	}
-
-	if ((tmp & (MCP251XFD_REG_BDIAG1_NSTUFERR | MCP251XFD_REG_BDIAG1_DSTUFERR)) != 0) {
-		CAN_STATS_STUFF_ERROR_INC(dev);
-	}
-
-done:
-	k_mutex_unlock(&dev_data->mutex);
-	return ret;
-}
-
-#if defined(CONFIG_CAN_STATS)
-static int mcp251xfd_handle_rxovif(const struct device *dev)
-{
-	uint8_t *reg_byte;
-	struct mcp251xfd_data *dev_data = dev->data;
-	int ret;
-
-	k_mutex_lock(&dev_data->mutex, K_FOREVER);
-
-	reg_byte = mcp251xfd_get_spi_buf_ptr(dev);
-	*reg_byte = 0;
-
-	ret = mcp251xfd_write(dev, MCP251XFD_REG_FIFOSTA(MCP251XFD_RX_FIFO_IDX), 1);
-	if (ret < 0) {
-		goto done;
-	}
-
-	CAN_STATS_RX_OVERRUN_INC(dev);
-
-done:
-	k_mutex_unlock(&dev_data->mutex);
-	return ret;
-}
-#endif
-
-static void mcp251xfd_handle_interrupts(const struct device *dev)
-{
-	const struct mcp251xfd_config *dev_cfg = dev->config;
-	struct mcp251xfd_data *dev_data = dev->data;
-	uint16_t *reg_int_hw;
-	uint32_t reg_int;
-	int ret;
-	uint8_t consecutive_calls = 0;
-
-	while (1) {
-		k_mutex_lock(&dev_data->mutex, K_FOREVER);
-		reg_int_hw = mcp251xfd_read_crc(dev, MCP251XFD_REG_INT, sizeof(*reg_int_hw));
-
-		if (!reg_int_hw) {
-			k_mutex_unlock(&dev_data->mutex);
-			continue;
-		}
-
-		*reg_int_hw = sys_le16_to_cpu(*reg_int_hw);
-
-		reg_int = *reg_int_hw;
-
-		/* these interrupt flags need to be explicitly cleared */
-		if (reg_int & MCP251XFD_REG_INT_IF_CLEARABLE_MASK) {
-
-			*reg_int_hw &= ~MCP251XFD_REG_INT_IF_CLEARABLE_MASK;
-
-			*reg_int_hw = sys_cpu_to_le16(*reg_int_hw);
-
-			ret = mcp251xfd_write(dev, MCP251XFD_REG_INT, sizeof(*reg_int_hw));
-			if (ret) {
-				LOG_ERR("Error clearing REG_INT interrupts [%d]", ret);
-			}
-		}
-
-		k_mutex_unlock(&dev_data->mutex);
-
-		if ((reg_int & MCP251XFD_REG_INT_RXIF) != 0) {
-			ret = mcp251xfd_handle_fifo_read(dev, &dev_cfg->rx_fifo,
-							 MCP251XFD_FIFO_TYPE_RX);
-			if (ret < 0) {
-				LOG_ERR("Error handling RXIF [%d]", ret);
-			}
-		}
-
-		if ((reg_int & MCP251XFD_REG_INT_TEFIF) != 0) {
-			ret = mcp251xfd_handle_fifo_read(dev, &dev_cfg->tef_fifo,
-							 MCP251XFD_FIFO_TYPE_TEF);
-			if (ret < 0) {
-				LOG_ERR("Error handling TEFIF [%d]", ret);
-			}
-		}
-
-		if ((reg_int & MCP251XFD_REG_INT_IVMIF) != 0) {
-			ret = mcp251xfd_handle_ivmif(dev);
-			if (ret < 0) {
-				LOG_ERR("Error handling IVMIF [%d]", ret);
-			}
-		}
-
-		if ((reg_int & MCP251XFD_REG_INT_MODIF) != 0) {
-			ret = mcp251xfd_handle_modif(dev);
-			if (ret < 0) {
-				LOG_ERR("Error handling MODIF [%d]", ret);
-			}
-		}
-
-		/*
-		 * From Linux mcp251xfd driver
-		 * On the MCP2527FD and MCP2518FD, we don't get a CERRIF IRQ on the transition
-		 * TX ERROR_WARNING -> TX ERROR_ACTIVE.
-		 */
-		if ((reg_int & MCP251XFD_REG_INT_CERRIF) ||
-		    dev_data->state > CAN_STATE_ERROR_ACTIVE) {
-			ret = mcp251xfd_handle_cerrif(dev);
-			if (ret < 0) {
-				LOG_ERR("Error handling CERRIF [%d]", ret);
-			}
-		}
-
-#if defined(CONFIG_CAN_STATS)
-		if ((reg_int & MCP251XFD_REG_INT_RXOVIF) != 0) {
-			ret = mcp251xfd_handle_rxovif(dev);
-			if (ret < 0) {
-				LOG_ERR("Error handling RXOVIF [%d]", ret);
-			}
-		}
-#endif
-
-		/* Break from loop if INT pin is inactive */
-		consecutive_calls++;
-		ret = gpio_pin_get_dt(&dev_cfg->int_gpio_dt);
-		if (ret < 0) {
-			LOG_ERR("Couldn't read INT pin [%d]", ret);
-		} else if (ret == 0) {
-			/* All interrupt flags handled */
-			break;
-		} else if (consecutive_calls % MCP251XFD_MAX_INT_HANDLER_CALLS == 0) {
-			/* If there are clock problems, then MODIF cannot be cleared. */
-			/* This is detected if there are too many consecutive calls. */
-			/* Sleep this thread if this happens. */
-			k_sleep(K_USEC(MCP251XFD_INT_HANDLER_SLEEP_USEC));
-		}
-	}
-}
-=======
 static int mcp251xfd_handle_modif(const struct device* dev) {
     struct mcp251xfd_data* dev_data = dev->data;
     uint8_t mode;
@@ -1158,7 +966,6 @@
     dev_data->current_mcp251xfd_mode = mode;
 
     LOG_INF("Switched to mode %d", mode);
->>>>>>> c3974ddb
 
     if (mode == dev_data->next_mcp251xfd_mode) {
         ret = 0;
@@ -1181,6 +988,7 @@
     uint32_t* reg;
     struct mcp251xfd_data* dev_data = dev->data;
     int ret;
+    uint32_t tmp;
 
     k_mutex_lock(&dev_data->mutex, K_FOREVER);
 
@@ -1190,60 +998,45 @@
         goto done;
     }
 
-    *reg = sys_le32_to_cpu(*reg);
-
-    if ((*reg & MCP251XFD_REG_BDIAG1_TXBOERR) != 0) {
+    tmp = sys_le32_to_cpu(*reg);
+
+    if ((tmp & MCP251XFD_REG_BDIAG1_TXBOERR) != 0) {
         LOG_INF("ivmif bus-off error");
         mcp251xfd_reset_tx_fifos(dev, -ENETDOWN);
     }
 
-<<<<<<< HEAD
-static int mcp251xfd_start(const struct device *dev)
-{
-	struct mcp251xfd_data *dev_data = dev->data;
-	const struct mcp251xfd_config *dev_cfg = dev->config;
-	int ret;
-
-	if (dev_data->common.started) {
-		return -EALREADY;
-	}
-
-	/* in case of a race between mcp251xfd_send() and mcp251xfd_stop() */
-	mcp251xfd_reset_tx_fifos(dev, -ENETDOWN);
-
-	if (dev_cfg->common.phy != NULL) {
-		ret = can_transceiver_enable(dev_cfg->common.phy, dev_data->common.mode);
-		if (ret < 0) {
-			LOG_ERR("Failed to enable CAN transceiver [%d]", ret);
-			return ret;
-		}
-	}
-
-	k_mutex_lock(&dev_data->mutex, K_FOREVER);
-
-	CAN_STATS_RESET(dev);
-
-	ret = mcp251xfd_set_mode_internal(dev, dev_data->next_mcp251xfd_mode);
-	if (ret < 0) {
-		LOG_ERR("Failed to set the mode [%d]", ret);
-		if (dev_cfg->common.phy != NULL) {
-			/* Attempt to disable the CAN transceiver in case of error */
-			(void)can_transceiver_disable(dev_cfg->common.phy);
-		}
-	} else {
-		dev_data->common.started = true;
-	}
-
-	k_mutex_unlock(&dev_data->mutex);
-
-	return ret;
-}
-=======
     /* Clear the values in diag */
     reg    = mcp251xfd_get_spi_buf_ptr(dev);
     reg[0] = 0;
     ret    = mcp251xfd_write(dev, MCP251XFD_REG_BDIAG1, MCP251XFD_REG_SIZE);
->>>>>>> c3974ddb
+    if (ret < 0) {
+        goto done;
+    }
+
+    /* There's no flag for DACKERR */
+    if ((tmp & MCP251XFD_REG_BDIAG1_NACKERR) != 0) {
+        CAN_STATS_ACK_ERROR_INC(dev);
+    }
+
+    if ((tmp & (MCP251XFD_REG_BDIAG1_NBIT0ERR | MCP251XFD_REG_BDIAG1_DBIT0ERR)) != 0) {
+        CAN_STATS_BIT0_ERROR_INC(dev);
+    }
+
+    if ((tmp & (MCP251XFD_REG_BDIAG1_NBIT1ERR | MCP251XFD_REG_BDIAG1_DBIT1ERR)) != 0) {
+        CAN_STATS_BIT1_ERROR_INC(dev);
+    }
+
+    if ((tmp & (MCP251XFD_REG_BDIAG1_NCRCERR | MCP251XFD_REG_BDIAG1_DCRCERR)) != 0) {
+        CAN_STATS_CRC_ERROR_INC(dev);
+    }
+
+    if ((tmp & (MCP251XFD_REG_BDIAG1_NFORMERR | MCP251XFD_REG_BDIAG1_DFORMERR)) != 0) {
+        CAN_STATS_FORM_ERROR_INC(dev);
+    }
+
+    if ((tmp & (MCP251XFD_REG_BDIAG1_NSTUFERR | MCP251XFD_REG_BDIAG1_DSTUFERR)) != 0) {
+        CAN_STATS_STUFF_ERROR_INC(dev);
+    }
 
 done :
     k_mutex_unlock(&dev_data->mutex);
@@ -1251,13 +1044,38 @@
     return (ret);
 }
 
+#if defined(CONFIG_CAN_STATS)
+static int mcp251xfd_handle_rxovif(const struct device* dev) {
+    uint8_t *reg_byte;
+    struct mcp251xfd_data* dev_data = dev->data;
+    int ret;
+
+    k_mutex_lock(&dev_data->mutex, K_FOREVER);
+
+    reg_byte = mcp251xfd_get_spi_buf_ptr(dev);
+    *reg_byte = 0;
+
+    ret = mcp251xfd_write(dev, MCP251XFD_REG_FIFOSTA(MCP251XFD_RX_FIFO_IDX), 1);
+    if (ret < 0) {
+        goto done;
+    }
+
+    CAN_STATS_RX_OVERRUN_INC(dev);
+
+done :
+    k_mutex_unlock(&dev_data->mutex);
+
+    return (ret);
+}
+#endif
+
 static void mcp251xfd_handle_interrupts(const struct device* dev) {
     const struct mcp251xfd_config* dev_cfg = dev->config;
     struct mcp251xfd_data* dev_data = dev->data;
     uint16_t* reg_int_hw;
     uint32_t reg_int;
     int ret;
-    uint_fast8_t consecutive_calls = 0;
+    uint8_t consecutive_calls = 0;
 
     while (1) {
         k_mutex_lock(&dev_data->mutex, K_FOREVER);
@@ -1322,12 +1140,21 @@
          * TX ERROR_WARNING -> TX ERROR_ACTIVE.
          */
         if ((reg_int & MCP251XFD_REG_INT_CERRIF) ||
-            (dev_data->state > CAN_STATE_ERROR_ACTIVE)) {
+            dev_data->state > CAN_STATE_ERROR_ACTIVE) {
             ret = mcp251xfd_handle_cerrif(dev);
             if (ret < 0) {
                 LOG_ERR("Error handling CERRIF [%d]", ret);
             }
         }
+
+        #if defined(CONFIG_CAN_STATS)
+        if ((reg_int & MCP251XFD_REG_INT_RXOVIF) != 0) {
+            ret = mcp251xfd_handle_rxovif(dev);
+            if (ret < 0) {
+                LOG_ERR("Error handling RXOVIF [%d]", ret);
+            }
+        }
+        #endif
 
         /* Break from loop if INT pin is inactive */
         consecutive_calls++;
@@ -1339,7 +1166,7 @@
             /* All interrupt flags handled */
             break;
         }
-        else if ((consecutive_calls % MCP251XFD_MAX_INT_HANDLER_CALLS) == 0) {
+        else if (consecutive_calls % MCP251XFD_MAX_INT_HANDLER_CALLS == 0) {
             /* If there are clock problems, then MODIF cannot be cleared. */
             /* This is detected if there are too many consecutive calls. */
             /* Sleep this thread if this happens. */
@@ -1388,15 +1215,7 @@
 static int mcp251xfd_get_capabilities(const struct device* dev, can_mode_t* cap) {
     ARG_UNUSED(dev);
 
-<<<<<<< HEAD
-	tmp = MCP251XFD_REG_INT_RXIE | MCP251XFD_REG_INT_MODIE | MCP251XFD_REG_INT_TEFIE |
-	      MCP251XFD_REG_INT_CERRIE;
-#if defined(CONFIG_CAN_STATS)
-	tmp |= MCP251XFD_REG_INT_RXOVIE;
-#endif
-=======
     *cap = CAN_MODE_NORMAL | CAN_MODE_LISTENONLY | CAN_MODE_LOOPBACK;
->>>>>>> c3974ddb
 
     #if defined(CONFIG_CAN_FD_MODE)
     *cap |= CAN_MODE_FD;
@@ -1427,6 +1246,8 @@
 
     k_mutex_lock(&dev_data->mutex, K_FOREVER);
 
+    CAN_STATS_RESET(dev);
+
     ret = mcp251xfd_set_mode_internal(dev, dev_data->next_mcp251xfd_mode);
     if (ret < 0) {
         LOG_ERR("Failed to set the mode [%d]", ret);
@@ -1498,28 +1319,6 @@
     return (0);
 }
 
-<<<<<<< HEAD
-static inline int mcp251xfd_init_rx_fifo(const struct device *dev)
-{
-	uint32_t *reg = mcp251xfd_get_spi_buf_ptr(dev);
-	uint32_t tmp;
-
-	tmp = MCP251XFD_REG_FIFOCON_TFNRFNIE | MCP251XFD_REG_FIFOCON_FRESET;
-#if defined(CONFIG_CAN_STATS)
-	tmp |= MCP251XFD_REG_FIFOCON_RXOVIE;
-#endif
-	tmp |= FIELD_PREP(MCP251XFD_REG_FIFOCON_FSIZE_MASK, MCP251XFD_RX_FIFO_ITEMS - 1);
-	tmp |= FIELD_PREP(MCP251XFD_REG_FIFOCON_PLSIZE_MASK,
-			  can_bytes_to_dlc(MCP251XFD_PAYLOAD_SIZE) - 8);
-#if defined(CONFIG_CAN_RX_TIMESTAMP)
-	tmp |= MCP251XFD_REG_FIFOCON_RXTSEN;
-#endif
-
-	*reg = sys_cpu_to_le32(tmp);
-
-	return mcp251xfd_write(dev, MCP251XFD_REG_FIFOCON(MCP251XFD_RX_FIFO_IDX),
-			       MCP251XFD_REG_SIZE);
-=======
 static void mcp251xfd_rx_fifo_handler(const struct device* dev, void* data) {
     struct can_frame dst;
     struct mcp251xfd_data* dev_data = dev->data;
@@ -1539,7 +1338,6 @@
         LOG_DBG("Received msg CAN id: 0x%x", dst.id);
         dev_data->rx_cb[filhit](dev, &dst, dev_data->cb_arg[filhit]);
     }
->>>>>>> c3974ddb
 }
 
 static void mcp251xfd_tef_fifo_handler(const struct device* dev, void* data) {
@@ -1639,6 +1437,9 @@
 
     tmp = (MCP251XFD_REG_INT_RXIE | MCP251XFD_REG_INT_MODIE | MCP251XFD_REG_INT_TEFIE |
            MCP251XFD_REG_INT_CERRIE);
+    #if defined(CONFIG_CAN_STATS)
+    tmp |= MCP251XFD_REG_INT_RXOVIE;
+    #endif
 
     *reg = sys_cpu_to_le32(tmp);
 
@@ -1664,7 +1465,8 @@
     tmp  = (MCP251XFD_REG_TXQCON_TXEN | MCP251XFD_REG_TXQCON_FRESET);
     tmp |= FIELD_PREP(MCP251XFD_REG_TXQCON_TXAT_MASK, MCP251XFD_REG_TXQCON_TXAT_UNLIMITED);
     tmp |= FIELD_PREP(MCP251XFD_REG_TXQCON_FSIZE_MASK, MCP251XFD_TX_QUEUE_ITEMS - 1);
-    tmp |= FIELD_PREP(MCP251XFD_REG_TXQCON_PLSIZE_MASK, can_bytes_to_dlc(MCP251XFD_PAYLOAD_SIZE) - 8);
+    tmp |= FIELD_PREP(MCP251XFD_REG_TXQCON_PLSIZE_MASK,
+                      can_bytes_to_dlc(MCP251XFD_PAYLOAD_SIZE) - 8);
 
     *reg = sys_cpu_to_le32(tmp);
 
@@ -1675,7 +1477,10 @@
     uint32_t* reg = mcp251xfd_get_spi_buf_ptr(dev);
     uint32_t tmp;
 
-    tmp  = (MCP251XFD_REG_FIFOCON_TFNRFNIE | MCP251XFD_REG_FIFOCON_FRESET);
+    tmp = MCP251XFD_REG_FIFOCON_TFNRFNIE | MCP251XFD_REG_FIFOCON_FRESET;
+    #if defined(CONFIG_CAN_STATS)
+    tmp |= MCP251XFD_REG_FIFOCON_RXOVIE;
+    #endif
     tmp |= FIELD_PREP(MCP251XFD_REG_FIFOCON_FSIZE_MASK, MCP251XFD_RX_FIFO_ITEMS - 1);
     tmp |= FIELD_PREP(MCP251XFD_REG_FIFOCON_PLSIZE_MASK,
                       can_bytes_to_dlc(MCP251XFD_PAYLOAD_SIZE) - 8);
