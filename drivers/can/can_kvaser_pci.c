--- conflicted
+++ resolved
@@ -130,11 +130,7 @@
 	return 0;
 }
 
-<<<<<<< HEAD
-static const struct can_driver_api can_kvaser_pci_driver_api = {
-=======
-DEVICE_API(can, can_kvaser_pci_driver_api) = {
->>>>>>> 28bd478a
+static DEVICE_API(can, can_kvaser_pci_driver_api) = {
 	.get_capabilities = can_sja1000_get_capabilities,
 	.start = can_sja1000_start,
 	.stop = can_sja1000_stop,
