/*
 * Copyright (c) 2020 Alexander Wachter
 *
 * SPDX-License-Identifier: Apache-2.0
 *
 */

#ifndef ZEPHYR_DRIVERS_CAN_MCAN_H_
#define ZEPHYR_DRIVERS_CAN_MCAN_H_

#include <zephyr/devicetree.h>
#include <zephyr/drivers/can.h>
#include <zephyr/kernel.h>

#ifdef CONFIG_CAN_MCUX_MCAN
#define MCAN_DT_PATH DT_NODELABEL(can0)
#else
#define MCAN_DT_PATH DT_PATH(soc, can)
#endif

#define NUM_STD_FILTER_ELEMENTS DT_PROP(MCAN_DT_PATH, std_filter_elements)
#define NUM_EXT_FILTER_ELEMENTS DT_PROP(MCAN_DT_PATH, ext_filter_elements)
<<<<<<< HEAD
#define NUM_RX_FIFO0_ELEMENTS	DT_PROP(MCAN_DT_PATH, rx_fifo0_elements)
#define NUM_RX_FIFO1_ELEMENTS	DT_PROP(MCAN_DT_PATH, rx_fifo0_elements)
#define NUM_RX_BUF_ELEMENTS	DT_PROP(MCAN_DT_PATH, rx_buffer_elements)
#define NUM_TX_BUF_ELEMENTS	DT_PROP(MCAN_DT_PATH, tx_buffer_elements)
=======
#define NUM_RX_FIFO0_ELEMENTS   DT_PROP(MCAN_DT_PATH, rx_fifo0_elements)
#define NUM_RX_FIFO1_ELEMENTS   DT_PROP(MCAN_DT_PATH, rx_fifo1_elements)
#define NUM_RX_BUF_ELEMENTS     DT_PROP(MCAN_DT_PATH, rx_buffer_elements)
#define NUM_TX_BUF_ELEMENTS     DT_PROP(MCAN_DT_PATH, tx_buffer_elements)
>>>>>>> 641163d4

#if defined(_MSC_VER)                       /* #CUSTOM@NDRS, workaround for zero-length array */
#if (NUM_STD_FILTER_ELEMENTS == 0)
#undef NUM_STD_FILTER_ELEMENTS
#define NUM_STD_FILTER_ELEMENTS 1
#endif

#if (NUM_EXT_FILTER_ELEMENTS == 0)
#undef NUM_EXT_FILTER_ELEMENTS
#define NUM_EXT_FILTER_ELEMENTS 1
#endif

#if (NUM_RX_FIFO0_ELEMENTS == 0)
#undef NUM_RX_FIFO0_ELEMENTS
#define NUM_RX_FIFO0_ELEMENTS   1
#endif

#if (NUM_RX_FIFO1_ELEMENTS == 0)
#undef NUM_RX_FIFO1_ELEMENTS
#define NUM_RX_FIFO1_ELEMENTS   1
#endif

#if (NUM_RX_BUF_ELEMENTS == 0)
#undef NUM_RX_BUF_ELEMENTS
#define NUM_RX_BUF_ELEMENTS     1
#endif

#if (NUM_TX_BUF_ELEMENTS == 0)
#undef NUM_TX_BUF_ELEMENTS
#define NUM_TX_BUF_ELEMENTS     1
#endif
#endif

#ifdef CONFIG_CAN_STM32FD
#define NUM_STD_FILTER_DATA CONFIG_CAN_MAX_STD_ID_FILTER
#define NUM_EXT_FILTER_DATA CONFIG_CAN_MAX_EXT_ID_FILTER
#else
#define NUM_STD_FILTER_DATA NUM_STD_FILTER_ELEMENTS
#define NUM_EXT_FILTER_DATA NUM_EXT_FILTER_ELEMENTS
#endif

struct can_mcan_rx_fifo_hdr {
	union {
		struct {
			volatile uint32_t ext_id: 29; /* Extended Identifier */
			volatile uint32_t rtr: 1;     /* Remote Transmission Request*/
			volatile uint32_t xtd: 1;     /* Extended identifier */
			volatile uint32_t esi: 1;     /* Error state indicator */
		};
		struct {
			volatile uint32_t pad1: 18;
			volatile uint32_t std_id: 11; /* Standard Identifier */
			volatile uint32_t pad2: 3;
		};
	};

	volatile uint32_t rxts: 16; /* Rx timestamp */
	volatile uint32_t dlc: 4;   /* Data Length Code */
	volatile uint32_t brs: 1;   /* Bit Rate Switch */
	volatile uint32_t fdf: 1;   /* FD Format */
	volatile uint32_t res: 2;   /* Reserved */
	volatile uint32_t fidx: 7;  /* Filter Index */
	volatile uint32_t anmf: 1;  /* Accepted non-matching frame */
} __packed __aligned(4);

struct can_mcan_rx_fifo {
	struct can_mcan_rx_fifo_hdr hdr;
	union {
		volatile uint8_t data[64];
		volatile uint32_t data_32[16];
	};
} __packed __aligned(4);

struct can_mcan_mm {
	volatile uint8_t idx: 5;
	volatile uint8_t cnt: 3;
} __packed;

struct can_mcan_tx_buffer_hdr {
	union {
		struct {
			volatile uint32_t ext_id: 29; /* Identifier */
			volatile uint32_t rtr: 1;     /* Remote Transmission Request*/
			volatile uint32_t xtd: 1;     /* Extended identifier */
			volatile uint32_t esi: 1;     /* Error state indicator */
		};
		struct {
			volatile uint32_t pad1: 18;
			volatile uint32_t std_id: 11; /* Identifier */
			volatile uint32_t pad2: 3;
		};
	};
	volatile uint16_t res1;	  /* Reserved */
	volatile uint8_t dlc: 4;  /* Data Length Code */
	volatile uint8_t brs: 1;  /* Bit Rate Switch */
	volatile uint8_t fdf: 1;  /* FD Format */
	volatile uint8_t res2: 1; /* Reserved */
	volatile uint8_t efc: 1;  /* Event FIFO control (Store Tx events) */
	struct can_mcan_mm mm;	  /* Message marker */
} __packed __aligned(4);

struct can_mcan_tx_buffer {
	struct can_mcan_tx_buffer_hdr hdr;
	union {
		volatile uint8_t data[64];
		volatile uint32_t data_32[16];
	};
} __packed __aligned(4);

#define CAN_MCAN_TE_TX	0x1 /* TX event */
#define CAN_MCAN_TE_TXC 0x2 /* TX event in spite of cancellation */

struct can_mcan_tx_event_fifo {
	volatile uint32_t id: 29; /* Identifier */
	volatile uint32_t rtr: 1; /* Remote Transmission Request*/
	volatile uint32_t xtd: 1; /* Extended identifier */
	volatile uint32_t esi: 1; /* Error state indicator */

	volatile uint16_t txts;	 /* TX Timestamp */
	volatile uint8_t dlc: 4; /* Data Length Code */
	volatile uint8_t brs: 1; /* Bit Rate Switch */
	volatile uint8_t fdf: 1; /* FD Format */
	volatile uint8_t et: 2;	 /* Event type */
	struct can_mcan_mm mm;	 /* Message marker */
} __packed __aligned(4);

#define CAN_MCAN_FCE_DISABLE	0x0
#define CAN_MCAN_FCE_FIFO0	0x1
#define CAN_MCAN_FCE_FIFO1	0x2
#define CAN_MCAN_FCE_REJECT	0x3
#define CAN_MCAN_FCE_PRIO	0x4
#define CAN_MCAN_FCE_PRIO_FIFO0 0x5
#define CAN_MCAN_FCE_PRIO_FIFO1 0x7

#define CAN_MCAN_SFT_RANGE    0x0
#define CAN_MCAN_SFT_DUAL     0x1
#define CAN_MCAN_SFT_MASKED   0x2
#define CAN_MCAN_SFT_DISABLED 0x3

struct can_mcan_std_filter {
	volatile uint32_t id2: 11; /* ID2 for dual or range, mask otherwise */
	volatile uint32_t res: 5;
	volatile uint32_t id1: 11;
	volatile uint32_t sfce: 3; /* Filter config */
	volatile uint32_t sft: 2;  /* Filter type */
} __packed __aligned(4);

#define CAN_MCAN_EFT_RANGE_XIDAM 0x0
#define CAN_MCAN_EFT_DUAL	 0x1
#define CAN_MCAN_EFT_MASKED	 0x2
#define CAN_MCAN_EFT_RANGE	 0x3

struct can_mcan_ext_filter {
	volatile uint32_t id1: 29;
	volatile uint32_t efce: 3; /* Filter config */
	volatile uint32_t id2: 29; /* ID2 for dual or range, mask otherwise */
	volatile uint32_t res: 1;
	volatile uint32_t eft: 2; /* Filter type */
} __packed __aligned(4);

struct can_mcan_msg_sram {
	volatile struct can_mcan_std_filter std_filt[NUM_STD_FILTER_ELEMENTS];
	volatile struct can_mcan_ext_filter ext_filt[NUM_EXT_FILTER_ELEMENTS];
	volatile struct can_mcan_rx_fifo rx_fifo0[NUM_RX_FIFO0_ELEMENTS];
	volatile struct can_mcan_rx_fifo rx_fifo1[NUM_RX_FIFO1_ELEMENTS];
	volatile struct can_mcan_rx_fifo rx_buffer[NUM_RX_BUF_ELEMENTS];
	volatile struct can_mcan_tx_event_fifo tx_event_fifo[NUM_TX_BUF_ELEMENTS];
	volatile struct can_mcan_tx_buffer tx_buffer[NUM_TX_BUF_ELEMENTS];
} __packed __aligned(4);

struct can_mcan_data {
	struct can_mcan_msg_sram *msg_ram;
	struct k_mutex inst_mutex;
	struct k_sem tx_sem;
	struct k_mutex tx_mtx;
	can_tx_callback_t tx_fin_cb[NUM_TX_BUF_ELEMENTS];
	void *tx_fin_cb_arg[NUM_TX_BUF_ELEMENTS];
	can_rx_callback_t rx_cb_std[NUM_STD_FILTER_DATA];
	can_rx_callback_t rx_cb_ext[NUM_EXT_FILTER_DATA];
	void *cb_arg_std[NUM_STD_FILTER_DATA];
	void *cb_arg_ext[NUM_EXT_FILTER_DATA];
	can_state_change_callback_t state_change_cb;
	void *state_change_cb_data;
	uint32_t std_filt_fd_frame;
	uint32_t std_filt_rtr;
	uint32_t std_filt_rtr_mask;
	uint16_t ext_filt_fd_frame;
	uint16_t ext_filt_rtr;
	uint16_t ext_filt_rtr_mask;
	struct can_mcan_mm mm;
	bool started;
	void *custom;
} __aligned(4);

struct can_mcan_config {
	struct can_mcan_reg *can; /*!< CAN Registers*/
	uint32_t bus_speed;
	uint32_t bus_speed_data;
	uint16_t sjw;
	uint16_t sample_point;
	uint16_t prop_ts1;
	uint16_t ts2;
#ifdef CONFIG_CAN_FD_MODE
	uint16_t sample_point_data;
	uint8_t sjw_data;
	uint8_t prop_ts1_data;
	uint8_t ts2_data;
	uint8_t tx_delay_comp_offset;
#endif
	const struct device *phy;
	uint32_t max_bitrate;
	const void *custom;
};

struct can_mcan_reg;

#ifdef CONFIG_CAN_FD_MODE
#define CAN_MCAN_DT_CONFIG_GET(node_id, _custom_config)                                            \
	{                                                                                          \
		.can = (struct can_mcan_reg *)DT_REG_ADDR_BY_NAME(node_id, m_can),                 \
		.bus_speed = DT_PROP(node_id, bus_speed), .sjw = DT_PROP(node_id, sjw),            \
		.sample_point = DT_PROP_OR(node_id, sample_point, 0),                              \
		.prop_ts1 = DT_PROP_OR(node_id, prop_seg, 0) + DT_PROP_OR(node_id, phase_seg1, 0), \
		.ts2 = DT_PROP_OR(node_id, phase_seg2, 0),                                         \
		.bus_speed_data = DT_PROP(node_id, bus_speed_data),                                \
		.sjw_data = DT_PROP(node_id, sjw_data),                                            \
		.sample_point_data = DT_PROP_OR(node_id, sample_point_data, 0),                    \
		.prop_ts1_data = DT_PROP_OR(node_id, prop_seg_data, 0) +                           \
				 DT_PROP_OR(node_id, phase_seg1_data, 0),                          \
		.ts2_data = DT_PROP_OR(node_id, phase_seg2_data, 0),                               \
		.tx_delay_comp_offset = DT_PROP(node_id, tx_delay_comp_offset),                    \
		.phy = DEVICE_DT_GET_OR_NULL(DT_PHANDLE(node_id, phys)),                           \
		.max_bitrate = DT_CAN_TRANSCEIVER_MAX_BITRATE(node_id, 8000000),                   \
		.custom = _custom_config,                                                          \
	}
#else /* CONFIG_CAN_FD_MODE */
#define CAN_MCAN_DT_CONFIG_GET(node_id, _custom_config)                                            \
	{                                                                                          \
		.can = (struct can_mcan_reg *)DT_REG_ADDR_BY_NAME(node_id, m_can),                 \
		.bus_speed = DT_PROP(node_id, bus_speed), .sjw = DT_PROP(node_id, sjw),            \
		.sample_point = DT_PROP_OR(node_id, sample_point, 0),                              \
		.prop_ts1 = DT_PROP_OR(node_id, prop_seg, 0) + DT_PROP_OR(node_id, phase_seg1, 0), \
		.ts2 = DT_PROP_OR(node_id, phase_seg2, 0),                                         \
		.phy = DEVICE_DT_GET_OR_NULL(DT_PHANDLE(node_id, phys)),                           \
		.max_bitrate = DT_CAN_TRANSCEIVER_MAX_BITRATE(node_id, 1000000),                   \
		.custom = _custom_config,                                                          \
	}
#endif /* !CONFIG_CAN_FD_MODE */

#define CAN_MCAN_DT_CONFIG_INST_GET(inst, _custom_config)                                          \
	CAN_MCAN_DT_CONFIG_GET(DT_DRV_INST(inst), _custom_config)

#define CAN_MCAN_DATA_INITIALIZER(_msg_ram, _custom_data)                                          \
	{                                                                                          \
		.msg_ram = _msg_ram, .custom = _custom_data,                                       \
	}

int can_mcan_get_capabilities(const struct device *dev, can_mode_t *cap);

int can_mcan_start(const struct device *dev);

int can_mcan_stop(const struct device *dev);

int can_mcan_set_mode(const struct device *dev, can_mode_t mode);

int can_mcan_set_timing(const struct device *dev, const struct can_timing *timing);

int can_mcan_set_timing_data(const struct device *dev, const struct can_timing *timing_data);

int can_mcan_init(const struct device *dev);

void can_mcan_line_0_isr(const struct device *dev);

void can_mcan_line_1_isr(const struct device *dev);

int can_mcan_recover(const struct device *dev, k_timeout_t timeout);

int can_mcan_send(const struct device *dev, const struct can_frame *frame, k_timeout_t timeout,
		  can_tx_callback_t callback, void *user_data);

int can_mcan_get_max_filters(const struct device *dev, bool ide);

int can_mcan_add_rx_filter(const struct device *dev, can_rx_callback_t callback, void *user_data,
			   const struct can_filter *filter);

void can_mcan_remove_rx_filter(const struct device *dev, int filter_id);

int can_mcan_get_state(const struct device *dev, enum can_state *state,
		       struct can_bus_err_cnt *err_cnt);

void can_mcan_set_state_change_callback(const struct device *dev,
					can_state_change_callback_t callback, void *user_data);

int can_mcan_get_max_bitrate(const struct device *dev, uint32_t *max_bitrate);

void can_mcan_enable_configuration_change(const struct device *dev);

#endif /* ZEPHYR_DRIVERS_CAN_MCAN_H_ */<|MERGE_RESOLUTION|>--- conflicted
+++ resolved
@@ -20,17 +20,10 @@
 
 #define NUM_STD_FILTER_ELEMENTS DT_PROP(MCAN_DT_PATH, std_filter_elements)
 #define NUM_EXT_FILTER_ELEMENTS DT_PROP(MCAN_DT_PATH, ext_filter_elements)
-<<<<<<< HEAD
-#define NUM_RX_FIFO0_ELEMENTS	DT_PROP(MCAN_DT_PATH, rx_fifo0_elements)
-#define NUM_RX_FIFO1_ELEMENTS	DT_PROP(MCAN_DT_PATH, rx_fifo0_elements)
-#define NUM_RX_BUF_ELEMENTS	DT_PROP(MCAN_DT_PATH, rx_buffer_elements)
-#define NUM_TX_BUF_ELEMENTS	DT_PROP(MCAN_DT_PATH, tx_buffer_elements)
-=======
 #define NUM_RX_FIFO0_ELEMENTS   DT_PROP(MCAN_DT_PATH, rx_fifo0_elements)
 #define NUM_RX_FIFO1_ELEMENTS   DT_PROP(MCAN_DT_PATH, rx_fifo1_elements)
 #define NUM_RX_BUF_ELEMENTS     DT_PROP(MCAN_DT_PATH, rx_buffer_elements)
 #define NUM_TX_BUF_ELEMENTS     DT_PROP(MCAN_DT_PATH, tx_buffer_elements)
->>>>>>> 641163d4
 
 #if defined(_MSC_VER)                       /* #CUSTOM@NDRS, workaround for zero-length array */
 #if (NUM_STD_FILTER_ELEMENTS == 0)
@@ -73,95 +66,95 @@
 #endif
 
 struct can_mcan_rx_fifo_hdr {
-	union {
-		struct {
-			volatile uint32_t ext_id: 29; /* Extended Identifier */
-			volatile uint32_t rtr: 1;     /* Remote Transmission Request*/
-			volatile uint32_t xtd: 1;     /* Extended identifier */
-			volatile uint32_t esi: 1;     /* Error state indicator */
-		};
-		struct {
-			volatile uint32_t pad1: 18;
-			volatile uint32_t std_id: 11; /* Standard Identifier */
-			volatile uint32_t pad2: 3;
-		};
-	};
-
-	volatile uint32_t rxts: 16; /* Rx timestamp */
-	volatile uint32_t dlc: 4;   /* Data Length Code */
-	volatile uint32_t brs: 1;   /* Bit Rate Switch */
-	volatile uint32_t fdf: 1;   /* FD Format */
-	volatile uint32_t res: 2;   /* Reserved */
-	volatile uint32_t fidx: 7;  /* Filter Index */
-	volatile uint32_t anmf: 1;  /* Accepted non-matching frame */
+    union {
+        struct {
+            volatile uint32_t ext_id: 29; /* Extended Identifier */
+            volatile uint32_t rtr: 1;     /* Remote Transmission Request*/
+            volatile uint32_t xtd: 1;     /* Extended identifier */
+            volatile uint32_t esi: 1;     /* Error state indicator */
+        };
+        struct {
+            volatile uint32_t pad1: 18;
+            volatile uint32_t std_id: 11; /* Standard Identifier */
+            volatile uint32_t pad2: 3;
+        };
+    };
+
+    volatile uint32_t rxts: 16; /* Rx timestamp */
+    volatile uint32_t dlc: 4;   /* Data Length Code */
+    volatile uint32_t brs: 1;   /* Bit Rate Switch */
+    volatile uint32_t fdf: 1;   /* FD Format */
+    volatile uint32_t res: 2;   /* Reserved */
+    volatile uint32_t fidx: 7;  /* Filter Index */
+    volatile uint32_t anmf: 1;  /* Accepted non-matching frame */
 } __packed __aligned(4);
 
 struct can_mcan_rx_fifo {
-	struct can_mcan_rx_fifo_hdr hdr;
-	union {
-		volatile uint8_t data[64];
-		volatile uint32_t data_32[16];
-	};
+    struct can_mcan_rx_fifo_hdr hdr;
+    union {
+        volatile uint8_t data[64];
+        volatile uint32_t data_32[16];
+    };
 } __packed __aligned(4);
 
 struct can_mcan_mm {
-	volatile uint8_t idx: 5;
-	volatile uint8_t cnt: 3;
+    volatile uint8_t idx: 5;
+    volatile uint8_t cnt: 3;
 } __packed;
 
 struct can_mcan_tx_buffer_hdr {
-	union {
-		struct {
-			volatile uint32_t ext_id: 29; /* Identifier */
-			volatile uint32_t rtr: 1;     /* Remote Transmission Request*/
-			volatile uint32_t xtd: 1;     /* Extended identifier */
-			volatile uint32_t esi: 1;     /* Error state indicator */
-		};
-		struct {
-			volatile uint32_t pad1: 18;
-			volatile uint32_t std_id: 11; /* Identifier */
-			volatile uint32_t pad2: 3;
-		};
-	};
-	volatile uint16_t res1;	  /* Reserved */
-	volatile uint8_t dlc: 4;  /* Data Length Code */
-	volatile uint8_t brs: 1;  /* Bit Rate Switch */
-	volatile uint8_t fdf: 1;  /* FD Format */
-	volatile uint8_t res2: 1; /* Reserved */
-	volatile uint8_t efc: 1;  /* Event FIFO control (Store Tx events) */
-	struct can_mcan_mm mm;	  /* Message marker */
+    union {
+        struct {
+            volatile uint32_t ext_id: 29; /* Identifier */
+            volatile uint32_t rtr: 1;     /* Remote Transmission Request*/
+            volatile uint32_t xtd: 1;     /* Extended identifier */
+            volatile uint32_t esi: 1;     /* Error state indicator */
+        };
+        struct {
+            volatile uint32_t pad1: 18;
+            volatile uint32_t std_id: 11; /* Identifier */
+            volatile uint32_t pad2: 3;
+        };
+    };
+    volatile uint16_t res1;   /* Reserved */
+    volatile uint8_t dlc: 4;  /* Data Length Code */
+    volatile uint8_t brs: 1;  /* Bit Rate Switch */
+    volatile uint8_t fdf: 1;  /* FD Format */
+    volatile uint8_t res2: 1; /* Reserved */
+    volatile uint8_t efc: 1;  /* Event FIFO control (Store Tx events) */
+    struct can_mcan_mm mm;    /* Message marker */
 } __packed __aligned(4);
 
 struct can_mcan_tx_buffer {
-	struct can_mcan_tx_buffer_hdr hdr;
-	union {
-		volatile uint8_t data[64];
-		volatile uint32_t data_32[16];
-	};
-} __packed __aligned(4);
-
-#define CAN_MCAN_TE_TX	0x1 /* TX event */
+    struct can_mcan_tx_buffer_hdr hdr;
+    union {
+        volatile uint8_t data[64];
+        volatile uint32_t data_32[16];
+    };
+} __packed __aligned(4);
+
+#define CAN_MCAN_TE_TX  0x1 /* TX event */
 #define CAN_MCAN_TE_TXC 0x2 /* TX event in spite of cancellation */
 
 struct can_mcan_tx_event_fifo {
-	volatile uint32_t id: 29; /* Identifier */
-	volatile uint32_t rtr: 1; /* Remote Transmission Request*/
-	volatile uint32_t xtd: 1; /* Extended identifier */
-	volatile uint32_t esi: 1; /* Error state indicator */
-
-	volatile uint16_t txts;	 /* TX Timestamp */
-	volatile uint8_t dlc: 4; /* Data Length Code */
-	volatile uint8_t brs: 1; /* Bit Rate Switch */
-	volatile uint8_t fdf: 1; /* FD Format */
-	volatile uint8_t et: 2;	 /* Event type */
-	struct can_mcan_mm mm;	 /* Message marker */
-} __packed __aligned(4);
-
-#define CAN_MCAN_FCE_DISABLE	0x0
-#define CAN_MCAN_FCE_FIFO0	0x1
-#define CAN_MCAN_FCE_FIFO1	0x2
-#define CAN_MCAN_FCE_REJECT	0x3
-#define CAN_MCAN_FCE_PRIO	0x4
+    volatile uint32_t id: 29; /* Identifier */
+    volatile uint32_t rtr: 1; /* Remote Transmission Request*/
+    volatile uint32_t xtd: 1; /* Extended identifier */
+    volatile uint32_t esi: 1; /* Error state indicator */
+
+    volatile uint16_t txts;  /* TX Timestamp */
+    volatile uint8_t dlc: 4; /* Data Length Code */
+    volatile uint8_t brs: 1; /* Bit Rate Switch */
+    volatile uint8_t fdf: 1; /* FD Format */
+    volatile uint8_t et: 2;  /* Event type */
+    struct can_mcan_mm mm;   /* Message marker */
+} __packed __aligned(4);
+
+#define CAN_MCAN_FCE_DISABLE    0x0
+#define CAN_MCAN_FCE_FIFO0  0x1
+#define CAN_MCAN_FCE_FIFO1  0x2
+#define CAN_MCAN_FCE_REJECT 0x3
+#define CAN_MCAN_FCE_PRIO   0x4
 #define CAN_MCAN_FCE_PRIO_FIFO0 0x5
 #define CAN_MCAN_FCE_PRIO_FIFO1 0x7
 
@@ -171,161 +164,162 @@
 #define CAN_MCAN_SFT_DISABLED 0x3
 
 struct can_mcan_std_filter {
-	volatile uint32_t id2: 11; /* ID2 for dual or range, mask otherwise */
-	volatile uint32_t res: 5;
-	volatile uint32_t id1: 11;
-	volatile uint32_t sfce: 3; /* Filter config */
-	volatile uint32_t sft: 2;  /* Filter type */
+    volatile uint32_t id2: 11; /* ID2 for dual or range, mask otherwise */
+    volatile uint32_t res: 5;
+    volatile uint32_t id1: 11;
+    volatile uint32_t sfce: 3; /* Filter config */
+    volatile uint32_t sft: 2;  /* Filter type */
 } __packed __aligned(4);
 
 #define CAN_MCAN_EFT_RANGE_XIDAM 0x0
-#define CAN_MCAN_EFT_DUAL	 0x1
-#define CAN_MCAN_EFT_MASKED	 0x2
-#define CAN_MCAN_EFT_RANGE	 0x3
+#define CAN_MCAN_EFT_DUAL    0x1
+#define CAN_MCAN_EFT_MASKED  0x2
+#define CAN_MCAN_EFT_RANGE   0x3
 
 struct can_mcan_ext_filter {
-	volatile uint32_t id1: 29;
-	volatile uint32_t efce: 3; /* Filter config */
-	volatile uint32_t id2: 29; /* ID2 for dual or range, mask otherwise */
-	volatile uint32_t res: 1;
-	volatile uint32_t eft: 2; /* Filter type */
+    volatile uint32_t id1: 29;
+    volatile uint32_t efce: 3; /* Filter config */
+    volatile uint32_t id2: 29; /* ID2 for dual or range, mask otherwise */
+    volatile uint32_t res: 1;
+    volatile uint32_t eft: 2; /* Filter type */
 } __packed __aligned(4);
 
 struct can_mcan_msg_sram {
-	volatile struct can_mcan_std_filter std_filt[NUM_STD_FILTER_ELEMENTS];
-	volatile struct can_mcan_ext_filter ext_filt[NUM_EXT_FILTER_ELEMENTS];
-	volatile struct can_mcan_rx_fifo rx_fifo0[NUM_RX_FIFO0_ELEMENTS];
-	volatile struct can_mcan_rx_fifo rx_fifo1[NUM_RX_FIFO1_ELEMENTS];
-	volatile struct can_mcan_rx_fifo rx_buffer[NUM_RX_BUF_ELEMENTS];
-	volatile struct can_mcan_tx_event_fifo tx_event_fifo[NUM_TX_BUF_ELEMENTS];
-	volatile struct can_mcan_tx_buffer tx_buffer[NUM_TX_BUF_ELEMENTS];
+    volatile struct can_mcan_std_filter std_filt[NUM_STD_FILTER_ELEMENTS];
+    volatile struct can_mcan_ext_filter ext_filt[NUM_EXT_FILTER_ELEMENTS];
+    volatile struct can_mcan_rx_fifo rx_fifo0[NUM_RX_FIFO0_ELEMENTS];
+    volatile struct can_mcan_rx_fifo rx_fifo1[NUM_RX_FIFO1_ELEMENTS];
+    volatile struct can_mcan_rx_fifo rx_buffer[NUM_RX_BUF_ELEMENTS];
+    volatile struct can_mcan_tx_event_fifo tx_event_fifo[NUM_TX_BUF_ELEMENTS];
+    volatile struct can_mcan_tx_buffer tx_buffer[NUM_TX_BUF_ELEMENTS];
 } __packed __aligned(4);
 
 struct can_mcan_data {
-	struct can_mcan_msg_sram *msg_ram;
-	struct k_mutex inst_mutex;
-	struct k_sem tx_sem;
-	struct k_mutex tx_mtx;
-	can_tx_callback_t tx_fin_cb[NUM_TX_BUF_ELEMENTS];
-	void *tx_fin_cb_arg[NUM_TX_BUF_ELEMENTS];
-	can_rx_callback_t rx_cb_std[NUM_STD_FILTER_DATA];
-	can_rx_callback_t rx_cb_ext[NUM_EXT_FILTER_DATA];
-	void *cb_arg_std[NUM_STD_FILTER_DATA];
-	void *cb_arg_ext[NUM_EXT_FILTER_DATA];
-	can_state_change_callback_t state_change_cb;
-	void *state_change_cb_data;
-	uint32_t std_filt_fd_frame;
-	uint32_t std_filt_rtr;
-	uint32_t std_filt_rtr_mask;
-	uint16_t ext_filt_fd_frame;
-	uint16_t ext_filt_rtr;
-	uint16_t ext_filt_rtr_mask;
-	struct can_mcan_mm mm;
-	bool started;
-	void *custom;
+    struct can_mcan_msg_sram* msg_ram;
+    struct k_mutex inst_mutex;
+    struct k_sem tx_sem;
+    struct k_mutex tx_mtx;
+    can_tx_callback_t tx_fin_cb[NUM_TX_BUF_ELEMENTS];
+    void* tx_fin_cb_arg[NUM_TX_BUF_ELEMENTS];
+    can_rx_callback_t rx_cb_std[NUM_STD_FILTER_DATA];
+    can_rx_callback_t rx_cb_ext[NUM_EXT_FILTER_DATA];
+    void* cb_arg_std[NUM_STD_FILTER_DATA];
+    void* cb_arg_ext[NUM_EXT_FILTER_DATA];
+    can_state_change_callback_t state_change_cb;
+    void* state_change_cb_data;
+    uint32_t std_filt_fd_frame;
+    uint32_t std_filt_rtr;
+    uint32_t std_filt_rtr_mask;
+    uint16_t ext_filt_fd_frame;
+    uint16_t ext_filt_rtr;
+    uint16_t ext_filt_rtr_mask;
+    struct can_mcan_mm mm;
+    bool started;
+    void* custom;
 } __aligned(4);
 
 struct can_mcan_config {
-	struct can_mcan_reg *can; /*!< CAN Registers*/
-	uint32_t bus_speed;
-	uint32_t bus_speed_data;
-	uint16_t sjw;
-	uint16_t sample_point;
-	uint16_t prop_ts1;
-	uint16_t ts2;
+    struct can_mcan_reg* can; /*!< CAN Registers*/
+    uint32_t bus_speed;
+    uint32_t bus_speed_data;
+    uint16_t sjw;
+    uint16_t sample_point;
+    uint16_t prop_ts1;
+    uint16_t ts2;
 #ifdef CONFIG_CAN_FD_MODE
-	uint16_t sample_point_data;
-	uint8_t sjw_data;
-	uint8_t prop_ts1_data;
-	uint8_t ts2_data;
-	uint8_t tx_delay_comp_offset;
-#endif
-	const struct device *phy;
-	uint32_t max_bitrate;
-	const void *custom;
+    uint16_t sample_point_data;
+    uint8_t sjw_data;
+    uint8_t prop_ts1_data;
+    uint8_t ts2_data;
+    uint8_t tx_delay_comp_offset;
+#endif
+    const struct device* phy;
+    uint32_t max_bitrate;
+    const void* custom;
 };
 
 struct can_mcan_reg;
 
 #ifdef CONFIG_CAN_FD_MODE
-#define CAN_MCAN_DT_CONFIG_GET(node_id, _custom_config)                                            \
-	{                                                                                          \
-		.can = (struct can_mcan_reg *)DT_REG_ADDR_BY_NAME(node_id, m_can),                 \
-		.bus_speed = DT_PROP(node_id, bus_speed), .sjw = DT_PROP(node_id, sjw),            \
-		.sample_point = DT_PROP_OR(node_id, sample_point, 0),                              \
-		.prop_ts1 = DT_PROP_OR(node_id, prop_seg, 0) + DT_PROP_OR(node_id, phase_seg1, 0), \
-		.ts2 = DT_PROP_OR(node_id, phase_seg2, 0),                                         \
-		.bus_speed_data = DT_PROP(node_id, bus_speed_data),                                \
-		.sjw_data = DT_PROP(node_id, sjw_data),                                            \
-		.sample_point_data = DT_PROP_OR(node_id, sample_point_data, 0),                    \
-		.prop_ts1_data = DT_PROP_OR(node_id, prop_seg_data, 0) +                           \
-				 DT_PROP_OR(node_id, phase_seg1_data, 0),                          \
-		.ts2_data = DT_PROP_OR(node_id, phase_seg2_data, 0),                               \
-		.tx_delay_comp_offset = DT_PROP(node_id, tx_delay_comp_offset),                    \
-		.phy = DEVICE_DT_GET_OR_NULL(DT_PHANDLE(node_id, phys)),                           \
-		.max_bitrate = DT_CAN_TRANSCEIVER_MAX_BITRATE(node_id, 8000000),                   \
-		.custom = _custom_config,                                                          \
-	}
+#define CAN_MCAN_DT_CONFIG_GET(node_id, _custom_config)                                     \
+    {                                                                                       \
+        .can = (struct can_mcan_reg *)DT_REG_ADDR_BY_NAME(node_id, m_can),                  \
+        .bus_speed = DT_PROP(node_id, bus_speed), .sjw = DT_PROP(node_id, sjw),             \
+        .sample_point = DT_PROP_OR(node_id, sample_point, 0),                               \
+        .prop_ts1 = DT_PROP_OR(node_id, prop_seg, 0) + DT_PROP_OR(node_id, phase_seg1, 0),  \
+        .ts2 = DT_PROP_OR(node_id, phase_seg2, 0),                                          \
+        .bus_speed_data = DT_PROP(node_id, bus_speed_data),                                 \
+        .sjw_data = DT_PROP(node_id, sjw_data),                                             \
+        .sample_point_data = DT_PROP_OR(node_id, sample_point_data, 0),                     \
+        .prop_ts1_data = DT_PROP_OR(node_id, prop_seg_data, 0) +                            \
+                         DT_PROP_OR(node_id, phase_seg1_data, 0),                           \
+        .ts2_data = DT_PROP_OR(node_id, phase_seg2_data, 0),                                \
+        .tx_delay_comp_offset = DT_PROP(node_id, tx_delay_comp_offset),                     \
+        .phy = DEVICE_DT_GET_OR_NULL(DT_PHANDLE(node_id, phys)),                            \
+        .max_bitrate = DT_CAN_TRANSCEIVER_MAX_BITRATE(node_id, 8000000),                    \
+        .custom = _custom_config,                                                           \
+    }
 #else /* CONFIG_CAN_FD_MODE */
-#define CAN_MCAN_DT_CONFIG_GET(node_id, _custom_config)                                            \
-	{                                                                                          \
-		.can = (struct can_mcan_reg *)DT_REG_ADDR_BY_NAME(node_id, m_can),                 \
-		.bus_speed = DT_PROP(node_id, bus_speed), .sjw = DT_PROP(node_id, sjw),            \
-		.sample_point = DT_PROP_OR(node_id, sample_point, 0),                              \
-		.prop_ts1 = DT_PROP_OR(node_id, prop_seg, 0) + DT_PROP_OR(node_id, phase_seg1, 0), \
-		.ts2 = DT_PROP_OR(node_id, phase_seg2, 0),                                         \
-		.phy = DEVICE_DT_GET_OR_NULL(DT_PHANDLE(node_id, phys)),                           \
-		.max_bitrate = DT_CAN_TRANSCEIVER_MAX_BITRATE(node_id, 1000000),                   \
-		.custom = _custom_config,                                                          \
-	}
+#define CAN_MCAN_DT_CONFIG_GET(node_id, _custom_config)                                     \
+    {                                                                                       \
+        .can = (struct can_mcan_reg *)DT_REG_ADDR_BY_NAME(node_id, m_can),                  \
+        .bus_speed = DT_PROP(node_id, bus_speed), .sjw = DT_PROP(node_id, sjw),             \
+        .sample_point = DT_PROP_OR(node_id, sample_point, 0),                               \
+        .prop_ts1 = DT_PROP_OR(node_id, prop_seg, 0) + DT_PROP_OR(node_id, phase_seg1, 0),  \
+        .ts2 = DT_PROP_OR(node_id, phase_seg2, 0),                                          \
+        .phy = DEVICE_DT_GET_OR_NULL(DT_PHANDLE(node_id, phys)),                            \
+        .max_bitrate = DT_CAN_TRANSCEIVER_MAX_BITRATE(node_id, 1000000),                    \
+        .custom = _custom_config,                                                           \
+    }
 #endif /* !CONFIG_CAN_FD_MODE */
 
-#define CAN_MCAN_DT_CONFIG_INST_GET(inst, _custom_config)                                          \
-	CAN_MCAN_DT_CONFIG_GET(DT_DRV_INST(inst), _custom_config)
-
-#define CAN_MCAN_DATA_INITIALIZER(_msg_ram, _custom_data)                                          \
-	{                                                                                          \
-		.msg_ram = _msg_ram, .custom = _custom_data,                                       \
-	}
-
-int can_mcan_get_capabilities(const struct device *dev, can_mode_t *cap);
-
-int can_mcan_start(const struct device *dev);
-
-int can_mcan_stop(const struct device *dev);
-
-int can_mcan_set_mode(const struct device *dev, can_mode_t mode);
-
-int can_mcan_set_timing(const struct device *dev, const struct can_timing *timing);
-
-int can_mcan_set_timing_data(const struct device *dev, const struct can_timing *timing_data);
-
-int can_mcan_init(const struct device *dev);
-
-void can_mcan_line_0_isr(const struct device *dev);
-
-void can_mcan_line_1_isr(const struct device *dev);
-
-int can_mcan_recover(const struct device *dev, k_timeout_t timeout);
-
-int can_mcan_send(const struct device *dev, const struct can_frame *frame, k_timeout_t timeout,
-		  can_tx_callback_t callback, void *user_data);
-
-int can_mcan_get_max_filters(const struct device *dev, bool ide);
-
-int can_mcan_add_rx_filter(const struct device *dev, can_rx_callback_t callback, void *user_data,
-			   const struct can_filter *filter);
-
-void can_mcan_remove_rx_filter(const struct device *dev, int filter_id);
-
-int can_mcan_get_state(const struct device *dev, enum can_state *state,
-		       struct can_bus_err_cnt *err_cnt);
-
-void can_mcan_set_state_change_callback(const struct device *dev,
-					can_state_change_callback_t callback, void *user_data);
-
-int can_mcan_get_max_bitrate(const struct device *dev, uint32_t *max_bitrate);
-
-void can_mcan_enable_configuration_change(const struct device *dev);
+#define CAN_MCAN_DT_CONFIG_INST_GET(inst, _custom_config)       \
+    CAN_MCAN_DT_CONFIG_GET(DT_DRV_INST(inst), _custom_config)
+
+#define CAN_MCAN_DATA_INITIALIZER(_msg_ram, _custom_data)       \
+    {                                                           \
+        .msg_ram = _msg_ram, .custom = _custom_data,            \
+    }
+
+int can_mcan_get_capabilities(const struct device* dev, can_mode_t* cap);
+
+int can_mcan_start(const struct device* dev);
+
+int can_mcan_stop(const struct device* dev);
+
+int can_mcan_set_mode(const struct device* dev, can_mode_t mode);
+
+int can_mcan_set_timing(const struct device* dev, const struct can_timing* timing);
+
+int can_mcan_set_timing_data(const struct device* dev, const struct can_timing* timing_data);
+
+int can_mcan_init(const struct device* dev);
+
+void can_mcan_line_0_isr(const struct device* dev);
+
+void can_mcan_line_1_isr(const struct device* dev);
+
+int can_mcan_recover(const struct device* dev, k_timeout_t timeout);
+
+int can_mcan_send(const struct device* dev, const struct can_frame* frame, k_timeout_t timeout,
+                  can_tx_callback_t callback, void* user_data);
+
+int can_mcan_get_max_filters(const struct device* dev, bool ide);
+
+int can_mcan_add_rx_filter(const struct device* dev, can_rx_callback_t callback, void* user_data,
+                           const struct can_filter* filter);
+
+void can_mcan_remove_rx_filter(const struct device* dev, int filter_id);
+
+int can_mcan_get_state(const struct device* dev, enum can_state* state,
+                       struct can_bus_err_cnt* err_cnt);
+
+void can_mcan_set_state_change_callback(const struct device* dev,
+                                        can_state_change_callback_t callback,
+                                        void* user_data);
+
+int can_mcan_get_max_bitrate(const struct device* dev, uint32_t* max_bitrate);
+
+void can_mcan_enable_configuration_change(const struct device* dev);
 
 #endif /* ZEPHYR_DRIVERS_CAN_MCAN_H_ */