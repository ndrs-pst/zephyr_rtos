--- conflicted
+++ resolved
@@ -217,20 +217,12 @@
 }
 
 #ifdef CONFIG_CAN_FD_MODE
-<<<<<<< HEAD
-int can_mcan_set_timing_data(const struct device *dev, const struct can_timing *timing_data)
-{
-	const uint8_t tdco_max = FIELD_GET(CAN_MCAN_TDCR_TDCO, CAN_MCAN_TDCR_TDCO);
-	struct can_mcan_data *data = dev->data;
-	uint32_t dbtp = 0U;
-	uint8_t tdco;
-	int err;
-=======
 int can_mcan_set_timing_data(const struct device* dev, const struct can_timing* timing_data) {
+    const uint8_t tdco_max = FIELD_GET(CAN_MCAN_TDCR_TDCO, CAN_MCAN_TDCR_TDCO);
     struct can_mcan_data* data = dev->data;
     uint32_t dbtp = 0U;
-    int err;
->>>>>>> ebb15ee6
+    uint8_t tdco;
+    int err;
 
     if (data->common.started) {
         return (-EBUSY);
@@ -243,34 +235,28 @@
             FIELD_PREP(CAN_MCAN_DBTP_DTSEG2, timing_data->phase_seg2 - 1UL) |
             FIELD_PREP(CAN_MCAN_DBTP_DBRP  , timing_data->prescaler  - 1UL);
 
-<<<<<<< HEAD
-	if (timing_data->prescaler == 1U || timing_data->prescaler == 2U) {
-		/* TDC can only be enabled if DBRP = { 0, 1 } */
-		dbtp |= CAN_MCAN_DBTP_TDC;
-
-		/* Set TDC offset for correct location of the Secondary Sample Point (SSP) */
-		tdco = CAN_CALC_TDCO(timing_data, 0U, tdco_max);
-		LOG_DBG("TDC enabled, using TDCO %u", tdco);
-
-		err = can_mcan_write_reg(dev, CAN_MCAN_TDCR, FIELD_PREP(CAN_MCAN_TDCR_TDCO, tdco));
-		if (err != 0) {
-			goto unlock;
-		}
-	} else {
-		LOG_DBG("TDC cannot be enabled, prescaler value %u too high",
-			timing_data->prescaler);
-	}
-
-	err = can_mcan_write_reg(dev, CAN_MCAN_DBTP, dbtp);
-	if (err != 0) {
-		goto unlock;
-	}
-=======
+    if ((timing_data->prescaler == 1U) || (timing_data->prescaler == 2U)) {
+        /* TDC can only be enabled if DBRP = { 0, 1 } */
+        dbtp |= CAN_MCAN_DBTP_TDC;
+
+        /* Set TDC offset for correct location of the Secondary Sample Point (SSP) */
+        tdco = CAN_CALC_TDCO(timing_data, 0U, tdco_max);
+        LOG_DBG("TDC enabled, using TDCO %u", tdco);
+
+        err = can_mcan_write_reg(dev, CAN_MCAN_TDCR, FIELD_PREP(CAN_MCAN_TDCR_TDCO, tdco));
+        if (err != 0) {
+            goto unlock;
+        }
+    }
+    else {
+        LOG_DBG("TDC cannot be enabled, prescaler value %u too high",
+                timing_data->prescaler);
+    }
+
     err = can_mcan_write_reg(dev, CAN_MCAN_DBTP, dbtp);
     if (err != 0) {
         goto unlock;
     }
->>>>>>> ebb15ee6
 
 unlock :
     k_mutex_unlock(&data->lock);
@@ -1374,178 +1360,6 @@
     return (0);
 }
 
-<<<<<<< HEAD
-int can_mcan_init(const struct device *dev)
-{
-	const struct can_mcan_config *config = dev->config;
-	const struct can_mcan_callbacks *cbs = config->callbacks;
-	struct can_mcan_data *data = dev->data;
-	struct can_timing timing = { 0 };
-#ifdef CONFIG_CAN_FD_MODE
-	struct can_timing timing_data = { 0 };
-#endif /* CONFIG_CAN_FD_MODE */
-	uint32_t reg;
-	int err;
-
-	__ASSERT_NO_MSG(config->ops->read_reg != NULL);
-	__ASSERT_NO_MSG(config->ops->write_reg != NULL);
-	__ASSERT_NO_MSG(config->ops->read_mram != NULL);
-	__ASSERT_NO_MSG(config->ops->write_mram != NULL);
-	__ASSERT_NO_MSG(config->ops->clear_mram != NULL);
-	__ASSERT_NO_MSG(config->callbacks != NULL);
-
-	__ASSERT_NO_MSG(cbs->num_tx <= config->mram_elements[CAN_MCAN_MRAM_CFG_TX_BUFFER]);
-	__ASSERT_NO_MSG(cbs->num_std <= config->mram_elements[CAN_MCAN_MRAM_CFG_STD_FILTER]);
-	__ASSERT_NO_MSG(cbs->num_ext <= config->mram_elements[CAN_MCAN_MRAM_CFG_EXT_FILTER]);
-
-	k_mutex_init(&data->lock);
-	k_mutex_init(&data->tx_mtx);
-	k_sem_init(&data->tx_sem, cbs->num_tx, cbs->num_tx);
-
-	if (config->common.phy != NULL) {
-		if (!device_is_ready(config->common.phy)) {
-			LOG_ERR("CAN transceiver not ready");
-			return -ENODEV;
-		}
-	}
-
-	err = can_mcan_exit_sleep_mode(dev);
-	if (err != 0) {
-		LOG_ERR("Failed to exit sleep mode");
-		return -EIO;
-	}
-
-	err = can_mcan_enter_init_mode(dev, K_MSEC(CAN_INIT_TIMEOUT_MS));
-	if (err != 0) {
-		LOG_ERR("Failed to enter init mode");
-		return -EIO;
-	}
-
-	can_mcan_enable_configuration_change(dev);
-
-#if CONFIG_CAN_LOG_LEVEL >= LOG_LEVEL_DBG
-	err = can_mcan_read_reg(dev, CAN_MCAN_CREL, &reg);
-	if (err != 0) {
-		return -EIO;
-	}
-
-	LOG_DBG("IP rel: %lu.%lu.%lu %02lu.%lu.%lu", FIELD_GET(CAN_MCAN_CREL_REL, reg),
-		FIELD_GET(CAN_MCAN_CREL_STEP, reg), FIELD_GET(CAN_MCAN_CREL_SUBSTEP, reg),
-		FIELD_GET(CAN_MCAN_CREL_YEAR, reg), FIELD_GET(CAN_MCAN_CREL_MON, reg),
-		FIELD_GET(CAN_MCAN_CREL_DAY, reg));
-#endif /* CONFIG_CAN_LOG_LEVEL >= LOG_LEVEL_DBG */
-
-	err = can_mcan_read_reg(dev, CAN_MCAN_CCCR, &reg);
-	if (err != 0) {
-		return err;
-	}
-
-	reg &= ~(CAN_MCAN_CCCR_FDOE | CAN_MCAN_CCCR_BRSE | CAN_MCAN_CCCR_TEST | CAN_MCAN_CCCR_MON |
-		 CAN_MCAN_CCCR_ASM);
-
-	err = can_mcan_write_reg(dev, CAN_MCAN_CCCR, reg);
-	if (err != 0) {
-		return err;
-	}
-
-	err = can_mcan_read_reg(dev, CAN_MCAN_TEST, &reg);
-	if (err != 0) {
-		return err;
-	}
-
-	reg &= ~(CAN_MCAN_TEST_LBCK);
-
-	err = can_mcan_write_reg(dev, CAN_MCAN_TEST, reg);
-	if (err != 0) {
-		return err;
-	}
-
-	err = can_mcan_read_reg(dev, CAN_MCAN_GFC, &reg);
-	if (err != 0) {
-		return err;
-	}
-
-	reg |= FIELD_PREP(CAN_MCAN_GFC_ANFE, 0x2) | FIELD_PREP(CAN_MCAN_GFC_ANFS, 0x2);
-	if (!IS_ENABLED(CONFIG_CAN_ACCEPT_RTR)) {
-		reg |= CAN_MCAN_GFC_RRFS | CAN_MCAN_GFC_RRFE;
-	}
-
-	err = can_mcan_write_reg(dev, CAN_MCAN_GFC, reg);
-	if (err != 0) {
-		return err;
-	}
-
-	err = can_calc_timing(dev, &timing, config->common.bus_speed,
-			      config->common.sample_point);
-	if (err == -EINVAL) {
-		LOG_ERR("Can't find timing for given param");
-		return -EIO;
-	}
-
-	LOG_DBG("Presc: %d, TS1: %d, TS2: %d", timing.prescaler, timing.phase_seg1,
-		timing.phase_seg2);
-	LOG_DBG("Sample-point err : %d", err);
-#ifdef CONFIG_CAN_FD_MODE
-	err = can_calc_timing_data(dev, &timing_data, config->common.bus_speed_data,
-				   config->common.sample_point_data);
-	if (err == -EINVAL) {
-		LOG_ERR("Can't find timing for given dataphase param");
-		return -EIO;
-	}
-
-	LOG_DBG("Sample-point err data phase: %d", err);
-#endif /* CONFIG_CAN_FD_MODE */
-
-	err = can_set_timing(dev, &timing);
-	if (err != 0) {
-		LOG_ERR("failed to set timing (err %d)", err);
-		return -ENODEV;
-	}
-
-#ifdef CONFIG_CAN_FD_MODE
-	err = can_set_timing_data(dev, &timing_data);
-	if (err != 0) {
-		LOG_ERR("failed to set data phase timing (err %d)", err);
-		return -ENODEV;
-	}
-#endif /* CONFIG_CAN_FD_MODE */
-
-	reg = CAN_MCAN_IE_BOE | CAN_MCAN_IE_EWE | CAN_MCAN_IE_EPE | CAN_MCAN_IE_MRAFE |
-	      CAN_MCAN_IE_TEFLE | CAN_MCAN_IE_TEFNE | CAN_MCAN_IE_RF0NE | CAN_MCAN_IE_RF1NE |
-	      CAN_MCAN_IE_RF0LE | CAN_MCAN_IE_RF1LE;
-#ifdef CONFIG_CAN_STATS
-	/* These ISRs are only enabled/used for statistics, they are otherwise
-	 * disabled as they may produce a significant amount of frequent ISRs.
-	 */
-	reg |= CAN_MCAN_IE_PEAE | CAN_MCAN_IE_PEDE;
-#endif
-
-	err = can_mcan_write_reg(dev, CAN_MCAN_IE, reg);
-	if (err != 0) {
-		return err;
-	}
-
-	reg = CAN_MCAN_ILS_RF0NL | CAN_MCAN_ILS_RF1NL | CAN_MCAN_ILS_RF0LL | CAN_MCAN_ILS_RF1LL;
-	err = can_mcan_write_reg(dev, CAN_MCAN_ILS, reg);
-	if (err != 0) {
-		return err;
-	}
-
-	reg = CAN_MCAN_ILE_EINT0 | CAN_MCAN_ILE_EINT1;
-	err = can_mcan_write_reg(dev, CAN_MCAN_ILE, reg);
-	if (err != 0) {
-		return err;
-	}
-
-	/* Interrupt on every TX buffer transmission event */
-	reg = CAN_MCAN_TXBTIE_TIE;
-	err = can_mcan_write_reg(dev, CAN_MCAN_TXBTIE, reg);
-	if (err != 0) {
-		return err;
-	}
-
-	return can_mcan_clear_mram(dev, 0, config->mram_size);
-=======
 int can_mcan_init(const struct device* dev) {
     const struct can_mcan_config* config = dev->config;
     const struct can_mcan_callbacks* cbs = config->callbacks;
@@ -1629,32 +1443,6 @@
     if (err != 0) {
         return (err);
     }
-
-    #if defined(CONFIG_CAN_DELAY_COMP) && defined(CONFIG_CAN_FD_MODE)
-    err = can_mcan_read_reg(dev, CAN_MCAN_DBTP, &reg);
-    if (err != 0) {
-        return (err);
-    }
-
-    reg |= CAN_MCAN_DBTP_TDC;
-
-    err = can_mcan_write_reg(dev, CAN_MCAN_DBTP, reg);
-    if (err != 0) {
-        return (err);
-    }
-
-    err = can_mcan_read_reg(dev, CAN_MCAN_TDCR, &reg);
-    if (err != 0) {
-        return (err);
-    }
-
-    reg |= FIELD_PREP(CAN_MCAN_TDCR_TDCO, config->tx_delay_comp_offset);
-
-    err = can_mcan_write_reg(dev, CAN_MCAN_TDCR, reg);
-    if (err != 0) {
-        return (err);
-    }
-    #endif /* defined(CONFIG_CAN_DELAY_COMP) && defined(CONFIG_CAN_FD_MODE) */
 
     err = can_mcan_read_reg(dev, CAN_MCAN_GFC, &reg);
     if (err != 0) {
@@ -1742,5 +1530,4 @@
     }
 
     return can_mcan_clear_mram(dev, 0, config->mram_size);
->>>>>>> ebb15ee6
 }