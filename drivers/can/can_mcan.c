/*
 * Copyright (c) 2022 Vestas Wind Systems A/S
 * Copyright (c) 2020 Alexander Wachter
 *
 * SPDX-License-Identifier: Apache-2.0
 */

#include <zephyr/sys/util.h>
#include <string.h>
#include <zephyr/kernel.h>
#include <zephyr/drivers/can.h>
#include <zephyr/drivers/can/transceiver.h>
#include <zephyr/logging/log.h>

#include "can_mcan.h"
#include "can_mcan_priv.h"

LOG_MODULE_REGISTER(can_mcan, CONFIG_CAN_LOG_LEVEL);

#define CAN_INIT_TIMEOUT (100)
#define CAN_DIV_CEIL(val, div) (((val) + (div) - 1) / (div))

#ifdef CONFIG_CAN_FD_MODE
#define MCAN_MAX_DLC CANFD_MAX_DLC
#else
#define MCAN_MAX_DLC CAN_MAX_DLC
#endif

#if CONFIG_HAS_CMSIS_CORE_M
#include <zephyr/arch/arm/aarch32/cortex_m/cmsis.h>

#if __DCACHE_PRESENT == 1
#define CACHE_INVALIDATE(addr, size) SCB_InvalidateDCache_by_Addr((addr), (size))
#define CACHE_CLEAN(addr, size) SCB_CleanDCache_by_Addr((addr), (size))
#else
#define CACHE_INVALIDATE(addr, size)
#define CACHE_CLEAN(addr, size) __DSB()
#endif /* __DCACHE_PRESENT == 1 */

#else /* CONFIG_HAS_CMSIS_CORE_M */
#define CACHE_INVALIDATE(addr, size)
#define CACHE_CLEAN(addr, size)
#endif /* CONFIG_HAS_CMSIS_CORE_M */

static void memcpy32_volatile(volatile void* dst_, const volatile void* src_, size_t len)
{
	volatile uint32_t *dst = dst_;
	const volatile uint32_t *src = src_;

	__ASSERT(len % 4 == 0, "len must be a multiple of 4!");
	len /= sizeof(uint32_t);

	while (len--) {
		*dst = *src;
		++dst;
		++src;
	}
}

static void memset32_volatile(volatile void *dst_, uint32_t val, size_t len)
{
	volatile uint32_t *dst = dst_;

	__ASSERT(len % 4 == 0, "len must be a multiple of 4!");
	len /= sizeof(uint32_t);

	while (len--) {
		*dst++ = val;
	}
}

static int can_exit_sleep_mode(struct can_mcan_reg *can)
{
	uint32_t start_time;

	can->cccr &= ~CAN_MCAN_CCCR_CSR;
	start_time = k_cycle_get_32();

	while ((can->cccr & CAN_MCAN_CCCR_CSA) == CAN_MCAN_CCCR_CSA) {
		if (k_cycle_get_32() - start_time >
			k_ms_to_cyc_ceil32(CAN_INIT_TIMEOUT)) {
			can->cccr |= CAN_MCAN_CCCR_CSR;
			return -EAGAIN;
		}
	}

	return 0;
}

static int can_enter_init_mode(struct can_mcan_reg  *can, k_timeout_t timeout)
{
	int64_t start_time;

	can->cccr |= CAN_MCAN_CCCR_INIT;
	start_time = k_uptime_ticks();

	while ((can->cccr & CAN_MCAN_CCCR_INIT) == 0U) {
		if (k_uptime_ticks() - start_time > timeout.ticks) {
			can->cccr &= ~CAN_MCAN_CCCR_INIT;
			return -EAGAIN;
		}
	}

	return 0;
}

static int can_leave_init_mode(struct can_mcan_reg  *can, k_timeout_t timeout)
{
	int64_t start_time;

	can->cccr &= ~CAN_MCAN_CCCR_INIT;
	start_time = k_uptime_ticks();

	while ((can->cccr & CAN_MCAN_CCCR_INIT) != 0U) {
		if (k_uptime_ticks() - start_time > timeout.ticks) {
			return -EAGAIN;
		}
	}

	return 0;
}

<<<<<<< HEAD
void can_mcan_configure_timing(struct can_mcan_reg *can,
			       const struct can_timing *timing,
			       const struct can_timing *timing_data)
{
	if (timing) {
=======
void can_mcan_configure_timing(struct can_mcan_reg* can, const struct can_timing* timing,
                               const struct can_timing* timing_data) {
	if (timing != NULL) {
>>>>>>> d4c15222
		uint32_t nbtp_sjw = can->nbtp & CAN_MCAN_NBTP_NSJW_MSK;

		__ASSERT_NO_MSG(timing->prop_seg == 0);
		__ASSERT_NO_MSG((timing->phase_seg1 <= 0x100) && (timing->phase_seg1 > 0));
		__ASSERT_NO_MSG((timing->phase_seg2 <=  0x80) && (timing->phase_seg2 > 0));
		__ASSERT_NO_MSG((timing->prescaler  <= 0x200) && (timing->prescaler  > 0));
		__ASSERT_NO_MSG((timing->sjw == CAN_SJW_NO_CHANGE) ||
		                ((timing->sjw <= 0x80) && (timing->sjw > 0)));

		can->nbtp = (((uint32_t)timing->phase_seg1 - 1UL) &  0xFF) << CAN_MCAN_NBTP_NTSEG1_POS |
		            (((uint32_t)timing->phase_seg2 - 1UL) &  0x7F) << CAN_MCAN_NBTP_NTSEG2_POS |
		            (((uint32_t)timing->prescaler  - 1UL) & 0x1FF) << CAN_MCAN_NBTP_NBRP_POS;

		if (timing->sjw == CAN_SJW_NO_CHANGE) {
			can->nbtp |= nbtp_sjw;
		}
        else {
            can->nbtp |= (((uint32_t)timing->sjw - 1UL) & 0x7F) << CAN_MCAN_NBTP_NSJW_POS;
	}
    }

#ifdef CONFIG_CAN_FD_MODE
	if (timing_data) {
		uint32_t dbtp_sjw = can->dbtp & CAN_MCAN_DBTP_DSJW_MSK;

		__ASSERT_NO_MSG(timing_data->prop_seg == 0);
		__ASSERT_NO_MSG(timing_data->phase_seg1 <= 0x20 &&
				timing_data->phase_seg1 > 0);
		__ASSERT_NO_MSG(timing_data->phase_seg2 <= 0x10 &&
				timing_data->phase_seg2 > 0);
		__ASSERT_NO_MSG(timing_data->prescaler <= 0x20 &&
				timing_data->prescaler > 0);
		__ASSERT_NO_MSG(timing_data->sjw == CAN_SJW_NO_CHANGE ||
				(timing_data->sjw <= 0x80 && timing_data->sjw > 0));

		can->dbtp = (((uint32_t)timing_data->phase_seg1 - 1UL) & 0x1F) <<
				CAN_MCAN_DBTP_DTSEG1_POS |
			    (((uint32_t)timing_data->phase_seg2 - 1UL) & 0x0F) <<
				CAN_MCAN_DBTP_DTSEG2_POS |
			    (((uint32_t)timing_data->prescaler  - 1UL) & 0x1F) <<
				CAN_MCAN_DBTP_DBRP_POS;

		if (timing_data->sjw == CAN_SJW_NO_CHANGE) {
			can->dbtp |= dbtp_sjw;
		} else {
			can->dbtp |= (((uint32_t)timing_data->sjw - 1UL) & 0x0F) <<
				     CAN_MCAN_DBTP_DSJW_POS;
		}
	}
#endif
}

int can_mcan_set_timing(const struct device *dev,
			const struct can_timing *timing)
{
	const struct can_mcan_config *cfg = dev->config;
	struct can_mcan_reg *can = cfg->can;
	int ret;

	ret = can_enter_init_mode(can, K_MSEC(CAN_INIT_TIMEOUT));
	if (ret) {
		LOG_ERR("Failed to enter init mode");
		return -EIO;
	}

	/* Configuration Change Enable */
	can->cccr |= CAN_MCAN_CCCR_CCE;

	can_mcan_configure_timing(can, timing, NULL);

	ret = can_leave_init_mode(can, K_MSEC(CAN_INIT_TIMEOUT));
	if (ret) {
		LOG_ERR("Failed to leave init mode");
		return -EIO;
	}

	return 0;
}

#ifdef CONFIG_CAN_FD_MODE
int can_mcan_set_timing_data(const struct device *dev,
			const struct can_timing *timing_data)
{
	const struct can_mcan_config *cfg = dev->config;
	struct can_mcan_reg *can = cfg->can;
	int ret;

	ret = can_enter_init_mode(can, K_MSEC(CAN_INIT_TIMEOUT));
	if (ret) {
		LOG_ERR("Failed to enter init mode");
		return -EIO;
	}

	/* Configuration Change Enable */
	can->cccr |= CAN_MCAN_CCCR_CCE;

	can_mcan_configure_timing(can, NULL, timing_data);

	ret = can_leave_init_mode(can, K_MSEC(CAN_INIT_TIMEOUT));
	if (ret) {
		LOG_ERR("Failed to leave init mode");
		return -EIO;
	}

	return 0;
}
#endif /* CONFIG_CAN_FD_MODE */

int can_mcan_set_mode(const struct device *dev, can_mode_t mode)
{
	const struct can_mcan_config *cfg = dev->config;
	struct can_mcan_reg *can = cfg->can;
	int ret;

#ifdef CONFIG_CAN_FD_MODE
	if ((mode & ~(CAN_MODE_LOOPBACK | CAN_MODE_LISTENONLY | CAN_MODE_FD)) != 0) {
		LOG_ERR("unsupported mode: 0x%08x", mode);
		return -ENOTSUP;
	}
#else
	if ((mode & ~(CAN_MODE_LOOPBACK | CAN_MODE_LISTENONLY)) != 0) {
		LOG_ERR("unsupported mode: 0x%08x", mode);
		return -ENOTSUP;
	}
#endif /* CONFIG_CAN_FD_MODE */

	if (cfg->phy != NULL) {
		ret = can_transceiver_enable(cfg->phy);
		if (ret != 0) {
			LOG_ERR("failed to enable CAN transceiver (err %d)", ret);
			return ret;
		}
	}

	ret = can_enter_init_mode(can, K_MSEC(CAN_INIT_TIMEOUT));
	if (ret) {
		LOG_ERR("Failed to enter init mode");

		if (cfg->phy != NULL) {
			/* Attempt to disable the CAN transceiver in case of error */
			(void)can_transceiver_disable(cfg->phy);
		}

		return -EIO;
	}

	/* Configuration Change Enable */
	can->cccr |= CAN_MCAN_CCCR_CCE;

	if ((mode & CAN_MODE_LOOPBACK) != 0) {
		/* Loopback mode */
		can->cccr |= CAN_MCAN_CCCR_TEST;
		can->test |= CAN_MCAN_TEST_LBCK;
	} else {
		can->cccr &= ~CAN_MCAN_CCCR_TEST;
	}

	if ((mode & CAN_MODE_LISTENONLY) != 0) {
		/* Bus monitoring mode */
		can->cccr |= CAN_MCAN_CCCR_MON;
	} else {
		can->cccr &= ~CAN_MCAN_CCCR_MON;
	}

#ifdef CONFIG_CAN_FD_MODE
	if ((mode & CAN_MODE_FD) != 0) {
		can->cccr |= CAN_MCAN_CCCR_FDOE | CAN_MCAN_CCCR_BRSE;
	} else {
		can->cccr &= ~(CAN_MCAN_CCCR_FDOE | CAN_MCAN_CCCR_BRSE);
	}
#endif /* CONFIG_CAN_FD_MODE */

	ret = can_leave_init_mode(can, K_MSEC(CAN_INIT_TIMEOUT));
	if (ret) {
		LOG_ERR("Failed to leave init mode");

		if (cfg->phy != NULL) {
			/* Attempt to disable the CAN transceiver in case of error */
			(void)can_transceiver_disable(cfg->phy);
		}
	}

	return 0;
}

int can_mcan_init(const struct device *dev)
{
	const struct can_mcan_config *cfg = dev->config;
	struct can_mcan_data *data = dev->data;
	struct can_mcan_reg *can = cfg->can;
	struct can_mcan_msg_sram *msg_ram = data->msg_ram;
	struct can_timing timing;
#ifdef CONFIG_CAN_FD_MODE
	struct can_timing timing_data;
#endif
	int ret;

	k_mutex_init(&data->inst_mutex);
	k_mutex_init(&data->tx_mtx);
	k_sem_init(&data->tx_sem, NUM_TX_BUF_ELEMENTS, NUM_TX_BUF_ELEMENTS);

	for (int i = 0; i < ARRAY_SIZE(data->tx_fin_sem); ++i) {
		k_sem_init(&data->tx_fin_sem[i], 0, 1);
	}

	if (cfg->phy != NULL) {
		if (!device_is_ready(cfg->phy)) {
			LOG_ERR("CAN transceiver not ready");
			return -ENODEV;
		}

		ret = can_transceiver_enable(cfg->phy);
		if (ret != 0) {
			LOG_ERR("failed to enable CAN transceiver (err %d)", ret);
			return -EIO;
		}
	}

	ret = can_exit_sleep_mode(can);
	if (ret) {
		LOG_ERR("Failed to exit sleep mode");
		ret = -EIO;
		goto done;
	}

	ret = can_enter_init_mode(can, K_MSEC(CAN_INIT_TIMEOUT));
	if (ret) {
		LOG_ERR("Failed to enter init mode");
		ret = -EIO;
		goto done;
	}

	/* Configuration Change Enable */
	can->cccr |= CAN_MCAN_CCCR_CCE;

#ifdef CONFIG_CAN_SAM0
    can->cust = CAN_MRCFG_QOS_MEDIUM;
#endif

	LOG_DBG("IP rel: %lu.%lu.%lu %02lu.%lu.%lu",
		(can->crel & CAN_MCAN_CREL_REL) >> CAN_MCAN_CREL_REL_POS,
		(can->crel & CAN_MCAN_CREL_STEP) >> CAN_MCAN_CREL_STEP_POS,
		(can->crel & CAN_MCAN_CREL_SUBSTEP) >> CAN_MCAN_CREL_SUBSTEP_POS,
		(can->crel & CAN_MCAN_CREL_YEAR) >> CAN_MCAN_CREL_YEAR_POS,
		(can->crel & CAN_MCAN_CREL_MON) >> CAN_MCAN_CREL_MON_POS,
		(can->crel & CAN_MCAN_CREL_DAY) >> CAN_MCAN_CREL_DAY_POS);

#ifndef CONFIG_CAN_STM32FD
	uint32_t mrba = 0;
#ifdef CONFIG_CAN_STM32H7
	mrba = (uint32_t)msg_ram;
#endif
#ifdef CONFIG_CAN_MCUX_MCAN
	mrba = (uint32_t)msg_ram & CAN_MCAN_MRBA_BA_MSK;
	can->mrba = mrba;
#endif
	can->sidfc = (((uint32_t)msg_ram->std_filt - mrba) & CAN_MCAN_SIDFC_FLSSA_MSK) |
		(ARRAY_SIZE(msg_ram->std_filt) << CAN_MCAN_SIDFC_LSS_POS);
	can->xidfc = (((uint32_t)msg_ram->ext_filt - mrba) & CAN_MCAN_XIDFC_FLESA_MSK) |
		(ARRAY_SIZE(msg_ram->ext_filt) << CAN_MCAN_XIDFC_LSS_POS);
	can->rxf0c = (((uint32_t)msg_ram->rx_fifo0 - mrba) & CAN_MCAN_RXF0C_F0SA) |
		(ARRAY_SIZE(msg_ram->rx_fifo0) << CAN_MCAN_RXF0C_F0S_POS);
	can->rxf1c = (((uint32_t)msg_ram->rx_fifo1 - mrba) & CAN_MCAN_RXF1C_F1SA) |
		(ARRAY_SIZE(msg_ram->rx_fifo1) << CAN_MCAN_RXF1C_F1S_POS);
	can->rxbc = (((uint32_t)msg_ram->rx_buffer - mrba) & CAN_MCAN_RXBC_RBSA);
	can->txefc = (((uint32_t)msg_ram->tx_event_fifo - mrba) & CAN_MCAN_TXEFC_EFSA_MSK) |
		(ARRAY_SIZE(msg_ram->tx_event_fifo) << CAN_MCAN_TXEFC_EFS_POS);
	can->txbc = (((uint32_t)msg_ram->tx_buffer - mrba) & CAN_MCAN_TXBC_TBSA) |
	             (ARRAY_SIZE(msg_ram->tx_buffer) << CAN_MCAN_TXBC_TFQS_POS) | CAN_MCAN_TXBC_TFQM;

	if (sizeof(msg_ram->tx_buffer[0].data) <= 24) {
		can->txesc = (sizeof(msg_ram->tx_buffer[0].data) - 8) / 4;
    }
    else {
		can->txesc = (sizeof(msg_ram->tx_buffer[0].data) - 32) / 16 + 5;
	}

	if (sizeof(msg_ram->rx_fifo0[0].data) <= 24) {
		can->rxesc = (((sizeof(msg_ram->rx_fifo0[0].data)  - 8) / 4) << CAN_MCAN_RXESC_F0DS_POS) |
		             (((sizeof(msg_ram->rx_fifo1[0].data)  - 8) / 4) << CAN_MCAN_RXESC_F1DS_POS) |
		             (((sizeof(msg_ram->rx_buffer[0].data) - 8) / 4) << CAN_MCAN_RXESC_RBDS_POS);
	}
	else {
		can->rxesc = (((sizeof(msg_ram->rx_fifo0[0].data)  - 32) / 16 + 5) << CAN_MCAN_RXESC_F0DS_POS) |
		             (((sizeof(msg_ram->rx_fifo1[0].data)  - 32) / 16 + 5) << CAN_MCAN_RXESC_F1DS_POS) |
		             (((sizeof(msg_ram->rx_buffer[0].data) - 32) / 16 + 5) << CAN_MCAN_RXESC_RBDS_POS);
	}
#endif
<<<<<<< HEAD
	can->cccr &= ~(CAN_MCAN_CCCR_FDOE | CAN_MCAN_CCCR_BRSE |
		       CAN_MCAN_CCCR_TEST | CAN_MCAN_CCCR_MON |
		       CAN_MCAN_CCCR_ASM);
=======

#ifdef CONFIG_CAN_FD_MODE
	can->cccr |= CAN_MCAN_CCCR_FDOE | CAN_MCAN_CCCR_BRSE;
#else
	can->cccr &= ~(CAN_MCAN_CCCR_FDOE | CAN_MCAN_CCCR_BRSE);
#endif
	can->cccr &= ~(CAN_MCAN_CCCR_TEST | CAN_MCAN_CCCR_MON | CAN_MCAN_CCCR_ASM);
>>>>>>> d4c15222
	can->test &= ~(CAN_MCAN_TEST_LBCK);

#if defined(CONFIG_CAN_DELAY_COMP) && defined(CONFIG_CAN_FD_MODE)
	can->dbtp |= CAN_MCAN_DBTP_TDC;
	can->tdcr |=  cfg->tx_delay_comp_offset << CAN_MCAN_TDCR_TDCO_POS;

#endif

#ifdef CONFIG_CAN_STM32FD
	can->rxgfc |= (CONFIG_CAN_MAX_STD_ID_FILTER << CAN_MCAN_RXGFC_LSS_POS) |
		      (CONFIG_CAN_MAX_EXT_ID_FILTER << CAN_MCAN_RXGFC_LSE_POS) |
		      (0x2 << CAN_MCAN_RXGFC_ANFS_POS) |
		      (0x2 << CAN_MCAN_RXGFC_ANFE_POS);
#else
	/* Reject both Non-matching Frames Standard and Non-matching Frames Extended */
	can->gfc |= (0x02UL << CAN_MCAN_GFC_ANFE_POS) | (0x02UL << CAN_MCAN_GFC_ANFS_POS);
#endif /* CONFIG_CAN_STM32FD */

	if (cfg->sample_point) {
		ret = can_calc_timing(dev, &timing, cfg->bus_speed, cfg->sample_point);
		if (ret == -EINVAL) {
			LOG_ERR("Can't find timing for given param");
			ret = -EIO;
			goto done;
		}
		LOG_DBG("Presc: %d, TS1: %d, TS2: %d",
			timing.prescaler, timing.phase_seg1, timing.phase_seg2);
		LOG_DBG("Sample-point err : %d", ret);
	} else if (cfg->prop_ts1) {
		timing.prop_seg = 0;
		timing.phase_seg1 = cfg->prop_ts1;
		timing.phase_seg2 = cfg->ts2;
		ret = can_calc_prescaler(dev, &timing, cfg->bus_speed);
		if (ret) {
			LOG_WRN("Bitrate error: %d", ret);
		}
	}
#ifdef CONFIG_CAN_FD_MODE
	if (cfg->sample_point_data) {
		ret = can_calc_timing_data(dev, &timing_data,
					   cfg->bus_speed_data,
					   cfg->sample_point_data);
		if (ret == -EINVAL) {
			LOG_ERR("Can't find timing for given dataphase param");
			ret = -EIO;
			goto done;
		}

		LOG_DBG("Sample-point err data phase: %d", ret);
	} else if (cfg->prop_ts1_data) {
		timing_data.prop_seg = 0;
		timing_data.phase_seg1 = cfg->prop_ts1_data;
		timing_data.phase_seg2 = cfg->ts2_data;
		ret = can_calc_prescaler(dev, &timing_data, cfg->bus_speed_data);
		if (ret) {
			LOG_WRN("Dataphase bitrate error: %d", ret);
		}
	}
#endif

	timing.sjw = cfg->sjw;
#ifdef CONFIG_CAN_FD_MODE
	timing_data.sjw = cfg->sjw_data;
	can_mcan_configure_timing(can, &timing, &timing_data);
#else
	can_mcan_configure_timing(can, &timing, NULL);
#endif

	can->ie = (CAN_MCAN_IE_BO   | CAN_MCAN_IE_EW   | CAN_MCAN_IE_EP   |
		  CAN_MCAN_IE_MRAF | CAN_MCAN_IE_TEFL | CAN_MCAN_IE_TEFN |
		  CAN_MCAN_IE_RF0N | CAN_MCAN_IE_RF1N | CAN_MCAN_IE_RF0L |
	           CAN_MCAN_IE_RF1L);

#ifdef CONFIG_CAN_STM32FD
	can->ils = CAN_MCAN_ILS_RXFIFO0 | CAN_MCAN_ILS_RXFIFO1;
#else
	can->ils = CAN_MCAN_ILS_RF0N | CAN_MCAN_ILS_RF1N;
#endif
	can->ile = CAN_MCAN_ILE_EINT0 | CAN_MCAN_ILE_EINT1;
	/* Interrupt on every TX fifo element*/
	can->txbtie = CAN_MCAN_TXBTIE_TIE;

	memset32_volatile(msg_ram, 0, sizeof(struct can_mcan_msg_sram));
	CACHE_CLEAN(msg_ram, sizeof(struct can_mcan_msg_sram));

	ret = can_leave_init_mode(can, K_MSEC(CAN_INIT_TIMEOUT));
	if (ret) {
		LOG_ERR("Failed to leave init mode");
		ret = -EIO;
		goto done;
	}

done:
	if (ret != 0 && cfg->phy != NULL) {
		/* Attempt to disable the CAN transceiver in case of error */
		(void)can_transceiver_disable(cfg->phy);
	}

	return ret;
}

<<<<<<< HEAD
static void can_mcan_state_change_handler(const struct device *dev)
{
	struct can_mcan_data *data = dev->data;
=======
void can_mcan_state_change_handler(const struct can_mcan_config* cfg,
                                   struct can_mcan_data* data) {
	enum can_state state;
	struct can_bus_err_cnt err_cnt;
>>>>>>> d4c15222
	const can_state_change_callback_t cb = data->state_change_cb;
	void *cb_data = data->state_change_cb_data;
	struct can_bus_err_cnt err_cnt;
	enum can_state state;

	(void)can_mcan_get_state(dev, &state, &err_cnt);

	if (cb != NULL) {
		cb(dev, state, err_cnt, cb_data);
	}
}

<<<<<<< HEAD
static void can_mcan_tc_event_handler(const struct device *dev)
{
	const struct can_mcan_config *cfg = dev->config;
	struct can_mcan_data *data = dev->data;
	struct can_mcan_reg *can = cfg->can;
	struct can_mcan_msg_sram *msg_ram = data->msg_ram;
=======
void can_mcan_tc_event_handler(struct can_mcan_reg* can,
				      struct can_mcan_msg_sram *msg_ram,
                               struct can_mcan_data* data) {
>>>>>>> d4c15222
	volatile struct can_mcan_tx_event_fifo *tx_event;
	can_tx_callback_t tx_cb;
	uint32_t event_idx, tx_idx;

	while (can->txefs & CAN_MCAN_TXEFS_EFFL) {
        event_idx = (can->txefs & CAN_MCAN_TXEFS_EFGI) >> CAN_MCAN_TXEFS_EFGI_POS;
        CACHE_INVALIDATE(&msg_ram->tx_event_fifo[event_idx], sizeof(struct can_mcan_tx_event_fifo));

		tx_event = &msg_ram->tx_event_fifo[event_idx];
		tx_idx = tx_event->mm.idx;
		/* Acknowledge TX event */
		can->txefa = event_idx;

		k_sem_give(&data->tx_sem);

		tx_cb = data->tx_fin_cb[tx_idx];
		if (tx_cb == NULL) {
			k_sem_give(&data->tx_fin_sem[tx_idx]);
<<<<<<< HEAD
		} else {
			tx_cb(dev, 0, data->tx_fin_cb_arg[tx_idx]);
		}
	}
}

void can_mcan_line_0_isr(const struct device *dev)
{
	const struct can_mcan_config *cfg = dev->config;
	struct can_mcan_data *data = dev->data;
	struct can_mcan_reg *can = cfg->can;

	do {
		if (can->ir & (CAN_MCAN_IR_BO | CAN_MCAN_IR_EP |
			       CAN_MCAN_IR_EW)) {
			can->ir = CAN_MCAN_IR_BO | CAN_MCAN_IR_EP |
				  CAN_MCAN_IR_EW;
			can_mcan_state_change_handler(dev);
=======
        }
        else {
			tx_cb(data->dev, 0, data->tx_fin_cb_arg[tx_idx]);
		}
	}
}

void can_mcan_line_0_isr(const struct can_mcan_config *cfg,
			 struct can_mcan_msg_sram *msg_ram,
                         struct can_mcan_data* data) {
	struct can_mcan_reg *can = cfg->can;

	do {
        if (can->ir & (CAN_MCAN_IR_BO | CAN_MCAN_IR_EP | CAN_MCAN_IR_EW)) {
            can->ir = CAN_MCAN_IR_BO | CAN_MCAN_IR_EP | CAN_MCAN_IR_EW;
			can_mcan_state_change_handler(cfg, data);
>>>>>>> d4c15222
		}

		/* TX event FIFO new entry */
		if (can->ir & CAN_MCAN_IR_TEFN) {
			can->ir = CAN_MCAN_IR_TEFN;
			can_mcan_tc_event_handler(dev);
		}

		if (can->ir & CAN_MCAN_IR_TEFL) {
			can->ir = CAN_MCAN_IR_TEFL;
			LOG_ERR("TX FIFO element lost");
			k_sem_give(&data->tx_sem);
		}

		if (can->ir & CAN_MCAN_IR_ARA) {
			can->ir  = CAN_MCAN_IR_ARA;
			LOG_ERR("Access to reserved address");
		}

		if (can->ir & CAN_MCAN_IR_MRAF) {
			can->ir  = CAN_MCAN_IR_MRAF;
			LOG_ERR("Message RAM access failure");
		}

	} while (can->ir & (CAN_MCAN_IR_BO | CAN_MCAN_IR_EW | CAN_MCAN_IR_EP |
			    CAN_MCAN_IR_TEFL | CAN_MCAN_IR_TEFN));
}

<<<<<<< HEAD
static void can_mcan_get_message(const struct device *dev,
				 volatile struct can_mcan_rx_fifo *fifo,
				 volatile uint32_t *fifo_status_reg,
				 volatile uint32_t *fifo_ack_reg)
{
	struct can_mcan_data *data = dev->data;
=======
void can_mcan_get_message(struct can_mcan_data* data,
				 volatile struct can_mcan_rx_fifo *fifo,
				 volatile uint32_t *fifo_status_reg,
                          volatile uint32_t* fifo_ack_reg) {
>>>>>>> d4c15222
	uint32_t get_idx, filt_idx;
	struct zcan_frame frame;
	can_rx_callback_t cb;
	int data_length;
	void *cb_arg;
	struct can_mcan_rx_fifo_hdr hdr;

	while ((*fifo_status_reg & CAN_MCAN_RXF0S_F0FL)) {
        get_idx = (*fifo_status_reg & CAN_MCAN_RXF0S_F0GI) >> CAN_MCAN_RXF0S_F0GI_POS;

        CACHE_INVALIDATE(&fifo[get_idx].hdr, sizeof(struct can_mcan_rx_fifo_hdr));
        memcpy32_volatile(&hdr, &fifo[get_idx].hdr, sizeof(struct can_mcan_rx_fifo_hdr));

        if (hdr.xtd == 1U) {
			frame.id = hdr.ext_id;
        }
        else {
			frame.id = hdr.std_id;
		}
		frame.fd = hdr.fdf;
        frame.rtr     = hdr.rtr ? CAN_REMOTEREQUEST : CAN_DATAFRAME;
        frame.id_type = hdr.xtd ? CAN_EXTENDED_IDENTIFIER : CAN_STANDARD_IDENTIFIER;
		frame.dlc = hdr.dlc;
		frame.brs = hdr.brs;
#if defined(CONFIG_CAN_RX_TIMESTAMP)
		frame.timestamp = hdr.rxts;
#endif

		filt_idx = hdr.fidx;

		/* Check if RTR must match */
        if ((hdr.xtd && (data->ext_filt_rtr_mask & (1U << filt_idx))
                        && ((data->ext_filt_rtr >> filt_idx) & 1U) != frame.rtr)
                        || ((data->std_filt_rtr_mask & (1U << filt_idx))
                                        && ((data->std_filt_rtr >> filt_idx) & 1U) != frame.rtr)) {
			continue;
		}

		data_length = can_dlc_to_bytes(frame.dlc);
		if (data_length <= sizeof(frame.data)) {
			/* data needs to be written in 32 bit blocks!*/
            CACHE_INVALIDATE(fifo[get_idx].data_32, ROUND_UP(data_length, sizeof(uint32_t)));
            memcpy32_volatile(frame.data_32, fifo[get_idx].data_32, ROUND_UP(data_length, sizeof(uint32_t)));

			if (frame.id_type == CAN_STANDARD_IDENTIFIER) {
                LOG_DBG("Frame on filter %d, ID: 0x%x", filt_idx, frame.id);
				cb = data->rx_cb_std[filt_idx];
				cb_arg = data->cb_arg_std[filt_idx];
            }
            else {
                LOG_DBG("Frame on filter %d, ID: 0x%x", filt_idx + NUM_STD_FILTER_DATA, frame.id);
				cb = data->rx_cb_ext[filt_idx];
				cb_arg = data->cb_arg_ext[filt_idx];
			}

			if (cb) {
<<<<<<< HEAD
				cb(dev, &frame, cb_arg);
			} else {
=======
				cb(data->dev, &frame, cb_arg);
            }
            else {
>>>>>>> d4c15222
				LOG_DBG("cb missing");
			}
        }
        else {
			LOG_ERR("Frame is too big");
		}

		*fifo_ack_reg = get_idx;
	}
}

<<<<<<< HEAD
void can_mcan_line_1_isr(const struct device *dev)
{
	const struct can_mcan_config *cfg = dev->config;
	struct can_mcan_data *data = dev->data;
=======
void can_mcan_line_1_isr(const struct can_mcan_config *cfg,
			 struct can_mcan_msg_sram *msg_ram,
                         struct can_mcan_data* data) {
>>>>>>> d4c15222
	struct can_mcan_reg *can = cfg->can;
	struct can_mcan_msg_sram *msg_ram = data->msg_ram;

	do {
		if (can->ir & CAN_MCAN_IR_RF0N) {
			can->ir  = CAN_MCAN_IR_RF0N;
			LOG_DBG("RX FIFO0 INT");
<<<<<<< HEAD
			can_mcan_get_message(dev, msg_ram->rx_fifo0,
					     &can->rxf0s, &can->rxf0a);
=======
            can_mcan_get_message(data, msg_ram->rx_fifo0, &can->rxf0s, &can->rxf0a);
>>>>>>> d4c15222
		}

		if (can->ir & CAN_MCAN_IR_RF1N) {
			can->ir  = CAN_MCAN_IR_RF1N;
			LOG_DBG("RX FIFO1 INT");
<<<<<<< HEAD
			can_mcan_get_message(dev, msg_ram->rx_fifo1,
					     &can->rxf1s, &can->rxf1a);
=======
            can_mcan_get_message(data, msg_ram->rx_fifo1, &can->rxf1s, &can->rxf1a);
>>>>>>> d4c15222
		}

		if (can->ir & CAN_MCAN_IR_RF0L) {
			can->ir  = CAN_MCAN_IR_RF0L;
			LOG_ERR("Message lost on FIFO0");
		}

		if (can->ir & CAN_MCAN_IR_RF1L) {
			can->ir  = CAN_MCAN_IR_RF1L;
			LOG_ERR("Message lost on FIFO1");
		}

	} while (can->ir & (CAN_MCAN_IR_RF0N | CAN_MCAN_IR_RF1N |
			    CAN_MCAN_IR_RF0L | CAN_MCAN_IR_RF1L));
}

int can_mcan_get_state(const struct device *dev, enum can_state *state,
		       struct can_bus_err_cnt *err_cnt)
{
	const struct can_mcan_config *cfg = dev->config;
	struct can_mcan_reg *can = cfg->can;

	if (state != NULL) {
		if (can->psr & CAN_MCAN_PSR_BO) {
			*state = CAN_BUS_OFF;
		} else if (can->psr & CAN_MCAN_PSR_EP) {
			*state = CAN_ERROR_PASSIVE;
		} else if (can->psr & CAN_MCAN_PSR_EW) {
			*state = CAN_ERROR_WARNING;
		} else {
			*state = CAN_ERROR_ACTIVE;
		}
	}

	if (err_cnt != NULL) {
		err_cnt->rx_err_cnt = (uint8_t)((can->ecr & CAN_MCAN_ECR_TEC_MSK) << CAN_MCAN_ECR_TEC_POS);

		err_cnt->tx_err_cnt = (uint8_t)((can->ecr & CAN_MCAN_ECR_REC_MSK) << CAN_MCAN_ECR_REC_POS);
	}

	return 0;
}

#ifndef CONFIG_CAN_AUTO_BUS_OFF_RECOVERY
int can_mcan_recover(const struct device *dev, k_timeout_t timeout)
{
	const struct can_mcan_config *cfg = dev->config;
	struct can_mcan_reg *can = cfg->can;

	return can_leave_init_mode(can, timeout);
}
#endif /* CONFIG_CAN_AUTO_BUS_OFF_RECOVERY */


int can_mcan_send(const struct device *dev,
		  const struct zcan_frame *frame,
		  k_timeout_t timeout,
		  can_tx_callback_t callback, void *user_data)
{
	const struct can_mcan_config *cfg = dev->config;
	struct can_mcan_data *data = dev->data;
	struct can_mcan_reg *can = cfg->can;
	struct can_mcan_msg_sram *msg_ram = data->msg_ram;
	size_t data_length = can_dlc_to_bytes(frame->dlc);
	struct can_mcan_tx_buffer_hdr tx_hdr = {
		.rtr = frame->rtr  == CAN_REMOTEREQUEST,
		.xtd = frame->id_type == CAN_EXTENDED_IDENTIFIER,
		.esi = 0,
		.dlc = frame->dlc,
#ifdef CONFIG_CAN_FD_MODE
		.brs = frame->brs == true,
#endif
		.fdf = frame->fd,
		.efc = 1,
	};
	uint32_t put_idx;
	int ret;
	struct can_mcan_mm mm;

	LOG_DBG("Sending %d bytes. Id: 0x%x, ID type: %s %s %s %s",
		data_length, frame->id,
		frame->id_type == CAN_STANDARD_IDENTIFIER ?
				  "standard" : "extended",
		frame->rtr == CAN_DATAFRAME ? "" : "RTR",
		frame->fd == CAN_DATAFRAME ? "" : "FD frame",
		frame->brs == CAN_DATAFRAME ? "" : "BRS");

	if (data_length > sizeof(frame->data)) {
		LOG_ERR("data length (%zu) > max frame data length (%zu)",
			data_length, sizeof(frame->data));
		return -EINVAL;
	}

	if (frame->fd != 1 && frame->dlc > MCAN_MAX_DLC) {
		LOG_ERR("DLC of %d without fd flag set.", frame->dlc);
		return -EINVAL;
	}

	if (can->psr & CAN_MCAN_PSR_BO) {
		return -ENETDOWN;
	}

	ret = k_sem_take(&data->tx_sem, timeout);
	if (ret != 0) {
		return -EAGAIN;
	}

	__ASSERT_NO_MSG((can->txfqs & CAN_MCAN_TXFQS_TFQF) !=
			CAN_MCAN_TXFQS_TFQF);

	k_mutex_lock(&data->tx_mtx, K_FOREVER);

	put_idx = ((can->txfqs & CAN_MCAN_TXFQS_TFQPI) >>
		   CAN_MCAN_TXFQS_TFQPI_POS);

	mm.idx = put_idx;
	mm.cnt = data->mm.cnt++;
	tx_hdr.mm = mm;

	if (frame->id_type == CAN_STANDARD_IDENTIFIER) {
		tx_hdr.std_id = frame->id & CAN_STD_ID_MASK;
	} else {
		tx_hdr.ext_id = frame->id;
	}

	memcpy32_volatile(&msg_ram->tx_buffer[put_idx].hdr, &tx_hdr, sizeof(tx_hdr));
	memcpy32_volatile(msg_ram->tx_buffer[put_idx].data_32, frame->data_32,
			  ROUND_UP(data_length, 4));
	CACHE_CLEAN(&msg_ram->tx_buffer[put_idx].hdr, sizeof(tx_hdr));
	CACHE_CLEAN(&msg_ram->tx_buffer[put_idx].data_32, ROUND_UP(data_length, 4));

	data->tx_fin_cb[put_idx] = callback;
	data->tx_fin_cb_arg[put_idx] = user_data;

	can->txbar = (1U << put_idx);

	k_mutex_unlock(&data->tx_mtx);

	if (callback == NULL) {
		LOG_DBG("Waiting for TX complete");
		k_sem_take(&data->tx_fin_sem[put_idx], K_FOREVER);
	}

	return 0;
}

static int can_mcan_get_free_std(volatile struct can_mcan_std_filter *filters)
{
	for (int i = 0; i < NUM_STD_FILTER_DATA; ++i) {
		if (filters[i].sfce == CAN_MCAN_FCE_DISABLE) {
			return i;
		}
	}

	return -ENOSPC;
}

int can_mcan_get_max_filters(const struct device *dev, enum can_ide id_type)
{
	ARG_UNUSED(dev);

	if (id_type == CAN_STANDARD_IDENTIFIER) {
		return NUM_STD_FILTER_DATA;
	} else {
		return NUM_EXT_FILTER_DATA;
	}
}

/* Use masked configuration only for simplicity. If someone needs more than
 * 28 standard filters, dual mode needs to be implemented.
 * Dual mode gets tricky, because we can only activate both filters.
 * If one of the IDs is not used anymore, we would need to mark it as unused.
 */
int can_mcan_add_rx_filter_std(const struct device *dev,
			       can_rx_callback_t callback, void *user_data,
			       const struct zcan_filter *filter)
{
	struct can_mcan_data *data = dev->data;
	struct can_mcan_msg_sram *msg_ram = data->msg_ram;
	struct can_mcan_std_filter filter_element = {
		.id1 = filter->id,
		.id2 = filter->id_mask,
		.sft = CAN_MCAN_SFT_MASKED
	};
	int filter_id;

	k_mutex_lock(&data->inst_mutex, K_FOREVER);
	filter_id = can_mcan_get_free_std(msg_ram->std_filt);

	if (filter_id == -ENOSPC) {
		LOG_WRN("No free standard id filter left");
		return -ENOSPC;
	}

	/* TODO proper fifo balancing */
	filter_element.sfce = filter_id & 0x01 ? CAN_MCAN_FCE_FIFO1 :
						 CAN_MCAN_FCE_FIFO0;

	memcpy32_volatile(&msg_ram->std_filt[filter_id], &filter_element,
			 sizeof(struct can_mcan_std_filter));
	CACHE_CLEAN(&msg_ram->std_filt[filter_id],
		    sizeof(struct can_mcan_std_filter));

	k_mutex_unlock(&data->inst_mutex);

	LOG_DBG("Attached std filter at %d", filter_id);

	if (filter->rtr) {
		data->std_filt_rtr |= (1U << filter_id);
	} else {
		data->std_filt_rtr &= ~(1U << filter_id);
	}

	if (filter->rtr_mask) {
		data->std_filt_rtr_mask |= (1U << filter_id);
	} else {
		data->std_filt_rtr_mask &= ~(1U << filter_id);
	}

	data->rx_cb_std[filter_id] = callback;
	data->cb_arg_std[filter_id] = user_data;

	return filter_id;
}

static int can_mcan_get_free_ext(volatile struct can_mcan_ext_filter *filters)
{
	for (int i = 0; i < NUM_EXT_FILTER_DATA; ++i) {
		if (filters[i].efce == CAN_MCAN_FCE_DISABLE) {
			return i;
		}
	}

	return -ENOSPC;
}

static int can_mcan_add_rx_filter_ext(const struct device *dev,
				      can_rx_callback_t callback, void *user_data,
				      const struct zcan_filter *filter)
{
	struct can_mcan_data *data = dev->data;
	struct can_mcan_msg_sram *msg_ram = data->msg_ram;
	struct can_mcan_ext_filter filter_element = {
		.id2 = filter->id_mask,
		.id1 = filter->id,
		.eft = CAN_MCAN_EFT_MASKED
	};
	int filter_id;

	k_mutex_lock(&data->inst_mutex, K_FOREVER);
	filter_id = can_mcan_get_free_ext(msg_ram->ext_filt);

	if (filter_id == -ENOSPC) {
		LOG_WRN("No free extended id filter left");
		return -ENOSPC;
	}

	/* TODO proper fifo balancing */
	filter_element.efce = filter_id & 0x01 ? CAN_MCAN_FCE_FIFO1 :
						 CAN_MCAN_FCE_FIFO0;

	memcpy32_volatile(&msg_ram->ext_filt[filter_id], &filter_element,
			  sizeof(struct can_mcan_ext_filter));
	CACHE_CLEAN(&msg_ram->ext_filt[filter_id],
		    sizeof(struct can_mcan_ext_filter));

	k_mutex_unlock(&data->inst_mutex);

	LOG_DBG("Attached ext filter at %d", filter_id);

	if (filter->rtr) {
		data->ext_filt_rtr |= (1U << filter_id);
	} else {
		data->ext_filt_rtr &= ~(1U << filter_id);
	}

	if (filter->rtr_mask) {
		data->ext_filt_rtr_mask |= (1U << filter_id);
	} else {
		data->ext_filt_rtr_mask &= ~(1U << filter_id);
	}

	data->rx_cb_ext[filter_id] = callback;
	data->cb_arg_ext[filter_id] = user_data;

	return filter_id;
}

int can_mcan_add_rx_filter(const struct device *dev,
			   can_rx_callback_t callback, void *user_data,
			   const struct zcan_filter *filter)
{
	int filter_id;

	if (callback == NULL) {
		return -EINVAL;
	}

	if (filter->id_type == CAN_STANDARD_IDENTIFIER) {
		filter_id = can_mcan_add_rx_filter_std(dev, callback, user_data, filter);
	} else {
		filter_id = can_mcan_add_rx_filter_ext(dev, callback, user_data, filter);
		if (filter_id >= 0) {
			filter_id += NUM_STD_FILTER_DATA;
		}
	}

	return filter_id;
}

void can_mcan_remove_rx_filter(const struct device *dev, int filter_id)
{
	struct can_mcan_data *data = dev->data;
	struct can_mcan_msg_sram *msg_ram = data->msg_ram;

	k_mutex_lock(&data->inst_mutex, K_FOREVER);
	if (filter_id >= NUM_STD_FILTER_DATA) {
		filter_id -= NUM_STD_FILTER_DATA;
		if (filter_id >= NUM_EXT_FILTER_DATA) {
			LOG_ERR("Wrong filter id");
			return;
		}

		memset32_volatile(&msg_ram->ext_filt[filter_id], 0,
				  sizeof(struct can_mcan_ext_filter));
		CACHE_CLEAN(&msg_ram->ext_filt[filter_id],
			    sizeof(struct can_mcan_ext_filter));
	} else {
		memset32_volatile(&msg_ram->std_filt[filter_id], 0,
				  sizeof(struct can_mcan_std_filter));
		CACHE_CLEAN(&msg_ram->std_filt[filter_id],
			    sizeof(struct can_mcan_std_filter));
	}

	k_mutex_unlock(&data->inst_mutex);
}

void can_mcan_set_state_change_callback(const struct device *dev,
					can_state_change_callback_t callback,
					void *user_data)
{
	struct can_mcan_data *data = dev->data;

	data->state_change_cb = callback;
	data->state_change_cb_data = user_data;
}

int can_mcan_get_max_bitrate(const struct device *dev, uint32_t *max_bitrate)
{
	const struct can_mcan_config *cfg = dev->config;

	*max_bitrate = cfg->max_bitrate;

	return 0;
}<|MERGE_RESOLUTION|>--- conflicted
+++ resolved
@@ -120,17 +120,11 @@
 	return 0;
 }
 
-<<<<<<< HEAD
 void can_mcan_configure_timing(struct can_mcan_reg *can,
 			       const struct can_timing *timing,
 			       const struct can_timing *timing_data)
 {
-	if (timing) {
-=======
-void can_mcan_configure_timing(struct can_mcan_reg* can, const struct can_timing* timing,
-                               const struct can_timing* timing_data) {
 	if (timing != NULL) {
->>>>>>> d4c15222
 		uint32_t nbtp_sjw = can->nbtp & CAN_MCAN_NBTP_NSJW_MSK;
 
 		__ASSERT_NO_MSG(timing->prop_seg == 0);
@@ -419,19 +413,9 @@
 		             (((sizeof(msg_ram->rx_buffer[0].data) - 32) / 16 + 5) << CAN_MCAN_RXESC_RBDS_POS);
 	}
 #endif
-<<<<<<< HEAD
 	can->cccr &= ~(CAN_MCAN_CCCR_FDOE | CAN_MCAN_CCCR_BRSE |
 		       CAN_MCAN_CCCR_TEST | CAN_MCAN_CCCR_MON |
 		       CAN_MCAN_CCCR_ASM);
-=======
-
-#ifdef CONFIG_CAN_FD_MODE
-	can->cccr |= CAN_MCAN_CCCR_FDOE | CAN_MCAN_CCCR_BRSE;
-#else
-	can->cccr &= ~(CAN_MCAN_CCCR_FDOE | CAN_MCAN_CCCR_BRSE);
-#endif
-	can->cccr &= ~(CAN_MCAN_CCCR_TEST | CAN_MCAN_CCCR_MON | CAN_MCAN_CCCR_ASM);
->>>>>>> d4c15222
 	can->test &= ~(CAN_MCAN_TEST_LBCK);
 
 #if defined(CONFIG_CAN_DELAY_COMP) && defined(CONFIG_CAN_FD_MODE)
@@ -533,16 +517,9 @@
 	return ret;
 }
 
-<<<<<<< HEAD
 static void can_mcan_state_change_handler(const struct device *dev)
 {
 	struct can_mcan_data *data = dev->data;
-=======
-void can_mcan_state_change_handler(const struct can_mcan_config* cfg,
-                                   struct can_mcan_data* data) {
-	enum can_state state;
-	struct can_bus_err_cnt err_cnt;
->>>>>>> d4c15222
 	const can_state_change_callback_t cb = data->state_change_cb;
 	void *cb_data = data->state_change_cb_data;
 	struct can_bus_err_cnt err_cnt;
@@ -555,18 +532,12 @@
 	}
 }
 
-<<<<<<< HEAD
 static void can_mcan_tc_event_handler(const struct device *dev)
 {
 	const struct can_mcan_config *cfg = dev->config;
 	struct can_mcan_data *data = dev->data;
 	struct can_mcan_reg *can = cfg->can;
 	struct can_mcan_msg_sram *msg_ram = data->msg_ram;
-=======
-void can_mcan_tc_event_handler(struct can_mcan_reg* can,
-				      struct can_mcan_msg_sram *msg_ram,
-                               struct can_mcan_data* data) {
->>>>>>> d4c15222
 	volatile struct can_mcan_tx_event_fifo *tx_event;
 	can_tx_callback_t tx_cb;
 	uint32_t event_idx, tx_idx;
@@ -585,8 +556,8 @@
 		tx_cb = data->tx_fin_cb[tx_idx];
 		if (tx_cb == NULL) {
 			k_sem_give(&data->tx_fin_sem[tx_idx]);
-<<<<<<< HEAD
-		} else {
+        }
+        else {
 			tx_cb(dev, 0, data->tx_fin_cb_arg[tx_idx]);
 		}
 	}
@@ -599,29 +570,9 @@
 	struct can_mcan_reg *can = cfg->can;
 
 	do {
-		if (can->ir & (CAN_MCAN_IR_BO | CAN_MCAN_IR_EP |
-			       CAN_MCAN_IR_EW)) {
-			can->ir = CAN_MCAN_IR_BO | CAN_MCAN_IR_EP |
-				  CAN_MCAN_IR_EW;
-			can_mcan_state_change_handler(dev);
-=======
-        }
-        else {
-			tx_cb(data->dev, 0, data->tx_fin_cb_arg[tx_idx]);
-		}
-	}
-}
-
-void can_mcan_line_0_isr(const struct can_mcan_config *cfg,
-			 struct can_mcan_msg_sram *msg_ram,
-                         struct can_mcan_data* data) {
-	struct can_mcan_reg *can = cfg->can;
-
-	do {
         if (can->ir & (CAN_MCAN_IR_BO | CAN_MCAN_IR_EP | CAN_MCAN_IR_EW)) {
             can->ir = CAN_MCAN_IR_BO | CAN_MCAN_IR_EP | CAN_MCAN_IR_EW;
-			can_mcan_state_change_handler(cfg, data);
->>>>>>> d4c15222
+			can_mcan_state_change_handler(dev);
 		}
 
 		/* TX event FIFO new entry */
@@ -650,19 +601,11 @@
 			    CAN_MCAN_IR_TEFL | CAN_MCAN_IR_TEFN));
 }
 
-<<<<<<< HEAD
 static void can_mcan_get_message(const struct device *dev,
 				 volatile struct can_mcan_rx_fifo *fifo,
 				 volatile uint32_t *fifo_status_reg,
-				 volatile uint32_t *fifo_ack_reg)
-{
+                          volatile uint32_t* fifo_ack_reg) {
 	struct can_mcan_data *data = dev->data;
-=======
-void can_mcan_get_message(struct can_mcan_data* data,
-				 volatile struct can_mcan_rx_fifo *fifo,
-				 volatile uint32_t *fifo_status_reg,
-                          volatile uint32_t* fifo_ack_reg) {
->>>>>>> d4c15222
 	uint32_t get_idx, filt_idx;
 	struct zcan_frame frame;
 	can_rx_callback_t cb;
@@ -719,14 +662,9 @@
 			}
 
 			if (cb) {
-<<<<<<< HEAD
 				cb(dev, &frame, cb_arg);
-			} else {
-=======
-				cb(data->dev, &frame, cb_arg);
             }
             else {
->>>>>>> d4c15222
 				LOG_DBG("cb missing");
 			}
         }
@@ -738,16 +676,10 @@
 	}
 }
 
-<<<<<<< HEAD
 void can_mcan_line_1_isr(const struct device *dev)
 {
 	const struct can_mcan_config *cfg = dev->config;
 	struct can_mcan_data *data = dev->data;
-=======
-void can_mcan_line_1_isr(const struct can_mcan_config *cfg,
-			 struct can_mcan_msg_sram *msg_ram,
-                         struct can_mcan_data* data) {
->>>>>>> d4c15222
 	struct can_mcan_reg *can = cfg->can;
 	struct can_mcan_msg_sram *msg_ram = data->msg_ram;
 
@@ -755,23 +687,15 @@
 		if (can->ir & CAN_MCAN_IR_RF0N) {
 			can->ir  = CAN_MCAN_IR_RF0N;
 			LOG_DBG("RX FIFO0 INT");
-<<<<<<< HEAD
 			can_mcan_get_message(dev, msg_ram->rx_fifo0,
 					     &can->rxf0s, &can->rxf0a);
-=======
-            can_mcan_get_message(data, msg_ram->rx_fifo0, &can->rxf0s, &can->rxf0a);
->>>>>>> d4c15222
 		}
 
 		if (can->ir & CAN_MCAN_IR_RF1N) {
 			can->ir  = CAN_MCAN_IR_RF1N;
 			LOG_DBG("RX FIFO1 INT");
-<<<<<<< HEAD
 			can_mcan_get_message(dev, msg_ram->rx_fifo1,
 					     &can->rxf1s, &can->rxf1a);
-=======
-            can_mcan_get_message(data, msg_ram->rx_fifo1, &can->rxf1s, &can->rxf1a);
->>>>>>> d4c15222
 		}
 
 		if (can->ir & CAN_MCAN_IR_RF0L) {
