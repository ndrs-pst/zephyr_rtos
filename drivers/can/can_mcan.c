/*
 * Copyright (c) 2022 Vestas Wind Systems A/S
 * Copyright (c) 2020 Alexander Wachter
 *
 * SPDX-License-Identifier: Apache-2.0
 */

#include <zephyr/sys/util.h>
#include <string.h>
#include <zephyr/cache.h>
#include <zephyr/kernel.h>
#include <zephyr/drivers/can.h>
#include <zephyr/drivers/can/transceiver.h>
#include <zephyr/logging/log.h>
#include <soc.h>

#include "can_mcan.h"
#include "can_mcan_priv.h"

LOG_MODULE_REGISTER(can_mcan, CONFIG_CAN_LOG_LEVEL);

#define CAN_INIT_TIMEOUT (100)
#define CAN_DIV_CEIL(val, div) (((val) + (div) - 1) / (div))

static void memcpy32_volatile(volatile void* dst_, const volatile void* src_, size_t len) {
    volatile uint32_t* dst = dst_;
    const volatile uint32_t* src = src_;

    __ASSERT(len % 4 == 0, "len must be a multiple of 4!");
    len /= sizeof(uint32_t);

    while (len--) {
        *dst = *src;
        ++dst;
        ++src;
    }
}

static void memset32_volatile(volatile void* dst_, uint32_t val, size_t len) {
    volatile uint32_t* dst = dst_;

    __ASSERT(len % 4 == 0, "len must be a multiple of 4!");
    len /= sizeof(uint32_t);

    while (len--) {
        *dst++ = val;
    }
}

static int can_exit_sleep_mode(struct can_mcan_reg* can) {
    uint32_t start_time;

    can->cccr &= ~CAN_MCAN_CCCR_CSR;
    start_time = k_cycle_get_32();

    while ((can->cccr & CAN_MCAN_CCCR_CSA) == CAN_MCAN_CCCR_CSA) {
        if ((k_cycle_get_32() - start_time) > k_ms_to_cyc_ceil32(CAN_INIT_TIMEOUT)) {
            can->cccr |= CAN_MCAN_CCCR_CSR;
            return (-EAGAIN);
        }
    }

    return (0);
}

static int can_enter_init_mode(struct can_mcan_reg* can, k_timeout_t timeout) {
    int64_t start_time;

    can->cccr |= CAN_MCAN_CCCR_INIT;
    start_time = k_uptime_ticks();

    while ((can->cccr & CAN_MCAN_CCCR_INIT) == 0U) {
        if ((k_uptime_ticks() - start_time) > timeout.ticks) {
            can->cccr &= ~CAN_MCAN_CCCR_INIT;
            return (-EAGAIN);
        }
    }

    return (0);
}

static int can_leave_init_mode(struct can_mcan_reg* can, k_timeout_t timeout) {
    int64_t start_time;

    can->cccr &= ~CAN_MCAN_CCCR_INIT;
    start_time = k_uptime_ticks();

    while ((can->cccr & CAN_MCAN_CCCR_INIT) != 0U) {
        if ((k_uptime_ticks() - start_time) > timeout.ticks) {
            return (-EAGAIN);
        }
    }

    return (0);
}

void can_mcan_configure_timing(struct can_mcan_reg* can,
                               const struct can_timing* timing,
                               const struct can_timing* timing_data) {
    if (timing != NULL) {
        uint32_t nbtp_sjw = can->nbtp & CAN_MCAN_NBTP_NSJW_MSK;

        __ASSERT_NO_MSG(timing->prop_seg == 0);
        __ASSERT_NO_MSG((timing->phase_seg1 <= 0x100) && (timing->phase_seg1 > 0));
        __ASSERT_NO_MSG((timing->phase_seg2 <=  0x80) && (timing->phase_seg2 > 0));
        __ASSERT_NO_MSG((timing->prescaler  <= 0x200) && (timing->prescaler > 0));
        __ASSERT_NO_MSG((timing->sjw == CAN_SJW_NO_CHANGE) ||
                        ((timing->sjw <= 0x80) && (timing->sjw > 0)));

        can->nbtp = (((uint32_t)timing->phase_seg1 - 1UL) &  0xFF) << CAN_MCAN_NBTP_NTSEG1_POS |
                    (((uint32_t)timing->phase_seg2 - 1UL) &  0x7F) << CAN_MCAN_NBTP_NTSEG2_POS |
                    (((uint32_t)timing->prescaler  - 1UL) & 0x1FF) << CAN_MCAN_NBTP_NBRP_POS;

        if (timing->sjw == CAN_SJW_NO_CHANGE) {
            can->nbtp |= nbtp_sjw;
        }
        else {
            can->nbtp |= (((uint32_t)timing->sjw - 1UL) & 0x7F) << CAN_MCAN_NBTP_NSJW_POS;
        }
    }

#ifdef CONFIG_CAN_FD_MODE
    if (timing_data) {
        uint32_t dbtp_sjw = can->dbtp & CAN_MCAN_DBTP_DSJW_MSK;

        __ASSERT_NO_MSG(timing_data->prop_seg == 0);
        __ASSERT_NO_MSG(timing_data->phase_seg1 <= 0x20 &&
                timing_data->phase_seg1 > 0);
        __ASSERT_NO_MSG(timing_data->phase_seg2 <= 0x10 &&
                timing_data->phase_seg2 > 0);
        __ASSERT_NO_MSG(timing_data->prescaler <= 0x20 &&
                timing_data->prescaler > 0);
        __ASSERT_NO_MSG(timing_data->sjw == CAN_SJW_NO_CHANGE ||
                (timing_data->sjw <= 0x80 && timing_data->sjw > 0));

        can->dbtp = (((uint32_t)timing_data->phase_seg1 - 1UL) & 0x1F) <<
                CAN_MCAN_DBTP_DTSEG1_POS |
                (((uint32_t)timing_data->phase_seg2 - 1UL) & 0x0F) <<
                CAN_MCAN_DBTP_DTSEG2_POS |
                (((uint32_t)timing_data->prescaler  - 1UL) & 0x1F) <<
                CAN_MCAN_DBTP_DBRP_POS;

        if (timing_data->sjw == CAN_SJW_NO_CHANGE) {
            can->dbtp |= dbtp_sjw;
        }
        else {
            can->dbtp |= (((uint32_t)timing_data->sjw - 1UL) & 0x0F) << CAN_MCAN_DBTP_DSJW_POS;
    }
    }
#endif
}

int can_mcan_set_timing(const struct device* dev,
                        const struct can_timing* timing) {
    const struct can_mcan_config* cfg = dev->config;
    struct can_mcan_data* data        = dev->data;
    struct can_mcan_reg* can          = cfg->can;

    if (data->started) {
        return -EBUSY;
    }

    can_mcan_configure_timing(can, timing, NULL);

    return (0);
}

#ifdef CONFIG_CAN_FD_MODE
int can_mcan_set_timing_data(const struct device *dev,
                             const struct can_timing* timing_data) {
    const struct can_mcan_config* cfg = dev->config;
    struct can_mcan_data* data = dev->data;
    struct can_mcan_reg*  can  = cfg->can;

    if (data->started) {
        return -EBUSY;
    }

    can_mcan_configure_timing(can, NULL, timing_data);

    return (0);
}
#endif /* CONFIG_CAN_FD_MODE */

int can_mcan_get_capabilities(const struct device* dev, can_mode_t* cap) {
    ARG_UNUSED(dev);

    *cap = CAN_MODE_NORMAL | CAN_MODE_LOOPBACK | CAN_MODE_LISTENONLY;

#if CONFIG_CAN_FD_MODE
    *cap |= CAN_MODE_FD;
#endif /* CONFIG_CAN_FD_MODE */

    return (0);
}

int can_mcan_start(const struct device* dev) {
    const struct can_mcan_config* cfg = dev->config;
    struct can_mcan_data* data        = dev->data;
    struct can_mcan_reg* can          = cfg->can;
    int ret;

    if (data->started) {
        return -EALREADY;
    }

    if (cfg->phy != NULL) {
        ret = can_transceiver_enable(cfg->phy);
        if (ret != 0) {
            LOG_ERR("failed to enable CAN transceiver (err %d)", ret);
            return (ret);
        }
    }

    ret = can_leave_init_mode(can, K_MSEC(CAN_INIT_TIMEOUT));
    if (ret != 0) {
        LOG_ERR("failed to leave init mode");

        if (cfg->phy != NULL) {
            /* Attempt to disable the CAN transceiver in case of error */
            (void)can_transceiver_disable(cfg->phy);
        }

        return (-EIO);
    }

    data->started = true;

    return (0);
}

int can_mcan_stop(const struct device* dev) {
    const struct can_mcan_config* cfg = dev->config;
    struct can_mcan_data* data        = dev->data;
    struct can_mcan_reg* can          = cfg->can;
    can_tx_callback_t tx_cb;
    uint32_t tx_idx;
    int ret;

    if (!data->started) {
        return -EALREADY;
    }

    /* CAN transmissions are automatically stopped when entering init mode */
    ret = can_enter_init_mode(can, K_MSEC(CAN_INIT_TIMEOUT));
    if (ret != 0) {
        LOG_ERR("Failed to enter init mode");
        return -EIO;
    }

    if (cfg->phy != NULL) {
        ret = can_transceiver_disable(cfg->phy);
        if (ret != 0) {
            LOG_ERR("failed to disable CAN transceiver (err %d)", ret);
            return ret;
        }
    }

    can_mcan_enable_configuration_change(dev);

    data->started = false;

    for (tx_idx = 0; tx_idx < ARRAY_SIZE(data->tx_fin_cb); tx_idx++) {
        tx_cb = data->tx_fin_cb[tx_idx];

        if (tx_cb != NULL) {
            data->tx_fin_cb[tx_idx] = NULL;
            tx_cb(dev, -ENETDOWN, data->tx_fin_cb_arg[tx_idx]);
            k_sem_give(&data->tx_sem);
        }
    }

    return 0;
}

int can_mcan_set_mode(const struct device* dev, can_mode_t mode) {
    const struct can_mcan_config* cfg = dev->config;
    struct can_mcan_data* data        = dev->data;
    struct can_mcan_reg* can          = cfg->can;

#ifdef CONFIG_CAN_FD_MODE
    if ((mode & ~(CAN_MODE_LOOPBACK | CAN_MODE_LISTENONLY | CAN_MODE_FD)) != 0) {
        LOG_ERR("unsupported mode: 0x%08x", mode);
        return (-ENOTSUP);
    }
#else
    if ((mode & ~(CAN_MODE_LOOPBACK | CAN_MODE_LISTENONLY)) != 0) {
        LOG_ERR("unsupported mode: 0x%08x", mode);
        return (-ENOTSUP);
    }
#endif /* CONFIG_CAN_FD_MODE */

    if (data->started) {
        return (-EBUSY);
    }

    if ((mode & CAN_MODE_LOOPBACK) != 0) {
        /* Loopback mode */
        can->cccr |= CAN_MCAN_CCCR_TEST;
        can->test |= CAN_MCAN_TEST_LBCK;
    }
    else {
        can->cccr &= ~CAN_MCAN_CCCR_TEST;
    }

    if ((mode & CAN_MODE_LISTENONLY) != 0) {
        /* Bus monitoring mode */
        can->cccr |= CAN_MCAN_CCCR_MON;
    }
    else {
        can->cccr &= ~CAN_MCAN_CCCR_MON;
    }

#ifdef CONFIG_CAN_FD_MODE
    if ((mode & CAN_MODE_FD) != 0) {
        can->cccr |= CAN_MCAN_CCCR_FDOE | CAN_MCAN_CCCR_BRSE;
    }
    else {
        can->cccr &= ~(CAN_MCAN_CCCR_FDOE | CAN_MCAN_CCCR_BRSE);
    }
#endif /* CONFIG_CAN_FD_MODE */

    return (0);
}

int can_mcan_init(const struct device* dev) {
    const struct can_mcan_config* cfg = dev->config;
    struct can_mcan_data* data        = dev->data;
    struct can_mcan_reg* can          = cfg->can;
    struct can_mcan_msg_sram* msg_ram = data->msg_ram;
    struct can_timing timing;
#ifdef CONFIG_CAN_FD_MODE
    struct can_timing timing_data;
#endif
    int ret;

    k_mutex_init(&data->inst_mutex);
    k_mutex_init(&data->tx_mtx);
    k_sem_init(&data->tx_sem, NUM_TX_BUF_ELEMENTS, NUM_TX_BUF_ELEMENTS);

    if (cfg->phy != NULL) {
        if (!device_is_ready(cfg->phy)) {
            LOG_ERR("CAN transceiver not ready");
            return (-ENODEV);
        }
    }

    ret = can_exit_sleep_mode(can);
    if (ret) {
        LOG_ERR("Failed to exit sleep mode");
        return -EIO;
    }

    ret = can_enter_init_mode(can, K_MSEC(CAN_INIT_TIMEOUT));
    if (ret) {
        LOG_ERR("Failed to enter init mode");
        return -EIO;
    }

    can_mcan_enable_configuration_change(dev);

#ifdef CONFIG_CAN_SAM0
    can->cust = CAN_MRCFG_QOS_MEDIUM;
#endif

    LOG_DBG("IP rel: %lu.%lu.%lu %02lu.%lu.%lu",
            (can->crel & CAN_MCAN_CREL_REL)     >> CAN_MCAN_CREL_REL_POS,
            (can->crel & CAN_MCAN_CREL_STEP)    >> CAN_MCAN_CREL_STEP_POS,
            (can->crel & CAN_MCAN_CREL_SUBSTEP) >> CAN_MCAN_CREL_SUBSTEP_POS,
            (can->crel & CAN_MCAN_CREL_YEAR)    >> CAN_MCAN_CREL_YEAR_POS,
            (can->crel & CAN_MCAN_CREL_MON)     >> CAN_MCAN_CREL_MON_POS,
            (can->crel & CAN_MCAN_CREL_DAY)     >> CAN_MCAN_CREL_DAY_POS);

#ifndef CONFIG_CAN_STM32FD
    uint32_t mrba = 0;
#ifdef CONFIG_CAN_STM32H7
    mrba = (uint32_t)msg_ram;
#endif
#ifdef CONFIG_CAN_MCUX_MCAN
    mrba = (uint32_t)msg_ram & CAN_MCAN_MRBA_BA_MSK;
    can->mrba = mrba;
#endif
    can->sidfc = (((uint32_t)msg_ram->std_filt - mrba) & CAN_MCAN_SIDFC_FLSSA_MSK) |
                 (ARRAY_SIZE(msg_ram->std_filt) << CAN_MCAN_SIDFC_LSS_POS);
    can->xidfc = (((uint32_t)msg_ram->ext_filt - mrba) & CAN_MCAN_XIDFC_FLESA_MSK) |
                 (ARRAY_SIZE(msg_ram->ext_filt) << CAN_MCAN_XIDFC_LSS_POS);
    can->rxf0c = (((uint32_t)msg_ram->rx_fifo0 - mrba) & CAN_MCAN_RXF0C_F0SA) |
                 (ARRAY_SIZE(msg_ram->rx_fifo0) << CAN_MCAN_RXF0C_F0S_POS);
    can->rxf1c = (((uint32_t)msg_ram->rx_fifo1 - mrba) & CAN_MCAN_RXF1C_F1SA) |
                 (ARRAY_SIZE(msg_ram->rx_fifo1) << CAN_MCAN_RXF1C_F1S_POS);
    can->rxbc = (((uint32_t)msg_ram->rx_buffer - mrba) & CAN_MCAN_RXBC_RBSA);
    can->txefc = (((uint32_t)msg_ram->tx_event_fifo - mrba) & CAN_MCAN_TXEFC_EFSA_MSK) |
                 (ARRAY_SIZE(msg_ram->tx_event_fifo) << CAN_MCAN_TXEFC_EFS_POS);
    can->txbc = (((uint32_t)msg_ram->tx_buffer - mrba) & CAN_MCAN_TXBC_TBSA) |
                 (ARRAY_SIZE(msg_ram->tx_buffer) << CAN_MCAN_TXBC_TFQS_POS) | CAN_MCAN_TXBC_TFQM;

    if (sizeof(msg_ram->tx_buffer[0].data) <= 24) {
        can->txesc = (sizeof(msg_ram->tx_buffer[0].data) - 8) / 4;
    }
    else {
        can->txesc = (sizeof(msg_ram->tx_buffer[0].data) - 32) / 16 + 5;
    }

    if (sizeof(msg_ram->rx_fifo0[0].data) <= 24) {
        can->rxesc = (((sizeof(msg_ram->rx_fifo0[0].data)  - 8) / 4) << CAN_MCAN_RXESC_F0DS_POS) |
                     (((sizeof(msg_ram->rx_fifo1[0].data)  - 8) / 4) << CAN_MCAN_RXESC_F1DS_POS) |
                     (((sizeof(msg_ram->rx_buffer[0].data) - 8) / 4) << CAN_MCAN_RXESC_RBDS_POS);
    }
    else {
        can->rxesc = (((sizeof(msg_ram->rx_fifo0[0].data)  - 32) / 16 + 5) << CAN_MCAN_RXESC_F0DS_POS) |
                     (((sizeof(msg_ram->rx_fifo1[0].data)  - 32) / 16 + 5) << CAN_MCAN_RXESC_F1DS_POS) |
                     (((sizeof(msg_ram->rx_buffer[0].data) - 32) / 16 + 5) << CAN_MCAN_RXESC_RBDS_POS);
    }
#endif

    can->cccr &= ~(CAN_MCAN_CCCR_FDOE | CAN_MCAN_CCCR_BRSE |
                   CAN_MCAN_CCCR_TEST | CAN_MCAN_CCCR_MON  |
                   CAN_MCAN_CCCR_ASM);
    can->test &= ~(CAN_MCAN_TEST_LBCK);

#if defined(CONFIG_CAN_DELAY_COMP) && defined(CONFIG_CAN_FD_MODE)
    can->dbtp |= CAN_MCAN_DBTP_TDC;
    can->tdcr |=  cfg->tx_delay_comp_offset << CAN_MCAN_TDCR_TDCO_POS;

#endif

#ifdef CONFIG_CAN_STM32FD
    can->rxgfc |= (CONFIG_CAN_MAX_STD_ID_FILTER << CAN_MCAN_RXGFC_LSS_POS) |
              (CONFIG_CAN_MAX_EXT_ID_FILTER << CAN_MCAN_RXGFC_LSE_POS) |
              (0x2 << CAN_MCAN_RXGFC_ANFS_POS) |
              (0x2 << CAN_MCAN_RXGFC_ANFE_POS);
#else
    /* Reject both Non-matching Frames Standard and Non-matching Frames Extended */
    can->gfc |= (0x02UL << CAN_MCAN_GFC_ANFE_POS) | (0x02UL << CAN_MCAN_GFC_ANFS_POS);
#endif /* CONFIG_CAN_STM32FD */

    if (cfg->sample_point) {
        ret = can_calc_timing(dev, &timing, cfg->bus_speed, cfg->sample_point);
        if (ret == -EINVAL) {
            LOG_ERR("Can't find timing for given param");
            return -EIO;
        }
        LOG_DBG("Presc: %d, TS1: %d, TS2: %d", timing.prescaler, timing.phase_seg1, timing.phase_seg2);
        LOG_DBG("Sample-point err : %d", ret);
    }
    else if (cfg->prop_ts1) {
        timing.prop_seg = 0;
        timing.phase_seg1 = cfg->prop_ts1;
        timing.phase_seg2 = cfg->ts2;
        ret = can_calc_prescaler(dev, &timing, cfg->bus_speed);
        if (ret != 0) {
            LOG_WRN("Bitrate error: %d", ret);
        }
    }
#ifdef CONFIG_CAN_FD_MODE
    if (cfg->sample_point_data) {
        ret = can_calc_timing_data(dev, &timing_data, cfg->bus_speed_data, cfg->sample_point_data);
        if (ret == -EINVAL) {
            LOG_ERR("Can't find timing for given dataphase param");
            return -EIO;
        }

        LOG_DBG("Sample-point err data phase: %d", ret);
    }
    else if (cfg->prop_ts1_data) {
        timing_data.prop_seg = 0;
        timing_data.phase_seg1 = cfg->prop_ts1_data;
        timing_data.phase_seg2 = cfg->ts2_data;
        ret = can_calc_prescaler(dev, &timing_data, cfg->bus_speed_data);
        if (ret) {
            LOG_WRN("Dataphase bitrate error: %d", ret);
        }
    }
#endif

    timing.sjw = cfg->sjw;
#ifdef CONFIG_CAN_FD_MODE
    timing_data.sjw = cfg->sjw_data;
    can_mcan_configure_timing(can, &timing, &timing_data);
#else
    can_mcan_configure_timing(can, &timing, NULL);
#endif

    can->ie = (CAN_MCAN_IE_BO   | CAN_MCAN_IE_EW   | CAN_MCAN_IE_EP   |
               CAN_MCAN_IE_MRAF | CAN_MCAN_IE_TEFL | CAN_MCAN_IE_TEFN |
               CAN_MCAN_IE_RF0N | CAN_MCAN_IE_RF1N | CAN_MCAN_IE_RF0L |
               CAN_MCAN_IE_RF1L);

#ifdef CONFIG_CAN_STM32FD
    can->ils = CAN_MCAN_ILS_RXFIFO0 | CAN_MCAN_ILS_RXFIFO1;
#else
    can->ils = CAN_MCAN_ILS_RF0N | CAN_MCAN_ILS_RF1N;
#endif
    can->ile = CAN_MCAN_ILE_EINT0 | CAN_MCAN_ILE_EINT1;
    /* Interrupt on every TX fifo element*/
    can->txbtie = CAN_MCAN_TXBTIE_TIE;

    memset32_volatile(msg_ram, 0, sizeof(struct can_mcan_msg_sram));
    sys_cache_data_flush_range(msg_ram, sizeof(struct can_mcan_msg_sram));

    return (0);
}

void can_mcan_state_change_handler(const struct device* dev) {
    struct can_mcan_data* data = dev->data;
    const can_state_change_callback_t cb = data->state_change_cb;
    void* cb_data = data->state_change_cb_data;
    struct can_bus_err_cnt err_cnt;
    enum can_state state;

    (void) can_mcan_get_state(dev, &state, &err_cnt);

    if (cb != NULL) {
        cb(dev, state, err_cnt, cb_data);
    }
}

void can_mcan_tc_event_handler(const struct device* dev) {
    const struct can_mcan_config* cfg = dev->config;
    struct can_mcan_data* data        = dev->data;
    struct can_mcan_reg* can          = cfg->can;
    struct can_mcan_msg_sram* msg_ram = data->msg_ram;
    volatile struct can_mcan_tx_event_fifo* tx_event;
    can_tx_callback_t tx_cb;
    uint32_t event_idx;
    uint32_t tx_idx;

    while (can->txefs & CAN_MCAN_TXEFS_EFFL) {
        event_idx = ((can->txefs & CAN_MCAN_TXEFS_EFGI) >> CAN_MCAN_TXEFS_EFGI_POS);
        sys_cache_data_invd_range((void*)&msg_ram->tx_event_fifo[event_idx],
                                  sizeof(struct can_mcan_tx_event_fifo));
        tx_event = &msg_ram->tx_event_fifo[event_idx];
        tx_idx   = tx_event->mm.idx;
        /* Acknowledge TX event */
        can->txefa = event_idx;

        k_sem_give(&data->tx_sem);

        tx_cb = data->tx_fin_cb[tx_idx];
        data->tx_fin_cb[tx_idx] = NULL;
        tx_cb(dev, 0, data->tx_fin_cb_arg[tx_idx]);
    }
}

void can_mcan_line_0_isr(const struct device* dev) {
    const struct can_mcan_config* cfg = dev->config;
    struct can_mcan_data* data        = dev->data;
    struct can_mcan_reg* can          = cfg->can;

    do {
        if (can->ir & (CAN_MCAN_IR_BO | CAN_MCAN_IR_EP | CAN_MCAN_IR_EW)) {
            can->ir = (CAN_MCAN_IR_BO | CAN_MCAN_IR_EP | CAN_MCAN_IR_EW);
            can_mcan_state_change_handler(dev);
        }

        /* TX event FIFO new entry */
        if (can->ir & CAN_MCAN_IR_TEFN) {
            can->ir = CAN_MCAN_IR_TEFN;
            can_mcan_tc_event_handler(dev);
        }

        if (can->ir & CAN_MCAN_IR_TEFL) {
            can->ir = CAN_MCAN_IR_TEFL;
            LOG_ERR("TX FIFO element lost");
            k_sem_give(&data->tx_sem);
        }

        if (can->ir & CAN_MCAN_IR_ARA) {
            can->ir  = CAN_MCAN_IR_ARA;
            LOG_ERR("Access to reserved address");
        }

        if (can->ir & CAN_MCAN_IR_MRAF) {
            can->ir  = CAN_MCAN_IR_MRAF;
            LOG_ERR("Message RAM access failure");
        }

    } while (can->ir & (CAN_MCAN_IR_BO   | CAN_MCAN_IR_EW | CAN_MCAN_IR_EP |
                        CAN_MCAN_IR_TEFL | CAN_MCAN_IR_TEFN));
}

<<<<<<< HEAD
static void can_mcan_get_message(const struct device *dev,
				 volatile struct can_mcan_rx_fifo *fifo,
				 volatile uint32_t *fifo_status_reg,
				 volatile uint32_t *fifo_ack_reg)
{
	struct can_mcan_data *data = dev->data;
	uint32_t get_idx, filt_idx;
	struct can_frame frame = {0};
	can_rx_callback_t cb;
	int data_length;
	void *cb_arg;
	struct can_mcan_rx_fifo_hdr hdr;
	bool rtr_filter_mask;
	bool rtr_filter;
	bool fd_frame_filter;

	while ((*fifo_status_reg & CAN_MCAN_RXF0S_F0FL)) {
		get_idx = (*fifo_status_reg & CAN_MCAN_RXF0S_F0GI) >>
			   CAN_MCAN_RXF0S_F0GI_POS;

		sys_cache_data_invd_range((void *)&fifo[get_idx].hdr,
					  sizeof(struct can_mcan_rx_fifo_hdr));
		memcpy32_volatile(&hdr, &fifo[get_idx].hdr,
				  sizeof(struct can_mcan_rx_fifo_hdr));

		frame.dlc = hdr.dlc;

		if (hdr.rtr != 0) {
			frame.flags |= CAN_FRAME_RTR;
		}

		if (hdr.fdf != 0) {
			frame.flags |= CAN_FRAME_FDF;
		}

		if (hdr.brs != 0) {
			frame.flags |= CAN_FRAME_BRS;
		}

		if (hdr.esi != 0) {
			frame.flags |= CAN_FRAME_ESI;
		}

#if defined(CONFIG_CAN_RX_TIMESTAMP)
		frame.timestamp = hdr.rxts;
#endif

		filt_idx = hdr.fidx;

		if (hdr.xtd != 0) {
			frame.id = hdr.ext_id;
			frame.flags |= CAN_FRAME_IDE;
			rtr_filter_mask = (data->ext_filt_rtr_mask & BIT(filt_idx)) != 0;
			rtr_filter = (data->ext_filt_rtr & BIT(filt_idx)) != 0;
			fd_frame_filter = (data->ext_filt_fd_frame & BIT(filt_idx)) != 0;
		} else {
			frame.id = hdr.std_id;
			rtr_filter_mask = (data->std_filt_rtr_mask & BIT(filt_idx)) != 0;
			rtr_filter = (data->std_filt_rtr & BIT(filt_idx)) != 0;
			fd_frame_filter = (data->std_filt_fd_frame & BIT(filt_idx)) != 0;
		}

		if (rtr_filter_mask && (rtr_filter != ((frame.flags & CAN_FRAME_RTR) != 0))) {
			/* RTR bit does not match filter RTR mask, drop frame */
			*fifo_ack_reg = get_idx;
			continue;
		} else if (fd_frame_filter != ((frame.flags & CAN_FRAME_FDF) != 0)) {
			/* FD bit does not match filter FD frame, drop frame */
			*fifo_ack_reg = get_idx;
			continue;
		}

		data_length = can_dlc_to_bytes(frame.dlc);
		if (data_length <= sizeof(frame.data)) {
			/* Data needs to be written in 32 bit blocks! */
			sys_cache_data_invd_range((void *)fifo[get_idx].data_32,
						  ROUND_UP(data_length, sizeof(uint32_t)));
			memcpy32_volatile(frame.data_32, fifo[get_idx].data_32,
					  ROUND_UP(data_length, sizeof(uint32_t)));

			if ((frame.flags & CAN_FRAME_IDE) != 0) {
				LOG_DBG("Frame on filter %d, ID: 0x%x",
					filt_idx + NUM_STD_FILTER_DATA,
					frame.id);
				cb = data->rx_cb_ext[filt_idx];
				cb_arg = data->cb_arg_ext[filt_idx];
			} else {
				LOG_DBG("Frame on filter %d, ID: 0x%x",
					filt_idx, frame.id);
				cb = data->rx_cb_std[filt_idx];
				cb_arg = data->cb_arg_std[filt_idx];
			}

			if (cb) {
				cb(dev, &frame, cb_arg);
			} else {
				LOG_DBG("cb missing");
			}
		} else {
			LOG_ERR("Frame is too big");
		}

		*fifo_ack_reg = get_idx;
	}
=======
void can_mcan_get_message(const struct device* dev,
                          volatile struct can_mcan_rx_fifo* fifo,
                          volatile uint32_t* fifo_status_reg,
                          volatile uint32_t* fifo_ack_reg) {
    struct can_mcan_data* data = dev->data;
    uint32_t get_idx;
    uint32_t filt_idx;
    struct can_frame frame = {0};
    can_rx_callback_t cb;
    int data_length;
    void* cb_arg;
    struct can_mcan_rx_fifo_hdr hdr;
    bool rtr_filter_mask;
    bool rtr_filter;
    bool fd_frame_filter;

    while ((*fifo_status_reg & CAN_MCAN_RXF0S_F0FL)) {
        get_idx = (*fifo_status_reg & CAN_MCAN_RXF0S_F0GI) >> CAN_MCAN_RXF0S_F0GI_POS;

        sys_cache_data_invd_range((void*)&fifo[get_idx].hdr, sizeof(struct can_mcan_rx_fifo_hdr));
        memcpy32_volatile(&hdr, &fifo[get_idx].hdr, sizeof(struct can_mcan_rx_fifo_hdr));

        frame.dlc = (uint8_t)hdr.dlc;

        if (hdr.rtr != 0) {
            frame.flags |= CAN_FRAME_RTR;
        }

        if (hdr.fdf != 0) {
            frame.flags |= CAN_FRAME_FDF;
        }

        if (hdr.brs != 0) {
            frame.flags |= CAN_FRAME_BRS;
        }

        #if defined(CONFIG_CAN_RX_TIMESTAMP)
        frame.timestamp = hdr.rxts;
        #endif

        filt_idx = hdr.fidx;

        if (hdr.xtd != 0) {
            frame.id        = hdr.ext_id;
            frame.flags    |= CAN_FRAME_IDE;
            rtr_filter_mask = ((data->ext_filt_rtr_mask & BIT(filt_idx)) != 0);
            rtr_filter      = ((data->ext_filt_rtr & BIT(filt_idx)) != 0);
            fd_frame_filter = ((data->ext_filt_fd_frame & BIT(filt_idx)) != 0);
        }
        else {
            frame.id        = hdr.std_id;
            rtr_filter_mask = ((data->std_filt_rtr_mask & BIT(filt_idx)) != 0);
            rtr_filter      = ((data->std_filt_rtr & BIT(filt_idx)) != 0);
            fd_frame_filter = ((data->std_filt_fd_frame & BIT(filt_idx)) != 0);
        }

        if (rtr_filter_mask && (rtr_filter != ((frame.flags & CAN_FRAME_RTR) != 0))) {
            /* RTR bit does not match filter RTR mask, drop frame */
            *fifo_ack_reg = get_idx;
            continue;
        }
        else if (fd_frame_filter != ((frame.flags & CAN_FRAME_FDF) != 0)) {
            /* FD bit does not match filter FD frame, drop frame */
            *fifo_ack_reg = get_idx;
            continue;
        }

        data_length = can_dlc_to_bytes(frame.dlc);
        if (data_length <= sizeof(frame.data)) {
            /* Data needs to be written in 32 bit blocks! */
            sys_cache_data_invd_range((void*)fifo[get_idx].data_32, ROUND_UP(data_length, sizeof(uint32_t)));
            memcpy32_volatile(frame.data_32, fifo[get_idx].data_32, ROUND_UP(data_length, sizeof(uint32_t)));

            if ((frame.flags & CAN_FRAME_IDE) != 0) {
                LOG_DBG("Frame on filter %d, ID: 0x%x", filt_idx + NUM_STD_FILTER_DATA, frame.id);
                cb = data->rx_cb_ext[filt_idx];
                cb_arg = data->cb_arg_ext[filt_idx];
            }
            else {
                LOG_DBG("Frame on filter %d, ID: 0x%x", filt_idx, frame.id);
                cb = data->rx_cb_std[filt_idx];
                cb_arg = data->cb_arg_std[filt_idx];
            }

            if (cb != NULL) {
                cb(dev, &frame, cb_arg);
            }
            else {
                LOG_DBG("cb missing");
            }
        }
        else {
            LOG_ERR("Frame is too big");
        }

        *fifo_ack_reg = get_idx;
    }
>>>>>>> f087c139
}

void can_mcan_line_1_isr(const struct device* dev) {
    const struct can_mcan_config* cfg = dev->config;
    struct can_mcan_data* data        = dev->data;
    struct can_mcan_reg* can          = cfg->can;
    struct can_mcan_msg_sram* msg_ram = data->msg_ram;

    do {
        if (can->ir & CAN_MCAN_IR_RF0N) {
            can->ir = CAN_MCAN_IR_RF0N;
            LOG_DBG("RX FIFO0 INT");
            can_mcan_get_message(dev, msg_ram->rx_fifo0, &can->rxf0s, &can->rxf0a);
        }

        if (can->ir & CAN_MCAN_IR_RF1N) {
            can->ir = CAN_MCAN_IR_RF1N;
            LOG_DBG("RX FIFO1 INT");
            can_mcan_get_message(dev, msg_ram->rx_fifo1, &can->rxf1s, &can->rxf1a);
        }

        if (can->ir & CAN_MCAN_IR_RF0L) {
            can->ir  = CAN_MCAN_IR_RF0L;
            LOG_ERR("Message lost on FIFO0");
        }

        if (can->ir & CAN_MCAN_IR_RF1L) {
            can->ir = CAN_MCAN_IR_RF1L;
            LOG_ERR("Message lost on FIFO1");
        }

    } while (can->ir & (CAN_MCAN_IR_RF0N | CAN_MCAN_IR_RF1N |
                        CAN_MCAN_IR_RF0L | CAN_MCAN_IR_RF1L));
}

int can_mcan_get_state(const struct device* dev, enum can_state* state,
                       struct can_bus_err_cnt* err_cnt) {
    const struct can_mcan_config* cfg = dev->config;
    struct can_mcan_data* data        = dev->data;
    struct can_mcan_reg* can          = cfg->can;

    if (state != NULL) {
        if (!data->started) {
            *state = CAN_STATE_STOPPED;
        }
        else if (can->psr & CAN_MCAN_PSR_BO) {
            *state = CAN_STATE_BUS_OFF;
        }
        else if (can->psr & CAN_MCAN_PSR_EP) {
            *state = CAN_STATE_ERROR_PASSIVE;
        }
        else if (can->psr & CAN_MCAN_PSR_EW) {
            *state = CAN_STATE_ERROR_WARNING;
        }
        else {
            *state = CAN_STATE_ERROR_ACTIVE;
        }
    }

    if (err_cnt != NULL) {
        err_cnt->tx_err_cnt = (uint8_t)((can->ecr & CAN_MCAN_ECR_TEC_MSK) << CAN_MCAN_ECR_TEC_POS);
        err_cnt->rx_err_cnt = (uint8_t)((can->ecr & CAN_MCAN_ECR_REC_MSK) << CAN_MCAN_ECR_REC_POS);
    }

    return (0);
}

#ifndef CONFIG_CAN_AUTO_BUS_OFF_RECOVERY
int can_mcan_recover(const struct device* dev, k_timeout_t timeout) {
    const struct can_mcan_config* cfg = dev->config;
    struct can_mcan_data* data        = dev->data;
    struct can_mcan_reg* can          = cfg->can;

    if (!data->started) {
        return -ENETDOWN;
    }

    return can_leave_init_mode(can, timeout);
}
#endif /* CONFIG_CAN_AUTO_BUS_OFF_RECOVERY */


int can_mcan_send(const struct device* dev,
                  const struct can_frame* frame,
                  k_timeout_t timeout,
                  can_tx_callback_t callback, void* user_data) {
    const struct can_mcan_config* cfg = dev->config;
    struct can_mcan_data* data        = dev->data;
    struct can_mcan_reg* can          = cfg->can;
    struct can_mcan_msg_sram* msg_ram = data->msg_ram;
    size_t data_length = can_dlc_to_bytes(frame->dlc);
    struct can_mcan_tx_buffer_hdr tx_hdr = {
        .rtr = (frame->flags & CAN_FRAME_RTR) != 0 ? 1U : 0U,
        .xtd = (frame->flags & CAN_FRAME_IDE) != 0 ? 1U : 0U,
        .esi = 0U,
        .dlc = frame->dlc,
#ifdef CONFIG_CAN_FD_MODE
        .fdf = (frame->flags & CAN_FRAME_FDF) != 0 ? 1U : 0U,
        .brs = (frame->flags & CAN_FRAME_BRS) != 0 ? 1U : 0U,
#else /* CONFIG_CAN_FD_MODE */
        .fdf = 0U,
        .brs = 0U,
#endif /* !CONFIG_CAN_FD_MODE */
        .efc = 1U,
    };

    uint32_t put_idx;
    int ret;
    struct can_mcan_mm mm;

    LOG_DBG("Sending %d bytes. Id: 0x%x, ID type: %s %s %s %s",
            data_length, frame->id,
            (frame->flags & CAN_FRAME_IDE) != 0 ? "extended" : "standard",
            (frame->flags & CAN_FRAME_RTR) != 0 ? "RTR" : "",
            (frame->flags & CAN_FRAME_FDF) != 0 ? "FD frame" : "",
            (frame->flags & CAN_FRAME_BRS) != 0 ? "BRS" : "");

    __ASSERT_NO_MSG(callback != NULL);

#ifdef CONFIG_CAN_FD_MODE
    if ((frame->flags & ~(CAN_FRAME_IDE | CAN_FRAME_RTR |
        CAN_FRAME_FDF | CAN_FRAME_BRS)) != 0) {
        LOG_ERR("unsupported CAN frame flags 0x%02x", frame->flags);
        return (-ENOTSUP);
    }

    if ((frame->flags & CAN_FRAME_FDF) != 0 && (can->cccr & CAN_MCAN_CCCR_FDOE) == 0) {
        LOG_ERR("CAN-FD format not supported in non-FD mode");
        return (-ENOTSUP);
    }

    if ((frame->flags & CAN_FRAME_BRS) != 0 && (can->cccr & CAN_MCAN_CCCR_BRSE) == 0) {
        LOG_ERR("CAN-FD BRS not supported in non-FD mode");
        return (-ENOTSUP);
    }
#else /* CONFIG_CAN_FD_MODE */
    if ((frame->flags & ~(CAN_FRAME_IDE | CAN_FRAME_RTR)) != 0) {
        LOG_ERR("unsupported CAN frame flags 0x%02x", frame->flags);
        return (-ENOTSUP);
    }
#endif /* !CONFIG_CAN_FD_MODE */

    if (data_length > sizeof(frame->data)) {
        LOG_ERR("data length (%zu) > max frame data length (%zu)", data_length, sizeof(frame->data));
        return (-EINVAL);
    }

    if ((frame->flags & CAN_FRAME_FDF) != 0) {
        if (frame->dlc > CANFD_MAX_DLC) {
            LOG_ERR("DLC of %d for CAN-FD format frame", frame->dlc);
            return (-EINVAL);
        }
    }
    else {
        if (frame->dlc > CAN_MAX_DLC) {
            LOG_ERR("DLC of %d for non-FD format frame", frame->dlc);
            return (-EINVAL);
        }
    }

    if (!data->started) {
        return (-ENETDOWN);
    }

    if (can->psr & CAN_MCAN_PSR_BO) {
        return (-ENETUNREACH);
    }

    ret = k_sem_take(&data->tx_sem, timeout);
    if (ret != 0) {
        return (-EAGAIN);
    }

    __ASSERT_NO_MSG((can->txfqs & CAN_MCAN_TXFQS_TFQF) != CAN_MCAN_TXFQS_TFQF);

    k_mutex_lock(&data->tx_mtx, K_FOREVER);

    put_idx = ((can->txfqs & CAN_MCAN_TXFQS_TFQPI) >> CAN_MCAN_TXFQS_TFQPI_POS);

    mm.idx = (uint8_t)put_idx;
    mm.cnt = data->mm.cnt++;
    tx_hdr.mm = mm;

    if ((frame->flags & CAN_FRAME_IDE) != 0) {
        tx_hdr.ext_id = frame->id;
    }
    else {
        tx_hdr.std_id = (frame->id & CAN_STD_ID_MASK);
    }

    memcpy32_volatile(&msg_ram->tx_buffer[put_idx].hdr, &tx_hdr, sizeof(tx_hdr));
    memcpy32_volatile(msg_ram->tx_buffer[put_idx].data_32, frame->data_32, ROUND_UP(data_length, 4));
    sys_cache_data_flush_range((void*)&msg_ram->tx_buffer[put_idx].hdr, sizeof(tx_hdr));
    sys_cache_data_flush_range((void*)&msg_ram->tx_buffer[put_idx].data_32, ROUND_UP(data_length, 4));

    data->tx_fin_cb[put_idx] = callback;
    data->tx_fin_cb_arg[put_idx] = user_data;

    can->txbar = (1U << put_idx);

    k_mutex_unlock(&data->tx_mtx);

    return (0);
}

static int can_mcan_get_free_std(volatile struct can_mcan_std_filter* filters) {
    for (int i = 0; i < NUM_STD_FILTER_DATA; ++i) {
        if (filters[i].sfce == CAN_MCAN_FCE_DISABLE) {
            return i;
        }
    }

    return (-ENOSPC);
}

int can_mcan_get_max_filters(const struct device* dev, bool ide) {
    ARG_UNUSED(dev);

    if (ide == true) {
        return NUM_EXT_FILTER_DATA;
    }
    else {
        return NUM_STD_FILTER_DATA;
    }
}

/* Use masked configuration only for simplicity. If someone needs more than
 * 28 standard filters, dual mode needs to be implemented.
 * Dual mode gets tricky, because we can only activate both filters.
 * If one of the IDs is not used anymore, we would need to mark it as unused.
 */
int can_mcan_add_rx_filter_std(const struct device* dev,
                               can_rx_callback_t callback, void* user_data,
                               const struct can_filter* filter) {
    struct can_mcan_data* data        = dev->data;
    struct can_mcan_msg_sram* msg_ram = data->msg_ram;
    struct can_mcan_std_filter filter_element = {
        .id1 = filter->id,
        .id2 = filter->mask,
        .sft = CAN_MCAN_SFT_MASKED
    };
    int filter_id;

    k_mutex_lock(&data->inst_mutex, K_FOREVER);
    filter_id = can_mcan_get_free_std(msg_ram->std_filt);

    if (filter_id == -ENOSPC) {
        LOG_WRN("No free standard id filter left");
        return (-ENOSPC);
    }

    /* TODO proper fifo balancing */
    filter_element.sfce = filter_id & 0x01 ? CAN_MCAN_FCE_FIFO1 : CAN_MCAN_FCE_FIFO0;

    memcpy32_volatile(&msg_ram->std_filt[filter_id], &filter_element,
                      sizeof(struct can_mcan_std_filter));
    sys_cache_data_flush_range((void*)&msg_ram->std_filt[filter_id],
                               sizeof(struct can_mcan_std_filter));

    k_mutex_unlock(&data->inst_mutex);

    LOG_DBG("Attached std filter at %d", filter_id);

    if ((filter->flags & CAN_FILTER_RTR) != 0U) {
        data->std_filt_rtr |= (1U << filter_id);
    }
    else {
        data->std_filt_rtr &= ~(1U << filter_id);
    }

    if ((filter->flags & (CAN_FILTER_DATA | CAN_FILTER_RTR)) !=
        (CAN_FILTER_DATA | CAN_FILTER_RTR)) {
        data->std_filt_rtr_mask |= (1U << filter_id);
    }
    else {
        data->std_filt_rtr_mask &= ~(1U << filter_id);
    }

    if ((filter->flags & CAN_FILTER_FDF) != 0U) {
        data->std_filt_fd_frame |= (1U << filter_id);
    }
    else {
        data->std_filt_fd_frame &= ~(1U << filter_id);
    }

    data->rx_cb_std[filter_id]  = callback;
    data->cb_arg_std[filter_id] = user_data;

    return (filter_id);
}

static int can_mcan_get_free_ext(volatile struct can_mcan_ext_filter* filters) {
    for (int i = 0; i < NUM_EXT_FILTER_DATA; ++i) {
        if (filters[i].efce == CAN_MCAN_FCE_DISABLE) {
            return (i);
        }
    }

    return (-ENOSPC);
}

static int can_mcan_add_rx_filter_ext(const struct device* dev,
                                      can_rx_callback_t callback, void* user_data,
                                      const struct can_filter* filter) {
    struct can_mcan_data* data        = dev->data;
    struct can_mcan_msg_sram* msg_ram = data->msg_ram;
    struct can_mcan_ext_filter filter_element = {
        .id2 = filter->mask,
        .id1 = filter->id,
        .eft = CAN_MCAN_EFT_MASKED
    };
    int filter_id;

    k_mutex_lock(&data->inst_mutex, K_FOREVER);
    filter_id = can_mcan_get_free_ext(msg_ram->ext_filt);

    if (filter_id == -ENOSPC) {
        LOG_WRN("No free extended id filter left");
        return (-ENOSPC);
    }

    /* TODO proper fifo balancing */
    filter_element.efce = filter_id & 0x01 ? CAN_MCAN_FCE_FIFO1 : CAN_MCAN_FCE_FIFO0;

    memcpy32_volatile(&msg_ram->ext_filt[filter_id], &filter_element,
                      sizeof(struct can_mcan_ext_filter));
    sys_cache_data_flush_range((void *)&msg_ram->ext_filt[filter_id],
                               sizeof(struct can_mcan_ext_filter));

    k_mutex_unlock(&data->inst_mutex);

    LOG_DBG("Attached ext filter at %d", filter_id);

    if ((filter->flags & CAN_FILTER_RTR) != 0U) {
        data->ext_filt_rtr |= (1U << filter_id);
    }
    else {
        data->ext_filt_rtr &= ~(1U << filter_id);
    }

    if ((filter->flags & (CAN_FILTER_DATA | CAN_FILTER_RTR)) != (CAN_FILTER_DATA | CAN_FILTER_RTR)) {
        data->ext_filt_rtr_mask |= (1U << filter_id);
    }
    else {
        data->ext_filt_rtr_mask &= ~(1U << filter_id);
    }

    if ((filter->flags & CAN_FILTER_FDF) != 0U) {
        data->ext_filt_fd_frame |= (1U << filter_id);
    }
    else {
        data->ext_filt_fd_frame &= ~(1U << filter_id);
    }

    data->rx_cb_ext[filter_id]  = callback;
    data->cb_arg_ext[filter_id] = user_data;

    return (filter_id);
}

int can_mcan_add_rx_filter(const struct device* dev,
                           can_rx_callback_t callback, void* user_data,
                           const struct can_filter* filter) {
    int filter_id;

    if (callback == NULL) {
        return (-EINVAL);
    }


#ifdef CONFIG_CAN_FD_MODE
    if ((filter->flags & ~(CAN_FILTER_IDE | CAN_FILTER_DATA | CAN_FILTER_RTR | CAN_FILTER_FDF)) != 0U) {
#else
    if ((filter->flags & ~(CAN_FILTER_IDE | CAN_FILTER_DATA | CAN_FILTER_RTR)) != 0U) {
#endif
        LOG_ERR("unsupported CAN filter flags 0x%02x", filter->flags);
        return (-ENOTSUP);
    }

    if ((filter->flags & CAN_FILTER_IDE) != 0U) {
        filter_id = can_mcan_add_rx_filter_ext(dev, callback, user_data, filter);
        if (filter_id >= 0) {
            filter_id += NUM_STD_FILTER_DATA;
        }
    }
    else {
        filter_id = can_mcan_add_rx_filter_std(dev, callback, user_data, filter);
    }

    return (filter_id);
}

void can_mcan_remove_rx_filter(const struct device* dev, int filter_id) {
    struct can_mcan_data* data        = dev->data;
    struct can_mcan_msg_sram* msg_ram = data->msg_ram;

    k_mutex_lock(&data->inst_mutex, K_FOREVER);
    if (filter_id >= NUM_STD_FILTER_DATA) {
        filter_id -= NUM_STD_FILTER_DATA;
        if (filter_id >= NUM_EXT_FILTER_DATA) {
            LOG_ERR("Wrong filter id");
            return;
        }

        memset32_volatile(&msg_ram->ext_filt[filter_id], 0,
                          sizeof(struct can_mcan_ext_filter));
        sys_cache_data_flush_range((void*)&msg_ram->ext_filt[filter_id],
                                   sizeof(struct can_mcan_ext_filter));
    }
    else {
        memset32_volatile(&msg_ram->std_filt[filter_id], 0,
                          sizeof(struct can_mcan_std_filter));
        sys_cache_data_flush_range((void*)&msg_ram->std_filt[filter_id],
                                   sizeof(struct can_mcan_std_filter));
    }

    k_mutex_unlock(&data->inst_mutex);
}

void can_mcan_set_state_change_callback(const struct device* dev,
                                        can_state_change_callback_t callback,
                                        void* user_data) {
    struct can_mcan_data *data = dev->data;

    data->state_change_cb      = callback;
    data->state_change_cb_data = user_data;
}

int can_mcan_get_max_bitrate(const struct device* dev, uint32_t* max_bitrate) {
    const struct can_mcan_config *cfg = dev->config;

    *max_bitrate = cfg->max_bitrate;

    return (0);
}

/* helper function allowing mcan drivers without access to private mcan
 * definitions to set CCCR_CCE, which might be needed to disable write
 * protection for some registers.
 */
void can_mcan_enable_configuration_change(const struct device* dev) {
    const struct can_mcan_config* cfg = dev->config;
    struct can_mcan_reg* can          = cfg->can;

    can->cccr |= CAN_MCAN_CCCR_CCE;
}<|MERGE_RESOLUTION|>--- conflicted
+++ resolved
@@ -26,7 +26,7 @@
     volatile uint32_t* dst = dst_;
     const volatile uint32_t* src = src_;
 
-    __ASSERT(len % 4 == 0, "len must be a multiple of 4!");
+    __ASSERT(((len % 4) == 0), "len must be a multiple of 4!");
     len /= sizeof(uint32_t);
 
     while (len--) {
@@ -39,7 +39,7 @@
 static void memset32_volatile(volatile void* dst_, uint32_t val, size_t len) {
     volatile uint32_t* dst = dst_;
 
-    __ASSERT(len % 4 == 0, "len must be a multiple of 4!");
+    __ASSERT(((len % 4) == 0), "len must be a multiple of 4!");
     len /= sizeof(uint32_t);
 
     while (len--) {
@@ -119,42 +119,36 @@
         }
     }
 
-#ifdef CONFIG_CAN_FD_MODE
+    #ifdef CONFIG_CAN_FD_MODE
     if (timing_data) {
         uint32_t dbtp_sjw = can->dbtp & CAN_MCAN_DBTP_DSJW_MSK;
 
         __ASSERT_NO_MSG(timing_data->prop_seg == 0);
-        __ASSERT_NO_MSG(timing_data->phase_seg1 <= 0x20 &&
-                timing_data->phase_seg1 > 0);
-        __ASSERT_NO_MSG(timing_data->phase_seg2 <= 0x10 &&
-                timing_data->phase_seg2 > 0);
-        __ASSERT_NO_MSG(timing_data->prescaler <= 0x20 &&
-                timing_data->prescaler > 0);
-        __ASSERT_NO_MSG(timing_data->sjw == CAN_SJW_NO_CHANGE ||
-                (timing_data->sjw <= 0x80 && timing_data->sjw > 0));
-
-        can->dbtp = (((uint32_t)timing_data->phase_seg1 - 1UL) & 0x1F) <<
-                CAN_MCAN_DBTP_DTSEG1_POS |
-                (((uint32_t)timing_data->phase_seg2 - 1UL) & 0x0F) <<
-                CAN_MCAN_DBTP_DTSEG2_POS |
-                (((uint32_t)timing_data->prescaler  - 1UL) & 0x1F) <<
-                CAN_MCAN_DBTP_DBRP_POS;
+        __ASSERT_NO_MSG((timing_data->phase_seg1 <= 0x20) && (timing_data->phase_seg1 > 0));
+        __ASSERT_NO_MSG((timing_data->phase_seg2 <= 0x10) && (timing_data->phase_seg2 > 0));
+        __ASSERT_NO_MSG((timing_data->prescaler  <= 0x20) && (timing_data->prescaler  > 0));
+        __ASSERT_NO_MSG((timing_data->sjw == CAN_SJW_NO_CHANGE) ||
+                        ((timing_data->sjw <= 0x80) && (timing_data->sjw > 0)));
+
+        can->dbtp = (((uint32_t)timing_data->phase_seg1 - 1UL) & 0x1F) << CAN_MCAN_DBTP_DTSEG1_POS |
+                    (((uint32_t)timing_data->phase_seg2 - 1UL) & 0x0F) << CAN_MCAN_DBTP_DTSEG2_POS |
+                    (((uint32_t)timing_data->prescaler  - 1UL) & 0x1F) << CAN_MCAN_DBTP_DBRP_POS;
 
         if (timing_data->sjw == CAN_SJW_NO_CHANGE) {
             can->dbtp |= dbtp_sjw;
         }
         else {
             can->dbtp |= (((uint32_t)timing_data->sjw - 1UL) & 0x0F) << CAN_MCAN_DBTP_DSJW_POS;
-    }
-    }
-#endif
+        }
+    }
+    #endif
 }
 
 int can_mcan_set_timing(const struct device* dev,
                         const struct can_timing* timing) {
     const struct can_mcan_config* cfg = dev->config;
-    struct can_mcan_data* data        = dev->data;
-    struct can_mcan_reg* can          = cfg->can;
+    struct can_mcan_data* data = dev->data;
+    struct can_mcan_reg* can = cfg->can;
 
     if (data->started) {
         return -EBUSY;
@@ -166,11 +160,11 @@
 }
 
 #ifdef CONFIG_CAN_FD_MODE
-int can_mcan_set_timing_data(const struct device *dev,
+int can_mcan_set_timing_data(const struct device* dev,
                              const struct can_timing* timing_data) {
     const struct can_mcan_config* cfg = dev->config;
     struct can_mcan_data* data = dev->data;
-    struct can_mcan_reg*  can  = cfg->can;
+    struct can_mcan_reg* can = cfg->can;
 
     if (data->started) {
         return -EBUSY;
@@ -187,17 +181,17 @@
 
     *cap = CAN_MODE_NORMAL | CAN_MODE_LOOPBACK | CAN_MODE_LISTENONLY;
 
-#if CONFIG_CAN_FD_MODE
+    #if CONFIG_CAN_FD_MODE
     *cap |= CAN_MODE_FD;
-#endif /* CONFIG_CAN_FD_MODE */
+    #endif /* CONFIG_CAN_FD_MODE */
 
     return (0);
 }
 
 int can_mcan_start(const struct device* dev) {
     const struct can_mcan_config* cfg = dev->config;
-    struct can_mcan_data* data        = dev->data;
-    struct can_mcan_reg* can          = cfg->can;
+    struct can_mcan_data* data = dev->data;
+    struct can_mcan_reg* can = cfg->can;
     int ret;
 
     if (data->started) {
@@ -218,7 +212,7 @@
 
         if (cfg->phy != NULL) {
             /* Attempt to disable the CAN transceiver in case of error */
-            (void)can_transceiver_disable(cfg->phy);
+            (void) can_transceiver_disable(cfg->phy);
         }
 
         return (-EIO);
@@ -231,28 +225,28 @@
 
 int can_mcan_stop(const struct device* dev) {
     const struct can_mcan_config* cfg = dev->config;
-    struct can_mcan_data* data        = dev->data;
-    struct can_mcan_reg* can          = cfg->can;
+    struct can_mcan_data* data = dev->data;
+    struct can_mcan_reg* can = cfg->can;
     can_tx_callback_t tx_cb;
     uint32_t tx_idx;
     int ret;
 
     if (!data->started) {
-        return -EALREADY;
+        return (-EALREADY);
     }
 
     /* CAN transmissions are automatically stopped when entering init mode */
     ret = can_enter_init_mode(can, K_MSEC(CAN_INIT_TIMEOUT));
     if (ret != 0) {
         LOG_ERR("Failed to enter init mode");
-        return -EIO;
+        return (-EIO);
     }
 
     if (cfg->phy != NULL) {
         ret = can_transceiver_disable(cfg->phy);
         if (ret != 0) {
             LOG_ERR("failed to disable CAN transceiver (err %d)", ret);
-            return ret;
+            return (ret);
         }
     }
 
@@ -270,25 +264,25 @@
         }
     }
 
-    return 0;
+    return (0);
 }
 
 int can_mcan_set_mode(const struct device* dev, can_mode_t mode) {
     const struct can_mcan_config* cfg = dev->config;
-    struct can_mcan_data* data        = dev->data;
-    struct can_mcan_reg* can          = cfg->can;
-
-#ifdef CONFIG_CAN_FD_MODE
+    struct can_mcan_data* data = dev->data;
+    struct can_mcan_reg* can = cfg->can;
+
+    #ifdef CONFIG_CAN_FD_MODE
     if ((mode & ~(CAN_MODE_LOOPBACK | CAN_MODE_LISTENONLY | CAN_MODE_FD)) != 0) {
         LOG_ERR("unsupported mode: 0x%08x", mode);
         return (-ENOTSUP);
     }
-#else
+    #else
     if ((mode & ~(CAN_MODE_LOOPBACK | CAN_MODE_LISTENONLY)) != 0) {
         LOG_ERR("unsupported mode: 0x%08x", mode);
         return (-ENOTSUP);
     }
-#endif /* CONFIG_CAN_FD_MODE */
+    #endif /* CONFIG_CAN_FD_MODE */
 
     if (data->started) {
         return (-EBUSY);
@@ -311,28 +305,28 @@
         can->cccr &= ~CAN_MCAN_CCCR_MON;
     }
 
-#ifdef CONFIG_CAN_FD_MODE
+    #ifdef CONFIG_CAN_FD_MODE
     if ((mode & CAN_MODE_FD) != 0) {
         can->cccr |= CAN_MCAN_CCCR_FDOE | CAN_MCAN_CCCR_BRSE;
     }
     else {
         can->cccr &= ~(CAN_MCAN_CCCR_FDOE | CAN_MCAN_CCCR_BRSE);
     }
-#endif /* CONFIG_CAN_FD_MODE */
+    #endif /* CONFIG_CAN_FD_MODE */
 
     return (0);
 }
 
 int can_mcan_init(const struct device* dev) {
     const struct can_mcan_config* cfg = dev->config;
-    struct can_mcan_data* data        = dev->data;
-    struct can_mcan_reg* can          = cfg->can;
+    struct can_mcan_data* data = dev->data;
+    struct can_mcan_reg* can = cfg->can;
     struct can_mcan_msg_sram* msg_ram = data->msg_ram;
     struct can_timing timing;
-#ifdef CONFIG_CAN_FD_MODE
+    #ifdef CONFIG_CAN_FD_MODE
     struct can_timing timing_data;
-#endif
-    int ret;
+    #endif
+	int ret;
 
     k_mutex_init(&data->inst_mutex);
     k_mutex_init(&data->tx_mtx);
@@ -359,9 +353,9 @@
 
     can_mcan_enable_configuration_change(dev);
 
-#ifdef CONFIG_CAN_SAM0
+    #ifdef CONFIG_CAN_SAM0
     can->cust = CAN_MRCFG_QOS_MEDIUM;
-#endif
+    #endif
 
     LOG_DBG("IP rel: %lu.%lu.%lu %02lu.%lu.%lu",
             (can->crel & CAN_MCAN_CREL_REL)     >> CAN_MCAN_CREL_REL_POS,
@@ -371,15 +365,15 @@
             (can->crel & CAN_MCAN_CREL_MON)     >> CAN_MCAN_CREL_MON_POS,
             (can->crel & CAN_MCAN_CREL_DAY)     >> CAN_MCAN_CREL_DAY_POS);
 
-#ifndef CONFIG_CAN_STM32FD
+    #ifndef CONFIG_CAN_STM32FD
     uint32_t mrba = 0;
-#ifdef CONFIG_CAN_STM32H7
+    #ifdef CONFIG_CAN_STM32H7
     mrba = (uint32_t)msg_ram;
-#endif
-#ifdef CONFIG_CAN_MCUX_MCAN
+    #endif
+    #ifdef CONFIG_CAN_MCUX_MCAN
     mrba = (uint32_t)msg_ram & CAN_MCAN_MRBA_BA_MSK;
     can->mrba = mrba;
-#endif
+    #endif
     can->sidfc = (((uint32_t)msg_ram->std_filt - mrba) & CAN_MCAN_SIDFC_FLSSA_MSK) |
                  (ARRAY_SIZE(msg_ram->std_filt) << CAN_MCAN_SIDFC_LSS_POS);
     can->xidfc = (((uint32_t)msg_ram->ext_filt - mrba) & CAN_MCAN_XIDFC_FLESA_MSK) |
@@ -388,11 +382,11 @@
                  (ARRAY_SIZE(msg_ram->rx_fifo0) << CAN_MCAN_RXF0C_F0S_POS);
     can->rxf1c = (((uint32_t)msg_ram->rx_fifo1 - mrba) & CAN_MCAN_RXF1C_F1SA) |
                  (ARRAY_SIZE(msg_ram->rx_fifo1) << CAN_MCAN_RXF1C_F1S_POS);
-    can->rxbc = (((uint32_t)msg_ram->rx_buffer - mrba) & CAN_MCAN_RXBC_RBSA);
+    can->rxbc  = (((uint32_t)msg_ram->rx_buffer - mrba) & CAN_MCAN_RXBC_RBSA);
     can->txefc = (((uint32_t)msg_ram->tx_event_fifo - mrba) & CAN_MCAN_TXEFC_EFSA_MSK) |
                  (ARRAY_SIZE(msg_ram->tx_event_fifo) << CAN_MCAN_TXEFC_EFS_POS);
-    can->txbc = (((uint32_t)msg_ram->tx_buffer - mrba) & CAN_MCAN_TXBC_TBSA) |
-                 (ARRAY_SIZE(msg_ram->tx_buffer) << CAN_MCAN_TXBC_TFQS_POS) | CAN_MCAN_TXBC_TFQM;
+    can->txbc  = (((uint32_t)msg_ram->tx_buffer - mrba) & CAN_MCAN_TXBC_TBSA) |
+                 (ARRAY_SIZE(msg_ram->tx_buffer) << CAN_MCAN_TXBC_TFQS_POS)   | CAN_MCAN_TXBC_TFQM;
 
     if (sizeof(msg_ram->tx_buffer[0].data) <= 24) {
         can->txesc = (sizeof(msg_ram->tx_buffer[0].data) - 8) / 4;
@@ -411,92 +405,93 @@
                      (((sizeof(msg_ram->rx_fifo1[0].data)  - 32) / 16 + 5) << CAN_MCAN_RXESC_F1DS_POS) |
                      (((sizeof(msg_ram->rx_buffer[0].data) - 32) / 16 + 5) << CAN_MCAN_RXESC_RBDS_POS);
     }
-#endif
-
-    can->cccr &= ~(CAN_MCAN_CCCR_FDOE | CAN_MCAN_CCCR_BRSE |
-                   CAN_MCAN_CCCR_TEST | CAN_MCAN_CCCR_MON  |
-                   CAN_MCAN_CCCR_ASM);
-    can->test &= ~(CAN_MCAN_TEST_LBCK);
-
-#if defined(CONFIG_CAN_DELAY_COMP) && defined(CONFIG_CAN_FD_MODE)
-    can->dbtp |= CAN_MCAN_DBTP_TDC;
-    can->tdcr |=  cfg->tx_delay_comp_offset << CAN_MCAN_TDCR_TDCO_POS;
-
-#endif
-
-#ifdef CONFIG_CAN_STM32FD
-    can->rxgfc |= (CONFIG_CAN_MAX_STD_ID_FILTER << CAN_MCAN_RXGFC_LSS_POS) |
-              (CONFIG_CAN_MAX_EXT_ID_FILTER << CAN_MCAN_RXGFC_LSE_POS) |
-              (0x2 << CAN_MCAN_RXGFC_ANFS_POS) |
-              (0x2 << CAN_MCAN_RXGFC_ANFE_POS);
-#else
+    #endif
+
+	can->cccr &= ~(CAN_MCAN_CCCR_FDOE | CAN_MCAN_CCCR_BRSE |
+	               CAN_MCAN_CCCR_TEST | CAN_MCAN_CCCR_MON |
+	               CAN_MCAN_CCCR_ASM);
+	can->test &= ~(CAN_MCAN_TEST_LBCK);
+
+    #if defined(CONFIG_CAN_DELAY_COMP) && defined(CONFIG_CAN_FD_MODE)
+	can->dbtp |= CAN_MCAN_DBTP_TDC;
+	can->tdcr |=  cfg->tx_delay_comp_offset << CAN_MCAN_TDCR_TDCO_POS;
+
+    #endif
+
+    #ifdef CONFIG_CAN_STM32FD
+	can->rxgfc |= (CONFIG_CAN_MAX_STD_ID_FILTER << CAN_MCAN_RXGFC_LSS_POS) |
+	              (CONFIG_CAN_MAX_EXT_ID_FILTER << CAN_MCAN_RXGFC_LSE_POS) |
+	              (0x02 << CAN_MCAN_RXGFC_ANFS_POS) |
+	              (0x02 << CAN_MCAN_RXGFC_ANFE_POS);
+    #else
     /* Reject both Non-matching Frames Standard and Non-matching Frames Extended */
     can->gfc |= (0x02UL << CAN_MCAN_GFC_ANFE_POS) | (0x02UL << CAN_MCAN_GFC_ANFS_POS);
-#endif /* CONFIG_CAN_STM32FD */
-
-    if (cfg->sample_point) {
+    #endif /* CONFIG_CAN_STM32FD */
+
+	if (cfg->sample_point) {
         ret = can_calc_timing(dev, &timing, cfg->bus_speed, cfg->sample_point);
-        if (ret == -EINVAL) {
-            LOG_ERR("Can't find timing for given param");
-            return -EIO;
-        }
+		if (ret == -EINVAL) {
+			LOG_ERR("Can't find timing for given param");
+			return -EIO;
+		}
         LOG_DBG("Presc: %d, TS1: %d, TS2: %d", timing.prescaler, timing.phase_seg1, timing.phase_seg2);
-        LOG_DBG("Sample-point err : %d", ret);
+		LOG_DBG("Sample-point err : %d", ret);
     }
     else if (cfg->prop_ts1) {
-        timing.prop_seg = 0;
-        timing.phase_seg1 = cfg->prop_ts1;
-        timing.phase_seg2 = cfg->ts2;
-        ret = can_calc_prescaler(dev, &timing, cfg->bus_speed);
+		timing.prop_seg = 0;
+		timing.phase_seg1 = cfg->prop_ts1;
+		timing.phase_seg2 = cfg->ts2;
+		ret = can_calc_prescaler(dev, &timing, cfg->bus_speed);
         if (ret != 0) {
-            LOG_WRN("Bitrate error: %d", ret);
-        }
-    }
-#ifdef CONFIG_CAN_FD_MODE
-    if (cfg->sample_point_data) {
+			LOG_WRN("Bitrate error: %d", ret);
+		}
+	}
+
+    #ifdef CONFIG_CAN_FD_MODE
+	if (cfg->sample_point_data) {
         ret = can_calc_timing_data(dev, &timing_data, cfg->bus_speed_data, cfg->sample_point_data);
-        if (ret == -EINVAL) {
-            LOG_ERR("Can't find timing for given dataphase param");
-            return -EIO;
-        }
-
-        LOG_DBG("Sample-point err data phase: %d", ret);
+		if (ret == -EINVAL) {
+			LOG_ERR("Can't find timing for given dataphase param");
+			return -EIO;
+		}
+
+		LOG_DBG("Sample-point err data phase: %d", ret);
     }
     else if (cfg->prop_ts1_data) {
-        timing_data.prop_seg = 0;
-        timing_data.phase_seg1 = cfg->prop_ts1_data;
-        timing_data.phase_seg2 = cfg->ts2_data;
+		timing_data.prop_seg = 0;
+		timing_data.phase_seg1 = cfg->prop_ts1_data;
+		timing_data.phase_seg2 = cfg->ts2_data;
         ret = can_calc_prescaler(dev, &timing_data, cfg->bus_speed_data);
-        if (ret) {
-            LOG_WRN("Dataphase bitrate error: %d", ret);
-        }
-    }
-#endif
-
-    timing.sjw = cfg->sjw;
-#ifdef CONFIG_CAN_FD_MODE
-    timing_data.sjw = cfg->sjw_data;
-    can_mcan_configure_timing(can, &timing, &timing_data);
-#else
-    can_mcan_configure_timing(can, &timing, NULL);
-#endif
+		if (ret) {
+			LOG_WRN("Dataphase bitrate error: %d", ret);
+		}
+	}
+    #endif
+
+	timing.sjw = cfg->sjw;
+    #ifdef CONFIG_CAN_FD_MODE
+	timing_data.sjw = cfg->sjw_data;
+	can_mcan_configure_timing(can, &timing, &timing_data);
+    #else
+	can_mcan_configure_timing(can, &timing, NULL);
+    #endif
 
     can->ie = (CAN_MCAN_IE_BO   | CAN_MCAN_IE_EW   | CAN_MCAN_IE_EP   |
                CAN_MCAN_IE_MRAF | CAN_MCAN_IE_TEFL | CAN_MCAN_IE_TEFN |
                CAN_MCAN_IE_RF0N | CAN_MCAN_IE_RF1N | CAN_MCAN_IE_RF0L |
                CAN_MCAN_IE_RF1L);
 
-#ifdef CONFIG_CAN_STM32FD
+    #ifdef CONFIG_CAN_STM32FD
     can->ils = CAN_MCAN_ILS_RXFIFO0 | CAN_MCAN_ILS_RXFIFO1;
-#else
+    #else
     can->ils = CAN_MCAN_ILS_RF0N | CAN_MCAN_ILS_RF1N;
-#endif
+    #endif
     can->ile = CAN_MCAN_ILE_EINT0 | CAN_MCAN_ILE_EINT1;
     /* Interrupt on every TX fifo element*/
     can->txbtie = CAN_MCAN_TXBTIE_TIE;
 
-    memset32_volatile(msg_ram, 0, sizeof(struct can_mcan_msg_sram));
-    sys_cache_data_flush_range(msg_ram, sizeof(struct can_mcan_msg_sram));
+	memset32_volatile(msg_ram, 0, sizeof(struct can_mcan_msg_sram));
+	sys_cache_data_flush_range(msg_ram, sizeof(struct can_mcan_msg_sram));
 
     return (0);
 }
@@ -508,85 +503,83 @@
     struct can_bus_err_cnt err_cnt;
     enum can_state state;
 
-    (void) can_mcan_get_state(dev, &state, &err_cnt);
-
-    if (cb != NULL) {
-        cb(dev, state, err_cnt, cb_data);
-    }
+	(void) can_mcan_get_state(dev, &state, &err_cnt);
+
+	if (cb != NULL) {
+		cb(dev, state, err_cnt, cb_data);
+	}
 }
 
 void can_mcan_tc_event_handler(const struct device* dev) {
     const struct can_mcan_config* cfg = dev->config;
-    struct can_mcan_data* data        = dev->data;
-    struct can_mcan_reg* can          = cfg->can;
+    struct can_mcan_data* data = dev->data;
+    struct can_mcan_reg* can = cfg->can;
     struct can_mcan_msg_sram* msg_ram = data->msg_ram;
     volatile struct can_mcan_tx_event_fifo* tx_event;
     can_tx_callback_t tx_cb;
     uint32_t event_idx;
     uint32_t tx_idx;
 
-    while (can->txefs & CAN_MCAN_TXEFS_EFFL) {
+	while (can->txefs & CAN_MCAN_TXEFS_EFFL) {
         event_idx = ((can->txefs & CAN_MCAN_TXEFS_EFGI) >> CAN_MCAN_TXEFS_EFGI_POS);
-        sys_cache_data_invd_range((void*)&msg_ram->tx_event_fifo[event_idx],
-                                  sizeof(struct can_mcan_tx_event_fifo));
+        sys_cache_data_invd_range((void*)&msg_ram->tx_event_fifo[event_idx], sizeof(struct can_mcan_tx_event_fifo));
         tx_event = &msg_ram->tx_event_fifo[event_idx];
         tx_idx   = tx_event->mm.idx;
         /* Acknowledge TX event */
         can->txefa = event_idx;
 
-        k_sem_give(&data->tx_sem);
-
-        tx_cb = data->tx_fin_cb[tx_idx];
-        data->tx_fin_cb[tx_idx] = NULL;
-        tx_cb(dev, 0, data->tx_fin_cb_arg[tx_idx]);
-    }
+		k_sem_give(&data->tx_sem);
+
+		tx_cb = data->tx_fin_cb[tx_idx];
+		data->tx_fin_cb[tx_idx] = NULL;
+		tx_cb(dev, 0, data->tx_fin_cb_arg[tx_idx]);
+	}
 }
 
 void can_mcan_line_0_isr(const struct device* dev) {
-    const struct can_mcan_config* cfg = dev->config;
-    struct can_mcan_data* data        = dev->data;
-    struct can_mcan_reg* can          = cfg->can;
-
-    do {
+	const struct can_mcan_config *cfg = dev->config;
+	struct can_mcan_data *data = dev->data;
+	struct can_mcan_reg *can = cfg->can;
+
+	do {
         if (can->ir & (CAN_MCAN_IR_BO | CAN_MCAN_IR_EP | CAN_MCAN_IR_EW)) {
             can->ir = (CAN_MCAN_IR_BO | CAN_MCAN_IR_EP | CAN_MCAN_IR_EW);
-            can_mcan_state_change_handler(dev);
-        }
-
-        /* TX event FIFO new entry */
-        if (can->ir & CAN_MCAN_IR_TEFN) {
-            can->ir = CAN_MCAN_IR_TEFN;
-            can_mcan_tc_event_handler(dev);
-        }
-
-        if (can->ir & CAN_MCAN_IR_TEFL) {
-            can->ir = CAN_MCAN_IR_TEFL;
-            LOG_ERR("TX FIFO element lost");
-            k_sem_give(&data->tx_sem);
-        }
-
-        if (can->ir & CAN_MCAN_IR_ARA) {
-            can->ir  = CAN_MCAN_IR_ARA;
-            LOG_ERR("Access to reserved address");
-        }
-
-        if (can->ir & CAN_MCAN_IR_MRAF) {
-            can->ir  = CAN_MCAN_IR_MRAF;
-            LOG_ERR("Message RAM access failure");
-        }
-
-    } while (can->ir & (CAN_MCAN_IR_BO   | CAN_MCAN_IR_EW | CAN_MCAN_IR_EP |
-                        CAN_MCAN_IR_TEFL | CAN_MCAN_IR_TEFN));
-}
-
-<<<<<<< HEAD
-static void can_mcan_get_message(const struct device *dev,
-				 volatile struct can_mcan_rx_fifo *fifo,
-				 volatile uint32_t *fifo_status_reg,
-				 volatile uint32_t *fifo_ack_reg)
-{
-	struct can_mcan_data *data = dev->data;
-	uint32_t get_idx, filt_idx;
+			can_mcan_state_change_handler(dev);
+		}
+
+		/* TX event FIFO new entry */
+		if (can->ir & CAN_MCAN_IR_TEFN) {
+			can->ir = CAN_MCAN_IR_TEFN;
+			can_mcan_tc_event_handler(dev);
+		}
+
+		if (can->ir & CAN_MCAN_IR_TEFL) {
+			can->ir = CAN_MCAN_IR_TEFL;
+			LOG_ERR("TX FIFO element lost");
+			k_sem_give(&data->tx_sem);
+		}
+
+		if (can->ir & CAN_MCAN_IR_ARA) {
+			can->ir  = CAN_MCAN_IR_ARA;
+			LOG_ERR("Access to reserved address");
+		}
+
+		if (can->ir & CAN_MCAN_IR_MRAF) {
+			can->ir  = CAN_MCAN_IR_MRAF;
+			LOG_ERR("Message RAM access failure");
+		}
+
+	} while (can->ir & (CAN_MCAN_IR_BO   | CAN_MCAN_IR_EW | CAN_MCAN_IR_EP |
+	                    CAN_MCAN_IR_TEFL | CAN_MCAN_IR_TEFN));
+}
+
+void can_mcan_get_message(const struct device* dev,
+                          volatile struct can_mcan_rx_fifo* fifo,
+                          volatile uint32_t* fifo_status_reg,
+                          volatile uint32_t* fifo_ack_reg) {
+    struct can_mcan_data* data = dev->data;
+    uint32_t get_idx;
+    uint32_t filt_idx;
 	struct can_frame frame = {0};
 	can_rx_callback_t cb;
 	int data_length;
@@ -597,15 +590,12 @@
 	bool fd_frame_filter;
 
 	while ((*fifo_status_reg & CAN_MCAN_RXF0S_F0FL)) {
-		get_idx = (*fifo_status_reg & CAN_MCAN_RXF0S_F0GI) >>
-			   CAN_MCAN_RXF0S_F0GI_POS;
-
-		sys_cache_data_invd_range((void *)&fifo[get_idx].hdr,
-					  sizeof(struct can_mcan_rx_fifo_hdr));
-		memcpy32_volatile(&hdr, &fifo[get_idx].hdr,
-				  sizeof(struct can_mcan_rx_fifo_hdr));
-
-		frame.dlc = hdr.dlc;
+        get_idx = (*fifo_status_reg & CAN_MCAN_RXF0S_F0GI) >> CAN_MCAN_RXF0S_F0GI_POS;
+
+        sys_cache_data_invd_range((void*)&fifo[get_idx].hdr, sizeof(struct can_mcan_rx_fifo_hdr));
+        memcpy32_volatile(&hdr, &fifo[get_idx].hdr, sizeof(struct can_mcan_rx_fifo_hdr));
+
+        frame.dlc = (uint8_t)hdr.dlc;
 
 		if (hdr.rtr != 0) {
 			frame.flags |= CAN_FRAME_RTR;
@@ -623,30 +613,32 @@
 			frame.flags |= CAN_FRAME_ESI;
 		}
 
-#if defined(CONFIG_CAN_RX_TIMESTAMP)
+        #if defined(CONFIG_CAN_RX_TIMESTAMP)
 		frame.timestamp = hdr.rxts;
-#endif
+        #endif
 
 		filt_idx = hdr.fidx;
 
 		if (hdr.xtd != 0) {
 			frame.id = hdr.ext_id;
 			frame.flags |= CAN_FRAME_IDE;
-			rtr_filter_mask = (data->ext_filt_rtr_mask & BIT(filt_idx)) != 0;
-			rtr_filter = (data->ext_filt_rtr & BIT(filt_idx)) != 0;
-			fd_frame_filter = (data->ext_filt_fd_frame & BIT(filt_idx)) != 0;
-		} else {
+            rtr_filter_mask = ((data->ext_filt_rtr_mask & BIT(filt_idx)) != 0);
+            rtr_filter      = ((data->ext_filt_rtr & BIT(filt_idx)) != 0);
+            fd_frame_filter = ((data->ext_filt_fd_frame & BIT(filt_idx)) != 0);
+        }
+        else {
 			frame.id = hdr.std_id;
-			rtr_filter_mask = (data->std_filt_rtr_mask & BIT(filt_idx)) != 0;
-			rtr_filter = (data->std_filt_rtr & BIT(filt_idx)) != 0;
-			fd_frame_filter = (data->std_filt_fd_frame & BIT(filt_idx)) != 0;
+            rtr_filter_mask = ((data->std_filt_rtr_mask & BIT(filt_idx)) != 0);
+            rtr_filter      = ((data->std_filt_rtr & BIT(filt_idx)) != 0);
+            fd_frame_filter = ((data->std_filt_fd_frame & BIT(filt_idx)) != 0);
 		}
 
 		if (rtr_filter_mask && (rtr_filter != ((frame.flags & CAN_FRAME_RTR) != 0))) {
 			/* RTR bit does not match filter RTR mask, drop frame */
 			*fifo_ack_reg = get_idx;
 			continue;
-		} else if (fd_frame_filter != ((frame.flags & CAN_FRAME_FDF) != 0)) {
+        }
+        else if (fd_frame_filter != ((frame.flags & CAN_FRAME_FDF) != 0)) {
 			/* FD bit does not match filter FD frame, drop frame */
 			*fifo_ack_reg = get_idx;
 			continue;
@@ -655,212 +647,111 @@
 		data_length = can_dlc_to_bytes(frame.dlc);
 		if (data_length <= sizeof(frame.data)) {
 			/* Data needs to be written in 32 bit blocks! */
-			sys_cache_data_invd_range((void *)fifo[get_idx].data_32,
-						  ROUND_UP(data_length, sizeof(uint32_t)));
-			memcpy32_volatile(frame.data_32, fifo[get_idx].data_32,
-					  ROUND_UP(data_length, sizeof(uint32_t)));
+            sys_cache_data_invd_range((void*)fifo[get_idx].data_32, ROUND_UP(data_length, sizeof(uint32_t)));
+            memcpy32_volatile(frame.data_32, fifo[get_idx].data_32, ROUND_UP(data_length, sizeof(uint32_t)));
 
 			if ((frame.flags & CAN_FRAME_IDE) != 0) {
-				LOG_DBG("Frame on filter %d, ID: 0x%x",
-					filt_idx + NUM_STD_FILTER_DATA,
-					frame.id);
+                LOG_DBG("Frame on filter %d, ID: 0x%x", filt_idx + NUM_STD_FILTER_DATA, frame.id);
 				cb = data->rx_cb_ext[filt_idx];
 				cb_arg = data->cb_arg_ext[filt_idx];
-			} else {
-				LOG_DBG("Frame on filter %d, ID: 0x%x",
-					filt_idx, frame.id);
+            }
+            else {
+                LOG_DBG("Frame on filter %d, ID: 0x%x", filt_idx, frame.id);
 				cb = data->rx_cb_std[filt_idx];
 				cb_arg = data->cb_arg_std[filt_idx];
 			}
 
-			if (cb) {
+            if (cb != NULL) {
 				cb(dev, &frame, cb_arg);
-			} else {
+            }
+            else {
 				LOG_DBG("cb missing");
 			}
-		} else {
+        }
+        else {
 			LOG_ERR("Frame is too big");
 		}
 
 		*fifo_ack_reg = get_idx;
 	}
-=======
-void can_mcan_get_message(const struct device* dev,
-                          volatile struct can_mcan_rx_fifo* fifo,
-                          volatile uint32_t* fifo_status_reg,
-                          volatile uint32_t* fifo_ack_reg) {
-    struct can_mcan_data* data = dev->data;
-    uint32_t get_idx;
-    uint32_t filt_idx;
-    struct can_frame frame = {0};
-    can_rx_callback_t cb;
-    int data_length;
-    void* cb_arg;
-    struct can_mcan_rx_fifo_hdr hdr;
-    bool rtr_filter_mask;
-    bool rtr_filter;
-    bool fd_frame_filter;
-
-    while ((*fifo_status_reg & CAN_MCAN_RXF0S_F0FL)) {
-        get_idx = (*fifo_status_reg & CAN_MCAN_RXF0S_F0GI) >> CAN_MCAN_RXF0S_F0GI_POS;
-
-        sys_cache_data_invd_range((void*)&fifo[get_idx].hdr, sizeof(struct can_mcan_rx_fifo_hdr));
-        memcpy32_volatile(&hdr, &fifo[get_idx].hdr, sizeof(struct can_mcan_rx_fifo_hdr));
-
-        frame.dlc = (uint8_t)hdr.dlc;
-
-        if (hdr.rtr != 0) {
-            frame.flags |= CAN_FRAME_RTR;
-        }
-
-        if (hdr.fdf != 0) {
-            frame.flags |= CAN_FRAME_FDF;
-        }
-
-        if (hdr.brs != 0) {
-            frame.flags |= CAN_FRAME_BRS;
-        }
-
-        #if defined(CONFIG_CAN_RX_TIMESTAMP)
-        frame.timestamp = hdr.rxts;
-        #endif
-
-        filt_idx = hdr.fidx;
-
-        if (hdr.xtd != 0) {
-            frame.id        = hdr.ext_id;
-            frame.flags    |= CAN_FRAME_IDE;
-            rtr_filter_mask = ((data->ext_filt_rtr_mask & BIT(filt_idx)) != 0);
-            rtr_filter      = ((data->ext_filt_rtr & BIT(filt_idx)) != 0);
-            fd_frame_filter = ((data->ext_filt_fd_frame & BIT(filt_idx)) != 0);
+}
+
+void can_mcan_line_1_isr(const struct device* dev) {
+	const struct can_mcan_config *cfg = dev->config;
+	struct can_mcan_data *data = dev->data;
+	struct can_mcan_reg *can = cfg->can;
+	struct can_mcan_msg_sram *msg_ram = data->msg_ram;
+
+	do {
+		if (can->ir & CAN_MCAN_IR_RF0N) {
+			can->ir  = CAN_MCAN_IR_RF0N;
+			LOG_DBG("RX FIFO0 INT");
+            can_mcan_get_message(dev, msg_ram->rx_fifo0, &can->rxf0s, &can->rxf0a);
+		}
+
+		if (can->ir & CAN_MCAN_IR_RF1N) {
+			can->ir  = CAN_MCAN_IR_RF1N;
+			LOG_DBG("RX FIFO1 INT");
+            can_mcan_get_message(dev, msg_ram->rx_fifo1, &can->rxf1s, &can->rxf1a);
+		}
+
+		if (can->ir & CAN_MCAN_IR_RF0L) {
+			can->ir  = CAN_MCAN_IR_RF0L;
+			LOG_ERR("Message lost on FIFO0");
+		}
+
+		if (can->ir & CAN_MCAN_IR_RF1L) {
+			can->ir  = CAN_MCAN_IR_RF1L;
+			LOG_ERR("Message lost on FIFO1");
+		}
+
+	} while (can->ir & (CAN_MCAN_IR_RF0N | CAN_MCAN_IR_RF1N |
+	                    CAN_MCAN_IR_RF0L | CAN_MCAN_IR_RF1L));
+}
+
+int can_mcan_get_state(const struct device *dev, enum can_state *state,
+                       struct can_bus_err_cnt* err_cnt) {
+	const struct can_mcan_config *cfg = dev->config;
+	struct can_mcan_data *data = dev->data;
+	struct can_mcan_reg *can = cfg->can;
+
+	if (state != NULL) {
+		if (!data->started) {
+			*state = CAN_STATE_STOPPED;
+        }
+        else if (can->psr & CAN_MCAN_PSR_BO) {
+			*state = CAN_STATE_BUS_OFF;
+        }
+        else if (can->psr & CAN_MCAN_PSR_EP) {
+			*state = CAN_STATE_ERROR_PASSIVE;
+        }
+        else if (can->psr & CAN_MCAN_PSR_EW) {
+			*state = CAN_STATE_ERROR_WARNING;
         }
         else {
-            frame.id        = hdr.std_id;
-            rtr_filter_mask = ((data->std_filt_rtr_mask & BIT(filt_idx)) != 0);
-            rtr_filter      = ((data->std_filt_rtr & BIT(filt_idx)) != 0);
-            fd_frame_filter = ((data->std_filt_fd_frame & BIT(filt_idx)) != 0);
-        }
-
-        if (rtr_filter_mask && (rtr_filter != ((frame.flags & CAN_FRAME_RTR) != 0))) {
-            /* RTR bit does not match filter RTR mask, drop frame */
-            *fifo_ack_reg = get_idx;
-            continue;
-        }
-        else if (fd_frame_filter != ((frame.flags & CAN_FRAME_FDF) != 0)) {
-            /* FD bit does not match filter FD frame, drop frame */
-            *fifo_ack_reg = get_idx;
-            continue;
-        }
-
-        data_length = can_dlc_to_bytes(frame.dlc);
-        if (data_length <= sizeof(frame.data)) {
-            /* Data needs to be written in 32 bit blocks! */
-            sys_cache_data_invd_range((void*)fifo[get_idx].data_32, ROUND_UP(data_length, sizeof(uint32_t)));
-            memcpy32_volatile(frame.data_32, fifo[get_idx].data_32, ROUND_UP(data_length, sizeof(uint32_t)));
-
-            if ((frame.flags & CAN_FRAME_IDE) != 0) {
-                LOG_DBG("Frame on filter %d, ID: 0x%x", filt_idx + NUM_STD_FILTER_DATA, frame.id);
-                cb = data->rx_cb_ext[filt_idx];
-                cb_arg = data->cb_arg_ext[filt_idx];
-            }
-            else {
-                LOG_DBG("Frame on filter %d, ID: 0x%x", filt_idx, frame.id);
-                cb = data->rx_cb_std[filt_idx];
-                cb_arg = data->cb_arg_std[filt_idx];
-            }
-
-            if (cb != NULL) {
-                cb(dev, &frame, cb_arg);
-            }
-            else {
-                LOG_DBG("cb missing");
-            }
-        }
-        else {
-            LOG_ERR("Frame is too big");
-        }
-
-        *fifo_ack_reg = get_idx;
-    }
->>>>>>> f087c139
-}
-
-void can_mcan_line_1_isr(const struct device* dev) {
-    const struct can_mcan_config* cfg = dev->config;
-    struct can_mcan_data* data        = dev->data;
-    struct can_mcan_reg* can          = cfg->can;
-    struct can_mcan_msg_sram* msg_ram = data->msg_ram;
-
-    do {
-        if (can->ir & CAN_MCAN_IR_RF0N) {
-            can->ir = CAN_MCAN_IR_RF0N;
-            LOG_DBG("RX FIFO0 INT");
-            can_mcan_get_message(dev, msg_ram->rx_fifo0, &can->rxf0s, &can->rxf0a);
-        }
-
-        if (can->ir & CAN_MCAN_IR_RF1N) {
-            can->ir = CAN_MCAN_IR_RF1N;
-            LOG_DBG("RX FIFO1 INT");
-            can_mcan_get_message(dev, msg_ram->rx_fifo1, &can->rxf1s, &can->rxf1a);
-        }
-
-        if (can->ir & CAN_MCAN_IR_RF0L) {
-            can->ir  = CAN_MCAN_IR_RF0L;
-            LOG_ERR("Message lost on FIFO0");
-        }
-
-        if (can->ir & CAN_MCAN_IR_RF1L) {
-            can->ir = CAN_MCAN_IR_RF1L;
-            LOG_ERR("Message lost on FIFO1");
-        }
-
-    } while (can->ir & (CAN_MCAN_IR_RF0N | CAN_MCAN_IR_RF1N |
-                        CAN_MCAN_IR_RF0L | CAN_MCAN_IR_RF1L));
-}
-
-int can_mcan_get_state(const struct device* dev, enum can_state* state,
-                       struct can_bus_err_cnt* err_cnt) {
-    const struct can_mcan_config* cfg = dev->config;
-    struct can_mcan_data* data        = dev->data;
-    struct can_mcan_reg* can          = cfg->can;
-
-    if (state != NULL) {
-        if (!data->started) {
-            *state = CAN_STATE_STOPPED;
-        }
-        else if (can->psr & CAN_MCAN_PSR_BO) {
-            *state = CAN_STATE_BUS_OFF;
-        }
-        else if (can->psr & CAN_MCAN_PSR_EP) {
-            *state = CAN_STATE_ERROR_PASSIVE;
-        }
-        else if (can->psr & CAN_MCAN_PSR_EW) {
-            *state = CAN_STATE_ERROR_WARNING;
-        }
-        else {
-            *state = CAN_STATE_ERROR_ACTIVE;
-        }
-    }
-
-    if (err_cnt != NULL) {
+			*state = CAN_STATE_ERROR_ACTIVE;
+		}
+	}
+
+	if (err_cnt != NULL) {
         err_cnt->tx_err_cnt = (uint8_t)((can->ecr & CAN_MCAN_ECR_TEC_MSK) << CAN_MCAN_ECR_TEC_POS);
         err_cnt->rx_err_cnt = (uint8_t)((can->ecr & CAN_MCAN_ECR_REC_MSK) << CAN_MCAN_ECR_REC_POS);
-    }
+	}
 
     return (0);
 }
 
 #ifndef CONFIG_CAN_AUTO_BUS_OFF_RECOVERY
 int can_mcan_recover(const struct device* dev, k_timeout_t timeout) {
-    const struct can_mcan_config* cfg = dev->config;
-    struct can_mcan_data* data        = dev->data;
-    struct can_mcan_reg* can          = cfg->can;
-
-    if (!data->started) {
-        return -ENETDOWN;
-    }
-
-    return can_leave_init_mode(can, timeout);
+	const struct can_mcan_config *cfg = dev->config;
+	struct can_mcan_data *data = dev->data;
+	struct can_mcan_reg *can = cfg->can;
+
+	if (!data->started) {
+		return -ENETDOWN;
+	}
+
+	return can_leave_init_mode(can, timeout);
 }
 #endif /* CONFIG_CAN_AUTO_BUS_OFF_RECOVERY */
 
@@ -870,143 +761,143 @@
                   k_timeout_t timeout,
                   can_tx_callback_t callback, void* user_data) {
     const struct can_mcan_config* cfg = dev->config;
-    struct can_mcan_data* data        = dev->data;
-    struct can_mcan_reg* can          = cfg->can;
+    struct can_mcan_data* data = dev->data;
+    struct can_mcan_reg* can = cfg->can;
     struct can_mcan_msg_sram* msg_ram = data->msg_ram;
     size_t data_length = can_dlc_to_bytes(frame->dlc);
-    struct can_mcan_tx_buffer_hdr tx_hdr = {
-        .rtr = (frame->flags & CAN_FRAME_RTR) != 0 ? 1U : 0U,
-        .xtd = (frame->flags & CAN_FRAME_IDE) != 0 ? 1U : 0U,
-        .esi = 0U,
-        .dlc = frame->dlc,
+	struct can_mcan_tx_buffer_hdr tx_hdr = {
+		.rtr = (frame->flags & CAN_FRAME_RTR) != 0 ? 1U : 0U,
+		.xtd = (frame->flags & CAN_FRAME_IDE) != 0 ? 1U : 0U,
+		.esi = 0U,
+		.dlc = frame->dlc,
+        #ifdef CONFIG_CAN_FD_MODE
+		.fdf = (frame->flags & CAN_FRAME_FDF) != 0 ? 1U : 0U,
+		.brs = (frame->flags & CAN_FRAME_BRS) != 0 ? 1U : 0U,
+        #else /* CONFIG_CAN_FD_MODE */
+		.fdf = 0U,
+		.brs = 0U,
+        #endif /* !CONFIG_CAN_FD_MODE */
+		.efc = 1U,
+	};
+
+	uint32_t put_idx;
+	int ret;
+	struct can_mcan_mm mm;
+
+	LOG_DBG("Sending %d bytes. Id: 0x%x, ID type: %s %s %s %s",
+		data_length, frame->id,
+		(frame->flags & CAN_FRAME_IDE) != 0 ? "extended" : "standard",
+		(frame->flags & CAN_FRAME_RTR) != 0 ? "RTR" : "",
+		(frame->flags & CAN_FRAME_FDF) != 0 ? "FD frame" : "",
+		(frame->flags & CAN_FRAME_BRS) != 0 ? "BRS" : "");
+
+	__ASSERT_NO_MSG(callback != NULL);
+
 #ifdef CONFIG_CAN_FD_MODE
-        .fdf = (frame->flags & CAN_FRAME_FDF) != 0 ? 1U : 0U,
-        .brs = (frame->flags & CAN_FRAME_BRS) != 0 ? 1U : 0U,
+	if ((frame->flags & ~(CAN_FRAME_IDE | CAN_FRAME_RTR |
+		CAN_FRAME_FDF | CAN_FRAME_BRS)) != 0) {
+		LOG_ERR("unsupported CAN frame flags 0x%02x", frame->flags);
+        return (-ENOTSUP);
+	}
+
+	if ((frame->flags & CAN_FRAME_FDF) != 0 && (can->cccr & CAN_MCAN_CCCR_FDOE) == 0) {
+		LOG_ERR("CAN-FD format not supported in non-FD mode");
+        return (-ENOTSUP);
+	}
+
+	if ((frame->flags & CAN_FRAME_BRS) != 0 && (can->cccr & CAN_MCAN_CCCR_BRSE) == 0) {
+		LOG_ERR("CAN-FD BRS not supported in non-FD mode");
+        return (-ENOTSUP);
+	}
 #else /* CONFIG_CAN_FD_MODE */
-        .fdf = 0U,
-        .brs = 0U,
+	if ((frame->flags & ~(CAN_FRAME_IDE | CAN_FRAME_RTR)) != 0) {
+		LOG_ERR("unsupported CAN frame flags 0x%02x", frame->flags);
+        return (-ENOTSUP);
+	}
 #endif /* !CONFIG_CAN_FD_MODE */
-        .efc = 1U,
-    };
-
-    uint32_t put_idx;
-    int ret;
-    struct can_mcan_mm mm;
-
-    LOG_DBG("Sending %d bytes. Id: 0x%x, ID type: %s %s %s %s",
-            data_length, frame->id,
-            (frame->flags & CAN_FRAME_IDE) != 0 ? "extended" : "standard",
-            (frame->flags & CAN_FRAME_RTR) != 0 ? "RTR" : "",
-            (frame->flags & CAN_FRAME_FDF) != 0 ? "FD frame" : "",
-            (frame->flags & CAN_FRAME_BRS) != 0 ? "BRS" : "");
-
-    __ASSERT_NO_MSG(callback != NULL);
-
-#ifdef CONFIG_CAN_FD_MODE
-    if ((frame->flags & ~(CAN_FRAME_IDE | CAN_FRAME_RTR |
-        CAN_FRAME_FDF | CAN_FRAME_BRS)) != 0) {
-        LOG_ERR("unsupported CAN frame flags 0x%02x", frame->flags);
-        return (-ENOTSUP);
-    }
-
-    if ((frame->flags & CAN_FRAME_FDF) != 0 && (can->cccr & CAN_MCAN_CCCR_FDOE) == 0) {
-        LOG_ERR("CAN-FD format not supported in non-FD mode");
-        return (-ENOTSUP);
-    }
-
-    if ((frame->flags & CAN_FRAME_BRS) != 0 && (can->cccr & CAN_MCAN_CCCR_BRSE) == 0) {
-        LOG_ERR("CAN-FD BRS not supported in non-FD mode");
-        return (-ENOTSUP);
-    }
-#else /* CONFIG_CAN_FD_MODE */
-    if ((frame->flags & ~(CAN_FRAME_IDE | CAN_FRAME_RTR)) != 0) {
-        LOG_ERR("unsupported CAN frame flags 0x%02x", frame->flags);
-        return (-ENOTSUP);
-    }
-#endif /* !CONFIG_CAN_FD_MODE */
-
-    if (data_length > sizeof(frame->data)) {
+
+	if (data_length > sizeof(frame->data)) {
         LOG_ERR("data length (%zu) > max frame data length (%zu)", data_length, sizeof(frame->data));
         return (-EINVAL);
-    }
-
-    if ((frame->flags & CAN_FRAME_FDF) != 0) {
-        if (frame->dlc > CANFD_MAX_DLC) {
-            LOG_ERR("DLC of %d for CAN-FD format frame", frame->dlc);
+	}
+
+	if ((frame->flags & CAN_FRAME_FDF) != 0) {
+		if (frame->dlc > CANFD_MAX_DLC) {
+			LOG_ERR("DLC of %d for CAN-FD format frame", frame->dlc);
             return (-EINVAL);
-        }
-    }
-    else {
-        if (frame->dlc > CAN_MAX_DLC) {
-            LOG_ERR("DLC of %d for non-FD format frame", frame->dlc);
+		}
+    }
+    else {
+		if (frame->dlc > CAN_MAX_DLC) {
+			LOG_ERR("DLC of %d for non-FD format frame", frame->dlc);
             return (-EINVAL);
-        }
-    }
-
-    if (!data->started) {
+		}
+	}
+
+	if (!data->started) {
         return (-ENETDOWN);
-    }
-
-    if (can->psr & CAN_MCAN_PSR_BO) {
+	}
+
+	if (can->psr & CAN_MCAN_PSR_BO) {
         return (-ENETUNREACH);
-    }
-
-    ret = k_sem_take(&data->tx_sem, timeout);
-    if (ret != 0) {
+	}
+
+	ret = k_sem_take(&data->tx_sem, timeout);
+	if (ret != 0) {
         return (-EAGAIN);
-    }
+	}
 
     __ASSERT_NO_MSG((can->txfqs & CAN_MCAN_TXFQS_TFQF) != CAN_MCAN_TXFQS_TFQF);
 
-    k_mutex_lock(&data->tx_mtx, K_FOREVER);
+	k_mutex_lock(&data->tx_mtx, K_FOREVER);
 
     put_idx = ((can->txfqs & CAN_MCAN_TXFQS_TFQPI) >> CAN_MCAN_TXFQS_TFQPI_POS);
 
     mm.idx = (uint8_t)put_idx;
-    mm.cnt = data->mm.cnt++;
-    tx_hdr.mm = mm;
-
-    if ((frame->flags & CAN_FRAME_IDE) != 0) {
-        tx_hdr.ext_id = frame->id;
-    }
+	mm.cnt = data->mm.cnt++;
+	tx_hdr.mm = mm;
+
+	if ((frame->flags & CAN_FRAME_IDE) != 0) {
+		tx_hdr.ext_id = frame->id;
+	}
     else {
         tx_hdr.std_id = (frame->id & CAN_STD_ID_MASK);
     }
 
-    memcpy32_volatile(&msg_ram->tx_buffer[put_idx].hdr, &tx_hdr, sizeof(tx_hdr));
+	memcpy32_volatile(&msg_ram->tx_buffer[put_idx].hdr, &tx_hdr, sizeof(tx_hdr));
     memcpy32_volatile(msg_ram->tx_buffer[put_idx].data_32, frame->data_32, ROUND_UP(data_length, 4));
-    sys_cache_data_flush_range((void*)&msg_ram->tx_buffer[put_idx].hdr, sizeof(tx_hdr));
+	sys_cache_data_flush_range((void *)&msg_ram->tx_buffer[put_idx].hdr, sizeof(tx_hdr));
     sys_cache_data_flush_range((void*)&msg_ram->tx_buffer[put_idx].data_32, ROUND_UP(data_length, 4));
 
-    data->tx_fin_cb[put_idx] = callback;
-    data->tx_fin_cb_arg[put_idx] = user_data;
-
-    can->txbar = (1U << put_idx);
-
-    k_mutex_unlock(&data->tx_mtx);
+	data->tx_fin_cb[put_idx] = callback;
+	data->tx_fin_cb_arg[put_idx] = user_data;
+
+	can->txbar = (1U << put_idx);
+
+	k_mutex_unlock(&data->tx_mtx);
 
     return (0);
 }
 
 static int can_mcan_get_free_std(volatile struct can_mcan_std_filter* filters) {
-    for (int i = 0; i < NUM_STD_FILTER_DATA; ++i) {
-        if (filters[i].sfce == CAN_MCAN_FCE_DISABLE) {
-            return i;
-        }
-    }
+	for (int i = 0; i < NUM_STD_FILTER_DATA; ++i) {
+		if (filters[i].sfce == CAN_MCAN_FCE_DISABLE) {
+			return i;
+		}
+	}
 
     return (-ENOSPC);
 }
 
 int can_mcan_get_max_filters(const struct device* dev, bool ide) {
-    ARG_UNUSED(dev);
+	ARG_UNUSED(dev);
 
     if (ide == true) {
-        return NUM_EXT_FILTER_DATA;
-    }
-    else {
-        return NUM_STD_FILTER_DATA;
-    }
+		return NUM_EXT_FILTER_DATA;
+    }
+    else {
+		return NUM_STD_FILTER_DATA;
+	}
 }
 
 /* Use masked configuration only for simplicity. If someone needs more than
@@ -1017,69 +908,69 @@
 int can_mcan_add_rx_filter_std(const struct device* dev,
                                can_rx_callback_t callback, void* user_data,
                                const struct can_filter* filter) {
-    struct can_mcan_data* data        = dev->data;
+    struct can_mcan_data* data = dev->data;
     struct can_mcan_msg_sram* msg_ram = data->msg_ram;
     struct can_mcan_std_filter filter_element = {
-        .id1 = filter->id,
-        .id2 = filter->mask,
-        .sft = CAN_MCAN_SFT_MASKED
-    };
-    int filter_id;
-
-    k_mutex_lock(&data->inst_mutex, K_FOREVER);
-    filter_id = can_mcan_get_free_std(msg_ram->std_filt);
-
-    if (filter_id == -ENOSPC) {
-        LOG_WRN("No free standard id filter left");
+		.id1 = filter->id,
+		.id2 = filter->mask,
+		.sft = CAN_MCAN_SFT_MASKED
+	};
+	int filter_id;
+
+	k_mutex_lock(&data->inst_mutex, K_FOREVER);
+	filter_id = can_mcan_get_free_std(msg_ram->std_filt);
+
+	if (filter_id == -ENOSPC) {
+		LOG_WRN("No free standard id filter left");
         return (-ENOSPC);
-    }
-
-    /* TODO proper fifo balancing */
+	}
+
+	/* TODO proper fifo balancing */
     filter_element.sfce = filter_id & 0x01 ? CAN_MCAN_FCE_FIFO1 : CAN_MCAN_FCE_FIFO0;
 
-    memcpy32_volatile(&msg_ram->std_filt[filter_id], &filter_element,
-                      sizeof(struct can_mcan_std_filter));
-    sys_cache_data_flush_range((void*)&msg_ram->std_filt[filter_id],
-                               sizeof(struct can_mcan_std_filter));
-
-    k_mutex_unlock(&data->inst_mutex);
-
-    LOG_DBG("Attached std filter at %d", filter_id);
+	memcpy32_volatile(&msg_ram->std_filt[filter_id], &filter_element,
+	                  sizeof(struct can_mcan_std_filter));
+	sys_cache_data_flush_range((void *)&msg_ram->std_filt[filter_id],
+	                           sizeof(struct can_mcan_std_filter));
+
+	k_mutex_unlock(&data->inst_mutex);
+
+	LOG_DBG("Attached std filter at %d", filter_id);
 
     if ((filter->flags & CAN_FILTER_RTR) != 0U) {
-        data->std_filt_rtr |= (1U << filter_id);
-    }
-    else {
-        data->std_filt_rtr &= ~(1U << filter_id);
-    }
-
-    if ((filter->flags & (CAN_FILTER_DATA | CAN_FILTER_RTR)) !=
-        (CAN_FILTER_DATA | CAN_FILTER_RTR)) {
-        data->std_filt_rtr_mask |= (1U << filter_id);
-    }
-    else {
-        data->std_filt_rtr_mask &= ~(1U << filter_id);
-    }
+		data->std_filt_rtr |= (1U << filter_id);
+    }
+    else {
+		data->std_filt_rtr &= ~(1U << filter_id);
+	}
+
+	if ((filter->flags & (CAN_FILTER_DATA | CAN_FILTER_RTR)) !=
+		(CAN_FILTER_DATA | CAN_FILTER_RTR)) {
+		data->std_filt_rtr_mask |= (1U << filter_id);
+    }
+    else {
+		data->std_filt_rtr_mask &= ~(1U << filter_id);
+	}
 
     if ((filter->flags & CAN_FILTER_FDF) != 0U) {
-        data->std_filt_fd_frame |= (1U << filter_id);
-    }
-    else {
-        data->std_filt_fd_frame &= ~(1U << filter_id);
-    }
-
-    data->rx_cb_std[filter_id]  = callback;
-    data->cb_arg_std[filter_id] = user_data;
+		data->std_filt_fd_frame |= (1U << filter_id);
+    }
+    else {
+		data->std_filt_fd_frame &= ~(1U << filter_id);
+	}
+
+	data->rx_cb_std[filter_id] = callback;
+	data->cb_arg_std[filter_id] = user_data;
 
     return (filter_id);
 }
 
 static int can_mcan_get_free_ext(volatile struct can_mcan_ext_filter* filters) {
-    for (int i = 0; i < NUM_EXT_FILTER_DATA; ++i) {
-        if (filters[i].efce == CAN_MCAN_FCE_DISABLE) {
+	for (int i = 0; i < NUM_EXT_FILTER_DATA; ++i) {
+		if (filters[i].efce == CAN_MCAN_FCE_DISABLE) {
             return (i);
-        }
-    }
+		}
+	}
 
     return (-ENOSPC);
 }
@@ -1087,58 +978,58 @@
 static int can_mcan_add_rx_filter_ext(const struct device* dev,
                                       can_rx_callback_t callback, void* user_data,
                                       const struct can_filter* filter) {
-    struct can_mcan_data* data        = dev->data;
+    struct can_mcan_data* data = dev->data;
     struct can_mcan_msg_sram* msg_ram = data->msg_ram;
     struct can_mcan_ext_filter filter_element = {
-        .id2 = filter->mask,
-        .id1 = filter->id,
-        .eft = CAN_MCAN_EFT_MASKED
-    };
-    int filter_id;
-
-    k_mutex_lock(&data->inst_mutex, K_FOREVER);
-    filter_id = can_mcan_get_free_ext(msg_ram->ext_filt);
-
-    if (filter_id == -ENOSPC) {
-        LOG_WRN("No free extended id filter left");
+		.id2 = filter->mask,
+		.id1 = filter->id,
+		.eft = CAN_MCAN_EFT_MASKED
+	};
+	int filter_id;
+
+	k_mutex_lock(&data->inst_mutex, K_FOREVER);
+	filter_id = can_mcan_get_free_ext(msg_ram->ext_filt);
+
+	if (filter_id == -ENOSPC) {
+		LOG_WRN("No free extended id filter left");
         return (-ENOSPC);
-    }
-
-    /* TODO proper fifo balancing */
+	}
+
+	/* TODO proper fifo balancing */
     filter_element.efce = filter_id & 0x01 ? CAN_MCAN_FCE_FIFO1 : CAN_MCAN_FCE_FIFO0;
 
-    memcpy32_volatile(&msg_ram->ext_filt[filter_id], &filter_element,
-                      sizeof(struct can_mcan_ext_filter));
-    sys_cache_data_flush_range((void *)&msg_ram->ext_filt[filter_id],
-                               sizeof(struct can_mcan_ext_filter));
-
-    k_mutex_unlock(&data->inst_mutex);
-
-    LOG_DBG("Attached ext filter at %d", filter_id);
+	memcpy32_volatile(&msg_ram->ext_filt[filter_id], &filter_element,
+	                  sizeof(struct can_mcan_ext_filter));
+	sys_cache_data_flush_range((void *)&msg_ram->ext_filt[filter_id],
+	                           sizeof(struct can_mcan_ext_filter));
+
+	k_mutex_unlock(&data->inst_mutex);
+
+	LOG_DBG("Attached ext filter at %d", filter_id);
 
     if ((filter->flags & CAN_FILTER_RTR) != 0U) {
-        data->ext_filt_rtr |= (1U << filter_id);
-    }
-    else {
-        data->ext_filt_rtr &= ~(1U << filter_id);
-    }
+		data->ext_filt_rtr |= (1U << filter_id);
+    }
+    else {
+		data->ext_filt_rtr &= ~(1U << filter_id);
+	}
 
     if ((filter->flags & (CAN_FILTER_DATA | CAN_FILTER_RTR)) != (CAN_FILTER_DATA | CAN_FILTER_RTR)) {
-        data->ext_filt_rtr_mask |= (1U << filter_id);
-    }
-    else {
-        data->ext_filt_rtr_mask &= ~(1U << filter_id);
-    }
+		data->ext_filt_rtr_mask |= (1U << filter_id);
+    }
+    else {
+		data->ext_filt_rtr_mask &= ~(1U << filter_id);
+	}
 
     if ((filter->flags & CAN_FILTER_FDF) != 0U) {
-        data->ext_filt_fd_frame |= (1U << filter_id);
-    }
-    else {
-        data->ext_filt_fd_frame &= ~(1U << filter_id);
-    }
-
-    data->rx_cb_ext[filter_id]  = callback;
-    data->cb_arg_ext[filter_id] = user_data;
+		data->ext_filt_fd_frame |= (1U << filter_id);
+    }
+    else {
+		data->ext_filt_fd_frame &= ~(1U << filter_id);
+	}
+
+	data->rx_cb_ext[filter_id] = callback;
+	data->cb_arg_ext[filter_id] = user_data;
 
     return (filter_id);
 }
@@ -1146,11 +1037,11 @@
 int can_mcan_add_rx_filter(const struct device* dev,
                            can_rx_callback_t callback, void* user_data,
                            const struct can_filter* filter) {
-    int filter_id;
-
-    if (callback == NULL) {
+	int filter_id;
+
+	if (callback == NULL) {
         return (-EINVAL);
-    }
+	}
 
 
 #ifdef CONFIG_CAN_FD_MODE
@@ -1158,63 +1049,63 @@
 #else
     if ((filter->flags & ~(CAN_FILTER_IDE | CAN_FILTER_DATA | CAN_FILTER_RTR)) != 0U) {
 #endif
-        LOG_ERR("unsupported CAN filter flags 0x%02x", filter->flags);
+		LOG_ERR("unsupported CAN filter flags 0x%02x", filter->flags);
         return (-ENOTSUP);
-    }
+	}
 
     if ((filter->flags & CAN_FILTER_IDE) != 0U) {
-        filter_id = can_mcan_add_rx_filter_ext(dev, callback, user_data, filter);
-        if (filter_id >= 0) {
-            filter_id += NUM_STD_FILTER_DATA;
-        }
-    }
-    else {
-        filter_id = can_mcan_add_rx_filter_std(dev, callback, user_data, filter);
-    }
+		filter_id = can_mcan_add_rx_filter_ext(dev, callback, user_data, filter);
+		if (filter_id >= 0) {
+			filter_id += NUM_STD_FILTER_DATA;
+		}
+    }
+    else {
+		filter_id = can_mcan_add_rx_filter_std(dev, callback, user_data, filter);
+	}
 
     return (filter_id);
 }
 
 void can_mcan_remove_rx_filter(const struct device* dev, int filter_id) {
-    struct can_mcan_data* data        = dev->data;
-    struct can_mcan_msg_sram* msg_ram = data->msg_ram;
-
-    k_mutex_lock(&data->inst_mutex, K_FOREVER);
-    if (filter_id >= NUM_STD_FILTER_DATA) {
-        filter_id -= NUM_STD_FILTER_DATA;
-        if (filter_id >= NUM_EXT_FILTER_DATA) {
-            LOG_ERR("Wrong filter id");
-            return;
-        }
-
-        memset32_volatile(&msg_ram->ext_filt[filter_id], 0,
-                          sizeof(struct can_mcan_ext_filter));
-        sys_cache_data_flush_range((void*)&msg_ram->ext_filt[filter_id],
-                                   sizeof(struct can_mcan_ext_filter));
-    }
-    else {
-        memset32_volatile(&msg_ram->std_filt[filter_id], 0,
-                          sizeof(struct can_mcan_std_filter));
-        sys_cache_data_flush_range((void*)&msg_ram->std_filt[filter_id],
-                                   sizeof(struct can_mcan_std_filter));
-    }
-
-    k_mutex_unlock(&data->inst_mutex);
+	struct can_mcan_data *data = dev->data;
+	struct can_mcan_msg_sram *msg_ram = data->msg_ram;
+
+	k_mutex_lock(&data->inst_mutex, K_FOREVER);
+	if (filter_id >= NUM_STD_FILTER_DATA) {
+		filter_id -= NUM_STD_FILTER_DATA;
+		if (filter_id >= NUM_EXT_FILTER_DATA) {
+			LOG_ERR("Wrong filter id");
+			return;
+		}
+
+		memset32_volatile(&msg_ram->ext_filt[filter_id], 0,
+		                  sizeof(struct can_mcan_ext_filter));
+		sys_cache_data_flush_range((void *)&msg_ram->ext_filt[filter_id],
+		                           sizeof(struct can_mcan_ext_filter));
+    }
+    else {
+		memset32_volatile(&msg_ram->std_filt[filter_id], 0,
+		                  sizeof(struct can_mcan_std_filter));
+		sys_cache_data_flush_range((void *)&msg_ram->std_filt[filter_id],
+		                           sizeof(struct can_mcan_std_filter));
+	}
+
+	k_mutex_unlock(&data->inst_mutex);
 }
 
 void can_mcan_set_state_change_callback(const struct device* dev,
                                         can_state_change_callback_t callback,
                                         void* user_data) {
-    struct can_mcan_data *data = dev->data;
-
-    data->state_change_cb      = callback;
-    data->state_change_cb_data = user_data;
+	struct can_mcan_data *data = dev->data;
+
+	data->state_change_cb = callback;
+	data->state_change_cb_data = user_data;
 }
 
 int can_mcan_get_max_bitrate(const struct device* dev, uint32_t* max_bitrate) {
-    const struct can_mcan_config *cfg = dev->config;
-
-    *max_bitrate = cfg->max_bitrate;
+	const struct can_mcan_config *cfg = dev->config;
+
+	*max_bitrate = cfg->max_bitrate;
 
     return (0);
 }
@@ -1224,8 +1115,8 @@
  * protection for some registers.
  */
 void can_mcan_enable_configuration_change(const struct device* dev) {
-    const struct can_mcan_config* cfg = dev->config;
-    struct can_mcan_reg* can          = cfg->can;
-
-    can->cccr |= CAN_MCAN_CCCR_CCE;
+	const struct can_mcan_config *cfg = dev->config;
+	struct can_mcan_reg *can = cfg->can;
+
+	can->cccr |= CAN_MCAN_CCCR_CCE;
 }