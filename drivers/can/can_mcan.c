--- conflicted
+++ resolved
@@ -314,17 +314,32 @@
         return (err);
     }
 
-<<<<<<< HEAD
     data->common.started = true;
-=======
-	data->common.started = true;
-	pm_device_busy_set(dev);
->>>>>>> ad7beb53
+    pm_device_busy_set(dev);
 
     return (err);
 }
 
-<<<<<<< HEAD
+static bool can_mcan_rx_filters_exist(const struct device* dev) {
+    const struct can_mcan_config* config = dev->config;
+    const struct can_mcan_callbacks* cbs = config->callbacks;
+    int i;
+
+    for (i = 0; i < cbs->num_std; i++) {
+        if (cbs->std[i].function != NULL) {
+            return (true);
+        }
+    }
+
+    for (i = 0; i < cbs->num_ext; i++) {
+        if (cbs->ext[i].function != NULL) {
+            return (true);
+        }
+    }
+
+    return (false);
+}
+
 int can_mcan_stop(const struct device* dev) {
     const struct can_mcan_config* config = dev->config;
     const struct can_mcan_callbacks* cbs = config->callbacks;
@@ -365,79 +380,13 @@
         }
     }
 
+    k_mutex_lock(&data->lock, K_FOREVER);
+    if (!can_mcan_rx_filters_exist(dev)) {
+        pm_device_busy_clear(dev);
+    }
+    k_mutex_unlock(&data->lock);
+
     return (0);
-=======
-static bool can_mcan_rx_filters_exist(const struct device *dev)
-{
-	const struct can_mcan_config *config = dev->config;
-	const struct can_mcan_callbacks *cbs = config->callbacks;
-	int i;
-
-	for (i = 0; i < cbs->num_std; i++) {
-		if (cbs->std[i].function != NULL) {
-			return true;
-		}
-	}
-
-	for (i = 0; i < cbs->num_ext; i++) {
-		if (cbs->ext[i].function != NULL) {
-			return true;
-		}
-	}
-
-	return false;
-}
-
-int can_mcan_stop(const struct device *dev)
-{
-	const struct can_mcan_config *config = dev->config;
-	const struct can_mcan_callbacks *cbs = config->callbacks;
-	struct can_mcan_data *data = dev->data;
-	can_tx_callback_t tx_cb;
-	uint32_t tx_idx;
-	int err;
-
-	if (!data->common.started) {
-		return -EALREADY;
-	}
-
-	/* CAN transmissions are automatically stopped when entering init mode */
-	err = can_mcan_enter_init_mode(dev, K_MSEC(CAN_INIT_TIMEOUT_MS));
-	if (err != 0) {
-		LOG_ERR("Failed to enter init mode");
-		return -EIO;
-	}
-
-	if (config->common.phy != NULL) {
-		err = can_transceiver_disable(config->common.phy);
-		if (err != 0) {
-			LOG_ERR("failed to disable CAN transceiver (err %d)", err);
-			return err;
-		}
-	}
-
-	can_mcan_enable_configuration_change(dev);
-
-	data->common.started = false;
-
-	for (tx_idx = 0U; tx_idx < cbs->num_tx; tx_idx++) {
-		tx_cb = cbs->tx[tx_idx].function;
-
-		if (tx_cb != NULL) {
-			cbs->tx[tx_idx].function = NULL;
-			tx_cb(dev, -ENETDOWN, cbs->tx[tx_idx].user_data);
-			k_sem_give(&data->tx_sem);
-		}
-	}
-
-	k_mutex_lock(&data->lock, K_FOREVER);
-	if (!can_mcan_rx_filters_exist(dev)) {
-		pm_device_busy_clear(dev);
-	}
-	k_mutex_unlock(&data->lock);
-
-	return 0;
->>>>>>> ad7beb53
 }
 
 int can_mcan_set_mode(const struct device* dev, can_mode_t mode) {
@@ -1240,7 +1189,6 @@
     return (filter_id);
 }
 
-<<<<<<< HEAD
 int can_mcan_add_rx_filter(const struct device* dev, can_rx_callback_t callback, void* user_data,
                            const struct can_filter* filter) {
     const struct can_mcan_config* config = dev->config;
@@ -1261,6 +1209,8 @@
     else {
         filter_id = can_mcan_add_rx_filter_std(dev, callback, user_data, filter);
     }
+
+    pm_device_busy_set(dev);
 
     return (filter_id);
 }
@@ -1308,83 +1258,11 @@
         }
     }
 
+    if (!can_mcan_rx_filters_exist(dev) && !data->common.started) {
+        pm_device_busy_clear(dev);
+    }
+
     k_mutex_unlock(&data->lock);
-=======
-int can_mcan_add_rx_filter(const struct device *dev, can_rx_callback_t callback, void *user_data,
-			   const struct can_filter *filter)
-{
-	const struct can_mcan_config *config = dev->config;
-	const struct can_mcan_callbacks *cbs = config->callbacks;
-	int filter_id;
-
-	if ((filter->flags & ~(CAN_FILTER_IDE)) != 0U) {
-		LOG_ERR("unsupported CAN filter flags 0x%02x", filter->flags);
-		return -ENOTSUP;
-	}
-
-	if ((filter->flags & CAN_FILTER_IDE) != 0U) {
-		filter_id = can_mcan_add_rx_filter_ext(dev, callback, user_data, filter);
-		if (filter_id >= 0) {
-			filter_id += cbs->num_std;
-		}
-	} else {
-		filter_id = can_mcan_add_rx_filter_std(dev, callback, user_data, filter);
-	}
-
-	pm_device_busy_set(dev);
-
-	return filter_id;
-}
-
-void can_mcan_remove_rx_filter(const struct device *dev, int filter_id)
-{
-	const struct can_mcan_config *config = dev->config;
-	const struct can_mcan_callbacks *cbs = config->callbacks;
-	struct can_mcan_data *data = dev->data;
-	int err;
-
-	if (filter_id < 0) {
-		LOG_ERR("filter ID %d out of bounds", filter_id);
-		return;
-	}
-
-	k_mutex_lock(&data->lock, K_FOREVER);
-
-	if (filter_id >= cbs->num_std) {
-		filter_id -= cbs->num_std;
-		if (filter_id >= cbs->num_ext) {
-			LOG_ERR("filter ID %d out of bounds", filter_id);
-			k_mutex_unlock(&data->lock);
-			return;
-		}
-
-		cbs->ext[filter_id].function = NULL;
-		cbs->ext[filter_id].user_data = NULL;
-
-		err = can_mcan_clear_mram(dev, config->mram_offsets[CAN_MCAN_MRAM_CFG_EXT_FILTER] +
-					filter_id * sizeof(struct can_mcan_ext_filter),
-					sizeof(struct can_mcan_ext_filter));
-		if (err != 0) {
-			LOG_ERR("failed to clear ext filter element (err %d)", err);
-		}
-	} else {
-		cbs->std[filter_id].function = NULL;
-		cbs->std[filter_id].user_data = NULL;
-
-		err = can_mcan_clear_mram(dev, config->mram_offsets[CAN_MCAN_MRAM_CFG_STD_FILTER] +
-					filter_id * sizeof(struct can_mcan_std_filter),
-					sizeof(struct can_mcan_std_filter));
-		if (err != 0) {
-			LOG_ERR("failed to clear std filter element (err %d)", err);
-		}
-	}
-
-	if (!can_mcan_rx_filters_exist(dev) && !data->common.started) {
-		pm_device_busy_clear(dev);
-	}
-
-	k_mutex_unlock(&data->lock);
->>>>>>> ad7beb53
 }
 
 void can_mcan_set_state_change_callback(const struct device* dev,
