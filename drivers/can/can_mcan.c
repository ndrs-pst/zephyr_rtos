/*
 * Copyright (c) 2022 Vestas Wind Systems A/S
 * Copyright (c) 2020 Alexander Wachter
 *
 * SPDX-License-Identifier: Apache-2.0
 */

#include <zephyr/sys/util.h>
#include <string.h>
#include <zephyr/cache.h>
#include <zephyr/kernel.h>
#include <zephyr/drivers/can.h>
#include <zephyr/drivers/can/transceiver.h>
#include <zephyr/logging/log.h>

#include "can_mcan.h"
#include "can_mcan_priv.h"

LOG_MODULE_REGISTER(can_mcan, CONFIG_CAN_LOG_LEVEL);

#define CAN_INIT_TIMEOUT (100)
#define CAN_DIV_CEIL(val, div) (((val) + (div) - 1) / (div))

#ifdef CONFIG_CAN_FD_MODE
#define MCAN_MAX_DLC CANFD_MAX_DLC
#else
#define MCAN_MAX_DLC CAN_MAX_DLC
#endif

<<<<<<< HEAD
static void memcpy32_volatile(volatile void *dst_, const volatile void *src_,
			      size_t len)
{
	volatile uint32_t *dst = dst_;
	const volatile uint32_t *src = src_;

	__ASSERT(len % 4 == 0, "len must be a multiple of 4!");
	len /= sizeof(uint32_t);

	while (len--) {
		*dst = *src;
		++dst;
		++src;
	}
=======
#if CONFIG_HAS_CMSIS_CORE_M
#include <zephyr/arch/arm/aarch32/cortex_m/cmsis.h>

#if __DCACHE_PRESENT == 1
#define CACHE_INVALIDATE(addr, size) SCB_InvalidateDCache_by_Addr((addr), (size))
#define CACHE_CLEAN(addr, size) SCB_CleanDCache_by_Addr((addr), (size))
#else
#define CACHE_INVALIDATE(addr, size)
#define CACHE_CLEAN(addr, size) __DSB()
#endif /* __DCACHE_PRESENT == 1 */

#else /* CONFIG_HAS_CMSIS_CORE_M */
#define CACHE_INVALIDATE(addr, size)
#define CACHE_CLEAN(addr, size)
#endif /* CONFIG_HAS_CMSIS_CORE_M */

static void memcpy32_volatile(volatile void* dst_, const volatile void* src_, size_t len) {
    volatile uint32_t* dst = dst_;
    const volatile uint32_t* src = src_;

    __ASSERT(len % 4 == 0, "len must be a multiple of 4!");
    len /= sizeof(uint32_t);

    while (len--) {
        *dst = *src;
        ++dst;
        ++src;
    }
>>>>>>> 64f27d31
}

static void memset32_volatile(volatile void* dst_, uint32_t val, size_t len) {
    volatile uint32_t* dst = dst_;

    __ASSERT(len % 4 == 0, "len must be a multiple of 4!");
    len /= sizeof(uint32_t);

    while (len--) {
        *dst++ = val;
    }
}

static int can_exit_sleep_mode(struct can_mcan_reg* can) {
    uint32_t start_time;

    can->cccr &= ~CAN_MCAN_CCCR_CSR;
    start_time = k_cycle_get_32();

    while ((can->cccr & CAN_MCAN_CCCR_CSA) == CAN_MCAN_CCCR_CSA) {
        if ((k_cycle_get_32() - start_time) > k_ms_to_cyc_ceil32(CAN_INIT_TIMEOUT)) {
            can->cccr |= CAN_MCAN_CCCR_CSR;
            return (-EAGAIN);
        }
    }

    return (0);
}

static int can_enter_init_mode(struct can_mcan_reg* can, k_timeout_t timeout) {
    int64_t start_time;

    can->cccr |= CAN_MCAN_CCCR_INIT;
    start_time = k_uptime_ticks();

    while ((can->cccr & CAN_MCAN_CCCR_INIT) == 0U) {
        if ((k_uptime_ticks() - start_time) > timeout.ticks) {
            can->cccr &= ~CAN_MCAN_CCCR_INIT;
            return (-EAGAIN);
        }
    }

    return (0);
}

static int can_leave_init_mode(struct can_mcan_reg* can, k_timeout_t timeout) {
    int64_t start_time;

    can->cccr &= ~CAN_MCAN_CCCR_INIT;
    start_time = k_uptime_ticks();

    while ((can->cccr & CAN_MCAN_CCCR_INIT) != 0U) {
        if ((k_uptime_ticks() - start_time) > timeout.ticks) {
            return (-EAGAIN);
        }
    }

    return (0);
}

void can_mcan_configure_timing(struct can_mcan_reg* can,
                               const struct can_timing* timing,
                               const struct can_timing* timing_data) {
    if (timing != NULL) {
        uint32_t nbtp_sjw = can->nbtp & CAN_MCAN_NBTP_NSJW_MSK;

		__ASSERT_NO_MSG(timing->prop_seg == 0);
		__ASSERT_NO_MSG((timing->phase_seg1 <= 0x100) && (timing->phase_seg1 > 0));
		__ASSERT_NO_MSG((timing->phase_seg2 <=  0x80) && (timing->phase_seg2 > 0));
		__ASSERT_NO_MSG((timing->prescaler  <= 0x200) && (timing->prescaler  > 0));
		__ASSERT_NO_MSG((timing->sjw == CAN_SJW_NO_CHANGE) ||
		                ((timing->sjw <= 0x80) && (timing->sjw > 0)));

		can->nbtp = (((uint32_t)timing->phase_seg1 - 1UL) &  0xFF) << CAN_MCAN_NBTP_NTSEG1_POS |
		            (((uint32_t)timing->phase_seg2 - 1UL) &  0x7F) << CAN_MCAN_NBTP_NTSEG2_POS |
		            (((uint32_t)timing->prescaler  - 1UL) & 0x1FF) << CAN_MCAN_NBTP_NBRP_POS;

        if (timing->sjw == CAN_SJW_NO_CHANGE) {
            can->nbtp |= nbtp_sjw;
        }
        else {
            can->nbtp |= (((uint32_t)timing->sjw - 1UL) & 0x7F) << CAN_MCAN_NBTP_NSJW_POS;
        }
    }

#ifdef CONFIG_CAN_FD_MODE
	if (timing_data) {
		uint32_t dbtp_sjw = can->dbtp & CAN_MCAN_DBTP_DSJW_MSK;

		__ASSERT_NO_MSG(timing_data->prop_seg == 0);
		__ASSERT_NO_MSG(timing_data->phase_seg1 <= 0x20 &&
				timing_data->phase_seg1 > 0);
		__ASSERT_NO_MSG(timing_data->phase_seg2 <= 0x10 &&
				timing_data->phase_seg2 > 0);
		__ASSERT_NO_MSG(timing_data->prescaler <= 0x20 &&
				timing_data->prescaler > 0);
		__ASSERT_NO_MSG(timing_data->sjw == CAN_SJW_NO_CHANGE ||
				(timing_data->sjw <= 0x80 && timing_data->sjw > 0));

		can->dbtp = (((uint32_t)timing_data->phase_seg1 - 1UL) & 0x1F) <<
				CAN_MCAN_DBTP_DTSEG1_POS |
			    (((uint32_t)timing_data->phase_seg2 - 1UL) & 0x0F) <<
				CAN_MCAN_DBTP_DTSEG2_POS |
			    (((uint32_t)timing_data->prescaler  - 1UL) & 0x1F) <<
				CAN_MCAN_DBTP_DBRP_POS;

        if (timing_data->sjw == CAN_SJW_NO_CHANGE) {
            can->dbtp |= dbtp_sjw;
        }
        else {
            can->dbtp |= (((uint32_t)timing_data->sjw - 1UL) & 0x0F) << CAN_MCAN_DBTP_DSJW_POS;
        }
    }
#endif
}

int can_mcan_set_timing(const struct device* dev,
                        const struct can_timing* timing) {
    const struct can_mcan_config* cfg = dev->config;
    struct can_mcan_reg* can          = cfg->can;
    int ret;

    ret = can_enter_init_mode(can, K_MSEC(CAN_INIT_TIMEOUT));
    if (ret != 0) {
        LOG_ERR("Failed to enter init mode");
        return (-EIO);
    }

    /* Configuration Change Enable */
    can->cccr |= CAN_MCAN_CCCR_CCE;

    can_mcan_configure_timing(can, timing, NULL);

    ret = can_leave_init_mode(can, K_MSEC(CAN_INIT_TIMEOUT));
    if (ret != 0) {
        LOG_ERR("Failed to leave init mode");
        return (-EIO);
    }

    return (0);
}

#ifdef CONFIG_CAN_FD_MODE
int can_mcan_set_timing_data(const struct device* dev,
                             const struct can_timing* timing_data) {
    const struct can_mcan_config* cfg = dev->config;
    struct can_mcan_reg* can          = cfg->can;
    int ret;

	ret = can_enter_init_mode(can, K_MSEC(CAN_INIT_TIMEOUT));
	if (ret != 0) {
		LOG_ERR("Failed to enter init mode");
		return (-EIO);
	}

	/* Configuration Change Enable */
	can->cccr |= CAN_MCAN_CCCR_CCE;

	can_mcan_configure_timing(can, NULL, timing_data);

	ret = can_leave_init_mode(can, K_MSEC(CAN_INIT_TIMEOUT));
	if (ret != 0) {
		LOG_ERR("Failed to leave init mode");
		return (-EIO);
	}

	return (0);
}
#endif /* CONFIG_CAN_FD_MODE */

<<<<<<< HEAD
int can_mcan_get_capabilities(const struct device *dev, can_mode_t *cap)
{
	ARG_UNUSED(dev);

	*cap = CAN_MODE_NORMAL | CAN_MODE_LOOPBACK | CAN_MODE_LISTENONLY;

#if CONFIG_CAN_FD_MODE
	*cap |= CAN_MODE_FD;
#endif /* CONFIG_CAN_FD_MODE */

	return 0;
}

int can_mcan_set_mode(const struct device *dev, can_mode_t mode)
{
	const struct can_mcan_config *cfg = dev->config;
	struct can_mcan_reg *can = cfg->can;
	int ret;
=======
int can_mcan_set_mode(const struct device* dev, can_mode_t mode) {
    const struct can_mcan_config* cfg = dev->config;
    struct can_mcan_reg* can          = cfg->can;
    int ret;
>>>>>>> 64f27d31

#ifdef CONFIG_CAN_FD_MODE
	if ((mode & ~(CAN_MODE_LOOPBACK | CAN_MODE_LISTENONLY | CAN_MODE_FD)) != 0) {
		LOG_ERR("unsupported mode: 0x%08x", mode);
		return (-ENOTSUP);
	}
#else
	if ((mode & ~(CAN_MODE_LOOPBACK | CAN_MODE_LISTENONLY)) != 0) {
		LOG_ERR("unsupported mode: 0x%08x", mode);
		return (-ENOTSUP);
	}
#endif /* CONFIG_CAN_FD_MODE */

	if (cfg->phy != NULL) {
		ret = can_transceiver_enable(cfg->phy);
		if (ret != 0) {
			LOG_ERR("failed to enable CAN transceiver (err %d)", ret);
			return (ret);
		}
	}

	ret = can_enter_init_mode(can, K_MSEC(CAN_INIT_TIMEOUT));
	if (ret != 0) {
		LOG_ERR("Failed to enter init mode");

		if (cfg->phy != NULL) {
			/* Attempt to disable the CAN transceiver in case of error */
			(void) can_transceiver_disable(cfg->phy);
		}

		return (-EIO);
	}

	/* Configuration Change Enable */
	can->cccr |= CAN_MCAN_CCCR_CCE;

	if ((mode & CAN_MODE_LOOPBACK) != 0) {
		/* Loopback mode */
		can->cccr |= CAN_MCAN_CCCR_TEST;
		can->test |= CAN_MCAN_TEST_LBCK;
    }
    else {
        can->cccr &= ~CAN_MCAN_CCCR_TEST;
    }

	if ((mode & CAN_MODE_LISTENONLY) != 0) {
		/* Bus monitoring mode */
		can->cccr |= CAN_MCAN_CCCR_MON;
    }
    else {
        can->cccr &= ~CAN_MCAN_CCCR_MON;
    }

#ifdef CONFIG_CAN_FD_MODE
    if ((mode & CAN_MODE_FD) != 0) {
        can->cccr |= CAN_MCAN_CCCR_FDOE | CAN_MCAN_CCCR_BRSE;
    }
    else {
        can->cccr &= ~(CAN_MCAN_CCCR_FDOE | CAN_MCAN_CCCR_BRSE);
    }
#endif /* CONFIG_CAN_FD_MODE */

	ret = can_leave_init_mode(can, K_MSEC(CAN_INIT_TIMEOUT));
	if (ret != 0) {
		LOG_ERR("Failed to leave init mode");

		if (cfg->phy != NULL) {
			/* Attempt to disable the CAN transceiver in case of error */
			(void) can_transceiver_disable(cfg->phy);
		}
	}

	return (0);
}

int can_mcan_init(const struct device* dev) {
    const struct can_mcan_config* cfg = dev->config;
    struct can_mcan_data* data        = dev->data;
    struct can_mcan_reg* can          = cfg->can;
    struct can_mcan_msg_sram* msg_ram = data->msg_ram;
    struct can_timing timing;
#ifdef CONFIG_CAN_FD_MODE
	struct can_timing timing_data;
#endif
	int ret;

	k_mutex_init(&data->inst_mutex);
	k_mutex_init(&data->tx_mtx);
	k_sem_init(&data->tx_sem, NUM_TX_BUF_ELEMENTS, NUM_TX_BUF_ELEMENTS);

	for (int i = 0; i < ARRAY_SIZE(data->tx_fin_sem); ++i) {
		k_sem_init(&data->tx_fin_sem[i], 0, 1);
	}

	if (cfg->phy != NULL) {
		if (!device_is_ready(cfg->phy)) {
			LOG_ERR("CAN transceiver not ready");
			return (-ENODEV);
		}

		ret = can_transceiver_enable(cfg->phy);
		if (ret != 0) {
			LOG_ERR("failed to enable CAN transceiver (err %d)", ret);
			return (-EIO);
		}
	}

	ret = can_exit_sleep_mode(can);
	if (ret) {
		LOG_ERR("Failed to exit sleep mode");
		ret = -EIO;
		goto done;
	}

	ret = can_enter_init_mode(can, K_MSEC(CAN_INIT_TIMEOUT));
	if (ret) {
		LOG_ERR("Failed to enter init mode");
		ret = -EIO;
		goto done;
	}

	/* Configuration Change Enable */
	can->cccr |= CAN_MCAN_CCCR_CCE;

#ifdef CONFIG_CAN_SAM0
    can->cust = CAN_MRCFG_QOS_MEDIUM;
#endif

	LOG_DBG("IP rel: %lu.%lu.%lu %02lu.%lu.%lu",
		(can->crel & CAN_MCAN_CREL_REL) >> CAN_MCAN_CREL_REL_POS,
		(can->crel & CAN_MCAN_CREL_STEP) >> CAN_MCAN_CREL_STEP_POS,
		(can->crel & CAN_MCAN_CREL_SUBSTEP) >> CAN_MCAN_CREL_SUBSTEP_POS,
		(can->crel & CAN_MCAN_CREL_YEAR) >> CAN_MCAN_CREL_YEAR_POS,
		(can->crel & CAN_MCAN_CREL_MON) >> CAN_MCAN_CREL_MON_POS,
		(can->crel & CAN_MCAN_CREL_DAY) >> CAN_MCAN_CREL_DAY_POS);

#ifndef CONFIG_CAN_STM32FD
	uint32_t mrba = 0;
#ifdef CONFIG_CAN_STM32H7
	mrba = (uint32_t)msg_ram;
#endif
#ifdef CONFIG_CAN_MCUX_MCAN
	mrba = (uint32_t)msg_ram & CAN_MCAN_MRBA_BA_MSK;
	can->mrba = mrba;
#endif
	can->sidfc = (((uint32_t)msg_ram->std_filt - mrba) & CAN_MCAN_SIDFC_FLSSA_MSK) |
	                (ARRAY_SIZE(msg_ram->std_filt) << CAN_MCAN_SIDFC_LSS_POS);
	can->xidfc = (((uint32_t)msg_ram->ext_filt - mrba) & CAN_MCAN_XIDFC_FLESA_MSK) |
	                (ARRAY_SIZE(msg_ram->ext_filt) << CAN_MCAN_XIDFC_LSS_POS);
	can->rxf0c = (((uint32_t)msg_ram->rx_fifo0 - mrba) & CAN_MCAN_RXF0C_F0SA) |
	                (ARRAY_SIZE(msg_ram->rx_fifo0) << CAN_MCAN_RXF0C_F0S_POS);
	can->rxf1c = (((uint32_t)msg_ram->rx_fifo1 - mrba) & CAN_MCAN_RXF1C_F1SA) |
	                (ARRAY_SIZE(msg_ram->rx_fifo1) << CAN_MCAN_RXF1C_F1S_POS);
	can->rxbc = (((uint32_t)msg_ram->rx_buffer - mrba) & CAN_MCAN_RXBC_RBSA);
	can->txefc = (((uint32_t)msg_ram->tx_event_fifo - mrba) & CAN_MCAN_TXEFC_EFSA_MSK) |
	                (ARRAY_SIZE(msg_ram->tx_event_fifo) << CAN_MCAN_TXEFC_EFS_POS);
	can->txbc = (((uint32_t)msg_ram->tx_buffer - mrba) & CAN_MCAN_TXBC_TBSA) |
	                (ARRAY_SIZE(msg_ram->tx_buffer) << CAN_MCAN_TXBC_TFQS_POS) | CAN_MCAN_TXBC_TFQM;

	if (sizeof(msg_ram->tx_buffer[0].data) <= 24) {
		can->txesc = (sizeof(msg_ram->tx_buffer[0].data) - 8) / 4;
    }
    else {
		can->txesc = (sizeof(msg_ram->tx_buffer[0].data) - 32) / 16 + 5;
	}

	if (sizeof(msg_ram->rx_fifo0[0].data) <= 24) {
		can->rxesc = (((sizeof(msg_ram->rx_fifo0[0].data)  - 8) / 4) << CAN_MCAN_RXESC_F0DS_POS) |
		             (((sizeof(msg_ram->rx_fifo1[0].data)  - 8) / 4) << CAN_MCAN_RXESC_F1DS_POS) |
		             (((sizeof(msg_ram->rx_buffer[0].data) - 8) / 4) << CAN_MCAN_RXESC_RBDS_POS);
	}
	else {
		can->rxesc = (((sizeof(msg_ram->rx_fifo0[0].data)  - 32) / 16 + 5) << CAN_MCAN_RXESC_F0DS_POS) |
		             (((sizeof(msg_ram->rx_fifo1[0].data)  - 32) / 16 + 5) << CAN_MCAN_RXESC_F1DS_POS) |
		             (((sizeof(msg_ram->rx_buffer[0].data) - 32) / 16 + 5) << CAN_MCAN_RXESC_RBDS_POS);
	}
#endif
	can->cccr &= ~(CAN_MCAN_CCCR_FDOE | CAN_MCAN_CCCR_BRSE |
	               CAN_MCAN_CCCR_TEST | CAN_MCAN_CCCR_MON  |
	               CAN_MCAN_CCCR_ASM);
	can->test &= ~(CAN_MCAN_TEST_LBCK);

#if defined(CONFIG_CAN_DELAY_COMP) && defined(CONFIG_CAN_FD_MODE)
	can->dbtp |= CAN_MCAN_DBTP_TDC;
	can->tdcr |=  cfg->tx_delay_comp_offset << CAN_MCAN_TDCR_TDCO_POS;

#endif

#ifdef CONFIG_CAN_STM32FD
	can->rxgfc |= (CONFIG_CAN_MAX_STD_ID_FILTER << CAN_MCAN_RXGFC_LSS_POS) |
	              (CONFIG_CAN_MAX_EXT_ID_FILTER << CAN_MCAN_RXGFC_LSE_POS) |
	              (0x2 << CAN_MCAN_RXGFC_ANFS_POS)                         |
	              (0x2 << CAN_MCAN_RXGFC_ANFE_POS);
#else
	/* Reject both Non-matching Frames Standard and Non-matching Frames Extended */
	can->gfc |= (0x02UL << CAN_MCAN_GFC_ANFE_POS) | (0x02UL << CAN_MCAN_GFC_ANFS_POS);
#endif /* CONFIG_CAN_STM32FD */

    if (cfg->sample_point) {
        ret = can_calc_timing(dev, &timing, cfg->bus_speed, cfg->sample_point);
        if (ret == -EINVAL) {
            LOG_ERR("Can't find timing for given param");
            ret = -EIO;
            goto done;
        }
        LOG_DBG("Presc: %d, TS1: %d, TS2: %d", timing.prescaler, timing.phase_seg1, timing.phase_seg2);
        LOG_DBG("Sample-point err : %d", ret);
    }
    else if (cfg->prop_ts1) {
        timing.prop_seg = 0;
        timing.phase_seg1 = cfg->prop_ts1;
        timing.phase_seg2 = cfg->ts2;
        ret = can_calc_prescaler(dev, &timing, cfg->bus_speed);
        if (ret != 0) {
            LOG_WRN("Bitrate error: %d", ret);
        }
    }
#ifdef CONFIG_CAN_FD_MODE
    if (cfg->sample_point_data) {
        ret = can_calc_timing_data(dev, &timing_data, cfg->bus_speed_data, cfg->sample_point_data);
        if (ret == -EINVAL) {
            LOG_ERR("Can't find timing for given dataphase param");
            ret = -EIO;
            goto done;
        }

        LOG_DBG("Sample-point err data phase: %d", ret);
    }
    else if (cfg->prop_ts1_data) {
        timing_data.prop_seg = 0;
        timing_data.phase_seg1 = cfg->prop_ts1_data;
        timing_data.phase_seg2 = cfg->ts2_data;
        ret = can_calc_prescaler(dev, &timing_data, cfg->bus_speed_data);
        if (ret) {
            LOG_WRN("Dataphase bitrate error: %d", ret);
        }
    }
#endif

	timing.sjw = cfg->sjw;
#ifdef CONFIG_CAN_FD_MODE
	timing_data.sjw = cfg->sjw_data;
	can_mcan_configure_timing(can, &timing, &timing_data);
#else
	can_mcan_configure_timing(can, &timing, NULL);
#endif

	can->ie = (CAN_MCAN_IE_BO   | CAN_MCAN_IE_EW   | CAN_MCAN_IE_EP   |
	           CAN_MCAN_IE_MRAF | CAN_MCAN_IE_TEFL | CAN_MCAN_IE_TEFN |
	           CAN_MCAN_IE_RF0N | CAN_MCAN_IE_RF1N | CAN_MCAN_IE_RF0L |
	           CAN_MCAN_IE_RF1L);

#ifdef CONFIG_CAN_STM32FD
	can->ils = CAN_MCAN_ILS_RXFIFO0 | CAN_MCAN_ILS_RXFIFO1;
#else
	can->ils = CAN_MCAN_ILS_RF0N | CAN_MCAN_ILS_RF1N;
#endif
	can->ile = CAN_MCAN_ILE_EINT0 | CAN_MCAN_ILE_EINT1;
	/* Interrupt on every TX fifo element*/
	can->txbtie = CAN_MCAN_TXBTIE_TIE;

	memset32_volatile(msg_ram, 0, sizeof(struct can_mcan_msg_sram));
	sys_cache_data_range(msg_ram, sizeof(struct can_mcan_msg_sram), K_CACHE_WB);

	ret = can_leave_init_mode(can, K_MSEC(CAN_INIT_TIMEOUT));
	if (ret != 0) {
		LOG_ERR("Failed to leave init mode");
		ret = -EIO;
		goto done;
	}

done :
	if ((ret != 0) && (cfg->phy != NULL)) {
		/* Attempt to disable the CAN transceiver in case of error */
		(void) can_transceiver_disable(cfg->phy);
	}

	return (ret);
}

void can_mcan_state_change_handler(const struct device* dev) {
    struct can_mcan_data* data = dev->data;
    const can_state_change_callback_t cb = data->state_change_cb;
    void* cb_data = data->state_change_cb_data;
    struct can_bus_err_cnt err_cnt;
    enum can_state state;

    (void) can_mcan_get_state(dev, &state, &err_cnt);

    if (cb != NULL) {
        cb(dev, state, err_cnt, cb_data);
    }
}

void can_mcan_tc_event_handler(const struct device* dev) {
    const struct can_mcan_config* cfg = dev->config;
    struct can_mcan_data* data        = dev->data;
    struct can_mcan_reg* can          = cfg->can;
    struct can_mcan_msg_sram* msg_ram = data->msg_ram;
    volatile struct can_mcan_tx_event_fifo* tx_event;
    can_tx_callback_t tx_cb;
    uint32_t event_idx, tx_idx;

	while (can->txefs & CAN_MCAN_TXEFS_EFFL) {
<<<<<<< HEAD
		event_idx = (can->txefs & CAN_MCAN_TXEFS_EFGI) >>
			    CAN_MCAN_TXEFS_EFGI_POS;
		sys_cache_data_range((void *)&msg_ram->tx_event_fifo[event_idx],
				     sizeof(struct can_mcan_tx_event_fifo),
				     K_CACHE_INVD);
=======
        event_idx = (can->txefs & CAN_MCAN_TXEFS_EFGI) >> CAN_MCAN_TXEFS_EFGI_POS;
        CACHE_INVALIDATE(&msg_ram->tx_event_fifo[event_idx], sizeof(struct can_mcan_tx_event_fifo));

>>>>>>> 64f27d31
		tx_event = &msg_ram->tx_event_fifo[event_idx];
		tx_idx = tx_event->mm.idx;
		/* Acknowledge TX event */
		can->txefa = event_idx;

		k_sem_give(&data->tx_sem);

		tx_cb = data->tx_fin_cb[tx_idx];
		if (tx_cb == NULL) {
			k_sem_give(&data->tx_fin_sem[tx_idx]);
        }
        else {
			tx_cb(dev, 0, data->tx_fin_cb_arg[tx_idx]);
		}
	}
}

void can_mcan_line_0_isr(const struct device* dev) {
    const struct can_mcan_config* cfg = dev->config;
    struct can_mcan_data* data        = dev->data;
    struct can_mcan_reg* can          = cfg->can;

	do {
        if (can->ir & (CAN_MCAN_IR_BO | CAN_MCAN_IR_EP | CAN_MCAN_IR_EW)) {
            can->ir = (CAN_MCAN_IR_BO | CAN_MCAN_IR_EP | CAN_MCAN_IR_EW);
			can_mcan_state_change_handler(dev);
		}

		/* TX event FIFO new entry */
		if (can->ir & CAN_MCAN_IR_TEFN) {
			can->ir = CAN_MCAN_IR_TEFN;
			can_mcan_tc_event_handler(dev);
		}

		if (can->ir & CAN_MCAN_IR_TEFL) {
			can->ir = CAN_MCAN_IR_TEFL;
			LOG_ERR("TX FIFO element lost");
			k_sem_give(&data->tx_sem);
		}

		if (can->ir & CAN_MCAN_IR_ARA) {
			can->ir = CAN_MCAN_IR_ARA;
			LOG_ERR("Access to reserved address");
		}

		if (can->ir & CAN_MCAN_IR_MRAF) {
			can->ir = CAN_MCAN_IR_MRAF;
			LOG_ERR("Message RAM access failure");
		}

	} while (can->ir & (CAN_MCAN_IR_BO   | CAN_MCAN_IR_EW | CAN_MCAN_IR_EP |
	                    CAN_MCAN_IR_TEFL | CAN_MCAN_IR_TEFN));
}

void can_mcan_get_message(const struct device* dev,
                          volatile struct can_mcan_rx_fifo* fifo,
                          volatile uint32_t* fifo_status_reg,
                          volatile uint32_t* fifo_ack_reg) {
	struct can_mcan_data *data = dev->data;
	uint32_t get_idx, filt_idx;
	struct zcan_frame frame;
	can_rx_callback_t cb;
	int data_length;
	void *cb_arg;
	struct can_mcan_rx_fifo_hdr hdr;

	while ((*fifo_status_reg & CAN_MCAN_RXF0S_F0FL)) {
        get_idx = (*fifo_status_reg & CAN_MCAN_RXF0S_F0GI) >> CAN_MCAN_RXF0S_F0GI_POS;

<<<<<<< HEAD
		sys_cache_data_range((void *)&fifo[get_idx].hdr,
				     sizeof(struct can_mcan_rx_fifo_hdr),
				     K_CACHE_INVD);
		memcpy32_volatile(&hdr, &fifo[get_idx].hdr,
				  sizeof(struct can_mcan_rx_fifo_hdr));
=======
        CACHE_INVALIDATE(&fifo[get_idx].hdr, sizeof(struct can_mcan_rx_fifo_hdr));
        memcpy32_volatile(&hdr, &fifo[get_idx].hdr, sizeof(struct can_mcan_rx_fifo_hdr));
>>>>>>> 64f27d31

        if (hdr.xtd == 1U) {
			frame.id = hdr.ext_id;
        }
        else {
			frame.id = hdr.std_id;
		}

		frame.fd      = hdr.fdf;
        frame.rtr     = hdr.rtr ? CAN_REMOTEREQUEST : CAN_DATAFRAME;
        frame.id_type = hdr.xtd ? CAN_EXTENDED_IDENTIFIER : CAN_STANDARD_IDENTIFIER;
		frame.dlc     = hdr.dlc;
		frame.brs     = hdr.brs;
#if defined(CONFIG_CAN_RX_TIMESTAMP)
		frame.timestamp = hdr.rxts;
#endif

		filt_idx = hdr.fidx;

		/* Check if RTR must match */
        if ((hdr.xtd && (data->ext_filt_rtr_mask & (1U << filt_idx))
                        && ((data->ext_filt_rtr >> filt_idx) & 1U) != frame.rtr)
                        || ((data->std_filt_rtr_mask & (1U << filt_idx))
                                        && ((data->std_filt_rtr >> filt_idx) & 1U) != frame.rtr)) {
			continue;
		}

		data_length = can_dlc_to_bytes(frame.dlc);
		if (data_length <= sizeof(frame.data)) {
			/* data needs to be written in 32 bit blocks!*/
<<<<<<< HEAD
			sys_cache_data_range((void *)fifo[get_idx].data_32,
					     ROUND_UP(data_length, sizeof(uint32_t)),
					     K_CACHE_INVD);
			memcpy32_volatile(frame.data_32, fifo[get_idx].data_32,
					  ROUND_UP(data_length, sizeof(uint32_t)));
=======
            CACHE_INVALIDATE(fifo[get_idx].data_32, ROUND_UP(data_length, sizeof(uint32_t)));
            memcpy32_volatile(frame.data_32, fifo[get_idx].data_32, ROUND_UP(data_length, sizeof(uint32_t)));
>>>>>>> 64f27d31

			if (frame.id_type == CAN_STANDARD_IDENTIFIER) {
                LOG_DBG("Frame on filter %d, ID: 0x%x", filt_idx, frame.id);
				cb = data->rx_cb_std[filt_idx];
				cb_arg = data->cb_arg_std[filt_idx];
            }
            else {
                LOG_DBG("Frame on filter %d, ID: 0x%x", filt_idx + NUM_STD_FILTER_DATA, frame.id);
				cb = data->rx_cb_ext[filt_idx];
				cb_arg = data->cb_arg_ext[filt_idx];
			}

			if (cb != NULL) {
				cb(dev, &frame, cb_arg);
            }
            else {
				LOG_DBG("cb missing");
			}
        }
        else {
			LOG_ERR("Frame is too big");
		}

		*fifo_ack_reg = get_idx;
	}
}

void can_mcan_line_1_isr(const struct device* dev) {
    const struct can_mcan_config* cfg = dev->config;
    struct can_mcan_data* data        = dev->data;
    struct can_mcan_reg* can          = cfg->can;
    struct can_mcan_msg_sram* msg_ram = data->msg_ram;

    do {
		if (can->ir & CAN_MCAN_IR_RF0N) {
			can->ir = CAN_MCAN_IR_RF0N;
			LOG_DBG("RX FIFO0 INT");
            can_mcan_get_message(dev, msg_ram->rx_fifo0, &can->rxf0s, &can->rxf0a);
		}

		if (can->ir & CAN_MCAN_IR_RF1N) {
			can->ir = CAN_MCAN_IR_RF1N;
			LOG_DBG("RX FIFO1 INT");
            can_mcan_get_message(dev, msg_ram->rx_fifo1, &can->rxf1s, &can->rxf1a);
		}

		if (can->ir & CAN_MCAN_IR_RF0L) {
			can->ir = CAN_MCAN_IR_RF0L;
			LOG_ERR("Message lost on FIFO0");
		}

		if (can->ir & CAN_MCAN_IR_RF1L) {
			can->ir = CAN_MCAN_IR_RF1L;
			LOG_ERR("Message lost on FIFO1");
		}

	} while (can->ir & (CAN_MCAN_IR_RF0N | CAN_MCAN_IR_RF1N |
	                    CAN_MCAN_IR_RF0L | CAN_MCAN_IR_RF1L));
}

int can_mcan_get_state(const struct device* dev, enum can_state* state,
                       struct can_bus_err_cnt* err_cnt) {
    const struct can_mcan_config* cfg = dev->config;
    struct can_mcan_reg* can          = cfg->can;

    if (state != NULL) {
        if (can->psr & CAN_MCAN_PSR_BO) {
            *state = CAN_BUS_OFF;
        }
        else if (can->psr & CAN_MCAN_PSR_EP) {
            *state = CAN_ERROR_PASSIVE;
        }
        else if (can->psr & CAN_MCAN_PSR_EW) {
            *state = CAN_ERROR_WARNING;
        }
        else {
            *state = CAN_ERROR_ACTIVE;
        }
    }

	if (err_cnt != NULL) {
		err_cnt->rx_err_cnt = (uint8_t)((can->ecr & CAN_MCAN_ECR_TEC_MSK) << CAN_MCAN_ECR_TEC_POS);
		err_cnt->tx_err_cnt = (uint8_t)((can->ecr & CAN_MCAN_ECR_REC_MSK) << CAN_MCAN_ECR_REC_POS);
	}

	return (0);
}

#ifndef CONFIG_CAN_AUTO_BUS_OFF_RECOVERY
int can_mcan_recover(const struct device* dev, k_timeout_t timeout) {
    const struct can_mcan_config* cfg = dev->config;
    struct can_mcan_reg* can          = cfg->can;

    return can_leave_init_mode(can, timeout);
}
#endif /* CONFIG_CAN_AUTO_BUS_OFF_RECOVERY */


int can_mcan_send(const struct device* dev,
                  const struct zcan_frame* frame,
                  k_timeout_t timeout,
                  can_tx_callback_t callback, void* user_data) {
    const struct can_mcan_config* cfg = dev->config;
    struct can_mcan_data* data        = dev->data;
    struct can_mcan_reg* can          = cfg->can;
    struct can_mcan_msg_sram* msg_ram = data->msg_ram;
    size_t data_length = can_dlc_to_bytes(frame->dlc);
	struct can_mcan_tx_buffer_hdr tx_hdr = {
		.rtr = frame->rtr == CAN_REMOTEREQUEST,
		.xtd = frame->id_type == CAN_EXTENDED_IDENTIFIER,
		.esi = 0,
		.dlc = frame->dlc,
#ifdef CONFIG_CAN_FD_MODE
		.brs = frame->brs == true,
#endif
		.fdf = frame->fd,
		.efc = 1,
	};

	uint32_t put_idx;
	int ret;
	struct can_mcan_mm mm;

	LOG_DBG("Sending %d bytes. Id: 0x%x, ID type: %s %s %s %s",
	        data_length, frame->id,
	        frame->id_type == CAN_STANDARD_IDENTIFIER ? "standard" : "extended",
	        frame->rtr == CAN_DATAFRAME ? "" : "RTR",
	        frame->fd  == CAN_DATAFRAME ? "" : "FD frame",
	        frame->brs == CAN_DATAFRAME ? "" : "BRS");

	if (data_length > sizeof(frame->data)) {
		LOG_ERR("data length (%zu) > max frame data length (%zu)", data_length, sizeof(frame->data));
		return (-EINVAL);
	}

	if ((frame->fd != 1) && (frame->dlc > MCAN_MAX_DLC)) {
		LOG_ERR("DLC of %d without fd flag set.", frame->dlc);
		return (-EINVAL);
	}

	if (can->psr & CAN_MCAN_PSR_BO) {
		return (-ENETDOWN);
	}

	ret = k_sem_take(&data->tx_sem, timeout);
	if (ret != 0) {
		return (-EAGAIN);
	}

	__ASSERT_NO_MSG((can->txfqs & CAN_MCAN_TXFQS_TFQF) != CAN_MCAN_TXFQS_TFQF);

	k_mutex_lock(&data->tx_mtx, K_FOREVER);

	put_idx = ((can->txfqs & CAN_MCAN_TXFQS_TFQPI) >> CAN_MCAN_TXFQS_TFQPI_POS);

	mm.idx    = put_idx;
	mm.cnt    = data->mm.cnt++;
	tx_hdr.mm = mm;

    if (frame->id_type == CAN_STANDARD_IDENTIFIER) {
        tx_hdr.std_id = (frame->id & CAN_STD_ID_MASK);
    }
    else {
        tx_hdr.ext_id = frame->id;
    }

	memcpy32_volatile(&msg_ram->tx_buffer[put_idx].hdr, &tx_hdr, sizeof(tx_hdr));
<<<<<<< HEAD
	memcpy32_volatile(msg_ram->tx_buffer[put_idx].data_32, frame->data_32,
			  ROUND_UP(data_length, 4));
	sys_cache_data_range((void *)&msg_ram->tx_buffer[put_idx].hdr, sizeof(tx_hdr), K_CACHE_WB);
	sys_cache_data_range((void *)&msg_ram->tx_buffer[put_idx].data_32, ROUND_UP(data_length, 4),
			     K_CACHE_WB);
=======
	memcpy32_volatile(msg_ram->tx_buffer[put_idx].data_32, frame->data_32, ROUND_UP(data_length, 4));
	CACHE_CLEAN(&msg_ram->tx_buffer[put_idx].hdr, sizeof(tx_hdr));
	CACHE_CLEAN(&msg_ram->tx_buffer[put_idx].data_32, ROUND_UP(data_length, 4));
>>>>>>> 64f27d31

	data->tx_fin_cb[put_idx] = callback;
	data->tx_fin_cb_arg[put_idx] = user_data;

	can->txbar = (1U << put_idx);

	k_mutex_unlock(&data->tx_mtx);

	if (callback == NULL) {
		LOG_DBG("Waiting for TX complete");
		k_sem_take(&data->tx_fin_sem[put_idx], K_FOREVER);
	}

	return (0);
}

static int can_mcan_get_free_std(volatile struct can_mcan_std_filter* filters) {
    for (int i = 0; i < NUM_STD_FILTER_DATA; ++i) {
        if (filters[i].sfce == CAN_MCAN_FCE_DISABLE) {
            return i;
        }
    }

    return (-ENOSPC);
}

int can_mcan_get_max_filters(const struct device* dev, enum can_ide id_type) {
    ARG_UNUSED(dev);

    if (id_type == CAN_STANDARD_IDENTIFIER) {
        return (NUM_STD_FILTER_DATA);
    }
    else {
        return (NUM_EXT_FILTER_DATA);
    }
}

/* Use masked configuration only for simplicity. If someone needs more than
 * 28 standard filters, dual mode needs to be implemented.
 * Dual mode gets tricky, because we can only activate both filters.
 * If one of the IDs is not used anymore, we would need to mark it as unused.
 */
int can_mcan_add_rx_filter_std(const struct device* dev,
                               can_rx_callback_t callback, void* user_data,
                               const struct zcan_filter* filter) {
	struct can_mcan_data* data        = dev->data;
	struct can_mcan_msg_sram* msg_ram = data->msg_ram;
	struct can_mcan_std_filter filter_element = {
		.id1 = filter->id,
		.id2 = filter->id_mask,
		.sft = CAN_MCAN_SFT_MASKED
	};
	int filter_id;

	k_mutex_lock(&data->inst_mutex, K_FOREVER);
	filter_id = can_mcan_get_free_std(msg_ram->std_filt);

	if (filter_id == -ENOSPC) {
		LOG_WRN("No free standard id filter left");
		return (-ENOSPC);
	}

	/* TODO proper fifo balancing */
	filter_element.sfce = filter_id & 0x01 ? CAN_MCAN_FCE_FIFO1 : CAN_MCAN_FCE_FIFO0;

<<<<<<< HEAD
	memcpy32_volatile(&msg_ram->std_filt[filter_id], &filter_element,
			 sizeof(struct can_mcan_std_filter));
	sys_cache_data_range((void *)&msg_ram->std_filt[filter_id],
			     sizeof(struct can_mcan_std_filter),
			     K_CACHE_WB);
=======
    memcpy32_volatile(&msg_ram->std_filt[filter_id], &filter_element, sizeof(struct can_mcan_std_filter));
    CACHE_CLEAN(&msg_ram->std_filt[filter_id], sizeof(struct can_mcan_std_filter));
>>>>>>> 64f27d31

	k_mutex_unlock(&data->inst_mutex);

	LOG_DBG("Attached std filter at %d", filter_id);

    if (filter->rtr) {
        data->std_filt_rtr |= (1U << filter_id);
    }
    else {
        data->std_filt_rtr &= ~(1U << filter_id);
    }

    if (filter->rtr_mask) {
        data->std_filt_rtr_mask |= (1U << filter_id);
    }
    else {
        data->std_filt_rtr_mask &= ~(1U << filter_id);
    }

	data->rx_cb_std[filter_id]  = callback;
	data->cb_arg_std[filter_id] = user_data;

	return (filter_id);
}

static int can_mcan_get_free_ext(volatile struct can_mcan_ext_filter* filters) {
    for (int i = 0; i < NUM_EXT_FILTER_DATA; ++i) {
        if (filters[i].efce == CAN_MCAN_FCE_DISABLE) {
            return (i);
        }
    }

    return (-ENOSPC);
}

static int can_mcan_add_rx_filter_ext(const struct device* dev,
                                      can_rx_callback_t callback, void* user_data,
                                      const struct zcan_filter* filter) {
    struct can_mcan_data* data        = dev->data;
    struct can_mcan_msg_sram* msg_ram = data->msg_ram;
	struct can_mcan_ext_filter filter_element = {
		.id2 = filter->id_mask,
		.id1 = filter->id,
		.eft = CAN_MCAN_EFT_MASKED
	};
	int filter_id;

	k_mutex_lock(&data->inst_mutex, K_FOREVER);
	filter_id = can_mcan_get_free_ext(msg_ram->ext_filt);

	if (filter_id == -ENOSPC) {
		LOG_WRN("No free extended id filter left");
		return (-ENOSPC);
	}

	/* TODO proper fifo balancing */
	filter_element.efce = filter_id & 0x01 ? CAN_MCAN_FCE_FIFO1 : CAN_MCAN_FCE_FIFO0;

<<<<<<< HEAD
	memcpy32_volatile(&msg_ram->ext_filt[filter_id], &filter_element,
			  sizeof(struct can_mcan_ext_filter));
	sys_cache_data_range((void *)&msg_ram->ext_filt[filter_id],
			     sizeof(struct can_mcan_ext_filter),
			     K_CACHE_WB);
=======
	memcpy32_volatile(&msg_ram->ext_filt[filter_id], &filter_element, sizeof(struct can_mcan_ext_filter));
	CACHE_CLEAN(&msg_ram->ext_filt[filter_id], sizeof(struct can_mcan_ext_filter));
>>>>>>> 64f27d31

	k_mutex_unlock(&data->inst_mutex);

	LOG_DBG("Attached ext filter at %d", filter_id);

	if (filter->rtr) {
		data->ext_filt_rtr |= (1U << filter_id);
	} else {
		data->ext_filt_rtr &= ~(1U << filter_id);
	}

	if (filter->rtr_mask) {
		data->ext_filt_rtr_mask |= (1U << filter_id);
	} else {
		data->ext_filt_rtr_mask &= ~(1U << filter_id);
	}

	data->rx_cb_ext[filter_id]  = callback;
	data->cb_arg_ext[filter_id] = user_data;

	return filter_id;
}

int can_mcan_add_rx_filter(const struct device* dev,
                           can_rx_callback_t callback, void* user_data,
                           const struct zcan_filter* filter) {
    int filter_id;

    if (callback == NULL) {
        return (-EINVAL);
    }

    if (filter->id_type == CAN_STANDARD_IDENTIFIER) {
        filter_id = can_mcan_add_rx_filter_std(dev, callback, user_data, filter);
    }
    else {
        filter_id = can_mcan_add_rx_filter_ext(dev, callback, user_data, filter);
        if (filter_id >= 0) {
            filter_id += NUM_STD_FILTER_DATA;
        }
    }

    return (filter_id);
}

<<<<<<< HEAD
void can_mcan_remove_rx_filter(const struct device *dev, int filter_id)
{
	struct can_mcan_data *data = dev->data;
	struct can_mcan_msg_sram *msg_ram = data->msg_ram;

	k_mutex_lock(&data->inst_mutex, K_FOREVER);
	if (filter_id >= NUM_STD_FILTER_DATA) {
		filter_id -= NUM_STD_FILTER_DATA;
		if (filter_id >= NUM_EXT_FILTER_DATA) {
			LOG_ERR("Wrong filter id");
			return;
		}

		memset32_volatile(&msg_ram->ext_filt[filter_id], 0,
				  sizeof(struct can_mcan_ext_filter));
		sys_cache_data_range((void *)&msg_ram->ext_filt[filter_id],
				     sizeof(struct can_mcan_ext_filter),
				     K_CACHE_WB);
	} else {
		memset32_volatile(&msg_ram->std_filt[filter_id], 0,
				  sizeof(struct can_mcan_std_filter));
		sys_cache_data_range((void *)&msg_ram->std_filt[filter_id],
				     sizeof(struct can_mcan_std_filter),
				     K_CACHE_WB);
	}

	k_mutex_unlock(&data->inst_mutex);
=======
void can_mcan_remove_rx_filter(const struct device* dev, int filter_id) {
    struct can_mcan_data* data        = dev->data;
    struct can_mcan_msg_sram* msg_ram = data->msg_ram;

    k_mutex_lock(&data->inst_mutex, K_FOREVER);
    if (filter_id >= NUM_STD_FILTER_DATA) {
        filter_id -= NUM_STD_FILTER_DATA;
        if (filter_id >= NUM_EXT_FILTER_DATA) {
            LOG_ERR("Wrong filter id");
            return;
        }

        memset32_volatile(&msg_ram->ext_filt[filter_id], 0, sizeof(struct can_mcan_ext_filter));
        CACHE_CLEAN(&msg_ram->ext_filt[filter_id], sizeof(struct can_mcan_ext_filter));
    }
    else {
        memset32_volatile(&msg_ram->std_filt[filter_id], 0, sizeof(struct can_mcan_std_filter));
        CACHE_CLEAN(&msg_ram->std_filt[filter_id], sizeof(struct can_mcan_std_filter));
    }

    k_mutex_unlock(&data->inst_mutex);
>>>>>>> 64f27d31
}

void can_mcan_set_state_change_callback(const struct device* dev,
                                        can_state_change_callback_t callback,
                                        void* user_data) {
    struct can_mcan_data* data = dev->data;

	data->state_change_cb      = callback;
	data->state_change_cb_data = user_data;
}

int can_mcan_get_max_bitrate(const struct device* dev, uint32_t* max_bitrate) {
    const struct can_mcan_config* cfg = dev->config;

    *max_bitrate = cfg->max_bitrate;

    return (0);
}<|MERGE_RESOLUTION|>--- conflicted
+++ resolved
@@ -12,6 +12,7 @@
 #include <zephyr/drivers/can.h>
 #include <zephyr/drivers/can/transceiver.h>
 #include <zephyr/logging/log.h>
+#include <soc.h>
 
 #include "can_mcan.h"
 #include "can_mcan_priv.h"
@@ -27,38 +28,6 @@
 #define MCAN_MAX_DLC CAN_MAX_DLC
 #endif
 
-<<<<<<< HEAD
-static void memcpy32_volatile(volatile void *dst_, const volatile void *src_,
-			      size_t len)
-{
-	volatile uint32_t *dst = dst_;
-	const volatile uint32_t *src = src_;
-
-	__ASSERT(len % 4 == 0, "len must be a multiple of 4!");
-	len /= sizeof(uint32_t);
-
-	while (len--) {
-		*dst = *src;
-		++dst;
-		++src;
-	}
-=======
-#if CONFIG_HAS_CMSIS_CORE_M
-#include <zephyr/arch/arm/aarch32/cortex_m/cmsis.h>
-
-#if __DCACHE_PRESENT == 1
-#define CACHE_INVALIDATE(addr, size) SCB_InvalidateDCache_by_Addr((addr), (size))
-#define CACHE_CLEAN(addr, size) SCB_CleanDCache_by_Addr((addr), (size))
-#else
-#define CACHE_INVALIDATE(addr, size)
-#define CACHE_CLEAN(addr, size) __DSB()
-#endif /* __DCACHE_PRESENT == 1 */
-
-#else /* CONFIG_HAS_CMSIS_CORE_M */
-#define CACHE_INVALIDATE(addr, size)
-#define CACHE_CLEAN(addr, size)
-#endif /* CONFIG_HAS_CMSIS_CORE_M */
-
 static void memcpy32_volatile(volatile void* dst_, const volatile void* src_, size_t len) {
     volatile uint32_t* dst = dst_;
     const volatile uint32_t* src = src_;
@@ -71,7 +40,6 @@
         ++dst;
         ++src;
     }
->>>>>>> 64f27d31
 }
 
 static void memset32_volatile(volatile void* dst_, uint32_t val, size_t len) {
@@ -242,7 +210,6 @@
 }
 #endif /* CONFIG_CAN_FD_MODE */
 
-<<<<<<< HEAD
 int can_mcan_get_capabilities(const struct device *dev, can_mode_t *cap)
 {
 	ARG_UNUSED(dev);
@@ -261,12 +228,6 @@
 	const struct can_mcan_config *cfg = dev->config;
 	struct can_mcan_reg *can = cfg->can;
 	int ret;
-=======
-int can_mcan_set_mode(const struct device* dev, can_mode_t mode) {
-    const struct can_mcan_config* cfg = dev->config;
-    struct can_mcan_reg* can          = cfg->can;
-    int ret;
->>>>>>> 64f27d31
 
 #ifdef CONFIG_CAN_FD_MODE
 	if ((mode & ~(CAN_MODE_LOOPBACK | CAN_MODE_LISTENONLY | CAN_MODE_FD)) != 0) {
@@ -571,17 +532,11 @@
     uint32_t event_idx, tx_idx;
 
 	while (can->txefs & CAN_MCAN_TXEFS_EFFL) {
-<<<<<<< HEAD
 		event_idx = (can->txefs & CAN_MCAN_TXEFS_EFGI) >>
 			    CAN_MCAN_TXEFS_EFGI_POS;
 		sys_cache_data_range((void *)&msg_ram->tx_event_fifo[event_idx],
 				     sizeof(struct can_mcan_tx_event_fifo),
 				     K_CACHE_INVD);
-=======
-        event_idx = (can->txefs & CAN_MCAN_TXEFS_EFGI) >> CAN_MCAN_TXEFS_EFGI_POS;
-        CACHE_INVALIDATE(&msg_ram->tx_event_fifo[event_idx], sizeof(struct can_mcan_tx_event_fifo));
-
->>>>>>> 64f27d31
 		tx_event = &msg_ram->tx_event_fifo[event_idx];
 		tx_idx = tx_event->mm.idx;
 		/* Acknowledge TX event */
@@ -651,16 +606,11 @@
 	while ((*fifo_status_reg & CAN_MCAN_RXF0S_F0FL)) {
         get_idx = (*fifo_status_reg & CAN_MCAN_RXF0S_F0GI) >> CAN_MCAN_RXF0S_F0GI_POS;
 
-<<<<<<< HEAD
 		sys_cache_data_range((void *)&fifo[get_idx].hdr,
 				     sizeof(struct can_mcan_rx_fifo_hdr),
 				     K_CACHE_INVD);
 		memcpy32_volatile(&hdr, &fifo[get_idx].hdr,
 				  sizeof(struct can_mcan_rx_fifo_hdr));
-=======
-        CACHE_INVALIDATE(&fifo[get_idx].hdr, sizeof(struct can_mcan_rx_fifo_hdr));
-        memcpy32_volatile(&hdr, &fifo[get_idx].hdr, sizeof(struct can_mcan_rx_fifo_hdr));
->>>>>>> 64f27d31
 
         if (hdr.xtd == 1U) {
 			frame.id = hdr.ext_id;
@@ -691,16 +641,11 @@
 		data_length = can_dlc_to_bytes(frame.dlc);
 		if (data_length <= sizeof(frame.data)) {
 			/* data needs to be written in 32 bit blocks!*/
-<<<<<<< HEAD
 			sys_cache_data_range((void *)fifo[get_idx].data_32,
 					     ROUND_UP(data_length, sizeof(uint32_t)),
 					     K_CACHE_INVD);
 			memcpy32_volatile(frame.data_32, fifo[get_idx].data_32,
 					  ROUND_UP(data_length, sizeof(uint32_t)));
-=======
-            CACHE_INVALIDATE(fifo[get_idx].data_32, ROUND_UP(data_length, sizeof(uint32_t)));
-            memcpy32_volatile(frame.data_32, fifo[get_idx].data_32, ROUND_UP(data_length, sizeof(uint32_t)));
->>>>>>> 64f27d31
 
 			if (frame.id_type == CAN_STANDARD_IDENTIFIER) {
                 LOG_DBG("Frame on filter %d, ID: 0x%x", filt_idx, frame.id);
@@ -868,17 +813,10 @@
     }
 
 	memcpy32_volatile(&msg_ram->tx_buffer[put_idx].hdr, &tx_hdr, sizeof(tx_hdr));
-<<<<<<< HEAD
-	memcpy32_volatile(msg_ram->tx_buffer[put_idx].data_32, frame->data_32,
-			  ROUND_UP(data_length, 4));
+	memcpy32_volatile(msg_ram->tx_buffer[put_idx].data_32, frame->data_32, ROUND_UP(data_length, 4));
 	sys_cache_data_range((void *)&msg_ram->tx_buffer[put_idx].hdr, sizeof(tx_hdr), K_CACHE_WB);
 	sys_cache_data_range((void *)&msg_ram->tx_buffer[put_idx].data_32, ROUND_UP(data_length, 4),
 			     K_CACHE_WB);
-=======
-	memcpy32_volatile(msg_ram->tx_buffer[put_idx].data_32, frame->data_32, ROUND_UP(data_length, 4));
-	CACHE_CLEAN(&msg_ram->tx_buffer[put_idx].hdr, sizeof(tx_hdr));
-	CACHE_CLEAN(&msg_ram->tx_buffer[put_idx].data_32, ROUND_UP(data_length, 4));
->>>>>>> 64f27d31
 
 	data->tx_fin_cb[put_idx] = callback;
 	data->tx_fin_cb_arg[put_idx] = user_data;
@@ -944,16 +882,11 @@
 	/* TODO proper fifo balancing */
 	filter_element.sfce = filter_id & 0x01 ? CAN_MCAN_FCE_FIFO1 : CAN_MCAN_FCE_FIFO0;
 
-<<<<<<< HEAD
 	memcpy32_volatile(&msg_ram->std_filt[filter_id], &filter_element,
 			 sizeof(struct can_mcan_std_filter));
 	sys_cache_data_range((void *)&msg_ram->std_filt[filter_id],
 			     sizeof(struct can_mcan_std_filter),
 			     K_CACHE_WB);
-=======
-    memcpy32_volatile(&msg_ram->std_filt[filter_id], &filter_element, sizeof(struct can_mcan_std_filter));
-    CACHE_CLEAN(&msg_ram->std_filt[filter_id], sizeof(struct can_mcan_std_filter));
->>>>>>> 64f27d31
 
 	k_mutex_unlock(&data->inst_mutex);
 
@@ -1012,16 +945,11 @@
 	/* TODO proper fifo balancing */
 	filter_element.efce = filter_id & 0x01 ? CAN_MCAN_FCE_FIFO1 : CAN_MCAN_FCE_FIFO0;
 
-<<<<<<< HEAD
 	memcpy32_volatile(&msg_ram->ext_filt[filter_id], &filter_element,
 			  sizeof(struct can_mcan_ext_filter));
 	sys_cache_data_range((void *)&msg_ram->ext_filt[filter_id],
 			     sizeof(struct can_mcan_ext_filter),
 			     K_CACHE_WB);
-=======
-	memcpy32_volatile(&msg_ram->ext_filt[filter_id], &filter_element, sizeof(struct can_mcan_ext_filter));
-	CACHE_CLEAN(&msg_ram->ext_filt[filter_id], sizeof(struct can_mcan_ext_filter));
->>>>>>> 64f27d31
 
 	k_mutex_unlock(&data->inst_mutex);
 
@@ -1067,19 +995,17 @@
     return (filter_id);
 }
 
-<<<<<<< HEAD
-void can_mcan_remove_rx_filter(const struct device *dev, int filter_id)
-{
-	struct can_mcan_data *data = dev->data;
-	struct can_mcan_msg_sram *msg_ram = data->msg_ram;
-
-	k_mutex_lock(&data->inst_mutex, K_FOREVER);
-	if (filter_id >= NUM_STD_FILTER_DATA) {
-		filter_id -= NUM_STD_FILTER_DATA;
-		if (filter_id >= NUM_EXT_FILTER_DATA) {
-			LOG_ERR("Wrong filter id");
-			return;
-		}
+void can_mcan_remove_rx_filter(const struct device* dev, int filter_id) {
+    struct can_mcan_data* data        = dev->data;
+    struct can_mcan_msg_sram* msg_ram = data->msg_ram;
+
+    k_mutex_lock(&data->inst_mutex, K_FOREVER);
+    if (filter_id >= NUM_STD_FILTER_DATA) {
+        filter_id -= NUM_STD_FILTER_DATA;
+        if (filter_id >= NUM_EXT_FILTER_DATA) {
+            LOG_ERR("Wrong filter id");
+            return;
+        }
 
 		memset32_volatile(&msg_ram->ext_filt[filter_id], 0,
 				  sizeof(struct can_mcan_ext_filter));
@@ -1094,30 +1020,7 @@
 				     K_CACHE_WB);
 	}
 
-	k_mutex_unlock(&data->inst_mutex);
-=======
-void can_mcan_remove_rx_filter(const struct device* dev, int filter_id) {
-    struct can_mcan_data* data        = dev->data;
-    struct can_mcan_msg_sram* msg_ram = data->msg_ram;
-
-    k_mutex_lock(&data->inst_mutex, K_FOREVER);
-    if (filter_id >= NUM_STD_FILTER_DATA) {
-        filter_id -= NUM_STD_FILTER_DATA;
-        if (filter_id >= NUM_EXT_FILTER_DATA) {
-            LOG_ERR("Wrong filter id");
-            return;
-        }
-
-        memset32_volatile(&msg_ram->ext_filt[filter_id], 0, sizeof(struct can_mcan_ext_filter));
-        CACHE_CLEAN(&msg_ram->ext_filt[filter_id], sizeof(struct can_mcan_ext_filter));
-    }
-    else {
-        memset32_volatile(&msg_ram->std_filt[filter_id], 0, sizeof(struct can_mcan_std_filter));
-        CACHE_CLEAN(&msg_ram->std_filt[filter_id], sizeof(struct can_mcan_std_filter));
-    }
-
     k_mutex_unlock(&data->inst_mutex);
->>>>>>> 64f27d31
 }
 
 void can_mcan_set_state_change_callback(const struct device* dev,
