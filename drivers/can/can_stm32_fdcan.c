--- conflicted
+++ resolved
@@ -588,9 +588,8 @@
 	PINCTRL_DT_INST_DEFINE(inst);					\
 	CAN_MCAN_CALLBACKS_DEFINE(can_stm32fd_cbs_##inst,		\
 				  CAN_MCAN_DT_INST_MRAM_TX_BUFFER_ELEMENTS(inst), \
-<<<<<<< HEAD
-				  CONFIG_CAN_MAX_STD_ID_FILTER,		\
-				  CONFIG_CAN_MAX_EXT_ID_FILTER);	\
+				  CONFIG_CAN_STM32_FDCAN_MAX_STD_ID_FILTERS,	\
+				  CONFIG_CAN_STM32_FDCAN_MAX_EXT_ID_FILTERS);	\
 									\
 	static const struct stm32_pclken can_stm32fd_pclken_##inst[] =	\
 					STM32_DT_INST_CLOCKS(inst);	\
@@ -608,27 +607,6 @@
 	static const struct can_mcan_config can_mcan_cfg_##inst =	\
 		CAN_MCAN_DT_CONFIG_INST_GET(inst, &can_stm32fd_cfg_##inst, \
 					    &can_stm32fd_ops,		\
-=======
-				  CONFIG_CAN_STM32_FDCAN_MAX_STD_ID_FILTERS,	\
-				  CONFIG_CAN_STM32_FDCAN_MAX_EXT_ID_FILTERS);	\
-										\
-	static const struct stm32_pclken can_stm32fd_pclken_##inst[] =		\
-					STM32_DT_INST_CLOCKS(inst);		\
-										\
-	static const struct can_stm32fd_config can_stm32fd_cfg_##inst =	{	\
-		.base = CAN_MCAN_DT_INST_MCAN_ADDR(inst),			\
-		.mram = CAN_MCAN_DT_INST_MRAM_ADDR(inst),			\
-		.pclken = can_stm32fd_pclken_##inst,				\
-		.pclk_len = DT_INST_NUM_CLOCKS(inst),				\
-		.config_irq = config_can_##inst##_irq,				\
-		.pcfg = PINCTRL_DT_INST_DEV_CONFIG_GET(inst),			\
-		.clock_divider = DT_INST_PROP_OR(inst, clk_divider, 0)		\
-	};									\
-										\
-	static const struct can_mcan_config can_mcan_cfg_##inst =		\
-		CAN_MCAN_DT_CONFIG_INST_GET(inst, &can_stm32fd_cfg_##inst,	\
-					    &can_stm32fd_ops,			\
->>>>>>> 432d9d2a
 					    &can_stm32fd_cbs_##inst);
 
 #define CAN_STM32FD_DATA_INST(inst)					\
