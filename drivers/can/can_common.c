--- conflicted
+++ resolved
@@ -340,24 +340,6 @@
 }
 #endif /* CONFIG_CAN_FD_MODE */
 
-<<<<<<< HEAD
-int can_calc_prescaler(const struct device* dev, struct can_timing* timing,
-                       uint32_t bitrate) {
-    uint32_t ts = timing->prop_seg + timing->phase_seg1 + timing->phase_seg2 +
-            CAN_SYNC_SEG;
-    uint32_t core_clock;
-    int ret;
-
-    ret = can_get_core_clock(dev, &core_clock);
-    if (ret != 0) {
-        return (ret);
-    }
-
-    timing->prescaler = (uint16_t)(core_clock / (bitrate * ts));
-
-    return (int)(core_clock % (ts * timing->prescaler));
-}
-
 static int check_timing_in_range(const struct can_timing* timing,
                                  const struct can_timing* min,
                                  const struct can_timing* max) {
@@ -374,25 +356,6 @@
     }
 
     return (0);
-=======
-static int check_timing_in_range(const struct can_timing *timing,
-				 const struct can_timing *min,
-				 const struct can_timing *max)
-{
-	if (!IN_RANGE(timing->sjw, min->sjw, max->sjw) ||
-	    !IN_RANGE(timing->prop_seg, min->prop_seg, max->prop_seg) ||
-	    !IN_RANGE(timing->phase_seg1, min->phase_seg1, max->phase_seg1) ||
-	    !IN_RANGE(timing->phase_seg2, min->phase_seg2, max->phase_seg2) ||
-	    !IN_RANGE(timing->prescaler, min->prescaler, max->prescaler)) {
-		return -ENOTSUP;
-	}
-
-	if ((timing->sjw > timing->phase_seg1) || (timing->sjw > timing->phase_seg2)) {
-		return -ENOTSUP;
-	}
-
-	return 0;
->>>>>>> afba7753
 }
 
 int z_impl_can_set_timing(const struct device* dev,
