--- conflicted
+++ resolved
@@ -55,7 +55,7 @@
 
 static void can_msgq_put(const struct device* dev, struct can_frame const* frame, void* user_data) {
     struct k_msgq* msgq = (struct k_msgq*)user_data;
-    int            ret;
+    int ret;
 
     ARG_UNUSED(dev);
 
@@ -158,61 +158,6 @@
 }
 
 /* Internal function to do the actual calculation */
-<<<<<<< HEAD
-static int can_calc_timing_int(uint32_t core_clock, struct can_timing *res,
-			       const struct can_timing *min,
-			       const struct can_timing *max,
-			       uint32_t bitrate, uint16_t sp)
-{
-	uint32_t ts = max->prop_seg + max->phase_seg1 + max->phase_seg2 +
-		   CAN_SYNC_SEG;
-	uint16_t sp_err_min = UINT16_MAX;
-	int sp_err;
-	struct can_timing tmp_res = { 0 };
-
-	if (bitrate == 0 || sp >= 1000) {
-		return -EINVAL;
-	}
-
-	for (int prescaler = MAX(core_clock / (ts * bitrate), 1);
-	     prescaler <= max->prescaler; ++prescaler) {
-		if (core_clock % (prescaler * bitrate)) {
-			/* No integer ts */
-			continue;
-		}
-
-		ts = core_clock / (prescaler * bitrate);
-
-		sp_err = update_sampling_pnt(ts, sp, &tmp_res,
-					     max, min);
-		if (sp_err < 0) {
-			/* No prop_seg, seg1, seg2 combination possible */
-			continue;
-		}
-
-		if (sp_err < sp_err_min) {
-			sp_err_min = sp_err;
-			res->prop_seg = tmp_res.prop_seg;
-			res->phase_seg1 = tmp_res.phase_seg1;
-			res->phase_seg2 = tmp_res.phase_seg2;
-			res->prescaler = (uint16_t)prescaler;
-			if (sp_err == 0) {
-				/* No better result than a perfect match*/
-				break;
-			}
-		}
-	}
-
-	if (sp_err_min) {
-		LOG_DBG("SP error: %d 1/1000", sp_err_min);
-	}
-
-	/* Calculate default sjw as phase_seg2 / 2 and clamp the result */
-	res->sjw = MIN(res->phase_seg1, res->phase_seg2 / 2);
-	res->sjw = CLAMP(res->sjw, min->sjw, max->sjw);
-
-	return sp_err_min == UINT16_MAX ? -ENOTSUP : (int)sp_err_min;
-=======
 static int can_calc_timing_int(uint32_t core_clock, struct can_timing* res,
                                const struct can_timing* min,
                                const struct can_timing* max,
@@ -220,7 +165,7 @@
     uint32_t ts = max->prop_seg + max->phase_seg1 + max->phase_seg2 + CAN_SYNC_SEG;
     uint16_t sp_err_min = UINT16_MAX;
     int sp_err;
-    struct can_timing tmp_res;
+    struct can_timing tmp_res = {0};
 
     if ((bitrate == 0) || (sp >= 1000)) {
         return (-EINVAL);
@@ -258,8 +203,11 @@
         LOG_DBG("SP error: %d 1/1000", sp_err_min);
     }
 
+    /* Calculate default sjw as phase_seg2 / 2 and clamp the result */
+    res->sjw = MIN(res->phase_seg1, res->phase_seg2 / 2);
+    res->sjw = CLAMP(res->sjw, min->sjw, max->sjw);
+
     return (sp_err_min == UINT16_MAX ? -ENOTSUP : (int)sp_err_min);
->>>>>>> 0e3994c7
 }
 
 int z_impl_can_calc_timing(const struct device* dev, struct can_timing* res,
@@ -307,7 +255,7 @@
                        uint32_t bitrate) {
     uint32_t ts = timing->prop_seg + timing->phase_seg1 + timing->phase_seg2 + CAN_SYNC_SEG;
     uint32_t core_clock;
-    int      ret;
+    int ret;
 
     ret = can_get_core_clock(dev, &core_clock);
     if (ret != 0) {
@@ -344,50 +292,30 @@
     return (sample_pnt);
 }
 
-<<<<<<< HEAD
-static int check_timing_in_range(const struct can_timing *timing,
-				 const struct can_timing *min,
-				 const struct can_timing *max)
-{
-	if (!IN_RANGE(timing->sjw, min->sjw, max->sjw) ||
-	    !IN_RANGE(timing->prop_seg, min->prop_seg, max->prop_seg) ||
-	    !IN_RANGE(timing->phase_seg1, min->phase_seg1, max->phase_seg1) ||
-	    !IN_RANGE(timing->phase_seg2, min->phase_seg2, max->phase_seg2) ||
-	    !IN_RANGE(timing->prescaler, min->prescaler, max->prescaler)) {
-		return -ENOTSUP;
-	}
-
-	if ((timing->sjw > timing->phase_seg1) || (timing->sjw > timing->phase_seg2)) {
-		return -ENOTSUP;
-	}
-
-	return 0;
-=======
 static int check_timing_in_range(const struct can_timing* timing,
                                  const struct can_timing* min,
                                  const struct can_timing* max) {
-    if (timing->sjw != CAN_SJW_NO_CHANGE &&
-        !IN_RANGE(timing->sjw, min->sjw, max->sjw)) {
-        return (-ENOTSUP);
-    }
-
-    if (!IN_RANGE(timing->prop_seg, min->prop_seg, max->prop_seg) ||
+    if (!IN_RANGE(timing->sjw, min->sjw, max->sjw) ||
+        !IN_RANGE(timing->prop_seg, min->prop_seg, max->prop_seg) ||
         !IN_RANGE(timing->phase_seg1, min->phase_seg1, max->phase_seg1) ||
         !IN_RANGE(timing->phase_seg2, min->phase_seg2, max->phase_seg2) ||
         !IN_RANGE(timing->prescaler, min->prescaler, max->prescaler)) {
         return (-ENOTSUP);
     }
 
+    if ((timing->sjw > timing->phase_seg1) || (timing->sjw > timing->phase_seg2)) {
+        return (-ENOTSUP);
+    }
+
     return (0);
->>>>>>> 0e3994c7
 }
 
 int z_impl_can_set_timing(const struct device* dev,
                           const struct can_timing* timing) {
     const struct can_driver_api* api = (const struct can_driver_api*)dev->api;
-    const struct can_timing*     min = can_get_timing_min(dev);
-    const struct can_timing*     max = can_get_timing_max(dev);
-    int                          err;
+    const struct can_timing* min = can_get_timing_min(dev);
+    const struct can_timing* max = can_get_timing_max(dev);
+    int err;
 
     err = check_timing_in_range(timing, min, max);
     if (err != 0) {
@@ -397,40 +325,8 @@
     return api->set_timing(dev, timing);
 }
 
-<<<<<<< HEAD
-int z_impl_can_set_bitrate(const struct device *dev, uint32_t bitrate)
-{
-	struct can_timing timing = { 0 };
-	uint32_t max_bitrate;
-	uint16_t sample_pnt;
-	int ret;
-
-	ret = can_get_max_bitrate(dev, &max_bitrate);
-	if (ret == -ENOSYS) {
-		/* Maximum bitrate unknown */
-		max_bitrate = 0;
-	} else if (ret < 0) {
-		return ret;
-	}
-
-	if ((max_bitrate > 0) && (bitrate > max_bitrate)) {
-		return -ENOTSUP;
-	}
-
-	sample_pnt = sample_point_for_bitrate(bitrate);
-	ret = can_calc_timing(dev, &timing, bitrate, sample_pnt);
-	if (ret < 0) {
-		return ret;
-	}
-
-	if (ret > SAMPLE_POINT_MARGIN) {
-		return -ERANGE;
-	}
-
-	return can_set_timing(dev, &timing);
-=======
 int z_impl_can_set_bitrate(const struct device* dev, uint32_t bitrate) {
-    struct can_timing timing;
+    struct can_timing timing = {0};
     uint32_t max_bitrate;
     uint16_t sample_pnt;
     int ret;
@@ -449,7 +345,7 @@
     }
 
     sample_pnt = sample_point_for_bitrate(bitrate);
-    ret        = can_calc_timing(dev, &timing, bitrate, sample_pnt);
+    ret = can_calc_timing(dev, &timing, bitrate, sample_pnt);
     if (ret < 0) {
         return (ret);
     }
@@ -458,10 +354,7 @@
         return (-ERANGE);
     }
 
-    timing.sjw = CAN_SJW_NO_CHANGE;
-
     return can_set_timing(dev, &timing);
->>>>>>> 0e3994c7
 }
 
 #ifdef CONFIG_CAN_FD_MODE
@@ -484,40 +377,8 @@
     return api->set_timing_data(dev, timing_data);
 }
 
-<<<<<<< HEAD
-int z_impl_can_set_bitrate_data(const struct device *dev, uint32_t bitrate_data)
-{
-	struct can_timing timing_data = { 0 };
-	uint32_t max_bitrate;
-	uint16_t sample_pnt;
-	int ret;
-
-	ret = can_get_max_bitrate(dev, &max_bitrate);
-	if (ret == -ENOSYS) {
-		/* Maximum bitrate unknown */
-		max_bitrate = 0;
-	} else if (ret < 0) {
-		return ret;
-	}
-
-	if ((max_bitrate > 0) && (bitrate_data > max_bitrate)) {
-		return -ENOTSUP;
-	}
-
-	sample_pnt = sample_point_for_bitrate(bitrate_data);
-	ret = can_calc_timing_data(dev, &timing_data, bitrate_data, sample_pnt);
-	if (ret < 0) {
-		return ret;
-	}
-
-	if (ret > SAMPLE_POINT_MARGIN) {
-		return -ERANGE;
-	}
-
-	return can_set_timing_data(dev, &timing_data);
-=======
 int z_impl_can_set_bitrate_data(const struct device* dev, uint32_t bitrate_data) {
-    struct can_timing timing_data;
+    struct can_timing timing_data = { 0 };
     uint32_t max_bitrate;
     uint16_t sample_pnt;
     int ret;
@@ -545,9 +406,6 @@
         return (-ERANGE);
     }
 
-    timing_data.sjw = CAN_SJW_NO_CHANGE;
-
     return can_set_timing_data(dev, &timing_data);
->>>>>>> 0e3994c7
 }
 #endif /* CONFIG_CAN_FD_MODE */