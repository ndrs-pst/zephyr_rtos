--- conflicted
+++ resolved
@@ -210,46 +210,23 @@
     return (0);
 }
 
-<<<<<<< HEAD
 static void can_sam0_clock_enable(struct can_sam0_config const* cfg) {
+    uint8_t gen_index = cfg->gclk_gen;
+
     *cfg->mclk |= cfg->mclk_mask;
 
-    GCLK->PCHCTRL[cfg->gclk_id].reg = GCLK_PCHCTRL_CHEN | GCLK_PCHCTRL_GEN(cfg->gclk_gen);
-
-    /* Enable the GLCK7 with DIV*/
+    GCLK->PCHCTRL[cfg->gclk_id].reg = GCLK_PCHCTRL_CHEN | GCLK_PCHCTRL_GEN(gen_index);
+
+    /* Enable the GLCK<gen_index> with DIV*/
     #if defined(CONFIG_SOC_SERIES_SAME51) || defined(CONFIG_SOC_SERIES_SAME54)
     /*DFFL has to be used as clock source for the ATSAME51/54 family of SoCs*/
-    GCLK->GENCTRL[7].reg = (GCLK_GENCTRL_SRC(GCLK_GENCTRL_SRC_DFLL) |
-                            GCLK_GENCTRL_DIV(cfg->divider) | GCLK_GENCTRL_GENEN);
+    GCLK->GENCTRL[gen_index].reg = (GCLK_GENCTRL_SRC(GCLK_GENCTRL_SRC_DFLL) |
+                                    GCLK_GENCTRL_DIV(cfg->divider) | GCLK_GENCTRL_GENEN);
     #elif defined(CONFIG_SOC_SERIES_SAMC21)
     /*OSC48M has to be used as clock source for the ATSAMC21 family of SoCs*/
-    GCLK->GENCTRL[7].reg = (GCLK_GENCTRL_SRC(GCLK_GENCTRL_SRC_OSC48M) |
-                            GCLK_GENCTRL_DIV(cfg->divider) | GCLK_GENCTRL_GENEN);
+    GCLK->GENCTRL[gen_index].reg = (GCLK_GENCTRL_SRC(GCLK_GENCTRL_SRC_OSC48M) |
+                                    GCLK_GENCTRL_DIV(cfg->divider) | GCLK_GENCTRL_GENEN);
     #endif
-    *cfg->mclk |= cfg->mclk_mask;
-=======
-static void can_sam0_clock_enable(const struct can_sam0_config *cfg)
-{
-	uint8_t gen_index = cfg->gclk_gen;
-
-	*cfg->mclk |= cfg->mclk_mask;
-
-	GCLK->PCHCTRL[cfg->gclk_id].reg = GCLK_PCHCTRL_CHEN
-					| GCLK_PCHCTRL_GEN(gen_index);
-
-	/* Enable the GLCK<gen_index> with DIV*/
-#if defined(CONFIG_SOC_SERIES_SAME51) || defined(CONFIG_SOC_SERIES_SAME54)
-	/*DFFL has to be used as clock source for the ATSAME51/54 family of SoCs*/
-	GCLK->GENCTRL[gen_index].reg = GCLK_GENCTRL_SRC(GCLK_GENCTRL_SRC_DFLL)
-			     | GCLK_GENCTRL_DIV(cfg->divider)
-			     | GCLK_GENCTRL_GENEN;
-#elif defined(CONFIG_SOC_SERIES_SAMC21)
-	/*OSC48M has to be used as clock source for the ATSAMC21 family of SoCs*/
-	GCLK->GENCTRL[gen_index].reg = GCLK_GENCTRL_SRC(GCLK_GENCTRL_SRC_OSC48M)
-			     | GCLK_GENCTRL_DIV(cfg->divider)
-			     | GCLK_GENCTRL_GENEN;
-#endif
->>>>>>> e22ca6b1
 }
 
 static int can_sam0_init(struct device const* dev) {
