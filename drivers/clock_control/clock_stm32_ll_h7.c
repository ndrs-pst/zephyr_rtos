/*
 *
 * Copyright (c) 2019 Linaro Limited.
 * Copyright (c) 2020 Jeremy LOCHE
 * Copyright (c) 2021 Electrolance Solutions
 *
 * SPDX-License-Identifier: Apache-2.0
 */

#include <soc.h>
#include <stm32_ll_bus.h>
#include <stm32_ll_pwr.h>
#include <stm32_ll_rcc.h>
#include <stm32_ll_utils.h>
#include <zephyr/arch/cpu.h>
#include <zephyr/drivers/clock_control.h>
#include <zephyr/sys/util.h>
#include <zephyr/drivers/clock_control/stm32_clock_control.h>
#include "clock_stm32_ll_mco.h"
#include "stm32_hsem.h"


/* Macros to fill up prescaler values */
#if defined(CONFIG_SOC_SERIES_STM32H7RSX)
#define z_hsi_divider(v) LL_RCC_HSI_DIV_ ## v
#else
#define z_hsi_divider(v) LL_RCC_HSI_DIV ## v
#endif
#define hsi_divider(v) z_hsi_divider(v)

#define z_sysclk_prescaler(v) LL_RCC_SYSCLK_DIV_ ## v
#define sysclk_prescaler(v) z_sysclk_prescaler(v)

#define z_ahb_prescaler(v) LL_RCC_AHB_DIV_ ## v
#define ahb_prescaler(v) z_ahb_prescaler(v)

#define z_apb1_prescaler(v) LL_RCC_APB1_DIV_ ## v
#define apb1_prescaler(v) z_apb1_prescaler(v)

#define z_apb2_prescaler(v) LL_RCC_APB2_DIV_ ## v
#define apb2_prescaler(v) z_apb2_prescaler(v)

#define z_apb3_prescaler(v) LL_RCC_APB3_DIV_ ## v
#define apb3_prescaler(v) z_apb3_prescaler(v)

#define z_apb4_prescaler(v) LL_RCC_APB4_DIV_ ## v
#define apb4_prescaler(v) z_apb4_prescaler(v)

#define z_apb5_prescaler(v) LL_RCC_APB5_DIV_ ## v
#define apb5_prescaler(v) z_apb5_prescaler(v)

/* Macro to check for clock feasibility */
/* It is Cortex M7's responsibility to setup clock tree */
/* This check should only be performed for the M7 core code */
#ifdef CONFIG_CPU_CORTEX_M7

/* Choose PLL SRC */
#if defined(STM32_PLL_SRC_HSI)
#define PLLSRC_FREQ  ((STM32_HSI_FREQ)/(STM32_HSI_DIVISOR))
#elif defined(STM32_PLL_SRC_CSI)
#define PLLSRC_FREQ  STM32_CSI_FREQ
#elif defined(STM32_PLL_SRC_HSE)
#define PLLSRC_FREQ  STM32_HSE_FREQ
#else
#define PLLSRC_FREQ 0
#endif

/* Given source clock and dividers, computed the output frequency of PLLP */
#define PLLP_FREQ(pllsrc_freq, divm, divn, divp)	(((pllsrc_freq)*\
							(divn))/((divm)*(divp)))

/* PLL P output frequency value */
#define PLLP_VALUE	PLLP_FREQ(\
				PLLSRC_FREQ,\
				STM32_PLL_M_DIVISOR,\
				STM32_PLL_N_MULTIPLIER,\
				STM32_PLL_P_DIVISOR)

/* SYSCLKSRC before the D1CPRE prescaler */
#if defined(STM32_SYSCLK_SRC_PLL)
#define SYSCLKSRC_FREQ	PLLP_VALUE
#elif defined(STM32_SYSCLK_SRC_HSI)
#define SYSCLKSRC_FREQ	((STM32_HSI_FREQ)/(STM32_HSI_DIVISOR))
#elif defined(STM32_SYSCLK_SRC_CSI)
#define SYSCLKSRC_FREQ	STM32_CSI_FREQ
#elif defined(STM32_SYSCLK_SRC_HSE)
#define SYSCLKSRC_FREQ	STM32_HSE_FREQ
#endif

/* ARM Sys CPU Clock before HPRE prescaler */
#if defined(CONFIG_SOC_SERIES_STM32H7RSX)
#define SYSCLK_FREQ	((SYSCLKSRC_FREQ)/(STM32_D1CPRE))
#define AHB_FREQ	((SYSCLK_FREQ)/(STM32_HPRE))
#define APB1_FREQ	((AHB_FREQ)/(STM32_PPRE1))
#define APB2_FREQ	((AHB_FREQ)/(STM32_PPRE2))
#define APB4_FREQ	((AHB_FREQ)/(STM32_PPRE4))
#define APB5_FREQ	((AHB_FREQ)/(STM32_PPRE5))
#else
#define SYSCLK_FREQ	((SYSCLKSRC_FREQ)/(STM32_D1CPRE))
#define AHB_FREQ	((SYSCLK_FREQ)/(STM32_HPRE))
#define APB1_FREQ	((AHB_FREQ)/(STM32_D2PPRE1))
#define APB2_FREQ	((AHB_FREQ)/(STM32_D2PPRE2))
#define APB3_FREQ	((AHB_FREQ)/(STM32_D1PPRE))
#define APB4_FREQ	((AHB_FREQ)/(STM32_D3PPRE))
#endif /* CONFIG_SOC_SERIES_STM32H7RSX */

/* Datasheet maximum frequency definitions */
#if defined(CONFIG_SOC_STM32H743XX) ||\
	defined(CONFIG_SOC_STM32H745XX_M7) || defined(CONFIG_SOC_STM32H745XX_M4) ||\
	defined(CONFIG_SOC_STM32H747XX_M7) || defined(CONFIG_SOC_STM32H747XX_M4) ||\
	defined(CONFIG_SOC_STM32H750XX) ||\
	defined(CONFIG_SOC_STM32H753XX)
/* All h7 SoC with maximum 480MHz SYSCLK */
#define SYSCLK_FREQ_MAX		480000000UL
#define AHB_FREQ_MAX		240000000UL
#define APBx_FREQ_MAX		120000000UL
#elif defined(CONFIG_SOC_STM32H723XX) ||\
	  defined(CONFIG_SOC_STM32H725XX) ||\
	  defined(CONFIG_SOC_STM32H730XX) || defined(CONFIG_SOC_STM32H730XXQ) ||\
	  defined(CONFIG_SOC_STM32H735XX)
/* All h7 SoC with maximum 550MHz SYSCLK */
#define SYSCLK_FREQ_MAX		550000000UL
#define AHB_FREQ_MAX		275000000UL
#define APBx_FREQ_MAX		137500000UL
#elif defined(CONFIG_SOC_STM32H7A3XX) || defined(CONFIG_SOC_STM32H7A3XXQ) ||\
	  defined(CONFIG_SOC_STM32H7B0XX) || defined(CONFIG_SOC_STM32H7B0XXQ) ||\
	  defined(CONFIG_SOC_STM32H7B3XX) || defined(CONFIG_SOC_STM32H7B3XXQ)
#define SYSCLK_FREQ_MAX		280000000UL
#define AHB_FREQ_MAX		280000000UL
#define APBx_FREQ_MAX		140000000UL
#elif defined(CONFIG_SOC_SERIES_STM32H7RSX)
/* All h7RS SoC with maximum 500MHz SYSCLK (refer to Datasheet DS14359 rev 1) */
#define SYSCLK_FREQ_MAX		500000000UL
#define AHB_FREQ_MAX		250000000UL
#define APBx_FREQ_MAX		125000000UL
#else
/* Default: All h7 SoC with maximum 280MHz SYSCLK */
#define SYSCLK_FREQ_MAX		280000000UL
#define AHB_FREQ_MAX		140000000UL
#define APBx_FREQ_MAX		70000000UL
#endif

#if SYSCLK_FREQ > SYSCLK_FREQ_MAX
#error "SYSCLK frequency is too high!"
#endif
#if AHB_FREQ > AHB_FREQ_MAX
#error "AHB frequency is too high!"
#endif
#if APB1_FREQ > APBx_FREQ_MAX
#error "APB1 frequency is too high!"
#endif
#if APB2_FREQ > APBx_FREQ_MAX
#error "APB2 frequency is too high!"
#endif
#if APB3_FREQ > APBx_FREQ_MAX
#error "APB3 frequency is too high!"
#endif
#if APB4_FREQ > APBx_FREQ_MAX
#error "APB4 frequency is too high!"
#endif

#if SYSCLK_FREQ != CONFIG_SYS_CLOCK_HW_CYCLES_PER_SEC
#error "SYS clock frequency for M7 core doesn't match CONFIG_SYS_CLOCK_HW_CYCLES_PER_SEC"
#endif

/* end of clock feasibility check */
#endif /* CONFIG_CPU_CORTEX_M7 */


#if defined(CONFIG_CPU_CORTEX_M7)
#if STM32_D1CPRE > 1
/*
 * D1CPRE prescaler allows to set a HCLK frequency lower than SYSCLK frequency.
 * Though, zephyr doesn't make a difference today between these two clocks.
 * So, changing this prescaler is not allowed until it is made possible to
 * use them independently in zephyr clock subsystem.
 */
#error "D1CPRE prescaler can't be higher than 1"
#endif
#endif /* CONFIG_CPU_CORTEX_M7 */

#if defined(CONFIG_CPU_CORTEX_M7)
/* Offset to access bus clock registers from M7 (or only) core */
#define STM32H7_BUS_CLK_REG	DT_REG_ADDR(DT_NODELABEL(rcc))
#elif defined(CONFIG_CPU_CORTEX_M4)
/* Offset to access bus clock registers from M4 core */
#define STM32H7_BUS_CLK_REG	DT_REG_ADDR(DT_NODELABEL(rcc)) + 0x60
#endif

static uint32_t get_bus_clock(uint32_t clock, uint32_t prescaler)
{
	return clock / prescaler;
}

__unused
static uint32_t get_pllout_frequency(uint32_t pllsrc_freq,
				     int pllm_div,
				     int plln_mul,
				     int pllout_div)
{
	__ASSERT_NO_MSG(pllm_div && pllout_div);

	return (pllsrc_freq / pllm_div) * plln_mul / pllout_div;
}

__unused
static uint32_t get_pllsrc_frequency(void)
{
	switch (LL_RCC_PLL_GetSource()) {
	case LL_RCC_PLLSOURCE_HSI:
		return STM32_HSI_FREQ;
	case LL_RCC_PLLSOURCE_CSI:
		return STM32_CSI_FREQ;
	case LL_RCC_PLLSOURCE_HSE:
		return STM32_HSE_FREQ;
	case LL_RCC_PLLSOURCE_NONE:
	default:
		return 0;
	}
}

__unused
static uint32_t get_hclk_frequency(void)
{
	uint32_t sysclk = 0;

	/* Get the current system clock source */
	switch (LL_RCC_GetSysClkSource()) {
	case LL_RCC_SYS_CLKSOURCE_STATUS_HSI:
		sysclk = STM32_HSI_FREQ/STM32_HSI_DIVISOR;
		break;
	case LL_RCC_SYS_CLKSOURCE_STATUS_CSI:
		sysclk = STM32_CSI_FREQ;
		break;
	case LL_RCC_SYS_CLKSOURCE_STATUS_HSE:
		sysclk = STM32_HSE_FREQ;
		break;
#if defined(STM32_PLL_ENABLED)
	case LL_RCC_SYS_CLKSOURCE_STATUS_PLL1:
		sysclk = get_pllout_frequency(get_pllsrc_frequency(),
					      STM32_PLL_M_DIVISOR,
					      STM32_PLL_N_MULTIPLIER,
					      STM32_PLL_P_DIVISOR);
		break;
#endif /* STM32_PLL_ENABLED */
	}

	return get_bus_clock(sysclk, STM32_HPRE);
}

#if !defined(CONFIG_CPU_CORTEX_M4)

static int32_t prepare_regulator_voltage_scale(void)
{
	/* Apply system power supply configuration */
#if defined(SMPS) && defined(CONFIG_POWER_SUPPLY_DIRECT_SMPS)
	LL_PWR_ConfigSupply(LL_PWR_DIRECT_SMPS_SUPPLY);
#elif defined(SMPS) && defined(CONFIG_POWER_SUPPLY_SMPS_1V8_SUPPLIES_LDO)
	LL_PWR_ConfigSupply(LL_PWR_SMPS_1V8_SUPPLIES_LDO);
#elif defined(SMPS) && defined(CONFIG_POWER_SUPPLY_SMPS_2V5_SUPPLIES_LDO)
	LL_PWR_ConfigSupply(LL_PWR_SMPS_2V5_SUPPLIES_LDO);
#elif defined(SMPS) && defined(CONFIG_POWER_SUPPLY_SMPS_1V8_SUPPLIES_EXT_AND_LDO)
	LL_PWR_ConfigSupply(LL_PWR_SMPS_1V8_SUPPLIES_EXT_AND_LDO);
#elif defined(SMPS) && defined(CONFIG_POWER_SUPPLY_SMPS_2V5_SUPPLIES_EXT_AND_LDO)
	LL_PWR_ConfigSupply(LL_PWR_SMPS_2V5_SUPPLIES_EXT_AND_LDO);
#elif defined(SMPS) && defined(CONFIG_POWER_SUPPLY_SMPS_1V8_SUPPLIES_EXT)
	LL_PWR_ConfigSupply(LL_PWR_SMPS_1V8_SUPPLIES_EXT);
#elif defined(SMPS) && defined(CONFIG_POWER_SUPPLY_SMPS_2V5_SUPPLIES_EXT)
	LL_PWR_ConfigSupply(LL_PWR_SMPS_2V5_SUPPLIES_EXT);
#elif defined(CONFIG_POWER_SUPPLY_EXTERNAL_SOURCE)
	LL_PWR_ConfigSupply(LL_PWR_EXTERNAL_SOURCE_SUPPLY);
#else
	LL_PWR_ConfigSupply(LL_PWR_LDO_SUPPLY);
#endif

	/* Make sure to put the CPU in highest Voltage scale during clock configuration */
	/* Highest voltage is SCALE0 */
	LL_PWR_SetRegulVoltageScaling(LL_PWR_REGU_VOLTAGE_SCALE0);
#if defined(CONFIG_SOC_SERIES_STM32H7RSX)
	while (LL_PWR_IsActiveFlag_VOSRDY() == 0) {
#else
	while (LL_PWR_IsActiveFlag_VOS() == 0) {
<<<<<<< HEAD
#endif
=======
		if (IS_ENABLED(__GTEST)) {
			break;
		}
>>>>>>> f37515b4
	}
	return 0;
}

static int32_t optimize_regulator_voltage_scale(uint32_t sysclk_freq)
{

	/* After sysclock is configured, tweak the voltage scale down */
	/* to reduce power consumption */

	/* Needs some smart work to configure properly */
	/* LL_PWR_REGULATOR_SCALE3 is lowest power consumption */
	/* Must be done in accordance to the Maximum allowed frequency vs VOS*/
	/* See RM0433 page 352 for more details */
#if defined(SMPS) && defined(CONFIG_POWER_SUPPLY_DIRECT_SMPS)
	LL_PWR_ConfigSupply(LL_PWR_DIRECT_SMPS_SUPPLY);
#elif defined(SMPS) && defined(CONFIG_POWER_SUPPLY_SMPS_1V8_SUPPLIES_LDO)
	LL_PWR_ConfigSupply(LL_PWR_SMPS_1V8_SUPPLIES_LDO);
#elif defined(SMPS) && defined(CONFIG_POWER_SUPPLY_SMPS_2V5_SUPPLIES_LDO)
	LL_PWR_ConfigSupply(LL_PWR_SMPS_2V5_SUPPLIES_LDO);
#elif defined(SMPS) && defined(CONFIG_POWER_SUPPLY_SMPS_1V8_SUPPLIES_EXT_AND_LDO)
	LL_PWR_ConfigSupply(LL_PWR_SMPS_1V8_SUPPLIES_EXT_AND_LDO);
#elif defined(SMPS) && defined(CONFIG_POWER_SUPPLY_SMPS_2V5_SUPPLIES_EXT_AND_LDO)
	LL_PWR_ConfigSupply(LL_PWR_SMPS_2V5_SUPPLIES_EXT_AND_LDO);
#elif defined(SMPS) && defined(CONFIG_POWER_SUPPLY_SMPS_1V8_SUPPLIES_EXT)
	LL_PWR_ConfigSupply(LL_PWR_SMPS_1V8_SUPPLIES_EXT);
#elif defined(SMPS) && defined(CONFIG_POWER_SUPPLY_SMPS_2V5_SUPPLIES_EXT)
	LL_PWR_ConfigSupply(LL_PWR_SMPS_2V5_SUPPLIES_EXT);
#elif defined(CONFIG_POWER_SUPPLY_EXTERNAL_SOURCE)
	LL_PWR_ConfigSupply(LL_PWR_EXTERNAL_SOURCE_SUPPLY);
#else
	LL_PWR_ConfigSupply(LL_PWR_LDO_SUPPLY);
#endif
	LL_PWR_SetRegulVoltageScaling(LL_PWR_REGU_VOLTAGE_SCALE0);
#if defined(CONFIG_SOC_SERIES_STM32H7RSX)
	while (LL_PWR_IsActiveFlag_VOSRDY() == 0) {
#else
	while (LL_PWR_IsActiveFlag_VOS() == 0) {
<<<<<<< HEAD
#endif
	};
=======
		if (IS_ENABLED(__GTEST)) {
			break;
		}
	}
>>>>>>> f37515b4
	return 0;
}

__unused
static int get_vco_input_range(uint32_t m_div, uint32_t *range)
{
	uint32_t vco_freq;

	vco_freq = PLLSRC_FREQ / m_div;

	if (MHZ(1) <= vco_freq && vco_freq <= MHZ(2)) {
		*range = LL_RCC_PLLINPUTRANGE_1_2;
	} else if (MHZ(2) < vco_freq && vco_freq <= MHZ(4)) {
		*range = LL_RCC_PLLINPUTRANGE_2_4;
	} else if (MHZ(4) < vco_freq && vco_freq <= MHZ(8)) {
		*range = LL_RCC_PLLINPUTRANGE_4_8;
	} else if (MHZ(8) < vco_freq && vco_freq <= MHZ(16)) {
		*range = LL_RCC_PLLINPUTRANGE_8_16;
	} else {
		return -ERANGE;
	}

	return 0;
}

__unused
static uint32_t get_vco_output_range(uint32_t vco_input_range)
{
	if (vco_input_range == LL_RCC_PLLINPUTRANGE_1_2) {
		return LL_RCC_PLLVCORANGE_MEDIUM;
	}

	return LL_RCC_PLLVCORANGE_WIDE;
}

#endif /* ! CONFIG_CPU_CORTEX_M4 */

/** @brief Verifies clock is part of active clock configuration */
static int enabled_clock(uint32_t src_clk)
{

	if ((src_clk == STM32_SRC_SYSCLK) ||
	    ((src_clk == STM32_SRC_CKPER) && IS_ENABLED(STM32_CKPER_ENABLED)) ||
	    ((src_clk == STM32_SRC_HSE) && IS_ENABLED(STM32_HSE_ENABLED)) ||
	    ((src_clk == STM32_SRC_HSI_KER) && IS_ENABLED(STM32_HSI_ENABLED)) ||
	    ((src_clk == STM32_SRC_CSI_KER) && IS_ENABLED(STM32_CSI_ENABLED)) ||
	    ((src_clk == STM32_SRC_HSI48) && IS_ENABLED(STM32_HSI48_ENABLED)) ||
	    ((src_clk == STM32_SRC_LSE) && IS_ENABLED(STM32_LSE_ENABLED)) ||
	    ((src_clk == STM32_SRC_LSI) && IS_ENABLED(STM32_LSI_ENABLED)) ||
	    ((src_clk == STM32_SRC_PLL1_P) && IS_ENABLED(STM32_PLL_P_ENABLED)) ||
	    ((src_clk == STM32_SRC_PLL1_Q) && IS_ENABLED(STM32_PLL_Q_ENABLED)) ||
	    ((src_clk == STM32_SRC_PLL1_R) && IS_ENABLED(STM32_PLL_R_ENABLED)) ||
	    ((src_clk == STM32_SRC_PLL2_P) && IS_ENABLED(STM32_PLL2_P_ENABLED)) ||
	    ((src_clk == STM32_SRC_PLL2_Q) && IS_ENABLED(STM32_PLL2_Q_ENABLED)) ||
	    ((src_clk == STM32_SRC_PLL2_R) && IS_ENABLED(STM32_PLL2_R_ENABLED)) ||
	    ((src_clk == STM32_SRC_PLL3_P) && IS_ENABLED(STM32_PLL3_P_ENABLED)) ||
	    ((src_clk == STM32_SRC_PLL3_Q) && IS_ENABLED(STM32_PLL3_Q_ENABLED)) ||
	    ((src_clk == STM32_SRC_PLL3_R) && IS_ENABLED(STM32_PLL3_R_ENABLED))) {
		return 0;
	}

	return -ENOTSUP;
}

static inline int stm32_clock_control_on(const struct device *dev,
					 clock_control_subsys_t sub_system)
{
	struct stm32_pclken *pclken = (struct stm32_pclken *)(sub_system);
	volatile int temp;

	ARG_UNUSED(dev);

	if (IN_RANGE(pclken->bus, STM32_PERIPH_BUS_MIN, STM32_PERIPH_BUS_MAX) == 0) {
		/* Attempt to toggle a wrong periph clock bit */
		return -ENOTSUP;
	}

	z_stm32_hsem_lock(CFG_HW_RCC_SEMID, HSEM_LOCK_DEFAULT_RETRY);

	sys_set_bits(STM32H7_BUS_CLK_REG + pclken->bus, pclken->enr);
	/* Delay after enabling the clock, to allow it to become active.
	 * See RM0433 8.5.10 "Clock enabling delays"
	 */
	temp = sys_read32(STM32H7_BUS_CLK_REG + pclken->bus);
	UNUSED(temp);

	z_stm32_hsem_unlock(CFG_HW_RCC_SEMID);

	return 0;
}

static inline int stm32_clock_control_off(const struct device *dev,
					  clock_control_subsys_t sub_system)
{
	struct stm32_pclken *pclken = (struct stm32_pclken *)(sub_system);

	ARG_UNUSED(dev);

	if (IN_RANGE(pclken->bus, STM32_PERIPH_BUS_MIN, STM32_PERIPH_BUS_MAX) == 0) {
		/* Attempt to toggle a wrong periph clock bit */
		return -ENOTSUP;
	}

	z_stm32_hsem_lock(CFG_HW_RCC_SEMID, HSEM_LOCK_DEFAULT_RETRY);

	sys_clear_bits(STM32H7_BUS_CLK_REG + pclken->bus, pclken->enr);

	z_stm32_hsem_unlock(CFG_HW_RCC_SEMID);

	return 0;
}

static inline int stm32_clock_control_configure(const struct device *dev,
						clock_control_subsys_t sub_system,
						void *data)
{
	struct stm32_pclken *pclken = (struct stm32_pclken *)(sub_system);
	int err;

	ARG_UNUSED(dev);
	ARG_UNUSED(data);

	err = enabled_clock(pclken->bus);
	if (err < 0) {
		/* Attempt to configure a src clock not available or not valid */
		return err;
	}

	z_stm32_hsem_lock(CFG_HW_RCC_SEMID, HSEM_LOCK_DEFAULT_RETRY);

	sys_clear_bits(DT_REG_ADDR(DT_NODELABEL(rcc)) + STM32_CLOCK_REG_GET(pclken->enr),
		       STM32_CLOCK_MASK_GET(pclken->enr) << STM32_CLOCK_SHIFT_GET(pclken->enr));
	sys_set_bits(DT_REG_ADDR(DT_NODELABEL(rcc)) + STM32_CLOCK_REG_GET(pclken->enr),
		     STM32_CLOCK_VAL_GET(pclken->enr) << STM32_CLOCK_SHIFT_GET(pclken->enr));

	z_stm32_hsem_unlock(CFG_HW_RCC_SEMID);

	return 0;
}

static int stm32_clock_control_get_subsys_rate(const struct device *clock,
					       clock_control_subsys_t sub_system,
					       uint32_t *rate)
{
	struct stm32_pclken *pclken = (struct stm32_pclken *)(sub_system);
	/*
	 * Get AHB Clock (= SystemCoreClock = SYSCLK/prescaler)
	 * SystemCoreClock is preferred to CONFIG_SYS_CLOCK_HW_CYCLES_PER_SEC
	 * since it will be updated after clock configuration and hence
	 * more likely to contain actual clock speed
	 */
#if defined(CONFIG_CPU_CORTEX_M4)
	uint32_t ahb_clock = SystemCoreClock;
#else
	uint32_t ahb_clock = get_bus_clock(SystemCoreClock, STM32_HPRE);
#endif
#if defined(CONFIG_SOC_SERIES_STM32H7RSX)
	uint32_t apb1_clock = get_bus_clock(ahb_clock, STM32_PPRE1);
	uint32_t apb2_clock = get_bus_clock(ahb_clock, STM32_PPRE2);
	uint32_t apb4_clock = get_bus_clock(ahb_clock, STM32_PPRE4);
	uint32_t apb5_clock = get_bus_clock(ahb_clock, STM32_PPRE5);
#else
	uint32_t apb1_clock = get_bus_clock(ahb_clock, STM32_D2PPRE1);
	uint32_t apb2_clock = get_bus_clock(ahb_clock, STM32_D2PPRE2);
	uint32_t apb3_clock = get_bus_clock(ahb_clock, STM32_D1PPRE);
	uint32_t apb4_clock = get_bus_clock(ahb_clock, STM32_D3PPRE);
#endif

	ARG_UNUSED(clock);

	switch (pclken->bus) {
	case STM32_CLOCK_BUS_AHB1:
	case STM32_CLOCK_BUS_AHB2:
	case STM32_CLOCK_BUS_AHB3:
	case STM32_CLOCK_BUS_AHB4:
		*rate = ahb_clock;
		break;
	case STM32_CLOCK_BUS_APB1:
	case STM32_CLOCK_BUS_APB1_2:
		*rate = apb1_clock;
		break;
	case STM32_CLOCK_BUS_APB2:
		*rate = apb2_clock;
		break;
#if !defined(CONFIG_SOC_SERIES_STM32H7RSX)
	case STM32_CLOCK_BUS_APB3:
		*rate = apb3_clock;
		break;
#endif /* !CONFIG_SOC_SERIES_STM32H7RSX */
	case STM32_CLOCK_BUS_APB4:
		*rate = apb4_clock;
		break;
#if defined(CONFIG_SOC_SERIES_STM32H7RSX)
	case STM32_CLOCK_BUS_APB5:
		*rate = apb5_clock;
		break;
	case STM32_CLOCK_BUS_AHB5:
		*rate = ahb_clock;
		break;
#endif /* CONFIG_SOC_SERIES_STM32H7RSX */
	case STM32_SRC_SYSCLK:
		*rate = get_hclk_frequency();
		break;
#if defined(STM32_CKPER_ENABLED)
	case STM32_SRC_CKPER:
		*rate = LL_RCC_GetCLKPClockFreq(LL_RCC_CLKP_CLKSOURCE);
		break;
#endif /* STM32_CKPER_ENABLED */
#if defined(STM32_HSE_ENABLED)
	case STM32_SRC_HSE:
		*rate = STM32_HSE_FREQ;
		break;
#endif /* STM32_HSE_ENABLED */
#if defined(STM32_LSE_ENABLED)
	case STM32_SRC_LSE:
		*rate = STM32_LSE_FREQ;
		break;
#endif /* STM32_LSE_ENABLED */
#if defined(STM32_LSI_ENABLED)
	case STM32_SRC_LSI:
		*rate = STM32_LSI_FREQ;
		break;
#endif /* STM32_LSI_ENABLED */
#if defined(STM32_HSI48_ENABLED)
	case STM32_SRC_HSI48:
		*rate = STM32_HSI48_FREQ;
		break;
#endif /* STM32_HSI48_ENABLED */
#if defined(STM32_PLL_ENABLED)
	case STM32_SRC_PLL1_P:
		*rate = get_pllout_frequency(get_pllsrc_frequency(),
					      STM32_PLL_M_DIVISOR,
					      STM32_PLL_N_MULTIPLIER,
					      STM32_PLL_P_DIVISOR);
		break;
	case STM32_SRC_PLL1_Q:
		*rate = get_pllout_frequency(get_pllsrc_frequency(),
					      STM32_PLL_M_DIVISOR,
					      STM32_PLL_N_MULTIPLIER,
					      STM32_PLL_Q_DIVISOR);
		break;
	case STM32_SRC_PLL1_R:
		*rate = get_pllout_frequency(get_pllsrc_frequency(),
					      STM32_PLL_M_DIVISOR,
					      STM32_PLL_N_MULTIPLIER,
					      STM32_PLL_R_DIVISOR);
		break;
#if defined(CONFIG_SOC_SERIES_STM32H7RSX)
	case STM32_SRC_PLL1_S:
		*rate = get_pllout_frequency(get_pllsrc_frequency(),
					      STM32_PLL_M_DIVISOR,
					      STM32_PLL_N_MULTIPLIER,
					      STM32_PLL_S_DIVISOR);
		break;
	/* PLL 1  has no T-divider */
#endif /* CONFIG_SOC_SERIES_STM32H7RSX */
#endif /* STM32_PLL_ENABLED */
#if defined(STM32_PLL2_ENABLED)
	case STM32_SRC_PLL2_P:
		*rate = get_pllout_frequency(get_pllsrc_frequency(),
					      STM32_PLL2_M_DIVISOR,
					      STM32_PLL2_N_MULTIPLIER,
					      STM32_PLL2_P_DIVISOR);
		break;
	case STM32_SRC_PLL2_Q:
		*rate = get_pllout_frequency(get_pllsrc_frequency(),
					      STM32_PLL2_M_DIVISOR,
					      STM32_PLL2_N_MULTIPLIER,
					      STM32_PLL2_Q_DIVISOR);
		break;
	case STM32_SRC_PLL2_R:
		*rate = get_pllout_frequency(get_pllsrc_frequency(),
					      STM32_PLL2_M_DIVISOR,
					      STM32_PLL2_N_MULTIPLIER,
					      STM32_PLL2_R_DIVISOR);
		break;
#if defined(CONFIG_SOC_SERIES_STM32H7RSX)
	case STM32_SRC_PLL2_S:
		*rate = get_pllout_frequency(get_pllsrc_frequency(),
					      STM32_PLL2_M_DIVISOR,
					      STM32_PLL2_N_MULTIPLIER,
					      STM32_PLL2_S_DIVISOR);
		break;
	case STM32_SRC_PLL2_T:
		*rate = get_pllout_frequency(get_pllsrc_frequency(),
					      STM32_PLL2_M_DIVISOR,
					      STM32_PLL2_N_MULTIPLIER,
					      STM32_PLL2_T_DIVISOR);
		break;
#endif /* CONFIG_SOC_SERIES_STM32H7RSX */
#endif /* STM32_PLL2_ENABLED */
#if defined(STM32_PLL3_ENABLED)
	case STM32_SRC_PLL3_P:
		*rate = get_pllout_frequency(get_pllsrc_frequency(),
					      STM32_PLL3_M_DIVISOR,
					      STM32_PLL3_N_MULTIPLIER,
					      STM32_PLL3_P_DIVISOR);
		break;
	case STM32_SRC_PLL3_Q:
		*rate = get_pllout_frequency(get_pllsrc_frequency(),
					      STM32_PLL3_M_DIVISOR,
					      STM32_PLL3_N_MULTIPLIER,
					      STM32_PLL3_Q_DIVISOR);
		break;
	case STM32_SRC_PLL3_R:
		*rate = get_pllout_frequency(get_pllsrc_frequency(),
					      STM32_PLL3_M_DIVISOR,
					      STM32_PLL3_N_MULTIPLIER,
					      STM32_PLL3_R_DIVISOR);
		break;
#if defined(CONFIG_SOC_SERIES_STM32H7RSX)
	case STM32_SRC_PLL3_S:
		*rate = get_pllout_frequency(get_pllsrc_frequency(),
					      STM32_PLL3_M_DIVISOR,
					      STM32_PLL3_N_MULTIPLIER,
					      STM32_PLL3_S_DIVISOR);
		break;
	/* PLL 3  has no T-divider */
#endif /* CONFIG_SOC_SERIES_STM32H7RSX */
#endif /* STM32_PLL3_ENABLED */
	default:
		return -ENOTSUP;
	}

	return 0;
}

static struct clock_control_driver_api const stm32_clock_control_api = {
	.on = stm32_clock_control_on,
	.off = stm32_clock_control_off,
	.get_rate = stm32_clock_control_get_subsys_rate,
	.configure = stm32_clock_control_configure,
};

__unused
static void set_up_fixed_clock_sources(void)
{

	if (IS_ENABLED(STM32_HSE_ENABLED)) {
		/* Enable HSE oscillator */
		if (IS_ENABLED(STM32_HSE_BYPASS)) {
			LL_RCC_HSE_EnableBypass();
		} else {
			LL_RCC_HSE_DisableBypass();
		}

		LL_RCC_HSE_Enable();
		while (LL_RCC_HSE_IsReady() != 1) {
			/* Wait for HSE ready */
			if (IS_ENABLED(__GTEST)) {
				break;
			}
		}
		/* Check if we need to enable HSE clock security system or not */
#if STM32_HSE_CSS
		z_arm_nmi_set_handler(HAL_RCC_NMI_IRQHandler);
		LL_RCC_HSE_EnableCSS();
#endif /* STM32_HSE_CSS */
	}

	if (IS_ENABLED(STM32_HSI_ENABLED)) {
		/* Enable HSI oscillator */
		LL_RCC_HSI_Enable();
		while (LL_RCC_HSI_IsReady() != 1) {
			/* Wait for HSI ready */
			if (IS_ENABLED(__GTEST)) {
				break;
			}
		}
		/* HSI divider configuration */
		LL_RCC_HSI_SetDivider(hsi_divider(STM32_HSI_DIVISOR));
	}

	if (IS_ENABLED(STM32_CSI_ENABLED)) {
		/* Enable CSI oscillator */
		LL_RCC_CSI_Enable();
		while (LL_RCC_CSI_IsReady() != 1) {
			if (IS_ENABLED(__GTEST)) {
				break;
			}
		}
	}

	if (IS_ENABLED(STM32_LSI_ENABLED)) {
		/* Enable LSI oscillator */
		LL_RCC_LSI_Enable();
		while (LL_RCC_LSI_IsReady() != 1) {
			if (IS_ENABLED(__GTEST)) {
				break;
			}
		}
	}

	if (IS_ENABLED(STM32_LSE_ENABLED)) {
		/* Enable backup domain */
		LL_PWR_EnableBkUpAccess();

		/* Configure driving capability */
		LL_RCC_LSE_SetDriveCapability(STM32_LSE_DRIVING << RCC_BDCR_LSEDRV_Pos);

		if (IS_ENABLED(STM32_LSE_BYPASS)) {
			/* Configure LSE bypass */
			LL_RCC_LSE_EnableBypass();
		}

		/* Enable LSE oscillator */
		LL_RCC_LSE_Enable();
		while (LL_RCC_LSE_IsReady() != 1) {
			if (IS_ENABLED(__GTEST)) {
				break;
			}
		}
	}

	if (IS_ENABLED(STM32_HSI48_ENABLED)) {
		LL_RCC_HSI48_Enable();
		while (LL_RCC_HSI48_IsReady() != 1) {
			if (IS_ENABLED(__GTEST)) {
				break;
			}
		}
	}
}

/*
 * Unconditionally switch the system clock source to HSI.
 */
__unused
static void stm32_clock_switch_to_hsi(void)
{
	/* Enable HSI if not enabled */
	if (LL_RCC_HSI_IsReady() != 1) {
		/* Enable HSI */
		LL_RCC_HSI_Enable();
		while (LL_RCC_HSI_IsReady() != 1) {
			/* Wait for HSI ready */
			if (IS_ENABLED(__GTEST)) {
				break;
			}
		}
	}

	/* Set HSI as SYSCLCK source */
	LL_RCC_SetSysClkSource(LL_RCC_SYS_CLKSOURCE_HSI);
	while (LL_RCC_GetSysClkSource() != LL_RCC_SYS_CLKSOURCE_STATUS_HSI) {
		if (IS_ENABLED(__GTEST)) {
			break;
		}
	}
}

__unused
static int set_up_plls(void)
{
#if defined(STM32_PLL_ENABLED) || defined(STM32_PLL2_ENABLED) || defined(STM32_PLL3_ENABLED)
	int r;
	uint32_t vco_input_range;
	uint32_t vco_output_range;

	/*
	 * Case of chain-loaded applications:
	 * Switch to HSI and disable the PLL before configuration.
	 * (Switching to HSI makes sure we have a SYSCLK source in
	 * case we're currently running from the PLL we're about to
	 * turn off and reconfigure.)
	 *
	 */
	if (LL_RCC_GetSysClkSource() == LL_RCC_SYS_CLKSOURCE_STATUS_PLL1) {
		stm32_clock_switch_to_hsi();
		LL_RCC_SetAHBPrescaler(LL_RCC_SYSCLK_DIV_1);
	}
	LL_RCC_PLL1_Disable();

	/* Configure PLL source */

	/* Can be HSE , HSI 64Mhz/HSIDIV, CSI 4MHz*/
	if (IS_ENABLED(STM32_PLL_SRC_HSE)) {
		/* Main PLL configuration and activation */
		LL_RCC_PLL_SetSource(LL_RCC_PLLSOURCE_HSE);
	} else if (IS_ENABLED(STM32_PLL_SRC_CSI)) {
		/* Main PLL configuration and activation */
		LL_RCC_PLL_SetSource(LL_RCC_PLLSOURCE_CSI);
	} else if (IS_ENABLED(STM32_PLL_SRC_HSI)) {
		/* Main PLL configuration and activation */
		LL_RCC_PLL_SetSource(LL_RCC_PLLSOURCE_HSI);
	} else {
		return -ENOTSUP;
	}

#if defined(STM32_PLL_ENABLED)
	r = get_vco_input_range(STM32_PLL_M_DIVISOR, &vco_input_range);
	if (r < 0) {
		return r;
	}

	vco_output_range = get_vco_output_range(vco_input_range);

	LL_RCC_PLL1_SetM(STM32_PLL_M_DIVISOR);

	LL_RCC_PLL1_SetVCOInputRange(vco_input_range);
	LL_RCC_PLL1_SetVCOOutputRange(vco_output_range);

	LL_RCC_PLL1_SetN(STM32_PLL_N_MULTIPLIER);

	/* FRACN disable DIVP,DIVQ,DIVR enable*/
	LL_RCC_PLL1FRACN_Disable();

	if (IS_ENABLED(STM32_PLL_P_ENABLED)) {
		LL_RCC_PLL1_SetP(STM32_PLL_P_DIVISOR);
		LL_RCC_PLL1P_Enable();
	}

	if (IS_ENABLED(STM32_PLL_Q_ENABLED)) {
		LL_RCC_PLL1_SetQ(STM32_PLL_Q_DIVISOR);
		LL_RCC_PLL1Q_Enable();
	}

	if (IS_ENABLED(STM32_PLL_R_ENABLED)) {
		LL_RCC_PLL1_SetR(STM32_PLL_R_DIVISOR);
		LL_RCC_PLL1R_Enable();
	}

#if defined(CONFIG_SOC_SERIES_STM32H7RSX)
	if (IS_ENABLED(STM32_PLL_S_ENABLED)) {
		LL_RCC_PLL1_SetS(STM32_PLL_S_DIVISOR);
		LL_RCC_PLL1S_Enable();
	}
#endif /* CONFIG_SOC_SERIES_STM32H7RSX */
	LL_RCC_PLL1_Enable();
	while (LL_RCC_PLL1_IsReady() != 1U) {
		if (IS_ENABLED(__GTEST)) {
			break;
		}
	}

#endif /* STM32_PLL_ENABLED */

#if defined(STM32_PLL2_ENABLED)
	r = get_vco_input_range(STM32_PLL2_M_DIVISOR, &vco_input_range);
	if (r < 0) {
		return r;
	}

	vco_output_range = get_vco_output_range(vco_input_range);

	LL_RCC_PLL2_SetM(STM32_PLL2_M_DIVISOR);

	LL_RCC_PLL2_SetVCOInputRange(vco_input_range);
	LL_RCC_PLL2_SetVCOOutputRange(vco_output_range);

	LL_RCC_PLL2_SetN(STM32_PLL2_N_MULTIPLIER);

	LL_RCC_PLL2FRACN_Disable();

	if (IS_ENABLED(STM32_PLL2_P_ENABLED)) {
		LL_RCC_PLL2_SetP(STM32_PLL2_P_DIVISOR);
		LL_RCC_PLL2P_Enable();
	}

	if (IS_ENABLED(STM32_PLL2_Q_ENABLED)) {
		LL_RCC_PLL2_SetQ(STM32_PLL2_Q_DIVISOR);
		LL_RCC_PLL2Q_Enable();
	}

	if (IS_ENABLED(STM32_PLL2_R_ENABLED)) {
		LL_RCC_PLL2_SetR(STM32_PLL2_R_DIVISOR);
		LL_RCC_PLL2R_Enable();
	}

#if defined(CONFIG_SOC_SERIES_STM32H7RSX)
	if (IS_ENABLED(STM32_PLL2_S_ENABLED)) {
		LL_RCC_PLL2_SetS(STM32_PLL2_S_DIVISOR);
		LL_RCC_PLL2S_Enable();
	}

	if (IS_ENABLED(STM32_PLL2_T_ENABLED)) {
		LL_RCC_PLL2_SetT(STM32_PLL2_T_DIVISOR);
		LL_RCC_PLL2T_Enable();
	}

#endif /* CONFIG_SOC_SERIES_STM32H7RSX */
	LL_RCC_PLL2_Enable();
	while (LL_RCC_PLL2_IsReady() != 1U) {
	}

#endif /* STM32_PLL2_ENABLED */

#if defined(STM32_PLL3_ENABLED)
	r = get_vco_input_range(STM32_PLL3_M_DIVISOR, &vco_input_range);
	if (r < 0) {
		return r;
	}

	vco_output_range = get_vco_output_range(vco_input_range);

	LL_RCC_PLL3_SetM(STM32_PLL3_M_DIVISOR);

	LL_RCC_PLL3_SetVCOInputRange(vco_input_range);
	LL_RCC_PLL3_SetVCOOutputRange(vco_output_range);

	LL_RCC_PLL3_SetN(STM32_PLL3_N_MULTIPLIER);

	LL_RCC_PLL3FRACN_Disable();

	if (IS_ENABLED(STM32_PLL3_P_ENABLED)) {
		LL_RCC_PLL3_SetP(STM32_PLL3_P_DIVISOR);
		LL_RCC_PLL3P_Enable();
	}

	if (IS_ENABLED(STM32_PLL3_Q_ENABLED)) {
		LL_RCC_PLL3_SetQ(STM32_PLL3_Q_DIVISOR);
		LL_RCC_PLL3Q_Enable();
	}

	if (IS_ENABLED(STM32_PLL3_R_ENABLED)) {
		LL_RCC_PLL3_SetR(STM32_PLL3_R_DIVISOR);
		LL_RCC_PLL3R_Enable();
	}

#if defined(CONFIG_SOC_SERIES_STM32H7RSX)
	if (IS_ENABLED(STM32_PLL3_S_ENABLED)) {
		LL_RCC_PLL3_SetS(STM32_PLL3_S_DIVISOR);
		LL_RCC_PLL3S_Enable();
	}

#endif /* CONFIG_SOC_SERIES_STM32H7RSX */
	LL_RCC_PLL3_Enable();
	while (LL_RCC_PLL3_IsReady() != 1U) {
	}

#endif /* STM32_PLL3_ENABLED */

#else
	/* Init PLL source to None */
	LL_RCC_PLL_SetSource(LL_RCC_PLLSOURCE_NONE);

#endif /* STM32_PLL_ENABLED || STM32_PLL2_ENABLED || STM32_PLL3_ENABLED */

	return 0;
}

#if defined(CONFIG_SOC_SERIES_STM32H7RSX)
/*  adapted from the stm32cube SystemCoreClockUpdate*/
void stm32_system_clock_update(void)
{
	uint32_t sysclk, hsivalue, pllsource, pllm, pllp, core_presc;
	float_t pllfracn, pllvco;

	/* Get SYSCLK source */
	switch (RCC->CFGR & RCC_CFGR_SWS) {
	case 0x00: /* HSI used as system clock source (default after reset) */
		sysclk = (HSI_VALUE >> ((RCC->CR & RCC_CR_HSIDIV)
			>> RCC_CR_HSIDIV_Pos));
		break;

	case 0x08: /* CSI used as system clock source */
		sysclk = CSI_VALUE;
		break;

	case 0x10: /* HSE used as system clock source */
		sysclk = HSE_VALUE;
		break;

	case 0x18:  /* PLL1 used as system clock  source */
		/*
		 * PLL1_VCO = (HSE_VALUE or HSI_VALUE or CSI_VALUE/ PLLM) * PLLN
		 * SYSCLK = PLL1_VCO / PLL1R
		 */
		pllsource = (RCC->PLLCKSELR & RCC_PLLCKSELR_PLLSRC);
		pllm = ((RCC->PLLCKSELR & RCC_PLLCKSELR_DIVM1) >> RCC_PLLCKSELR_DIVM1_Pos);

		if ((RCC->PLLCFGR & RCC_PLLCFGR_PLL1FRACEN) != 0U) {
			pllfracn = (float_t)(uint32_t)(((RCC->PLL1FRACR & RCC_PLL1FRACR_FRACN)
			>> RCC_PLL1FRACR_FRACN_Pos));
		} else {
			pllfracn = (float_t)0U;
		}

		if (pllm != 0U) {
			switch (pllsource) {
			case 0x02: /* HSE used as PLL1 clock source */
				pllvco = ((float_t)HSE_VALUE / (float_t)pllm) *
					((float_t)(uint32_t)(RCC->PLL1DIVR1 & RCC_PLL1DIVR1_DIVN) +
					(pllfracn/(float_t)0x2000) + (float_t)1);
				break;

			case 0x01: /* CSI used as PLL1 clock source */
				pllvco = ((float_t)CSI_VALUE / (float_t)pllm) *
				((float_t)(uint32_t)(RCC->PLL1DIVR1 & RCC_PLL1DIVR1_DIVN) +
				(pllfracn/(float_t)0x2000) + (float_t)1);
				break;

			case 0x00: /* HSI used as PLL1 clock source */
			default:
				hsivalue = (HSI_VALUE >> ((RCC->CR & RCC_CR_HSIDIV) >>
					RCC_CR_HSIDIV_Pos));
				pllvco = ((float_t)hsivalue / (float_t)pllm) *
					((float_t)(uint32_t)(RCC->PLL1DIVR1 & RCC_PLL1DIVR1_DIVN) +
					(pllfracn/(float_t)0x2000) + (float_t)1);
				break;
			}

			pllp = (((RCC->PLL1DIVR1 & RCC_PLL1DIVR1_DIVP) >>
				RCC_PLL1DIVR1_DIVP_Pos) + 1U);
			sysclk =  (uint32_t)(float_t)(pllvco/(float_t)pllp);
		} else {
			sysclk = 0U;
		}
		break;

	default: /* Unexpected, default to HSI used as system clk source (default after reset) */
		sysclk = (HSI_VALUE >> ((RCC->CR & RCC_CR_HSIDIV) >> RCC_CR_HSIDIV_Pos));
		break;
	}

	/* system clock frequency : CM7 CPU frequency  */
	core_presc = (RCC->CDCFGR & RCC_CDCFGR_CPRE);

	if (core_presc >= 8U) {
		SystemCoreClock = (sysclk >> (core_presc - RCC_CDCFGR_CPRE_3 + 1U));
	} else {
		SystemCoreClock = sysclk;
	}
}
#endif /* CONFIG_SOC_SERIES_STM32H7RSX */

int stm32_clock_control_init(const struct device *dev)
{
	int r = 0;

#if defined(CONFIG_CPU_CORTEX_M7)
	uint32_t old_hclk_freq;
	uint32_t new_hclk_freq;

	/* HW semaphore Clock enable */
#if defined(CONFIG_SOC_STM32H7A3XX) || defined(CONFIG_SOC_STM32H7A3XXQ) || \
	defined(CONFIG_SOC_STM32H7B0XX) || defined(CONFIG_SOC_STM32H7B0XXQ) || \
	defined(CONFIG_SOC_STM32H7B3XX) || defined(CONFIG_SOC_STM32H7B3XXQ)
	LL_AHB2_GRP1_EnableClock(LL_AHB2_GRP1_PERIPH_HSEM);
#elif !defined(CONFIG_SOC_SERIES_STM32H7RSX)
	/* The stm32h7RS serie has no HSEM peripheral */
	LL_AHB4_GRP1_EnableClock(LL_AHB4_GRP1_PERIPH_HSEM);
#endif
	z_stm32_hsem_lock(CFG_HW_RCC_SEMID, HSEM_LOCK_DEFAULT_RETRY);

	/* Configure MCO1/MCO2 based on Kconfig */
	stm32_clock_control_mco_init();

	/* Set up individual enabled clocks */
	set_up_fixed_clock_sources();

	/* Set up PLLs */
	r = set_up_plls();
	if (r < 0) {
		return r;
	}

	/* Configure Voltage scale to comply with the desired system frequency */
	prepare_regulator_voltage_scale();

	/* Current hclk value */
	old_hclk_freq = get_hclk_frequency();
	/* AHB is HCLK clock to configure */
	new_hclk_freq = get_bus_clock(CONFIG_SYS_CLOCK_HW_CYCLES_PER_SEC,
				      STM32_HPRE);

	/* Set flash latency */

	/* AHB/AXI/HCLK clock is SYSCLK / HPRE */
	/* If freq increases, set flash latency before any clock setting */
	if (new_hclk_freq > old_hclk_freq) {
		LL_SetFlashLatency(new_hclk_freq);
	}
#if defined(CONFIG_SOC_SERIES_STM32H7RSX)
	/*
	 * The default Flash latency is 3 WS which is not enough,
	 * set higher and correct later if needed
	 */
	LL_FLASH_SetLatency(LL_FLASH_LATENCY_6);
#endif /* CONFIG_SOC_SERIES_STM32H7RSX */

	/* Preset the prescalers prior to choosing SYSCLK */
	/* Prevents APB clock to go over limits */
	/* Set buses (Sys,AHB, APB1, APB2 & APB4) prescalers */
	LL_RCC_SetSysPrescaler(sysclk_prescaler(STM32_D1CPRE));
	LL_RCC_SetAHBPrescaler(ahb_prescaler(STM32_HPRE));
#if defined(CONFIG_SOC_SERIES_STM32H7RSX)
	LL_RCC_SetAPB1Prescaler(apb1_prescaler(STM32_PPRE1));
	LL_RCC_SetAPB2Prescaler(apb2_prescaler(STM32_PPRE2));
	LL_RCC_SetAPB4Prescaler(apb4_prescaler(STM32_PPRE4));
	LL_RCC_SetAPB5Prescaler(apb5_prescaler(STM32_PPRE5));

#else
	LL_RCC_SetAPB1Prescaler(apb1_prescaler(STM32_D2PPRE1));
	LL_RCC_SetAPB2Prescaler(apb2_prescaler(STM32_D2PPRE2));
	LL_RCC_SetAPB3Prescaler(apb3_prescaler(STM32_D1PPRE));
	LL_RCC_SetAPB4Prescaler(apb4_prescaler(STM32_D3PPRE));

#endif
	/* Set up sys clock */
	if (IS_ENABLED(STM32_SYSCLK_SRC_PLL)) {
		/* Set PLL1 as System Clock Source */
		LL_RCC_SetSysClkSource(LL_RCC_SYS_CLKSOURCE_PLL1);
		while (LL_RCC_GetSysClkSource() != LL_RCC_SYS_CLKSOURCE_STATUS_PLL1) {
			if (IS_ENABLED(__GTEST)) {
				break;
			}
		}
	} else if (IS_ENABLED(STM32_SYSCLK_SRC_HSE)) {
		/* Set sysclk source to HSE */
		LL_RCC_SetSysClkSource(LL_RCC_SYS_CLKSOURCE_HSE);
		while (LL_RCC_GetSysClkSource() !=
					LL_RCC_SYS_CLKSOURCE_STATUS_HSE) {
			if (IS_ENABLED(__GTEST)) {
				break;
			}
		}
	} else if (IS_ENABLED(STM32_SYSCLK_SRC_HSI)) {
		/* Set sysclk source to HSI */
		stm32_clock_switch_to_hsi();
	} else if (IS_ENABLED(STM32_SYSCLK_SRC_CSI)) {
		/* Set sysclk source to CSI */
		LL_RCC_SetSysClkSource(LL_RCC_SYS_CLKSOURCE_CSI);
		while (LL_RCC_GetSysClkSource() !=
					LL_RCC_SYS_CLKSOURCE_STATUS_CSI) {
			if (IS_ENABLED(__GTEST)) {
				break;
			}
		}
	} else {
		return -ENOTSUP;
	}

	/* Set FLASH latency */
	/* AHB/AXI/HCLK clock is SYSCLK / HPRE */
	/* If freq not increased, set flash latency after all clock setting */
	if (new_hclk_freq <= old_hclk_freq) {
		LL_SetFlashLatency(new_hclk_freq);
	}

	optimize_regulator_voltage_scale(CONFIG_SYS_CLOCK_HW_CYCLES_PER_SEC);

	z_stm32_hsem_unlock(CFG_HW_RCC_SEMID);
#endif /* CONFIG_CPU_CORTEX_M7 */

	ARG_UNUSED(dev);

	/* Update CMSIS variable */
	SystemCoreClock = CONFIG_SYS_CLOCK_HW_CYCLES_PER_SEC;

	return r;
}

#if defined(STM32_HSE_CSS)
void __weak stm32_hse_css_callback(void) {}

/* Called by the HAL in response to an HSE CSS interrupt */
void HAL_RCC_CSSCallback(void)
{
	stm32_hse_css_callback();
}
#endif

/**
 * @brief RCC device, note that priority is intentionally set to 1 so
 * that the device init runs just after SOC init
 */
DEVICE_DT_DEFINE(DT_NODELABEL(rcc),
		    &stm32_clock_control_init,
		    NULL,
		    NULL, NULL,
		    PRE_KERNEL_1,
		    CONFIG_CLOCK_CONTROL_INIT_PRIORITY,
		    &stm32_clock_control_api);<|MERGE_RESOLUTION|>--- conflicted
+++ resolved
@@ -280,13 +280,10 @@
 	while (LL_PWR_IsActiveFlag_VOSRDY() == 0) {
 #else
 	while (LL_PWR_IsActiveFlag_VOS() == 0) {
-<<<<<<< HEAD
-#endif
-=======
+#endif
 		if (IS_ENABLED(__GTEST)) {
 			break;
 		}
->>>>>>> f37515b4
 	}
 	return 0;
 }
@@ -325,15 +322,12 @@
 	while (LL_PWR_IsActiveFlag_VOSRDY() == 0) {
 #else
 	while (LL_PWR_IsActiveFlag_VOS() == 0) {
-<<<<<<< HEAD
-#endif
-	};
-=======
+#endif
 		if (IS_ENABLED(__GTEST)) {
 			break;
 		}
 	}
->>>>>>> f37515b4
+
 	return 0;
 }
 
