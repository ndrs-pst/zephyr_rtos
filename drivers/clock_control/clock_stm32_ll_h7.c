/*
 *
 * Copyright (c) 2019 Linaro Limited.
 * Copyright (c) 2020 Jeremy LOCHE
 * Copyright (c) 2021 Electrolance Solutions
 *
 * SPDX-License-Identifier: Apache-2.0
 */

#include <soc.h>
#include <stm32_ll_bus.h>
#include <stm32_ll_pwr.h>
#include <stm32_ll_rcc.h>
#include <stm32_ll_utils.h>
#include <zephyr/arch/cpu.h>
#include <zephyr/drivers/clock_control.h>
#include <zephyr/sys/util.h>
#include <zephyr/drivers/clock_control/stm32_clock_control.h>
#include <stm32_backup_domain.h>
#include <stm32_hsem.h>

/* Macros to fill up prescaler values */
#if defined(CONFIG_SOC_SERIES_STM32H7RSX)
#define z_hsi_divider(v)        LL_RCC_HSI_DIV_##v
#else
#define z_hsi_divider(v)        LL_RCC_HSI_DIV##v
#endif
#define hsi_divider(v)          z_hsi_divider(v)

#define z_sysclk_prescaler(v)   LL_RCC_SYSCLK_DIV_##v
#define sysclk_prescaler(v)     z_sysclk_prescaler(v)

#define z_ahb_prescaler(v)      LL_RCC_AHB_DIV_##v
#define ahb_prescaler(v)        z_ahb_prescaler(v)

#define z_apb1_prescaler(v)     LL_RCC_APB1_DIV_##v
#define apb1_prescaler(v)       z_apb1_prescaler(v)

#define z_apb2_prescaler(v)     LL_RCC_APB2_DIV_##v
#define apb2_prescaler(v)       z_apb2_prescaler(v)

#define z_apb3_prescaler(v)     LL_RCC_APB3_DIV_##v
#define apb3_prescaler(v)       z_apb3_prescaler(v)

#define z_apb4_prescaler(v)     LL_RCC_APB4_DIV_##v
#define apb4_prescaler(v)       z_apb4_prescaler(v)

#define z_apb5_prescaler(v)     LL_RCC_APB5_DIV_##v
#define apb5_prescaler(v)       z_apb5_prescaler(v)

/* Macro to check for clock feasibility */
/* It is Cortex M7's responsibility to setup clock tree */
/* This check should only be performed for the M7 core code */
#ifdef CONFIG_CPU_CORTEX_M7

/* Choose PLL SRC : same source for all the PLL */
#if defined(STM32_PLL_SRC_HSI) || defined(STM32_PLL2_SRC_HSI) || defined(STM32_PLL3_SRC_HSI)
#define PLLSRC_FREQ ((STM32_HSI_FREQ) / (STM32_HSI_DIVISOR))
#endif

#if defined(STM32_PLL_SRC_CSI) || defined(STM32_PLL2_SRC_CSI) || defined(STM32_PLL3_SRC_CSI)
#if !defined(PLLSRC_FREQ)
#define PLLSRC_FREQ STM32_CSI_FREQ
#else
#error "All PLLs must have the same clock source"
#endif
#endif

#if defined(STM32_PLL_SRC_HSE) || defined(STM32_PLL2_SRC_HSE) || defined(STM32_PLL3_SRC_HSE)
#if !defined(PLLSRC_FREQ)
#define PLLSRC_FREQ STM32_HSE_FREQ
#else
#error "All PLLs must have the same clock source"
#endif
#endif

#if !defined(PLLSRC_FREQ)
#define PLLSRC_FREQ 0
#endif

/* Given source clock and dividers, computed the output frequency of PLLP */
#define PLLP_FREQ(pllsrc_freq, divm, divn, divp) \
    (((pllsrc_freq) * (divn)) / ((divm) * (divp)))

/* PLL P output frequency value */
#define PLLP_VALUE  PLLP_FREQ(PLLSRC_FREQ, \
                              STM32_PLL_M_DIVISOR, \
                              STM32_PLL_N_MULTIPLIER, \
                              STM32_PLL_P_DIVISOR)

/* SYSCLKSRC before the D1CPRE prescaler */
#if defined(STM32_SYSCLK_SRC_PLL)
#define SYSCLKSRC_FREQ PLLP_VALUE
#elif defined(STM32_SYSCLK_SRC_HSI)
#define SYSCLKSRC_FREQ ((STM32_HSI_FREQ) / (STM32_HSI_DIVISOR))
#elif defined(STM32_SYSCLK_SRC_CSI)
#define SYSCLKSRC_FREQ STM32_CSI_FREQ
#elif defined(STM32_SYSCLK_SRC_HSE)
#define SYSCLKSRC_FREQ STM32_HSE_FREQ
#endif

/* ARM Sys CPU Clock before HPRE prescaler */
#if defined(CONFIG_SOC_SERIES_STM32H7RSX)
#define SYSCLK_FREQ ((SYSCLKSRC_FREQ) / (STM32_D1CPRE))
#define AHB_FREQ    ((SYSCLK_FREQ) / (STM32_HPRE))
#define APB1_FREQ   ((AHB_FREQ) / (STM32_PPRE1))
#define APB2_FREQ   ((AHB_FREQ) / (STM32_PPRE2))
#define APB4_FREQ   ((AHB_FREQ) / (STM32_PPRE4))
#define APB5_FREQ   ((AHB_FREQ) / (STM32_PPRE5))
#else
#define SYSCLK_FREQ ((SYSCLKSRC_FREQ) / (STM32_D1CPRE))
#define AHB_FREQ    ((SYSCLK_FREQ) / (STM32_HPRE))
#define APB1_FREQ   ((AHB_FREQ) / (STM32_D2PPRE1))
#define APB2_FREQ   ((AHB_FREQ) / (STM32_D2PPRE2))
#define APB3_FREQ   ((AHB_FREQ) / (STM32_D1PPRE))
#define APB4_FREQ   ((AHB_FREQ) / (STM32_D3PPRE))
#endif /* CONFIG_SOC_SERIES_STM32H7RSX */

/* Datasheet maximum frequency definitions */
#if defined(CONFIG_SOC_STM32H742XX) || defined(CONFIG_SOC_STM32H743XX) ||\
    defined(CONFIG_SOC_STM32H745XX_M7) || defined(CONFIG_SOC_STM32H745XX_M4) || \
    defined(CONFIG_SOC_STM32H747XX_M7) || defined(CONFIG_SOC_STM32H747XX_M4) || \
    defined(CONFIG_SOC_STM32H750XX) || \
    defined(CONFIG_SOC_STM32H753XX) || \
    defined(CONFIG_SOC_STM32H755XX_M7) || defined(CONFIG_SOC_STM32H755XX_M4) || \
    defined(CONFIG_SOC_STM32H757XX_M7) || defined(CONFIG_SOC_STM32H757XX_M4)
/* All h7 SoC with maximum 480MHz SYSCLK */
#define SYSCLK_FREQ_MAX 480000000UL
#define AHB_FREQ_MAX    240000000UL
#define APBx_FREQ_MAX   120000000UL
#elif defined(CONFIG_SOC_STM32H723XX) || \
    defined(CONFIG_SOC_STM32H725XX)   || \
    defined(CONFIG_SOC_STM32H730XX)   || defined(CONFIG_SOC_STM32H730XXQ) || \
    defined(CONFIG_SOC_STM32H735XX)
/* All h7 SoC with maximum 550MHz SYSCLK */
#define SYSCLK_FREQ_MAX 550000000UL
#define AHB_FREQ_MAX    275000000UL
#define APBx_FREQ_MAX   137500000UL
#elif defined(CONFIG_SOC_STM32H7A3XX) || defined(CONFIG_SOC_STM32H7A3XXQ) || \
    defined(CONFIG_SOC_STM32H7B0XX)   || defined(CONFIG_SOC_STM32H7B0XXQ) || \
    defined(CONFIG_SOC_STM32H7B3XX)   || defined(CONFIG_SOC_STM32H7B3XXQ)
#define SYSCLK_FREQ_MAX 280000000UL
#define AHB_FREQ_MAX    280000000UL
#define APBx_FREQ_MAX   140000000UL
#elif defined(CONFIG_SOC_SERIES_STM32H7RSX)
/* All h7RS SoC with maximum 600MHz SYSCLK (refer to Datasheet DS14359 rev 4) */
#define SYSCLK_FREQ_MAX 600000000UL
#define AHB_FREQ_MAX    300000000UL
#define APBx_FREQ_MAX   150000000UL
#else
/* Default: All h7 SoC with maximum 280MHz SYSCLK */
#define SYSCLK_FREQ_MAX 280000000UL
#define AHB_FREQ_MAX    140000000UL
#define APBx_FREQ_MAX   70000000UL
#endif

#if SYSCLK_FREQ > SYSCLK_FREQ_MAX
#error "SYSCLK frequency is too high!"
#endif
#if AHB_FREQ > AHB_FREQ_MAX
#error "AHB frequency is too high!"
#endif
#if APB1_FREQ > APBx_FREQ_MAX
#error "APB1 frequency is too high!"
#endif
#if APB2_FREQ > APBx_FREQ_MAX
#error "APB2 frequency is too high!"
#endif
#if APB3_FREQ > APBx_FREQ_MAX
#error "APB3 frequency is too high!"
#endif
#if APB4_FREQ > APBx_FREQ_MAX
#error "APB4 frequency is too high!"
#endif

/* end of clock feasibility check */
#endif /* CONFIG_CPU_CORTEX_M7 */

#if defined(CONFIG_CPU_CORTEX_M7)
#if STM32_D1CPRE > 1
/*
 * D1CPRE prescaler allows to set a HCLK frequency lower than SYSCLK frequency.
 * Though, zephyr doesn't make a difference today between these two clocks.
 * So, changing this prescaler is not allowed until it is made possible to
 * use them independently in zephyr clock subsystem.
 */
#error "D1CPRE prescaler can't be higher than 1"
#endif
#endif /* CONFIG_CPU_CORTEX_M7 */

#if (__GTEST == 0) /* #CUSTOM@NDRS */
static mem_addr_t const rcc_dt_reg_addr = DT_REG_ADDR(DT_NODELABEL(rcc));
#else
#include "mcu_reg_stub.h"
static mem_addr_t rcc_dt_reg_addr;
#endif

#if defined(CONFIG_CPU_CORTEX_M7)
/* Offset to access bus clock registers from M7 (or only) core */
#define STM32H7_BUS_CLK_REG rcc_dt_reg_addr
#elif defined(CONFIG_CPU_CORTEX_M4)
/* Offset to access bus clock registers from M4 core */
#define STM32H7_BUS_CLK_REG (rcc_dt_reg_addr + 0x60)
#endif

static uint32_t get_bus_clock(uint32_t clock, uint32_t prescaler) {
    return (clock / prescaler);
}

__unused
static uint32_t get_pllout_frequency(uint32_t pllsrc_freq,
                                     int pllm_div,
                                     int plln_mul,
                                     int pllout_div) {
    __ASSERT_NO_MSG(pllm_div && pllout_div);

    return (pllsrc_freq / pllm_div) * plln_mul / pllout_div;
}

__unused
static uint32_t get_pllsrc_frequency(void) {
    /* M4 is not expected to call this function */
    #ifdef CONFIG_CPU_CORTEX_M7
    return PLLSRC_FREQ;
    #else
    return (0);
    #endif
}

__unused
static uint32_t get_hclk_frequency(void) {
    uint32_t sysclk = 0;

    /* Get the current system clock source */
    switch (LL_RCC_GetSysClkSource()) {
        case LL_RCC_SYS_CLKSOURCE_STATUS_HSI :
            sysclk = STM32_HSI_FREQ / STM32_HSI_DIVISOR;
            break;

        case LL_RCC_SYS_CLKSOURCE_STATUS_CSI :
            sysclk = STM32_CSI_FREQ;
            break;

        case LL_RCC_SYS_CLKSOURCE_STATUS_HSE :
            sysclk = STM32_HSE_FREQ;
            break;

        #if defined(STM32_PLL_ENABLED)
        case LL_RCC_SYS_CLKSOURCE_STATUS_PLL1 :
            sysclk = get_pllout_frequency(get_pllsrc_frequency(),
                                          STM32_PLL_M_DIVISOR,
                                          STM32_PLL_N_MULTIPLIER,
                                          STM32_PLL_P_DIVISOR);
            break;
        #endif /* STM32_PLL_ENABLED */
    }

    return get_bus_clock(sysclk, STM32_HPRE);
}

#if !defined(CONFIG_CPU_CORTEX_M4)

static int32_t prepare_regulator_voltage_scale(void) {
    /* Make sure to put the CPU in highest Voltage scale during clock configuration */
    /* Highest voltage is SCALE0 */
    LL_PWR_SetRegulVoltageScaling(LL_PWR_REGU_VOLTAGE_SCALE0);

    #if defined(CONFIG_SOC_SERIES_STM32H7RSX)
    while (LL_PWR_IsActiveFlag_VOSRDY() == 0) {
    #else
    while (LL_PWR_IsActiveFlag_VOS() == 0) {
    #endif
        if (IS_ENABLED(__GTEST)) {
            break;
        }
    }

    return (0);
}

static int32_t optimize_regulator_voltage_scale(uint32_t sysclk_freq) {
    /* After sysclock is configured, tweak the voltage scale down */
    /* to reduce power consumption */

    /* Needs some smart work to configure properly */
    /* LL_PWR_REGULATOR_SCALE3 is lowest power consumption */
    /* Must be done in accordance to the Maximum allowed frequency vs VOS*/
    /* See RM0433 page 352 for more details */
    LL_PWR_SetRegulVoltageScaling(LL_PWR_REGU_VOLTAGE_SCALE0);

    #if defined(CONFIG_SOC_SERIES_STM32H7RSX)
    while (LL_PWR_IsActiveFlag_VOSRDY() == 0) {
    #else
    while (LL_PWR_IsActiveFlag_VOS() == 0) {
    #endif
        if (IS_ENABLED(__GTEST)) {
            break;
        }
    }

    return (0);
}

__unused
static int get_vco_input_range(uint32_t m_div, uint32_t* range) {
    uint32_t vco_freq;

    vco_freq = PLLSRC_FREQ / m_div;

    if (MHZ(1) <= vco_freq && vco_freq <= MHZ(2)) {
        *range = LL_RCC_PLLINPUTRANGE_1_2;
    }
    else if (MHZ(2) < vco_freq && vco_freq <= MHZ(4)) {
        *range = LL_RCC_PLLINPUTRANGE_2_4;
    }
    else if (MHZ(4) < vco_freq && vco_freq <= MHZ(8)) {
        *range = LL_RCC_PLLINPUTRANGE_4_8;
    }
    else if (MHZ(8) < vco_freq && vco_freq <= MHZ(16)) {
        *range = LL_RCC_PLLINPUTRANGE_8_16;
    }
    else {
        return (-ERANGE);
    }

    return (0);
}

__unused
static uint32_t get_vco_output_range(uint32_t vco_input_range) {
    if (vco_input_range == LL_RCC_PLLINPUTRANGE_1_2) {
        return LL_RCC_PLLVCORANGE_MEDIUM;
    }

    return LL_RCC_PLLVCORANGE_WIDE;
}

#endif /* ! CONFIG_CPU_CORTEX_M4 */

/** @brief Verifies clock is part of active clock configuration */
int enabled_clock(uint32_t src_clk) {

    if ((src_clk == STM32_SRC_SYSCLK) ||
        ((src_clk == STM32_SRC_CKPER)   && IS_ENABLED(STM32_CKPER_ENABLED))  ||
        ((src_clk == STM32_SRC_HSE)     && IS_ENABLED(STM32_HSE_ENABLED))    ||
        ((src_clk == STM32_SRC_HSI_KER) && IS_ENABLED(STM32_HSI_ENABLED))    ||
        ((src_clk == STM32_SRC_CSI_KER) && IS_ENABLED(STM32_CSI_ENABLED))    ||
        ((src_clk == STM32_SRC_HSI48)   && IS_ENABLED(STM32_HSI48_ENABLED))  ||
        ((src_clk == STM32_SRC_LSE)     && IS_ENABLED(STM32_LSE_ENABLED))    ||
        ((src_clk == STM32_SRC_LSI)     && IS_ENABLED(STM32_LSI_ENABLED))    ||
        ((src_clk == STM32_SRC_PLL1_P)  && IS_ENABLED(STM32_PLL_P_ENABLED))  ||
        ((src_clk == STM32_SRC_PLL1_Q)  && IS_ENABLED(STM32_PLL_Q_ENABLED))  ||
        ((src_clk == STM32_SRC_PLL1_R)  && IS_ENABLED(STM32_PLL_R_ENABLED))  ||
        ((src_clk == STM32_SRC_PLL2_P)  && IS_ENABLED(STM32_PLL2_P_ENABLED)) ||
        ((src_clk == STM32_SRC_PLL2_Q)  && IS_ENABLED(STM32_PLL2_Q_ENABLED)) ||
        ((src_clk == STM32_SRC_PLL2_R)  && IS_ENABLED(STM32_PLL2_R_ENABLED)) ||
        ((src_clk == STM32_SRC_PLL3_P)  && IS_ENABLED(STM32_PLL3_P_ENABLED)) ||
        ((src_clk == STM32_SRC_PLL3_Q)  && IS_ENABLED(STM32_PLL3_Q_ENABLED)) ||
        (src_clk == STM32_SRC_TIMPCLK1) ||
        (src_clk == STM32_SRC_TIMPCLK2) ||
        #if defined(CONFIG_SOC_SERIES_STM32H7RSX)
        (src_clk == STM32_SRC_HCLK1) ||
        (src_clk == STM32_SRC_HCLK2) ||
        (src_clk == STM32_SRC_HCLK3) ||
        (src_clk == STM32_SRC_HCLK4) ||
        (src_clk == STM32_SRC_HCLK5) ||
        ((src_clk == STM32_SRC_PLL2_S) && IS_ENABLED(STM32_PLL2_S_ENABLED)) ||
        ((src_clk == STM32_SRC_PLL2_T) && IS_ENABLED(STM32_PLL2_T_ENABLED)) ||
        ((src_clk == STM32_SRC_PLL3_S) && IS_ENABLED(STM32_PLL3_S_ENABLED)) ||
        #endif
        ((src_clk == STM32_SRC_PLL3_R) && IS_ENABLED(STM32_PLL3_R_ENABLED))) {
        return (0);
    }

    return (-ENOTSUP);
}

static int stm32_clock_control_on(const struct device* dev, clock_control_subsys_t sub_system) {
    struct stm32_pclken* pclken = (struct stm32_pclken*)(sub_system);
    volatile int temp;

    ARG_UNUSED(dev);

    if (!IN_RANGE(pclken->bus, STM32_PERIPH_BUS_MIN, STM32_PERIPH_BUS_MAX)) {
        /* Attempt to toggle a wrong periph clock bit */
        return (-ENOTSUP);
    }

    z_stm32_hsem_lock(CFG_HW_RCC_SEMID, HSEM_LOCK_DEFAULT_RETRY);

    sys_set_bits(STM32H7_BUS_CLK_REG + pclken->bus, pclken->enr);
    /* Delay after enabling the clock, to allow it to become active.
     * See RM0433 8.5.10 "Clock enabling delays"
     */
    temp = sys_read32(STM32H7_BUS_CLK_REG + pclken->bus);
    UNUSED(temp);

    z_stm32_hsem_unlock(CFG_HW_RCC_SEMID);

    return (0);
}

static int stm32_clock_control_off(const struct device* dev, clock_control_subsys_t sub_system) {
    struct stm32_pclken* pclken = (struct stm32_pclken*)(sub_system);

    ARG_UNUSED(dev);

    if (!IN_RANGE(pclken->bus, STM32_PERIPH_BUS_MIN, STM32_PERIPH_BUS_MAX)) {
        /* Attempt to toggle a wrong periph clock bit */
        return (-ENOTSUP);
    }

    z_stm32_hsem_lock(CFG_HW_RCC_SEMID, HSEM_LOCK_DEFAULT_RETRY);

    sys_clear_bits(STM32H7_BUS_CLK_REG + pclken->bus, pclken->enr);

    z_stm32_hsem_unlock(CFG_HW_RCC_SEMID);

    return (0);
}

static int stm32_clock_control_configure(const struct device* dev,
                                         clock_control_subsys_t sub_system,
                                         void* data) {
    struct stm32_pclken* pclken = (struct stm32_pclken*)(sub_system);
    int err;

    ARG_UNUSED(dev);
    ARG_UNUSED(data);

    err = enabled_clock(pclken->bus);
    if (err < 0) {
        /* Attempt to configure a src clock not available or not valid */
        return err;
    }

    if (pclken->enr == NO_SEL) {
        /* Domain clock is fixed. Nothing to set. Exit */
        return (0);
    }

    z_stm32_hsem_lock(CFG_HW_RCC_SEMID, HSEM_LOCK_DEFAULT_RETRY);

    sys_clear_bits(DT_REG_ADDR(DT_NODELABEL(rcc)) + STM32_DT_CLKSEL_REG_GET(pclken->enr),
                   STM32_DT_CLKSEL_MASK_GET(pclken->enr) <<
                   STM32_DT_CLKSEL_SHIFT_GET(pclken->enr));
    sys_set_bits(DT_REG_ADDR(DT_NODELABEL(rcc)) + STM32_DT_CLKSEL_REG_GET(pclken->enr),
                 STM32_DT_CLKSEL_VAL_GET(pclken->enr) <<
                 STM32_DT_CLKSEL_SHIFT_GET(pclken->enr));

    z_stm32_hsem_unlock(CFG_HW_RCC_SEMID);

    return (0);
}

static int stm32_clock_control_get_subsys_rate(const struct device* clock,
                                               clock_control_subsys_t sub_system,
                                               uint32_t* rate) {
    struct stm32_pclken* pclken = (struct stm32_pclken*)(sub_system);
    /*
     * Get AHB Clock (= SystemCoreClock = SYSCLK/prescaler)
     * SystemCoreClock is preferred to CONFIG_SYS_CLOCK_HW_CYCLES_PER_SEC
     * since it will be updated after clock configuration and hence
     * more likely to contain actual clock speed
     */
    #if defined(CONFIG_CPU_CORTEX_M4)
    uint32_t ahb_clock = SystemCoreClock;
    #else
    uint32_t ahb_clock = get_bus_clock(SystemCoreClock, STM32_HPRE);
    #endif

    #if defined(CONFIG_SOC_SERIES_STM32H7RSX)
    uint32_t apb1_clock = get_bus_clock(ahb_clock, STM32_PPRE1);
    uint32_t apb2_clock = get_bus_clock(ahb_clock, STM32_PPRE2);
    uint32_t apb4_clock = get_bus_clock(ahb_clock, STM32_PPRE4);
    uint32_t apb5_clock = get_bus_clock(ahb_clock, STM32_PPRE5);
    #else
    uint32_t apb1_clock = get_bus_clock(ahb_clock, STM32_D2PPRE1);
    uint32_t apb2_clock = get_bus_clock(ahb_clock, STM32_D2PPRE2);
    uint32_t apb3_clock = get_bus_clock(ahb_clock, STM32_D1PPRE);
    uint32_t apb4_clock = get_bus_clock(ahb_clock, STM32_D3PPRE);
    #endif

    ARG_UNUSED(clock);

    switch (pclken->bus) {
        case STM32_CLOCK_BUS_AHB1 :
        case STM32_CLOCK_BUS_AHB2 :
        case STM32_CLOCK_BUS_AHB3 :
        case STM32_CLOCK_BUS_AHB4 :
        #if defined(CONFIG_SOC_SERIES_STM32H7RSX)
        /* HCLKn is a possible source clock for some peripherals */
        case STM32_SRC_HCLK1 :
        case STM32_SRC_HCLK2 :
        case STM32_SRC_HCLK3 :
        case STM32_SRC_HCLK4 :
        case STM32_SRC_HCLK5 :
        #endif /* CONFIG_SOC_SERIES_STM32H7RSX */
            *rate = ahb_clock;
            break;

        case STM32_CLOCK_BUS_APB1 :
        case STM32_CLOCK_BUS_APB1_2 :
            *rate = apb1_clock;
            break;

        case STM32_CLOCK_BUS_APB2 :
            *rate = apb2_clock;
            break;

        #if !defined(CONFIG_SOC_SERIES_STM32H7RSX)
        case STM32_CLOCK_BUS_APB3 :
            *rate = apb3_clock;
            break;
        #endif /* !CONFIG_SOC_SERIES_STM32H7RSX */

        case STM32_CLOCK_BUS_APB4 :
            *rate = apb4_clock;
            break;

        #if defined(CONFIG_SOC_SERIES_STM32H7RSX)
        case STM32_CLOCK_BUS_APB5 :
            *rate = apb5_clock;
            break;

        case STM32_CLOCK_BUS_AHB5 :
            *rate = ahb_clock;
            break;
        #endif /* CONFIG_SOC_SERIES_STM32H7RSX */

        case STM32_SRC_SYSCLK :
            *rate = get_hclk_frequency();
            break;

        #if defined(STM32_CKPER_ENABLED)
        case STM32_SRC_CKPER :
            *rate = LL_RCC_GetCLKPClockFreq(LL_RCC_CLKP_CLKSOURCE);
            break;
        #endif /* STM32_CKPER_ENABLED */

        #if defined(STM32_HSE_ENABLED)
        case STM32_SRC_HSE :
            *rate = STM32_HSE_FREQ;
            break;
        #endif /* STM32_HSE_ENABLED */

        #if defined(STM32_LSE_ENABLED)
        case STM32_SRC_LSE :
            *rate = STM32_LSE_FREQ;
            break;
        #endif /* STM32_LSE_ENABLED */

        #if defined(STM32_LSI_ENABLED)
        case STM32_SRC_LSI :
            *rate = STM32_LSI_FREQ;
            break;
        #endif /* STM32_LSI_ENABLED */

        #if defined(STM32_HSI_ENABLED)
        case STM32_SRC_HSI_KER :
            *rate = STM32_HSI_FREQ / STM32_HSI_DIVISOR;
            break;
        #endif /* STM32_HSI_ENABLED */

        #if defined(STM32_HSI48_ENABLED)
        case STM32_SRC_HSI48 :
            *rate = STM32_HSI48_FREQ;
            break;
        #endif /* STM32_HSI48_ENABLED */

        #if defined(STM32_PLL_ENABLED)
        case STM32_SRC_PLL1_P :
            *rate = get_pllout_frequency(get_pllsrc_frequency(),
                                         STM32_PLL_M_DIVISOR,
                                         STM32_PLL_N_MULTIPLIER,
                                         STM32_PLL_P_DIVISOR);
            break;

        case STM32_SRC_PLL1_Q :
            *rate = get_pllout_frequency(get_pllsrc_frequency(),
                                         STM32_PLL_M_DIVISOR,
                                         STM32_PLL_N_MULTIPLIER,
                                         STM32_PLL_Q_DIVISOR);
            break;

        case STM32_SRC_PLL1_R :
            *rate = get_pllout_frequency(get_pllsrc_frequency(),
                                         STM32_PLL_M_DIVISOR,
                                         STM32_PLL_N_MULTIPLIER,
                                         STM32_PLL_R_DIVISOR);
            break;

        #if defined(CONFIG_SOC_SERIES_STM32H7RSX)
        case STM32_SRC_PLL1_S :
            *rate = get_pllout_frequency(get_pllsrc_frequency(),
                                         STM32_PLL_M_DIVISOR,
                                         STM32_PLL_N_MULTIPLIER,
                                         STM32_PLL_S_DIVISOR);
            break;
            /* PLL 1 has no T-divider */
        #endif /* CONFIG_SOC_SERIES_STM32H7RSX */
        #endif /* STM32_PLL_ENABLED */

        #if defined(STM32_PLL2_ENABLED)
        case STM32_SRC_PLL2_P :
            *rate = get_pllout_frequency(get_pllsrc_frequency(),
                                         STM32_PLL2_M_DIVISOR,
                                         STM32_PLL2_N_MULTIPLIER,
                                         STM32_PLL2_P_DIVISOR);
            break;

        case STM32_SRC_PLL2_Q :
            *rate = get_pllout_frequency(get_pllsrc_frequency(),
                                         STM32_PLL2_M_DIVISOR,
                                         STM32_PLL2_N_MULTIPLIER,
                                         STM32_PLL2_Q_DIVISOR);
            break;

        case STM32_SRC_PLL2_R :
            *rate = get_pllout_frequency(get_pllsrc_frequency(),
                                         STM32_PLL2_M_DIVISOR,
                                         STM32_PLL2_N_MULTIPLIER,
                                         STM32_PLL2_R_DIVISOR);
            break;

        #if defined(CONFIG_SOC_SERIES_STM32H7RSX)
        case STM32_SRC_PLL2_S :
            *rate = get_pllout_frequency(get_pllsrc_frequency(),
                                         STM32_PLL2_M_DIVISOR,
                                         STM32_PLL2_N_MULTIPLIER,
                                         STM32_PLL2_S_DIVISOR);
            break;

        case STM32_SRC_PLL2_T :
            *rate = get_pllout_frequency(get_pllsrc_frequency(),
                                         STM32_PLL2_M_DIVISOR,
                                         STM32_PLL2_N_MULTIPLIER,
                                         STM32_PLL2_T_DIVISOR);
            break;
        #endif /* CONFIG_SOC_SERIES_STM32H7RSX */
        #endif /* STM32_PLL2_ENABLED */

        #if defined(STM32_PLL3_ENABLED)
        case STM32_SRC_PLL3_P :
            *rate = get_pllout_frequency(get_pllsrc_frequency(),
                                         STM32_PLL3_M_DIVISOR,
                                         STM32_PLL3_N_MULTIPLIER,
                                         STM32_PLL3_P_DIVISOR);
            break;

        case STM32_SRC_PLL3_Q :
            *rate = get_pllout_frequency(get_pllsrc_frequency(),
                                         STM32_PLL3_M_DIVISOR,
                                         STM32_PLL3_N_MULTIPLIER,
                                         STM32_PLL3_Q_DIVISOR);
            break;

        case STM32_SRC_PLL3_R :
            *rate = get_pllout_frequency(get_pllsrc_frequency(),
                                         STM32_PLL3_M_DIVISOR,
                                         STM32_PLL3_N_MULTIPLIER,
                                         STM32_PLL3_R_DIVISOR);
            break;

        #if defined(CONFIG_SOC_SERIES_STM32H7RSX)
        case STM32_SRC_PLL3_S :
            *rate = get_pllout_frequency(get_pllsrc_frequency(),
                                         STM32_PLL3_M_DIVISOR,
                                         STM32_PLL3_N_MULTIPLIER,
                                         STM32_PLL3_S_DIVISOR);
            break;
            /* PLL 3  has no T-divider */
        #endif /* CONFIG_SOC_SERIES_STM32H7RSX */
        #endif /* STM32_PLL3_ENABLED */

        case STM32_SRC_TIMPCLK1 :
            #if defined(CONFIG_SOC_SERIES_STM32H7RSX)
            if (IS_ENABLED(STM32_TIMER_PRESCALER)) {
                *rate = STM32_PPRE1 <= 4 ? ahb_clock : apb1_clock * 4;
            }
            else {
                *rate = STM32_PPRE1 <= 2 ? ahb_clock : apb1_clock * 2;
            }
            #else  /* CONFIG_SOC_SERIES_STM32H7RSX */
            if (IS_ENABLED(STM32_TIMER_PRESCALER)) {
                *rate = STM32_D2PPRE1 <= 4 ? ahb_clock : apb1_clock * 4;
            }
            else {
                *rate = STM32_D2PPRE1 <= 2 ? ahb_clock : apb1_clock * 2;
            }
            #endif /* CONFIG_SOC_SERIES_STM32H7RSX */
            break;

        case STM32_SRC_TIMPCLK2 :
            #if defined(CONFIG_SOC_SERIES_STM32H7RSX)
            if (IS_ENABLED(STM32_TIMER_PRESCALER)) {
                *rate = STM32_PPRE2 <= 4 ? ahb_clock : apb2_clock * 4;
            }
            else {
                *rate = STM32_PPRE2 <= 2 ? ahb_clock : apb2_clock * 2;
            }
            #else  /* CONFIG_SOC_SERIES_STM32H7RSX */
            if (IS_ENABLED(STM32_TIMER_PRESCALER)) {
                *rate = STM32_D2PPRE2 <= 4 ? ahb_clock : apb1_clock * 4;
            }
            else {
                *rate = STM32_D2PPRE2 <= 2 ? ahb_clock : apb1_clock * 2;
            }
            #endif /* CONFIG_SOC_SERIES_STM32H7RSX */
            break;

        default :
            return (-ENOTSUP);
    }

    if (pclken->div) {
        *rate /= (pclken->div + 1);
    }

    return (0);
}

static DEVICE_API(clock_control, stm32_clock_control_api) = {
    .on        = stm32_clock_control_on,
    .off       = stm32_clock_control_off,
    .get_rate  = stm32_clock_control_get_subsys_rate,
    .configure = stm32_clock_control_configure,
};

__unused
static void set_up_fixed_clock_sources(void) {

    if (IS_ENABLED(STM32_HSE_ENABLED)) {
        /* Enable HSE oscillator */
        if (IS_ENABLED(STM32_HSE_BYPASS)) {
            LL_RCC_HSE_EnableBypass();
        }
        else {
            LL_RCC_HSE_DisableBypass();
        }

        LL_RCC_HSE_Enable();
        while (LL_RCC_HSE_IsReady() != 1) {
            /* Wait for HSE ready */
            if (IS_ENABLED(__GTEST)) {
                break;
            }
        }
        /* Check if we need to enable HSE clock security system or not */
        #if STM32_HSE_CSS
        z_arm_nmi_set_handler(HAL_RCC_NMI_IRQHandler);
        LL_RCC_HSE_EnableCSS();
        #endif /* STM32_HSE_CSS */
    }

    if (IS_ENABLED(STM32_HSI_ENABLED)) {
        if (IS_ENABLED(STM32_PLL_SRC_HSI) || IS_ENABLED(STM32_PLL2_SRC_HSI) ||
            IS_ENABLED(STM32_PLL3_SRC_HSI)) {
            /* HSI calibration */
            LL_RCC_HSI_SetCalibTrimming(RCC_HSICALIBRATION_DEFAULT);
        }

        /* Enable HSI if not enabled */
        if (LL_RCC_HSI_IsReady() != 1) {
            /* Enable HSI oscillator */
            LL_RCC_HSI_Enable();
            while (LL_RCC_HSI_IsReady() != 1) {
                /* Wait for HSI ready */
                if (IS_ENABLED(__GTEST)) {
                    break;
                }
            }
        }
        /* HSI divider configuration */
        LL_RCC_HSI_SetDivider(hsi_divider(STM32_HSI_DIVISOR));
    }

    if (IS_ENABLED(STM32_CSI_ENABLED)) {
        /* Enable CSI oscillator */
        LL_RCC_CSI_Enable();
        while (LL_RCC_CSI_IsReady() != 1) {
            if (IS_ENABLED(__GTEST)) {
                break;
            }
        }
    }

    if (IS_ENABLED(STM32_LSI_ENABLED)) {
        /* Enable LSI oscillator */
        LL_RCC_LSI_Enable();
        while (LL_RCC_LSI_IsReady() != 1) {
            if (IS_ENABLED(__GTEST)) {
                break;
            }
        }
    }

    if (IS_ENABLED(STM32_LSE_ENABLED)) {
        stm32_backup_domain_enable_access();

        /* Configure driving capability */
        LL_RCC_LSE_SetDriveCapability(STM32_LSE_DRIVING << RCC_BDCR_LSEDRV_Pos);

        if (IS_ENABLED(STM32_LSE_BYPASS)) {
            /* Configure LSE bypass */
            LL_RCC_LSE_EnableBypass();
        }

        /* Enable LSE oscillator */
        LL_RCC_LSE_Enable();
        while (LL_RCC_LSE_IsReady() != 1) {
            if (IS_ENABLED(__GTEST)) {
                break;
            }
        }

        stm32_backup_domain_disable_access();
    }

    if (IS_ENABLED(STM32_HSI48_ENABLED)) {
        LL_RCC_HSI48_Enable();
        while (LL_RCC_HSI48_IsReady() != 1) {
            if (IS_ENABLED(__GTEST)) {
                break;
            }
        }
    }
}

/*
 * Unconditionally switch the system clock source to HSI.
 */
__unused
static void stm32_clock_switch_to_hsi(void) {
    /* Enable HSI if not enabled */
    if (LL_RCC_HSI_IsReady() != 1) {
        /* Enable HSI */
        LL_RCC_HSI_Enable();
        while (LL_RCC_HSI_IsReady() != 1) {
            /* Wait for HSI ready */
            if (IS_ENABLED(__GTEST)) {
                break;
            }
        }
    }

    /* Set HSI as SYSCLCK source */
    LL_RCC_SetSysClkSource(LL_RCC_SYS_CLKSOURCE_HSI);
    while (LL_RCC_GetSysClkSource() != LL_RCC_SYS_CLKSOURCE_STATUS_HSI) {
        if (IS_ENABLED(__GTEST)) {
            break;
        }
    }
}

__unused
static int set_up_plls(void) {
    #if defined(STM32_PLL_ENABLED) || defined(STM32_PLL2_ENABLED) || defined(STM32_PLL3_ENABLED)
    int r;
    uint32_t vco_input_range;
    uint32_t vco_output_range;

    /*
     * Case of chain-loaded applications:
     * Switch to HSI and disable the PLL before configuration.
     * (Switching to HSI makes sure we have a SYSCLK source in
     * case we're currently running from the PLL we're about to
     * turn off and reconfigure.)
     *
     */
    if (LL_RCC_GetSysClkSource() == LL_RCC_SYS_CLKSOURCE_STATUS_PLL1) {
        stm32_clock_switch_to_hsi();
        LL_RCC_SetAHBPrescaler(LL_RCC_SYSCLK_DIV_1);
    }

    #if defined(CONFIG_STM32_MEMMAP) && defined(CONFIG_BOOTLOADER_MCUBOOT)
    /*
     * Don't disable PLL during application initialization
     * that runs in memmap mode when (Q/O)SPI uses PLL
     * as its clock source.
     */
    #if defined(OCTOSPI1) || defined(OCTOSPI2)
    if (LL_RCC_GetOSPIClockSource(LL_RCC_OSPI_CLKSOURCE) != LL_RCC_OSPI_CLKSOURCE_PLL1Q) {
        LL_RCC_PLL1_Disable();
    }

    if (LL_RCC_GetOSPIClockSource(LL_RCC_OSPI_CLKSOURCE) != LL_RCC_OSPI_CLKSOURCE_PLL2R) {
        LL_RCC_PLL2_Disable();
    }
    #elif defined(QUADSPI)
    if (LL_RCC_GetQSPIClockSource(LL_RCC_QSPI_CLKSOURCE) != LL_RCC_QSPI_CLKSOURCE_PLL1Q) {
        LL_RCC_PLL1_Disable();
    }

    if (LL_RCC_GetQSPIClockSource(LL_RCC_QSPI_CLKSOURCE) != LL_RCC_QSPI_CLKSOURCE_PLL2R) {
        LL_RCC_PLL2_Disable();
    }
    #else
    LL_RCC_PLL1_Disable();
    LL_RCC_PLL2_Disable();
    #endif
    #else
    LL_RCC_PLL1_Disable();
    LL_RCC_PLL2_Disable();
    #endif
    LL_RCC_PLL3_Disable();

    /* Configure PLL source */

    /* Can be HSE , HSI 64Mhz/HSIDIV, CSI 4MHz*/
    if (IS_ENABLED(STM32_PLL_SRC_HSE)  ||
        IS_ENABLED(STM32_PLL2_SRC_HSE) ||
        IS_ENABLED(STM32_PLL3_SRC_HSE)) {
        /* Main PLL configuration and activation */
        LL_RCC_PLL_SetSource(LL_RCC_PLLSOURCE_HSE);
    }
    else if (IS_ENABLED(STM32_PLL_SRC_CSI)  ||
             IS_ENABLED(STM32_PLL2_SRC_CSI) ||
             IS_ENABLED(STM32_PLL3_SRC_CSI)) {
        /* Main PLL configuration and activation */
        LL_RCC_PLL_SetSource(LL_RCC_PLLSOURCE_CSI);
    }
    else if (IS_ENABLED(STM32_PLL_SRC_HSI)  ||
             IS_ENABLED(STM32_PLL2_SRC_HSI) ||
             IS_ENABLED(STM32_PLL3_SRC_HSI)) {
        /* Main PLL configuration and activation */
        LL_RCC_PLL_SetSource(LL_RCC_PLLSOURCE_HSI);
    }
    else {
        return (-ENOTSUP);
    }

    #if defined(STM32_PLL_ENABLED)
    r = get_vco_input_range(STM32_PLL_M_DIVISOR, &vco_input_range);
    if (r < 0) {
        return (r);
    }

    vco_output_range = get_vco_output_range(vco_input_range);

    LL_RCC_PLL1_SetM(STM32_PLL_M_DIVISOR);

    LL_RCC_PLL1_SetVCOInputRange(vco_input_range);
    LL_RCC_PLL1_SetVCOOutputRange(vco_output_range);

    LL_RCC_PLL1_SetN(STM32_PLL_N_MULTIPLIER);

    LL_RCC_PLL1FRACN_Disable();
    if (IS_ENABLED(STM32_PLL_FRACN_ENABLED)) {
        LL_RCC_PLL1_SetFRACN(STM32_PLL_FRACN_VALUE);
        LL_RCC_PLL1FRACN_Enable();
    }

    if (IS_ENABLED(STM32_PLL_P_ENABLED)) {
        LL_RCC_PLL1_SetP(STM32_PLL_P_DIVISOR);
        LL_RCC_PLL1P_Enable();
    }

    if (IS_ENABLED(STM32_PLL_Q_ENABLED)) {
        LL_RCC_PLL1_SetQ(STM32_PLL_Q_DIVISOR);
        LL_RCC_PLL1Q_Enable();
    }

    if (IS_ENABLED(STM32_PLL_R_ENABLED)) {
        LL_RCC_PLL1_SetR(STM32_PLL_R_DIVISOR);
        LL_RCC_PLL1R_Enable();
    }

    #if defined(CONFIG_SOC_SERIES_STM32H7RSX)
    if (IS_ENABLED(STM32_PLL_S_ENABLED)) {
        LL_RCC_PLL1_SetS(STM32_PLL_S_DIVISOR);
        LL_RCC_PLL1S_Enable();
    }
    #endif /* CONFIG_SOC_SERIES_STM32H7RSX */

    LL_RCC_PLL1_Enable();
    while (LL_RCC_PLL1_IsReady() != 1U) {
        if (IS_ENABLED(__GTEST)) {
            break;
        }
    }

    #endif /* STM32_PLL_ENABLED */

    #if defined(STM32_PLL2_ENABLED)
    r = get_vco_input_range(STM32_PLL2_M_DIVISOR, &vco_input_range);
    if (r < 0) {
        return (r);
    }

    vco_output_range = get_vco_output_range(vco_input_range);

    LL_RCC_PLL2_SetM(STM32_PLL2_M_DIVISOR);

    LL_RCC_PLL2_SetVCOInputRange(vco_input_range);
    LL_RCC_PLL2_SetVCOOutputRange(vco_output_range);

    LL_RCC_PLL2_SetN(STM32_PLL2_N_MULTIPLIER);

    LL_RCC_PLL2FRACN_Disable();
    if (IS_ENABLED(STM32_PLL2_FRACN_ENABLED)) {
        LL_RCC_PLL2_SetFRACN(STM32_PLL2_FRACN_VALUE);
        LL_RCC_PLL2FRACN_Enable();
    }

    if (IS_ENABLED(STM32_PLL2_P_ENABLED)) {
        LL_RCC_PLL2_SetP(STM32_PLL2_P_DIVISOR);
        LL_RCC_PLL2P_Enable();
    }

    if (IS_ENABLED(STM32_PLL2_Q_ENABLED)) {
        LL_RCC_PLL2_SetQ(STM32_PLL2_Q_DIVISOR);
        LL_RCC_PLL2Q_Enable();
    }

    if (IS_ENABLED(STM32_PLL2_R_ENABLED)) {
        LL_RCC_PLL2_SetR(STM32_PLL2_R_DIVISOR);
        LL_RCC_PLL2R_Enable();
    }

    #if defined(CONFIG_SOC_SERIES_STM32H7RSX)
    if (IS_ENABLED(STM32_PLL2_S_ENABLED)) {
        LL_RCC_PLL2_SetS(STM32_PLL2_S_DIVISOR);
        LL_RCC_PLL2S_Enable();
    }

    if (IS_ENABLED(STM32_PLL2_T_ENABLED)) {
        LL_RCC_PLL2_SetT(STM32_PLL2_T_DIVISOR);
        LL_RCC_PLL2T_Enable();
    }
    #endif /* CONFIG_SOC_SERIES_STM32H7RSX */

    LL_RCC_PLL2_Enable();
    while (LL_RCC_PLL2_IsReady() != 1U) {
        /* pass */
    }

    #endif /* STM32_PLL2_ENABLED */

    #if defined(STM32_PLL3_ENABLED)
    r = get_vco_input_range(STM32_PLL3_M_DIVISOR, &vco_input_range);
    if (r < 0) {
        return (r);
    }

    vco_output_range = get_vco_output_range(vco_input_range);

    LL_RCC_PLL3_SetM(STM32_PLL3_M_DIVISOR);

    LL_RCC_PLL3_SetVCOInputRange(vco_input_range);
    LL_RCC_PLL3_SetVCOOutputRange(vco_output_range);

    LL_RCC_PLL3_SetN(STM32_PLL3_N_MULTIPLIER);

    LL_RCC_PLL3FRACN_Disable();
    if (IS_ENABLED(STM32_PLL3_FRACN_ENABLED)) {
        LL_RCC_PLL3_SetFRACN(STM32_PLL3_FRACN_VALUE);
        LL_RCC_PLL3FRACN_Enable();
    }

    if (IS_ENABLED(STM32_PLL3_P_ENABLED)) {
        LL_RCC_PLL3_SetP(STM32_PLL3_P_DIVISOR);
        LL_RCC_PLL3P_Enable();
    }

    if (IS_ENABLED(STM32_PLL3_Q_ENABLED)) {
        LL_RCC_PLL3_SetQ(STM32_PLL3_Q_DIVISOR);
        LL_RCC_PLL3Q_Enable();
    }

    if (IS_ENABLED(STM32_PLL3_R_ENABLED)) {
        LL_RCC_PLL3_SetR(STM32_PLL3_R_DIVISOR);
        LL_RCC_PLL3R_Enable();
    }

    #if defined(CONFIG_SOC_SERIES_STM32H7RSX)
    if (IS_ENABLED(STM32_PLL3_S_ENABLED)) {
        LL_RCC_PLL3_SetS(STM32_PLL3_S_DIVISOR);
        LL_RCC_PLL3S_Enable();
    }
    #endif /* CONFIG_SOC_SERIES_STM32H7RSX */

    LL_RCC_PLL3_Enable();
    while (LL_RCC_PLL3_IsReady() != 1U) {
        /* pass */
    }

    #endif /* STM32_PLL3_ENABLED */

    #else
    /* Init PLL source to None */
    LL_RCC_PLL_SetSource(LL_RCC_PLLSOURCE_NONE);

    #endif /* STM32_PLL_ENABLED || STM32_PLL2_ENABLED || STM32_PLL3_ENABLED */

    return (0);
}

<<<<<<< HEAD
int stm32_clock_control_init(const struct device* dev) {
    int r = 0;

    #if (__GTEST == 1) /* #CUSTOM@NDRS */
    rcc_dt_reg_addr = RCC_BASE;
    #endif

    #if defined(CONFIG_CPU_CORTEX_M7)
    uint32_t old_hclk_freq;
    uint32_t new_hclk_freq;

    /* HW semaphore Clock enable */
    #if defined(CONFIG_SOC_STM32H7A3XX) || defined(CONFIG_SOC_STM32H7A3XXQ) || \
        defined(CONFIG_SOC_STM32H7B0XX) || defined(CONFIG_SOC_STM32H7B0XXQ) || \
        defined(CONFIG_SOC_STM32H7B3XX) || defined(CONFIG_SOC_STM32H7B3XXQ)
    LL_AHB2_GRP1_EnableClock(LL_AHB2_GRP1_PERIPH_HSEM);
    #elif !defined(CONFIG_SOC_SERIES_STM32H7RSX)
    /* The stm32h7RS serie has no HSEM peripheral */
    LL_AHB4_GRP1_EnableClock(LL_AHB4_GRP1_PERIPH_HSEM);
    #endif

    z_stm32_hsem_lock(CFG_HW_RCC_SEMID, HSEM_LOCK_DEFAULT_RETRY);

    /* Set up individual enabled clocks */
    set_up_fixed_clock_sources();

    /* Configure Voltage scale to comply with the desired system frequency */
    prepare_regulator_voltage_scale();

    /* Set up PLLs */
    r = set_up_plls();
    if (r < 0) {
        return (r);
    }

    /* Current hclk value */
    old_hclk_freq = get_hclk_frequency();
    /* AHB is HCLK clock to configure */
    new_hclk_freq = get_bus_clock(CONFIG_SYS_CLOCK_HW_CYCLES_PER_SEC,
                                  STM32_HPRE);

    /* Set flash latency */

    /* AHB/AXI/HCLK clock is SYSCLK / HPRE */
    /* If freq increases, set flash latency before any clock setting */
    if (new_hclk_freq > old_hclk_freq) {
        LL_SetFlashLatency(new_hclk_freq);
    }

    #if defined(CONFIG_SOC_SERIES_STM32H7RSX)
    /*
     * The default Flash latency is 3 WS which is not enough,
     * set higher and correct later if needed
     */
    LL_FLASH_SetLatency(LL_FLASH_LATENCY_6);
    #endif /* CONFIG_SOC_SERIES_STM32H7RSX */

    /* Preset the prescalers prior to choosing SYSCLK */
    /* Prevents APB clock to go over limits */
    /* Set buses (Sys,AHB, APB1, APB2 & APB4) prescalers */
    LL_RCC_SetSysPrescaler(sysclk_prescaler(STM32_D1CPRE));
    LL_RCC_SetAHBPrescaler(ahb_prescaler(STM32_HPRE));

    #if defined(CONFIG_SOC_SERIES_STM32H7RSX)
    LL_RCC_SetAPB1Prescaler(apb1_prescaler(STM32_PPRE1));
    LL_RCC_SetAPB2Prescaler(apb2_prescaler(STM32_PPRE2));
    LL_RCC_SetAPB4Prescaler(apb4_prescaler(STM32_PPRE4));
    LL_RCC_SetAPB5Prescaler(apb5_prescaler(STM32_PPRE5));
    #else
    LL_RCC_SetAPB1Prescaler(apb1_prescaler(STM32_D2PPRE1));
    LL_RCC_SetAPB2Prescaler(apb2_prescaler(STM32_D2PPRE2));
    LL_RCC_SetAPB3Prescaler(apb3_prescaler(STM32_D1PPRE));
    LL_RCC_SetAPB4Prescaler(apb4_prescaler(STM32_D3PPRE));
    #endif

    /* Set up sys clock */
    if (IS_ENABLED(STM32_SYSCLK_SRC_PLL)) {
        /* Set PLL1 as System Clock Source */
        LL_RCC_SetSysClkSource(LL_RCC_SYS_CLKSOURCE_PLL1);
        while (LL_RCC_GetSysClkSource() != LL_RCC_SYS_CLKSOURCE_STATUS_PLL1) {
            if (IS_ENABLED(__GTEST)) {
                break;
            }
        }
    }
    else if (IS_ENABLED(STM32_SYSCLK_SRC_HSE)) {
        /* Set sysclk source to HSE */
        LL_RCC_SetSysClkSource(LL_RCC_SYS_CLKSOURCE_HSE);
        while (LL_RCC_GetSysClkSource() !=
               LL_RCC_SYS_CLKSOURCE_STATUS_HSE) {
            if (IS_ENABLED(__GTEST)) {
                break;
            }
        }
    }
    else if (IS_ENABLED(STM32_SYSCLK_SRC_HSI)) {
        /* Set sysclk source to HSI */
        stm32_clock_switch_to_hsi();
    }
    else if (IS_ENABLED(STM32_SYSCLK_SRC_CSI)) {
        /* Set sysclk source to CSI */
        LL_RCC_SetSysClkSource(LL_RCC_SYS_CLKSOURCE_CSI);
        while (LL_RCC_GetSysClkSource() !=
               LL_RCC_SYS_CLKSOURCE_STATUS_CSI) {
            if (IS_ENABLED(__GTEST)) {
                break;
            }
        }
    }
    else {
        return (-ENOTSUP);
    }

    /* Set FLASH latency */
    /* AHB/AXI/HCLK clock is SYSCLK / HPRE */
    /* If freq not increased, set flash latency after all clock setting */
    if (new_hclk_freq <= old_hclk_freq) {
        LL_SetFlashLatency(new_hclk_freq);
    }

    optimize_regulator_voltage_scale(CONFIG_SYS_CLOCK_HW_CYCLES_PER_SEC);

    z_stm32_hsem_unlock(CFG_HW_RCC_SEMID);
    #endif /* CONFIG_CPU_CORTEX_M7 */

    if (IS_ENABLED(STM32_TIMER_PRESCALER)) {
        LL_RCC_SetTIMPrescaler(LL_RCC_TIM_PRESCALER_FOUR_TIMES);
    }
    else {
        LL_RCC_SetTIMPrescaler(LL_RCC_TIM_PRESCALER_TWICE);
    }

    ARG_UNUSED(dev);

    /* Update CMSIS variable */
    SystemCoreClock = CONFIG_SYS_CLOCK_HW_CYCLES_PER_SEC;

    return (r);
=======
int stm32_clock_control_init(const struct device *dev)
{
	int r = 0;

#if defined(CONFIG_CPU_CORTEX_M7)
	uint32_t old_hclk_freq;
	uint32_t new_hclk_freq;

	/* HW semaphore Clock enable */
#if defined(CONFIG_SOC_STM32H7A3XX) || defined(CONFIG_SOC_STM32H7A3XXQ) || \
	defined(CONFIG_SOC_STM32H7B0XX) || defined(CONFIG_SOC_STM32H7B0XXQ) || \
	defined(CONFIG_SOC_STM32H7B3XX) || defined(CONFIG_SOC_STM32H7B3XXQ)
	LL_AHB2_GRP1_EnableClock(LL_AHB2_GRP1_PERIPH_HSEM);
#elif !defined(CONFIG_SOC_SERIES_STM32H7RSX)
	/* The stm32h7RS serie has no HSEM peripheral */
	LL_AHB4_GRP1_EnableClock(LL_AHB4_GRP1_PERIPH_HSEM);
#endif
	z_stm32_hsem_lock(CFG_HW_RCC_SEMID, HSEM_LOCK_DEFAULT_RETRY);

#if defined(CONFIG_SOC_SERIES_STM32H7RSX)
#if DT_NODE_HAS_STATUS_OKAY(DT_NODELABEL(sram1))
	LL_AHB2_GRP1_EnableClock(LL_AHB2_GRP1_PERIPH_AHBSRAM1);
#endif
#if DT_NODE_HAS_STATUS_OKAY(DT_NODELABEL(sram2))
	LL_AHB2_GRP1_EnableClock(LL_AHB2_GRP1_PERIPH_AHBSRAM2);
#endif
#endif
	/* Set up individual enabled clocks */
	set_up_fixed_clock_sources();

	/* Configure Voltage scale to comply with the desired system frequency */
	prepare_regulator_voltage_scale();

	/* Set up PLLs */
	r = set_up_plls();
	if (r < 0) {
		return r;
	}

	/* Current hclk value */
	old_hclk_freq = get_hclk_frequency();
	/* AHB is HCLK clock to configure */
	new_hclk_freq = get_bus_clock(CONFIG_SYS_CLOCK_HW_CYCLES_PER_SEC,
				      STM32_HPRE);

	/* Set flash latency */

	/* AHB/AXI/HCLK clock is SYSCLK / HPRE */
	/* If freq increases, set flash latency before any clock setting */
	if (new_hclk_freq > old_hclk_freq) {
		LL_SetFlashLatency(new_hclk_freq);
	}
#if defined(CONFIG_SOC_SERIES_STM32H7RSX)
	/*
	 * The default Flash latency is 3 WS which is not enough,
	 * set higher and correct later if needed
	 */
	LL_FLASH_SetLatency(LL_FLASH_LATENCY_6);
#endif /* CONFIG_SOC_SERIES_STM32H7RSX */

	/* Preset the prescalers prior to choosing SYSCLK */
	/* Prevents APB clock to go over limits */
	/* Set buses (Sys,AHB, APB1, APB2 & APB4) prescalers */
	LL_RCC_SetSysPrescaler(sysclk_prescaler(STM32_D1CPRE));
	LL_RCC_SetAHBPrescaler(ahb_prescaler(STM32_HPRE));
#if defined(CONFIG_SOC_SERIES_STM32H7RSX)
	LL_RCC_SetAPB1Prescaler(apb1_prescaler(STM32_PPRE1));
	LL_RCC_SetAPB2Prescaler(apb2_prescaler(STM32_PPRE2));
	LL_RCC_SetAPB4Prescaler(apb4_prescaler(STM32_PPRE4));
	LL_RCC_SetAPB5Prescaler(apb5_prescaler(STM32_PPRE5));

#else
	LL_RCC_SetAPB1Prescaler(apb1_prescaler(STM32_D2PPRE1));
	LL_RCC_SetAPB2Prescaler(apb2_prescaler(STM32_D2PPRE2));
	LL_RCC_SetAPB3Prescaler(apb3_prescaler(STM32_D1PPRE));
	LL_RCC_SetAPB4Prescaler(apb4_prescaler(STM32_D3PPRE));

#endif
	/* Set up sys clock */
	if (IS_ENABLED(STM32_SYSCLK_SRC_PLL)) {
		/* Set PLL1 as System Clock Source */
		LL_RCC_SetSysClkSource(LL_RCC_SYS_CLKSOURCE_PLL1);
		while (LL_RCC_GetSysClkSource() != LL_RCC_SYS_CLKSOURCE_STATUS_PLL1) {
		}
	} else if (IS_ENABLED(STM32_SYSCLK_SRC_HSE)) {
		/* Set sysclk source to HSE */
		LL_RCC_SetSysClkSource(LL_RCC_SYS_CLKSOURCE_HSE);
		while (LL_RCC_GetSysClkSource() !=
					LL_RCC_SYS_CLKSOURCE_STATUS_HSE) {
		}
	} else if (IS_ENABLED(STM32_SYSCLK_SRC_HSI)) {
		/* Set sysclk source to HSI */
		stm32_clock_switch_to_hsi();
	} else if (IS_ENABLED(STM32_SYSCLK_SRC_CSI)) {
		/* Set sysclk source to CSI */
		LL_RCC_SetSysClkSource(LL_RCC_SYS_CLKSOURCE_CSI);
		while (LL_RCC_GetSysClkSource() !=
					LL_RCC_SYS_CLKSOURCE_STATUS_CSI) {
		}
	} else {
		return -ENOTSUP;
	}

	/* Set FLASH latency */
	/* AHB/AXI/HCLK clock is SYSCLK / HPRE */
	/* If freq not increased, set flash latency after all clock setting */
	if (new_hclk_freq <= old_hclk_freq) {
		LL_SetFlashLatency(new_hclk_freq);
	}

	optimize_regulator_voltage_scale(CONFIG_SYS_CLOCK_HW_CYCLES_PER_SEC);

	z_stm32_hsem_unlock(CFG_HW_RCC_SEMID);
#endif /* CONFIG_CPU_CORTEX_M7 */

	if (IS_ENABLED(STM32_TIMER_PRESCALER)) {
		LL_RCC_SetTIMPrescaler(LL_RCC_TIM_PRESCALER_FOUR_TIMES);
	} else {
		LL_RCC_SetTIMPrescaler(LL_RCC_TIM_PRESCALER_TWICE);
	}

	ARG_UNUSED(dev);

	/* Update CMSIS variable */
	SystemCoreClock = CONFIG_SYS_CLOCK_HW_CYCLES_PER_SEC;

	return r;
>>>>>>> 51b424e2
}

#if defined(STM32_HSE_CSS)
void __weak stm32_hse_css_callback(void) {
    /* pass */
}

/* Called by the HAL in response to an HSE CSS interrupt */
void HAL_RCC_CSSCallback(void) {
    stm32_hse_css_callback();
}
#endif

/**
 * @brief RCC device, note that priority is intentionally set to 1 so
 * that the device init runs just after SOC init
 */
DEVICE_DT_DEFINE(DT_NODELABEL(rcc),
                 stm32_clock_control_init,
                 NULL,
                 NULL, NULL,
                 PRE_KERNEL_1,
                 CONFIG_CLOCK_CONTROL_INIT_PRIORITY,
                 &stm32_clock_control_api);

#if (__GTEST == 1U) /* #CUSTOM@NDRS */
#include "mcu_reg_stub.h"

void zephyr_gtest_clock_stm32(void) {
    struct device const* dev;
    int rc;

    dev = DEVICE_DT_GET(DT_NODELABEL(rcc));
    rc = dev->ops.init(dev);
    if (rc == 0) {
        dev->state->initialized = true;
        dev->state->init_res = 0U;
    }
}
#endif<|MERGE_RESOLUTION|>--- conflicted
+++ resolved
@@ -1096,7 +1096,6 @@
     return (0);
 }
 
-<<<<<<< HEAD
 int stm32_clock_control_init(const struct device* dev) {
     int r = 0;
 
@@ -1119,6 +1118,16 @@
     #endif
 
     z_stm32_hsem_lock(CFG_HW_RCC_SEMID, HSEM_LOCK_DEFAULT_RETRY);
+
+    #if defined(CONFIG_SOC_SERIES_STM32H7RSX)
+    #if DT_NODE_HAS_STATUS_OKAY(DT_NODELABEL(sram1))
+    LL_AHB2_GRP1_EnableClock(LL_AHB2_GRP1_PERIPH_AHBSRAM1);
+    #endif
+
+    #if DT_NODE_HAS_STATUS_OKAY(DT_NODELABEL(sram2))
+    LL_AHB2_GRP1_EnableClock(LL_AHB2_GRP1_PERIPH_AHBSRAM2);
+    #endif
+    #endif
 
     /* Set up individual enabled clocks */
     set_up_fixed_clock_sources();
@@ -1235,135 +1244,6 @@
     SystemCoreClock = CONFIG_SYS_CLOCK_HW_CYCLES_PER_SEC;
 
     return (r);
-=======
-int stm32_clock_control_init(const struct device *dev)
-{
-	int r = 0;
-
-#if defined(CONFIG_CPU_CORTEX_M7)
-	uint32_t old_hclk_freq;
-	uint32_t new_hclk_freq;
-
-	/* HW semaphore Clock enable */
-#if defined(CONFIG_SOC_STM32H7A3XX) || defined(CONFIG_SOC_STM32H7A3XXQ) || \
-	defined(CONFIG_SOC_STM32H7B0XX) || defined(CONFIG_SOC_STM32H7B0XXQ) || \
-	defined(CONFIG_SOC_STM32H7B3XX) || defined(CONFIG_SOC_STM32H7B3XXQ)
-	LL_AHB2_GRP1_EnableClock(LL_AHB2_GRP1_PERIPH_HSEM);
-#elif !defined(CONFIG_SOC_SERIES_STM32H7RSX)
-	/* The stm32h7RS serie has no HSEM peripheral */
-	LL_AHB4_GRP1_EnableClock(LL_AHB4_GRP1_PERIPH_HSEM);
-#endif
-	z_stm32_hsem_lock(CFG_HW_RCC_SEMID, HSEM_LOCK_DEFAULT_RETRY);
-
-#if defined(CONFIG_SOC_SERIES_STM32H7RSX)
-#if DT_NODE_HAS_STATUS_OKAY(DT_NODELABEL(sram1))
-	LL_AHB2_GRP1_EnableClock(LL_AHB2_GRP1_PERIPH_AHBSRAM1);
-#endif
-#if DT_NODE_HAS_STATUS_OKAY(DT_NODELABEL(sram2))
-	LL_AHB2_GRP1_EnableClock(LL_AHB2_GRP1_PERIPH_AHBSRAM2);
-#endif
-#endif
-	/* Set up individual enabled clocks */
-	set_up_fixed_clock_sources();
-
-	/* Configure Voltage scale to comply with the desired system frequency */
-	prepare_regulator_voltage_scale();
-
-	/* Set up PLLs */
-	r = set_up_plls();
-	if (r < 0) {
-		return r;
-	}
-
-	/* Current hclk value */
-	old_hclk_freq = get_hclk_frequency();
-	/* AHB is HCLK clock to configure */
-	new_hclk_freq = get_bus_clock(CONFIG_SYS_CLOCK_HW_CYCLES_PER_SEC,
-				      STM32_HPRE);
-
-	/* Set flash latency */
-
-	/* AHB/AXI/HCLK clock is SYSCLK / HPRE */
-	/* If freq increases, set flash latency before any clock setting */
-	if (new_hclk_freq > old_hclk_freq) {
-		LL_SetFlashLatency(new_hclk_freq);
-	}
-#if defined(CONFIG_SOC_SERIES_STM32H7RSX)
-	/*
-	 * The default Flash latency is 3 WS which is not enough,
-	 * set higher and correct later if needed
-	 */
-	LL_FLASH_SetLatency(LL_FLASH_LATENCY_6);
-#endif /* CONFIG_SOC_SERIES_STM32H7RSX */
-
-	/* Preset the prescalers prior to choosing SYSCLK */
-	/* Prevents APB clock to go over limits */
-	/* Set buses (Sys,AHB, APB1, APB2 & APB4) prescalers */
-	LL_RCC_SetSysPrescaler(sysclk_prescaler(STM32_D1CPRE));
-	LL_RCC_SetAHBPrescaler(ahb_prescaler(STM32_HPRE));
-#if defined(CONFIG_SOC_SERIES_STM32H7RSX)
-	LL_RCC_SetAPB1Prescaler(apb1_prescaler(STM32_PPRE1));
-	LL_RCC_SetAPB2Prescaler(apb2_prescaler(STM32_PPRE2));
-	LL_RCC_SetAPB4Prescaler(apb4_prescaler(STM32_PPRE4));
-	LL_RCC_SetAPB5Prescaler(apb5_prescaler(STM32_PPRE5));
-
-#else
-	LL_RCC_SetAPB1Prescaler(apb1_prescaler(STM32_D2PPRE1));
-	LL_RCC_SetAPB2Prescaler(apb2_prescaler(STM32_D2PPRE2));
-	LL_RCC_SetAPB3Prescaler(apb3_prescaler(STM32_D1PPRE));
-	LL_RCC_SetAPB4Prescaler(apb4_prescaler(STM32_D3PPRE));
-
-#endif
-	/* Set up sys clock */
-	if (IS_ENABLED(STM32_SYSCLK_SRC_PLL)) {
-		/* Set PLL1 as System Clock Source */
-		LL_RCC_SetSysClkSource(LL_RCC_SYS_CLKSOURCE_PLL1);
-		while (LL_RCC_GetSysClkSource() != LL_RCC_SYS_CLKSOURCE_STATUS_PLL1) {
-		}
-	} else if (IS_ENABLED(STM32_SYSCLK_SRC_HSE)) {
-		/* Set sysclk source to HSE */
-		LL_RCC_SetSysClkSource(LL_RCC_SYS_CLKSOURCE_HSE);
-		while (LL_RCC_GetSysClkSource() !=
-					LL_RCC_SYS_CLKSOURCE_STATUS_HSE) {
-		}
-	} else if (IS_ENABLED(STM32_SYSCLK_SRC_HSI)) {
-		/* Set sysclk source to HSI */
-		stm32_clock_switch_to_hsi();
-	} else if (IS_ENABLED(STM32_SYSCLK_SRC_CSI)) {
-		/* Set sysclk source to CSI */
-		LL_RCC_SetSysClkSource(LL_RCC_SYS_CLKSOURCE_CSI);
-		while (LL_RCC_GetSysClkSource() !=
-					LL_RCC_SYS_CLKSOURCE_STATUS_CSI) {
-		}
-	} else {
-		return -ENOTSUP;
-	}
-
-	/* Set FLASH latency */
-	/* AHB/AXI/HCLK clock is SYSCLK / HPRE */
-	/* If freq not increased, set flash latency after all clock setting */
-	if (new_hclk_freq <= old_hclk_freq) {
-		LL_SetFlashLatency(new_hclk_freq);
-	}
-
-	optimize_regulator_voltage_scale(CONFIG_SYS_CLOCK_HW_CYCLES_PER_SEC);
-
-	z_stm32_hsem_unlock(CFG_HW_RCC_SEMID);
-#endif /* CONFIG_CPU_CORTEX_M7 */
-
-	if (IS_ENABLED(STM32_TIMER_PRESCALER)) {
-		LL_RCC_SetTIMPrescaler(LL_RCC_TIM_PRESCALER_FOUR_TIMES);
-	} else {
-		LL_RCC_SetTIMPrescaler(LL_RCC_TIM_PRESCALER_TWICE);
-	}
-
-	ARG_UNUSED(dev);
-
-	/* Update CMSIS variable */
-	SystemCoreClock = CONFIG_SYS_CLOCK_HW_CYCLES_PER_SEC;
-
-	return r;
->>>>>>> 51b424e2
 }
 
 #if defined(STM32_HSE_CSS)
