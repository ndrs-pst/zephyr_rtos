/*
 *
 * Copyright (c) 2021 Linaro Limited
 * Copyright (c) 2022 Thomas Stranger
 *
 * SPDX-License-Identifier: Apache-2.0
 */

#include <soc.h>
#include <stm32_ll_bus.h>
#include <stm32_ll_pwr.h>
#include <stm32_ll_rcc.h>
#include <stm32_ll_utils.h>
#include <stm32_ll_system.h>
#include <zephyr/arch/cpu.h>
#include <zephyr/drivers/clock_control.h>
#include <zephyr/sys/util.h>
#include <zephyr/drivers/clock_control/stm32_clock_control.h>

/* Macros to fill up prescaler values */
#define z_ahb_prescaler(v) LL_RCC_SYSCLK_DIV_##v
#define ahb_prescaler(v)   z_ahb_prescaler(v)

#define z_apb1_prescaler(v) LL_RCC_APB1_DIV_##v
#define apb1_prescaler(v)   z_apb1_prescaler(v)

#define z_apb2_prescaler(v) LL_RCC_APB2_DIV_##v
#define apb2_prescaler(v)   z_apb2_prescaler(v)

#define z_apb3_prescaler(v) LL_RCC_APB3_DIV_##v
#define apb3_prescaler(v)   z_apb3_prescaler(v)

#define PLL1_ID     1
#define PLL2_ID     2
#define PLL3_ID     3

static uint32_t get_bus_clock(uint32_t clock, uint32_t prescaler) {
    return (clock / prescaler);
}

static uint32_t get_msis_frequency(void) {
    return __LL_RCC_CALC_MSIS_FREQ(LL_RCC_MSI_IsEnabledRangeSelect(),
                                   ((LL_RCC_MSI_IsEnabledRangeSelect() == 1U) ?
                                   LL_RCC_MSIS_GetRange() :
                                   LL_RCC_MSIS_GetRangeAfterStandby()));
}

__unused
/** @brief returns the pll source frequency of given pll_id */
static uint32_t get_pllsrc_frequency(size_t pll_id) {

    if ((IS_ENABLED(STM32_PLL_SRC_HSI ) && (pll_id == PLL1_ID)) ||
        (IS_ENABLED(STM32_PLL2_SRC_HSI) && (pll_id == PLL2_ID)) ||
        (IS_ENABLED(STM32_PLL3_SRC_HSI) && (pll_id == PLL3_ID))) {
        return (STM32_HSI_FREQ);
    }
    else if ((IS_ENABLED(STM32_PLL_SRC_HSE ) && (pll_id == PLL1_ID)) ||
             (IS_ENABLED(STM32_PLL2_SRC_HSE) && (pll_id == PLL2_ID)) ||
             (IS_ENABLED(STM32_PLL3_SRC_HSE) && (pll_id == PLL3_ID))) {
        return (STM32_HSE_FREQ);
    }
    else if ((IS_ENABLED(STM32_PLL_SRC_MSIS ) && (pll_id == PLL1_ID)) ||
             (IS_ENABLED(STM32_PLL2_SRC_MSIS) && (pll_id == PLL2_ID)) ||
             (IS_ENABLED(STM32_PLL3_SRC_MSIS) && (pll_id == PLL3_ID))) {
        return (get_msis_frequency());
    }

    __ASSERT(0, "No PLL Source configured");
    return (0);
}

static uint32_t get_startup_frequency(void) {
    switch (LL_RCC_GetSysClkSource()) {
        case LL_RCC_SYS_CLKSOURCE_STATUS_MSIS :
            return (get_msis_frequency());

        case LL_RCC_SYS_CLKSOURCE_STATUS_HSI :
            return (STM32_HSI_FREQ);

        case LL_RCC_SYS_CLKSOURCE_STATUS_HSE :
            return (STM32_HSE_FREQ);

        case LL_RCC_SYS_CLKSOURCE_STATUS_PLL1 :
            return (get_pllsrc_frequency(PLL1_ID));

        default :
            __ASSERT(0, "Unexpected startup freq");
            return (0);
    }
}

__unused
static uint32_t get_pllout_frequency(uint32_t pllsrc_freq,
                                     int pllm_div,
                                     int plln_mul,
                                     int pllout_div) {
    __ASSERT_NO_MSG(pllm_div && pllout_div);

    return (((pllsrc_freq / pllm_div) * plln_mul) / pllout_div);
}

static uint32_t get_sysclk_frequency(void) {
    #if defined(STM32_SYSCLK_SRC_PLL)
    return (get_pllout_frequency(get_pllsrc_frequency(PLL1_ID),
                                 STM32_PLL_M_DIVISOR,
                                 STM32_PLL_N_MULTIPLIER,
                                 STM32_PLL_R_DIVISOR));
    #elif defined(STM32_SYSCLK_SRC_MSIS)
    return (get_msis_frequency());
    #elif defined(STM32_SYSCLK_SRC_HSE)
    return (STM32_HSE_FREQ);
    #elif defined(STM32_SYSCLK_SRC_HSI)
    return (STM32_HSI_FREQ);
    #else
    __ASSERT(0, "No SYSCLK Source configured");
    return (0);
    #endif
}

/** @brief Verifies clock is part of active clock configuration */
static int enabled_clock(uint32_t src_clk) {
    if ( (src_clk == STM32_SRC_SYSCLK) ||
        ((src_clk == STM32_SRC_HSE   ) && IS_ENABLED(STM32_HSE_ENABLED   )) ||
        ((src_clk == STM32_SRC_HSI16 ) && IS_ENABLED(STM32_HSI_ENABLED   )) ||
        ((src_clk == STM32_SRC_HSI48 ) && IS_ENABLED(STM32_HSI48_ENABLED )) ||
        ((src_clk == STM32_SRC_LSE   ) && IS_ENABLED(STM32_LSE_ENABLED   )) ||
        ((src_clk == STM32_SRC_LSI   ) && IS_ENABLED(STM32_LSI_ENABLED   )) ||
        ((src_clk == STM32_SRC_MSIS  ) && IS_ENABLED(STM32_MSIS_ENABLED  )) ||
        ((src_clk == STM32_SRC_MSIK  ) && IS_ENABLED(STM32_MSIK_ENABLED  )) ||
        ((src_clk == STM32_SRC_PLL1_P) && IS_ENABLED(STM32_PLL_P_ENABLED )) ||
        ((src_clk == STM32_SRC_PLL1_Q) && IS_ENABLED(STM32_PLL_Q_ENABLED )) ||
        ((src_clk == STM32_SRC_PLL1_R) && IS_ENABLED(STM32_PLL_R_ENABLED )) ||
        ((src_clk == STM32_SRC_PLL2_P) && IS_ENABLED(STM32_PLL2_P_ENABLED)) ||
        ((src_clk == STM32_SRC_PLL2_Q) && IS_ENABLED(STM32_PLL2_Q_ENABLED)) ||
        ((src_clk == STM32_SRC_PLL2_R) && IS_ENABLED(STM32_PLL2_R_ENABLED)) ||
        ((src_clk == STM32_SRC_PLL3_P) && IS_ENABLED(STM32_PLL3_P_ENABLED)) ||
        ((src_clk == STM32_SRC_PLL3_Q) && IS_ENABLED(STM32_PLL3_Q_ENABLED)) ||
        ((src_clk == STM32_SRC_PLL3_R) && IS_ENABLED(STM32_PLL3_R_ENABLED))) {
        return (0);
    }

    return (-ENOTSUP);
}

<<<<<<< HEAD
static inline int stm32_clock_control_on(const struct device *dev,
					 clock_control_subsys_t sub_system)
{
	struct stm32_pclken *pclken = (struct stm32_pclken *)(sub_system);
	volatile int temp;
=======
static inline int stm32_clock_control_on(const struct device* dev,
                                         clock_control_subsys_t sub_system) {
    struct stm32_pclken* pclken = (struct stm32_pclken*)(sub_system);
>>>>>>> e12c8b2d

    ARG_UNUSED(dev);

    if (IN_RANGE(pclken->bus, STM32_PERIPH_BUS_MIN, STM32_PERIPH_BUS_MAX) == 0) {
        /* Attempt to toggle a wrong peripheral clock bit */
        return (-ENOTSUP);
    }

<<<<<<< HEAD
	sys_set_bits(DT_REG_ADDR(DT_NODELABEL(rcc)) + pclken->bus,
		     pclken->enr);
	/* Delay after enabling the clock, to allow it to become active */
	temp = sys_read32(DT_REG_ADDR(DT_NODELABEL(rcc)) + pclken->bus);
	UNUSED(temp);
=======
    sys_set_bits(DT_REG_ADDR(DT_NODELABEL(rcc)) + pclken->bus, pclken->enr);
>>>>>>> e12c8b2d

    return (0);
}

static inline int stm32_clock_control_off(const struct device* dev,
                                          clock_control_subsys_t sub_system) {
    struct stm32_pclken* pclken = (struct stm32_pclken*)(sub_system);

    ARG_UNUSED(dev);

    if (IN_RANGE(pclken->bus, STM32_PERIPH_BUS_MIN, STM32_PERIPH_BUS_MAX) == 0) {
        /* Attempt to toggle a wrong periph clock bit */
        return (-ENOTSUP);
    }

    sys_clear_bits(DT_REG_ADDR(DT_NODELABEL(rcc)) + pclken->bus, pclken->enr);

    return (0);
}

static inline int stm32_clock_control_configure(const struct device* dev,
                                                clock_control_subsys_t sub_system,
                                                void* data) {
    struct stm32_pclken* pclken = (struct stm32_pclken*)(sub_system);
    int err;

    ARG_UNUSED(dev);
    ARG_UNUSED(data);

    err = enabled_clock(pclken->bus);
    if (err < 0) {
        /* Attempt to configure a src clock not available or not valid */
        return (err);
    }

    sys_clear_bits(DT_REG_ADDR(DT_NODELABEL(rcc)) + STM32_CLOCK_REG_GET(pclken->enr),
                   STM32_CLOCK_MASK_GET(pclken->enr) << STM32_CLOCK_SHIFT_GET(pclken->enr));
    sys_set_bits(DT_REG_ADDR(DT_NODELABEL(rcc)) + STM32_CLOCK_REG_GET(pclken->enr),
                 STM32_CLOCK_VAL_GET(pclken->enr) << STM32_CLOCK_SHIFT_GET(pclken->enr));

    return (0);
}

static int stm32_clock_control_get_subsys_rate(const struct device* dev,
                                               clock_control_subsys_t sys,
                                               uint32_t* rate) {
    struct stm32_pclken* pclken = (struct stm32_pclken*)(sys);

    /*
     * Get AHB Clock (= SystemCoreClock = SYSCLK/prescaler)
     * SystemCoreClock is preferred to CONFIG_SYS_CLOCK_HW_CYCLES_PER_SEC
     * since it will be updated after clock configuration and hence
     * more likely to contain actual clock speed
     */
    uint32_t ahb_clock  = SystemCoreClock;
    uint32_t apb1_clock = get_bus_clock(ahb_clock, STM32_APB1_PRESCALER);
    uint32_t apb2_clock = get_bus_clock(ahb_clock, STM32_APB2_PRESCALER);
    uint32_t apb3_clock = get_bus_clock(ahb_clock, STM32_APB3_PRESCALER);

    ARG_UNUSED(dev);

    switch (pclken->bus) {
        case STM32_CLOCK_BUS_AHB1 :
        case STM32_CLOCK_BUS_AHB2 :
        case STM32_CLOCK_BUS_AHB2_2 :
        case STM32_CLOCK_BUS_AHB3 :
            *rate = ahb_clock;
            break;

        case STM32_CLOCK_BUS_APB1 :
        case STM32_CLOCK_BUS_APB1_2 :
            *rate = apb1_clock;
            break;

        case STM32_CLOCK_BUS_APB2 :
            *rate = apb2_clock;
            break;

        case STM32_CLOCK_BUS_APB3 :
            *rate = apb3_clock;
            break;

        case STM32_SRC_SYSCLK :
            *rate = get_sysclk_frequency();
            break;

        #if defined(STM32_HSI_ENABLED)
        case STM32_SRC_HSI16 :
            *rate = STM32_HSI_FREQ;
            break;
        #endif /* STM32_HSI_ENABLED */

        #if defined(STM32_MSIS_ENABLED)
        case STM32_SRC_MSIS :
            *rate = get_msis_frequency();
            break;
        #endif /* STM32_MSIS_ENABLED */

        #if defined(STM32_MSIK_ENABLED)
        case STM32_SRC_MSIK :
            *rate = __LL_RCC_CALC_MSIK_FREQ(LL_RCC_MSIRANGESEL_RUN,
                                            STM32_MSIK_RANGE << RCC_ICSCR1_MSIKRANGE_Pos);
            break;
        #endif /* STM32_MSIK_ENABLED */

        #if defined(STM32_HSE_ENABLED)
        case STM32_SRC_HSE :
            *rate = STM32_HSE_FREQ;
            break;
        #endif /* STM32_HSE_ENABLED */

        #if defined(STM32_LSE_ENABLED)
        case STM32_SRC_LSE :
            *rate = STM32_LSE_FREQ;
            break;
        #endif /* STM32_LSE_ENABLED */

        #if defined(STM32_LSI_ENABLED)
        case STM32_SRC_LSI :
            *rate = STM32_LSI_FREQ;
            break;
        #endif /* STM32_LSI_ENABLED */

        #if defined(STM32_HSI48_ENABLED)
        case STM32_SRC_HSI48 :
            *rate = STM32_HSI48_FREQ;
            break;
        #endif /* STM32_HSI48_ENABLED */

        #if defined(STM32_PLL_ENABLED)
        case STM32_SRC_PLL1_P :
            *rate = get_pllout_frequency(get_pllsrc_frequency(PLL1_ID),
                                         STM32_PLL_M_DIVISOR,
                                         STM32_PLL_N_MULTIPLIER,
                                         STM32_PLL_P_DIVISOR);
            break;

        case STM32_SRC_PLL1_Q :
            *rate = get_pllout_frequency(get_pllsrc_frequency(PLL1_ID),
                                         STM32_PLL_M_DIVISOR,
                                         STM32_PLL_N_MULTIPLIER,
                                         STM32_PLL_Q_DIVISOR);
            break;
        case STM32_SRC_PLL1_R :
            *rate = get_pllout_frequency(get_pllsrc_frequency(PLL1_ID),
                                         STM32_PLL_M_DIVISOR,
                                         STM32_PLL_N_MULTIPLIER,
                                         STM32_PLL_R_DIVISOR);
            break;
        #endif /* STM32_PLL_ENABLED */

        #if defined(STM32_PLL2_ENABLED)
        case STM32_SRC_PLL2_P :
            *rate = get_pllout_frequency(get_pllsrc_frequency(PLL2_ID),
                                         STM32_PLL2_M_DIVISOR,
                                         STM32_PLL2_N_MULTIPLIER,
                                         STM32_PLL2_P_DIVISOR);
            break;

        case STM32_SRC_PLL2_Q :
            *rate = get_pllout_frequency(get_pllsrc_frequency(PLL2_ID),
                                         STM32_PLL2_M_DIVISOR,
                                         STM32_PLL2_N_MULTIPLIER,
                                         STM32_PLL2_Q_DIVISOR);
            break;

        case STM32_SRC_PLL2_R :
            *rate = get_pllout_frequency(get_pllsrc_frequency(PLL2_ID),
                                         STM32_PLL2_M_DIVISOR,
                                         STM32_PLL2_N_MULTIPLIER,
                                         STM32_PLL2_R_DIVISOR);
            break;
        #endif /* STM32_PLL2_ENABLED */

        #if defined(STM32_PLL3_ENABLED)
        case STM32_SRC_PLL3_P :
            *rate = get_pllout_frequency(get_pllsrc_frequency(PLL3_ID),
                                         STM32_PLL3_M_DIVISOR,
                                         STM32_PLL3_N_MULTIPLIER,
                                         STM32_PLL3_P_DIVISOR);
            break;

        case STM32_SRC_PLL3_Q :
            *rate = get_pllout_frequency(get_pllsrc_frequency(PLL3_ID),
                                         STM32_PLL3_M_DIVISOR,
                                         STM32_PLL3_N_MULTIPLIER,
                                         STM32_PLL3_Q_DIVISOR);
            break;

        case STM32_SRC_PLL3_R :
            *rate = get_pllout_frequency(get_pllsrc_frequency(PLL3_ID),
                                         STM32_PLL3_M_DIVISOR,
                                         STM32_PLL3_N_MULTIPLIER,
                                         STM32_PLL3_R_DIVISOR);
            break;
        #endif /* STM32_PLL3_ENABLED */

        default :
            return (-ENOTSUP);
    }

    return (0);
}

static struct clock_control_driver_api const stm32_clock_control_api = {
    .on        = stm32_clock_control_on,
    .off       = stm32_clock_control_off,
    .get_rate  = stm32_clock_control_get_subsys_rate,
    .configure = stm32_clock_control_configure
};

__unused
static int get_vco_input_range(uint32_t m_div, uint32_t* range, size_t pll_id) {
    uint32_t vco_freq;

    vco_freq = (get_pllsrc_frequency(pll_id) / m_div);

    if (MHZ(4) <= vco_freq && vco_freq <= MHZ(8)) {
        *range = LL_RCC_PLLINPUTRANGE_4_8;
    }
    else if (MHZ(8) < vco_freq && vco_freq <= MHZ(16)) {
        *range = LL_RCC_PLLINPUTRANGE_8_16;
    }
    else {
        return (-ERANGE);
    }

    return (0);
}

static void set_regu_voltage(uint32_t hclk_freq) {
    if (hclk_freq < MHZ(25)) {
        LL_PWR_SetRegulVoltageScaling(LL_PWR_REGU_VOLTAGE_SCALE4);
    }
    else if (hclk_freq < MHZ(55)) {
        LL_PWR_SetRegulVoltageScaling(LL_PWR_REGU_VOLTAGE_SCALE3);
    }
    else if (hclk_freq < MHZ(110)) {
        LL_PWR_SetRegulVoltageScaling(LL_PWR_REGU_VOLTAGE_SCALE2);
    }
    else {
        LL_PWR_SetRegulVoltageScaling(LL_PWR_REGU_VOLTAGE_SCALE1);
    }

    while (LL_PWR_IsActiveFlag_VOS() == 0) {
        if (IS_ENABLED(__GTEST)) {
            break;
        }
    }
}

#if defined(STM32_PLL_ENABLED)
/*
 * Dynamic voltage scaling:
 * Enable the Booster mode before enabling then PLL for sysclock above 55MHz
 * The goal of this function is to set the epod prescaler, so that epod clock freq
 * is between 4MHz and 16MHz.
 * Up to now only MSI as PLL1 source clock can be > 16MHz, requiring a epod prescaler > 1
 * For HSI16, epod prescaler is default (div1, not divided).
 * Once HSE is > 16MHz, the epod prescaler would also be also required.
 */
static void set_epod_booster(void) {
    /* Reset Epod Prescaler in case it was set earlier with another DIV value */
    LL_PWR_DisableEPODBooster();
    while (LL_PWR_IsActiveFlag_BOOST() == 1) {
        if (IS_ENABLED(__GTEST)) {
            break;
        }
    }

    LL_RCC_SetPll1EPodPrescaler(LL_RCC_PLL1MBOOST_DIV_1);

    if (MHZ(55) <= CONFIG_SYS_CLOCK_HW_CYCLES_PER_SEC) {
        /*
         * Set EPOD clock prescaler based on PLL1 input freq
         * (MSI/PLLM  or HSE/PLLM when HSE is > 16MHz
         * Booster clock frequency should be between 4 and 16MHz
         * This is done in following steps:
         * Read MSI Frequency or HSE oscillaor freq
         * Divide PLL1 input freq (MSI/PLL or HSE/PLLM)
         * by the targeted freq (8MHz).
         * Make sure value is not higher than 16
         * Shift in the register space (/2)
         */
        int tmp;

        if (IS_ENABLED(STM32_PLL_SRC_MSIS)) {
            tmp = __LL_RCC_CALC_MSIS_FREQ(LL_RCC_MSIRANGESEL_RUN,
                                          STM32_MSIS_RANGE << RCC_ICSCR1_MSISRANGE_Pos);
        }
        else if (IS_ENABLED(STM32_PLL_SRC_HSE) && (MHZ(16) < STM32_HSE_FREQ)) {
            tmp = STM32_HSE_FREQ;
        }
        else {
            return;
        }

        tmp = MIN(tmp / STM32_PLL_M_DIVISOR / 8000000, 16);
        tmp = (tmp / 2);

        /* Configure the epod clock frequency between 4 and 16 MHz */
        LL_RCC_SetPll1EPodPrescaler(tmp << RCC_PLL1CFGR_PLL1MBOOST_Pos);

        /* Enable EPOD booster and wait for booster ready flag set */
        LL_PWR_EnableEPODBooster();
        while (LL_PWR_IsActiveFlag_BOOST() == 0) {
            if (IS_ENABLED(__GTEST)) {
                break;
            }
        }
    }
}
#endif /* STM32_PLL_ENABLED */

__unused
static void clock_switch_to_hsi(void) {
    /* Enable HSI if not enabled */
    if (LL_RCC_HSI_IsReady() != 1) {
        /* Enable HSI */
        LL_RCC_HSI_Enable();
        while (LL_RCC_HSI_IsReady() != 1) {
            /* Wait for HSI ready */
            if (IS_ENABLED(__GTEST)) {
                break;
            }
        }
    }

    /* Set HSI as SYSCLCK source */
    LL_RCC_SetSysClkSource(LL_RCC_SYS_CLKSOURCE_HSI);
    while (LL_RCC_GetSysClkSource() != LL_RCC_SYS_CLKSOURCE_STATUS_HSI) {
        if (IS_ENABLED(__GTEST)) {
            break;
        }
    }

    LL_RCC_SetAHBPrescaler(LL_RCC_SYSCLK_DIV_1);
}

__unused
static int set_up_plls(void) {
    #if defined(STM32_PLL_ENABLED) || defined(STM32_PLL2_ENABLED) || \
        defined(STM32_PLL3_ENABLED)
    int r;
    uint32_t vco_input_range;
    #endif

    #if defined(STM32_PLL_ENABLED)
    /*
     * Switch to HSI and disable the PLL before configuration.
     * (Switching to HSI makes sure we have a SYSCLK source in
     * case we're currently running from the PLL we're about to
     * turn off and reconfigure.)
     */
    if (LL_RCC_GetSysClkSource() == LL_RCC_SYS_CLKSOURCE_STATUS_PLL1) {
        clock_switch_to_hsi();
    }

    LL_RCC_PLL1_Disable();

    /* Configure PLL source : Can be HSE, HSI, MSIS */
    if (IS_ENABLED(STM32_PLL_SRC_HSE)) {
        /* Main PLL configuration and activation */
        LL_RCC_PLL1_SetMainSource(LL_RCC_PLL1SOURCE_HSE);
    }
    else if (IS_ENABLED(STM32_PLL_SRC_MSIS)) {
        /* Main PLL configuration and activation */
        LL_RCC_PLL1_SetMainSource(LL_RCC_PLL1SOURCE_MSIS);
    }
    else if (IS_ENABLED(STM32_PLL_SRC_HSI)) {
        /* Main PLL configuration and activation */
        LL_RCC_PLL1_SetMainSource(LL_RCC_PLL1SOURCE_HSI);
    }
    else {
        return (-ENOTSUP);
    }

    /*
     * Configure the EPOD booster
     * before increasing the system clock freq
     * and after pll clock source is set
     */
    set_epod_booster();

    r = get_vco_input_range(STM32_PLL_M_DIVISOR, &vco_input_range, PLL1_ID);
    if (r < 0) {
        return (r);
    }

    LL_RCC_PLL1_SetDivider(STM32_PLL_M_DIVISOR);

    /* Set VCO Input before enabling the PLL, depends on freq used for PLL1 */
    LL_RCC_PLL1_SetVCOInputRange(vco_input_range);

    LL_RCC_PLL1_SetN(STM32_PLL_N_MULTIPLIER);

    LL_RCC_PLL1FRACN_Disable();
    if (IS_ENABLED(STM32_PLL_FRACN_ENABLED)) {
        LL_RCC_PLL1_SetFRACN(STM32_PLL_FRACN_VALUE);
        LL_RCC_PLL1FRACN_Enable();
    }

    if (IS_ENABLED(STM32_PLL_P_ENABLED)) {
        LL_RCC_PLL1_SetP(STM32_PLL_P_DIVISOR);
        LL_RCC_PLL1_EnableDomain_SAI();
    }

    if (IS_ENABLED(STM32_PLL_Q_ENABLED)) {
        LL_RCC_PLL1_SetQ(STM32_PLL_Q_DIVISOR);
        LL_RCC_PLL1_EnableDomain_48M();
    }

    if (IS_ENABLED(STM32_PLL_R_ENABLED)) {
        __ASSERT_NO_MSG((STM32_PLL_R_DIVISOR == 1) ||
                        (STM32_PLL_R_DIVISOR % 2 == 0));
        LL_RCC_PLL1_SetR(STM32_PLL_R_DIVISOR);
        LL_RCC_PLL1_EnableDomain_SYS();
    }

    LL_RCC_PLL1_Enable();
    while (LL_RCC_PLL1_IsReady() != 1U) {
        if (IS_ENABLED(__GTEST)) {
            break;
        }
    }
    #else
    /* Init PLL source to None */
    LL_RCC_PLL1_SetMainSource(LL_RCC_PLL1SOURCE_NONE);
    #endif /* STM32_PLL_ENABLED */

    #if defined(STM32_PLL2_ENABLED)
    /* Configure PLL2 source */
    if (IS_ENABLED(STM32_PLL2_SRC_HSE)) {
        LL_RCC_PLL2_SetSource(LL_RCC_PLL2SOURCE_HSE);
    }
    else if (IS_ENABLED(STM32_PLL2_SRC_MSIS)) {
        LL_RCC_PLL2_SetSource(LL_RCC_PLL2SOURCE_MSIS);
    }
    else if (IS_ENABLED(STM32_PLL2_SRC_HSI)) {
        LL_RCC_PLL2_SetSource(LL_RCC_PLL2SOURCE_HSI);
    }
    else {
        return (-ENOTSUP);
    }

    r = get_vco_input_range(STM32_PLL2_M_DIVISOR, &vco_input_range, PLL2_ID);
    if (r < 0) {
        return (r);
    }

    LL_RCC_PLL2_SetDivider(STM32_PLL2_M_DIVISOR);

    LL_RCC_PLL2_SetVCOInputRange(vco_input_range);

    LL_RCC_PLL2_SetN(STM32_PLL2_N_MULTIPLIER);

    LL_RCC_PLL2FRACN_Disable();
    if (IS_ENABLED(STM32_PLL2_FRACN_ENABLED)) {
        LL_RCC_PLL2_SetFRACN(STM32_PLL2_FRACN_VALUE);
        LL_RCC_PLL2FRACN_Enable();
    }

    if (IS_ENABLED(STM32_PLL2_P_ENABLED)) {
        LL_RCC_PLL2_SetP(STM32_PLL2_P_DIVISOR);
        SET_BIT(RCC->PLL2CFGR, RCC_PLL2CFGR_PLL2PEN);
    }

    if (IS_ENABLED(STM32_PLL2_Q_ENABLED)) {
        LL_RCC_PLL2_SetQ(STM32_PLL2_Q_DIVISOR);
        SET_BIT(RCC->PLL2CFGR, RCC_PLL2CFGR_PLL2QEN);
    }

    if (IS_ENABLED(STM32_PLL2_R_ENABLED)) {
        LL_RCC_PLL2_SetR(STM32_PLL2_R_DIVISOR);
        SET_BIT(RCC->PLL2CFGR, RCC_PLL2CFGR_PLL2REN);
    }

    LL_RCC_PLL2_Enable();
    while (LL_RCC_PLL2_IsReady() != 1U) {
        if (IS_ENABLED(__GTEST)) {
            break;
        }
    }
    #else
    /* Init PLL2 source to None */
    LL_RCC_PLL2_SetSource(LL_RCC_PLL2SOURCE_NONE);
    #endif /* STM32_PLL2_ENABLED */

    #if defined(STM32_PLL3_ENABLED)
    /* Configure PLL3 source */
    if (IS_ENABLED(STM32_PLL3_SRC_HSE)) {
        LL_RCC_PLL3_SetSource(LL_RCC_PLL3SOURCE_HSE);
    }
    else if (IS_ENABLED(STM32_PLL3_SRC_MSIS)) {
        LL_RCC_PLL3_SetSource(LL_RCC_PLL3SOURCE_MSIS);
    }
    else if (IS_ENABLED(STM32_PLL3_SRC_HSI)) {
        LL_RCC_PLL3_SetSource(LL_RCC_PLL3SOURCE_HSI);
    }
    else {
        return (-ENOTSUP);
    }

    r = get_vco_input_range(STM32_PLL3_M_DIVISOR, &vco_input_range, PLL3_ID);
    if (r < 0) {
        return (r);
    }

    LL_RCC_PLL3_SetDivider(STM32_PLL3_M_DIVISOR);

    LL_RCC_PLL3_SetVCOInputRange(vco_input_range);

    LL_RCC_PLL3_SetN(STM32_PLL3_N_MULTIPLIER);

    LL_RCC_PLL3FRACN_Disable();
    if (IS_ENABLED(STM32_PLL3_FRACN_ENABLED)) {
        LL_RCC_PLL3_SetFRACN(STM32_PLL3_FRACN_VALUE);
        LL_RCC_PLL3FRACN_Enable();
    }

    if (IS_ENABLED(STM32_PLL3_P_ENABLED)) {
        LL_RCC_PLL3_SetP(STM32_PLL3_P_DIVISOR);
        SET_BIT(RCC->PLL3CFGR, RCC_PLL3CFGR_PLL3PEN);
    }

    if (IS_ENABLED(STM32_PLL3_Q_ENABLED)) {
        LL_RCC_PLL3_SetQ(STM32_PLL3_Q_DIVISOR);
        SET_BIT(RCC->PLL3CFGR, RCC_PLL3CFGR_PLL3QEN);
    }

    if (IS_ENABLED(STM32_PLL3_R_ENABLED)) {
        LL_RCC_PLL3_SetR(STM32_PLL3_R_DIVISOR);
        SET_BIT(RCC->PLL3CFGR, RCC_PLL3CFGR_PLL3REN);
    }

    LL_RCC_PLL3_Enable();
    while (LL_RCC_PLL3_IsReady() != 1U) {
        if (IS_ENABLED(__GTEST)) {
            break;
        }
    }
    #else
    /* Init PLL3 source to None */
    LL_RCC_PLL3_SetSource(LL_RCC_PLL3SOURCE_NONE);
    #endif /* STM32_PLL3_ENABLED */

    return (0);
}

static void set_up_fixed_clock_sources(void) {

    if (IS_ENABLED(STM32_HSE_ENABLED)) {
        /* Check if need to enable HSE bypass feature or not */
        if (IS_ENABLED(STM32_HSE_BYPASS)) {
            LL_RCC_HSE_EnableBypass();
        }
        else {
            LL_RCC_HSE_DisableBypass();
        }

        /* Enable HSE */
        LL_RCC_HSE_Enable();
        while (LL_RCC_HSE_IsReady() != 1) {
            if (IS_ENABLED(__GTEST)) {
                break;
            }
        }
    }

    if (IS_ENABLED(STM32_HSI_ENABLED)) {
        /* Enable HSI if not enabled */
        if (LL_RCC_HSI_IsReady() != 1) {
            /* Enable HSI */
            LL_RCC_HSI_Enable();
            while (LL_RCC_HSI_IsReady() != 1) {
                /* Wait for HSI ready */
                if (IS_ENABLED(__GTEST)) {
                    break;
                }
            }
        }
    }

    if (IS_ENABLED(STM32_LSE_ENABLED)) {
        /* Enable the power interface clock */
        LL_AHB3_GRP1_EnableClock(LL_AHB3_GRP1_PERIPH_PWR);

        if (!LL_PWR_IsEnabledBkUpAccess()) {
            /* Enable write access to Backup domain */
            LL_PWR_EnableBkUpAccess();
            while (!LL_PWR_IsEnabledBkUpAccess()) {
                /* Wait for Backup domain access */
                if (IS_ENABLED(__GTEST)) {
                    break;
                }
            }
        }

        /* Configure driving capability */
        LL_RCC_LSE_SetDriveCapability(STM32_LSE_DRIVING << RCC_BDCR_LSEDRV_Pos);

        if (IS_ENABLED(STM32_LSE_BYPASS)) {
            /* Configure LSE bypass */
            LL_RCC_LSE_EnableBypass();
        }

        /* Enable LSE Oscillator */
        LL_RCC_LSE_Enable();
        /* Wait for LSE ready */
        while (!LL_RCC_LSE_IsReady()) {
            if (IS_ENABLED(__GTEST)) {
                break;
            }
        }

        /* Enable LSESYS additionally */
        LL_RCC_LSE_EnablePropagation();
        /* Wait till LSESYS is ready */
        while (!LL_RCC_LSESYS_IsReady()) {
            if (IS_ENABLED(__GTEST)) {
                break;
            }
        }

        LL_PWR_DisableBkUpAccess();
    }

    if (IS_ENABLED(STM32_MSIS_ENABLED)) {
        /* Set MSIS Range */
        LL_RCC_MSI_EnableRangeSelection();

        LL_RCC_MSIS_SetRange(STM32_MSIS_RANGE << RCC_ICSCR1_MSISRANGE_Pos);

        if (IS_ENABLED(STM32_MSIS_PLL_MODE)) {
            __ASSERT(STM32_LSE_ENABLED,
                     "MSIS Hardware auto calibration needs LSE clock activation");
            /* Enable MSI hardware auto calibration */
            LL_RCC_SetMSIPLLMode(LL_RCC_PLLMODE_MSIS);
            LL_RCC_MSI_EnablePLLMode();
        }

        /* Enable MSIS */
        LL_RCC_MSIS_Enable();

        while (LL_RCC_MSIS_IsReady() != 1) {
            /* Wait till MSIS is ready */
            if (IS_ENABLED(__GTEST)) {
                break;
            }
        }
    }

    if (IS_ENABLED(STM32_MSIK_ENABLED)) {
        /* Set MSIK Range */
        LL_RCC_MSI_EnableRangeSelection();

        LL_RCC_MSIK_SetRange(STM32_MSIK_RANGE << RCC_ICSCR1_MSIKRANGE_Pos);

        if (IS_ENABLED(STM32_MSIK_PLL_MODE)) {
            __ASSERT(STM32_LSE_ENABLED,
                     "MSIK Hardware auto calibration needs LSE clock activation");
            /* Enable MSI hardware auto calibration */
            LL_RCC_SetMSIPLLMode(LL_RCC_PLLMODE_MSIK);
            LL_RCC_MSI_EnablePLLMode();
        }

        if (IS_ENABLED(STM32_MSIS_ENABLED)) {
            __ASSERT((STM32_MSIK_PLL_MODE == STM32_MSIS_PLL_MODE),
                     "Please check MSIS/MSIK config consistency");
        }

        /* Enable MSIK */
        LL_RCC_MSIK_Enable();

        while (LL_RCC_MSIK_IsReady() != 1) {
            /* Wait till MSIK is ready */
            if (IS_ENABLED(__GTEST)) {
                break;
            }
        }
    }

    if (IS_ENABLED(STM32_LSI_ENABLED)) {
        if (!LL_AHB3_GRP1_IsEnabledClock(LL_AHB3_GRP1_PERIPH_PWR)) {
            /* Enable the power interface clock */
            LL_AHB3_GRP1_EnableClock(LL_AHB3_GRP1_PERIPH_PWR);
        }

        if (!LL_PWR_IsEnabledBkUpAccess()) {
            /* Enable write access to Backup domain */
            LL_PWR_EnableBkUpAccess();
            while (!LL_PWR_IsEnabledBkUpAccess()) {
                /* Wait for Backup domain access */
                if (IS_ENABLED(__GTEST)) {
                    break;
                }
            }
        }

        /* Enable LSI oscillator */
        LL_RCC_LSI_Enable();
        while (LL_RCC_LSI_IsReady() != 1) {
            /* Wait till LSI is ready */
            if (IS_ENABLED(__GTEST)) {
                break;
            }
        }

        LL_PWR_DisableBkUpAccess();
    }

    if (IS_ENABLED(STM32_HSI48_ENABLED)) {
        LL_RCC_HSI48_Enable();
        while (LL_RCC_HSI48_IsReady() != 1) {
            /* Wait till HSI48 is ready */
            if (IS_ENABLED(__GTEST)) {
                break;
            }
        }
    }
}

int stm32_clock_control_init(const struct device* dev) {
    uint32_t old_hclk_freq;
    int r;

    ARG_UNUSED(dev);

    /* Current hclk value */
    old_hclk_freq = __LL_RCC_CALC_HCLK_FREQ(get_startup_frequency(), LL_RCC_GetAHBPrescaler());

    /* Set voltage regulator to comply with targeted system frequency */
    set_regu_voltage(CONFIG_SYS_CLOCK_HW_CYCLES_PER_SEC);

    /* Set flash latency */
    /* If freq increases, set flash latency before any clock setting */
    if (old_hclk_freq < CONFIG_SYS_CLOCK_HW_CYCLES_PER_SEC) {
        LL_SetFlashLatency(CONFIG_SYS_CLOCK_HW_CYCLES_PER_SEC);
    }

    /* Set up individual enabled clocks */
    set_up_fixed_clock_sources();

    /* Set up PLLs */
    r = set_up_plls();
    if (r < 0) {
        return (r);
    }

    /* Set peripheral buses pre-scalers */
    LL_RCC_SetAHBPrescaler(ahb_prescaler(STM32_AHB_PRESCALER));
    LL_RCC_SetAPB1Prescaler(apb1_prescaler(STM32_APB1_PRESCALER));
    LL_RCC_SetAPB2Prescaler(apb2_prescaler(STM32_APB2_PRESCALER));
    LL_RCC_SetAPB3Prescaler(apb3_prescaler(STM32_APB3_PRESCALER));

    if (IS_ENABLED(STM32_SYSCLK_SRC_PLL)) {
        /* Set PLL1 as System Clock Source */
        LL_RCC_SetSysClkSource(LL_RCC_SYS_CLKSOURCE_PLL1);
        while (LL_RCC_GetSysClkSource() != LL_RCC_SYS_CLKSOURCE_STATUS_PLL1) {
            if (IS_ENABLED(__GTEST)) {
                break;
            }
        }
    }
    else if (IS_ENABLED(STM32_SYSCLK_SRC_HSE)) {
        /* Set HSE as SYSCLCK source */
        LL_RCC_SetSysClkSource(LL_RCC_SYS_CLKSOURCE_HSE);
        while (LL_RCC_GetSysClkSource() != LL_RCC_SYS_CLKSOURCE_STATUS_HSE) {
            if (IS_ENABLED(__GTEST)) {
                break;
            }
        }
    }
    else if (IS_ENABLED(STM32_SYSCLK_SRC_MSIS)) {
        /* Set MSIS as SYSCLCK source */
        LL_RCC_SetSysClkSource(LL_RCC_SYS_CLKSOURCE_MSIS);
        while (LL_RCC_GetSysClkSource() != LL_RCC_SYS_CLKSOURCE_STATUS_MSIS) {
            if (IS_ENABLED(__GTEST)) {
                break;
            }
        }
    }
    else if (IS_ENABLED(STM32_SYSCLK_SRC_HSI)) {
        /* Set HSI as SYSCLCK source */
        LL_RCC_SetSysClkSource(LL_RCC_SYS_CLKSOURCE_HSI);
        while (LL_RCC_GetSysClkSource() != LL_RCC_SYS_CLKSOURCE_STATUS_HSI) {
            if (IS_ENABLED(__GTEST)) {
                break;
            }
        }
    }
    else {
        return (-ENOTSUP);
    }

    /* Set FLASH latency */
    /* If freq not increased, set flash latency after all clock setting */
    if (old_hclk_freq >= CONFIG_SYS_CLOCK_HW_CYCLES_PER_SEC) {
        LL_SetFlashLatency(CONFIG_SYS_CLOCK_HW_CYCLES_PER_SEC);
    }

    /* Update CMSIS variable */
    SystemCoreClock = CONFIG_SYS_CLOCK_HW_CYCLES_PER_SEC;

    return (0);
}

/**
 * @brief RCC device, note that priority is intentionally set to 1 so
 * that the device init runs just after SOC init
 */
DEVICE_DT_DEFINE(DT_NODELABEL(rcc),
                 &stm32_clock_control_init,
                 NULL,
                 NULL, NULL,
                 PRE_KERNEL_1,
                 CONFIG_CLOCK_CONTROL_INIT_PRIORITY,
                 &stm32_clock_control_api);<|MERGE_RESOLUTION|>--- conflicted
+++ resolved
@@ -142,17 +142,10 @@
     return (-ENOTSUP);
 }
 
-<<<<<<< HEAD
-static inline int stm32_clock_control_on(const struct device *dev,
-					 clock_control_subsys_t sub_system)
-{
-	struct stm32_pclken *pclken = (struct stm32_pclken *)(sub_system);
-	volatile int temp;
-=======
 static inline int stm32_clock_control_on(const struct device* dev,
                                          clock_control_subsys_t sub_system) {
     struct stm32_pclken* pclken = (struct stm32_pclken*)(sub_system);
->>>>>>> e12c8b2d
+    volatile int temp;
 
     ARG_UNUSED(dev);
 
@@ -161,15 +154,11 @@
         return (-ENOTSUP);
     }
 
-<<<<<<< HEAD
-	sys_set_bits(DT_REG_ADDR(DT_NODELABEL(rcc)) + pclken->bus,
-		     pclken->enr);
-	/* Delay after enabling the clock, to allow it to become active */
-	temp = sys_read32(DT_REG_ADDR(DT_NODELABEL(rcc)) + pclken->bus);
-	UNUSED(temp);
-=======
-    sys_set_bits(DT_REG_ADDR(DT_NODELABEL(rcc)) + pclken->bus, pclken->enr);
->>>>>>> e12c8b2d
+    sys_set_bits(DT_REG_ADDR(DT_NODELABEL(rcc)) + pclken->bus,
+                 pclken->enr);
+    /* Delay after enabling the clock, to allow it to become active */
+    temp = sys_read32(DT_REG_ADDR(DT_NODELABEL(rcc)) + pclken->bus);
+    UNUSED(temp);
 
     return (0);
 }
@@ -181,11 +170,12 @@
     ARG_UNUSED(dev);
 
     if (IN_RANGE(pclken->bus, STM32_PERIPH_BUS_MIN, STM32_PERIPH_BUS_MAX) == 0) {
-        /* Attempt to toggle a wrong periph clock bit */
+        /* Attempt to toggle a wrong peripheral clock bit */
         return (-ENOTSUP);
     }
 
-    sys_clear_bits(DT_REG_ADDR(DT_NODELABEL(rcc)) + pclken->bus, pclken->enr);
+    sys_clear_bits(DT_REG_ADDR(DT_NODELABEL(rcc)) + pclken->bus,
+                   pclken->enr);
 
     return (0);
 }
