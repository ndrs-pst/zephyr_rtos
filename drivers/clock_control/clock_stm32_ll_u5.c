/*
 *
 * Copyright (c) 2021 Linaro Limited
 * Copyright (c) 2022 Thomas Stranger
 *
 * SPDX-License-Identifier: Apache-2.0
 */

#include <soc.h>
#include <stm32_ll_bus.h>
#include <stm32_ll_pwr.h>
#include <stm32_ll_rcc.h>
#include <stm32_ll_utils.h>
#include <stm32_ll_system.h>
#include <zephyr/arch/cpu.h>
#include <zephyr/drivers/clock_control.h>
#include <zephyr/sys/util.h>
#include <zephyr/drivers/clock_control/stm32_clock_control.h>

/* Macros to fill up prescaler values */
#define z_ahb_prescaler(v) LL_RCC_SYSCLK_DIV_##v
#define ahb_prescaler(v)   z_ahb_prescaler(v)

#define z_apb1_prescaler(v) LL_RCC_APB1_DIV_##v
#define apb1_prescaler(v)   z_apb1_prescaler(v)

#define z_apb2_prescaler(v) LL_RCC_APB2_DIV_##v
#define apb2_prescaler(v)   z_apb2_prescaler(v)

#define z_apb3_prescaler(v) LL_RCC_APB3_DIV_##v
#define apb3_prescaler(v)   z_apb3_prescaler(v)

#define PLL1_ID     1
#define PLL2_ID     2
#define PLL3_ID     3

static uint32_t get_bus_clock(uint32_t clock, uint32_t prescaler) {
    return (clock / prescaler);
}

static uint32_t get_msis_frequency(void) {
    return __LL_RCC_CALC_MSIS_FREQ(LL_RCC_MSI_IsEnabledRangeSelect(),
                                   ((LL_RCC_MSI_IsEnabledRangeSelect() == 1U) ?
                                   LL_RCC_MSIS_GetRange() :
                                   LL_RCC_MSIS_GetRangeAfterStandby()));
}

__unused
/** @brief returns the pll source frequency of given pll_id */
static uint32_t get_pllsrc_frequency(size_t pll_id) {

    if ((IS_ENABLED(STM32_PLL_SRC_HSI ) && (pll_id == PLL1_ID)) ||
        (IS_ENABLED(STM32_PLL2_SRC_HSI) && (pll_id == PLL2_ID)) ||
        (IS_ENABLED(STM32_PLL3_SRC_HSI) && (pll_id == PLL3_ID))) {
        return (STM32_HSI_FREQ);
    }
    else if ((IS_ENABLED(STM32_PLL_SRC_HSE ) && (pll_id == PLL1_ID)) ||
             (IS_ENABLED(STM32_PLL2_SRC_HSE) && (pll_id == PLL2_ID)) ||
             (IS_ENABLED(STM32_PLL3_SRC_HSE) && (pll_id == PLL3_ID))) {
        return (STM32_HSE_FREQ);
    }
    else if ((IS_ENABLED(STM32_PLL_SRC_MSIS ) && (pll_id == PLL1_ID)) ||
             (IS_ENABLED(STM32_PLL2_SRC_MSIS) && (pll_id == PLL2_ID)) ||
             (IS_ENABLED(STM32_PLL3_SRC_MSIS) && (pll_id == PLL3_ID))) {
        return (get_msis_frequency());
    }

    __ASSERT(0, "No PLL Source configured");
    return (0);
}

static uint32_t get_startup_frequency(void) {
    switch (LL_RCC_GetSysClkSource()) {
        case LL_RCC_SYS_CLKSOURCE_STATUS_MSIS :
            return (get_msis_frequency());

        case LL_RCC_SYS_CLKSOURCE_STATUS_HSI :
            return (STM32_HSI_FREQ);

        case LL_RCC_SYS_CLKSOURCE_STATUS_HSE :
            return (STM32_HSE_FREQ);

        case LL_RCC_SYS_CLKSOURCE_STATUS_PLL1 :
            return (get_pllsrc_frequency(PLL1_ID));

        default :
            __ASSERT(0, "Unexpected startup freq");
            return (0);
    }
}

__unused
static uint32_t get_pllout_frequency(uint32_t pllsrc_freq,
                                     int pllm_div,
                                     int plln_mul,
                                     int pllout_div) {
    __ASSERT_NO_MSG(pllm_div && pllout_div);

    return (((pllsrc_freq / pllm_div) * plln_mul) / pllout_div);
}

static uint32_t get_sysclk_frequency(void) {
    #if defined(STM32_SYSCLK_SRC_PLL)
    return (get_pllout_frequency(get_pllsrc_frequency(PLL1_ID),
                                 STM32_PLL_M_DIVISOR,
                                 STM32_PLL_N_MULTIPLIER,
                                 STM32_PLL_R_DIVISOR));
    #elif defined(STM32_SYSCLK_SRC_MSIS)
    return (get_msis_frequency());
    #elif defined(STM32_SYSCLK_SRC_HSE)
    return (STM32_HSE_FREQ);
    #elif defined(STM32_SYSCLK_SRC_HSI)
    return (STM32_HSI_FREQ);
    #else
    __ASSERT(0, "No SYSCLK Source configured");
    return (0);
    #endif
}

/** @brief Verifies clock is part of active clock configuration */
static int enabled_clock(uint32_t src_clk) {
    if ( (src_clk == STM32_SRC_SYSCLK) ||
        ((src_clk == STM32_SRC_HSE   ) && IS_ENABLED(STM32_HSE_ENABLED   )) ||
        ((src_clk == STM32_SRC_HSI16 ) && IS_ENABLED(STM32_HSI_ENABLED   )) ||
        ((src_clk == STM32_SRC_HSI48 ) && IS_ENABLED(STM32_HSI48_ENABLED )) ||
        ((src_clk == STM32_SRC_LSE   ) && IS_ENABLED(STM32_LSE_ENABLED   )) ||
        ((src_clk == STM32_SRC_LSI   ) && IS_ENABLED(STM32_LSI_ENABLED   )) ||
        ((src_clk == STM32_SRC_MSIS  ) && IS_ENABLED(STM32_MSIS_ENABLED  )) ||
        ((src_clk == STM32_SRC_MSIK  ) && IS_ENABLED(STM32_MSIK_ENABLED  )) ||
        ((src_clk == STM32_SRC_PLL1_P) && IS_ENABLED(STM32_PLL_P_ENABLED )) ||
        ((src_clk == STM32_SRC_PLL1_Q) && IS_ENABLED(STM32_PLL_Q_ENABLED )) ||
        ((src_clk == STM32_SRC_PLL1_R) && IS_ENABLED(STM32_PLL_R_ENABLED )) ||
        ((src_clk == STM32_SRC_PLL2_P) && IS_ENABLED(STM32_PLL2_P_ENABLED)) ||
        ((src_clk == STM32_SRC_PLL2_Q) && IS_ENABLED(STM32_PLL2_Q_ENABLED)) ||
        ((src_clk == STM32_SRC_PLL2_R) && IS_ENABLED(STM32_PLL2_R_ENABLED)) ||
        ((src_clk == STM32_SRC_PLL3_P) && IS_ENABLED(STM32_PLL3_P_ENABLED)) ||
        ((src_clk == STM32_SRC_PLL3_Q) && IS_ENABLED(STM32_PLL3_Q_ENABLED)) ||
        ((src_clk == STM32_SRC_PLL3_R) && IS_ENABLED(STM32_PLL3_R_ENABLED))) {
        return (0);
    }

    return (-ENOTSUP);
}

static inline int stm32_clock_control_on(const struct device* dev,
                                         clock_control_subsys_t sub_system) {
    struct stm32_pclken* pclken = (struct stm32_pclken*)(sub_system);
    volatile int temp;

    ARG_UNUSED(dev);

    if (IN_RANGE(pclken->bus, STM32_PERIPH_BUS_MIN, STM32_PERIPH_BUS_MAX) == 0) {
        /* Attempt to toggle a wrong peripheral clock bit */
        return (-ENOTSUP);
    }

    sys_set_bits(DT_REG_ADDR(DT_NODELABEL(rcc)) + pclken->bus,
                 pclken->enr);
    /* Delay after enabling the clock, to allow it to become active */
    temp = sys_read32(DT_REG_ADDR(DT_NODELABEL(rcc)) + pclken->bus);
    UNUSED(temp);

    return (0);
}

static inline int stm32_clock_control_off(const struct device* dev,
                                          clock_control_subsys_t sub_system) {
    struct stm32_pclken* pclken = (struct stm32_pclken*)(sub_system);

    ARG_UNUSED(dev);

    if (IN_RANGE(pclken->bus, STM32_PERIPH_BUS_MIN, STM32_PERIPH_BUS_MAX) == 0) {
        /* Attempt to toggle a wrong peripheral clock bit */
        return (-ENOTSUP);
    }

    sys_clear_bits(DT_REG_ADDR(DT_NODELABEL(rcc)) + pclken->bus,
                   pclken->enr);

    return (0);
}

static inline int stm32_clock_control_configure(const struct device* dev,
                                                clock_control_subsys_t sub_system,
                                                void* data) {
    struct stm32_pclken* pclken = (struct stm32_pclken*)(sub_system);
    int err;

    ARG_UNUSED(dev);
    ARG_UNUSED(data);

    err = enabled_clock(pclken->bus);
    if (err < 0) {
        /* Attempt to configure a src clock not available or not valid */
        return (err);
    }

    sys_clear_bits(DT_REG_ADDR(DT_NODELABEL(rcc)) + STM32_CLOCK_REG_GET(pclken->enr),
                   STM32_CLOCK_MASK_GET(pclken->enr) << STM32_CLOCK_SHIFT_GET(pclken->enr));
    sys_set_bits(DT_REG_ADDR(DT_NODELABEL(rcc)) + STM32_CLOCK_REG_GET(pclken->enr),
                 STM32_CLOCK_VAL_GET(pclken->enr) << STM32_CLOCK_SHIFT_GET(pclken->enr));

    return (0);
}

static int stm32_clock_control_get_subsys_rate(const struct device* dev,
                                               clock_control_subsys_t sys,
                                               uint32_t* rate) {
    struct stm32_pclken* pclken = (struct stm32_pclken*)(sys);

    /*
     * Get AHB Clock (= SystemCoreClock = SYSCLK/prescaler)
     * SystemCoreClock is preferred to CONFIG_SYS_CLOCK_HW_CYCLES_PER_SEC
     * since it will be updated after clock configuration and hence
     * more likely to contain actual clock speed
     */
    uint32_t ahb_clock  = SystemCoreClock;
    uint32_t apb1_clock = get_bus_clock(ahb_clock, STM32_APB1_PRESCALER);
    uint32_t apb2_clock = get_bus_clock(ahb_clock, STM32_APB2_PRESCALER);
    uint32_t apb3_clock = get_bus_clock(ahb_clock, STM32_APB3_PRESCALER);

    ARG_UNUSED(dev);

    switch (pclken->bus) {
        case STM32_CLOCK_BUS_AHB1 :
        case STM32_CLOCK_BUS_AHB2 :
        case STM32_CLOCK_BUS_AHB2_2 :
        case STM32_CLOCK_BUS_AHB3 :
            *rate = ahb_clock;
            break;

        case STM32_CLOCK_BUS_APB1 :
        case STM32_CLOCK_BUS_APB1_2 :
            *rate = apb1_clock;
            break;

        case STM32_CLOCK_BUS_APB2 :
            *rate = apb2_clock;
            break;

        case STM32_CLOCK_BUS_APB3 :
            *rate = apb3_clock;
            break;

        case STM32_SRC_SYSCLK :
            *rate = get_sysclk_frequency();
            break;

        #if defined(STM32_HSI_ENABLED)
        case STM32_SRC_HSI16 :
            *rate = STM32_HSI_FREQ;
            break;
        #endif /* STM32_HSI_ENABLED */

        #if defined(STM32_MSIS_ENABLED)
        case STM32_SRC_MSIS :
            *rate = get_msis_frequency();
            break;
        #endif /* STM32_MSIS_ENABLED */

        #if defined(STM32_MSIK_ENABLED)
        case STM32_SRC_MSIK :
            *rate = __LL_RCC_CALC_MSIK_FREQ(LL_RCC_MSIRANGESEL_RUN,
                                            STM32_MSIK_RANGE << RCC_ICSCR1_MSIKRANGE_Pos);
            break;
        #endif /* STM32_MSIK_ENABLED */

        #if defined(STM32_HSE_ENABLED)
        case STM32_SRC_HSE :
            *rate = STM32_HSE_FREQ;
            break;
        #endif /* STM32_HSE_ENABLED */

        #if defined(STM32_LSE_ENABLED)
        case STM32_SRC_LSE :
            *rate = STM32_LSE_FREQ;
            break;
        #endif /* STM32_LSE_ENABLED */

        #if defined(STM32_LSI_ENABLED)
        case STM32_SRC_LSI :
            *rate = STM32_LSI_FREQ;
            break;
        #endif /* STM32_LSI_ENABLED */

        #if defined(STM32_HSI48_ENABLED)
        case STM32_SRC_HSI48 :
            *rate = STM32_HSI48_FREQ;
            break;
        #endif /* STM32_HSI48_ENABLED */

        #if defined(STM32_PLL_ENABLED)
        case STM32_SRC_PLL1_P :
            *rate = get_pllout_frequency(get_pllsrc_frequency(PLL1_ID),
                                         STM32_PLL_M_DIVISOR,
                                         STM32_PLL_N_MULTIPLIER,
                                         STM32_PLL_P_DIVISOR);
            break;

        case STM32_SRC_PLL1_Q :
            *rate = get_pllout_frequency(get_pllsrc_frequency(PLL1_ID),
                                         STM32_PLL_M_DIVISOR,
                                         STM32_PLL_N_MULTIPLIER,
                                         STM32_PLL_Q_DIVISOR);
            break;
        case STM32_SRC_PLL1_R :
            *rate = get_pllout_frequency(get_pllsrc_frequency(PLL1_ID),
                                         STM32_PLL_M_DIVISOR,
                                         STM32_PLL_N_MULTIPLIER,
                                         STM32_PLL_R_DIVISOR);
            break;
        #endif /* STM32_PLL_ENABLED */

        #if defined(STM32_PLL2_ENABLED)
        case STM32_SRC_PLL2_P :
            *rate = get_pllout_frequency(get_pllsrc_frequency(PLL2_ID),
                                         STM32_PLL2_M_DIVISOR,
                                         STM32_PLL2_N_MULTIPLIER,
                                         STM32_PLL2_P_DIVISOR);
            break;

        case STM32_SRC_PLL2_Q :
            *rate = get_pllout_frequency(get_pllsrc_frequency(PLL2_ID),
                                         STM32_PLL2_M_DIVISOR,
                                         STM32_PLL2_N_MULTIPLIER,
                                         STM32_PLL2_Q_DIVISOR);
            break;

        case STM32_SRC_PLL2_R :
            *rate = get_pllout_frequency(get_pllsrc_frequency(PLL2_ID),
                                         STM32_PLL2_M_DIVISOR,
                                         STM32_PLL2_N_MULTIPLIER,
                                         STM32_PLL2_R_DIVISOR);
            break;
        #endif /* STM32_PLL2_ENABLED */

        #if defined(STM32_PLL3_ENABLED)
        case STM32_SRC_PLL3_P :
            *rate = get_pllout_frequency(get_pllsrc_frequency(PLL3_ID),
                                         STM32_PLL3_M_DIVISOR,
                                         STM32_PLL3_N_MULTIPLIER,
                                         STM32_PLL3_P_DIVISOR);
            break;

        case STM32_SRC_PLL3_Q :
            *rate = get_pllout_frequency(get_pllsrc_frequency(PLL3_ID),
                                         STM32_PLL3_M_DIVISOR,
                                         STM32_PLL3_N_MULTIPLIER,
                                         STM32_PLL3_Q_DIVISOR);
            break;

        case STM32_SRC_PLL3_R :
            *rate = get_pllout_frequency(get_pllsrc_frequency(PLL3_ID),
                                         STM32_PLL3_M_DIVISOR,
                                         STM32_PLL3_N_MULTIPLIER,
                                         STM32_PLL3_R_DIVISOR);
            break;
        #endif /* STM32_PLL3_ENABLED */

        default :
            return (-ENOTSUP);
    }

    return (0);
}

<<<<<<< HEAD
static enum clock_control_status stm32_clock_control_get_status(const struct device *dev,
								clock_control_subsys_t sub_system)
{
	struct stm32_pclken *pclken = (struct stm32_pclken *)sub_system;

	ARG_UNUSED(dev);

	if (IN_RANGE(pclken->bus, STM32_PERIPH_BUS_MIN, STM32_PERIPH_BUS_MAX) == true) {
		/* Gated clocks */
		if ((sys_read32(DT_REG_ADDR(DT_NODELABEL(rcc)) + pclken->bus) & pclken->enr)
		    == pclken->enr) {
			return CLOCK_CONTROL_STATUS_ON;
		} else {
			return CLOCK_CONTROL_STATUS_OFF;
		}
	} else {
		/* Domain clock sources */
		if (enabled_clock(pclken->bus) == 0) {
			return CLOCK_CONTROL_STATUS_ON;
		} else {
			return CLOCK_CONTROL_STATUS_OFF;
		}
	}
}

static struct clock_control_driver_api stm32_clock_control_api = {
	.on = stm32_clock_control_on,
	.off = stm32_clock_control_off,
	.get_rate = stm32_clock_control_get_subsys_rate,
	.get_status = stm32_clock_control_get_status,
	.configure = stm32_clock_control_configure,
=======
static struct clock_control_driver_api const stm32_clock_control_api = {
    .on        = stm32_clock_control_on,
    .off       = stm32_clock_control_off,
    .get_rate  = stm32_clock_control_get_subsys_rate,
    .configure = stm32_clock_control_configure
>>>>>>> 3509019f
};

__unused
static int get_vco_input_range(uint32_t m_div, uint32_t* range, size_t pll_id) {
    uint32_t vco_freq;

    vco_freq = (get_pllsrc_frequency(pll_id) / m_div);

    if (MHZ(4) <= vco_freq && vco_freq <= MHZ(8)) {
        *range = LL_RCC_PLLINPUTRANGE_4_8;
    }
    else if (MHZ(8) < vco_freq && vco_freq <= MHZ(16)) {
        *range = LL_RCC_PLLINPUTRANGE_8_16;
    }
    else {
        return (-ERANGE);
    }

    return (0);
}

static void set_regu_voltage(uint32_t hclk_freq) {
    if (hclk_freq < MHZ(25)) {
        LL_PWR_SetRegulVoltageScaling(LL_PWR_REGU_VOLTAGE_SCALE4);
    }
    else if (hclk_freq < MHZ(55)) {
        LL_PWR_SetRegulVoltageScaling(LL_PWR_REGU_VOLTAGE_SCALE3);
    }
    else if (hclk_freq < MHZ(110)) {
        LL_PWR_SetRegulVoltageScaling(LL_PWR_REGU_VOLTAGE_SCALE2);
    }
    else {
        LL_PWR_SetRegulVoltageScaling(LL_PWR_REGU_VOLTAGE_SCALE1);
    }

    while (LL_PWR_IsActiveFlag_VOS() == 0) {
        if (IS_ENABLED(__GTEST)) {
            break;
        }
    }
}

#if defined(STM32_PLL_ENABLED)
/*
 * Dynamic voltage scaling:
 * Enable the Booster mode before enabling then PLL for sysclock above 55MHz
 * The goal of this function is to set the epod prescaler, so that epod clock freq
 * is between 4MHz and 16MHz.
 * Up to now only MSI as PLL1 source clock can be > 16MHz, requiring a epod prescaler > 1
 * For HSI16, epod prescaler is default (div1, not divided).
 * Once HSE is > 16MHz, the epod prescaler would also be also required.
 */
static void set_epod_booster(void) {
    /* Reset Epod Prescaler in case it was set earlier with another DIV value */
    LL_PWR_DisableEPODBooster();
    while (LL_PWR_IsActiveFlag_BOOST() == 1) {
        if (IS_ENABLED(__GTEST)) {
            break;
        }
    }

    LL_RCC_SetPll1EPodPrescaler(LL_RCC_PLL1MBOOST_DIV_1);

    if (MHZ(55) <= CONFIG_SYS_CLOCK_HW_CYCLES_PER_SEC) {
        /*
         * Set EPOD clock prescaler based on PLL1 input freq
         * (MSI/PLLM  or HSE/PLLM when HSE is > 16MHz
         * Booster clock frequency should be between 4 and 16MHz
         * This is done in following steps:
         * Read MSI Frequency or HSE oscillaor freq
         * Divide PLL1 input freq (MSI/PLL or HSE/PLLM)
         * by the targeted freq (8MHz).
         * Make sure value is not higher than 16
         * Shift in the register space (/2)
         */
        int tmp;

        if (IS_ENABLED(STM32_PLL_SRC_MSIS)) {
            tmp = __LL_RCC_CALC_MSIS_FREQ(LL_RCC_MSIRANGESEL_RUN,
                                          STM32_MSIS_RANGE << RCC_ICSCR1_MSISRANGE_Pos);
        }
        else if (IS_ENABLED(STM32_PLL_SRC_HSE) && (MHZ(16) < STM32_HSE_FREQ)) {
            tmp = STM32_HSE_FREQ;
        }
        else {
            return;
        }

        tmp = MIN(tmp / STM32_PLL_M_DIVISOR / 8000000, 16);
        tmp = (tmp / 2);

        /* Configure the epod clock frequency between 4 and 16 MHz */
        LL_RCC_SetPll1EPodPrescaler(tmp << RCC_PLL1CFGR_PLL1MBOOST_Pos);

        /* Enable EPOD booster and wait for booster ready flag set */
        LL_PWR_EnableEPODBooster();
        while (LL_PWR_IsActiveFlag_BOOST() == 0) {
            if (IS_ENABLED(__GTEST)) {
                break;
            }
        }
    }
}
#endif /* STM32_PLL_ENABLED */

__unused
static void clock_switch_to_hsi(void) {
    /* Enable HSI if not enabled */
    if (LL_RCC_HSI_IsReady() != 1) {
        /* Enable HSI */
        LL_RCC_HSI_Enable();
        while (LL_RCC_HSI_IsReady() != 1) {
            /* Wait for HSI ready */
            if (IS_ENABLED(__GTEST)) {
                break;
            }
        }
    }

    /* Set HSI as SYSCLCK source */
    LL_RCC_SetSysClkSource(LL_RCC_SYS_CLKSOURCE_HSI);
    while (LL_RCC_GetSysClkSource() != LL_RCC_SYS_CLKSOURCE_STATUS_HSI) {
        if (IS_ENABLED(__GTEST)) {
            break;
        }
    }

    LL_RCC_SetAHBPrescaler(LL_RCC_SYSCLK_DIV_1);
}

__unused
static int set_up_plls(void) {
    #if defined(STM32_PLL_ENABLED) || defined(STM32_PLL2_ENABLED) || \
        defined(STM32_PLL3_ENABLED)
    int r;
    uint32_t vco_input_range;
    #endif

    #if defined(STM32_PLL_ENABLED)
    /*
     * Switch to HSI and disable the PLL before configuration.
     * (Switching to HSI makes sure we have a SYSCLK source in
     * case we're currently running from the PLL we're about to
     * turn off and reconfigure.)
     */
    if (LL_RCC_GetSysClkSource() == LL_RCC_SYS_CLKSOURCE_STATUS_PLL1) {
        clock_switch_to_hsi();
    }

    LL_RCC_PLL1_Disable();

    /* Configure PLL source : Can be HSE, HSI, MSIS */
    if (IS_ENABLED(STM32_PLL_SRC_HSE)) {
        /* Main PLL configuration and activation */
        LL_RCC_PLL1_SetMainSource(LL_RCC_PLL1SOURCE_HSE);
    }
    else if (IS_ENABLED(STM32_PLL_SRC_MSIS)) {
        /* Main PLL configuration and activation */
        LL_RCC_PLL1_SetMainSource(LL_RCC_PLL1SOURCE_MSIS);
    }
    else if (IS_ENABLED(STM32_PLL_SRC_HSI)) {
        /* Main PLL configuration and activation */
        LL_RCC_PLL1_SetMainSource(LL_RCC_PLL1SOURCE_HSI);
    }
    else {
        return (-ENOTSUP);
    }

    /*
     * Configure the EPOD booster
     * before increasing the system clock freq
     * and after pll clock source is set
     */
    set_epod_booster();

    r = get_vco_input_range(STM32_PLL_M_DIVISOR, &vco_input_range, PLL1_ID);
    if (r < 0) {
        return (r);
    }

    LL_RCC_PLL1_SetDivider(STM32_PLL_M_DIVISOR);

    /* Set VCO Input before enabling the PLL, depends on freq used for PLL1 */
    LL_RCC_PLL1_SetVCOInputRange(vco_input_range);

    LL_RCC_PLL1_SetN(STM32_PLL_N_MULTIPLIER);

    LL_RCC_PLL1FRACN_Disable();
    if (IS_ENABLED(STM32_PLL_FRACN_ENABLED)) {
        LL_RCC_PLL1_SetFRACN(STM32_PLL_FRACN_VALUE);
        LL_RCC_PLL1FRACN_Enable();
    }

    if (IS_ENABLED(STM32_PLL_P_ENABLED)) {
        LL_RCC_PLL1_SetP(STM32_PLL_P_DIVISOR);
        LL_RCC_PLL1_EnableDomain_SAI();
    }

    if (IS_ENABLED(STM32_PLL_Q_ENABLED)) {
        LL_RCC_PLL1_SetQ(STM32_PLL_Q_DIVISOR);
        LL_RCC_PLL1_EnableDomain_48M();
    }

    if (IS_ENABLED(STM32_PLL_R_ENABLED)) {
        __ASSERT_NO_MSG((STM32_PLL_R_DIVISOR == 1) ||
                        (STM32_PLL_R_DIVISOR % 2 == 0));
        LL_RCC_PLL1_SetR(STM32_PLL_R_DIVISOR);
        LL_RCC_PLL1_EnableDomain_SYS();
    }

    LL_RCC_PLL1_Enable();
    while (LL_RCC_PLL1_IsReady() != 1U) {
        if (IS_ENABLED(__GTEST)) {
            break;
        }
    }
    #else
    /* Init PLL source to None */
    LL_RCC_PLL1_SetMainSource(LL_RCC_PLL1SOURCE_NONE);
    #endif /* STM32_PLL_ENABLED */

    #if defined(STM32_PLL2_ENABLED)
    /* Configure PLL2 source */
    if (IS_ENABLED(STM32_PLL2_SRC_HSE)) {
        LL_RCC_PLL2_SetSource(LL_RCC_PLL2SOURCE_HSE);
    }
    else if (IS_ENABLED(STM32_PLL2_SRC_MSIS)) {
        LL_RCC_PLL2_SetSource(LL_RCC_PLL2SOURCE_MSIS);
    }
    else if (IS_ENABLED(STM32_PLL2_SRC_HSI)) {
        LL_RCC_PLL2_SetSource(LL_RCC_PLL2SOURCE_HSI);
    }
    else {
        return (-ENOTSUP);
    }

    r = get_vco_input_range(STM32_PLL2_M_DIVISOR, &vco_input_range, PLL2_ID);
    if (r < 0) {
        return (r);
    }

    LL_RCC_PLL2_SetDivider(STM32_PLL2_M_DIVISOR);

    LL_RCC_PLL2_SetVCOInputRange(vco_input_range);

    LL_RCC_PLL2_SetN(STM32_PLL2_N_MULTIPLIER);

    LL_RCC_PLL2FRACN_Disable();
    if (IS_ENABLED(STM32_PLL2_FRACN_ENABLED)) {
        LL_RCC_PLL2_SetFRACN(STM32_PLL2_FRACN_VALUE);
        LL_RCC_PLL2FRACN_Enable();
    }

    if (IS_ENABLED(STM32_PLL2_P_ENABLED)) {
        LL_RCC_PLL2_SetP(STM32_PLL2_P_DIVISOR);
        SET_BIT(RCC->PLL2CFGR, RCC_PLL2CFGR_PLL2PEN);
    }

    if (IS_ENABLED(STM32_PLL2_Q_ENABLED)) {
        LL_RCC_PLL2_SetQ(STM32_PLL2_Q_DIVISOR);
        SET_BIT(RCC->PLL2CFGR, RCC_PLL2CFGR_PLL2QEN);
    }

    if (IS_ENABLED(STM32_PLL2_R_ENABLED)) {
        LL_RCC_PLL2_SetR(STM32_PLL2_R_DIVISOR);
        SET_BIT(RCC->PLL2CFGR, RCC_PLL2CFGR_PLL2REN);
    }

    LL_RCC_PLL2_Enable();
    while (LL_RCC_PLL2_IsReady() != 1U) {
        if (IS_ENABLED(__GTEST)) {
            break;
        }
    }
    #else
    /* Init PLL2 source to None */
    LL_RCC_PLL2_SetSource(LL_RCC_PLL2SOURCE_NONE);
    #endif /* STM32_PLL2_ENABLED */

    #if defined(STM32_PLL3_ENABLED)
    /* Configure PLL3 source */
    if (IS_ENABLED(STM32_PLL3_SRC_HSE)) {
        LL_RCC_PLL3_SetSource(LL_RCC_PLL3SOURCE_HSE);
    }
    else if (IS_ENABLED(STM32_PLL3_SRC_MSIS)) {
        LL_RCC_PLL3_SetSource(LL_RCC_PLL3SOURCE_MSIS);
    }
    else if (IS_ENABLED(STM32_PLL3_SRC_HSI)) {
        LL_RCC_PLL3_SetSource(LL_RCC_PLL3SOURCE_HSI);
    }
    else {
        return (-ENOTSUP);
    }

    r = get_vco_input_range(STM32_PLL3_M_DIVISOR, &vco_input_range, PLL3_ID);
    if (r < 0) {
        return (r);
    }

    LL_RCC_PLL3_SetDivider(STM32_PLL3_M_DIVISOR);

    LL_RCC_PLL3_SetVCOInputRange(vco_input_range);

    LL_RCC_PLL3_SetN(STM32_PLL3_N_MULTIPLIER);

    LL_RCC_PLL3FRACN_Disable();
    if (IS_ENABLED(STM32_PLL3_FRACN_ENABLED)) {
        LL_RCC_PLL3_SetFRACN(STM32_PLL3_FRACN_VALUE);
        LL_RCC_PLL3FRACN_Enable();
    }

    if (IS_ENABLED(STM32_PLL3_P_ENABLED)) {
        LL_RCC_PLL3_SetP(STM32_PLL3_P_DIVISOR);
        SET_BIT(RCC->PLL3CFGR, RCC_PLL3CFGR_PLL3PEN);
    }

    if (IS_ENABLED(STM32_PLL3_Q_ENABLED)) {
        LL_RCC_PLL3_SetQ(STM32_PLL3_Q_DIVISOR);
        SET_BIT(RCC->PLL3CFGR, RCC_PLL3CFGR_PLL3QEN);
    }

    if (IS_ENABLED(STM32_PLL3_R_ENABLED)) {
        LL_RCC_PLL3_SetR(STM32_PLL3_R_DIVISOR);
        SET_BIT(RCC->PLL3CFGR, RCC_PLL3CFGR_PLL3REN);
    }

    LL_RCC_PLL3_Enable();
    while (LL_RCC_PLL3_IsReady() != 1U) {
        if (IS_ENABLED(__GTEST)) {
            break;
        }
    }
    #else
    /* Init PLL3 source to None */
    LL_RCC_PLL3_SetSource(LL_RCC_PLL3SOURCE_NONE);
    #endif /* STM32_PLL3_ENABLED */

    return (0);
}

static void set_up_fixed_clock_sources(void) {

    if (IS_ENABLED(STM32_HSE_ENABLED)) {
        /* Check if need to enable HSE bypass feature or not */
        if (IS_ENABLED(STM32_HSE_BYPASS)) {
            LL_RCC_HSE_EnableBypass();
        }
        else {
            LL_RCC_HSE_DisableBypass();
        }

        /* Enable HSE */
        LL_RCC_HSE_Enable();
        while (LL_RCC_HSE_IsReady() != 1) {
            if (IS_ENABLED(__GTEST)) {
                break;
            }
        }
    }

    if (IS_ENABLED(STM32_HSI_ENABLED)) {
        /* Enable HSI if not enabled */
        if (LL_RCC_HSI_IsReady() != 1) {
            /* Enable HSI */
            LL_RCC_HSI_Enable();
            while (LL_RCC_HSI_IsReady() != 1) {
                /* Wait for HSI ready */
                if (IS_ENABLED(__GTEST)) {
                    break;
                }
            }
        }
    }

    if (IS_ENABLED(STM32_LSE_ENABLED)) {
        /* Enable the power interface clock */
        LL_AHB3_GRP1_EnableClock(LL_AHB3_GRP1_PERIPH_PWR);

        if (!LL_PWR_IsEnabledBkUpAccess()) {
            /* Enable write access to Backup domain */
            LL_PWR_EnableBkUpAccess();
            while (!LL_PWR_IsEnabledBkUpAccess()) {
                /* Wait for Backup domain access */
                if (IS_ENABLED(__GTEST)) {
                    break;
                }
            }
        }

        /* Configure driving capability */
        LL_RCC_LSE_SetDriveCapability(STM32_LSE_DRIVING << RCC_BDCR_LSEDRV_Pos);

        if (IS_ENABLED(STM32_LSE_BYPASS)) {
            /* Configure LSE bypass */
            LL_RCC_LSE_EnableBypass();
        }

        /* Enable LSE Oscillator */
        LL_RCC_LSE_Enable();
        /* Wait for LSE ready */
        while (!LL_RCC_LSE_IsReady()) {
            if (IS_ENABLED(__GTEST)) {
                break;
            }
        }

        /* Enable LSESYS additionally */
        LL_RCC_LSE_EnablePropagation();
        /* Wait till LSESYS is ready */
        while (!LL_RCC_LSESYS_IsReady()) {
            if (IS_ENABLED(__GTEST)) {
                break;
            }
        }

        LL_PWR_DisableBkUpAccess();
    }

    if (IS_ENABLED(STM32_MSIS_ENABLED)) {
        /* Set MSIS Range */
        LL_RCC_MSI_EnableRangeSelection();

        LL_RCC_MSIS_SetRange(STM32_MSIS_RANGE << RCC_ICSCR1_MSISRANGE_Pos);

        if (IS_ENABLED(STM32_MSIS_PLL_MODE)) {
            __ASSERT(STM32_LSE_ENABLED,
                     "MSIS Hardware auto calibration needs LSE clock activation");
            /* Enable MSI hardware auto calibration */
            LL_RCC_SetMSIPLLMode(LL_RCC_PLLMODE_MSIS);
            LL_RCC_MSI_EnablePLLMode();
        }

        /* Enable MSIS */
        LL_RCC_MSIS_Enable();

        while (LL_RCC_MSIS_IsReady() != 1) {
            /* Wait till MSIS is ready */
            if (IS_ENABLED(__GTEST)) {
                break;
            }
        }
    }

    if (IS_ENABLED(STM32_MSIK_ENABLED)) {
        /* Set MSIK Range */
        LL_RCC_MSI_EnableRangeSelection();

        LL_RCC_MSIK_SetRange(STM32_MSIK_RANGE << RCC_ICSCR1_MSIKRANGE_Pos);

        if (IS_ENABLED(STM32_MSIK_PLL_MODE)) {
            __ASSERT(STM32_LSE_ENABLED,
                     "MSIK Hardware auto calibration needs LSE clock activation");
            /* Enable MSI hardware auto calibration */
            LL_RCC_SetMSIPLLMode(LL_RCC_PLLMODE_MSIK);
            LL_RCC_MSI_EnablePLLMode();
        }

        if (IS_ENABLED(STM32_MSIS_ENABLED)) {
            __ASSERT((STM32_MSIK_PLL_MODE == STM32_MSIS_PLL_MODE),
                     "Please check MSIS/MSIK config consistency");
        }

        /* Enable MSIK */
        LL_RCC_MSIK_Enable();

        while (LL_RCC_MSIK_IsReady() != 1) {
            /* Wait till MSIK is ready */
            if (IS_ENABLED(__GTEST)) {
                break;
            }
        }
    }

    if (IS_ENABLED(STM32_LSI_ENABLED)) {
        if (!LL_AHB3_GRP1_IsEnabledClock(LL_AHB3_GRP1_PERIPH_PWR)) {
            /* Enable the power interface clock */
            LL_AHB3_GRP1_EnableClock(LL_AHB3_GRP1_PERIPH_PWR);
        }

        if (!LL_PWR_IsEnabledBkUpAccess()) {
            /* Enable write access to Backup domain */
            LL_PWR_EnableBkUpAccess();
            while (!LL_PWR_IsEnabledBkUpAccess()) {
                /* Wait for Backup domain access */
                if (IS_ENABLED(__GTEST)) {
                    break;
                }
            }
        }

        /* Enable LSI oscillator */
        LL_RCC_LSI_Enable();
        while (LL_RCC_LSI_IsReady() != 1) {
            /* Wait till LSI is ready */
            if (IS_ENABLED(__GTEST)) {
                break;
            }
        }

        LL_PWR_DisableBkUpAccess();
    }

    if (IS_ENABLED(STM32_HSI48_ENABLED)) {
        LL_RCC_HSI48_Enable();
        while (LL_RCC_HSI48_IsReady() != 1) {
            /* Wait till HSI48 is ready */
            if (IS_ENABLED(__GTEST)) {
                break;
            }
        }
    }
}

int stm32_clock_control_init(const struct device* dev) {
    uint32_t old_hclk_freq;
    int r;

    ARG_UNUSED(dev);

    /* Current hclk value */
    old_hclk_freq = __LL_RCC_CALC_HCLK_FREQ(get_startup_frequency(), LL_RCC_GetAHBPrescaler());

    /* Set voltage regulator to comply with targeted system frequency */
    set_regu_voltage(CONFIG_SYS_CLOCK_HW_CYCLES_PER_SEC);

    /* Set flash latency */
    /* If freq increases, set flash latency before any clock setting */
    if (old_hclk_freq < CONFIG_SYS_CLOCK_HW_CYCLES_PER_SEC) {
        LL_SetFlashLatency(CONFIG_SYS_CLOCK_HW_CYCLES_PER_SEC);
    }

    /* Set up individual enabled clocks */
    set_up_fixed_clock_sources();

    /* Set up PLLs */
    r = set_up_plls();
    if (r < 0) {
        return (r);
    }

    /* Set peripheral buses pre-scalers */
    LL_RCC_SetAHBPrescaler(ahb_prescaler(STM32_AHB_PRESCALER));
    LL_RCC_SetAPB1Prescaler(apb1_prescaler(STM32_APB1_PRESCALER));
    LL_RCC_SetAPB2Prescaler(apb2_prescaler(STM32_APB2_PRESCALER));
    LL_RCC_SetAPB3Prescaler(apb3_prescaler(STM32_APB3_PRESCALER));

    if (IS_ENABLED(STM32_SYSCLK_SRC_PLL)) {
        /* Set PLL1 as System Clock Source */
        LL_RCC_SetSysClkSource(LL_RCC_SYS_CLKSOURCE_PLL1);
        while (LL_RCC_GetSysClkSource() != LL_RCC_SYS_CLKSOURCE_STATUS_PLL1) {
            if (IS_ENABLED(__GTEST)) {
                break;
            }
        }
    }
    else if (IS_ENABLED(STM32_SYSCLK_SRC_HSE)) {
        /* Set HSE as SYSCLCK source */
        LL_RCC_SetSysClkSource(LL_RCC_SYS_CLKSOURCE_HSE);
        while (LL_RCC_GetSysClkSource() != LL_RCC_SYS_CLKSOURCE_STATUS_HSE) {
            if (IS_ENABLED(__GTEST)) {
                break;
            }
        }
    }
    else if (IS_ENABLED(STM32_SYSCLK_SRC_MSIS)) {
        /* Set MSIS as SYSCLCK source */
        LL_RCC_SetSysClkSource(LL_RCC_SYS_CLKSOURCE_MSIS);
        while (LL_RCC_GetSysClkSource() != LL_RCC_SYS_CLKSOURCE_STATUS_MSIS) {
            if (IS_ENABLED(__GTEST)) {
                break;
            }
        }
    }
    else if (IS_ENABLED(STM32_SYSCLK_SRC_HSI)) {
        /* Set HSI as SYSCLCK source */
        LL_RCC_SetSysClkSource(LL_RCC_SYS_CLKSOURCE_HSI);
        while (LL_RCC_GetSysClkSource() != LL_RCC_SYS_CLKSOURCE_STATUS_HSI) {
            if (IS_ENABLED(__GTEST)) {
                break;
            }
        }
    }
    else {
        return (-ENOTSUP);
    }

    /* Set FLASH latency */
    /* If freq not increased, set flash latency after all clock setting */
    if (old_hclk_freq >= CONFIG_SYS_CLOCK_HW_CYCLES_PER_SEC) {
        LL_SetFlashLatency(CONFIG_SYS_CLOCK_HW_CYCLES_PER_SEC);
    }

    /* Update CMSIS variable */
    SystemCoreClock = CONFIG_SYS_CLOCK_HW_CYCLES_PER_SEC;

    return (0);
}

/**
 * @brief RCC device, note that priority is intentionally set to 1 so
 * that the device init runs just after SOC init
 */
DEVICE_DT_DEFINE(DT_NODELABEL(rcc),
                 stm32_clock_control_init,
                 NULL,
                 NULL, NULL,
                 PRE_KERNEL_1,
                 CONFIG_CLOCK_CONTROL_INIT_PRIORITY,
                 &stm32_clock_control_api);<|MERGE_RESOLUTION|>--- conflicted
+++ resolved
@@ -364,45 +364,39 @@
     return (0);
 }
 
-<<<<<<< HEAD
-static enum clock_control_status stm32_clock_control_get_status(const struct device *dev,
-								clock_control_subsys_t sub_system)
-{
-	struct stm32_pclken *pclken = (struct stm32_pclken *)sub_system;
-
-	ARG_UNUSED(dev);
-
-	if (IN_RANGE(pclken->bus, STM32_PERIPH_BUS_MIN, STM32_PERIPH_BUS_MAX) == true) {
-		/* Gated clocks */
-		if ((sys_read32(DT_REG_ADDR(DT_NODELABEL(rcc)) + pclken->bus) & pclken->enr)
-		    == pclken->enr) {
-			return CLOCK_CONTROL_STATUS_ON;
-		} else {
-			return CLOCK_CONTROL_STATUS_OFF;
-		}
-	} else {
-		/* Domain clock sources */
-		if (enabled_clock(pclken->bus) == 0) {
-			return CLOCK_CONTROL_STATUS_ON;
-		} else {
-			return CLOCK_CONTROL_STATUS_OFF;
-		}
-	}
-}
-
-static struct clock_control_driver_api stm32_clock_control_api = {
-	.on = stm32_clock_control_on,
-	.off = stm32_clock_control_off,
-	.get_rate = stm32_clock_control_get_subsys_rate,
-	.get_status = stm32_clock_control_get_status,
-	.configure = stm32_clock_control_configure,
-=======
-static struct clock_control_driver_api const stm32_clock_control_api = {
-    .on        = stm32_clock_control_on,
-    .off       = stm32_clock_control_off,
-    .get_rate  = stm32_clock_control_get_subsys_rate,
-    .configure = stm32_clock_control_configure
->>>>>>> 3509019f
+static enum clock_control_status stm32_clock_control_get_status(const struct device* dev,
+                                                                clock_control_subsys_t sub_system) {
+    struct stm32_pclken* pclken = (struct stm32_pclken *)sub_system;
+
+    ARG_UNUSED(dev);
+
+    if (IN_RANGE(pclken->bus, STM32_PERIPH_BUS_MIN, STM32_PERIPH_BUS_MAX) == true) {
+        /* Gated clocks */
+        if ((sys_read32(DT_REG_ADDR(DT_NODELABEL(rcc)) + pclken->bus) & pclken->enr)
+            == pclken->enr) {
+            return (CLOCK_CONTROL_STATUS_ON);
+        }
+        else {
+            return (CLOCK_CONTROL_STATUS_OFF);
+        }
+    }
+    else {
+        /* Domain clock sources */
+        if (enabled_clock(pclken->bus) == 0) {
+            return (CLOCK_CONTROL_STATUS_ON);
+        }
+        else {
+            return (CLOCK_CONTROL_STATUS_OFF);
+        }
+    }
+}
+
+static const struct clock_control_driver_api stm32_clock_control_api = {
+    .on  = stm32_clock_control_on,
+    .off = stm32_clock_control_off,
+    .get_rate   = stm32_clock_control_get_subsys_rate,
+    .get_status = stm32_clock_control_get_status,
+    .configure  = stm32_clock_control_configure,
 };
 
 __unused
@@ -411,10 +405,10 @@
 
     vco_freq = (get_pllsrc_frequency(pll_id) / m_div);
 
-    if (MHZ(4) <= vco_freq && vco_freq <= MHZ(8)) {
+    if ((MHZ(4) <= vco_freq) && (vco_freq <= MHZ(8))) {
         *range = LL_RCC_PLLINPUTRANGE_4_8;
     }
-    else if (MHZ(8) < vco_freq && vco_freq <= MHZ(16)) {
+    else if ((MHZ(8) < vco_freq) && (vco_freq <= MHZ(16))) {
         *range = LL_RCC_PLLINPUTRANGE_8_16;
     }
     else {
@@ -838,8 +832,8 @@
         /* Enable MSIS */
         LL_RCC_MSIS_Enable();
 
+        /* Wait till MSIS is ready */
         while (LL_RCC_MSIS_IsReady() != 1) {
-            /* Wait till MSIS is ready */
             if (IS_ENABLED(__GTEST)) {
                 break;
             }
@@ -868,8 +862,8 @@
         /* Enable MSIK */
         LL_RCC_MSIK_Enable();
 
+        /* Wait till MSIK is ready */
         while (LL_RCC_MSIK_IsReady() != 1) {
-            /* Wait till MSIK is ready */
             if (IS_ENABLED(__GTEST)) {
                 break;
             }
