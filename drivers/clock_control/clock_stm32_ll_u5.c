/*
 *
 * Copyright (c) 2021 Linaro Limited
 * Copyright (c) 2022 Thomas Stranger
 *
 * SPDX-License-Identifier: Apache-2.0
 */

#include <soc.h>
#include <stm32_ll_bus.h>
#include <stm32_ll_pwr.h>
#include <stm32_ll_rcc.h>
#include <stm32_ll_utils.h>
#include <stm32_ll_system.h>
#include <zephyr/arch/cpu.h>
#include <zephyr/drivers/clock_control.h>
#include <zephyr/sys/util.h>
#include <zephyr/drivers/clock_control/stm32_clock_control.h>

/* Macros to fill up prescaler values */
#define z_ahb_prescaler(v) LL_RCC_SYSCLK_DIV_##v
#define ahb_prescaler(v)   z_ahb_prescaler(v)

#define z_apb1_prescaler(v) LL_RCC_APB1_DIV_##v
#define apb1_prescaler(v)   z_apb1_prescaler(v)

#define z_apb2_prescaler(v) LL_RCC_APB2_DIV_##v
#define apb2_prescaler(v)   z_apb2_prescaler(v)

#define z_apb3_prescaler(v) LL_RCC_APB3_DIV_##v
#define apb3_prescaler(v)   z_apb3_prescaler(v)

#define PLL1_ID     1
#define PLL2_ID     2
#define PLL3_ID     3

static uint32_t get_bus_clock(uint32_t clock, uint32_t prescaler) {
    return (clock / prescaler);
}

static uint32_t get_msis_frequency(void) {
    return __LL_RCC_CALC_MSIS_FREQ(LL_RCC_MSI_IsEnabledRangeSelect(),
                                   ((LL_RCC_MSI_IsEnabledRangeSelect() == 1U) ?
                                   LL_RCC_MSIS_GetRange() :
                                   LL_RCC_MSIS_GetRangeAfterStandby()));
}

__unused
/** @brief returns the pll source frequency of given pll_id */
static uint32_t get_pllsrc_frequency(size_t pll_id) {

    if ((IS_ENABLED(STM32_PLL_SRC_HSI ) && (pll_id == PLL1_ID)) ||
        (IS_ENABLED(STM32_PLL2_SRC_HSI) && (pll_id == PLL2_ID)) ||
        (IS_ENABLED(STM32_PLL3_SRC_HSI) && (pll_id == PLL3_ID))) {
        return (STM32_HSI_FREQ);
    }
    else if ((IS_ENABLED(STM32_PLL_SRC_HSE ) && (pll_id == PLL1_ID)) ||
             (IS_ENABLED(STM32_PLL2_SRC_HSE) && (pll_id == PLL2_ID)) ||
             (IS_ENABLED(STM32_PLL3_SRC_HSE) && (pll_id == PLL3_ID))) {
        return (STM32_HSE_FREQ);
    }
    else if ((IS_ENABLED(STM32_PLL_SRC_MSIS ) && (pll_id == PLL1_ID)) ||
             (IS_ENABLED(STM32_PLL2_SRC_MSIS) && (pll_id == PLL2_ID)) ||
             (IS_ENABLED(STM32_PLL3_SRC_MSIS) && (pll_id == PLL3_ID))) {
        return (get_msis_frequency());
    }

    __ASSERT(0, "No PLL Source configured");
    return (0);
}

static uint32_t get_startup_frequency(void) {
    switch (LL_RCC_GetSysClkSource()) {
        case LL_RCC_SYS_CLKSOURCE_STATUS_MSIS :
            return (get_msis_frequency());

        case LL_RCC_SYS_CLKSOURCE_STATUS_HSI :
            return (STM32_HSI_FREQ);

        case LL_RCC_SYS_CLKSOURCE_STATUS_HSE :
            return (STM32_HSE_FREQ);

        case LL_RCC_SYS_CLKSOURCE_STATUS_PLL1 :
            return (get_pllsrc_frequency(PLL1_ID));

        default :
            __ASSERT(0, "Unexpected startup freq");
            return (0);
    }
}

__unused
static uint32_t get_pllout_frequency(uint32_t pllsrc_freq,
                                     int pllm_div,
                                     int plln_mul,
                                     int pllout_div) {
    __ASSERT_NO_MSG(pllm_div && pllout_div);

    return (((pllsrc_freq / pllm_div) * plln_mul) / pllout_div);
}

static uint32_t get_sysclk_frequency(void) {
    #if defined(STM32_SYSCLK_SRC_PLL)
    return (get_pllout_frequency(get_pllsrc_frequency(PLL1_ID),
                                 STM32_PLL_M_DIVISOR,
                                 STM32_PLL_N_MULTIPLIER,
                                 STM32_PLL_R_DIVISOR));
    #elif defined(STM32_SYSCLK_SRC_MSIS)
    return (get_msis_frequency());
    #elif defined(STM32_SYSCLK_SRC_HSE)
    return (STM32_HSE_FREQ);
    #elif defined(STM32_SYSCLK_SRC_HSI)
    return (STM32_HSI_FREQ);
    #else
    __ASSERT(0, "No SYSCLK Source configured");
    return (0);
    #endif
}

/** @brief Verifies clock is part of active clock configuration */
int enabled_clock(uint32_t src_clk) {
    if ( (src_clk == STM32_SRC_SYSCLK) ||
         (src_clk == STM32_SRC_HCLK  ) ||
         (src_clk == STM32_SRC_PCLK1 ) ||
         (src_clk == STM32_SRC_PCLK2 ) ||
         (src_clk == STM32_SRC_PCLK3 ) ||
        ((src_clk == STM32_SRC_HSE   ) && IS_ENABLED(STM32_HSE_ENABLED   )) ||
        ((src_clk == STM32_SRC_HSI16 ) && IS_ENABLED(STM32_HSI_ENABLED   )) ||
        ((src_clk == STM32_SRC_HSI48 ) && IS_ENABLED(STM32_HSI48_ENABLED )) ||
        ((src_clk == STM32_SRC_LSE   ) && IS_ENABLED(STM32_LSE_ENABLED   )) ||
        ((src_clk == STM32_SRC_LSI   ) && IS_ENABLED(STM32_LSI_ENABLED   )) ||
        ((src_clk == STM32_SRC_MSIS  ) && IS_ENABLED(STM32_MSIS_ENABLED  )) ||
        ((src_clk == STM32_SRC_MSIK  ) && IS_ENABLED(STM32_MSIK_ENABLED  )) ||
        ((src_clk == STM32_SRC_PLL1_P) && IS_ENABLED(STM32_PLL_P_ENABLED )) ||
        ((src_clk == STM32_SRC_PLL1_Q) && IS_ENABLED(STM32_PLL_Q_ENABLED )) ||
        ((src_clk == STM32_SRC_PLL1_R) && IS_ENABLED(STM32_PLL_R_ENABLED )) ||
        ((src_clk == STM32_SRC_PLL2_P) && IS_ENABLED(STM32_PLL2_P_ENABLED)) ||
        ((src_clk == STM32_SRC_PLL2_Q) && IS_ENABLED(STM32_PLL2_Q_ENABLED)) ||
        ((src_clk == STM32_SRC_PLL2_R) && IS_ENABLED(STM32_PLL2_R_ENABLED)) ||
        ((src_clk == STM32_SRC_PLL3_P) && IS_ENABLED(STM32_PLL3_P_ENABLED)) ||
        ((src_clk == STM32_SRC_PLL3_Q) && IS_ENABLED(STM32_PLL3_Q_ENABLED)) ||
        ((src_clk == STM32_SRC_PLL3_R) && IS_ENABLED(STM32_PLL3_R_ENABLED))) {
        return (0);
    }

    return (-ENOTSUP);
}

static inline int stm32_clock_control_on(const struct device* dev,
                                         clock_control_subsys_t sub_system) {
    struct stm32_pclken* pclken = (struct stm32_pclken*)(sub_system);
    volatile int temp;

    ARG_UNUSED(dev);

    if (IN_RANGE(pclken->bus, STM32_PERIPH_BUS_MIN, STM32_PERIPH_BUS_MAX) == 0) {
        /* Attempt to toggle a wrong peripheral clock bit */
        return (-ENOTSUP);
    }

    sys_set_bits(DT_REG_ADDR(DT_NODELABEL(rcc)) + pclken->bus,
                 pclken->enr);
    /* Delay after enabling the clock, to allow it to become active */
    temp = sys_read32(DT_REG_ADDR(DT_NODELABEL(rcc)) + pclken->bus);
    UNUSED(temp);

    return (0);
}

static inline int stm32_clock_control_off(const struct device* dev,
                                          clock_control_subsys_t sub_system) {
    struct stm32_pclken* pclken = (struct stm32_pclken*)(sub_system);

    ARG_UNUSED(dev);

    if (IN_RANGE(pclken->bus, STM32_PERIPH_BUS_MIN, STM32_PERIPH_BUS_MAX) == 0) {
        /* Attempt to toggle a wrong peripheral clock bit */
        return (-ENOTSUP);
    }

    sys_clear_bits(DT_REG_ADDR(DT_NODELABEL(rcc)) + pclken->bus,
                   pclken->enr);

    return (0);
}

static inline int stm32_clock_control_configure(const struct device* dev,
                                                clock_control_subsys_t sub_system,
                                                void* data) {
    struct stm32_pclken* pclken = (struct stm32_pclken*)(sub_system);
    int err;

    ARG_UNUSED(dev);
    ARG_UNUSED(data);

    err = enabled_clock(pclken->bus);
    if (err < 0) {
        /* Attempt to configure a src clock not available or not valid */
        return (err);
    }

<<<<<<< HEAD
    sys_clear_bits(DT_REG_ADDR(DT_NODELABEL(rcc)) + STM32_CLOCK_REG_GET(pclken->enr),
                   STM32_CLOCK_MASK_GET(pclken->enr) << STM32_CLOCK_SHIFT_GET(pclken->enr));
    sys_set_bits(DT_REG_ADDR(DT_NODELABEL(rcc)) + STM32_CLOCK_REG_GET(pclken->enr),
                 STM32_CLOCK_VAL_GET(pclken->enr) << STM32_CLOCK_SHIFT_GET(pclken->enr));
=======
	sys_clear_bits(DT_REG_ADDR(DT_NODELABEL(rcc)) + STM32_DT_CLKSEL_REG_GET(pclken->enr),
		       STM32_DT_CLKSEL_MASK_GET(pclken->enr) <<
			STM32_DT_CLKSEL_SHIFT_GET(pclken->enr));
	sys_set_bits(DT_REG_ADDR(DT_NODELABEL(rcc)) + STM32_DT_CLKSEL_REG_GET(pclken->enr),
		     STM32_DT_CLKSEL_VAL_GET(pclken->enr) <<
			STM32_DT_CLKSEL_SHIFT_GET(pclken->enr));
>>>>>>> d2d29143

    return (0);
}

static int stm32_clock_control_get_subsys_rate(const struct device* dev,
                                               clock_control_subsys_t sys,
                                               uint32_t* rate) {
    struct stm32_pclken* pclken = (struct stm32_pclken*)(sys);

    /*
     * Get AHB Clock (= SystemCoreClock = SYSCLK/prescaler)
     * SystemCoreClock is preferred to CONFIG_SYS_CLOCK_HW_CYCLES_PER_SEC
     * since it will be updated after clock configuration and hence
     * more likely to contain actual clock speed
     */
    uint32_t ahb_clock  = SystemCoreClock;
    uint32_t apb1_clock = get_bus_clock(ahb_clock, STM32_APB1_PRESCALER);
    uint32_t apb2_clock = get_bus_clock(ahb_clock, STM32_APB2_PRESCALER);
    uint32_t apb3_clock = get_bus_clock(ahb_clock, STM32_APB3_PRESCALER);

    ARG_UNUSED(dev);

    switch (pclken->bus) {
        case STM32_CLOCK_BUS_AHB1 :
        case STM32_CLOCK_BUS_AHB2 :
        case STM32_CLOCK_BUS_AHB2_2 :
        case STM32_CLOCK_BUS_AHB3 :
        case STM32_SRC_HCLK :
            *rate = ahb_clock;
            break;

        case STM32_CLOCK_BUS_APB1 :
        case STM32_CLOCK_BUS_APB1_2 :
        case STM32_SRC_PCLK1 :
            *rate = apb1_clock;
            break;

        case STM32_CLOCK_BUS_APB2 :
        case STM32_SRC_PCLK2 :
            *rate = apb2_clock;
            break;

        case STM32_CLOCK_BUS_APB3 :
        case STM32_SRC_PCLK3 :
            *rate = apb3_clock;
            break;

        case STM32_SRC_SYSCLK :
            *rate = get_sysclk_frequency();
            break;

        #if defined(STM32_HSI_ENABLED)
        case STM32_SRC_HSI16 :
            *rate = STM32_HSI_FREQ;
            break;
        #endif /* STM32_HSI_ENABLED */

        #if defined(STM32_MSIS_ENABLED)
        case STM32_SRC_MSIS :
            *rate = get_msis_frequency();
            break;
        #endif /* STM32_MSIS_ENABLED */

        #if defined(STM32_MSIK_ENABLED)
        case STM32_SRC_MSIK :
            *rate = __LL_RCC_CALC_MSIK_FREQ(LL_RCC_MSIRANGESEL_RUN,
                                            STM32_MSIK_RANGE << RCC_ICSCR1_MSIKRANGE_Pos);
            break;
        #endif /* STM32_MSIK_ENABLED */

        #if defined(STM32_HSE_ENABLED)
        case STM32_SRC_HSE :
            *rate = STM32_HSE_FREQ;
            break;
        #endif /* STM32_HSE_ENABLED */

        #if defined(STM32_LSE_ENABLED)
        case STM32_SRC_LSE :
            *rate = STM32_LSE_FREQ;
            break;
        #endif /* STM32_LSE_ENABLED */

        #if defined(STM32_LSI_ENABLED)
        case STM32_SRC_LSI :
            *rate = STM32_LSI_FREQ;
            break;
        #endif /* STM32_LSI_ENABLED */

        #if defined(STM32_HSI48_ENABLED)
        case STM32_SRC_HSI48 :
            *rate = STM32_HSI48_FREQ;
            break;
        #endif /* STM32_HSI48_ENABLED */

        #if defined(STM32_PLL_ENABLED)
        case STM32_SRC_PLL1_P :
            *rate = get_pllout_frequency(get_pllsrc_frequency(PLL1_ID),
                                         STM32_PLL_M_DIVISOR,
                                         STM32_PLL_N_MULTIPLIER,
                                         STM32_PLL_P_DIVISOR);
            break;

        case STM32_SRC_PLL1_Q :
            *rate = get_pllout_frequency(get_pllsrc_frequency(PLL1_ID),
                                         STM32_PLL_M_DIVISOR,
                                         STM32_PLL_N_MULTIPLIER,
                                         STM32_PLL_Q_DIVISOR);
            break;
        case STM32_SRC_PLL1_R :
            *rate = get_pllout_frequency(get_pllsrc_frequency(PLL1_ID),
                                         STM32_PLL_M_DIVISOR,
                                         STM32_PLL_N_MULTIPLIER,
                                         STM32_PLL_R_DIVISOR);
            break;
        #endif /* STM32_PLL_ENABLED */

        #if defined(STM32_PLL2_ENABLED)
        case STM32_SRC_PLL2_P :
            *rate = get_pllout_frequency(get_pllsrc_frequency(PLL2_ID),
                                         STM32_PLL2_M_DIVISOR,
                                         STM32_PLL2_N_MULTIPLIER,
                                         STM32_PLL2_P_DIVISOR);
            break;

        case STM32_SRC_PLL2_Q :
            *rate = get_pllout_frequency(get_pllsrc_frequency(PLL2_ID),
                                         STM32_PLL2_M_DIVISOR,
                                         STM32_PLL2_N_MULTIPLIER,
                                         STM32_PLL2_Q_DIVISOR);
            break;

        case STM32_SRC_PLL2_R :
            *rate = get_pllout_frequency(get_pllsrc_frequency(PLL2_ID),
                                         STM32_PLL2_M_DIVISOR,
                                         STM32_PLL2_N_MULTIPLIER,
                                         STM32_PLL2_R_DIVISOR);
            break;
        #endif /* STM32_PLL2_ENABLED */

        #if defined(STM32_PLL3_ENABLED)
        case STM32_SRC_PLL3_P :
            *rate = get_pllout_frequency(get_pllsrc_frequency(PLL3_ID),
                                         STM32_PLL3_M_DIVISOR,
                                         STM32_PLL3_N_MULTIPLIER,
                                         STM32_PLL3_P_DIVISOR);
            break;

        case STM32_SRC_PLL3_Q :
            *rate = get_pllout_frequency(get_pllsrc_frequency(PLL3_ID),
                                         STM32_PLL3_M_DIVISOR,
                                         STM32_PLL3_N_MULTIPLIER,
                                         STM32_PLL3_Q_DIVISOR);
            break;

        case STM32_SRC_PLL3_R :
            *rate = get_pllout_frequency(get_pllsrc_frequency(PLL3_ID),
                                         STM32_PLL3_M_DIVISOR,
                                         STM32_PLL3_N_MULTIPLIER,
                                         STM32_PLL3_R_DIVISOR);
            break;
        #endif /* STM32_PLL3_ENABLED */

        default :
            return (-ENOTSUP);
    }

    if (pclken->div) {
        *rate /= (pclken->div + 1);
    }

    return (0);
}

static enum clock_control_status stm32_clock_control_get_status(const struct device* dev,
                                                                clock_control_subsys_t sub_system) {
    struct stm32_pclken* pclken = (struct stm32_pclken *)sub_system;

    ARG_UNUSED(dev);

    if (IN_RANGE(pclken->bus, STM32_PERIPH_BUS_MIN, STM32_PERIPH_BUS_MAX) == true) {
        /* Gated clocks */
        if ((sys_read32(DT_REG_ADDR(DT_NODELABEL(rcc)) + pclken->bus) & pclken->enr)
            == pclken->enr) {
            return (CLOCK_CONTROL_STATUS_ON);
        }
        else {
            return (CLOCK_CONTROL_STATUS_OFF);
        }
    }
    else {
        /* Domain clock sources */
        if (enabled_clock(pclken->bus) == 0) {
            return (CLOCK_CONTROL_STATUS_ON);
        }
        else {
            return (CLOCK_CONTROL_STATUS_OFF);
        }
    }
}

static DEVICE_API(clock_control, stm32_clock_control_api) = {
    .on  = stm32_clock_control_on,
    .off = stm32_clock_control_off,
    .get_rate   = stm32_clock_control_get_subsys_rate,
    .get_status = stm32_clock_control_get_status,
    .configure  = stm32_clock_control_configure,
};

__unused
static int get_vco_input_range(uint32_t m_div, uint32_t* range, size_t pll_id) {
    uint32_t vco_freq;

    vco_freq = (get_pllsrc_frequency(pll_id) / m_div);

    if ((MHZ(4) <= vco_freq) && (vco_freq <= MHZ(8))) {
        *range = LL_RCC_PLLINPUTRANGE_4_8;
    }
    else if ((MHZ(8) < vco_freq) && (vco_freq <= MHZ(16))) {
        *range = LL_RCC_PLLINPUTRANGE_8_16;
    }
    else {
        return (-ERANGE);
    }

    return (0);
}

static void set_regu_voltage(uint32_t hclk_freq) {
    if (hclk_freq < MHZ(25)) {
        LL_PWR_SetRegulVoltageScaling(LL_PWR_REGU_VOLTAGE_SCALE4);
    }
    else if (hclk_freq < MHZ(55)) {
        LL_PWR_SetRegulVoltageScaling(LL_PWR_REGU_VOLTAGE_SCALE3);
    }
    else if (hclk_freq < MHZ(110)) {
        LL_PWR_SetRegulVoltageScaling(LL_PWR_REGU_VOLTAGE_SCALE2);
    }
    else {
        LL_PWR_SetRegulVoltageScaling(LL_PWR_REGU_VOLTAGE_SCALE1);
    }

    while (LL_PWR_IsActiveFlag_VOS() == 0) {
        if (IS_ENABLED(__GTEST)) {
            break;
        }
    }
}

#if defined(STM32_PLL_ENABLED)
/*
 * Dynamic voltage scaling:
 * Enable the Booster mode before enabling then PLL for sysclock above 55MHz
 * The goal of this function is to set the epod prescaler, so that epod clock freq
 * is between 4MHz and 16MHz.
 * Up to now only MSI as PLL1 source clock can be > 16MHz, requiring a epod prescaler > 1
 * For HSI16, epod prescaler is default (div1, not divided).
 * Once HSE is > 16MHz, the epod prescaler would also be also required.
 */
static void set_epod_booster(void) {
    /* Reset Epod Prescaler in case it was set earlier with another DIV value */
    LL_PWR_DisableEPODBooster();
    while (LL_PWR_IsActiveFlag_BOOST() == 1) {
        if (IS_ENABLED(__GTEST)) {
            break;
        }
    }

    LL_RCC_SetPll1EPodPrescaler(LL_RCC_PLL1MBOOST_DIV_1);

    if (MHZ(55) <= CONFIG_SYS_CLOCK_HW_CYCLES_PER_SEC) {
        /*
         * Set EPOD clock prescaler based on PLL1 input freq
         * (MSI/PLLM  or HSE/PLLM when HSE is > 16MHz
         * Booster clock frequency should be between 4 and 16MHz
         * This is done in following steps:
         * Read MSI Frequency or HSE oscillaor freq
         * Divide PLL1 input freq (MSI/PLL or HSE/PLLM)
         * by the targeted freq (8MHz).
         * Make sure value is not higher than 16
         * Shift in the register space (/2)
         */
        int tmp;

        if (IS_ENABLED(STM32_PLL_SRC_MSIS)) {
            tmp = __LL_RCC_CALC_MSIS_FREQ(LL_RCC_MSIRANGESEL_RUN,
                                          STM32_MSIS_RANGE << RCC_ICSCR1_MSISRANGE_Pos);
        }
        else if (IS_ENABLED(STM32_PLL_SRC_HSE) && (MHZ(16) < STM32_HSE_FREQ)) {
            tmp = STM32_HSE_FREQ;
        }
        else {
            return;
        }

        tmp = MIN(tmp / STM32_PLL_M_DIVISOR / 8000000, 16);
        tmp = (tmp / 2);

        /* Configure the epod clock frequency between 4 and 16 MHz */
        LL_RCC_SetPll1EPodPrescaler(tmp << RCC_PLL1CFGR_PLL1MBOOST_Pos);

        /* Enable EPOD booster and wait for booster ready flag set */
        LL_PWR_EnableEPODBooster();
        while (LL_PWR_IsActiveFlag_BOOST() == 0) {
            if (IS_ENABLED(__GTEST)) {
                break;
            }
        }
    }
}
#endif /* STM32_PLL_ENABLED */

__unused
static void clock_switch_to_hsi(void) {
    /* Enable HSI if not enabled */
    if (LL_RCC_HSI_IsReady() != 1) {
        /* Enable HSI */
        LL_RCC_HSI_Enable();
        while (LL_RCC_HSI_IsReady() != 1) {
            /* Wait for HSI ready */
            if (IS_ENABLED(__GTEST)) {
                break;
            }
        }
    }

    /* Set HSI as SYSCLCK source */
    LL_RCC_SetSysClkSource(LL_RCC_SYS_CLKSOURCE_HSI);
    while (LL_RCC_GetSysClkSource() != LL_RCC_SYS_CLKSOURCE_STATUS_HSI) {
        if (IS_ENABLED(__GTEST)) {
            break;
        }
    }

    LL_RCC_SetAHBPrescaler(LL_RCC_SYSCLK_DIV_1);
}

__unused
static int set_up_plls(void) {
    #if defined(STM32_PLL_ENABLED) || defined(STM32_PLL2_ENABLED) || \
        defined(STM32_PLL3_ENABLED)
    int r;
    uint32_t vco_input_range;
    #endif

    #if defined(STM32_PLL_ENABLED)
    /*
     * Switch to HSI and disable the PLL before configuration.
     * (Switching to HSI makes sure we have a SYSCLK source in
     * case we're currently running from the PLL we're about to
     * turn off and reconfigure.)
     */
    if (LL_RCC_GetSysClkSource() == LL_RCC_SYS_CLKSOURCE_STATUS_PLL1) {
        clock_switch_to_hsi();
    }

    LL_RCC_PLL1_Disable();

    /* Configure PLL source : Can be HSE, HSI, MSIS */
    if (IS_ENABLED(STM32_PLL_SRC_HSE)) {
        /* Main PLL configuration and activation */
        LL_RCC_PLL1_SetMainSource(LL_RCC_PLL1SOURCE_HSE);
    }
    else if (IS_ENABLED(STM32_PLL_SRC_MSIS)) {
        /* Main PLL configuration and activation */
        LL_RCC_PLL1_SetMainSource(LL_RCC_PLL1SOURCE_MSIS);
    }
    else if (IS_ENABLED(STM32_PLL_SRC_HSI)) {
        /* Main PLL configuration and activation */
        LL_RCC_PLL1_SetMainSource(LL_RCC_PLL1SOURCE_HSI);
    }
    else {
        return (-ENOTSUP);
    }

    /*
     * Configure the EPOD booster
     * before increasing the system clock freq
     * and after pll clock source is set
     */
    set_epod_booster();

    r = get_vco_input_range(STM32_PLL_M_DIVISOR, &vco_input_range, PLL1_ID);
    if (r < 0) {
        return (r);
    }

    LL_RCC_PLL1_SetDivider(STM32_PLL_M_DIVISOR);

    /* Set VCO Input before enabling the PLL, depends on freq used for PLL1 */
    LL_RCC_PLL1_SetVCOInputRange(vco_input_range);

    LL_RCC_PLL1_SetN(STM32_PLL_N_MULTIPLIER);

    LL_RCC_PLL1FRACN_Disable();
    if (IS_ENABLED(STM32_PLL_FRACN_ENABLED)) {
        LL_RCC_PLL1_SetFRACN(STM32_PLL_FRACN_VALUE);
        LL_RCC_PLL1FRACN_Enable();
    }

    if (IS_ENABLED(STM32_PLL_P_ENABLED)) {
        LL_RCC_PLL1_SetP(STM32_PLL_P_DIVISOR);
        LL_RCC_PLL1_EnableDomain_SAI();
    }

    if (IS_ENABLED(STM32_PLL_Q_ENABLED)) {
        LL_RCC_PLL1_SetQ(STM32_PLL_Q_DIVISOR);
        LL_RCC_PLL1_EnableDomain_48M();
    }

    if (IS_ENABLED(STM32_PLL_R_ENABLED)) {
        __ASSERT_NO_MSG((STM32_PLL_R_DIVISOR == 1) ||
                        (STM32_PLL_R_DIVISOR % 2 == 0));
        LL_RCC_PLL1_SetR(STM32_PLL_R_DIVISOR);
        LL_RCC_PLL1_EnableDomain_SYS();
    }

    LL_RCC_PLL1_Enable();
    while (LL_RCC_PLL1_IsReady() != 1U) {
        if (IS_ENABLED(__GTEST)) {
            break;
        }
    }
    #else
    /* Init PLL source to None */
    LL_RCC_PLL1_SetMainSource(LL_RCC_PLL1SOURCE_NONE);
    #endif /* STM32_PLL_ENABLED */

    #if defined(STM32_PLL2_ENABLED)
    /* Configure PLL2 source */
    if (IS_ENABLED(STM32_PLL2_SRC_HSE)) {
        LL_RCC_PLL2_SetSource(LL_RCC_PLL2SOURCE_HSE);
    }
    else if (IS_ENABLED(STM32_PLL2_SRC_MSIS)) {
        LL_RCC_PLL2_SetSource(LL_RCC_PLL2SOURCE_MSIS);
    }
    else if (IS_ENABLED(STM32_PLL2_SRC_HSI)) {
        LL_RCC_PLL2_SetSource(LL_RCC_PLL2SOURCE_HSI);
    }
    else {
        return (-ENOTSUP);
    }

    r = get_vco_input_range(STM32_PLL2_M_DIVISOR, &vco_input_range, PLL2_ID);
    if (r < 0) {
        return (r);
    }

    LL_RCC_PLL2_SetDivider(STM32_PLL2_M_DIVISOR);

    LL_RCC_PLL2_SetVCOInputRange(vco_input_range);

    LL_RCC_PLL2_SetN(STM32_PLL2_N_MULTIPLIER);

    LL_RCC_PLL2FRACN_Disable();
    if (IS_ENABLED(STM32_PLL2_FRACN_ENABLED)) {
        LL_RCC_PLL2_SetFRACN(STM32_PLL2_FRACN_VALUE);
        LL_RCC_PLL2FRACN_Enable();
    }

    if (IS_ENABLED(STM32_PLL2_P_ENABLED)) {
        LL_RCC_PLL2_SetP(STM32_PLL2_P_DIVISOR);
        SET_BIT(RCC->PLL2CFGR, RCC_PLL2CFGR_PLL2PEN);
    }

    if (IS_ENABLED(STM32_PLL2_Q_ENABLED)) {
        LL_RCC_PLL2_SetQ(STM32_PLL2_Q_DIVISOR);
        SET_BIT(RCC->PLL2CFGR, RCC_PLL2CFGR_PLL2QEN);
    }

    if (IS_ENABLED(STM32_PLL2_R_ENABLED)) {
        LL_RCC_PLL2_SetR(STM32_PLL2_R_DIVISOR);
        SET_BIT(RCC->PLL2CFGR, RCC_PLL2CFGR_PLL2REN);
    }

    LL_RCC_PLL2_Enable();
    while (LL_RCC_PLL2_IsReady() != 1U) {
        if (IS_ENABLED(__GTEST)) {
            break;
        }
    }
    #else
    /* Init PLL2 source to None */
    LL_RCC_PLL2_SetSource(LL_RCC_PLL2SOURCE_NONE);
    #endif /* STM32_PLL2_ENABLED */

    #if defined(STM32_PLL3_ENABLED)
    /* Configure PLL3 source */
    if (IS_ENABLED(STM32_PLL3_SRC_HSE)) {
        LL_RCC_PLL3_SetSource(LL_RCC_PLL3SOURCE_HSE);
    }
    else if (IS_ENABLED(STM32_PLL3_SRC_MSIS)) {
        LL_RCC_PLL3_SetSource(LL_RCC_PLL3SOURCE_MSIS);
    }
    else if (IS_ENABLED(STM32_PLL3_SRC_HSI)) {
        LL_RCC_PLL3_SetSource(LL_RCC_PLL3SOURCE_HSI);
    }
    else {
        return (-ENOTSUP);
    }

    r = get_vco_input_range(STM32_PLL3_M_DIVISOR, &vco_input_range, PLL3_ID);
    if (r < 0) {
        return (r);
    }

    LL_RCC_PLL3_SetDivider(STM32_PLL3_M_DIVISOR);

    LL_RCC_PLL3_SetVCOInputRange(vco_input_range);

    LL_RCC_PLL3_SetN(STM32_PLL3_N_MULTIPLIER);

    LL_RCC_PLL3FRACN_Disable();
    if (IS_ENABLED(STM32_PLL3_FRACN_ENABLED)) {
        LL_RCC_PLL3_SetFRACN(STM32_PLL3_FRACN_VALUE);
        LL_RCC_PLL3FRACN_Enable();
    }

    if (IS_ENABLED(STM32_PLL3_P_ENABLED)) {
        LL_RCC_PLL3_SetP(STM32_PLL3_P_DIVISOR);
        SET_BIT(RCC->PLL3CFGR, RCC_PLL3CFGR_PLL3PEN);
    }

    if (IS_ENABLED(STM32_PLL3_Q_ENABLED)) {
        LL_RCC_PLL3_SetQ(STM32_PLL3_Q_DIVISOR);
        SET_BIT(RCC->PLL3CFGR, RCC_PLL3CFGR_PLL3QEN);
    }

    if (IS_ENABLED(STM32_PLL3_R_ENABLED)) {
        LL_RCC_PLL3_SetR(STM32_PLL3_R_DIVISOR);
        SET_BIT(RCC->PLL3CFGR, RCC_PLL3CFGR_PLL3REN);
    }

    LL_RCC_PLL3_Enable();
    while (LL_RCC_PLL3_IsReady() != 1U) {
        if (IS_ENABLED(__GTEST)) {
            break;
        }
    }
    #else
    /* Init PLL3 source to None */
    LL_RCC_PLL3_SetSource(LL_RCC_PLL3SOURCE_NONE);
    #endif /* STM32_PLL3_ENABLED */

    return (0);
}

static void set_up_fixed_clock_sources(void) {

    if (IS_ENABLED(STM32_HSE_ENABLED)) {
        /* Check if need to enable HSE bypass feature or not */
        if (IS_ENABLED(STM32_HSE_BYPASS)) {
            LL_RCC_HSE_EnableBypass();
        }
        else {
            LL_RCC_HSE_DisableBypass();
        }

        /* Enable HSE */
        LL_RCC_HSE_Enable();
        while (LL_RCC_HSE_IsReady() != 1) {
            if (IS_ENABLED(__GTEST)) {
                break;
            }
        }
    }

    if (IS_ENABLED(STM32_HSI_ENABLED)) {
        /* Enable HSI if not enabled */
        if (LL_RCC_HSI_IsReady() != 1) {
            /* Enable HSI */
            LL_RCC_HSI_Enable();
            while (LL_RCC_HSI_IsReady() != 1) {
                /* Wait for HSI ready */
                if (IS_ENABLED(__GTEST)) {
                    break;
                }
            }
        }
    }

    if (IS_ENABLED(STM32_LSE_ENABLED)) {
        /* Enable the power interface clock */
        LL_AHB3_GRP1_EnableClock(LL_AHB3_GRP1_PERIPH_PWR);

        if (!LL_PWR_IsEnabledBkUpAccess()) {
            /* Enable write access to Backup domain */
            LL_PWR_EnableBkUpAccess();
            while (!LL_PWR_IsEnabledBkUpAccess()) {
                /* Wait for Backup domain access */
                if (IS_ENABLED(__GTEST)) {
                    break;
                }
            }
        }

        /* Configure driving capability */
        LL_RCC_LSE_SetDriveCapability(STM32_LSE_DRIVING << RCC_BDCR_LSEDRV_Pos);

        if (IS_ENABLED(STM32_LSE_BYPASS)) {
            /* Configure LSE bypass */
            LL_RCC_LSE_EnableBypass();
        }

        /* Enable LSE Oscillator */
        LL_RCC_LSE_Enable();
        /* Wait for LSE ready */
        while (!LL_RCC_LSE_IsReady()) {
            if (IS_ENABLED(__GTEST)) {
                break;
            }
        }

        /* Enable LSESYS additionally */
        LL_RCC_LSE_EnablePropagation();
        /* Wait till LSESYS is ready */
        while (!LL_RCC_LSESYS_IsReady()) {
            if (IS_ENABLED(__GTEST)) {
                break;
            }
        }

        LL_PWR_DisableBkUpAccess();
    }

    if (IS_ENABLED(STM32_MSIS_ENABLED)) {
        /* Set MSIS Range */
        LL_RCC_MSI_EnableRangeSelection();

        LL_RCC_MSIS_SetRange(STM32_MSIS_RANGE << RCC_ICSCR1_MSISRANGE_Pos);

        if (IS_ENABLED(STM32_MSIS_PLL_MODE)) {
            __ASSERT(STM32_LSE_ENABLED,
                     "MSIS Hardware auto calibration needs LSE clock activation");
            /* Enable MSI hardware auto calibration */
            LL_RCC_SetMSIPLLMode(LL_RCC_PLLMODE_MSIS);
            LL_RCC_MSI_EnablePLLMode();
        }

        /* Enable MSIS */
        LL_RCC_MSIS_Enable();

        /* Wait till MSIS is ready */
        while (LL_RCC_MSIS_IsReady() != 1) {
            if (IS_ENABLED(__GTEST)) {
                break;
            }
        }
    }

    if (IS_ENABLED(STM32_MSIK_ENABLED)) {
        /* Set MSIK Range */
        LL_RCC_MSI_EnableRangeSelection();

        LL_RCC_MSIK_SetRange(STM32_MSIK_RANGE << RCC_ICSCR1_MSIKRANGE_Pos);

        if (IS_ENABLED(STM32_MSIK_PLL_MODE)) {
            __ASSERT(STM32_LSE_ENABLED,
                     "MSIK Hardware auto calibration needs LSE clock activation");
            /* Enable MSI hardware auto calibration */
            LL_RCC_SetMSIPLLMode(LL_RCC_PLLMODE_MSIK);
            LL_RCC_MSI_EnablePLLMode();
        }

        if (IS_ENABLED(STM32_MSIS_ENABLED)) {
            __ASSERT((STM32_MSIK_PLL_MODE == STM32_MSIS_PLL_MODE),
                     "Please check MSIS/MSIK config consistency");
        }

        /* Enable MSIK */
        LL_RCC_MSIK_Enable();

        /* Wait till MSIK is ready */
        while (LL_RCC_MSIK_IsReady() != 1) {
            if (IS_ENABLED(__GTEST)) {
                break;
            }
        }
    }

    if (IS_ENABLED(STM32_LSI_ENABLED)) {
        if (!LL_AHB3_GRP1_IsEnabledClock(LL_AHB3_GRP1_PERIPH_PWR)) {
            /* Enable the power interface clock */
            LL_AHB3_GRP1_EnableClock(LL_AHB3_GRP1_PERIPH_PWR);
        }

        if (!LL_PWR_IsEnabledBkUpAccess()) {
            /* Enable write access to Backup domain */
            LL_PWR_EnableBkUpAccess();
            while (!LL_PWR_IsEnabledBkUpAccess()) {
                /* Wait for Backup domain access */
                if (IS_ENABLED(__GTEST)) {
                    break;
                }
            }
        }

        /* Enable LSI oscillator */
        LL_RCC_LSI_Enable();
        while (LL_RCC_LSI_IsReady() != 1) {
            /* Wait till LSI is ready */
            if (IS_ENABLED(__GTEST)) {
                break;
            }
        }

        LL_PWR_DisableBkUpAccess();
    }

    if (IS_ENABLED(STM32_HSI48_ENABLED)) {
        LL_RCC_HSI48_Enable();
        while (LL_RCC_HSI48_IsReady() != 1) {
            /* Wait till HSI48 is ready */
            if (IS_ENABLED(__GTEST)) {
                break;
            }
        }
    }
}

int stm32_clock_control_init(const struct device* dev) {
    uint32_t old_hclk_freq;
    int r;

    ARG_UNUSED(dev);

    /* Current hclk value */
    old_hclk_freq = __LL_RCC_CALC_HCLK_FREQ(get_startup_frequency(), LL_RCC_GetAHBPrescaler());

    /* Set voltage regulator to comply with targeted system frequency */
    set_regu_voltage(CONFIG_SYS_CLOCK_HW_CYCLES_PER_SEC);

    /* Set flash latency */
    /* If freq increases, set flash latency before any clock setting */
    if (old_hclk_freq < CONFIG_SYS_CLOCK_HW_CYCLES_PER_SEC) {
        LL_SetFlashLatency(CONFIG_SYS_CLOCK_HW_CYCLES_PER_SEC);
    }

    /* Set up individual enabled clocks */
    set_up_fixed_clock_sources();

    /* Set up PLLs */
    r = set_up_plls();
    if (r < 0) {
        return (r);
    }

    /* Set peripheral buses pre-scalers */
    LL_RCC_SetAHBPrescaler(ahb_prescaler(STM32_AHB_PRESCALER));
    LL_RCC_SetAPB1Prescaler(apb1_prescaler(STM32_APB1_PRESCALER));
    LL_RCC_SetAPB2Prescaler(apb2_prescaler(STM32_APB2_PRESCALER));
    LL_RCC_SetAPB3Prescaler(apb3_prescaler(STM32_APB3_PRESCALER));

    if (IS_ENABLED(STM32_SYSCLK_SRC_PLL)) {
        /* Set PLL1 as System Clock Source */
        LL_RCC_SetSysClkSource(LL_RCC_SYS_CLKSOURCE_PLL1);
        while (LL_RCC_GetSysClkSource() != LL_RCC_SYS_CLKSOURCE_STATUS_PLL1) {
            if (IS_ENABLED(__GTEST)) {
                break;
            }
        }
    }
    else if (IS_ENABLED(STM32_SYSCLK_SRC_HSE)) {
        /* Set HSE as SYSCLCK source */
        LL_RCC_SetSysClkSource(LL_RCC_SYS_CLKSOURCE_HSE);
        while (LL_RCC_GetSysClkSource() != LL_RCC_SYS_CLKSOURCE_STATUS_HSE) {
            if (IS_ENABLED(__GTEST)) {
                break;
            }
        }
    }
    else if (IS_ENABLED(STM32_SYSCLK_SRC_MSIS)) {
        /* Set MSIS as SYSCLCK source */
        LL_RCC_SetSysClkSource(LL_RCC_SYS_CLKSOURCE_MSIS);
        while (LL_RCC_GetSysClkSource() != LL_RCC_SYS_CLKSOURCE_STATUS_MSIS) {
            if (IS_ENABLED(__GTEST)) {
                break;
            }
        }
    }
    else if (IS_ENABLED(STM32_SYSCLK_SRC_HSI)) {
        /* Set HSI as SYSCLCK source */
        LL_RCC_SetSysClkSource(LL_RCC_SYS_CLKSOURCE_HSI);
        while (LL_RCC_GetSysClkSource() != LL_RCC_SYS_CLKSOURCE_STATUS_HSI) {
            if (IS_ENABLED(__GTEST)) {
                break;
            }
        }
    }
    else {
        return (-ENOTSUP);
    }

    /* Set FLASH latency */
    /* If freq not increased, set flash latency after all clock setting */
    if (old_hclk_freq >= CONFIG_SYS_CLOCK_HW_CYCLES_PER_SEC) {
        LL_SetFlashLatency(CONFIG_SYS_CLOCK_HW_CYCLES_PER_SEC);
    }

    /* Update CMSIS variable */
    SystemCoreClock = CONFIG_SYS_CLOCK_HW_CYCLES_PER_SEC;

    return (0);
}

/**
 * @brief RCC device, note that priority is intentionally set to 1 so
 * that the device init runs just after SOC init
 */
DEVICE_DT_DEFINE(DT_NODELABEL(rcc),
                 stm32_clock_control_init,
                 NULL,
                 NULL, NULL,
                 PRE_KERNEL_1,
                 CONFIG_CLOCK_CONTROL_INIT_PRIORITY,
                 &stm32_clock_control_api);<|MERGE_RESOLUTION|>--- conflicted
+++ resolved
@@ -199,19 +199,12 @@
         return (err);
     }
 
-<<<<<<< HEAD
-    sys_clear_bits(DT_REG_ADDR(DT_NODELABEL(rcc)) + STM32_CLOCK_REG_GET(pclken->enr),
-                   STM32_CLOCK_MASK_GET(pclken->enr) << STM32_CLOCK_SHIFT_GET(pclken->enr));
-    sys_set_bits(DT_REG_ADDR(DT_NODELABEL(rcc)) + STM32_CLOCK_REG_GET(pclken->enr),
-                 STM32_CLOCK_VAL_GET(pclken->enr) << STM32_CLOCK_SHIFT_GET(pclken->enr));
-=======
-	sys_clear_bits(DT_REG_ADDR(DT_NODELABEL(rcc)) + STM32_DT_CLKSEL_REG_GET(pclken->enr),
-		       STM32_DT_CLKSEL_MASK_GET(pclken->enr) <<
-			STM32_DT_CLKSEL_SHIFT_GET(pclken->enr));
-	sys_set_bits(DT_REG_ADDR(DT_NODELABEL(rcc)) + STM32_DT_CLKSEL_REG_GET(pclken->enr),
-		     STM32_DT_CLKSEL_VAL_GET(pclken->enr) <<
-			STM32_DT_CLKSEL_SHIFT_GET(pclken->enr));
->>>>>>> d2d29143
+    sys_clear_bits(DT_REG_ADDR(DT_NODELABEL(rcc)) + STM32_DT_CLKSEL_REG_GET(pclken->enr),
+                   STM32_DT_CLKSEL_MASK_GET(pclken->enr) <<
+                   STM32_DT_CLKSEL_SHIFT_GET(pclken->enr));
+    sys_set_bits(DT_REG_ADDR(DT_NODELABEL(rcc)) + STM32_DT_CLKSEL_REG_GET(pclken->enr),
+                 STM32_DT_CLKSEL_VAL_GET(pclken->enr) <<
+                 STM32_DT_CLKSEL_SHIFT_GET(pclken->enr));
 
     return (0);
 }
