--- conflicted
+++ resolved
@@ -49,20 +49,20 @@
 #define adc12_prescaler(v) z_adc12_prescaler(v)
 #elif defined(RCC_CFGR2_ADC1PRES)
 #define z_adc12_prescaler(v) \
-	COND_CODE_1(IS_EQ(v, 0), \
-		    LL_RCC_ADC1_CLKSRC_HCLK, \
-		    LL_RCC_ADC1_CLKSRC_PLL_DIV_ ## v)
+    COND_CODE_1(IS_EQ(v, 0), \
+                LL_RCC_ADC1_CLKSRC_HCLK, \
+                LL_RCC_ADC1_CLKSRC_PLL_DIV_ ## v)
 #define adc12_prescaler(v) z_adc12_prescaler(v)
 #else
 #define z_adc12_prescaler(v) \
-	COND_CODE_1(IS_EQ(v, 0), \
-		    (LL_RCC_ADC12_CLKSRC_HCLK), \
-		    (LL_RCC_ADC12_CLKSRC_PLL_DIV_ ## v))
+    COND_CODE_1(IS_EQ(v, 0), \
+                (LL_RCC_ADC12_CLKSRC_HCLK), \
+                (LL_RCC_ADC12_CLKSRC_PLL_DIV_ ## v))
 #define adc12_prescaler(v) z_adc12_prescaler(v)
 #define z_adc34_prescaler(v) \
-	COND_CODE_1(IS_EQ(v, 0), \
-		    (LL_RCC_ADC34_CLKSRC_HCLK), \
-		    (LL_RCC_ADC34_CLKSRC_PLL_DIV_ ## v))
+    COND_CODE_1(IS_EQ(v, 0), \
+                (LL_RCC_ADC34_CLKSRC_HCLK), \
+                (LL_RCC_ADC34_CLKSRC_PLL_DIV_ ## v))
 #define adc34_prescaler(v) z_adc34_prescaler(v)
 #endif
 
@@ -119,133 +119,7 @@
 }
 
 /** @brief Verifies clock is part of active clock configuration */
-<<<<<<< HEAD
-int enabled_clock(uint32_t src_clk)
-{
-	int r = 0;
-
-	switch (src_clk) {
-#if defined(STM32_SRC_SYSCLK)
-	case STM32_SRC_SYSCLK:
-		break;
-#endif /* STM32_SRC_SYSCLK */
-#if defined(STM32_SRC_PCLK)
-	case STM32_SRC_PCLK:
-		break;
-#endif /* STM32_SRC_PCLK */
-#if defined(STM32_SRC_HSE)
-	case STM32_SRC_HSE:
-		if (!IS_ENABLED(STM32_HSE_ENABLED)) {
-			r = -ENOTSUP;
-		}
-		break;
-#endif /* STM32_SRC_HSE */
-#if defined(STM32_SRC_EXT_HSE)
-	case STM32_SRC_EXT_HSE:
-		/* EXT_HSE is the raw OSC_IN signal, so it is always
-		 * available, regardless of the clocks configuration.
-		 */
-		break;
-#endif /* STM32_SRC_HSE */
-#if defined(STM32_SRC_HSI)
-	case STM32_SRC_HSI:
-		if (!IS_ENABLED(STM32_HSI_ENABLED)) {
-			r = -ENOTSUP;
-		}
-		break;
-#endif /* STM32_SRC_HSI */
-#if defined(STM32_SRC_LSE)
-	case STM32_SRC_LSE:
-		if (!IS_ENABLED(STM32_LSE_ENABLED)) {
-			r = -ENOTSUP;
-		}
-		break;
-#endif /* STM32_SRC_LSE */
-#if defined(STM32_SRC_LSI)
-	case STM32_SRC_LSI:
-		if (!IS_ENABLED(STM32_LSI_ENABLED)) {
-			r = -ENOTSUP;
-		}
-		break;
-#endif /* STM32_SRC_LSI */
-#if defined(STM32_SRC_HSI14)
-	case STM32_SRC_HSI14:
-		if (!IS_ENABLED(STM32_HSI14_ENABLED)) {
-			r = -ENOTSUP;
-		}
-		break;
-#endif /* STM32_SRC_HSI14 */
-#if defined(STM32_SRC_HSI48)
-	case STM32_SRC_HSI48:
-		if (!IS_ENABLED(STM32_HSI48_ENABLED)) {
-			r = -ENOTSUP;
-		}
-		break;
-#endif /* STM32_SRC_HSI48 */
-#if defined(STM32_SRC_MSI)
-	case STM32_SRC_MSI:
-		if (!IS_ENABLED(STM32_MSI_ENABLED)) {
-			r = -ENOTSUP;
-		}
-		break;
-#endif /* STM32_SRC_MSI */
-#if defined(STM32_SRC_PLLCLK)
-	case STM32_SRC_PLLCLK:
-		if (!IS_ENABLED(STM32_PLL_ENABLED)) {
-			r = -ENOTSUP;
-		}
-		break;
-#endif /* STM32_SRC_PLLCLK */
-#if defined(STM32_SRC_PLL_P)
-	case STM32_SRC_PLL_P:
-		if (!IS_ENABLED(STM32_PLL_P_ENABLED)) {
-			r = -ENOTSUP;
-		}
-		break;
-#endif /* STM32_SRC_PLL_P */
-#if defined(STM32_SRC_PLL_Q)
-	case STM32_SRC_PLL_Q:
-		if (!IS_ENABLED(STM32_PLL_Q_ENABLED)) {
-			r = -ENOTSUP;
-		}
-		break;
-#endif /* STM32_SRC_PLL_Q */
-#if defined(STM32_SRC_PLL_R)
-	case STM32_SRC_PLL_R:
-		if (!IS_ENABLED(STM32_PLL_R_ENABLED)) {
-			r = -ENOTSUP;
-		}
-		break;
-#endif /* STM32_SRC_PLL_R */
-#if defined(STM32_SRC_PLLI2S_R)
-	case STM32_SRC_PLLI2S_R:
-		if (!IS_ENABLED(STM32_PLLI2S_R_ENABLED)) {
-			r = -ENOTSUP;
-		}
-		break;
-#endif /* STM32_SRC_PLLI2S_R */
-#if defined(STM32_SRC_PLL2CLK)
-	case STM32_SRC_PLL2CLK:
-		if (!IS_ENABLED(STM32_PLL2_ENABLED)) {
-			r = -ENOTSUP;
-		}
-		break;
-#endif
-#if defined(STM32_SRC_PLL3CLK)
-	case STM32_SRC_PLL3CLK:
-		if (!IS_ENABLED(STM32_PLL3_ENABLED)) {
-			r = -ENOTSUP;
-		}
-		break;
-#endif
-	default:
-		return -ENOTSUP;
-	}
-
-	return r;
-=======
-__unused
-static int enabled_clock(uint32_t src_clk) {
+int enabled_clock(uint32_t src_clk) {
     int r = 0;
 
     switch (src_clk) {
@@ -267,6 +141,14 @@
             break;
         #endif /* STM32_SRC_HSE */
 
+        #if defined(STM32_SRC_EXT_HSE)
+        case STM32_SRC_EXT_HSE :
+            /* EXT_HSE is the raw OSC_IN signal, so it is always
+             * available, regardless of the clocks configuration.
+             */
+            break;
+        #endif /* STM32_SRC_HSE */
+
         #if defined(STM32_SRC_HSI)
         case STM32_SRC_HSI :
             if (!IS_ENABLED(STM32_HSI_ENABLED)) {
@@ -355,12 +237,27 @@
             break;
         #endif /* STM32_SRC_PLLI2S_R */
 
+        #if defined(STM32_SRC_PLL2CLK)
+        case STM32_SRC_PLL2CLK:
+        if (!IS_ENABLED(STM32_PLL2_ENABLED)) {
+            r = -ENOTSUP;
+        }
+        break;
+        #endif
+
+        #if defined(STM32_SRC_PLL3CLK)
+        case STM32_SRC_PLL3CLK:
+        if (!IS_ENABLED(STM32_PLL3_ENABLED)) {
+            r = -ENOTSUP;
+        }
+        break;
+        #endif
+
         default :
             return (-ENOTSUP);
     }
 
     return (r);
->>>>>>> 34417569
 }
 
 static inline int stm32_clock_control_on(const struct device* dev,
