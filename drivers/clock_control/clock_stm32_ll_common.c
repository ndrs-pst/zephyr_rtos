/*
 * Copyright (c) 2017-2022 Linaro Limited.
 * Copyright (c) 2017 RnDity Sp. z o.o.
 *
 * SPDX-License-Identifier: Apache-2.0
 */

#include <soc.h>
#include <stm32_ll_bus.h>
#include <stm32_ll_pwr.h>
#include <stm32_ll_rcc.h>
#include <stm32_ll_system.h>
#include <stm32_ll_utils.h>
#include <zephyr/arch/cpu.h>
#include <zephyr/drivers/clock_control.h>
#include <zephyr/sys/util.h>
#include <zephyr/sys/__assert.h>
#include <zephyr/drivers/clock_control/stm32_clock_control.h>
#include "clock_stm32_ll_common.h"
#include "clock_stm32_ll_mco.h"
#include "stm32_hsem.h"

extern uint32_t HAL_RCC_GetSysClockFreq(void); /* #CUSTOM@NDRS */

#if (__GTEST == 0) /* #CUSTOM@NDRS */
mem_addr_t const rcc_dt_reg_addr = DT_REG_ADDR(DT_NODELABEL(rcc));
#else
#include "mcu_reg_stub.h"
mem_addr_t rcc_dt_reg_addr;
#endif

/* Macros to fill up prescaler values */
#define z_hsi_divider(v)        LL_RCC_HSI_DIV_##v
#define hsi_divider(v)          z_hsi_divider(v)

#define fn_ahb_prescaler(v)     LL_RCC_SYSCLK_DIV_##v
#define ahb_prescaler(v)        fn_ahb_prescaler(v)

#define fn_apb1_prescaler(v)    LL_RCC_APB1_DIV_##v
#define apb1_prescaler(v)       fn_apb1_prescaler(v)

#if DT_NODE_HAS_PROP(DT_NODELABEL(rcc), apb2_prescaler)
#define fn_apb2_prescaler(v)    LL_RCC_APB2_DIV_##v
#define apb2_prescaler(v)       fn_apb2_prescaler(v)
#endif

<<<<<<< HEAD
=======
#define fn_mco1_prescaler(v)    LL_RCC_MCO1_DIV_##v
#define mco1_prescaler(v)       fn_mco1_prescaler(v)

#define fn_mco2_prescaler(v)    LL_RCC_MCO2_DIV_##v
#define mco2_prescaler(v)       fn_mco2_prescaler(v)

>>>>>>> c3f5e46d
#if DT_NODE_HAS_PROP(DT_NODELABEL(rcc), ahb4_prescaler)
#define RCC_CALC_FLASH_FREQ         __LL_RCC_CALC_HCLK4_FREQ
#define GET_CURRENT_FLASH_PRESCALER LL_RCC_GetAHB4Prescaler
#elif DT_NODE_HAS_PROP(DT_NODELABEL(rcc), ahb3_prescaler)
#define RCC_CALC_FLASH_FREQ         __LL_RCC_CALC_HCLK3_FREQ
#define GET_CURRENT_FLASH_PRESCALER LL_RCC_GetAHB3Prescaler
#else
#define RCC_CALC_FLASH_FREQ         __LL_RCC_CALC_HCLK_FREQ
#define GET_CURRENT_FLASH_PRESCALER LL_RCC_GetAHBPrescaler
#endif

#if defined(RCC_PLLCFGR_PLLPEN)
#define RCC_PLLP_ENABLE()       SET_BIT(RCC->PLLCFGR, RCC_PLLCFGR_PLLPEN)
#else
#define RCC_PLLP_ENABLE()
#endif /* RCC_PLLCFGR_PLLPEN */
#if defined(RCC_PLLCFGR_PLLQEN)
#define RCC_PLLQ_ENABLE()       SET_BIT(RCC->PLLCFGR, RCC_PLLCFGR_PLLQEN)
#else
#define RCC_PLLQ_ENABLE()
#endif /* RCC_PLLCFGR_PLLQEN */

/**
 * @brief Return frequency for pll with 2 dividers and a multiplier
 */
static __unused uint32_t get_pll_div_frequency(uint32_t pllsrc_freq,
                                               int pllm_div,
                                               int plln_mul,
                                               int pllout_div) {
    __ASSERT_NO_MSG(pllm_div && pllout_div);

    return (pllsrc_freq / pllm_div * plln_mul / pllout_div);
}

static uint32_t get_bus_clock(uint32_t clock, uint32_t prescaler) {
    return (clock / prescaler);
}

static __unused uint32_t get_msi_frequency(void) {
#if defined(STM32_MSI_ENABLED)
#if !defined(LL_RCC_MSIRANGESEL_RUN)
    return __LL_RCC_CALC_MSI_FREQ(LL_RCC_MSI_GetRange());
#else
    return __LL_RCC_CALC_MSI_FREQ(LL_RCC_MSIRANGESEL_RUN,
                                  LL_RCC_MSI_GetRange());
#endif
#endif
    return 0;
}

/** @brief Verifies clock is part of active clock configuration */
<<<<<<< HEAD
__unused
static int enabled_clock(uint32_t src_clk)
{
	int r = 0;

	switch (src_clk) {
#if defined(STM32_SRC_SYSCLK)
	case STM32_SRC_SYSCLK:
		break;
#endif /* STM32_SRC_SYSCLK */
#if defined(STM32_SRC_PCLK)
	case STM32_SRC_PCLK:
		break;
#endif /* STM32_SRC_PCLK */
#if defined(STM32_SRC_HSE)
	case STM32_SRC_HSE:
		if (!IS_ENABLED(STM32_HSE_ENABLED)) {
			r = -ENOTSUP;
		}
		break;
#endif /* STM32_SRC_HSE */
#if defined(STM32_SRC_HSI)
	case STM32_SRC_HSI:
		if (!IS_ENABLED(STM32_HSI_ENABLED)) {
			r = -ENOTSUP;
		}
		break;
#endif /* STM32_SRC_HSI */
#if defined(STM32_SRC_LSE)
	case STM32_SRC_LSE:
		if (!IS_ENABLED(STM32_LSE_ENABLED)) {
			r = -ENOTSUP;
		}
		break;
#endif /* STM32_SRC_LSE */
#if defined(STM32_SRC_LSI)
	case STM32_SRC_LSI:
		if (!IS_ENABLED(STM32_LSI_ENABLED)) {
			r = -ENOTSUP;
		}
		break;
#endif /* STM32_SRC_LSI */
#if defined(STM32_SRC_HSI14)
	case STM32_SRC_HSI14:
		if (!IS_ENABLED(STM32_HSI14_ENABLED)) {
			r = -ENOTSUP;
		}
		break;
#endif /* STM32_SRC_HSI14 */
#if defined(STM32_SRC_HSI48)
	case STM32_SRC_HSI48:
		if (!IS_ENABLED(STM32_HSI48_ENABLED)) {
			r = -ENOTSUP;
		}
		break;
#endif /* STM32_SRC_HSI48 */
#if defined(STM32_SRC_MSI)
	case STM32_SRC_MSI:
		if (!IS_ENABLED(STM32_MSI_ENABLED)) {
			r = -ENOTSUP;
		}
		break;
#endif /* STM32_SRC_MSI */
#if defined(STM32_SRC_PLLCLK)
	case STM32_SRC_PLLCLK:
		if (!IS_ENABLED(STM32_PLL_ENABLED)) {
			r = -ENOTSUP;
		}
		break;
#endif /* STM32_SRC_PLLCLK */
#if defined(STM32_SRC_PLL_P)
	case STM32_SRC_PLL_P:
		if (!IS_ENABLED(STM32_PLL_P_ENABLED)) {
			r = -ENOTSUP;
		}
		break;
#endif /* STM32_SRC_PLL_P */
#if defined(STM32_SRC_PLL_Q)
	case STM32_SRC_PLL_Q:
		if (!IS_ENABLED(STM32_PLL_Q_ENABLED)) {
			r = -ENOTSUP;
		}
		break;
#endif /* STM32_SRC_PLL_Q */
#if defined(STM32_SRC_PLL_R)
	case STM32_SRC_PLL_R:
		if (!IS_ENABLED(STM32_PLL_R_ENABLED)) {
			r = -ENOTSUP;
		}
		break;
#endif /* STM32_SRC_PLL_R */
#if defined(STM32_SRC_PLLI2S_R)
	case STM32_SRC_PLLI2S_R:
		if (!IS_ENABLED(STM32_PLLI2S_R_ENABLED)) {
			r = -ENOTSUP;
		}
		break;
#endif /* STM32_SRC_PLLI2S_R */
	default:
		return -ENOTSUP;
	}

	return r;
=======
__unused static int enabled_clock(uint32_t src_clk) {
    int r = 0;

    switch (src_clk) {
        #if defined(STM32_SRC_SYSCLK)
        case STM32_SRC_SYSCLK :
            break;
        #endif /* STM32_SRC_SYSCLK */

        #if defined(STM32_SRC_PCLK)
        case STM32_SRC_PCLK :
            break;
        #endif /* STM32_SRC_PCLK */

        #if defined(STM32_SRC_HSE)
        case STM32_SRC_HSE :
            if (!IS_ENABLED(STM32_HSE_ENABLED)) {
                r = -ENOTSUP;
            }
            break;
        #endif /* STM32_SRC_HSE */

        #if defined(STM32_SRC_HSI)
        case STM32_SRC_HSI :
            if (!IS_ENABLED(STM32_HSI_ENABLED)) {
                r = -ENOTSUP;
            }
            break;
        #endif /* STM32_SRC_HSI */

        #if defined(STM32_SRC_LSE)
        case STM32_SRC_LSE :
            if (!IS_ENABLED(STM32_LSE_ENABLED)) {
                r = -ENOTSUP;
            }
            break;
        #endif /* STM32_SRC_LSE */

        #if defined(STM32_SRC_LSI)
        case STM32_SRC_LSI :
            if (!IS_ENABLED(STM32_LSI_ENABLED)) {
                r = -ENOTSUP;
            }
            break;
        #endif /* STM32_SRC_LSI */

        #if defined(STM32_SRC_HSI48)
        case STM32_SRC_HSI48 :
            if (!IS_ENABLED(STM32_HSI48_ENABLED)) {
                r = -ENOTSUP;
            }
            break;
        #endif /* STM32_SRC_HSI48 */

        #if defined(STM32_SRC_MSI)
        case STM32_SRC_MSI :
            if (!IS_ENABLED(STM32_MSI_ENABLED)) {
                r = -ENOTSUP;
            }
            break;
        #endif /* STM32_SRC_MSI */

        #if defined(STM32_SRC_PLLCLK)
        case STM32_SRC_PLLCLK :
            if (!IS_ENABLED(STM32_PLL_ENABLED)) {
                r = -ENOTSUP;
            }
            break;
        #endif /* STM32_SRC_PLLCLK */

        #if defined(STM32_SRC_PLL_P)
        case STM32_SRC_PLL_P :
            if (!IS_ENABLED(STM32_PLL_P_ENABLED)) {
                r = -ENOTSUP;
            }
            break;
        #endif /* STM32_SRC_PLL_P */

        #if defined(STM32_SRC_PLL_Q)
        case STM32_SRC_PLL_Q :
            if (!IS_ENABLED(STM32_PLL_Q_ENABLED)) {
                r = -ENOTSUP;
            }
            break;
        #endif /* STM32_SRC_PLL_Q */

        #if defined(STM32_SRC_PLL_R)
        case STM32_SRC_PLL_R :
            if (!IS_ENABLED(STM32_PLL_R_ENABLED)) {
                r = -ENOTSUP;
            }
            break;
        #endif /* STM32_SRC_PLL_R */

        #if defined(STM32_SRC_PLLI2S_R)
        case STM32_SRC_PLLI2S_R :
            if (!IS_ENABLED(STM32_PLLI2S_R_ENABLED)) {
                r = -ENOTSUP;
            }
            break;
        #endif /* STM32_SRC_PLLI2S_R */

        default :
            return (-ENOTSUP);
    }

    return (r);
>>>>>>> c3f5e46d
}

static inline int stm32_clock_control_on(const struct device* dev,
                                         clock_control_subsys_t sub_system) {
    struct stm32_pclken* pclken = (struct stm32_pclken*)(sub_system);

    ARG_UNUSED(dev);

    if (IN_RANGE(pclken->bus, STM32_PERIPH_BUS_MIN, STM32_PERIPH_BUS_MAX) == 0) {
        /* Attemp to change a wrong periph clock bit */
        return (-ENOTSUP);
    }

    sys_set_bits(rcc_dt_reg_addr + pclken->bus, pclken->enr);

    return (0);
}

static inline int stm32_clock_control_off(const struct device* dev,
                                          clock_control_subsys_t sub_system) {
    struct stm32_pclken* pclken = (struct stm32_pclken*)(sub_system);

    ARG_UNUSED(dev);

    if (IN_RANGE(pclken->bus, STM32_PERIPH_BUS_MIN, STM32_PERIPH_BUS_MAX) == 0) {
        /* Attemp to toggle a wrong periph clock bit */
        return (-ENOTSUP);
    }

    sys_clear_bits(rcc_dt_reg_addr + pclken->bus, pclken->enr);

    return (0);
}

static inline int stm32_clock_control_configure(const struct device* dev,
                                                clock_control_subsys_t sub_system,
                                                void* data) {
    #if defined(STM32_SRC_SYSCLK)
    /* At least one alt src clock available */
    struct stm32_pclken* pclken = (struct stm32_pclken*)(sub_system);
    int                  err;

    ARG_UNUSED(dev);
    ARG_UNUSED(data);

    err = enabled_clock(pclken->bus);
    if (err < 0) {
        /* Attempt to configure a src clock not available or not valid */
        return (err);
    }

    if (pclken->enr == NO_SEL) {
        /* Domain clock is fixed. Nothing to set. Exit */
        return (0);
    }

    sys_clear_bits(rcc_dt_reg_addr + STM32_CLOCK_REG_GET(pclken->enr),
                   STM32_CLOCK_MASK_GET(pclken->enr) << STM32_CLOCK_SHIFT_GET(pclken->enr));
    sys_set_bits(rcc_dt_reg_addr + STM32_CLOCK_REG_GET(pclken->enr),
                 STM32_CLOCK_VAL_GET(pclken->enr) << STM32_CLOCK_SHIFT_GET(pclken->enr));

    return (0);
    #else
    /* No src clock available: Not supported */
    return (-ENOTSUP);
    #endif
}

static int stm32_clock_control_get_subsys_rate(const struct device* clock,
                                               clock_control_subsys_t sub_system,
                                               uint32_t* rate) {
    struct stm32_pclken* pclken = (struct stm32_pclken*)(sub_system);
    /*
     * Get AHB Clock (= SystemCoreClock = SYSCLK/prescaler)
     * SystemCoreClock is preferred to CONFIG_SYS_CLOCK_HW_CYCLES_PER_SEC
     * since it will be updated after clock configuration and hence
     * more likely to contain actual clock speed
     */
    uint32_t ahb_clock  = SystemCoreClock;
    uint32_t apb1_clock = get_bus_clock(ahb_clock, STM32_APB1_PRESCALER);
    #if DT_NODE_HAS_PROP(DT_NODELABEL(rcc), apb2_prescaler)
    uint32_t apb2_clock = get_bus_clock(ahb_clock, STM32_APB2_PRESCALER);
    #elif defined(STM32_CLOCK_BUS_APB2)
    /* APB2 bus exists, but w/o dedicated prescaler */
    uint32_t apb2_clock = apb1_clock;
    #endif
    #if DT_NODE_HAS_PROP(DT_NODELABEL(rcc), ahb3_prescaler)
    uint32_t ahb3_clock = get_bus_clock(ahb_clock * STM32_CPU1_PRESCALER,
                                        STM32_AHB3_PRESCALER);
    #elif defined(STM32_CLOCK_BUS_AHB3)
    /* AHB3 bus exists, but w/o dedicated prescaler */
    uint32_t ahb3_clock = ahb_clock;
    #endif

    #if defined(STM32_SRC_PCLK)
    if (pclken->bus == STM32_SRC_PCLK) {
        /* STM32_SRC_PCLK can't be used to request a subsys freq */
        /* Use STM32_CLOCK_BUS_FOO instead. */
        return (-ENOTSUP);
    }
    #endif

    ARG_UNUSED(clock);

    switch (pclken->bus) {
        case STM32_CLOCK_BUS_AHB1 :
        #if defined(STM32_CLOCK_BUS_AHB2)
        case STM32_CLOCK_BUS_AHB2 :
        #endif
        #if defined(STM32_CLOCK_BUS_IOP)
        case STM32_CLOCK_BUS_IOP :
        #endif
            *rate = ahb_clock;
            break;
        #if defined(STM32_CLOCK_BUS_AHB3)
        case STM32_CLOCK_BUS_AHB3 :
            *rate = ahb3_clock;
            break;
        #endif
        case STM32_CLOCK_BUS_APB1 :
        #if defined(STM32_CLOCK_BUS_APB1_2)
        case STM32_CLOCK_BUS_APB1_2 :
        #endif
            *rate = apb1_clock;
            break;
        #if defined(STM32_CLOCK_BUS_APB2)
        case STM32_CLOCK_BUS_APB2 :
            *rate = apb2_clock;
            break;
        #endif
        #if defined(STM32_CLOCK_BUS_APB3)
        case STM32_CLOCK_BUS_APB3 :
            /* STM32WL: AHB3 and APB3 share the same clock and prescaler. */
            *rate = ahb3_clock;
            break;
        #endif
        #if defined(STM32_SRC_SYSCLK)
        case STM32_SRC_SYSCLK :
            *rate = SystemCoreClock * STM32_CORE_PRESCALER;
            break;
        #endif
        #if defined(STM32_SRC_PLLCLK) & defined(STM32_SYSCLK_SRC_PLL)
        case STM32_SRC_PLLCLK :
            if (get_pllout_frequency() == 0) {
                return -EIO;
            }
            *rate = get_pllout_frequency();
            break;
        #endif
        #if defined(STM32_SRC_PLL_P) & STM32_PLL_P_ENABLED
        case STM32_SRC_PLL_P :
            *rate = get_pll_div_frequency(get_pllsrc_frequency(),
                                          STM32_PLL_M_DIVISOR,
                                          STM32_PLL_N_MULTIPLIER,
                                          STM32_PLL_P_DIVISOR);
            break;
        #endif
        #if defined(STM32_SRC_PLL_Q) & STM32_PLL_Q_ENABLED
        case STM32_SRC_PLL_Q :
            *rate = get_pll_div_frequency(get_pllsrc_frequency(),
                                          STM32_PLL_M_DIVISOR,
                                          STM32_PLL_N_MULTIPLIER,
                                          STM32_PLL_Q_DIVISOR);
            break;
        #endif
        #if defined(STM32_SRC_PLL_R) & STM32_PLL_R_ENABLED
        case STM32_SRC_PLL_R :
            *rate = get_pll_div_frequency(get_pllsrc_frequency(),
                                          STM32_PLL_M_DIVISOR,
                                          STM32_PLL_N_MULTIPLIER,
                                          STM32_PLL_R_DIVISOR);
            break;
        #endif
        #if defined(STM32_SRC_PLLI2S_R) & STM32_PLLI2S_ENABLED
        case STM32_SRC_PLLI2S_R :
            *rate = get_pll_div_frequency(get_pllsrc_frequency(),
                                          STM32_PLLI2S_M_DIVISOR,
                                          STM32_PLLI2S_N_MULTIPLIER,
                                          STM32_PLLI2S_R_DIVISOR);
            break;
        #endif /* STM32_SRC_PLLI2S_R */
        /* PLLSAI1x not supported yet */
        /* PLLSAI2x not supported yet */
        #if defined(STM32_SRC_LSE)
        case STM32_SRC_LSE :
            *rate = STM32_LSE_FREQ;
            break;
        #endif
        #if defined(STM32_SRC_LSI)
        case STM32_SRC_LSI :
            *rate = STM32_LSI_FREQ;
            break;
        #endif
        #if defined(STM32_SRC_HSI)
        case STM32_SRC_HSI :
            *rate = STM32_HSI_FREQ;
            break;
        #endif
        #if defined(STM32_SRC_MSI)
        case STM32_SRC_MSI :
            *rate = get_msi_frequency();
            break;
        #endif
        #if defined(STM32_SRC_HSE)
        case STM32_SRC_HSE :
            *rate = STM32_HSE_FREQ;
            break;
        #endif
        #if defined(STM32_HSI48_ENABLED)
        case STM32_SRC_HSI48 :
            *rate = STM32_HSI48_FREQ;
            break;
        #endif /* STM32_HSI48_ENABLED */
        default :
            return (-ENOTSUP);
    }

    return (0);
}

static enum clock_control_status stm32_clock_control_get_status(const struct device*   dev,
                                                                clock_control_subsys_t sub_system) {
    struct stm32_pclken* pclken = (struct stm32_pclken*)sub_system;

    ARG_UNUSED(dev);

    if (IN_RANGE(pclken->bus, STM32_PERIPH_BUS_MIN, STM32_PERIPH_BUS_MAX) == true) {
        /* Gated clocks */
        if ((sys_read32(rcc_dt_reg_addr + pclken->bus) & pclken->enr) == pclken->enr) {
            return (CLOCK_CONTROL_STATUS_ON);
        }
        else {
            return (CLOCK_CONTROL_STATUS_OFF);
        }
    }
    else {
        /* Domain clock sources */
        if (enabled_clock(pclken->bus) == 0) {
            return (CLOCK_CONTROL_STATUS_ON);
        }
        else {
            return (CLOCK_CONTROL_STATUS_OFF);
        }
    }
}

static struct clock_control_driver_api stm32_clock_control_api = {
    .on         = stm32_clock_control_on,
    .off        = stm32_clock_control_off,
    .get_rate   = stm32_clock_control_get_subsys_rate,
    .get_status = stm32_clock_control_get_status,
    .configure  = stm32_clock_control_configure,
};

/*
 * Unconditionally switch the system clock source to HSI.
 */
__unused static void stm32_clock_switch_to_hsi(void) {
    /* Enable HSI if not enabled */
    if (LL_RCC_HSI_IsReady() != 1) {
        /* Enable HSI */
        LL_RCC_HSI_Enable();
        while (LL_RCC_HSI_IsReady() != 1) {
            /* Wait for HSI ready */
            if (IS_ENABLED(__GTEST)) {
                break;
            }
        }
    }

    /* Set HSI as SYSCLCK source */
    LL_RCC_SetSysClkSource(LL_RCC_SYS_CLKSOURCE_HSI);
    while (LL_RCC_GetSysClkSource() != LL_RCC_SYS_CLKSOURCE_STATUS_HSI) {
        if (IS_ENABLED(__GTEST)) {
            break;
        }
    }
}

<<<<<<< HEAD
__unused
static void set_up_plls(void)
{
#if defined(STM32_PLL_ENABLED)

	/*
	 * Case of chain-loaded applications:
	 * Switch to HSI and disable the PLL before configuration.
	 * (Switching to HSI makes sure we have a SYSCLK source in
	 * case we're currently running from the PLL we're about to
	 * turn off and reconfigure.)
	 *
	 */
	if (LL_RCC_GetSysClkSource() == LL_RCC_SYS_CLKSOURCE_STATUS_PLL) {
		stm32_clock_switch_to_hsi();
		LL_RCC_SetAHBPrescaler(LL_RCC_SYSCLK_DIV_1);
	}
	LL_RCC_PLL_Disable();

#endif

#if defined(STM32_PLL2_ENABLED)
	/*
	 * Disable PLL2 after switching to HSI for SysClk
	 * and disabling PLL, but before enabling PLL again,
	 * since PLL source can be PLL2.
	 */
	LL_RCC_PLL2_Disable();

	config_pll2();

	/* Enable PLL2 */
	LL_RCC_PLL2_Enable();
	while (LL_RCC_PLL2_IsReady() != 1U) {
	/* Wait for PLL2 ready */
	}
#endif /* STM32_PLL2_ENABLED */

#if defined(STM32_PLL_ENABLED)

#if defined(STM32_SRC_PLL_P) & STM32_PLL_P_ENABLED
	MODIFY_REG(RCC->PLLCFGR, RCC_PLLCFGR_PLLP, pllp(STM32_PLL_P_DIVISOR));
	RCC_PLLP_ENABLE();
#endif
#if defined(STM32_SRC_PLL_Q) & STM32_PLL_Q_ENABLED
	MODIFY_REG(RCC->PLLCFGR, RCC_PLLCFGR_PLLQ, pllq(STM32_PLL_Q_DIVISOR));
	RCC_PLLQ_ENABLE();
#endif

	config_pll_sysclock();

	/* Enable PLL */
	LL_RCC_PLL_Enable();
	while (LL_RCC_PLL_IsReady() != 1U) {
	/* Wait for PLL ready */
	}

#endif /* STM32_PLL_ENABLED */

#if defined(STM32_PLLI2S_ENABLED)
	config_plli2s();

	/* Enable PLL */
	LL_RCC_PLLI2S_Enable();
	while (LL_RCC_PLLI2S_IsReady() != 1U) {
		/* Wait for PLL ready */
	}
#endif /* STM32_PLLI2S_ENABLED */
}

static void set_up_fixed_clock_sources(void)
{

	if (IS_ENABLED(STM32_HSE_ENABLED)) {
#if defined(STM32_HSE_BYPASS)
		/* Check if need to enable HSE bypass feature or not */
		if (IS_ENABLED(STM32_HSE_BYPASS)) {
			LL_RCC_HSE_EnableBypass();
		} else {
			LL_RCC_HSE_DisableBypass();
		}
#endif
#if STM32_HSE_TCXO
		LL_RCC_HSE_EnableTcxo();
#endif
#if STM32_HSE_DIV2
		LL_RCC_HSE_EnableDiv2();
#endif
		/* Enable HSE */
		LL_RCC_HSE_Enable();
		while (LL_RCC_HSE_IsReady() != 1) {
		/* Wait for HSE ready */
		}
	}

	if (IS_ENABLED(STM32_HSI_ENABLED)) {
		/* Enable HSI if not enabled */
		if (LL_RCC_HSI_IsReady() != 1) {
			/* Enable HSI */
			LL_RCC_HSI_Enable();
			while (LL_RCC_HSI_IsReady() != 1) {
			/* Wait for HSI ready */
			}
		}
#if STM32_HSI_DIV_ENABLED
		LL_RCC_SetHSIDiv(hsi_divider(STM32_HSI_DIVISOR));
#endif
	}

#if defined(STM32_MSI_ENABLED)
	if (IS_ENABLED(STM32_MSI_ENABLED)) {
		/* Set MSI Range */
#if defined(RCC_CR_MSIRGSEL)
		LL_RCC_MSI_EnableRangeSelection();
#endif /* RCC_CR_MSIRGSEL */

#if defined(CONFIG_SOC_SERIES_STM32L0X) || defined(CONFIG_SOC_SERIES_STM32L1X)
		LL_RCC_MSI_SetRange(STM32_MSI_RANGE << RCC_ICSCR_MSIRANGE_Pos);
#else
		LL_RCC_MSI_SetRange(STM32_MSI_RANGE << RCC_CR_MSIRANGE_Pos);
#endif /* CONFIG_SOC_SERIES_STM32L0X || CONFIG_SOC_SERIES_STM32L1X */

#if STM32_MSI_PLL_MODE
		/* Enable MSI hardware auto calibration */
		LL_RCC_MSI_EnablePLLMode();
#endif

		LL_RCC_MSI_SetCalibTrimming(0);

		/* Enable MSI if not enabled */
		if (LL_RCC_MSI_IsReady() != 1) {
			/* Enable MSI */
			LL_RCC_MSI_Enable();
			while (LL_RCC_MSI_IsReady() != 1) {
				/* Wait for MSI ready */
			}
		}
	}
#endif /* STM32_MSI_ENABLED */

	if (IS_ENABLED(STM32_LSI_ENABLED)) {
#if defined(CONFIG_SOC_SERIES_STM32WBX)
		LL_RCC_LSI1_Enable();
		while (LL_RCC_LSI1_IsReady() != 1) {
		}
#else
		LL_RCC_LSI_Enable();
		while (LL_RCC_LSI_IsReady() != 1) {
		}
#endif
	}

	if (IS_ENABLED(STM32_LSE_ENABLED)) {
		/* LSE belongs to the back-up domain, enable access.*/

		z_stm32_hsem_lock(CFG_HW_RCC_SEMID, HSEM_LOCK_DEFAULT_RETRY);

#if defined(PWR_CR_DBP) || defined(PWR_CR1_DBP) || defined(PWR_DBPR_DBP)
		/* Set the DBP bit in the Power control register 1 (PWR_CR1) */
		LL_PWR_EnableBkUpAccess();
		while (!LL_PWR_IsEnabledBkUpAccess()) {
			/* Wait for Backup domain access */
		}
#endif /* PWR_CR_DBP || PWR_CR1_DBP || PWR_DBPR_DBP */

#if STM32_LSE_DRIVING
		/* Configure driving capability */
		LL_RCC_LSE_SetDriveCapability(STM32_LSE_DRIVING << RCC_BDCR_LSEDRV_Pos);
#endif

		if (IS_ENABLED(STM32_LSE_BYPASS)) {
			/* Configure LSE bypass */
			LL_RCC_LSE_EnableBypass();
		}

		/* Enable LSE Oscillator (32.768 kHz) */
		LL_RCC_LSE_Enable();
		while (!LL_RCC_LSE_IsReady()) {
			/* Wait for LSE ready */
		}

#ifdef RCC_BDCR_LSESYSEN
		LL_RCC_LSE_EnablePropagation();
		/* Wait till LSESYS is ready */
		while (!LL_RCC_LSE_IsPropagationReady()) {
		}
#endif /* RCC_BDCR_LSESYSEN */

#if defined(PWR_CR_DBP) || defined(PWR_CR1_DBP) || defined(PWR_DBPR_DBP)
		LL_PWR_DisableBkUpAccess();
#endif /* PWR_CR_DBP || PWR_CR1_DBP || PWR_DBPR_DBP */

		z_stm32_hsem_unlock(CFG_HW_RCC_SEMID);
	}

#if defined(STM32_HSI14_ENABLED)
	/* For all series with HSI 14 clock support */
	if (IS_ENABLED(STM32_HSI14_ENABLED)) {
		LL_RCC_HSI14_Enable();
		while (LL_RCC_HSI14_IsReady() != 1) {
		}
	}
#endif /* STM32_HSI48_ENABLED */

#if defined(STM32_HSI48_ENABLED)
	/* For all series with HSI 48 clock support */
	if (IS_ENABLED(STM32_HSI48_ENABLED)) {
#if defined(CONFIG_SOC_SERIES_STM32L0X)
		/*
		 * HSI48 requires VREFINT (see RM0376 section 7.2.4).
		 * The SYSCFG is needed to control VREFINT, so clock it.
		 */
		LL_APB2_GRP1_EnableClock(LL_APB2_GRP1_PERIPH_SYSCFG);
		LL_SYSCFG_VREFINT_EnableHSI48();
#endif /* CONFIG_SOC_SERIES_STM32L0X */

		/*
		 * STM32WB: Lock the CLK48 HSEM and do not release to prevent
		 * M0 core to disable this clock (used for RNG on M0).
		 * No-op on other series.
		 */
		z_stm32_hsem_lock(CFG_HW_CLK48_CONFIG_SEMID, HSEM_LOCK_DEFAULT_RETRY);

		LL_RCC_HSI48_Enable();
		while (LL_RCC_HSI48_IsReady() != 1) {
		}
	}
#endif /* STM32_HSI48_ENABLED */
=======
/*
 * MCO configure doesn't active requested clock source,
 * so please make sure the clock source was enabled.
 */
static inline void stm32_clock_control_mco_init(void) {
    #ifndef CONFIG_CLOCK_STM32_MCO1_SRC_NOCLOCK
    #ifdef CONFIG_SOC_SERIES_STM32F1X
    LL_RCC_ConfigMCO(MCO1_SOURCE);
    #else
    LL_RCC_ConfigMCO(MCO1_SOURCE, mco1_prescaler(CONFIG_CLOCK_STM32_MCO1_DIV));
    #endif
    #endif /* CONFIG_CLOCK_STM32_MCO1_SRC_NOCLOCK */

    #ifndef CONFIG_CLOCK_STM32_MCO2_SRC_NOCLOCK
    LL_RCC_ConfigMCO(MCO2_SOURCE, mco2_prescaler(CONFIG_CLOCK_STM32_MCO2_DIV));
    #endif /* CONFIG_CLOCK_STM32_MCO2_SRC_NOCLOCK */
}

__unused static void set_up_plls(void) {
    #if defined(STM32_PLL_ENABLED)
    /*
     * Case of chain-loaded applications:
     * Switch to HSI and disable the PLL before configuration.
     * (Switching to HSI makes sure we have a SYSCLK source in
     * case we're currently running from the PLL we're about to
     * turn off and reconfigure.)
     *
     */
    if (LL_RCC_GetSysClkSource() == LL_RCC_SYS_CLKSOURCE_STATUS_PLL) {
        stm32_clock_switch_to_hsi();
        LL_RCC_SetAHBPrescaler(LL_RCC_SYSCLK_DIV_1);
    }
    LL_RCC_PLL_Disable();
    #endif

    #if defined(STM32_PLL2_ENABLED)
    /*
     * Disable PLL2 after switching to HSI for SysClk
     * and disabling PLL, but before enabling PLL again,
     * since PLL source can be PLL2.
     */
    LL_RCC_PLL2_Disable();

    config_pll2();

    /* Enable PLL2 */
    LL_RCC_PLL2_Enable();
    while (LL_RCC_PLL2_IsReady() != 1U) {
        /* Wait for PLL2 ready */
        if (IS_ENABLED(__GTEST)) {
            break;
        }
    }
    #endif /* STM32_PLL2_ENABLED */

    #if defined(STM32_PLL_ENABLED)
    #if defined(STM32_SRC_PLL_P) & STM32_PLL_P_ENABLED
    MODIFY_REG(RCC->PLLCFGR, RCC_PLLCFGR_PLLP, pllp(STM32_PLL_P_DIVISOR));
    RCC_PLLP_ENABLE();
    #endif

    #if defined(STM32_SRC_PLL_Q) & STM32_PLL_Q_ENABLED
    MODIFY_REG(RCC->PLLCFGR, RCC_PLLCFGR_PLLQ, pllq(STM32_PLL_Q_DIVISOR));
    RCC_PLLQ_ENABLE();
    #endif

    config_pll_sysclock();

    /* Enable PLL */
    LL_RCC_PLL_Enable();
    while (LL_RCC_PLL_IsReady() != 1U) {
        /* Wait for PLL ready */
        if (IS_ENABLED(__GTEST)) {
            break;
        }
    }
    #endif /* STM32_PLL_ENABLED */

    #if defined(STM32_PLLI2S_ENABLED)
    config_plli2s();

    /* Enable PLL */
    LL_RCC_PLLI2S_Enable();
    while (LL_RCC_PLLI2S_IsReady() != 1U) {
        /* Wait for PLL ready */
        if (IS_ENABLED(__GTEST)) {
            break;
        }
    }
    #endif /* STM32_PLLI2S_ENABLED */
}

static void set_up_fixed_clock_sources(void) {
    if (IS_ENABLED(STM32_HSE_ENABLED)) {
        #if defined(STM32_HSE_BYPASS)
        /* Check if need to enable HSE bypass feature or not */
        if (IS_ENABLED(STM32_HSE_BYPASS)) {
            LL_RCC_HSE_EnableBypass();
        }
        else {
            LL_RCC_HSE_DisableBypass();
        }
        #endif

        #if STM32_HSE_TCXO
        LL_RCC_HSE_EnableTcxo();
        #endif

        #if STM32_HSE_DIV2
        LL_RCC_HSE_EnableDiv2();
        #endif

        /* Enable HSE */
        LL_RCC_HSE_Enable();
        while (LL_RCC_HSE_IsReady() != 1) {
            /* Wait for HSE ready */
            if (IS_ENABLED(__GTEST)) {
                break;
            }
        }
    }

    if (IS_ENABLED(STM32_HSI_ENABLED)) {
        /* Enable HSI if not enabled */
        if (LL_RCC_HSI_IsReady() != 1) {
            /* Enable HSI */
            LL_RCC_HSI_Enable();
            while (LL_RCC_HSI_IsReady() != 1) {
                /* Wait for HSI ready */
                if (IS_ENABLED(__GTEST)) {
                    break;
                }
            }
        }
        #if STM32_HSI_DIV_ENABLED
        LL_RCC_SetHSIDiv(hsi_divider(STM32_HSI_DIVISOR));
        #endif
    }

    #if defined(STM32_MSI_ENABLED)
    if (IS_ENABLED(STM32_MSI_ENABLED)) {
        /* Set MSI Range */
        #if defined(RCC_CR_MSIRGSEL)
        LL_RCC_MSI_EnableRangeSelection();
        #endif /* RCC_CR_MSIRGSEL */

        #if defined(CONFIG_SOC_SERIES_STM32L0X) || defined(CONFIG_SOC_SERIES_STM32L1X)
        LL_RCC_MSI_SetRange(STM32_MSI_RANGE << RCC_ICSCR_MSIRANGE_Pos);
        #else
        LL_RCC_MSI_SetRange(STM32_MSI_RANGE << RCC_CR_MSIRANGE_Pos);
        #endif /* CONFIG_SOC_SERIES_STM32L0X || CONFIG_SOC_SERIES_STM32L1X */

        #if STM32_MSI_PLL_MODE
        /* Enable MSI hardware auto calibration */
        LL_RCC_MSI_EnablePLLMode();
        #endif

        LL_RCC_MSI_SetCalibTrimming(0);

        /* Enable MSI if not enabled */
        if (LL_RCC_MSI_IsReady() != 1) {
            /* Enable MSI */
            LL_RCC_MSI_Enable();
            while (LL_RCC_MSI_IsReady() != 1) {
                /* Wait for MSI ready */
                if (IS_ENABLED(__GTEST)) {
                    break;
                }
            }
        }
    }
    #endif /* STM32_MSI_ENABLED */

    if (IS_ENABLED(STM32_LSI_ENABLED)) {
        #if defined(CONFIG_SOC_SERIES_STM32WBX)
        LL_RCC_LSI1_Enable();
        while (LL_RCC_LSI1_IsReady() != 1) {
            if (IS_ENABLED(__GTEST)) {
                break;
            }
        }
        #else
        LL_RCC_LSI_Enable();
        while (LL_RCC_LSI_IsReady() != 1) {
            if (IS_ENABLED(__GTEST)) {
                break;
            }
        }
        #endif
    }

    if (IS_ENABLED(STM32_LSE_ENABLED)) {
        /* LSE belongs to the back-up domain, enable access.*/

        z_stm32_hsem_lock(CFG_HW_RCC_SEMID, HSEM_LOCK_DEFAULT_RETRY);

        #if defined(PWR_CR_DBP) || defined(PWR_CR1_DBP) || defined(PWR_DBPR_DBP)
        /* Set the DBP bit in the Power control register 1 (PWR_CR1) */
        LL_PWR_EnableBkUpAccess();
        while (!LL_PWR_IsEnabledBkUpAccess()) {
            /* Wait for Backup domain access */
            if (IS_ENABLED(__GTEST)) {
                break;
            }
        }
        #endif /* PWR_CR_DBP || PWR_CR1_DBP || PWR_DBPR_DBP */

        #if STM32_LSE_DRIVING
        /* Configure driving capability */
        LL_RCC_LSE_SetDriveCapability(STM32_LSE_DRIVING << RCC_BDCR_LSEDRV_Pos);
        #endif

        if (IS_ENABLED(STM32_LSE_BYPASS)) {
            /* Configure LSE bypass */
            LL_RCC_LSE_EnableBypass();
        }

        /* Enable LSE Oscillator (32.768 kHz) */
        LL_RCC_LSE_Enable();
        while (!LL_RCC_LSE_IsReady()) {
            /* Wait for LSE ready */
        }

        #ifdef RCC_BDCR_LSESYSEN
        LL_RCC_LSE_EnablePropagation();
        /* Wait till LSESYS is ready */
        while (!LL_RCC_LSE_IsPropagationReady()) {
            if (IS_ENABLED(__GTEST)) {
                break;
            }
        }
        #endif /* RCC_BDCR_LSESYSEN */

        #if defined(PWR_CR_DBP) || defined(PWR_CR1_DBP) || defined(PWR_DBPR_DBP)
        LL_PWR_DisableBkUpAccess();
        #endif /* PWR_CR_DBP || PWR_CR1_DBP || PWR_DBPR_DBP */

        z_stm32_hsem_unlock(CFG_HW_RCC_SEMID);
    }

    #if defined(STM32_HSI48_ENABLED)
    /* For all series with HSI 48 clock support */
    if (IS_ENABLED(STM32_HSI48_ENABLED)) {
        #if defined(CONFIG_SOC_SERIES_STM32L0X)
        /*
         * HSI48 requires VREFINT (see RM0376 section 7.2.4).
         * The SYSCFG is needed to control VREFINT, so clock it.
         */
        LL_APB2_GRP1_EnableClock(LL_APB2_GRP1_PERIPH_SYSCFG);
        LL_SYSCFG_VREFINT_EnableHSI48();
        #endif /* CONFIG_SOC_SERIES_STM32L0X */

        /*
         * STM32WB: Lock the CLK48 HSEM and do not release to prevent
         * M0 core to disable this clock (used for RNG on M0).
         * No-op on other series.
         */
        z_stm32_hsem_lock(CFG_HW_CLK48_CONFIG_SEMID, HSEM_LOCK_DEFAULT_RETRY);

        LL_RCC_HSI48_Enable();
        while (LL_RCC_HSI48_IsReady() != 1) {
            if (IS_ENABLED(__GTEST)) {
                break;
            }
        }
    }
    #endif /* STM32_HSI48_ENABLED */
>>>>>>> c3f5e46d
}

/**
 * @brief Initialize clocks for the stm32
 *
 * This routine is called to enable and configure the clocks and PLL
 * of the soc on the board. It depends on the board definition.
 * This function is called on the startup and also to restore the config
 * when exiting for low power mode.
 *
 * @param dev clock device struct
 *
 * @return 0
 */
<<<<<<< HEAD
int stm32_clock_control_init(const struct device *dev)
{
	ARG_UNUSED(dev);

	/* Some clocks would be activated by default */
	config_enable_default_clocks();

#if defined(STM32_PLL_ENABLED) && defined(CONFIG_SOC_SERIES_STM32F7X)
	/* Assuming we stay on Power Scale default value: Power Scale 1 */
	if (CONFIG_SYS_CLOCK_HW_CYCLES_PER_SEC > 180000000) {
		/* Set Overdrive if needed before configuring the Flash Latency */
		LL_PWR_EnableOverDriveMode();
		while (LL_PWR_IsActiveFlag_OD() != 1) {
		/* Wait for OverDrive mode ready */
		}
		LL_PWR_EnableOverDriveSwitching();
		while (LL_PWR_IsActiveFlag_ODSW() != 1) {
		/* Wait for OverDrive switch ready */
		}
	}
#endif /* STM32_PLL_ENABLED && CONFIG_SOC_SERIES_STM32F7X */

#if defined(FLASH_ACR_LATENCY)
	uint32_t old_flash_freq;
	uint32_t new_flash_freq;

	old_flash_freq = RCC_CALC_FLASH_FREQ(HAL_RCC_GetSysClockFreq(),
					       GET_CURRENT_FLASH_PRESCALER());

	new_flash_freq = RCC_CALC_FLASH_FREQ(CONFIG_SYS_CLOCK_HW_CYCLES_PER_SEC,
				      STM32_FLASH_PRESCALER);

	/* If freq increases, set flash latency before any clock setting */
	if (old_flash_freq < CONFIG_SYS_CLOCK_HW_CYCLES_PER_SEC) {
		LL_SetFlashLatency(CONFIG_SYS_CLOCK_HW_CYCLES_PER_SEC);
	}
#endif /* FLASH_ACR_LATENCY */

	/* Set up indiviual enabled clocks */
	set_up_fixed_clock_sources();

	/* Set up PLLs */
	set_up_plls();

	if (DT_PROP(DT_NODELABEL(rcc), undershoot_prevention) &&
		(STM32_CORE_PRESCALER == LL_RCC_SYSCLK_DIV_1) &&
		(MHZ(80) < CONFIG_SYS_CLOCK_HW_CYCLES_PER_SEC)) {
		LL_RCC_SetAHBPrescaler(LL_RCC_SYSCLK_DIV_2);
	} else {
		LL_RCC_SetAHBPrescaler(ahb_prescaler(STM32_CORE_PRESCALER));
	}

#if STM32_SYSCLK_SRC_PLL
	/* Set PLL as System Clock Source */
	LL_RCC_SetSysClkSource(LL_RCC_SYS_CLKSOURCE_PLL);
	while (LL_RCC_GetSysClkSource() != LL_RCC_SYS_CLKSOURCE_STATUS_PLL) {
	}
#elif STM32_SYSCLK_SRC_HSE
	/* Set HSE as SYSCLCK source */
	LL_RCC_SetSysClkSource(LL_RCC_SYS_CLKSOURCE_HSE);
	while (LL_RCC_GetSysClkSource() != LL_RCC_SYS_CLKSOURCE_STATUS_HSE) {
	}
#elif STM32_SYSCLK_SRC_MSI
	/* Set MSI as SYSCLCK source */
	LL_RCC_SetSysClkSource(LL_RCC_SYS_CLKSOURCE_MSI);
	while (LL_RCC_GetSysClkSource() != LL_RCC_SYS_CLKSOURCE_STATUS_MSI) {
	}
#elif STM32_SYSCLK_SRC_HSI
	stm32_clock_switch_to_hsi();
#endif /* STM32_SYSCLK_SRC_... */

	if (DT_PROP(DT_NODELABEL(rcc), undershoot_prevention) &&
		(STM32_CORE_PRESCALER == LL_RCC_SYSCLK_DIV_1) &&
		(MHZ(80) < CONFIG_SYS_CLOCK_HW_CYCLES_PER_SEC)) {
		LL_RCC_SetAHBPrescaler(ahb_prescaler(STM32_CORE_PRESCALER));
	}

#if defined(FLASH_ACR_LATENCY)
	/* If freq not increased, set flash latency after all clock setting */
	if (old_flash_freq >= CONFIG_SYS_CLOCK_HW_CYCLES_PER_SEC) {
		LL_SetFlashLatency(CONFIG_SYS_CLOCK_HW_CYCLES_PER_SEC);
	}
#endif /* FLASH_ACR_LATENCY */

	SystemCoreClock = CONFIG_SYS_CLOCK_HW_CYCLES_PER_SEC;

	/* Set bus prescalers prescaler */
	LL_RCC_SetAPB1Prescaler(apb1_prescaler(STM32_APB1_PRESCALER));
#if DT_NODE_HAS_PROP(DT_NODELABEL(rcc), apb2_prescaler)
	LL_RCC_SetAPB2Prescaler(apb2_prescaler(STM32_APB2_PRESCALER));
#endif
#if DT_NODE_HAS_PROP(DT_NODELABEL(rcc), cpu2_prescaler)
	LL_C2_RCC_SetAHBPrescaler(ahb_prescaler(STM32_CPU2_PRESCALER));
#endif
#if DT_NODE_HAS_PROP(DT_NODELABEL(rcc), ahb3_prescaler)
	LL_RCC_SetAHB3Prescaler(ahb_prescaler(STM32_AHB3_PRESCALER));
#endif
#if DT_NODE_HAS_PROP(DT_NODELABEL(rcc), ahb4_prescaler)
	LL_RCC_SetAHB4Prescaler(ahb_prescaler(STM32_AHB4_PRESCALER));
#endif
#if DT_NODE_HAS_PROP(DT_NODELABEL(rcc), adc_prescaler)
	LL_RCC_SetADCClockSource(adc_prescaler(STM32_ADC_PRESCALER));
#endif
#if DT_NODE_HAS_PROP(DT_NODELABEL(rcc), adc12_prescaler)
	LL_RCC_SetADCClockSource(adc_prescaler(STM32_ADC12_PRESCALER));
#endif
#if DT_NODE_HAS_PROP(DT_NODELABEL(rcc), adc34_prescaler)
	LL_RCC_SetADCClockSource(adc_prescaler(STM32_ADC34_PRESCALER));
#endif

	/* configure MCO1/MCO2 based on Kconfig */
	stm32_clock_control_mco_init();

	return 0;
=======
int stm32_clock_control_init(const struct device* dev) {
    ARG_UNUSED(dev);

    #if (__GTEST == 1) /* #CUSTOM@NDRS */
    rcc_dt_reg_addr = RCC_BASE;
    #endif

    /* Some clocks would be activated by default */
    config_enable_default_clocks();

    #if defined(STM32_PLL_ENABLED) && defined(CONFIG_SOC_SERIES_STM32F7X)
    /* Assuming we stay on Power Scale default value: Power Scale 1 */
    if (CONFIG_SYS_CLOCK_HW_CYCLES_PER_SEC > 180000000) {
        /* Set Overdrive if needed before configuring the Flash Latency */
        LL_PWR_EnableOverDriveMode();
        while (LL_PWR_IsActiveFlag_OD() != 1) {
            /* Wait for OverDrive mode ready */
            if (IS_ENABLED(__GTEST)) {
                break;
            }
        }
        LL_PWR_EnableOverDriveSwitching();
        while (LL_PWR_IsActiveFlag_ODSW() != 1) {
            /* Wait for OverDrive switch ready */
            if (IS_ENABLED(__GTEST)) {
                break;
            }
        }
    }
    #endif /* STM32_PLL_ENABLED && CONFIG_SOC_SERIES_STM32F7X */

    #if defined(FLASH_ACR_LATENCY)
    uint32_t old_flash_freq;
    uint32_t new_flash_freq;

    old_flash_freq = RCC_CALC_FLASH_FREQ(HAL_RCC_GetSysClockFreq(),
                                         GET_CURRENT_FLASH_PRESCALER());

    new_flash_freq = RCC_CALC_FLASH_FREQ(CONFIG_SYS_CLOCK_HW_CYCLES_PER_SEC,
                                         STM32_FLASH_PRESCALER);

    /* If freq increases, set flash latency before any clock setting */
    if (old_flash_freq < CONFIG_SYS_CLOCK_HW_CYCLES_PER_SEC) {
        LL_SetFlashLatency(CONFIG_SYS_CLOCK_HW_CYCLES_PER_SEC);
    }
    #endif /* FLASH_ACR_LATENCY */

    /* Set up indiviual enabled clocks */
    set_up_fixed_clock_sources();

    /* Set up PLLs */
    set_up_plls();

    if (DT_PROP(DT_NODELABEL(rcc), undershoot_prevention) &&
        (STM32_CORE_PRESCALER == LL_RCC_SYSCLK_DIV_1)     &&
        (MHZ(80) < CONFIG_SYS_CLOCK_HW_CYCLES_PER_SEC)) {
        LL_RCC_SetAHBPrescaler(LL_RCC_SYSCLK_DIV_2);
    }
    else {
        LL_RCC_SetAHBPrescaler(ahb_prescaler(STM32_CORE_PRESCALER));
    }

    #if STM32_SYSCLK_SRC_PLL
    /* Set PLL as System Clock Source */
    LL_RCC_SetSysClkSource(LL_RCC_SYS_CLKSOURCE_PLL);
    while (LL_RCC_GetSysClkSource() != LL_RCC_SYS_CLKSOURCE_STATUS_PLL) {
        if (IS_ENABLED(__GTEST)) {
            break;
        }
    }
    #elif STM32_SYSCLK_SRC_HSE
    /* Set HSE as SYSCLCK source */
    LL_RCC_SetSysClkSource(LL_RCC_SYS_CLKSOURCE_HSE);
    while (LL_RCC_GetSysClkSource() != LL_RCC_SYS_CLKSOURCE_STATUS_HSE) {
        if (IS_ENABLED(__GTEST)) {
            break;
        }
    }
    #elif STM32_SYSCLK_SRC_MSI
    /* Set MSI as SYSCLCK source */
    LL_RCC_SetSysClkSource(LL_RCC_SYS_CLKSOURCE_MSI);
    while (LL_RCC_GetSysClkSource() != LL_RCC_SYS_CLKSOURCE_STATUS_MSI) {
        if (IS_ENABLED(__GTEST)) {
            break;
        }
    }
    #elif STM32_SYSCLK_SRC_HSI
    stm32_clock_switch_to_hsi();
    #endif /* STM32_SYSCLK_SRC_... */

    if (DT_PROP(DT_NODELABEL(rcc), undershoot_prevention) &&
        (STM32_CORE_PRESCALER == LL_RCC_SYSCLK_DIV_1)     &&
        (MHZ(80) < CONFIG_SYS_CLOCK_HW_CYCLES_PER_SEC)) {
        LL_RCC_SetAHBPrescaler(ahb_prescaler(STM32_CORE_PRESCALER));
    }

    #if defined(FLASH_ACR_LATENCY)
    /* If freq not increased, set flash latency after all clock setting */
    if (old_flash_freq >= CONFIG_SYS_CLOCK_HW_CYCLES_PER_SEC) {
        LL_SetFlashLatency(CONFIG_SYS_CLOCK_HW_CYCLES_PER_SEC);
    }
    #endif /* FLASH_ACR_LATENCY */

    SystemCoreClock = CONFIG_SYS_CLOCK_HW_CYCLES_PER_SEC;

    /* Set bus prescalers prescaler */
    LL_RCC_SetAPB1Prescaler(apb1_prescaler(STM32_APB1_PRESCALER));
    #if DT_NODE_HAS_PROP(DT_NODELABEL(rcc), apb2_prescaler)
    LL_RCC_SetAPB2Prescaler(apb2_prescaler(STM32_APB2_PRESCALER));
    #endif
    #if DT_NODE_HAS_PROP(DT_NODELABEL(rcc), cpu2_prescaler)
    LL_C2_RCC_SetAHBPrescaler(ahb_prescaler(STM32_CPU2_PRESCALER));
    #endif
    #if DT_NODE_HAS_PROP(DT_NODELABEL(rcc), ahb3_prescaler)
    LL_RCC_SetAHB3Prescaler(ahb_prescaler(STM32_AHB3_PRESCALER));
    #endif
    #if DT_NODE_HAS_PROP(DT_NODELABEL(rcc), ahb4_prescaler)
    LL_RCC_SetAHB4Prescaler(ahb_prescaler(STM32_AHB4_PRESCALER));
    #endif

    /* configure MCO1/MCO2 based on Kconfig */
    stm32_clock_control_mco_init();

    return (0);
>>>>>>> c3f5e46d
}

/**
 * @brief RCC device, note that priority is intentionally set to 1 so
 * that the device init runs just after SOC init
 */
DEVICE_DT_DEFINE(DT_NODELABEL(rcc),
                 &stm32_clock_control_init,
                 NULL,
                 NULL, NULL,
                 PRE_KERNEL_1,
                 CONFIG_CLOCK_CONTROL_INIT_PRIORITY,
                 &stm32_clock_control_api);<|MERGE_RESOLUTION|>--- conflicted
+++ resolved
@@ -44,15 +44,6 @@
 #define apb2_prescaler(v)       fn_apb2_prescaler(v)
 #endif
 
-<<<<<<< HEAD
-=======
-#define fn_mco1_prescaler(v)    LL_RCC_MCO1_DIV_##v
-#define mco1_prescaler(v)       fn_mco1_prescaler(v)
-
-#define fn_mco2_prescaler(v)    LL_RCC_MCO2_DIV_##v
-#define mco2_prescaler(v)       fn_mco2_prescaler(v)
-
->>>>>>> c3f5e46d
 #if DT_NODE_HAS_PROP(DT_NODELABEL(rcc), ahb4_prescaler)
 #define RCC_CALC_FLASH_FREQ         __LL_RCC_CALC_HCLK4_FREQ
 #define GET_CURRENT_FLASH_PRESCALER LL_RCC_GetAHB4Prescaler
@@ -104,111 +95,6 @@
 }
 
 /** @brief Verifies clock is part of active clock configuration */
-<<<<<<< HEAD
-__unused
-static int enabled_clock(uint32_t src_clk)
-{
-	int r = 0;
-
-	switch (src_clk) {
-#if defined(STM32_SRC_SYSCLK)
-	case STM32_SRC_SYSCLK:
-		break;
-#endif /* STM32_SRC_SYSCLK */
-#if defined(STM32_SRC_PCLK)
-	case STM32_SRC_PCLK:
-		break;
-#endif /* STM32_SRC_PCLK */
-#if defined(STM32_SRC_HSE)
-	case STM32_SRC_HSE:
-		if (!IS_ENABLED(STM32_HSE_ENABLED)) {
-			r = -ENOTSUP;
-		}
-		break;
-#endif /* STM32_SRC_HSE */
-#if defined(STM32_SRC_HSI)
-	case STM32_SRC_HSI:
-		if (!IS_ENABLED(STM32_HSI_ENABLED)) {
-			r = -ENOTSUP;
-		}
-		break;
-#endif /* STM32_SRC_HSI */
-#if defined(STM32_SRC_LSE)
-	case STM32_SRC_LSE:
-		if (!IS_ENABLED(STM32_LSE_ENABLED)) {
-			r = -ENOTSUP;
-		}
-		break;
-#endif /* STM32_SRC_LSE */
-#if defined(STM32_SRC_LSI)
-	case STM32_SRC_LSI:
-		if (!IS_ENABLED(STM32_LSI_ENABLED)) {
-			r = -ENOTSUP;
-		}
-		break;
-#endif /* STM32_SRC_LSI */
-#if defined(STM32_SRC_HSI14)
-	case STM32_SRC_HSI14:
-		if (!IS_ENABLED(STM32_HSI14_ENABLED)) {
-			r = -ENOTSUP;
-		}
-		break;
-#endif /* STM32_SRC_HSI14 */
-#if defined(STM32_SRC_HSI48)
-	case STM32_SRC_HSI48:
-		if (!IS_ENABLED(STM32_HSI48_ENABLED)) {
-			r = -ENOTSUP;
-		}
-		break;
-#endif /* STM32_SRC_HSI48 */
-#if defined(STM32_SRC_MSI)
-	case STM32_SRC_MSI:
-		if (!IS_ENABLED(STM32_MSI_ENABLED)) {
-			r = -ENOTSUP;
-		}
-		break;
-#endif /* STM32_SRC_MSI */
-#if defined(STM32_SRC_PLLCLK)
-	case STM32_SRC_PLLCLK:
-		if (!IS_ENABLED(STM32_PLL_ENABLED)) {
-			r = -ENOTSUP;
-		}
-		break;
-#endif /* STM32_SRC_PLLCLK */
-#if defined(STM32_SRC_PLL_P)
-	case STM32_SRC_PLL_P:
-		if (!IS_ENABLED(STM32_PLL_P_ENABLED)) {
-			r = -ENOTSUP;
-		}
-		break;
-#endif /* STM32_SRC_PLL_P */
-#if defined(STM32_SRC_PLL_Q)
-	case STM32_SRC_PLL_Q:
-		if (!IS_ENABLED(STM32_PLL_Q_ENABLED)) {
-			r = -ENOTSUP;
-		}
-		break;
-#endif /* STM32_SRC_PLL_Q */
-#if defined(STM32_SRC_PLL_R)
-	case STM32_SRC_PLL_R:
-		if (!IS_ENABLED(STM32_PLL_R_ENABLED)) {
-			r = -ENOTSUP;
-		}
-		break;
-#endif /* STM32_SRC_PLL_R */
-#if defined(STM32_SRC_PLLI2S_R)
-	case STM32_SRC_PLLI2S_R:
-		if (!IS_ENABLED(STM32_PLLI2S_R_ENABLED)) {
-			r = -ENOTSUP;
-		}
-		break;
-#endif /* STM32_SRC_PLLI2S_R */
-	default:
-		return -ENOTSUP;
-	}
-
-	return r;
-=======
 __unused static int enabled_clock(uint32_t src_clk) {
     int r = 0;
 
@@ -255,6 +141,14 @@
             break;
         #endif /* STM32_SRC_LSI */
 
+        #if defined(STM32_SRC_HSI14)
+        case STM32_SRC_HSI14 :
+            if (!IS_ENABLED(STM32_HSI14_ENABLED)) {
+                r = -ENOTSUP;
+            }
+            break;
+        #endif /* STM32_SRC_HSI14 */
+
         #if defined(STM32_SRC_HSI48)
         case STM32_SRC_HSI48 :
             if (!IS_ENABLED(STM32_HSI48_ENABLED)) {
@@ -316,7 +210,6 @@
     }
 
     return (r);
->>>>>>> c3f5e46d
 }
 
 static inline int stm32_clock_control_on(const struct device* dev,
@@ -596,254 +489,6 @@
     }
 }
 
-<<<<<<< HEAD
-__unused
-static void set_up_plls(void)
-{
-#if defined(STM32_PLL_ENABLED)
-
-	/*
-	 * Case of chain-loaded applications:
-	 * Switch to HSI and disable the PLL before configuration.
-	 * (Switching to HSI makes sure we have a SYSCLK source in
-	 * case we're currently running from the PLL we're about to
-	 * turn off and reconfigure.)
-	 *
-	 */
-	if (LL_RCC_GetSysClkSource() == LL_RCC_SYS_CLKSOURCE_STATUS_PLL) {
-		stm32_clock_switch_to_hsi();
-		LL_RCC_SetAHBPrescaler(LL_RCC_SYSCLK_DIV_1);
-	}
-	LL_RCC_PLL_Disable();
-
-#endif
-
-#if defined(STM32_PLL2_ENABLED)
-	/*
-	 * Disable PLL2 after switching to HSI for SysClk
-	 * and disabling PLL, but before enabling PLL again,
-	 * since PLL source can be PLL2.
-	 */
-	LL_RCC_PLL2_Disable();
-
-	config_pll2();
-
-	/* Enable PLL2 */
-	LL_RCC_PLL2_Enable();
-	while (LL_RCC_PLL2_IsReady() != 1U) {
-	/* Wait for PLL2 ready */
-	}
-#endif /* STM32_PLL2_ENABLED */
-
-#if defined(STM32_PLL_ENABLED)
-
-#if defined(STM32_SRC_PLL_P) & STM32_PLL_P_ENABLED
-	MODIFY_REG(RCC->PLLCFGR, RCC_PLLCFGR_PLLP, pllp(STM32_PLL_P_DIVISOR));
-	RCC_PLLP_ENABLE();
-#endif
-#if defined(STM32_SRC_PLL_Q) & STM32_PLL_Q_ENABLED
-	MODIFY_REG(RCC->PLLCFGR, RCC_PLLCFGR_PLLQ, pllq(STM32_PLL_Q_DIVISOR));
-	RCC_PLLQ_ENABLE();
-#endif
-
-	config_pll_sysclock();
-
-	/* Enable PLL */
-	LL_RCC_PLL_Enable();
-	while (LL_RCC_PLL_IsReady() != 1U) {
-	/* Wait for PLL ready */
-	}
-
-#endif /* STM32_PLL_ENABLED */
-
-#if defined(STM32_PLLI2S_ENABLED)
-	config_plli2s();
-
-	/* Enable PLL */
-	LL_RCC_PLLI2S_Enable();
-	while (LL_RCC_PLLI2S_IsReady() != 1U) {
-		/* Wait for PLL ready */
-	}
-#endif /* STM32_PLLI2S_ENABLED */
-}
-
-static void set_up_fixed_clock_sources(void)
-{
-
-	if (IS_ENABLED(STM32_HSE_ENABLED)) {
-#if defined(STM32_HSE_BYPASS)
-		/* Check if need to enable HSE bypass feature or not */
-		if (IS_ENABLED(STM32_HSE_BYPASS)) {
-			LL_RCC_HSE_EnableBypass();
-		} else {
-			LL_RCC_HSE_DisableBypass();
-		}
-#endif
-#if STM32_HSE_TCXO
-		LL_RCC_HSE_EnableTcxo();
-#endif
-#if STM32_HSE_DIV2
-		LL_RCC_HSE_EnableDiv2();
-#endif
-		/* Enable HSE */
-		LL_RCC_HSE_Enable();
-		while (LL_RCC_HSE_IsReady() != 1) {
-		/* Wait for HSE ready */
-		}
-	}
-
-	if (IS_ENABLED(STM32_HSI_ENABLED)) {
-		/* Enable HSI if not enabled */
-		if (LL_RCC_HSI_IsReady() != 1) {
-			/* Enable HSI */
-			LL_RCC_HSI_Enable();
-			while (LL_RCC_HSI_IsReady() != 1) {
-			/* Wait for HSI ready */
-			}
-		}
-#if STM32_HSI_DIV_ENABLED
-		LL_RCC_SetHSIDiv(hsi_divider(STM32_HSI_DIVISOR));
-#endif
-	}
-
-#if defined(STM32_MSI_ENABLED)
-	if (IS_ENABLED(STM32_MSI_ENABLED)) {
-		/* Set MSI Range */
-#if defined(RCC_CR_MSIRGSEL)
-		LL_RCC_MSI_EnableRangeSelection();
-#endif /* RCC_CR_MSIRGSEL */
-
-#if defined(CONFIG_SOC_SERIES_STM32L0X) || defined(CONFIG_SOC_SERIES_STM32L1X)
-		LL_RCC_MSI_SetRange(STM32_MSI_RANGE << RCC_ICSCR_MSIRANGE_Pos);
-#else
-		LL_RCC_MSI_SetRange(STM32_MSI_RANGE << RCC_CR_MSIRANGE_Pos);
-#endif /* CONFIG_SOC_SERIES_STM32L0X || CONFIG_SOC_SERIES_STM32L1X */
-
-#if STM32_MSI_PLL_MODE
-		/* Enable MSI hardware auto calibration */
-		LL_RCC_MSI_EnablePLLMode();
-#endif
-
-		LL_RCC_MSI_SetCalibTrimming(0);
-
-		/* Enable MSI if not enabled */
-		if (LL_RCC_MSI_IsReady() != 1) {
-			/* Enable MSI */
-			LL_RCC_MSI_Enable();
-			while (LL_RCC_MSI_IsReady() != 1) {
-				/* Wait for MSI ready */
-			}
-		}
-	}
-#endif /* STM32_MSI_ENABLED */
-
-	if (IS_ENABLED(STM32_LSI_ENABLED)) {
-#if defined(CONFIG_SOC_SERIES_STM32WBX)
-		LL_RCC_LSI1_Enable();
-		while (LL_RCC_LSI1_IsReady() != 1) {
-		}
-#else
-		LL_RCC_LSI_Enable();
-		while (LL_RCC_LSI_IsReady() != 1) {
-		}
-#endif
-	}
-
-	if (IS_ENABLED(STM32_LSE_ENABLED)) {
-		/* LSE belongs to the back-up domain, enable access.*/
-
-		z_stm32_hsem_lock(CFG_HW_RCC_SEMID, HSEM_LOCK_DEFAULT_RETRY);
-
-#if defined(PWR_CR_DBP) || defined(PWR_CR1_DBP) || defined(PWR_DBPR_DBP)
-		/* Set the DBP bit in the Power control register 1 (PWR_CR1) */
-		LL_PWR_EnableBkUpAccess();
-		while (!LL_PWR_IsEnabledBkUpAccess()) {
-			/* Wait for Backup domain access */
-		}
-#endif /* PWR_CR_DBP || PWR_CR1_DBP || PWR_DBPR_DBP */
-
-#if STM32_LSE_DRIVING
-		/* Configure driving capability */
-		LL_RCC_LSE_SetDriveCapability(STM32_LSE_DRIVING << RCC_BDCR_LSEDRV_Pos);
-#endif
-
-		if (IS_ENABLED(STM32_LSE_BYPASS)) {
-			/* Configure LSE bypass */
-			LL_RCC_LSE_EnableBypass();
-		}
-
-		/* Enable LSE Oscillator (32.768 kHz) */
-		LL_RCC_LSE_Enable();
-		while (!LL_RCC_LSE_IsReady()) {
-			/* Wait for LSE ready */
-		}
-
-#ifdef RCC_BDCR_LSESYSEN
-		LL_RCC_LSE_EnablePropagation();
-		/* Wait till LSESYS is ready */
-		while (!LL_RCC_LSE_IsPropagationReady()) {
-		}
-#endif /* RCC_BDCR_LSESYSEN */
-
-#if defined(PWR_CR_DBP) || defined(PWR_CR1_DBP) || defined(PWR_DBPR_DBP)
-		LL_PWR_DisableBkUpAccess();
-#endif /* PWR_CR_DBP || PWR_CR1_DBP || PWR_DBPR_DBP */
-
-		z_stm32_hsem_unlock(CFG_HW_RCC_SEMID);
-	}
-
-#if defined(STM32_HSI14_ENABLED)
-	/* For all series with HSI 14 clock support */
-	if (IS_ENABLED(STM32_HSI14_ENABLED)) {
-		LL_RCC_HSI14_Enable();
-		while (LL_RCC_HSI14_IsReady() != 1) {
-		}
-	}
-#endif /* STM32_HSI48_ENABLED */
-
-#if defined(STM32_HSI48_ENABLED)
-	/* For all series with HSI 48 clock support */
-	if (IS_ENABLED(STM32_HSI48_ENABLED)) {
-#if defined(CONFIG_SOC_SERIES_STM32L0X)
-		/*
-		 * HSI48 requires VREFINT (see RM0376 section 7.2.4).
-		 * The SYSCFG is needed to control VREFINT, so clock it.
-		 */
-		LL_APB2_GRP1_EnableClock(LL_APB2_GRP1_PERIPH_SYSCFG);
-		LL_SYSCFG_VREFINT_EnableHSI48();
-#endif /* CONFIG_SOC_SERIES_STM32L0X */
-
-		/*
-		 * STM32WB: Lock the CLK48 HSEM and do not release to prevent
-		 * M0 core to disable this clock (used for RNG on M0).
-		 * No-op on other series.
-		 */
-		z_stm32_hsem_lock(CFG_HW_CLK48_CONFIG_SEMID, HSEM_LOCK_DEFAULT_RETRY);
-
-		LL_RCC_HSI48_Enable();
-		while (LL_RCC_HSI48_IsReady() != 1) {
-		}
-	}
-#endif /* STM32_HSI48_ENABLED */
-=======
-/*
- * MCO configure doesn't active requested clock source,
- * so please make sure the clock source was enabled.
- */
-static inline void stm32_clock_control_mco_init(void) {
-    #ifndef CONFIG_CLOCK_STM32_MCO1_SRC_NOCLOCK
-    #ifdef CONFIG_SOC_SERIES_STM32F1X
-    LL_RCC_ConfigMCO(MCO1_SOURCE);
-    #else
-    LL_RCC_ConfigMCO(MCO1_SOURCE, mco1_prescaler(CONFIG_CLOCK_STM32_MCO1_DIV));
-    #endif
-    #endif /* CONFIG_CLOCK_STM32_MCO1_SRC_NOCLOCK */
-
-    #ifndef CONFIG_CLOCK_STM32_MCO2_SRC_NOCLOCK
-    LL_RCC_ConfigMCO(MCO2_SOURCE, mco2_prescaler(CONFIG_CLOCK_STM32_MCO2_DIV));
-    #endif /* CONFIG_CLOCK_STM32_MCO2_SRC_NOCLOCK */
-}
-
 __unused static void set_up_plls(void) {
     #if defined(STM32_PLL_ENABLED)
     /*
@@ -1066,6 +711,18 @@
         z_stm32_hsem_unlock(CFG_HW_RCC_SEMID);
     }
 
+    #if defined(STM32_HSI14_ENABLED)
+    /* For all series with HSI 14 clock support */
+    if (IS_ENABLED(STM32_HSI14_ENABLED)) {
+        LL_RCC_HSI14_Enable();
+        while (LL_RCC_HSI14_IsReady() != 1) {
+            if (IS_ENABLED(__GTEST)) {
+                break;
+            }
+        }
+    }
+    #endif /* STM32_HSI48_ENABLED */
+
     #if defined(STM32_HSI48_ENABLED)
     /* For all series with HSI 48 clock support */
     if (IS_ENABLED(STM32_HSI48_ENABLED)) {
@@ -1093,7 +750,6 @@
         }
     }
     #endif /* STM32_HSI48_ENABLED */
->>>>>>> c3f5e46d
 }
 
 /**
@@ -1108,122 +764,6 @@
  *
  * @return 0
  */
-<<<<<<< HEAD
-int stm32_clock_control_init(const struct device *dev)
-{
-	ARG_UNUSED(dev);
-
-	/* Some clocks would be activated by default */
-	config_enable_default_clocks();
-
-#if defined(STM32_PLL_ENABLED) && defined(CONFIG_SOC_SERIES_STM32F7X)
-	/* Assuming we stay on Power Scale default value: Power Scale 1 */
-	if (CONFIG_SYS_CLOCK_HW_CYCLES_PER_SEC > 180000000) {
-		/* Set Overdrive if needed before configuring the Flash Latency */
-		LL_PWR_EnableOverDriveMode();
-		while (LL_PWR_IsActiveFlag_OD() != 1) {
-		/* Wait for OverDrive mode ready */
-		}
-		LL_PWR_EnableOverDriveSwitching();
-		while (LL_PWR_IsActiveFlag_ODSW() != 1) {
-		/* Wait for OverDrive switch ready */
-		}
-	}
-#endif /* STM32_PLL_ENABLED && CONFIG_SOC_SERIES_STM32F7X */
-
-#if defined(FLASH_ACR_LATENCY)
-	uint32_t old_flash_freq;
-	uint32_t new_flash_freq;
-
-	old_flash_freq = RCC_CALC_FLASH_FREQ(HAL_RCC_GetSysClockFreq(),
-					       GET_CURRENT_FLASH_PRESCALER());
-
-	new_flash_freq = RCC_CALC_FLASH_FREQ(CONFIG_SYS_CLOCK_HW_CYCLES_PER_SEC,
-				      STM32_FLASH_PRESCALER);
-
-	/* If freq increases, set flash latency before any clock setting */
-	if (old_flash_freq < CONFIG_SYS_CLOCK_HW_CYCLES_PER_SEC) {
-		LL_SetFlashLatency(CONFIG_SYS_CLOCK_HW_CYCLES_PER_SEC);
-	}
-#endif /* FLASH_ACR_LATENCY */
-
-	/* Set up indiviual enabled clocks */
-	set_up_fixed_clock_sources();
-
-	/* Set up PLLs */
-	set_up_plls();
-
-	if (DT_PROP(DT_NODELABEL(rcc), undershoot_prevention) &&
-		(STM32_CORE_PRESCALER == LL_RCC_SYSCLK_DIV_1) &&
-		(MHZ(80) < CONFIG_SYS_CLOCK_HW_CYCLES_PER_SEC)) {
-		LL_RCC_SetAHBPrescaler(LL_RCC_SYSCLK_DIV_2);
-	} else {
-		LL_RCC_SetAHBPrescaler(ahb_prescaler(STM32_CORE_PRESCALER));
-	}
-
-#if STM32_SYSCLK_SRC_PLL
-	/* Set PLL as System Clock Source */
-	LL_RCC_SetSysClkSource(LL_RCC_SYS_CLKSOURCE_PLL);
-	while (LL_RCC_GetSysClkSource() != LL_RCC_SYS_CLKSOURCE_STATUS_PLL) {
-	}
-#elif STM32_SYSCLK_SRC_HSE
-	/* Set HSE as SYSCLCK source */
-	LL_RCC_SetSysClkSource(LL_RCC_SYS_CLKSOURCE_HSE);
-	while (LL_RCC_GetSysClkSource() != LL_RCC_SYS_CLKSOURCE_STATUS_HSE) {
-	}
-#elif STM32_SYSCLK_SRC_MSI
-	/* Set MSI as SYSCLCK source */
-	LL_RCC_SetSysClkSource(LL_RCC_SYS_CLKSOURCE_MSI);
-	while (LL_RCC_GetSysClkSource() != LL_RCC_SYS_CLKSOURCE_STATUS_MSI) {
-	}
-#elif STM32_SYSCLK_SRC_HSI
-	stm32_clock_switch_to_hsi();
-#endif /* STM32_SYSCLK_SRC_... */
-
-	if (DT_PROP(DT_NODELABEL(rcc), undershoot_prevention) &&
-		(STM32_CORE_PRESCALER == LL_RCC_SYSCLK_DIV_1) &&
-		(MHZ(80) < CONFIG_SYS_CLOCK_HW_CYCLES_PER_SEC)) {
-		LL_RCC_SetAHBPrescaler(ahb_prescaler(STM32_CORE_PRESCALER));
-	}
-
-#if defined(FLASH_ACR_LATENCY)
-	/* If freq not increased, set flash latency after all clock setting */
-	if (old_flash_freq >= CONFIG_SYS_CLOCK_HW_CYCLES_PER_SEC) {
-		LL_SetFlashLatency(CONFIG_SYS_CLOCK_HW_CYCLES_PER_SEC);
-	}
-#endif /* FLASH_ACR_LATENCY */
-
-	SystemCoreClock = CONFIG_SYS_CLOCK_HW_CYCLES_PER_SEC;
-
-	/* Set bus prescalers prescaler */
-	LL_RCC_SetAPB1Prescaler(apb1_prescaler(STM32_APB1_PRESCALER));
-#if DT_NODE_HAS_PROP(DT_NODELABEL(rcc), apb2_prescaler)
-	LL_RCC_SetAPB2Prescaler(apb2_prescaler(STM32_APB2_PRESCALER));
-#endif
-#if DT_NODE_HAS_PROP(DT_NODELABEL(rcc), cpu2_prescaler)
-	LL_C2_RCC_SetAHBPrescaler(ahb_prescaler(STM32_CPU2_PRESCALER));
-#endif
-#if DT_NODE_HAS_PROP(DT_NODELABEL(rcc), ahb3_prescaler)
-	LL_RCC_SetAHB3Prescaler(ahb_prescaler(STM32_AHB3_PRESCALER));
-#endif
-#if DT_NODE_HAS_PROP(DT_NODELABEL(rcc), ahb4_prescaler)
-	LL_RCC_SetAHB4Prescaler(ahb_prescaler(STM32_AHB4_PRESCALER));
-#endif
-#if DT_NODE_HAS_PROP(DT_NODELABEL(rcc), adc_prescaler)
-	LL_RCC_SetADCClockSource(adc_prescaler(STM32_ADC_PRESCALER));
-#endif
-#if DT_NODE_HAS_PROP(DT_NODELABEL(rcc), adc12_prescaler)
-	LL_RCC_SetADCClockSource(adc_prescaler(STM32_ADC12_PRESCALER));
-#endif
-#if DT_NODE_HAS_PROP(DT_NODELABEL(rcc), adc34_prescaler)
-	LL_RCC_SetADCClockSource(adc_prescaler(STM32_ADC34_PRESCALER));
-#endif
-
-	/* configure MCO1/MCO2 based on Kconfig */
-	stm32_clock_control_mco_init();
-
-	return 0;
-=======
 int stm32_clock_control_init(const struct device* dev) {
     ARG_UNUSED(dev);
 
@@ -1245,6 +785,7 @@
                 break;
             }
         }
+
         LL_PWR_EnableOverDriveSwitching();
         while (LL_PWR_IsActiveFlag_ODSW() != 1) {
             /* Wait for OverDrive switch ready */
@@ -1343,12 +884,20 @@
     #if DT_NODE_HAS_PROP(DT_NODELABEL(rcc), ahb4_prescaler)
     LL_RCC_SetAHB4Prescaler(ahb_prescaler(STM32_AHB4_PRESCALER));
     #endif
+    #if DT_NODE_HAS_PROP(DT_NODELABEL(rcc), adc_prescaler)
+    LL_RCC_SetADCClockSource(adc_prescaler(STM32_ADC_PRESCALER));
+    #endif
+    #if DT_NODE_HAS_PROP(DT_NODELABEL(rcc), adc12_prescaler)
+    LL_RCC_SetADCClockSource(adc_prescaler(STM32_ADC12_PRESCALER));
+    #endif
+    #if DT_NODE_HAS_PROP(DT_NODELABEL(rcc), adc34_prescaler)
+    LL_RCC_SetADCClockSource(adc_prescaler(STM32_ADC34_PRESCALER));
+    #endif
 
     /* configure MCO1/MCO2 based on Kconfig */
     stm32_clock_control_mco_init();
 
     return (0);
->>>>>>> c3f5e46d
 }
 
 /**
