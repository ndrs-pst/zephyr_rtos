--- conflicted
+++ resolved
@@ -568,171 +568,6 @@
     #endif /* STM32_PLLI2S_ENABLED */
 }
 
-<<<<<<< HEAD
-static void set_up_fixed_clock_sources(void)
-{
-
-	if (IS_ENABLED(STM32_HSE_ENABLED)) {
-#if defined(STM32_HSE_BYPASS)
-		/* Check if need to enable HSE bypass feature or not */
-		if (IS_ENABLED(STM32_HSE_BYPASS)) {
-			LL_RCC_HSE_EnableBypass();
-		} else {
-			LL_RCC_HSE_DisableBypass();
-		}
-#endif
-#if STM32_HSE_TCXO
-		LL_RCC_HSE_EnableTcxo();
-#endif
-#if STM32_HSE_DIV2
-		LL_RCC_HSE_EnableDiv2();
-#endif
-		/* Enable HSE */
-		LL_RCC_HSE_Enable();
-		while (LL_RCC_HSE_IsReady() != 1) {
-		/* Wait for HSE ready */
-		}
-		/* Check if we need to enable HSE clock security system or not */
-#if STM32_HSE_CSS
-		z_arm_nmi_set_handler(HAL_RCC_NMI_IRQHandler);
-		LL_RCC_HSE_EnableCSS();
-#endif /* STM32_HSE_CSS */
-	}
-
-	if (IS_ENABLED(STM32_HSI_ENABLED)) {
-		/* Enable HSI if not enabled */
-		if (LL_RCC_HSI_IsReady() != 1) {
-			/* Enable HSI */
-			LL_RCC_HSI_Enable();
-			while (LL_RCC_HSI_IsReady() != 1) {
-			/* Wait for HSI ready */
-			}
-		}
-#if STM32_HSI_DIV_ENABLED
-		LL_RCC_SetHSIDiv(hsi_divider(STM32_HSI_DIVISOR));
-#endif
-	}
-
-#if defined(STM32_MSI_ENABLED)
-	if (IS_ENABLED(STM32_MSI_ENABLED)) {
-		/* Set MSI Range */
-#if defined(RCC_CR_MSIRGSEL)
-		LL_RCC_MSI_EnableRangeSelection();
-#endif /* RCC_CR_MSIRGSEL */
-
-#if defined(CONFIG_SOC_SERIES_STM32L0X) || defined(CONFIG_SOC_SERIES_STM32L1X)
-		LL_RCC_MSI_SetRange(STM32_MSI_RANGE << RCC_ICSCR_MSIRANGE_Pos);
-#else
-		LL_RCC_MSI_SetRange(STM32_MSI_RANGE << RCC_CR_MSIRANGE_Pos);
-#endif /* CONFIG_SOC_SERIES_STM32L0X || CONFIG_SOC_SERIES_STM32L1X */
-
-#if STM32_MSI_PLL_MODE
-		/* Enable MSI hardware auto calibration */
-		LL_RCC_MSI_EnablePLLMode();
-#endif
-
-		LL_RCC_MSI_SetCalibTrimming(0);
-
-		/* Enable MSI if not enabled */
-		if (LL_RCC_MSI_IsReady() != 1) {
-			/* Enable MSI */
-			LL_RCC_MSI_Enable();
-			while (LL_RCC_MSI_IsReady() != 1) {
-				/* Wait for MSI ready */
-			}
-		}
-	}
-#endif /* STM32_MSI_ENABLED */
-
-	if (IS_ENABLED(STM32_LSI_ENABLED)) {
-#if defined(CONFIG_SOC_SERIES_STM32WBX)
-		LL_RCC_LSI1_Enable();
-		while (LL_RCC_LSI1_IsReady() != 1) {
-		}
-#else
-		LL_RCC_LSI_Enable();
-		while (LL_RCC_LSI_IsReady() != 1) {
-		}
-#endif
-	}
-
-	if (IS_ENABLED(STM32_LSE_ENABLED)) {
-		/* LSE belongs to the back-up domain, enable access.*/
-
-		z_stm32_hsem_lock(CFG_HW_RCC_SEMID, HSEM_LOCK_DEFAULT_RETRY);
-
-#if defined(PWR_CR_DBP) || defined(PWR_CR1_DBP) || defined(PWR_DBPR_DBP)
-		/* Set the DBP bit in the Power control register 1 (PWR_CR1) */
-		LL_PWR_EnableBkUpAccess();
-		while (!LL_PWR_IsEnabledBkUpAccess()) {
-			/* Wait for Backup domain access */
-		}
-#endif /* PWR_CR_DBP || PWR_CR1_DBP || PWR_DBPR_DBP */
-
-#if STM32_LSE_DRIVING
-		/* Configure driving capability */
-		LL_RCC_LSE_SetDriveCapability(STM32_LSE_DRIVING << RCC_BDCR_LSEDRV_Pos);
-#endif
-
-		if (IS_ENABLED(STM32_LSE_BYPASS)) {
-			/* Configure LSE bypass */
-			LL_RCC_LSE_EnableBypass();
-		}
-
-		/* Enable LSE Oscillator (32.768 kHz) */
-		LL_RCC_LSE_Enable();
-		while (!LL_RCC_LSE_IsReady()) {
-			/* Wait for LSE ready */
-		}
-
-#ifdef RCC_BDCR_LSESYSEN
-		LL_RCC_LSE_EnablePropagation();
-		/* Wait till LSESYS is ready */
-		while (!LL_RCC_LSE_IsPropagationReady()) {
-		}
-#endif /* RCC_BDCR_LSESYSEN */
-
-#if defined(PWR_CR_DBP) || defined(PWR_CR1_DBP) || defined(PWR_DBPR_DBP)
-		LL_PWR_DisableBkUpAccess();
-#endif /* PWR_CR_DBP || PWR_CR1_DBP || PWR_DBPR_DBP */
-
-		z_stm32_hsem_unlock(CFG_HW_RCC_SEMID);
-	}
-
-#if defined(STM32_HSI14_ENABLED)
-	/* For all series with HSI 14 clock support */
-	if (IS_ENABLED(STM32_HSI14_ENABLED)) {
-		LL_RCC_HSI14_Enable();
-		while (LL_RCC_HSI14_IsReady() != 1) {
-		}
-	}
-#endif /* STM32_HSI48_ENABLED */
-
-#if defined(STM32_HSI48_ENABLED)
-	/* For all series with HSI 48 clock support */
-	if (IS_ENABLED(STM32_HSI48_ENABLED)) {
-#if defined(CONFIG_SOC_SERIES_STM32L0X)
-		/*
-		 * HSI48 requires VREFINT (see RM0376 section 7.2.4).
-		 * The SYSCFG is needed to control VREFINT, so clock it.
-		 */
-		LL_APB2_GRP1_EnableClock(LL_APB2_GRP1_PERIPH_SYSCFG);
-		LL_SYSCFG_VREFINT_EnableHSI48();
-#endif /* CONFIG_SOC_SERIES_STM32L0X */
-
-		/*
-		 * STM32WB: Lock the CLK48 HSEM and do not release to prevent
-		 * M0 core to disable this clock (used for RNG on M0).
-		 * No-op on other series.
-		 */
-		z_stm32_hsem_lock(CFG_HW_CLK48_CONFIG_SEMID, HSEM_LOCK_DEFAULT_RETRY);
-
-		LL_RCC_HSI48_Enable();
-		while (LL_RCC_HSI48_IsReady() != 1) {
-		}
-	}
-#endif /* STM32_HSI48_ENABLED */
-=======
 static void set_up_fixed_clock_sources(void) {
     if (IS_ENABLED(STM32_HSE_ENABLED)) {
         #if defined(STM32_HSE_BYPASS)
@@ -761,6 +596,12 @@
                 break;
             }
         }
+
+        /* Check if we need to enable HSE clock security system or not */
+        #if STM32_HSE_CSS
+        z_arm_nmi_set_handler(HAL_RCC_NMI_IRQHandler);
+        LL_RCC_HSE_EnableCSS();
+        #endif /* STM32_HSE_CSS */
     }
 
     if (IS_ENABLED(STM32_HSI_ENABLED)) {
@@ -920,7 +761,6 @@
         }
     }
     #endif /* STM32_HSI48_ENABLED */
->>>>>>> 8b2da487
 }
 
 /**
@@ -1053,9 +893,8 @@
 void __weak stm32_hse_css_callback(void) {}
 
 /* Called by the HAL in response to an HSE CSS interrupt */
-void HAL_RCC_CSSCallback(void)
-{
-	stm32_hse_css_callback();
+void HAL_RCC_CSSCallback(void) {
+    stm32_hse_css_callback();
 }
 #endif
 
