--- conflicted
+++ resolved
@@ -125,7 +125,6 @@
 }
 
 /** @brief Verifies clock is part of active clock configuration */
-<<<<<<< HEAD
 int enabled_clock(uint32_t src_clk) {
     int r = 0;
 
@@ -250,6 +249,46 @@
             break;
         #endif /* STM32_SRC_PLLI2S_R */
 
+        #if defined(STM32_SRC_PLLSAI_P)
+        case STM32_SRC_PLLSAI_P:
+            if (!IS_ENABLED(STM32_PLLSAI_P_ENABLED)) {
+                r = -ENOTSUP;
+            }
+            break;
+        #endif /* STM32_SRC_PLLSAI_P */
+
+        #if defined(STM32_SRC_PLLSAI_Q)
+        case STM32_SRC_PLLSAI_Q:
+            if (!IS_ENABLED(STM32_PLLSAI_Q_ENABLED)) {
+                r = -ENOTSUP;
+            }
+            break;
+        #endif /* STM32_SRC_PLLSAI_Q */
+
+        #if defined(STM32_SRC_PLLSAI_DIVQ)
+        case STM32_SRC_PLLSAI_DIVQ:
+            if (!IS_ENABLED(STM32_PLLSAI_Q_ENABLED)) {
+                r = -ENOTSUP;
+            }
+            break;
+        #endif /* STM32_SRC_PLLSAI_DIVQ */
+
+        #if defined(STM32_SRC_PLLSAI_R)
+        case STM32_SRC_PLLSAI_R:
+            if (!IS_ENABLED(STM32_PLLSAI_R_ENABLED)) {
+                r = -ENOTSUP;
+            }
+            break;
+        #endif /* STM32_SRC_PLLSAI_R */
+
+        #if defined(STM32_SRC_PLLSAI_DIVR)
+        case STM32_SRC_PLLSAI_DIVR:
+            if (!IS_ENABLED(STM32_PLLSAI_R_ENABLED)) {
+                r = -ENOTSUP;
+            }
+            break;
+        #endif /* STM32_SRC_PLLSAI_DIVR */
+
         #if defined(STM32_SRC_PLLSAI1_P)
         case STM32_SRC_PLLSAI1_P :
             if (!IS_ENABLED(STM32_PLLSAI1_P_ENABLED)) {
@@ -332,7 +371,7 @@
             break;
         #endif /* STM32_SRC_TIMPCLK2 */
 
-        #if defined(STM32_SRC_TIMPLLCLK) && DT_NODE_HAS_STATUS_OKAY(DT_NODELABEL(pll))
+        #if defined(STM32_SRC_TIMPLLCLK)
         case STM32_SRC_TIMPLLCLK :
             break;
         #endif /* STM32_SRC_TIMPLLCLK */
@@ -342,232 +381,6 @@
     }
 
     return (r);
-=======
-int enabled_clock(uint32_t src_clk)
-{
-	int r = 0;
-
-	switch (src_clk) {
-	case STM32_SRC_SYSCLK:
-		break;
-#if defined(STM32_SRC_PCLK)
-	case STM32_SRC_PCLK:
-		break;
-#endif /* STM32_SRC_PCLK */
-#if defined(STM32_SRC_HSE)
-	case STM32_SRC_HSE:
-		if (!IS_ENABLED(STM32_HSE_ENABLED)) {
-			r = -ENOTSUP;
-		}
-		break;
-#endif /* STM32_SRC_HSE */
-#if defined(STM32_SRC_EXT_HSE)
-	case STM32_SRC_EXT_HSE:
-		/* EXT_HSE is the raw OSC_IN signal, so it is always
-		 * available, regardless of the clocks configuration.
-		 */
-		break;
-#endif /* STM32_SRC_HSE */
-#if defined(STM32_SRC_HSI)
-	case STM32_SRC_HSI:
-		if (!IS_ENABLED(STM32_HSI_ENABLED)) {
-			r = -ENOTSUP;
-		}
-		break;
-#endif /* STM32_SRC_HSI */
-#if defined(STM32_SRC_LSE)
-	case STM32_SRC_LSE:
-		if (!IS_ENABLED(STM32_LSE_ENABLED)) {
-			r = -ENOTSUP;
-		}
-		break;
-#endif /* STM32_SRC_LSE */
-#if defined(STM32_SRC_LSI)
-	case STM32_SRC_LSI:
-		if (!IS_ENABLED(STM32_LSI_ENABLED)) {
-			r = -ENOTSUP;
-		}
-		break;
-#endif /* STM32_SRC_LSI */
-#if defined(STM32_SRC_HSI14)
-	case STM32_SRC_HSI14:
-		if (!IS_ENABLED(STM32_HSI14_ENABLED)) {
-			r = -ENOTSUP;
-		}
-		break;
-#endif /* STM32_SRC_HSI14 */
-#if defined(STM32_SRC_HSI48)
-	case STM32_SRC_HSI48:
-		if (!IS_ENABLED(STM32_HSI48_ENABLED)) {
-			r = -ENOTSUP;
-		}
-		break;
-#endif /* STM32_SRC_HSI48 */
-#if defined(STM32_SRC_MSI)
-	case STM32_SRC_MSI:
-		if (!IS_ENABLED(STM32_MSI_ENABLED)) {
-			r = -ENOTSUP;
-		}
-		break;
-#endif /* STM32_SRC_MSI */
-#if defined(STM32_SRC_PLLCLK)
-	case STM32_SRC_PLLCLK:
-		if (!IS_ENABLED(STM32_PLL_ENABLED)) {
-			r = -ENOTSUP;
-		}
-		break;
-#endif /* STM32_SRC_PLLCLK */
-#if defined(STM32_SRC_PLL_P)
-	case STM32_SRC_PLL_P:
-		if (!IS_ENABLED(STM32_PLL_P_ENABLED)) {
-			r = -ENOTSUP;
-		}
-		break;
-#endif /* STM32_SRC_PLL_P */
-#if defined(STM32_SRC_PLL_Q)
-	case STM32_SRC_PLL_Q:
-		if (!IS_ENABLED(STM32_PLL_Q_ENABLED)) {
-			r = -ENOTSUP;
-		}
-		break;
-#endif /* STM32_SRC_PLL_Q */
-#if defined(STM32_SRC_PLL_R)
-	case STM32_SRC_PLL_R:
-		if (!IS_ENABLED(STM32_PLL_R_ENABLED)) {
-			r = -ENOTSUP;
-		}
-		break;
-#endif /* STM32_SRC_PLL_R */
-#if defined(STM32_SRC_PLLI2S_Q)
-	case STM32_SRC_PLLI2S_Q:
-		if (!IS_ENABLED(STM32_PLLI2S_Q_ENABLED)) {
-			r = -ENOTSUP;
-		}
-		break;
-#endif /* STM32_SRC_PLLI2S_Q */
-#if defined(STM32_SRC_PLLI2S_R)
-	case STM32_SRC_PLLI2S_R:
-		if (!IS_ENABLED(STM32_PLLI2S_R_ENABLED)) {
-			r = -ENOTSUP;
-		}
-		break;
-#endif /* STM32_SRC_PLLI2S_R */
-#if defined(STM32_SRC_PLLSAI_P)
-	case STM32_SRC_PLLSAI_P:
-		if (!IS_ENABLED(STM32_PLLSAI_P_ENABLED)) {
-			r = -ENOTSUP;
-		}
-		break;
-#endif /* STM32_SRC_PLLSAI_P */
-#if defined(STM32_SRC_PLLSAI_Q)
-	case STM32_SRC_PLLSAI_Q:
-		if (!IS_ENABLED(STM32_PLLSAI_Q_ENABLED)) {
-			r = -ENOTSUP;
-		}
-		break;
-#endif /* STM32_SRC_PLLSAI_Q */
-#if defined(STM32_SRC_PLLSAI_DIVQ)
-	case STM32_SRC_PLLSAI_DIVQ:
-		if (!IS_ENABLED(STM32_PLLSAI_Q_ENABLED)) {
-			r = -ENOTSUP;
-		}
-		break;
-#endif /* STM32_SRC_PLLSAI_DIVQ */
-#if defined(STM32_SRC_PLLSAI_R)
-	case STM32_SRC_PLLSAI_R:
-		if (!IS_ENABLED(STM32_PLLSAI_R_ENABLED)) {
-			r = -ENOTSUP;
-		}
-		break;
-#endif /* STM32_SRC_PLLSAI_R */
-#if defined(STM32_SRC_PLLSAI_DIVR)
-	case STM32_SRC_PLLSAI_DIVR:
-		if (!IS_ENABLED(STM32_PLLSAI_R_ENABLED)) {
-			r = -ENOTSUP;
-		}
-		break;
-#endif /* STM32_SRC_PLLSAI_DIVR */
-#if defined(STM32_SRC_PLLSAI1_P)
-	case STM32_SRC_PLLSAI1_P:
-		if (!IS_ENABLED(STM32_PLLSAI1_P_ENABLED)) {
-			r = -ENOTSUP;
-		}
-		break;
-#endif /* STM32_SRC_PLLSAI1_P */
-#if defined(STM32_SRC_PLLSAI1_Q)
-	case STM32_SRC_PLLSAI1_Q:
-		if (!IS_ENABLED(STM32_PLLSAI1_Q_ENABLED)) {
-			r = -ENOTSUP;
-		}
-		break;
-#endif /* STM32_SRC_PLLSAI1_Q */
-#if defined(STM32_SRC_PLLSAI1_R)
-	case STM32_SRC_PLLSAI1_R:
-		if (!IS_ENABLED(STM32_PLLSAI1_R_ENABLED)) {
-			r = -ENOTSUP;
-		}
-		break;
-#endif /* STM32_SRC_PLLSAI1_R */
-#if defined(STM32_SRC_PLLSAI2_P)
-	case STM32_SRC_PLLSAI2_P:
-		if (!IS_ENABLED(STM32_PLLSAI2_P_ENABLED)) {
-			r = -ENOTSUP;
-		}
-		break;
-#endif /* STM32_SRC_PLLSAI2_P */
-#if defined(STM32_SRC_PLLSAI2_Q)
-	case STM32_SRC_PLLSAI2_Q:
-		if (!IS_ENABLED(STM32_PLLSAI2_Q_ENABLED)) {
-			r = -ENOTSUP;
-		}
-		break;
-#endif /* STM32_SRC_PLLSAI2_Q */
-#if defined(STM32_SRC_PLLSAI2_R)
-	case STM32_SRC_PLLSAI2_R:
-		if (!IS_ENABLED(STM32_PLLSAI2_R_ENABLED)) {
-			r = -ENOTSUP;
-		}
-		break;
-#endif /* STM32_SRC_PLLSAI2_R */
-#if defined(STM32_SRC_PLLSAI2_DIVR)
-	case STM32_SRC_PLLSAI2_DIVR:
-		if (!IS_ENABLED(STM32_PLLSAI2_R_ENABLED)) {
-			r = -ENOTSUP;
-		}
-		break;
-#endif /* STM32_SRC_PLLSAI2_DIVR */
-#if defined(STM32_SRC_PLL2CLK)
-	case STM32_SRC_PLL2CLK:
-		if (!IS_ENABLED(STM32_PLL2_ENABLED)) {
-			r = -ENOTSUP;
-		}
-		break;
-#endif
-#if defined(STM32_SRC_PLL3CLK)
-	case STM32_SRC_PLL3CLK:
-		if (!IS_ENABLED(STM32_PLL3_ENABLED)) {
-			r = -ENOTSUP;
-		}
-		break;
-#endif
-#if defined(STM32_SRC_TIMPCLK1)
-	case STM32_SRC_TIMPCLK1:
-		break;
-#endif /* STM32_SRC_TIMPCLK1 */
-#if defined(STM32_SRC_TIMPCLK2)
-	case STM32_SRC_TIMPCLK2:
-		break;
-#endif /* STM32_SRC_TIMPCLK2 */
-#if defined(STM32_SRC_TIMPLLCLK)
-	case STM32_SRC_TIMPLLCLK:
-		break;
-#endif /* STM32_SRC_TIMPLLCLK */
-	default:
-		return -ENOTSUP;
-	}
-
-	return r;
->>>>>>> ed0fa4a0
 }
 
 static int stm32_clock_control_on(const struct device* dev, clock_control_subsys_t sub_system) {
@@ -640,7 +453,6 @@
     return (0);
 }
 
-<<<<<<< HEAD
 static int stm32_clock_control_get_subsys_rate(const struct device* clock,
                                                clock_control_subsys_t sub_system,
                                                uint32_t* rate) {
@@ -713,7 +525,7 @@
             *rate = SystemCoreClock * STM32_CORE_PRESCALER;
             break;
 
-        #if defined(STM32_SRC_PLLCLK) & defined(STM32_SYSCLK_SRC_PLL)
+        #if defined(STM32_SRC_PLLCLK) && defined(STM32_SYSCLK_SRC_PLL)
         case STM32_SRC_PLLCLK :
             if (get_pllout_frequency() == 0) {
                 return -EIO;
@@ -722,7 +534,7 @@
             break;
         #endif
 
-        #if defined(STM32_SRC_PLL_P) & STM32_PLL_P_ENABLED
+        #if defined(STM32_SRC_PLL_P) && STM32_PLL_P_ENABLED
         case STM32_SRC_PLL_P :
             *rate = get_pll_div_frequency(get_pllsrc_frequency(),
                                           STM32_PLL_M_DIVISOR,
@@ -731,7 +543,7 @@
             break;
         #endif
 
-        #if defined(STM32_SRC_PLL_Q) & STM32_PLL_Q_ENABLED
+        #if defined(STM32_SRC_PLL_Q) && STM32_PLL_Q_ENABLED
         case STM32_SRC_PLL_Q :
             *rate = get_pll_div_frequency(get_pllsrc_frequency(),
                                           STM32_PLL_M_DIVISOR,
@@ -740,7 +552,7 @@
             break;
         #endif
 
-        #if defined(STM32_SRC_PLL_R) & STM32_PLL_R_ENABLED
+        #if defined(STM32_SRC_PLL_R) && STM32_PLL_R_ENABLED
         case STM32_SRC_PLL_R :
             *rate = get_pll_div_frequency(get_pllsrc_frequency(),
                                           STM32_PLL_M_DIVISOR,
@@ -749,7 +561,7 @@
             break;
         #endif
 
-        #if defined(STM32_SRC_PLLI2S_Q) & STM32_PLLI2S_Q_ENABLED & STM32_PLLI2S_ENABLED
+        #if defined(STM32_SRC_PLLI2S_Q) && STM32_PLLI2S_Q_ENABLED && STM32_PLLI2S_ENABLED
         case STM32_SRC_PLLI2S_Q:
             *rate = get_pll_div_frequency(get_pllsrc_frequency(),
                                           STM32_PLLI2S_M_DIVISOR,
@@ -758,7 +570,7 @@
             break;
         #endif /* STM32_SRC_PLLI2S_Q */
 
-        #if defined(STM32_SRC_PLLI2S_R) & STM32_PLLI2S_ENABLED
+        #if defined(STM32_SRC_PLLI2S_R) && STM32_PLLI2S_ENABLED
         case STM32_SRC_PLLI2S_R :
             *rate = get_pll_div_frequency(get_pllsrc_frequency(),
                                           STM32_PLLI2S_M_DIVISOR,
@@ -767,7 +579,56 @@
             break;
         #endif /* STM32_SRC_PLLI2S_R */
 
-        #if defined(STM32_SRC_PLLSAI1_P) & STM32_PLLSAI1_P_ENABLED
+        #if defined(STM32_SRC_PLLSAI_P) && STM32_PLLSAI_P_ENABLED
+        case STM32_SRC_PLLSAI_P :
+            *rate = get_pll_div_frequency(get_pllsaisrc_frequency(),
+                                          STM32_PLLSAI_M_DIVISOR,
+                                          STM32_PLLSAI_N_MULTIPLIER,
+                                          STM32_PLLSAI_P_DIVISOR);
+            break;
+        #endif /* STM32_SRC_PLLSAI_P */
+
+        #if defined(STM32_SRC_PLLSAI_Q) && STM32_PLLSAI_Q_ENABLED
+        case STM32_SRC_PLLSAI_Q :
+            *rate = get_pll_div_frequency(get_pllsaisrc_frequency(),
+                                          STM32_PLLSAI_M_DIVISOR,
+                                          STM32_PLLSAI_N_MULTIPLIER,
+                                          STM32_PLLSAI_Q_DIVISOR);
+            break;
+        #endif /* STM32_SRC_PLLSAI_Q */
+
+        #if defined(STM32_SRC_PLLSAI_DIVQ) && STM32_PLLSAI_Q_ENABLED && STM32_PLLSAI_DIVQ_ENABLED && \
+        defined(STM32_PLLSAI_DIVQ_DIVISOR)
+        case STM32_SRC_PLLSAI_DIVQ :
+            *rate = get_pll_div_frequency(get_pllsaisrc_frequency(),
+                                          STM32_PLLSAI_M_DIVISOR,
+                                          STM32_PLLSAI_N_MULTIPLIER,
+                                          STM32_PLLSAI_Q_DIVISOR);
+            *rate /= STM32_PLLSAI_DIVQ_DIVISOR;
+            break;
+        #endif /* STM32_SRC_PLLSAI_DIVQ */
+
+        #if defined(STM32_SRC_PLLSAI_R) && STM32_PLLSAI_R_ENABLED
+        case STM32_SRC_PLLSAI_R :
+            *rate = get_pll_div_frequency(get_pllsaisrc_frequency(),
+                                          STM32_PLLSAI_M_DIVISOR,
+                                          STM32_PLLSAI_N_MULTIPLIER,
+                                          STM32_PLLSAI_R_DIVISOR);
+            break;
+        #endif /* STM32_SRC_PLLSAI_R */
+
+        #if defined(STM32_SRC_PLLSAI_DIVR) && STM32_PLLSAI_R_ENABLED && STM32_PLLSAI_DIVR_ENABLED && \
+        defined(STM32_PLLSAI_DIVR_DIVISOR)
+        case STM32_SRC_PLLSAI_DIVR :
+            *rate = get_pll_div_frequency(get_pllsaisrc_frequency(),
+                                          STM32_PLLSAI_M_DIVISOR,
+                                          STM32_PLLSAI_N_MULTIPLIER,
+                                          STM32_PLLSAI_R_DIVISOR);
+            *rate /= STM32_PLLSAI_DIVR_DIVISOR;
+            break;
+        #endif /* STM32_SRC_PLLSAI_DIVR */
+
+        #if defined(STM32_SRC_PLLSAI1_P) && STM32_PLLSAI1_P_ENABLED
         case STM32_SRC_PLLSAI1_P :
             *rate = get_pll_div_frequency(get_pllsai1src_frequency(),
                                           STM32_PLLSAI1_M_DIVISOR,
@@ -776,7 +637,7 @@
             break;
         #endif /* STM32_SRC_PLLSAI1_P */
 
-        #if defined(STM32_SRC_PLLSAI1_Q) & STM32_PLLSAI1_Q_ENABLED
+        #if defined(STM32_SRC_PLLSAI1_Q) && STM32_PLLSAI1_Q_ENABLED
         case STM32_SRC_PLLSAI1_Q :
             *rate = get_pll_div_frequency(get_pllsai1src_frequency(),
                                           STM32_PLLSAI1_M_DIVISOR,
@@ -785,7 +646,7 @@
             break;
         #endif /* STM32_SRC_PLLSAI1_Q */
 
-        #if defined(STM32_SRC_PLLSAI1_R) & STM32_PLLSAI1_R_ENABLED
+        #if defined(STM32_SRC_PLLSAI1_R) && STM32_PLLSAI1_R_ENABLED
         case STM32_SRC_PLLSAI1_R :
             *rate = get_pll_div_frequency(get_pllsai1src_frequency(),
                                           STM32_PLLSAI1_M_DIVISOR,
@@ -794,7 +655,7 @@
             break;
         #endif /* STM32_SRC_PLLSAI1_R */
 
-        #if defined(STM32_SRC_PLLSAI2_P) & STM32_PLLSAI2_P_ENABLED
+        #if defined(STM32_SRC_PLLSAI2_P) && STM32_PLLSAI2_P_ENABLED
         case STM32_SRC_PLLSAI2_P :
             *rate = get_pll_div_frequency(get_pllsai2src_frequency(),
                                           STM32_PLLSAI2_M_DIVISOR,
@@ -803,7 +664,7 @@
             break;
         #endif /* STM32_SRC_PLLSAI2_P */
 
-        #if defined(STM32_SRC_PLLSAI2_Q) & STM32_PLLSAI2_Q_ENABLED
+        #if defined(STM32_SRC_PLLSAI2_Q) && STM32_PLLSAI2_Q_ENABLED
         case STM32_SRC_PLLSAI2_Q :
             *rate = get_pll_div_frequency(get_pllsai2src_frequency(),
                                           STM32_PLLSAI2_M_DIVISOR,
@@ -812,7 +673,7 @@
             break;
         #endif /* STM32_SRC_PLLSAI2_Q */
 
-        #if defined(STM32_SRC_PLLSAI2_R) & STM32_PLLSAI2_R_ENABLED
+        #if defined(STM32_SRC_PLLSAI2_R) && STM32_PLLSAI2_R_ENABLED
         case STM32_SRC_PLLSAI2_R :
             *rate = get_pll_div_frequency(get_pllsai2src_frequency(),
                                           STM32_PLLSAI2_M_DIVISOR,
@@ -821,8 +682,8 @@
             break;
         #endif /* STM32_SRC_PLLSAI2_R */
 
-        #if defined(STM32_SRC_PLLSAI2_DIVR) & STM32_PLLSAI2_R_ENABLED & STM32_PLLSAI2_DIVR_ENABLED \
-            & defined(STM32_PLLSAI2_DIVR_DIVISOR)
+        #if defined(STM32_SRC_PLLSAI2_DIVR) && STM32_PLLSAI2_R_ENABLED && STM32_PLLSAI2_DIVR_ENABLED && \
+            defined(STM32_PLLSAI2_DIVR_DIVISOR)
         case STM32_SRC_PLLSAI2_DIVR :
             *rate = get_pll_div_frequency(get_pllsai2src_frequency(),
                                           STM32_PLLSAI2_M_DIVISOR,
@@ -897,7 +758,7 @@
             break;
         #endif /* STM32_SRC_TIMPCLK2 */
 
-        #if defined(STM32_SRC_TIMPLLCLK)
+        #if defined(STM32_SRC_TIMPLLCLK) && DT_NODE_HAS_STATUS_OKAY(DT_NODELABEL(pll))
         case STM32_SRC_TIMPLLCLK:
             *rate = get_pllout_frequency() * 2;
             if (*rate == 0) {
@@ -915,300 +776,6 @@
     }
 
     return (0);
-=======
-static int stm32_clock_control_get_subsys_rate(const struct device *clock,
-						clock_control_subsys_t sub_system,
-						uint32_t *rate)
-{
-	struct stm32_pclken *pclken = (struct stm32_pclken *)(sub_system);
-	/*
-	 * Get AHB Clock (= SystemCoreClock = SYSCLK/prescaler)
-	 * SystemCoreClock is preferred to CONFIG_SYS_CLOCK_HW_CYCLES_PER_SEC
-	 * since it will be updated after clock configuration and hence
-	 * more likely to contain actual clock speed
-	 */
-	uint32_t ahb_clock = SystemCoreClock;
-	uint32_t apb1_clock = get_bus_clock(ahb_clock, STM32_APB1_PRESCALER);
-#if DT_NODE_HAS_PROP(DT_NODELABEL(rcc), apb2_prescaler)
-	uint32_t apb2_clock = get_bus_clock(ahb_clock, STM32_APB2_PRESCALER);
-#elif defined(STM32_CLOCK_BUS_APB2)
-	/* APB2 bus exists, but w/o dedicated prescaler */
-	uint32_t apb2_clock = apb1_clock;
-#endif
-#if DT_NODE_HAS_PROP(DT_NODELABEL(rcc), ahb3_prescaler)
-	uint32_t ahb3_clock = get_bus_clock(ahb_clock * STM32_CPU1_PRESCALER,
-					    STM32_AHB3_PRESCALER);
-#elif defined(STM32_CLOCK_BUS_AHB3)
-	/* AHB3 bus exists, but w/o dedicated prescaler */
-	uint32_t ahb3_clock = ahb_clock;
-#endif
-
-	ARG_UNUSED(clock);
-
-	switch (pclken->bus) {
-	case STM32_CLOCK_BUS_AHB1:
-#if defined(STM32_CLOCK_BUS_AHB2)
-	case STM32_CLOCK_BUS_AHB2:
-#endif
-#if defined(STM32_CLOCK_BUS_IOP)
-	case STM32_CLOCK_BUS_IOP:
-#endif
-		*rate = ahb_clock;
-		break;
-#if defined(STM32_CLOCK_BUS_AHB3)
-	case STM32_CLOCK_BUS_AHB3:
-		*rate = ahb3_clock;
-		break;
-#endif
-	case STM32_CLOCK_BUS_APB1:
-#if defined(STM32_CLOCK_BUS_APB1_2)
-	case STM32_CLOCK_BUS_APB1_2:
-#endif
-#if defined(STM32_SRC_PCLK)
-	case STM32_SRC_PCLK:
-#endif
-		*rate = apb1_clock;
-		break;
-#if defined(STM32_CLOCK_BUS_APB2)
-	case STM32_CLOCK_BUS_APB2:
-		*rate = apb2_clock;
-		break;
-#endif
-#if defined(STM32_CLOCK_BUS_APB3)
-	case STM32_CLOCK_BUS_APB3:
-		/* STM32WL: AHB3 and APB3 share the same clock and prescaler. */
-		*rate = ahb3_clock;
-		break;
-#endif
-	case STM32_SRC_SYSCLK:
-		*rate = SystemCoreClock * STM32_CORE_PRESCALER;
-		break;
-#if defined(STM32_SRC_PLLCLK) && defined(STM32_SYSCLK_SRC_PLL)
-	case STM32_SRC_PLLCLK:
-		if (get_pllout_frequency() == 0) {
-			return -EIO;
-		}
-		*rate = get_pllout_frequency();
-		break;
-#endif
-#if defined(STM32_SRC_PLL_P) && STM32_PLL_P_ENABLED
-	case STM32_SRC_PLL_P:
-		*rate = get_pll_div_frequency(get_pllsrc_frequency(),
-					      STM32_PLL_M_DIVISOR,
-					      STM32_PLL_N_MULTIPLIER,
-					      STM32_PLL_P_DIVISOR);
-		break;
-#endif
-#if defined(STM32_SRC_PLL_Q) && STM32_PLL_Q_ENABLED
-	case STM32_SRC_PLL_Q:
-		*rate = get_pll_div_frequency(get_pllsrc_frequency(),
-					      STM32_PLL_M_DIVISOR,
-					      STM32_PLL_N_MULTIPLIER,
-					      STM32_PLL_Q_DIVISOR);
-		break;
-#endif
-#if defined(STM32_SRC_PLL_R) && STM32_PLL_R_ENABLED
-	case STM32_SRC_PLL_R:
-		*rate = get_pll_div_frequency(get_pllsrc_frequency(),
-					      STM32_PLL_M_DIVISOR,
-					      STM32_PLL_N_MULTIPLIER,
-					      STM32_PLL_R_DIVISOR);
-		break;
-#endif
-#if defined(STM32_SRC_PLLI2S_Q) && STM32_PLLI2S_Q_ENABLED && STM32_PLLI2S_ENABLED
-	case STM32_SRC_PLLI2S_Q:
-		*rate = get_pll_div_frequency(get_pllsrc_frequency(),
-					      STM32_PLLI2S_M_DIVISOR,
-					      STM32_PLLI2S_N_MULTIPLIER,
-					      STM32_PLLI2S_Q_DIVISOR);
-		break;
-#endif /* STM32_SRC_PLLI2S_Q */
-#if defined(STM32_SRC_PLLI2S_R) && STM32_PLLI2S_ENABLED
-	case STM32_SRC_PLLI2S_R:
-		*rate = get_pll_div_frequency(get_pllsrc_frequency(),
-					      STM32_PLLI2S_M_DIVISOR,
-					      STM32_PLLI2S_N_MULTIPLIER,
-					      STM32_PLLI2S_R_DIVISOR);
-		break;
-#endif /* STM32_SRC_PLLI2S_R */
-#if defined(STM32_SRC_PLLSAI_P) && STM32_PLLSAI_P_ENABLED
-	case STM32_SRC_PLLSAI_P:
-		*rate = get_pll_div_frequency(get_pllsaisrc_frequency(),
-					      STM32_PLLSAI_M_DIVISOR,
-					      STM32_PLLSAI_N_MULTIPLIER,
-					      STM32_PLLSAI_P_DIVISOR);
-		break;
-#endif /* STM32_SRC_PLLSAI_P */
-#if defined(STM32_SRC_PLLSAI_Q) && STM32_PLLSAI_Q_ENABLED
-	case STM32_SRC_PLLSAI_Q:
-		*rate = get_pll_div_frequency(get_pllsaisrc_frequency(),
-					      STM32_PLLSAI_M_DIVISOR,
-					      STM32_PLLSAI_N_MULTIPLIER,
-					      STM32_PLLSAI_Q_DIVISOR);
-		break;
-#endif /* STM32_SRC_PLLSAI_Q */
-#if defined(STM32_SRC_PLLSAI_DIVQ) && STM32_PLLSAI_Q_ENABLED && STM32_PLLSAI_DIVQ_ENABLED && \
-	defined(STM32_PLLSAI_DIVQ_DIVISOR)
-	case STM32_SRC_PLLSAI_DIVQ:
-		*rate = get_pll_div_frequency(get_pllsaisrc_frequency(),
-					      STM32_PLLSAI_M_DIVISOR,
-					      STM32_PLLSAI_N_MULTIPLIER,
-					      STM32_PLLSAI_Q_DIVISOR);
-		*rate /= STM32_PLLSAI_DIVQ_DIVISOR;
-		break;
-#endif /* STM32_SRC_PLLSAI_DIVQ */
-#if defined(STM32_SRC_PLLSAI_R) && STM32_PLLSAI_R_ENABLED
-	case STM32_SRC_PLLSAI_R:
-		*rate = get_pll_div_frequency(get_pllsaisrc_frequency(),
-					      STM32_PLLSAI_M_DIVISOR,
-					      STM32_PLLSAI_N_MULTIPLIER,
-					      STM32_PLLSAI_R_DIVISOR);
-		break;
-#endif /* STM32_SRC_PLLSAI_R */
-#if defined(STM32_SRC_PLLSAI_DIVR) && STM32_PLLSAI_R_ENABLED && STM32_PLLSAI_DIVR_ENABLED && \
-	defined(STM32_PLLSAI_DIVR_DIVISOR)
-	case STM32_SRC_PLLSAI_DIVR:
-		*rate = get_pll_div_frequency(get_pllsaisrc_frequency(),
-					      STM32_PLLSAI_M_DIVISOR,
-					      STM32_PLLSAI_N_MULTIPLIER,
-					      STM32_PLLSAI_R_DIVISOR);
-		*rate /= STM32_PLLSAI_DIVR_DIVISOR;
-		break;
-#endif /* STM32_SRC_PLLSAI_DIVR */
-#if defined(STM32_SRC_PLLSAI1_P) && STM32_PLLSAI1_P_ENABLED
-	case STM32_SRC_PLLSAI1_P:
-		*rate = get_pll_div_frequency(get_pllsai1src_frequency(),
-					      STM32_PLLSAI1_M_DIVISOR,
-					      STM32_PLLSAI1_N_MULTIPLIER,
-					      STM32_PLLSAI1_P_DIVISOR);
-		break;
-#endif /* STM32_SRC_PLLSAI1_P */
-#if defined(STM32_SRC_PLLSAI1_Q) && STM32_PLLSAI1_Q_ENABLED
-	case STM32_SRC_PLLSAI1_Q:
-		*rate = get_pll_div_frequency(get_pllsai1src_frequency(),
-					      STM32_PLLSAI1_M_DIVISOR,
-					      STM32_PLLSAI1_N_MULTIPLIER,
-					      STM32_PLLSAI1_Q_DIVISOR);
-		break;
-#endif /* STM32_SRC_PLLSAI1_Q */
-#if defined(STM32_SRC_PLLSAI1_R) && STM32_PLLSAI1_R_ENABLED
-	case STM32_SRC_PLLSAI1_R:
-		*rate = get_pll_div_frequency(get_pllsai1src_frequency(),
-					      STM32_PLLSAI1_M_DIVISOR,
-					      STM32_PLLSAI1_N_MULTIPLIER,
-					      STM32_PLLSAI1_R_DIVISOR);
-		break;
-#endif /* STM32_SRC_PLLSAI1_R */
-#if defined(STM32_SRC_PLLSAI2_P) && STM32_PLLSAI2_P_ENABLED
-	case STM32_SRC_PLLSAI2_P:
-		*rate = get_pll_div_frequency(get_pllsai2src_frequency(),
-					      STM32_PLLSAI2_M_DIVISOR,
-					      STM32_PLLSAI2_N_MULTIPLIER,
-					      STM32_PLLSAI2_P_DIVISOR);
-		break;
-#endif /* STM32_SRC_PLLSAI2_P */
-#if defined(STM32_SRC_PLLSAI2_Q) && STM32_PLLSAI2_Q_ENABLED
-	case STM32_SRC_PLLSAI2_Q:
-		*rate = get_pll_div_frequency(get_pllsai2src_frequency(),
-					      STM32_PLLSAI2_M_DIVISOR,
-					      STM32_PLLSAI2_N_MULTIPLIER,
-					      STM32_PLLSAI2_Q_DIVISOR);
-		break;
-#endif /* STM32_SRC_PLLSAI2_Q */
-#if defined(STM32_SRC_PLLSAI2_R) && STM32_PLLSAI2_R_ENABLED
-	case STM32_SRC_PLLSAI2_R:
-		*rate = get_pll_div_frequency(get_pllsai2src_frequency(),
-					      STM32_PLLSAI2_M_DIVISOR,
-					      STM32_PLLSAI2_N_MULTIPLIER,
-					      STM32_PLLSAI2_R_DIVISOR);
-		break;
-#endif /* STM32_SRC_PLLSAI2_R */
-#if defined(STM32_SRC_PLLSAI2_DIVR) && STM32_PLLSAI2_R_ENABLED && STM32_PLLSAI2_DIVR_ENABLED && \
-	defined(STM32_PLLSAI2_DIVR_DIVISOR)
-	case STM32_SRC_PLLSAI2_DIVR:
-		*rate = get_pll_div_frequency(get_pllsai2src_frequency(),
-					      STM32_PLLSAI2_M_DIVISOR,
-					      STM32_PLLSAI2_N_MULTIPLIER,
-					      STM32_PLLSAI2_R_DIVISOR);
-		*rate /= STM32_PLLSAI2_DIVR_DIVISOR;
-		break;
-#endif /* STM32_SRC_PLLSAI2_DIVR */
-#if defined(STM32_SRC_LSE)
-	case STM32_SRC_LSE:
-		*rate = STM32_LSE_FREQ;
-		break;
-#endif
-#if defined(STM32_SRC_LSI)
-	case STM32_SRC_LSI:
-		*rate = STM32_LSI_FREQ;
-		break;
-#endif
-#if defined(STM32_SRC_HSI)
-	case STM32_SRC_HSI:
-#if defined(CONFIG_SOC_SERIES_STM32L0X)
-		*rate = STM32_HSI_FREQ / STM32_HSI_DIVISOR;
-#else
-		*rate = STM32_HSI_FREQ;
-#endif
-		break;
-#endif
-#if defined(STM32_SRC_MSI)
-	case STM32_SRC_MSI:
-		*rate = get_msi_frequency();
-		break;
-#endif
-#if defined(STM32_SRC_HSE)
-	case STM32_SRC_HSE:
-		*rate = STM32_HSE_FREQ;
-		break;
-#endif
-#if defined(STM32_HSI48_ENABLED)
-	case STM32_SRC_HSI48:
-		*rate = STM32_HSI48_FREQ;
-		break;
-#endif /* STM32_HSI48_ENABLED */
-#if defined(STM32_CK48_ENABLED)
-	case STM32_SRC_CK48:
-		*rate = get_ck48_frequency();
-		break;
-#endif /* STM32_CK48_ENABLED */
-#if defined(STM32_SRC_TIMPCLK1)
-	case STM32_SRC_TIMPCLK1:
-#if STM32_TIMER_PRESCALER && (defined(RCC_DCKCFGR_TIMPRE) || defined(RCC_DCKCFGR1_TIMPRE))
-		*rate = STM32_APB1_PRESCALER <= 4 ? ahb_clock : apb1_clock * 4;
-#else /* STM32_TIMER_PRESCALER && (RCC_DCKCFGR_TIMPRE || RCC_DCKCFGR1_TIMPRE) */
-		*rate = STM32_APB1_PRESCALER <= 2 ? ahb_clock : apb1_clock * 2;
-#endif /* STM32_TIMER_PRESCALER && (RCC_DCKCFGR_TIMPRE || RCC_DCKCFGR1_TIMPRE) */
-		break;
-#endif /* STM32_SRC_TIMPCLK1 */
-#if defined(STM32_SRC_TIMPCLK2)
-	case STM32_SRC_TIMPCLK2:
-#if STM32_TIMER_PRESCALER && (defined(RCC_DCKCFGR_TIMPRE) || defined(RCC_DCKCFGR1_TIMPRE))
-		*rate = STM32_APB2_PRESCALER <= 4 ? ahb_clock : apb2_clock * 4;
-#else /* STM32_TIMER_PRESCALER && (RCC_DCKCFGR_TIMPRE || RCC_DCKCFGR1_TIMPRE) */
-		*rate = STM32_APB2_PRESCALER <= 2 ? ahb_clock : apb2_clock * 2;
-#endif /* STM32_TIMER_PRESCALER && (RCC_DCKCFGR_TIMPRE || RCC_DCKCFGR1_TIMPRE) */
-		break;
-#endif /* STM32_SRC_TIMPCLK2 */
-#if defined(STM32_SRC_TIMPLLCLK) && DT_NODE_HAS_STATUS_OKAY(DT_NODELABEL(pll))
-	case STM32_SRC_TIMPLLCLK:
-		*rate = get_pllout_frequency() * 2;
-		if (*rate == 0) {
-			return -EIO;
-		}
-		break;
-#endif /* STM32_SRC_TIMPLLCLK */
-
-	default:
-		return -ENOTSUP;
-	}
-
-	if (pclken->div) {
-		*rate /= (pclken->div + 1);
-	}
-
-	return 0;
->>>>>>> ed0fa4a0
 }
 
 static enum clock_control_status stm32_clock_control_get_status(const struct device*   dev,
@@ -1273,7 +840,6 @@
 }
 
 __unused
-<<<<<<< HEAD
 static void set_up_plls(void) {
     #if defined(STM32_PLL_ENABLED)
     /*
@@ -1325,12 +891,12 @@
     #endif /* STM32_PLL2_ENABLED */
 
     #if defined(STM32_PLL_ENABLED)
-    #if defined(STM32_SRC_PLL_P) & STM32_PLL_P_ENABLED
+    #if defined(STM32_SRC_PLL_P) && STM32_PLL_P_ENABLED
     MODIFY_REG(RCC->PLLCFGR, RCC_PLLCFGR_PLLP, pllp(STM32_PLL_P_DIVISOR));
     RCC_PLLP_ENABLE();
     #endif
 
-    #if defined(STM32_SRC_PLL_Q) & STM32_PLL_Q_ENABLED
+    #if defined(STM32_SRC_PLL_Q) && STM32_PLL_Q_ENABLED
     MODIFY_REG(RCC->PLLCFGR, RCC_PLLCFGR_PLLQ, pllq(STM32_PLL_Q_DIVISOR));
     RCC_PLLQ_ENABLE();
     #endif
@@ -1360,6 +926,19 @@
     }
     #endif /* STM32_PLLI2S_ENABLED */
 
+    #if defined(STM32_PLLSAI_ENABLED)
+    config_pllsai();
+
+    /* Enable PLL */
+    LL_RCC_PLLSAI_Enable();
+    while (LL_RCC_PLLSAI_IsReady() != 1U) {
+        /* Wait for PLL ready */
+        if (IS_ENABLED(__GTEST)) {
+            break;
+        }
+    }
+    #endif /* STM32_PLLSAI_ENABLED */
+
     #if defined(STM32_PLLSAI1_ENABLED)
     config_pllsai1();
 
@@ -1385,112 +964,6 @@
         }
     }
     #endif /* STM32_PLLSAI2_ENABLED */
-=======
-static void set_up_plls(void)
-{
-#if defined(STM32_PLL_ENABLED)
-
-	/*
-	 * Case of chain-loaded applications:
-	 * Switch to HSI and disable the PLL before configuration.
-	 * (Switching to HSI makes sure we have a SYSCLK source in
-	 * case we're currently running from the PLL we're about to
-	 * turn off and reconfigure.)
-	 *
-	 */
-	if (LL_RCC_GetSysClkSource() == LL_RCC_SYS_CLKSOURCE_STATUS_PLL) {
-		stm32_clock_switch_to_hsi();
-		LL_RCC_SetAHBPrescaler(ahb_prescaler(1));
-	}
-	/* Disable PLL */
-	LL_RCC_PLL_Disable();
-	while (LL_RCC_PLL_IsReady() != 0U) {
-		/* Wait for PLL to be disabled */
-	}
-
-#endif
-
-#if defined(STM32_PLL2_ENABLED)
-	/*
-	 * Disable PLL2 after switching to HSI for SysClk
-	 * and disabling PLL, but before enabling PLL again,
-	 * since PLL source can be PLL2.
-	 */
-	LL_RCC_PLL2_Disable();
-	while (LL_RCC_PLL2_IsReady() != 0U) {
-		/* Wait for PLL2 to be disabled */
-	}
-
-	config_pll2();
-
-	/* Enable PLL2 */
-	LL_RCC_PLL2_Enable();
-	while (LL_RCC_PLL2_IsReady() != 1U) {
-	/* Wait for PLL2 ready */
-	}
-#endif /* STM32_PLL2_ENABLED */
-
-#if defined(STM32_PLL_ENABLED)
-
-#if defined(STM32_SRC_PLL_P) && STM32_PLL_P_ENABLED
-	MODIFY_REG(RCC->PLLCFGR, RCC_PLLCFGR_PLLP, pllp(STM32_PLL_P_DIVISOR));
-	RCC_PLLP_ENABLE();
-#endif
-#if defined(STM32_SRC_PLL_Q) && STM32_PLL_Q_ENABLED
-	MODIFY_REG(RCC->PLLCFGR, RCC_PLLCFGR_PLLQ, pllq(STM32_PLL_Q_DIVISOR));
-	RCC_PLLQ_ENABLE();
-#endif
-
-	config_pll_sysclock();
-
-	/* Enable PLL */
-	LL_RCC_PLL_Enable();
-	while (LL_RCC_PLL_IsReady() != 1U) {
-	/* Wait for PLL ready */
-	}
-
-#endif /* STM32_PLL_ENABLED */
-
-#if defined(STM32_PLLI2S_ENABLED)
-	config_plli2s();
-
-	/* Enable PLL */
-	LL_RCC_PLLI2S_Enable();
-	while (LL_RCC_PLLI2S_IsReady() != 1U) {
-		/* Wait for PLL ready */
-	}
-#endif /* STM32_PLLI2S_ENABLED */
-
-#if defined(STM32_PLLSAI_ENABLED)
-	config_pllsai();
-
-	/* Enable PLL */
-	LL_RCC_PLLSAI_Enable();
-	while (LL_RCC_PLLSAI_IsReady() != 1U) {
-		/* Wait for PLL ready */
-	}
-#endif /* STM32_PLLSAI_ENABLED */
-
-#if defined(STM32_PLLSAI1_ENABLED)
-	config_pllsai1();
-
-	/* Enable PLL */
-	LL_RCC_PLLSAI1_Enable();
-	while (LL_RCC_PLLSAI1_IsReady() != 1U) {
-		/* Wait for PLL ready */
-	}
-#endif /* STM32_PLLSAI1_ENABLED */
-
-#if defined(STM32_PLLSAI2_ENABLED)
-	config_pllsai2();
-
-	/* Enable PLL */
-	LL_RCC_PLLSAI2_Enable();
-	while (LL_RCC_PLLSAI2_IsReady() != 1U) {
-		/* Wait for PLL ready */
-	}
-#endif /* STM32_PLLSAI2_ENABLED */
->>>>>>> ed0fa4a0
 }
 
 static void set_up_fixed_clock_sources(void) {
