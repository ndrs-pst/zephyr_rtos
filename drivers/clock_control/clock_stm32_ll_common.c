/*
 * Copyright (c) 2017-2022 Linaro Limited.
 * Copyright (c) 2017 RnDity Sp. z o.o.
 *
 * SPDX-License-Identifier: Apache-2.0
 */

#include <soc.h>
#include <stm32_ll_bus.h>
#include <stm32_ll_pwr.h>
#include <stm32_ll_rcc.h>
#include <stm32_ll_system.h>
#include <stm32_ll_utils.h>
#include <zephyr/arch/cpu.h>
#include <zephyr/drivers/clock_control.h>
#include <zephyr/sys/util.h>
#include <zephyr/sys/__assert.h>
#include <zephyr/drivers/clock_control/stm32_clock_control.h>
#include "clock_stm32_ll_common.h"
#include "clock_stm32_ll_mco.h"
#include "stm32_hsem.h"

extern uint32_t HAL_RCC_GetSysClockFreq(void); /* #CUSTOM@NDRS */

#if (__GTEST == 0) /* #CUSTOM@NDRS */
mem_addr_t const rcc_dt_reg_addr = DT_REG_ADDR(DT_NODELABEL(rcc));
#else
#include "mcu_reg_stub.h"
mem_addr_t rcc_dt_reg_addr;
#endif

/* Macros to fill up prescaler values */
#define z_hsi_divider(v)        LL_RCC_HSI_DIV_##v
#define hsi_divider(v)          z_hsi_divider(v)

<<<<<<< HEAD
#define fn_ahb_prescaler(v)     LL_RCC_SYSCLK_DIV_##v
#define ahb_prescaler(v)        fn_ahb_prescaler(v)
=======
#if defined(LL_RCC_HCLK_DIV_1)
#define fn_ahb_prescaler(v) LL_RCC_HCLK_DIV_ ## v
#define ahb_prescaler(v) fn_ahb_prescaler(v)
#else
#define fn_ahb_prescaler(v) LL_RCC_SYSCLK_DIV_ ## v
#define ahb_prescaler(v) fn_ahb_prescaler(v)
#endif
>>>>>>> 1ec5ce05

#define fn_apb1_prescaler(v)    LL_RCC_APB1_DIV_##v
#define apb1_prescaler(v)       fn_apb1_prescaler(v)

#if DT_NODE_HAS_PROP(DT_NODELABEL(rcc), apb2_prescaler)
#define fn_apb2_prescaler(v)    LL_RCC_APB2_DIV_##v
#define apb2_prescaler(v)       fn_apb2_prescaler(v)
#endif

#if defined(RCC_CFGR_ADCPRE)
#define z_adc12_prescaler(v) LL_RCC_ADC_CLKSRC_PCLK2_DIV_ ## v
#define adc12_prescaler(v) z_adc12_prescaler(v)
#elif defined(RCC_CFGR2_ADC1PRES)
#define z_adc12_prescaler(v) \
    COND_CODE_1(IS_EQ(v, 0), \
                LL_RCC_ADC1_CLKSRC_HCLK, \
                LL_RCC_ADC1_CLKSRC_PLL_DIV_ ## v)
#define adc12_prescaler(v) z_adc12_prescaler(v)
#else
#define z_adc12_prescaler(v) \
    COND_CODE_1(IS_EQ(v, 0), \
                (LL_RCC_ADC12_CLKSRC_HCLK), \
                (LL_RCC_ADC12_CLKSRC_PLL_DIV_ ## v))
#define adc12_prescaler(v) z_adc12_prescaler(v)
#define z_adc34_prescaler(v) \
    COND_CODE_1(IS_EQ(v, 0), \
                (LL_RCC_ADC34_CLKSRC_HCLK), \
                (LL_RCC_ADC34_CLKSRC_PLL_DIV_ ## v))
#define adc34_prescaler(v) z_adc34_prescaler(v)
#endif

#if DT_NODE_HAS_PROP(DT_NODELABEL(rcc), ahb4_prescaler)
#define RCC_CALC_FLASH_FREQ         __LL_RCC_CALC_HCLK4_FREQ
#define GET_CURRENT_FLASH_PRESCALER LL_RCC_GetAHB4Prescaler
#elif DT_NODE_HAS_PROP(DT_NODELABEL(rcc), ahb3_prescaler)
#define RCC_CALC_FLASH_FREQ         __LL_RCC_CALC_HCLK3_FREQ
#define GET_CURRENT_FLASH_PRESCALER LL_RCC_GetAHB3Prescaler
#else
#define RCC_CALC_FLASH_FREQ         __LL_RCC_CALC_HCLK_FREQ
#define GET_CURRENT_FLASH_PRESCALER LL_RCC_GetAHBPrescaler
#endif

#if defined(RCC_PLLCFGR_PLLPEN)
#define RCC_PLLP_ENABLE()       SET_BIT(RCC->PLLCFGR, RCC_PLLCFGR_PLLPEN)
#else
#define RCC_PLLP_ENABLE()
#endif /* RCC_PLLCFGR_PLLPEN */
#if defined(RCC_PLLCFGR_PLLQEN)
#define RCC_PLLQ_ENABLE()       SET_BIT(RCC->PLLCFGR, RCC_PLLCFGR_PLLQEN)
#else
#define RCC_PLLQ_ENABLE()
#endif /* RCC_PLLCFGR_PLLQEN */

/**
 * @brief Return frequency for pll with 2 dividers and a multiplier
 */
__unused
static uint32_t get_pll_div_frequency(uint32_t pllsrc_freq,
                                      int pllm_div,
                                      int plln_mul,
                                      int pllout_div) {
    __ASSERT_NO_MSG(pllm_div && pllout_div);

    return (pllsrc_freq / pllm_div * plln_mul / pllout_div);
}

static uint32_t get_bus_clock(uint32_t clock, uint32_t prescaler) {
    return (clock / prescaler);
}

__unused
static uint32_t get_msi_frequency(void) {
#if defined(STM32_MSI_ENABLED)
#if !defined(LL_RCC_MSIRANGESEL_RUN)
    return __LL_RCC_CALC_MSI_FREQ(LL_RCC_MSI_GetRange());
#else
    return __LL_RCC_CALC_MSI_FREQ(LL_RCC_MSIRANGESEL_RUN,
                                  LL_RCC_MSI_GetRange());
#endif
#endif
    return (0);
}

/** @brief Verifies clock is part of active clock configuration */
int enabled_clock(uint32_t src_clk) {
    int r = 0;

    switch (src_clk) {
        #if defined(STM32_SRC_SYSCLK)
        case STM32_SRC_SYSCLK :
            break;
        #endif /* STM32_SRC_SYSCLK */

        #if defined(STM32_SRC_PCLK)
        case STM32_SRC_PCLK :
            break;
        #endif /* STM32_SRC_PCLK */

        #if defined(STM32_SRC_HSE)
        case STM32_SRC_HSE :
            if (!IS_ENABLED(STM32_HSE_ENABLED)) {
                r = -ENOTSUP;
            }
            break;
        #endif /* STM32_SRC_HSE */

        #if defined(STM32_SRC_EXT_HSE)
        case STM32_SRC_EXT_HSE :
            /* EXT_HSE is the raw OSC_IN signal, so it is always
             * available, regardless of the clocks configuration.
             */
            break;
        #endif /* STM32_SRC_HSE */

        #if defined(STM32_SRC_HSI)
        case STM32_SRC_HSI :
            if (!IS_ENABLED(STM32_HSI_ENABLED)) {
                r = -ENOTSUP;
            }
            break;
        #endif /* STM32_SRC_HSI */

        #if defined(STM32_SRC_LSE)
        case STM32_SRC_LSE :
            if (!IS_ENABLED(STM32_LSE_ENABLED)) {
                r = -ENOTSUP;
            }
            break;
        #endif /* STM32_SRC_LSE */

        #if defined(STM32_SRC_LSI)
        case STM32_SRC_LSI :
            if (!IS_ENABLED(STM32_LSI_ENABLED)) {
                r = -ENOTSUP;
            }
            break;
        #endif /* STM32_SRC_LSI */

        #if defined(STM32_SRC_HSI14)
        case STM32_SRC_HSI14 :
            if (!IS_ENABLED(STM32_HSI14_ENABLED)) {
                r = -ENOTSUP;
            }
            break;
        #endif /* STM32_SRC_HSI14 */

        #if defined(STM32_SRC_HSI48)
        case STM32_SRC_HSI48 :
            if (!IS_ENABLED(STM32_HSI48_ENABLED)) {
                r = -ENOTSUP;
            }
            break;
        #endif /* STM32_SRC_HSI48 */

        #if defined(STM32_SRC_MSI)
        case STM32_SRC_MSI :
            if (!IS_ENABLED(STM32_MSI_ENABLED)) {
                r = -ENOTSUP;
            }
            break;
        #endif /* STM32_SRC_MSI */

        #if defined(STM32_SRC_PLLCLK)
        case STM32_SRC_PLLCLK :
            if (!IS_ENABLED(STM32_PLL_ENABLED)) {
                r = -ENOTSUP;
            }
            break;
        #endif /* STM32_SRC_PLLCLK */

        #if defined(STM32_SRC_PLL_P)
        case STM32_SRC_PLL_P :
            if (!IS_ENABLED(STM32_PLL_P_ENABLED)) {
                r = -ENOTSUP;
            }
            break;
        #endif /* STM32_SRC_PLL_P */

        #if defined(STM32_SRC_PLL_Q)
        case STM32_SRC_PLL_Q :
            if (!IS_ENABLED(STM32_PLL_Q_ENABLED)) {
                r = -ENOTSUP;
            }
            break;
        #endif /* STM32_SRC_PLL_Q */

        #if defined(STM32_SRC_PLL_R)
        case STM32_SRC_PLL_R :
            if (!IS_ENABLED(STM32_PLL_R_ENABLED)) {
                r = -ENOTSUP;
            }
            break;
        #endif /* STM32_SRC_PLL_R */

        #if defined(STM32_SRC_PLLI2S_R)
        case STM32_SRC_PLLI2S_R :
            if (!IS_ENABLED(STM32_PLLI2S_R_ENABLED)) {
                r = -ENOTSUP;
            }
            break;
        #endif /* STM32_SRC_PLLI2S_R */

        #if defined(STM32_SRC_PLL2CLK)
        case STM32_SRC_PLL2CLK:
        if (!IS_ENABLED(STM32_PLL2_ENABLED)) {
            r = -ENOTSUP;
        }
        break;
        #endif

        #if defined(STM32_SRC_PLL3CLK)
        case STM32_SRC_PLL3CLK:
        if (!IS_ENABLED(STM32_PLL3_ENABLED)) {
            r = -ENOTSUP;
        }
        break;
        #endif

        default :
            return (-ENOTSUP);
    }

    return (r);
}

static inline int stm32_clock_control_on(const struct device* dev,
                                         clock_control_subsys_t sub_system) {
    struct stm32_pclken* pclken = (struct stm32_pclken*)(sub_system);
    volatile int temp;

    ARG_UNUSED(dev);

    if (IN_RANGE(pclken->bus, STM32_PERIPH_BUS_MIN, STM32_PERIPH_BUS_MAX) == 0) {
        /* Attempt to change a wrong periph clock bit */
        return (-ENOTSUP);
    }

    sys_set_bits(rcc_dt_reg_addr + pclken->bus,
                 pclken->enr);
    /* Delay after enabling the clock, to allow it to become active.
     * See (for example) RM0440 7.2.17
     */
    temp = sys_read32(DT_REG_ADDR(DT_NODELABEL(rcc)) + pclken->bus);
    UNUSED(temp);

    return (0);
}

static inline int stm32_clock_control_off(const struct device* dev,
                                          clock_control_subsys_t sub_system) {
    struct stm32_pclken* pclken = (struct stm32_pclken*)(sub_system);

    ARG_UNUSED(dev);

    if (IN_RANGE(pclken->bus, STM32_PERIPH_BUS_MIN, STM32_PERIPH_BUS_MAX) == 0) {
        /* Attempt to toggle a wrong periph clock bit */
        return (-ENOTSUP);
    }

    sys_clear_bits(rcc_dt_reg_addr + pclken->bus,
                   pclken->enr);

    return (0);
}

static inline int stm32_clock_control_configure(const struct device* dev,
                                                clock_control_subsys_t sub_system,
                                                void* data) {
    #if defined(STM32_SRC_SYSCLK)
    /* At least one alt src clock available */
    struct stm32_pclken* pclken = (struct stm32_pclken*)(sub_system);
    int err;

    ARG_UNUSED(dev);
    ARG_UNUSED(data);

    err = enabled_clock(pclken->bus);
    if (err < 0) {
        /* Attempt to configure a src clock not available or not valid */
        return (err);
    }

    if (pclken->enr == NO_SEL) {
        /* Domain clock is fixed. Nothing to set. Exit */
        return (0);
    }

    sys_clear_bits(rcc_dt_reg_addr + STM32_CLOCK_REG_GET(pclken->enr),
                   STM32_CLOCK_MASK_GET(pclken->enr) << STM32_CLOCK_SHIFT_GET(pclken->enr));
    sys_set_bits(rcc_dt_reg_addr + STM32_CLOCK_REG_GET(pclken->enr),
                 STM32_CLOCK_VAL_GET(pclken->enr) << STM32_CLOCK_SHIFT_GET(pclken->enr));

    return (0);
    #else
    /* No src clock available: Not supported */
    return (-ENOTSUP);
    #endif
}

static int stm32_clock_control_get_subsys_rate(const struct device* clock,
                                               clock_control_subsys_t sub_system,
                                               uint32_t* rate) {
    struct stm32_pclken* pclken = (struct stm32_pclken*)(sub_system);
    /*
     * Get AHB Clock (= SystemCoreClock = SYSCLK/prescaler)
     * SystemCoreClock is preferred to CONFIG_SYS_CLOCK_HW_CYCLES_PER_SEC
     * since it will be updated after clock configuration and hence
     * more likely to contain actual clock speed
     */
    uint32_t ahb_clock  = SystemCoreClock;
    uint32_t apb1_clock = get_bus_clock(ahb_clock, STM32_APB1_PRESCALER);
    #if DT_NODE_HAS_PROP(DT_NODELABEL(rcc), apb2_prescaler)
    uint32_t apb2_clock = get_bus_clock(ahb_clock, STM32_APB2_PRESCALER);
    #elif defined(STM32_CLOCK_BUS_APB2)
    /* APB2 bus exists, but w/o dedicated prescaler */
    uint32_t apb2_clock = apb1_clock;
    #endif
    #if DT_NODE_HAS_PROP(DT_NODELABEL(rcc), ahb3_prescaler)
    uint32_t ahb3_clock = get_bus_clock(ahb_clock * STM32_CPU1_PRESCALER,
                                        STM32_AHB3_PRESCALER);
    #elif defined(STM32_CLOCK_BUS_AHB3)
    /* AHB3 bus exists, but w/o dedicated prescaler */
    uint32_t ahb3_clock = ahb_clock;
    #endif

    #if defined(STM32_SRC_PCLK)
    if (pclken->bus == STM32_SRC_PCLK) {
        /* STM32_SRC_PCLK can't be used to request a subsys freq */
        /* Use STM32_CLOCK_BUS_FOO instead. */
        return (-ENOTSUP);
    }
    #endif

    ARG_UNUSED(clock);

    switch (pclken->bus) {
        case STM32_CLOCK_BUS_AHB1 :
        #if defined(STM32_CLOCK_BUS_AHB2)
        case STM32_CLOCK_BUS_AHB2 :
        #endif
        #if defined(STM32_CLOCK_BUS_IOP)
        case STM32_CLOCK_BUS_IOP :
        #endif
            *rate = ahb_clock;
            break;
        #if defined(STM32_CLOCK_BUS_AHB3)
        case STM32_CLOCK_BUS_AHB3 :
            *rate = ahb3_clock;
            break;
        #endif
        case STM32_CLOCK_BUS_APB1 :
        #if defined(STM32_CLOCK_BUS_APB1_2)
        case STM32_CLOCK_BUS_APB1_2 :
        #endif
            *rate = apb1_clock;
            break;
        #if defined(STM32_CLOCK_BUS_APB2)
        case STM32_CLOCK_BUS_APB2 :
            *rate = apb2_clock;
            break;
        #endif
        #if defined(STM32_CLOCK_BUS_APB3)
        case STM32_CLOCK_BUS_APB3 :
            /* STM32WL: AHB3 and APB3 share the same clock and prescaler. */
            *rate = ahb3_clock;
            break;
        #endif
        #if defined(STM32_SRC_SYSCLK)
        case STM32_SRC_SYSCLK :
            *rate = SystemCoreClock * STM32_CORE_PRESCALER;
            break;
        #endif
        #if defined(STM32_SRC_PLLCLK) & defined(STM32_SYSCLK_SRC_PLL)
        case STM32_SRC_PLLCLK :
            if (get_pllout_frequency() == 0) {
                return -EIO;
            }
            *rate = get_pllout_frequency();
            break;
        #endif
        #if defined(STM32_SRC_PLL_P) & STM32_PLL_P_ENABLED
        case STM32_SRC_PLL_P :
            *rate = get_pll_div_frequency(get_pllsrc_frequency(),
                                          STM32_PLL_M_DIVISOR,
                                          STM32_PLL_N_MULTIPLIER,
                                          STM32_PLL_P_DIVISOR);
            break;
        #endif
        #if defined(STM32_SRC_PLL_Q) & STM32_PLL_Q_ENABLED
        case STM32_SRC_PLL_Q :
            *rate = get_pll_div_frequency(get_pllsrc_frequency(),
                                          STM32_PLL_M_DIVISOR,
                                          STM32_PLL_N_MULTIPLIER,
                                          STM32_PLL_Q_DIVISOR);
            break;
        #endif
        #if defined(STM32_SRC_PLL_R) & STM32_PLL_R_ENABLED
        case STM32_SRC_PLL_R :
            *rate = get_pll_div_frequency(get_pllsrc_frequency(),
                                          STM32_PLL_M_DIVISOR,
                                          STM32_PLL_N_MULTIPLIER,
                                          STM32_PLL_R_DIVISOR);
            break;
        #endif
        #if defined(STM32_SRC_PLLI2S_R) & STM32_PLLI2S_ENABLED
        case STM32_SRC_PLLI2S_R :
            *rate = get_pll_div_frequency(get_pllsrc_frequency(),
                                          STM32_PLLI2S_M_DIVISOR,
                                          STM32_PLLI2S_N_MULTIPLIER,
                                          STM32_PLLI2S_R_DIVISOR);
            break;
        #endif /* STM32_SRC_PLLI2S_R */
        /* PLLSAI1x not supported yet */
        /* PLLSAI2x not supported yet */
        #if defined(STM32_SRC_LSE)
        case STM32_SRC_LSE :
            *rate = STM32_LSE_FREQ;
            break;
        #endif
        #if defined(STM32_SRC_LSI)
        case STM32_SRC_LSI :
            *rate = STM32_LSI_FREQ;
            break;
        #endif
        #if defined(STM32_SRC_HSI)
        case STM32_SRC_HSI :
            *rate = STM32_HSI_FREQ;
            break;
        #endif
        #if defined(STM32_SRC_MSI)
        case STM32_SRC_MSI :
            *rate = get_msi_frequency();
            break;
        #endif
        #if defined(STM32_SRC_HSE)
        case STM32_SRC_HSE :
            *rate = STM32_HSE_FREQ;
            break;
        #endif
        #if defined(STM32_HSI48_ENABLED)
        case STM32_SRC_HSI48 :
            *rate = STM32_HSI48_FREQ;
            break;
        #endif /* STM32_HSI48_ENABLED */
        default :
            return (-ENOTSUP);
    }

    return (0);
}

static enum clock_control_status stm32_clock_control_get_status(const struct device*   dev,
                                                                clock_control_subsys_t sub_system) {
    struct stm32_pclken* pclken = (struct stm32_pclken*)sub_system;

    ARG_UNUSED(dev);

    if (IN_RANGE(pclken->bus, STM32_PERIPH_BUS_MIN, STM32_PERIPH_BUS_MAX) == true) {
        /* Gated clocks */
        if ((sys_read32(rcc_dt_reg_addr + pclken->bus) & pclken->enr)
            == pclken->enr) {
            return (CLOCK_CONTROL_STATUS_ON);
        }
        else {
            return (CLOCK_CONTROL_STATUS_OFF);
        }
    }
    else {
        /* Domain clock sources */
        if (enabled_clock(pclken->bus) == 0) {
            return (CLOCK_CONTROL_STATUS_ON);
        }
        else {
            return (CLOCK_CONTROL_STATUS_OFF);
        }
    }
}

static const struct clock_control_driver_api stm32_clock_control_api = {
    .on         = stm32_clock_control_on,
    .off        = stm32_clock_control_off,
    .get_rate   = stm32_clock_control_get_subsys_rate,
    .get_status = stm32_clock_control_get_status,
    .configure  = stm32_clock_control_configure,
};

/*
 * Unconditionally switch the system clock source to HSI.
 */
__unused
static void stm32_clock_switch_to_hsi(void) {
    /* Enable HSI if not enabled */
    if (LL_RCC_HSI_IsReady() != 1) {
        /* Enable HSI */
        LL_RCC_HSI_Enable();
        while (LL_RCC_HSI_IsReady() != 1) {
            /* Wait for HSI ready */
            if (IS_ENABLED(__GTEST)) {
                break;
            }
        }
    }

    /* Set HSI as SYSCLCK source */
    LL_RCC_SetSysClkSource(LL_RCC_SYS_CLKSOURCE_HSI);
    while (LL_RCC_GetSysClkSource() != LL_RCC_SYS_CLKSOURCE_STATUS_HSI) {
        if (IS_ENABLED(__GTEST)) {
            break;
        }
    }
}

__unused
<<<<<<< HEAD
static void set_up_plls(void) {
    #if defined(STM32_PLL_ENABLED)
    /*
     * Case of chain-loaded applications:
     * Switch to HSI and disable the PLL before configuration.
     * (Switching to HSI makes sure we have a SYSCLK source in
     * case we're currently running from the PLL we're about to
     * turn off and reconfigure.)
     *
     */
    if (LL_RCC_GetSysClkSource() == LL_RCC_SYS_CLKSOURCE_STATUS_PLL) {
        stm32_clock_switch_to_hsi();
        LL_RCC_SetAHBPrescaler(LL_RCC_SYSCLK_DIV_1);
    }
    LL_RCC_PLL_Disable();
    #endif

    #if defined(STM32_PLL2_ENABLED)
    /*
     * Disable PLL2 after switching to HSI for SysClk
     * and disabling PLL, but before enabling PLL again,
     * since PLL source can be PLL2.
     */
    LL_RCC_PLL2_Disable();

    config_pll2();

    /* Enable PLL2 */
    LL_RCC_PLL2_Enable();
    while (LL_RCC_PLL2_IsReady() != 1U) {
        /* Wait for PLL2 ready */
        if (IS_ENABLED(__GTEST)) {
            break;
        }
    }
    #endif /* STM32_PLL2_ENABLED */

    #if defined(STM32_PLL_ENABLED)
    #if defined(STM32_SRC_PLL_P) & STM32_PLL_P_ENABLED
    MODIFY_REG(RCC->PLLCFGR, RCC_PLLCFGR_PLLP, pllp(STM32_PLL_P_DIVISOR));
    RCC_PLLP_ENABLE();
    #endif

    #if defined(STM32_SRC_PLL_Q) & STM32_PLL_Q_ENABLED
    MODIFY_REG(RCC->PLLCFGR, RCC_PLLCFGR_PLLQ, pllq(STM32_PLL_Q_DIVISOR));
    RCC_PLLQ_ENABLE();
    #endif

    config_pll_sysclock();

    /* Enable PLL */
    LL_RCC_PLL_Enable();
    while (LL_RCC_PLL_IsReady() != 1U) {
        /* Wait for PLL ready */
        if (IS_ENABLED(__GTEST)) {
            break;
        }
    }
    #endif /* STM32_PLL_ENABLED */

    #if defined(STM32_PLLI2S_ENABLED)
    config_plli2s();

    /* Enable PLL */
    LL_RCC_PLLI2S_Enable();
    while (LL_RCC_PLLI2S_IsReady() != 1U) {
        /* Wait for PLL ready */
        if (IS_ENABLED(__GTEST)) {
            break;
        }
    }
    #endif /* STM32_PLLI2S_ENABLED */
=======
static void set_up_plls(void)
{
#if defined(STM32_PLL_ENABLED)

	/*
	 * Case of chain-loaded applications:
	 * Switch to HSI and disable the PLL before configuration.
	 * (Switching to HSI makes sure we have a SYSCLK source in
	 * case we're currently running from the PLL we're about to
	 * turn off and reconfigure.)
	 *
	 */
	if (LL_RCC_GetSysClkSource() == LL_RCC_SYS_CLKSOURCE_STATUS_PLL) {
		stm32_clock_switch_to_hsi();
		LL_RCC_SetAHBPrescaler(ahb_prescaler(1));
	}
	LL_RCC_PLL_Disable();

#endif

#if defined(STM32_PLL2_ENABLED)
	/*
	 * Disable PLL2 after switching to HSI for SysClk
	 * and disabling PLL, but before enabling PLL again,
	 * since PLL source can be PLL2.
	 */
	LL_RCC_PLL2_Disable();

	config_pll2();

	/* Enable PLL2 */
	LL_RCC_PLL2_Enable();
	while (LL_RCC_PLL2_IsReady() != 1U) {
	/* Wait for PLL2 ready */
	}
#endif /* STM32_PLL2_ENABLED */

#if defined(STM32_PLL_ENABLED)

#if defined(STM32_SRC_PLL_P) & STM32_PLL_P_ENABLED
	MODIFY_REG(RCC->PLLCFGR, RCC_PLLCFGR_PLLP, pllp(STM32_PLL_P_DIVISOR));
	RCC_PLLP_ENABLE();
#endif
#if defined(STM32_SRC_PLL_Q) & STM32_PLL_Q_ENABLED
	MODIFY_REG(RCC->PLLCFGR, RCC_PLLCFGR_PLLQ, pllq(STM32_PLL_Q_DIVISOR));
	RCC_PLLQ_ENABLE();
#endif

	config_pll_sysclock();

	/* Enable PLL */
	LL_RCC_PLL_Enable();
	while (LL_RCC_PLL_IsReady() != 1U) {
	/* Wait for PLL ready */
	}

#endif /* STM32_PLL_ENABLED */

#if defined(STM32_PLLI2S_ENABLED)
	config_plli2s();

	/* Enable PLL */
	LL_RCC_PLLI2S_Enable();
	while (LL_RCC_PLLI2S_IsReady() != 1U) {
		/* Wait for PLL ready */
	}
#endif /* STM32_PLLI2S_ENABLED */
>>>>>>> 1ec5ce05
}

static void set_up_fixed_clock_sources(void) {
    if (IS_ENABLED(STM32_HSE_ENABLED)) {
        #if defined(STM32_HSE_BYPASS)
        /* Check if need to enable HSE bypass feature or not */
        if (IS_ENABLED(STM32_HSE_BYPASS)) {
            LL_RCC_HSE_EnableBypass();
        }
        else {
            LL_RCC_HSE_DisableBypass();
        }
        #endif

        #if STM32_HSE_TCXO
        LL_RCC_HSE_EnableTcxo();
        #endif

        #if STM32_HSE_DIV2
        LL_RCC_HSE_EnableDiv2();
        #endif

        /* Enable HSE */
        LL_RCC_HSE_Enable();
        while (LL_RCC_HSE_IsReady() != 1) {
            /* Wait for HSE ready */
            if (IS_ENABLED(__GTEST)) {
                break;
            }
        }

        /* Check if we need to enable HSE clock security system or not */
        #if STM32_HSE_CSS
        z_arm_nmi_set_handler(HAL_RCC_NMI_IRQHandler);
        LL_RCC_HSE_EnableCSS();
        #endif /* STM32_HSE_CSS */
    }

    if (IS_ENABLED(STM32_HSI_ENABLED)) {
        /* Enable HSI if not enabled */
        if (LL_RCC_HSI_IsReady() != 1) {
            /* Enable HSI */
            LL_RCC_HSI_Enable();
            while (LL_RCC_HSI_IsReady() != 1) {
                /* Wait for HSI ready */
                if (IS_ENABLED(__GTEST)) {
                    break;
                }
            }
        }
        #if STM32_HSI_DIV_ENABLED
        LL_RCC_SetHSIDiv(hsi_divider(STM32_HSI_DIVISOR));
        #endif
    }

    #if defined(STM32_MSI_ENABLED)
    if (IS_ENABLED(STM32_MSI_ENABLED)) {
        /* Set MSI Range */
        #if defined(RCC_CR_MSIRGSEL)
        LL_RCC_MSI_EnableRangeSelection();
        #endif /* RCC_CR_MSIRGSEL */

        #if defined(CONFIG_SOC_SERIES_STM32L0X) || defined(CONFIG_SOC_SERIES_STM32L1X)
        LL_RCC_MSI_SetRange(STM32_MSI_RANGE << RCC_ICSCR_MSIRANGE_Pos);
        #else
        LL_RCC_MSI_SetRange(STM32_MSI_RANGE << RCC_CR_MSIRANGE_Pos);
        #endif /* CONFIG_SOC_SERIES_STM32L0X || CONFIG_SOC_SERIES_STM32L1X */

        #if STM32_MSI_PLL_MODE
        /* Enable MSI hardware auto calibration */
        LL_RCC_MSI_EnablePLLMode();
        #endif

        LL_RCC_MSI_SetCalibTrimming(0);

        /* Enable MSI if not enabled */
        if (LL_RCC_MSI_IsReady() != 1) {
            /* Enable MSI */
            LL_RCC_MSI_Enable();
            while (LL_RCC_MSI_IsReady() != 1) {
                /* Wait for MSI ready */
                if (IS_ENABLED(__GTEST)) {
                    break;
                }
            }
        }
    }
    #endif /* STM32_MSI_ENABLED */

    if (IS_ENABLED(STM32_LSI_ENABLED)) {
        #if defined(CONFIG_SOC_SERIES_STM32WBX)
        LL_RCC_LSI1_Enable();
        while (LL_RCC_LSI1_IsReady() != 1) {
            if (IS_ENABLED(__GTEST)) {
                break;
            }
        }
        #else
        LL_RCC_LSI_Enable();
        while (LL_RCC_LSI_IsReady() != 1) {
            if (IS_ENABLED(__GTEST)) {
                break;
            }
        }
        #endif
    }

    if (IS_ENABLED(STM32_LSE_ENABLED)) {
        /* LSE belongs to the back-up domain, enable access.*/

        z_stm32_hsem_lock(CFG_HW_RCC_SEMID, HSEM_LOCK_DEFAULT_RETRY);

        #if defined(PWR_CR_DBP) || defined(PWR_CR1_DBP) || defined(PWR_DBPR_DBP)
        /* Set the DBP bit in the Power control register 1 (PWR_CR1) */
        LL_PWR_EnableBkUpAccess();
        while (!LL_PWR_IsEnabledBkUpAccess()) {
            /* Wait for Backup domain access */
            if (IS_ENABLED(__GTEST)) {
                break;
            }
        }
        #endif /* PWR_CR_DBP || PWR_CR1_DBP || PWR_DBPR_DBP */

        #if STM32_LSE_DRIVING
        /* Configure driving capability */
        LL_RCC_LSE_SetDriveCapability(STM32_LSE_DRIVING << RCC_BDCR_LSEDRV_Pos);
        #endif

        if (IS_ENABLED(STM32_LSE_BYPASS)) {
            /* Configure LSE bypass */
            LL_RCC_LSE_EnableBypass();
        }

        /* Enable LSE Oscillator (32.768 kHz) */
        LL_RCC_LSE_Enable();
        while (!LL_RCC_LSE_IsReady()) {
            /* Wait for LSE ready */
        }

        #ifdef RCC_BDCR_LSESYSEN
        LL_RCC_LSE_EnablePropagation();
        /* Wait till LSESYS is ready */
        while (!LL_RCC_LSE_IsPropagationReady()) {
            if (IS_ENABLED(__GTEST)) {
                break;
            }
        }
        #endif /* RCC_BDCR_LSESYSEN */

        #if defined(PWR_CR_DBP) || defined(PWR_CR1_DBP) || defined(PWR_DBPR_DBP)
        LL_PWR_DisableBkUpAccess();
        #endif /* PWR_CR_DBP || PWR_CR1_DBP || PWR_DBPR_DBP */

        z_stm32_hsem_unlock(CFG_HW_RCC_SEMID);
    }

    #if defined(STM32_HSI14_ENABLED)
    /* For all series with HSI 14 clock support */
    if (IS_ENABLED(STM32_HSI14_ENABLED)) {
        LL_RCC_HSI14_Enable();
        while (LL_RCC_HSI14_IsReady() != 1) {
            if (IS_ENABLED(__GTEST)) {
                break;
            }
        }
    }
    #endif /* STM32_HSI48_ENABLED */

    #if defined(STM32_HSI48_ENABLED)
    /* For all series with HSI 48 clock support */
    if (IS_ENABLED(STM32_HSI48_ENABLED)) {
        #if defined(CONFIG_SOC_SERIES_STM32L0X)
        /*
         * HSI48 requires VREFINT (see RM0376 section 7.2.4).
         * The SYSCFG is needed to control VREFINT, so clock it.
         */
        LL_APB2_GRP1_EnableClock(LL_APB2_GRP1_PERIPH_SYSCFG);
        LL_SYSCFG_VREFINT_EnableHSI48();
        #endif /* CONFIG_SOC_SERIES_STM32L0X */

        /*
         * STM32WB: Lock the CLK48 HSEM and do not release to prevent
         * M0 core to disable this clock (used for RNG on M0).
         * No-op on other series.
         */
        z_stm32_hsem_lock(CFG_HW_CLK48_CONFIG_SEMID, HSEM_LOCK_DEFAULT_RETRY);

        LL_RCC_HSI48_Enable();
        while (LL_RCC_HSI48_IsReady() != 1) {
            if (IS_ENABLED(__GTEST)) {
                break;
            }
        }
    }
    #endif /* STM32_HSI48_ENABLED */
}

/**
 * @brief Initialize clocks for the stm32
 *
 * This routine is called to enable and configure the clocks and PLL
 * of the soc on the board. It depends on the board definition.
 * This function is called on the startup and also to restore the config
 * when exiting for low power mode.
 *
 * @param dev clock device struct
 *
 * @return 0
 */
<<<<<<< HEAD
int stm32_clock_control_init(const struct device* dev) {
    ARG_UNUSED(dev);

    #if (__GTEST == 1) /* #CUSTOM@NDRS */
    rcc_dt_reg_addr = RCC_BASE;
    #endif

    /* Some clocks would be activated by default */
    config_enable_default_clocks();
    config_regulator_voltage(CONFIG_SYS_CLOCK_HW_CYCLES_PER_SEC);

    #if defined(FLASH_ACR_LATENCY)
    uint32_t old_flash_freq;
    uint32_t new_flash_freq;

    old_flash_freq = RCC_CALC_FLASH_FREQ(HAL_RCC_GetSysClockFreq(),
                                         GET_CURRENT_FLASH_PRESCALER());

    new_flash_freq = RCC_CALC_FLASH_FREQ(CONFIG_SYS_CLOCK_HW_CYCLES_PER_SEC,
                                         STM32_FLASH_PRESCALER);

    /* If HCLK increases, set flash latency before any clock setting */
    if (old_flash_freq < new_flash_freq) {
        LL_SetFlashLatency(new_flash_freq);
    }
    #endif /* FLASH_ACR_LATENCY */

    /* Set up individual enabled clocks */
    set_up_fixed_clock_sources();

    /* Set up PLLs */
    set_up_plls();

    if (DT_PROP(DT_NODELABEL(rcc), undershoot_prevention) &&
        (STM32_CORE_PRESCALER == LL_RCC_SYSCLK_DIV_1)     &&
        (MHZ(80) < CONFIG_SYS_CLOCK_HW_CYCLES_PER_SEC)) {
        LL_RCC_SetAHBPrescaler(LL_RCC_SYSCLK_DIV_2);
    }
    else {
        LL_RCC_SetAHBPrescaler(ahb_prescaler(STM32_CORE_PRESCALER));
    }

    #if STM32_SYSCLK_SRC_PLL
    /* Set PLL as System Clock Source */
    LL_RCC_SetSysClkSource(LL_RCC_SYS_CLKSOURCE_PLL);
    while (LL_RCC_GetSysClkSource() != LL_RCC_SYS_CLKSOURCE_STATUS_PLL) {
        if (IS_ENABLED(__GTEST)) {
            break;
        }
    }
    #elif STM32_SYSCLK_SRC_HSE
    /* Set HSE as SYSCLCK source */
    LL_RCC_SetSysClkSource(LL_RCC_SYS_CLKSOURCE_HSE);
    while (LL_RCC_GetSysClkSource() != LL_RCC_SYS_CLKSOURCE_STATUS_HSE) {
        if (IS_ENABLED(__GTEST)) {
            break;
        }
    }
    #elif STM32_SYSCLK_SRC_MSI
    /* Set MSI as SYSCLCK source */
    LL_RCC_SetSysClkSource(LL_RCC_SYS_CLKSOURCE_MSI);
    while (LL_RCC_GetSysClkSource() != LL_RCC_SYS_CLKSOURCE_STATUS_MSI) {
        if (IS_ENABLED(__GTEST)) {
            break;
        }
    }
    #elif STM32_SYSCLK_SRC_HSI
    stm32_clock_switch_to_hsi();
    #endif /* STM32_SYSCLK_SRC_... */

    if (DT_PROP(DT_NODELABEL(rcc), undershoot_prevention) &&
        (STM32_CORE_PRESCALER == LL_RCC_SYSCLK_DIV_1)     &&
        (MHZ(80) < CONFIG_SYS_CLOCK_HW_CYCLES_PER_SEC)) {
        LL_RCC_SetAHBPrescaler(ahb_prescaler(STM32_CORE_PRESCALER));
    }

    #if defined(FLASH_ACR_LATENCY)
    /* If HCLK not increased, set flash latency after all clock setting */
    if (old_flash_freq >= new_flash_freq) {
        LL_SetFlashLatency(new_flash_freq);
    }
    #endif /* FLASH_ACR_LATENCY */

    SystemCoreClock = CONFIG_SYS_CLOCK_HW_CYCLES_PER_SEC;

    /* Set bus prescalers prescaler */
    LL_RCC_SetAPB1Prescaler(apb1_prescaler(STM32_APB1_PRESCALER));
    #if DT_NODE_HAS_PROP(DT_NODELABEL(rcc), apb2_prescaler)
    LL_RCC_SetAPB2Prescaler(apb2_prescaler(STM32_APB2_PRESCALER));
    #endif
    #if DT_NODE_HAS_PROP(DT_NODELABEL(rcc), cpu2_prescaler)
    LL_C2_RCC_SetAHBPrescaler(ahb_prescaler(STM32_CPU2_PRESCALER));
    #endif
    #if DT_NODE_HAS_PROP(DT_NODELABEL(rcc), ahb3_prescaler)
    LL_RCC_SetAHB3Prescaler(ahb_prescaler(STM32_AHB3_PRESCALER));
    #endif
    #if DT_NODE_HAS_PROP(DT_NODELABEL(rcc), ahb4_prescaler)
    LL_RCC_SetAHB4Prescaler(ahb_prescaler(STM32_AHB4_PRESCALER));
    #endif
    #if DT_NODE_HAS_PROP(DT_NODELABEL(rcc), adc_prescaler)
    LL_RCC_SetADCClockSource(adc12_prescaler(STM32_ADC_PRESCALER));
    #endif
    #if DT_NODE_HAS_PROP(DT_NODELABEL(rcc), adc12_prescaler)
    LL_RCC_SetADCClockSource(adc12_prescaler(STM32_ADC12_PRESCALER));
    #endif
    #if DT_NODE_HAS_PROP(DT_NODELABEL(rcc), adc34_prescaler)
    LL_RCC_SetADCClockSource(adc34_prescaler(STM32_ADC34_PRESCALER));
    #endif

    /* configure MCO1/MCO2 based on Kconfig */
    stm32_clock_control_mco_init();

    return (0);
=======
int stm32_clock_control_init(const struct device *dev)
{
	ARG_UNUSED(dev);

	/* Some clocks would be activated by default */
	config_enable_default_clocks();
	config_regulator_voltage(CONFIG_SYS_CLOCK_HW_CYCLES_PER_SEC);

#if defined(FLASH_ACR_LATENCY)
	uint32_t old_flash_freq;
	uint32_t new_flash_freq;

	old_flash_freq = RCC_CALC_FLASH_FREQ(HAL_RCC_GetSysClockFreq(),
					       GET_CURRENT_FLASH_PRESCALER());

	new_flash_freq = RCC_CALC_FLASH_FREQ(CONFIG_SYS_CLOCK_HW_CYCLES_PER_SEC,
				      STM32_FLASH_PRESCALER);

	/* If HCLK increases, set flash latency before any clock setting */
	if (old_flash_freq < new_flash_freq) {
		LL_SetFlashLatency(new_flash_freq);
	}
#endif /* FLASH_ACR_LATENCY */

	/* Set up individual enabled clocks */
	set_up_fixed_clock_sources();

	/* Set up PLLs */
	set_up_plls();

	if (DT_PROP(DT_NODELABEL(rcc), undershoot_prevention) &&
		(ahb_prescaler(STM32_CORE_PRESCALER) == ahb_prescaler(1)) &&
		(MHZ(80) < CONFIG_SYS_CLOCK_HW_CYCLES_PER_SEC)) {
		LL_RCC_SetAHBPrescaler(ahb_prescaler(2));
	} else {
		LL_RCC_SetAHBPrescaler(ahb_prescaler(STM32_CORE_PRESCALER));
	}

#if STM32_SYSCLK_SRC_PLL
	/* Set PLL as System Clock Source */
	LL_RCC_SetSysClkSource(LL_RCC_SYS_CLKSOURCE_PLL);
	while (LL_RCC_GetSysClkSource() != LL_RCC_SYS_CLKSOURCE_STATUS_PLL) {
	}
#elif STM32_SYSCLK_SRC_HSE
	/* Set HSE as SYSCLCK source */
	LL_RCC_SetSysClkSource(LL_RCC_SYS_CLKSOURCE_HSE);
	while (LL_RCC_GetSysClkSource() != LL_RCC_SYS_CLKSOURCE_STATUS_HSE) {
	}
#elif STM32_SYSCLK_SRC_MSI
	/* Set MSI as SYSCLCK source */
	LL_RCC_SetSysClkSource(LL_RCC_SYS_CLKSOURCE_MSI);
	while (LL_RCC_GetSysClkSource() != LL_RCC_SYS_CLKSOURCE_STATUS_MSI) {
	}
#elif STM32_SYSCLK_SRC_HSI
	stm32_clock_switch_to_hsi();
#endif /* STM32_SYSCLK_SRC_... */

	if (DT_PROP(DT_NODELABEL(rcc), undershoot_prevention) &&
		(ahb_prescaler(STM32_CORE_PRESCALER) == ahb_prescaler(1)) &&
		(MHZ(80) < CONFIG_SYS_CLOCK_HW_CYCLES_PER_SEC)) {
		LL_RCC_SetAHBPrescaler(ahb_prescaler(STM32_CORE_PRESCALER));
	}

#if defined(FLASH_ACR_LATENCY)
	/* If HCLK not increased, set flash latency after all clock setting */
	if (old_flash_freq >= new_flash_freq) {
		LL_SetFlashLatency(new_flash_freq);
	}
#endif /* FLASH_ACR_LATENCY */

	SystemCoreClock = CONFIG_SYS_CLOCK_HW_CYCLES_PER_SEC;

	/* Set bus prescalers prescaler */
	LL_RCC_SetAPB1Prescaler(apb1_prescaler(STM32_APB1_PRESCALER));
#if DT_NODE_HAS_PROP(DT_NODELABEL(rcc), apb2_prescaler)
	LL_RCC_SetAPB2Prescaler(apb2_prescaler(STM32_APB2_PRESCALER));
#endif
#if DT_NODE_HAS_PROP(DT_NODELABEL(rcc), cpu2_prescaler)
	LL_C2_RCC_SetAHBPrescaler(ahb_prescaler(STM32_CPU2_PRESCALER));
#endif
#if DT_NODE_HAS_PROP(DT_NODELABEL(rcc), ahb3_prescaler)
	LL_RCC_SetAHB3Prescaler(ahb_prescaler(STM32_AHB3_PRESCALER));
#endif
#if DT_NODE_HAS_PROP(DT_NODELABEL(rcc), ahb4_prescaler)
	LL_RCC_SetAHB4Prescaler(ahb_prescaler(STM32_AHB4_PRESCALER));
#endif
#if DT_NODE_HAS_PROP(DT_NODELABEL(rcc), adc_prescaler)
	LL_RCC_SetADCClockSource(adc12_prescaler(STM32_ADC_PRESCALER));
#endif
#if DT_NODE_HAS_PROP(DT_NODELABEL(rcc), adc12_prescaler)
	LL_RCC_SetADCClockSource(adc12_prescaler(STM32_ADC12_PRESCALER));
#endif
#if DT_NODE_HAS_PROP(DT_NODELABEL(rcc), adc34_prescaler)
	LL_RCC_SetADCClockSource(adc34_prescaler(STM32_ADC34_PRESCALER));
#endif

	/* configure MCO1/MCO2 based on Kconfig */
	stm32_clock_control_mco_init();

	return 0;
>>>>>>> 1ec5ce05
}

#if defined(STM32_HSE_CSS)
void __weak stm32_hse_css_callback(void) {}

/* Called by the HAL in response to an HSE CSS interrupt */
void HAL_RCC_CSSCallback(void) {
    stm32_hse_css_callback();
}
#endif

void __weak config_regulator_voltage(uint32_t hclk_freq) {}
/**
 * @brief RCC device, note that priority is intentionally set to 1 so
 * that the device init runs just after SOC init
 */
DEVICE_DT_DEFINE(DT_NODELABEL(rcc),
                 stm32_clock_control_init,
                 NULL,
                 NULL, NULL,
                 PRE_KERNEL_1,
                 CONFIG_CLOCK_CONTROL_INIT_PRIORITY,
                 &stm32_clock_control_api);<|MERGE_RESOLUTION|>--- conflicted
+++ resolved
@@ -33,18 +33,13 @@
 #define z_hsi_divider(v)        LL_RCC_HSI_DIV_##v
 #define hsi_divider(v)          z_hsi_divider(v)
 
-<<<<<<< HEAD
+#if defined(LL_RCC_HCLK_DIV_1)
+#define fn_ahb_prescaler(v)     LL_RCC_HCLK_DIV_##v
+#define ahb_prescaler(v)        fn_ahb_prescaler(v)
+#else
 #define fn_ahb_prescaler(v)     LL_RCC_SYSCLK_DIV_##v
 #define ahb_prescaler(v)        fn_ahb_prescaler(v)
-=======
-#if defined(LL_RCC_HCLK_DIV_1)
-#define fn_ahb_prescaler(v) LL_RCC_HCLK_DIV_ ## v
-#define ahb_prescaler(v) fn_ahb_prescaler(v)
-#else
-#define fn_ahb_prescaler(v) LL_RCC_SYSCLK_DIV_ ## v
-#define ahb_prescaler(v) fn_ahb_prescaler(v)
 #endif
->>>>>>> 1ec5ce05
 
 #define fn_apb1_prescaler(v)    LL_RCC_APB1_DIV_##v
 #define apb1_prescaler(v)       fn_apb1_prescaler(v)
@@ -558,7 +553,6 @@
 }
 
 __unused
-<<<<<<< HEAD
 static void set_up_plls(void) {
     #if defined(STM32_PLL_ENABLED)
     /*
@@ -571,7 +565,7 @@
      */
     if (LL_RCC_GetSysClkSource() == LL_RCC_SYS_CLKSOURCE_STATUS_PLL) {
         stm32_clock_switch_to_hsi();
-        LL_RCC_SetAHBPrescaler(LL_RCC_SYSCLK_DIV_1);
+        LL_RCC_SetAHBPrescaler(ahb_prescaler(1));
     }
     LL_RCC_PLL_Disable();
     #endif
@@ -631,75 +625,6 @@
         }
     }
     #endif /* STM32_PLLI2S_ENABLED */
-=======
-static void set_up_plls(void)
-{
-#if defined(STM32_PLL_ENABLED)
-
-	/*
-	 * Case of chain-loaded applications:
-	 * Switch to HSI and disable the PLL before configuration.
-	 * (Switching to HSI makes sure we have a SYSCLK source in
-	 * case we're currently running from the PLL we're about to
-	 * turn off and reconfigure.)
-	 *
-	 */
-	if (LL_RCC_GetSysClkSource() == LL_RCC_SYS_CLKSOURCE_STATUS_PLL) {
-		stm32_clock_switch_to_hsi();
-		LL_RCC_SetAHBPrescaler(ahb_prescaler(1));
-	}
-	LL_RCC_PLL_Disable();
-
-#endif
-
-#if defined(STM32_PLL2_ENABLED)
-	/*
-	 * Disable PLL2 after switching to HSI for SysClk
-	 * and disabling PLL, but before enabling PLL again,
-	 * since PLL source can be PLL2.
-	 */
-	LL_RCC_PLL2_Disable();
-
-	config_pll2();
-
-	/* Enable PLL2 */
-	LL_RCC_PLL2_Enable();
-	while (LL_RCC_PLL2_IsReady() != 1U) {
-	/* Wait for PLL2 ready */
-	}
-#endif /* STM32_PLL2_ENABLED */
-
-#if defined(STM32_PLL_ENABLED)
-
-#if defined(STM32_SRC_PLL_P) & STM32_PLL_P_ENABLED
-	MODIFY_REG(RCC->PLLCFGR, RCC_PLLCFGR_PLLP, pllp(STM32_PLL_P_DIVISOR));
-	RCC_PLLP_ENABLE();
-#endif
-#if defined(STM32_SRC_PLL_Q) & STM32_PLL_Q_ENABLED
-	MODIFY_REG(RCC->PLLCFGR, RCC_PLLCFGR_PLLQ, pllq(STM32_PLL_Q_DIVISOR));
-	RCC_PLLQ_ENABLE();
-#endif
-
-	config_pll_sysclock();
-
-	/* Enable PLL */
-	LL_RCC_PLL_Enable();
-	while (LL_RCC_PLL_IsReady() != 1U) {
-	/* Wait for PLL ready */
-	}
-
-#endif /* STM32_PLL_ENABLED */
-
-#if defined(STM32_PLLI2S_ENABLED)
-	config_plli2s();
-
-	/* Enable PLL */
-	LL_RCC_PLLI2S_Enable();
-	while (LL_RCC_PLLI2S_IsReady() != 1U) {
-		/* Wait for PLL ready */
-	}
-#endif /* STM32_PLLI2S_ENABLED */
->>>>>>> 1ec5ce05
 }
 
 static void set_up_fixed_clock_sources(void) {
@@ -909,7 +834,6 @@
  *
  * @return 0
  */
-<<<<<<< HEAD
 int stm32_clock_control_init(const struct device* dev) {
     ARG_UNUSED(dev);
 
@@ -944,9 +868,9 @@
     set_up_plls();
 
     if (DT_PROP(DT_NODELABEL(rcc), undershoot_prevention) &&
-        (STM32_CORE_PRESCALER == LL_RCC_SYSCLK_DIV_1)     &&
+        (ahb_prescaler(STM32_CORE_PRESCALER) == ahb_prescaler(1)) &&
         (MHZ(80) < CONFIG_SYS_CLOCK_HW_CYCLES_PER_SEC)) {
-        LL_RCC_SetAHBPrescaler(LL_RCC_SYSCLK_DIV_2);
+        LL_RCC_SetAHBPrescaler(ahb_prescaler(2));
     }
     else {
         LL_RCC_SetAHBPrescaler(ahb_prescaler(STM32_CORE_PRESCALER));
@@ -981,7 +905,7 @@
     #endif /* STM32_SYSCLK_SRC_... */
 
     if (DT_PROP(DT_NODELABEL(rcc), undershoot_prevention) &&
-        (STM32_CORE_PRESCALER == LL_RCC_SYSCLK_DIV_1)     &&
+        (ahb_prescaler(STM32_CORE_PRESCALER) == ahb_prescaler(1)) &&
         (MHZ(80) < CONFIG_SYS_CLOCK_HW_CYCLES_PER_SEC)) {
         LL_RCC_SetAHBPrescaler(ahb_prescaler(STM32_CORE_PRESCALER));
     }
@@ -1023,108 +947,6 @@
     stm32_clock_control_mco_init();
 
     return (0);
-=======
-int stm32_clock_control_init(const struct device *dev)
-{
-	ARG_UNUSED(dev);
-
-	/* Some clocks would be activated by default */
-	config_enable_default_clocks();
-	config_regulator_voltage(CONFIG_SYS_CLOCK_HW_CYCLES_PER_SEC);
-
-#if defined(FLASH_ACR_LATENCY)
-	uint32_t old_flash_freq;
-	uint32_t new_flash_freq;
-
-	old_flash_freq = RCC_CALC_FLASH_FREQ(HAL_RCC_GetSysClockFreq(),
-					       GET_CURRENT_FLASH_PRESCALER());
-
-	new_flash_freq = RCC_CALC_FLASH_FREQ(CONFIG_SYS_CLOCK_HW_CYCLES_PER_SEC,
-				      STM32_FLASH_PRESCALER);
-
-	/* If HCLK increases, set flash latency before any clock setting */
-	if (old_flash_freq < new_flash_freq) {
-		LL_SetFlashLatency(new_flash_freq);
-	}
-#endif /* FLASH_ACR_LATENCY */
-
-	/* Set up individual enabled clocks */
-	set_up_fixed_clock_sources();
-
-	/* Set up PLLs */
-	set_up_plls();
-
-	if (DT_PROP(DT_NODELABEL(rcc), undershoot_prevention) &&
-		(ahb_prescaler(STM32_CORE_PRESCALER) == ahb_prescaler(1)) &&
-		(MHZ(80) < CONFIG_SYS_CLOCK_HW_CYCLES_PER_SEC)) {
-		LL_RCC_SetAHBPrescaler(ahb_prescaler(2));
-	} else {
-		LL_RCC_SetAHBPrescaler(ahb_prescaler(STM32_CORE_PRESCALER));
-	}
-
-#if STM32_SYSCLK_SRC_PLL
-	/* Set PLL as System Clock Source */
-	LL_RCC_SetSysClkSource(LL_RCC_SYS_CLKSOURCE_PLL);
-	while (LL_RCC_GetSysClkSource() != LL_RCC_SYS_CLKSOURCE_STATUS_PLL) {
-	}
-#elif STM32_SYSCLK_SRC_HSE
-	/* Set HSE as SYSCLCK source */
-	LL_RCC_SetSysClkSource(LL_RCC_SYS_CLKSOURCE_HSE);
-	while (LL_RCC_GetSysClkSource() != LL_RCC_SYS_CLKSOURCE_STATUS_HSE) {
-	}
-#elif STM32_SYSCLK_SRC_MSI
-	/* Set MSI as SYSCLCK source */
-	LL_RCC_SetSysClkSource(LL_RCC_SYS_CLKSOURCE_MSI);
-	while (LL_RCC_GetSysClkSource() != LL_RCC_SYS_CLKSOURCE_STATUS_MSI) {
-	}
-#elif STM32_SYSCLK_SRC_HSI
-	stm32_clock_switch_to_hsi();
-#endif /* STM32_SYSCLK_SRC_... */
-
-	if (DT_PROP(DT_NODELABEL(rcc), undershoot_prevention) &&
-		(ahb_prescaler(STM32_CORE_PRESCALER) == ahb_prescaler(1)) &&
-		(MHZ(80) < CONFIG_SYS_CLOCK_HW_CYCLES_PER_SEC)) {
-		LL_RCC_SetAHBPrescaler(ahb_prescaler(STM32_CORE_PRESCALER));
-	}
-
-#if defined(FLASH_ACR_LATENCY)
-	/* If HCLK not increased, set flash latency after all clock setting */
-	if (old_flash_freq >= new_flash_freq) {
-		LL_SetFlashLatency(new_flash_freq);
-	}
-#endif /* FLASH_ACR_LATENCY */
-
-	SystemCoreClock = CONFIG_SYS_CLOCK_HW_CYCLES_PER_SEC;
-
-	/* Set bus prescalers prescaler */
-	LL_RCC_SetAPB1Prescaler(apb1_prescaler(STM32_APB1_PRESCALER));
-#if DT_NODE_HAS_PROP(DT_NODELABEL(rcc), apb2_prescaler)
-	LL_RCC_SetAPB2Prescaler(apb2_prescaler(STM32_APB2_PRESCALER));
-#endif
-#if DT_NODE_HAS_PROP(DT_NODELABEL(rcc), cpu2_prescaler)
-	LL_C2_RCC_SetAHBPrescaler(ahb_prescaler(STM32_CPU2_PRESCALER));
-#endif
-#if DT_NODE_HAS_PROP(DT_NODELABEL(rcc), ahb3_prescaler)
-	LL_RCC_SetAHB3Prescaler(ahb_prescaler(STM32_AHB3_PRESCALER));
-#endif
-#if DT_NODE_HAS_PROP(DT_NODELABEL(rcc), ahb4_prescaler)
-	LL_RCC_SetAHB4Prescaler(ahb_prescaler(STM32_AHB4_PRESCALER));
-#endif
-#if DT_NODE_HAS_PROP(DT_NODELABEL(rcc), adc_prescaler)
-	LL_RCC_SetADCClockSource(adc12_prescaler(STM32_ADC_PRESCALER));
-#endif
-#if DT_NODE_HAS_PROP(DT_NODELABEL(rcc), adc12_prescaler)
-	LL_RCC_SetADCClockSource(adc12_prescaler(STM32_ADC12_PRESCALER));
-#endif
-#if DT_NODE_HAS_PROP(DT_NODELABEL(rcc), adc34_prescaler)
-	LL_RCC_SetADCClockSource(adc34_prescaler(STM32_ADC34_PRESCALER));
-#endif
-
-	/* configure MCO1/MCO2 based on Kconfig */
-	stm32_clock_control_mco_init();
-
-	return 0;
->>>>>>> 1ec5ce05
 }
 
 #if defined(STM32_HSE_CSS)
