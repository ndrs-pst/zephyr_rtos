/*
 * Copyright (c) 2017-2022 Linaro Limited.
 * Copyright (c) 2017 RnDity Sp. z o.o.
 *
 * SPDX-License-Identifier: Apache-2.0
 */

#include <soc.h>
#include <stm32_bitops.h>
#include <stm32_ll_bus.h>
#include <stm32_ll_pwr.h>
#include <stm32_ll_rcc.h>
#include <stm32_ll_system.h>
#include <stm32_ll_utils.h>
#include <zephyr/arch/cpu.h>
#include <zephyr/drivers/clock_control.h>
#include <zephyr/sys/util.h>
#include <zephyr/sys/__assert.h>
#include <zephyr/drivers/clock_control/stm32_clock_control.h>
#include <stm32_backup_domain.h>
#include <stm32_hsem.h>

#include "clock_stm32_ll_common.h"

extern uint32_t HAL_RCC_GetSysClockFreq(void); /* #CUSTOM@NDRS */

#if (__GTEST == 0) /* #CUSTOM@NDRS */
static mem_addr_t const rcc_dt_reg_addr = DT_REG_ADDR(DT_NODELABEL(rcc));
#else
#include "mcu_reg_stub.h"
static mem_addr_t rcc_dt_reg_addr;
#endif

/* Macros to fill up prescaler values */
#define z_hsi_divider(v)        LL_RCC_HSI_DIV_##v
#define hsi_divider(v)          z_hsi_divider(v)

#if defined(LL_RCC_HCLK_DIV_1)
#define fn_ahb_prescaler(v)     LL_RCC_HCLK_DIV_##v
#define ahb_prescaler(v)        fn_ahb_prescaler(v)
#else
#define fn_ahb_prescaler(v)     LL_RCC_SYSCLK_DIV_##v
#define ahb_prescaler(v)        fn_ahb_prescaler(v)
#endif

#define fn_apb1_prescaler(v)    LL_RCC_APB1_DIV_##v
#define apb1_prescaler(v)       fn_apb1_prescaler(v)

#if DT_NODE_HAS_PROP(DT_NODELABEL(rcc), apb2_prescaler)
#define fn_apb2_prescaler(v)    LL_RCC_APB2_DIV_##v
#define apb2_prescaler(v)       fn_apb2_prescaler(v)
#endif

#if defined(RCC_CFGR_ADCPRE)
#define z_adc12_prescaler(v) LL_RCC_ADC_CLKSRC_PCLK2_DIV_ ## v
#define adc12_prescaler(v) z_adc12_prescaler(v)
#elif defined(RCC_CFGR2_ADC1PRES)
#define z_adc12_prescaler(v) \
    COND_CODE_1(IS_EQ(v, 0), \
                LL_RCC_ADC1_CLKSRC_HCLK, \
                LL_RCC_ADC1_CLKSRC_PLL_DIV_ ## v)
#define adc12_prescaler(v) z_adc12_prescaler(v)
#else
#define z_adc12_prescaler(v) \
    COND_CODE_1(IS_EQ(v, 0), \
                (LL_RCC_ADC12_CLKSRC_HCLK), \
                (LL_RCC_ADC12_CLKSRC_PLL_DIV_ ## v))
#define adc12_prescaler(v) z_adc12_prescaler(v)
#define z_adc34_prescaler(v) \
    COND_CODE_1(IS_EQ(v, 0), \
                (LL_RCC_ADC34_CLKSRC_HCLK), \
                (LL_RCC_ADC34_CLKSRC_PLL_DIV_ ## v))
#define adc34_prescaler(v) z_adc34_prescaler(v)
#endif

#if DT_NODE_HAS_PROP(DT_NODELABEL(rcc), ahb4_prescaler)
#define RCC_CALC_FLASH_FREQ         __LL_RCC_CALC_HCLK4_FREQ
#define GET_CURRENT_FLASH_PRESCALER LL_RCC_GetAHB4Prescaler
#elif DT_NODE_HAS_PROP(DT_NODELABEL(rcc), ahb3_prescaler)
#define RCC_CALC_FLASH_FREQ         __LL_RCC_CALC_HCLK3_FREQ
#define GET_CURRENT_FLASH_PRESCALER LL_RCC_GetAHB3Prescaler
#else
#define RCC_CALC_FLASH_FREQ         __LL_RCC_CALC_HCLK_FREQ
#define GET_CURRENT_FLASH_PRESCALER LL_RCC_GetAHBPrescaler
#endif

#if defined(RCC_PLLCFGR_PLLPEN)
#define RCC_PLLP_ENABLE() stm32_reg_set_bits(&RCC->PLLCFGR, RCC_PLLCFGR_PLLPEN)
#else
#define RCC_PLLP_ENABLE()
#endif /* RCC_PLLCFGR_PLLPEN */
#if defined(RCC_PLLCFGR_PLLQEN)
#define RCC_PLLQ_ENABLE() stm32_reg_set_bits(&RCC->PLLCFGR, RCC_PLLCFGR_PLLQEN)
#else
#define RCC_PLLQ_ENABLE()
#endif /* RCC_PLLCFGR_PLLQEN */

/**
 * @brief Return frequency for pll with 2 dividers and a multiplier
 */
__unused
static uint32_t get_pll_div_frequency(uint32_t pllsrc_freq,
                                      int pllm_div,
                                      int plln_mul,
                                      int pllout_div) {
    __ASSERT_NO_MSG(pllm_div && pllout_div);

    return (pllsrc_freq / pllm_div * plln_mul / pllout_div);
}

static uint32_t get_bus_clock(uint32_t clock, uint32_t prescaler) {
    return (clock / prescaler);
}

__unused
static uint32_t get_msi_frequency(void) {
    #if defined(STM32_MSI_ENABLED)
    #if !defined(LL_RCC_MSIRANGESEL_RUN)
    return __LL_RCC_CALC_MSI_FREQ(LL_RCC_MSI_GetRange());
    #else
    return __LL_RCC_CALC_MSI_FREQ(LL_RCC_MSIRANGESEL_RUN,
                                  LL_RCC_MSI_GetRange());
    #endif
    #endif

    return (0);
}

/** @brief Verifies clock is part of active clock configuration */
int enabled_clock(uint32_t src_clk) {
    int r = 0;

    switch (src_clk) {
        case STM32_SRC_SYSCLK :
            break;

        #if defined(STM32_SRC_PCLK)
        case STM32_SRC_PCLK :
            break;
        #endif /* STM32_SRC_PCLK */

        #if defined(STM32_SRC_HSE)
        case STM32_SRC_HSE :
            if (!IS_ENABLED(STM32_HSE_ENABLED)) {
                r = -ENOTSUP;
            }
            break;
        #endif /* STM32_SRC_HSE */

        #if defined(STM32_SRC_EXT_HSE)
        case STM32_SRC_EXT_HSE :
            /* EXT_HSE is the raw OSC_IN signal, so it is always
             * available, regardless of the clocks configuration.
             */
            break;
        #endif /* STM32_SRC_HSE */

        #if defined(STM32_SRC_HSI)
        case STM32_SRC_HSI :
            if (!IS_ENABLED(STM32_HSI_ENABLED)) {
                r = -ENOTSUP;
            }
            break;
        #endif /* STM32_SRC_HSI */

        #if defined(STM32_SRC_LSE)
        case STM32_SRC_LSE :
            if (!IS_ENABLED(STM32_LSE_ENABLED)) {
                r = -ENOTSUP;
            }
            break;
        #endif /* STM32_SRC_LSE */

        #if defined(STM32_SRC_LSI)
        case STM32_SRC_LSI :
            if (!IS_ENABLED(STM32_LSI_ENABLED)) {
                r = -ENOTSUP;
            }
            break;
        #endif /* STM32_SRC_LSI */

        #if defined(STM32_SRC_HSI14)
        case STM32_SRC_HSI14 :
            if (!IS_ENABLED(STM32_HSI14_ENABLED)) {
                r = -ENOTSUP;
            }
            break;
        #endif /* STM32_SRC_HSI14 */

        #if defined(STM32_SRC_HSI48)
        case STM32_SRC_HSI48 :
            if (!IS_ENABLED(STM32_HSI48_ENABLED)) {
                r = -ENOTSUP;
            }
            break;
        #endif /* STM32_SRC_HSI48 */

        #if defined(STM32_SRC_MSI)
        case STM32_SRC_MSI :
            if (!IS_ENABLED(STM32_MSI_ENABLED)) {
                r = -ENOTSUP;
            }
            break;
        #endif /* STM32_SRC_MSI */

        #if defined(STM32_SRC_CK48)
        case STM32_SRC_CK48:
            if (!IS_ENABLED(STM32_CK48_ENABLED)) {
                r = -ENOTSUP;
            }
            break;
        #endif /* STM32_SRC_CK48 */

        #if defined(STM32_SRC_PLLCLK)
        case STM32_SRC_PLLCLK :
            if (!IS_ENABLED(STM32_PLL_ENABLED)) {
                r = -ENOTSUP;
            }
            break;
        #endif /* STM32_SRC_PLLCLK */

        #if defined(STM32_SRC_PLL_P)
        case STM32_SRC_PLL_P :
            if (!IS_ENABLED(STM32_PLL_P_ENABLED)) {
                r = -ENOTSUP;
            }
            break;
        #endif /* STM32_SRC_PLL_P */

        #if defined(STM32_SRC_PLL_Q)
        case STM32_SRC_PLL_Q :
            if (!IS_ENABLED(STM32_PLL_Q_ENABLED)) {
                r = -ENOTSUP;
            }
            break;
        #endif /* STM32_SRC_PLL_Q */

        #if defined(STM32_SRC_PLL_R)
        case STM32_SRC_PLL_R :
            if (!IS_ENABLED(STM32_PLL_R_ENABLED)) {
                r = -ENOTSUP;
            }
            break;
        #endif /* STM32_SRC_PLL_R */

        #if defined(STM32_SRC_PLLI2S_Q)
        case STM32_SRC_PLLI2S_Q:
            if (!IS_ENABLED(STM32_PLLI2S_Q_ENABLED)) {
                r = -ENOTSUP;
            }
            break;
        #endif /* STM32_SRC_PLLI2S_Q */

        #if defined(STM32_SRC_PLLI2S_R)
        case STM32_SRC_PLLI2S_R :
            if (!IS_ENABLED(STM32_PLLI2S_R_ENABLED)) {
                r = -ENOTSUP;
            }
            break;
        #endif /* STM32_SRC_PLLI2S_R */

        #if defined(STM32_SRC_PLLSAI_P)
        case STM32_SRC_PLLSAI_P:
            if (!IS_ENABLED(STM32_PLLSAI_P_ENABLED)) {
                r = -ENOTSUP;
            }
            break;
        #endif /* STM32_SRC_PLLSAI_P */

        #if defined(STM32_SRC_PLLSAI_Q)
        case STM32_SRC_PLLSAI_Q:
            if (!IS_ENABLED(STM32_PLLSAI_Q_ENABLED)) {
                r = -ENOTSUP;
            }
            break;
        #endif /* STM32_SRC_PLLSAI_Q */

        #if defined(STM32_SRC_PLLSAI_DIVQ)
        case STM32_SRC_PLLSAI_DIVQ:
            if (!IS_ENABLED(STM32_PLLSAI_Q_ENABLED)) {
                r = -ENOTSUP;
            }
            break;
        #endif /* STM32_SRC_PLLSAI_DIVQ */

        #if defined(STM32_SRC_PLLSAI_R)
        case STM32_SRC_PLLSAI_R:
            if (!IS_ENABLED(STM32_PLLSAI_R_ENABLED)) {
                r = -ENOTSUP;
            }
            break;
        #endif /* STM32_SRC_PLLSAI_R */

        #if defined(STM32_SRC_PLLSAI_DIVR)
        case STM32_SRC_PLLSAI_DIVR:
            if (!IS_ENABLED(STM32_PLLSAI_R_ENABLED)) {
                r = -ENOTSUP;
            }
            break;
        #endif /* STM32_SRC_PLLSAI_DIVR */

        #if defined(STM32_SRC_PLLSAI1_P)
        case STM32_SRC_PLLSAI1_P :
            if (!IS_ENABLED(STM32_PLLSAI1_P_ENABLED)) {
                r = -ENOTSUP;
            }
            break;
        #endif /* STM32_SRC_PLLSAI1_P */

        #if defined(STM32_SRC_PLLSAI1_Q)
        case STM32_SRC_PLLSAI1_Q :
            if (!IS_ENABLED(STM32_PLLSAI1_Q_ENABLED)) {
                r = -ENOTSUP;
            }
            break;
        #endif /* STM32_SRC_PLLSAI1_Q */

        #if defined(STM32_SRC_PLLSAI1_R)
        case STM32_SRC_PLLSAI1_R :
            if (!IS_ENABLED(STM32_PLLSAI1_R_ENABLED)) {
                r = -ENOTSUP;
            }
            break;
        #endif /* STM32_SRC_PLLSAI1_R */

        #if defined(STM32_SRC_PLLSAI2_P)
        case STM32_SRC_PLLSAI2_P :
            if (!IS_ENABLED(STM32_PLLSAI2_P_ENABLED)) {
                r = -ENOTSUP;
            }
            break;
        #endif /* STM32_SRC_PLLSAI2_P */

        #if defined(STM32_SRC_PLLSAI2_Q)
        case STM32_SRC_PLLSAI2_Q :
            if (!IS_ENABLED(STM32_PLLSAI2_Q_ENABLED)) {
                r = -ENOTSUP;
            }
            break;
        #endif /* STM32_SRC_PLLSAI2_Q */

        #if defined(STM32_SRC_PLLSAI2_R)
        case STM32_SRC_PLLSAI2_R :
            if (!IS_ENABLED(STM32_PLLSAI2_R_ENABLED)) {
                r = -ENOTSUP;
            }
            break;
        #endif /* STM32_SRC_PLLSAI2_R */

        #if defined(STM32_SRC_PLLSAI2_DIVR)
        case STM32_SRC_PLLSAI2_DIVR :
            if (!IS_ENABLED(STM32_PLLSAI2_R_ENABLED)) {
                r = -ENOTSUP;
            }
            break;
        #endif /* STM32_SRC_PLLSAI2_DIVR */

        #if defined(STM32_SRC_PLL2CLK)
        case STM32_SRC_PLL2CLK :
        if (!IS_ENABLED(STM32_PLL2_ENABLED)) {
            r = -ENOTSUP;
        }
        break;
        #endif

        #if defined(STM32_SRC_PLL3CLK)
        case STM32_SRC_PLL3CLK :
        if (!IS_ENABLED(STM32_PLL3_ENABLED)) {
            r = -ENOTSUP;
        }
        break;
        #endif

        #if defined(STM32_SRC_TIMPCLK1)
        case STM32_SRC_TIMPCLK1 :
            break;
        #endif /* STM32_SRC_TIMPCLK1 */

        #if defined(STM32_SRC_TIMPCLK2)
        case STM32_SRC_TIMPCLK2 :
            break;
        #endif /* STM32_SRC_TIMPCLK2 */

        #if defined(STM32_SRC_TIMPLLCLK)
        case STM32_SRC_TIMPLLCLK :
            break;
        #endif /* STM32_SRC_TIMPLLCLK */

        default :
            return (-ENOTSUP);
    }

    return (r);
}

static int stm32_clock_control_on(const struct device* dev, clock_control_subsys_t sub_system) {
    struct stm32_pclken* pclken = (struct stm32_pclken*)(sub_system);
    volatile int temp;

    ARG_UNUSED(dev);

    if (!IN_RANGE(pclken->bus, STM32_PERIPH_BUS_MIN, STM32_PERIPH_BUS_MAX)) {
        /* Attempt to change a wrong periph clock bit */
        return (-ENOTSUP);
    }

    sys_set_bits(rcc_dt_reg_addr + pclken->bus,
                 pclken->enr);

    /* Delay after enabling the clock, to allow it to become active.
     * See (for example) RM0440 7.2.17
     */
    temp = sys_read32(rcc_dt_reg_addr + pclken->bus);
    UNUSED(temp);

    return (0);
}

static int stm32_clock_control_off(const struct device* dev, clock_control_subsys_t sub_system) {
    struct stm32_pclken* pclken = (struct stm32_pclken*)(sub_system);

    ARG_UNUSED(dev);

    if (!IN_RANGE(pclken->bus, STM32_PERIPH_BUS_MIN, STM32_PERIPH_BUS_MAX)) {
        /* Attempt to toggle a wrong periph clock bit */
        return (-ENOTSUP);
    }

    sys_clear_bits(rcc_dt_reg_addr + pclken->bus,
                   pclken->enr);

    return (0);
}

static int stm32_clock_control_configure(const struct device* dev,
                                         clock_control_subsys_t sub_system,
                                         void* data) {
    /* At least one alt src clock available */
    struct stm32_pclken* pclken = (struct stm32_pclken*)(sub_system);
    int err;

    ARG_UNUSED(dev);
    ARG_UNUSED(data);

    err = enabled_clock(pclken->bus);
    if (err < 0) {
        /* Attempt to configure a src clock not available or not valid */
        return (err);
    }

    if (pclken->enr == NO_SEL) {
        /* Domain clock is fixed. Nothing to set. Exit */
        return (0);
    }

    sys_clear_bits(rcc_dt_reg_addr + STM32_DT_CLKSEL_REG_GET(pclken->enr),
                   STM32_DT_CLKSEL_MASK_GET(pclken->enr) <<
                   STM32_DT_CLKSEL_SHIFT_GET(pclken->enr));
    sys_set_bits(rcc_dt_reg_addr + STM32_DT_CLKSEL_REG_GET(pclken->enr),
                 STM32_DT_CLKSEL_VAL_GET(pclken->enr) <<
                 STM32_DT_CLKSEL_SHIFT_GET(pclken->enr));

    return (0);
}

static int stm32_clock_control_get_subsys_rate(const struct device* clock,
                                               clock_control_subsys_t sub_system,
                                               uint32_t* rate) {
    struct stm32_pclken* pclken = (struct stm32_pclken*)(sub_system);
    /*
     * Get AHB Clock (= SystemCoreClock = SYSCLK/prescaler)
     * SystemCoreClock is preferred to CONFIG_SYS_CLOCK_HW_CYCLES_PER_SEC
     * since it will be updated after clock configuration and hence
     * more likely to contain actual clock speed
     */
    uint32_t ahb_clock  = SystemCoreClock;
    uint32_t apb1_clock = get_bus_clock(ahb_clock, STM32_APB1_PRESCALER);
    #if DT_NODE_HAS_PROP(DT_NODELABEL(rcc), apb2_prescaler)
    uint32_t apb2_clock = get_bus_clock(ahb_clock, STM32_APB2_PRESCALER);
    #elif defined(STM32_CLOCK_BUS_APB2)
    /* APB2 bus exists, but w/o dedicated prescaler */
    uint32_t apb2_clock = apb1_clock;
    #endif
    #if DT_NODE_HAS_PROP(DT_NODELABEL(rcc), ahb3_prescaler)
    uint32_t ahb3_clock = get_bus_clock(ahb_clock * STM32_CPU1_PRESCALER,
                                        STM32_AHB3_PRESCALER);
    #elif defined(STM32_CLOCK_BUS_AHB3)
    /* AHB3 bus exists, but w/o dedicated prescaler */
    uint32_t ahb3_clock = ahb_clock;
    #endif

    ARG_UNUSED(clock);

    switch (pclken->bus) {
        case STM32_CLOCK_BUS_AHB1 :
        #if defined(STM32_CLOCK_BUS_AHB2)
        case STM32_CLOCK_BUS_AHB2 :
        #endif
        #if defined(STM32_CLOCK_BUS_IOP)
        case STM32_CLOCK_BUS_IOP :
        #endif
            *rate = ahb_clock;
            break;

        #if defined(STM32_CLOCK_BUS_AHB3)
        case STM32_CLOCK_BUS_AHB3 :
            *rate = ahb3_clock;
            break;
        #endif

        case STM32_CLOCK_BUS_APB1 :
        #if defined(STM32_CLOCK_BUS_APB1_2)
        case STM32_CLOCK_BUS_APB1_2 :
        #endif
        #if defined(STM32_SRC_PCLK)
        case STM32_SRC_PCLK :
        #endif
            *rate = apb1_clock;
            break;

        #if defined(STM32_CLOCK_BUS_APB2)
        case STM32_CLOCK_BUS_APB2 :
            *rate = apb2_clock;
            break;
        #endif

        #if defined(STM32_CLOCK_BUS_APB3)
        case STM32_CLOCK_BUS_APB3 :
            /* STM32WL: AHB3 and APB3 share the same clock and prescaler. */
            *rate = ahb3_clock;
            break;
        #endif

        case STM32_SRC_SYSCLK :
            *rate = SystemCoreClock * STM32_CORE_PRESCALER;
            break;

        #if defined(STM32_SRC_PLLCLK) && defined(STM32_SYSCLK_SRC_PLL)
        case STM32_SRC_PLLCLK :
            if (get_pllout_frequency() == 0) {
                return -EIO;
            }
            *rate = get_pllout_frequency();
            break;
        #endif

        #if defined(STM32_SRC_PLL_P) && STM32_PLL_P_ENABLED
        case STM32_SRC_PLL_P :
            *rate = get_pll_div_frequency(get_pllsrc_frequency(),
                                          STM32_PLL_M_DIVISOR,
                                          STM32_PLL_N_MULTIPLIER,
                                          STM32_PLL_P_DIVISOR);
            break;
        #endif

        #if defined(STM32_SRC_PLL_Q) && STM32_PLL_Q_ENABLED
        case STM32_SRC_PLL_Q :
            *rate = get_pll_div_frequency(get_pllsrc_frequency(),
                                          STM32_PLL_M_DIVISOR,
                                          STM32_PLL_N_MULTIPLIER,
                                          STM32_PLL_Q_DIVISOR);
            break;
        #endif

        #if defined(STM32_SRC_PLL_R) && STM32_PLL_R_ENABLED
        case STM32_SRC_PLL_R :
            *rate = get_pll_div_frequency(get_pllsrc_frequency(),
                                          STM32_PLL_M_DIVISOR,
                                          STM32_PLL_N_MULTIPLIER,
                                          STM32_PLL_R_DIVISOR);
            break;
        #endif

        #if defined(STM32_SRC_PLLI2S_Q) && STM32_PLLI2S_Q_ENABLED && STM32_PLLI2S_ENABLED
        case STM32_SRC_PLLI2S_Q:
            *rate = get_pll_div_frequency(get_pllsrc_frequency(),
                                          STM32_PLLI2S_M_DIVISOR,
                                          STM32_PLLI2S_N_MULTIPLIER,
                                          STM32_PLLI2S_Q_DIVISOR);
            break;
        #endif /* STM32_SRC_PLLI2S_Q */

        #if defined(STM32_SRC_PLLI2S_R) && STM32_PLLI2S_ENABLED
        case STM32_SRC_PLLI2S_R :
            *rate = get_pll_div_frequency(get_pllsrc_frequency(),
                                          STM32_PLLI2S_M_DIVISOR,
                                          STM32_PLLI2S_N_MULTIPLIER,
                                          STM32_PLLI2S_R_DIVISOR);
            break;
        #endif /* STM32_SRC_PLLI2S_R */

        #if defined(STM32_SRC_PLLSAI_P) && STM32_PLLSAI_P_ENABLED
        case STM32_SRC_PLLSAI_P :
            *rate = get_pll_div_frequency(get_pllsaisrc_frequency(),
                                          STM32_PLLSAI_M_DIVISOR,
                                          STM32_PLLSAI_N_MULTIPLIER,
                                          STM32_PLLSAI_P_DIVISOR);
            break;
        #endif /* STM32_SRC_PLLSAI_P */

        #if defined(STM32_SRC_PLLSAI_Q) && STM32_PLLSAI_Q_ENABLED
        case STM32_SRC_PLLSAI_Q :
            *rate = get_pll_div_frequency(get_pllsaisrc_frequency(),
                                          STM32_PLLSAI_M_DIVISOR,
                                          STM32_PLLSAI_N_MULTIPLIER,
                                          STM32_PLLSAI_Q_DIVISOR);
            break;
        #endif /* STM32_SRC_PLLSAI_Q */

        #if defined(STM32_SRC_PLLSAI_DIVQ) && STM32_PLLSAI_Q_ENABLED && STM32_PLLSAI_DIVQ_ENABLED && \
        defined(STM32_PLLSAI_DIVQ_DIVISOR)
        case STM32_SRC_PLLSAI_DIVQ :
            *rate = get_pll_div_frequency(get_pllsaisrc_frequency(),
                                          STM32_PLLSAI_M_DIVISOR,
                                          STM32_PLLSAI_N_MULTIPLIER,
                                          STM32_PLLSAI_Q_DIVISOR);
            *rate /= STM32_PLLSAI_DIVQ_DIVISOR;
            break;
        #endif /* STM32_SRC_PLLSAI_DIVQ */

        #if defined(STM32_SRC_PLLSAI_R) && STM32_PLLSAI_R_ENABLED
        case STM32_SRC_PLLSAI_R :
            *rate = get_pll_div_frequency(get_pllsaisrc_frequency(),
                                          STM32_PLLSAI_M_DIVISOR,
                                          STM32_PLLSAI_N_MULTIPLIER,
                                          STM32_PLLSAI_R_DIVISOR);
            break;
        #endif /* STM32_SRC_PLLSAI_R */

        #if defined(STM32_SRC_PLLSAI_DIVR) && STM32_PLLSAI_R_ENABLED && STM32_PLLSAI_DIVR_ENABLED && \
        defined(STM32_PLLSAI_DIVR_DIVISOR)
        case STM32_SRC_PLLSAI_DIVR :
            *rate = get_pll_div_frequency(get_pllsaisrc_frequency(),
                                          STM32_PLLSAI_M_DIVISOR,
                                          STM32_PLLSAI_N_MULTIPLIER,
                                          STM32_PLLSAI_R_DIVISOR);
            *rate /= STM32_PLLSAI_DIVR_DIVISOR;
            break;
        #endif /* STM32_SRC_PLLSAI_DIVR */

        #if defined(STM32_SRC_PLLSAI1_P) && STM32_PLLSAI1_P_ENABLED
        case STM32_SRC_PLLSAI1_P :
            *rate = get_pll_div_frequency(get_pllsai1src_frequency(),
                                          STM32_PLLSAI1_M_DIVISOR,
                                          STM32_PLLSAI1_N_MULTIPLIER,
                                          STM32_PLLSAI1_P_DIVISOR);
            break;
        #endif /* STM32_SRC_PLLSAI1_P */

        #if defined(STM32_SRC_PLLSAI1_Q) && STM32_PLLSAI1_Q_ENABLED
        case STM32_SRC_PLLSAI1_Q :
            *rate = get_pll_div_frequency(get_pllsai1src_frequency(),
                                          STM32_PLLSAI1_M_DIVISOR,
                                          STM32_PLLSAI1_N_MULTIPLIER,
                                          STM32_PLLSAI1_Q_DIVISOR);
            break;
        #endif /* STM32_SRC_PLLSAI1_Q */

        #if defined(STM32_SRC_PLLSAI1_R) && STM32_PLLSAI1_R_ENABLED
        case STM32_SRC_PLLSAI1_R :
            *rate = get_pll_div_frequency(get_pllsai1src_frequency(),
                                          STM32_PLLSAI1_M_DIVISOR,
                                          STM32_PLLSAI1_N_MULTIPLIER,
                                          STM32_PLLSAI1_R_DIVISOR);
            break;
        #endif /* STM32_SRC_PLLSAI1_R */

        #if defined(STM32_SRC_PLLSAI2_P) && STM32_PLLSAI2_P_ENABLED
        case STM32_SRC_PLLSAI2_P :
            *rate = get_pll_div_frequency(get_pllsai2src_frequency(),
                                          STM32_PLLSAI2_M_DIVISOR,
                                          STM32_PLLSAI2_N_MULTIPLIER,
                                          STM32_PLLSAI2_P_DIVISOR);
            break;
        #endif /* STM32_SRC_PLLSAI2_P */

        #if defined(STM32_SRC_PLLSAI2_Q) && STM32_PLLSAI2_Q_ENABLED
        case STM32_SRC_PLLSAI2_Q :
            *rate = get_pll_div_frequency(get_pllsai2src_frequency(),
                                          STM32_PLLSAI2_M_DIVISOR,
                                          STM32_PLLSAI2_N_MULTIPLIER,
                                          STM32_PLLSAI2_Q_DIVISOR);
            break;
        #endif /* STM32_SRC_PLLSAI2_Q */

        #if defined(STM32_SRC_PLLSAI2_R) && STM32_PLLSAI2_R_ENABLED
        case STM32_SRC_PLLSAI2_R :
            *rate = get_pll_div_frequency(get_pllsai2src_frequency(),
                                          STM32_PLLSAI2_M_DIVISOR,
                                          STM32_PLLSAI2_N_MULTIPLIER,
                                          STM32_PLLSAI2_R_DIVISOR);
            break;
        #endif /* STM32_SRC_PLLSAI2_R */

        #if defined(STM32_SRC_PLLSAI2_DIVR) && STM32_PLLSAI2_R_ENABLED && STM32_PLLSAI2_DIVR_ENABLED && \
            defined(STM32_PLLSAI2_DIVR_DIVISOR)
        case STM32_SRC_PLLSAI2_DIVR :
            *rate = get_pll_div_frequency(get_pllsai2src_frequency(),
                                          STM32_PLLSAI2_M_DIVISOR,
                                          STM32_PLLSAI2_N_MULTIPLIER,
                                          STM32_PLLSAI2_R_DIVISOR);
            *rate /= STM32_PLLSAI2_DIVR_DIVISOR;
            break;
        #endif /* STM32_SRC_PLLSAI2_DIVR */

        #if defined(STM32_SRC_LSE)
        case STM32_SRC_LSE :
            *rate = STM32_LSE_FREQ;
            break;
        #endif
        #if defined(STM32_SRC_LSI)
        case STM32_SRC_LSI :
            *rate = STM32_LSI_FREQ;
            break;
        #endif

        #if defined(STM32_SRC_HSI)
        case STM32_SRC_HSI :
            #if defined(CONFIG_SOC_SERIES_STM32L0X)
            *rate = STM32_HSI_FREQ / STM32_HSI_DIVISOR;
            #else
            *rate = STM32_HSI_FREQ;
            #endif
            break;
        #endif

        #if defined(STM32_SRC_MSI)
        case STM32_SRC_MSI :
            *rate = get_msi_frequency();
            break;
        #endif

        #if defined(STM32_SRC_HSE)
        case STM32_SRC_HSE :
            *rate = STM32_HSE_FREQ;
            break;
        #endif

        #if defined(STM32_HSI48_ENABLED)
        case STM32_SRC_HSI48 :
            *rate = STM32_HSI48_FREQ;
            break;
        #endif /* STM32_HSI48_ENABLED */

        #if defined(STM32_CK48_ENABLED)
        case STM32_SRC_CK48:
            *rate = get_ck48_frequency();
            break;
        #endif /* STM32_CK48_ENABLED */

        #if defined(STM32_SRC_TIMPCLK1)
        case STM32_SRC_TIMPCLK1:
            #if STM32_TIMER_PRESCALER && (defined(RCC_DCKCFGR_TIMPRE) || defined(RCC_DCKCFGR1_TIMPRE))
            *rate = STM32_APB1_PRESCALER <= 4 ? ahb_clock : apb1_clock * 4;
            #else /* STM32_TIMER_PRESCALER && (RCC_DCKCFGR_TIMPRE || RCC_DCKCFGR1_TIMPRE) */
            *rate = STM32_APB1_PRESCALER <= 2 ? ahb_clock : apb1_clock * 2;
            #endif /* STM32_TIMER_PRESCALER && (RCC_DCKCFGR_TIMPRE || RCC_DCKCFGR1_TIMPRE) */
            break;
        #endif /* STM32_SRC_TIMPCLK1 */

        #if defined(STM32_SRC_TIMPCLK2)
        case STM32_SRC_TIMPCLK2:
            #if STM32_TIMER_PRESCALER && (defined(RCC_DCKCFGR_TIMPRE) || defined(RCC_DCKCFGR1_TIMPRE))
            *rate = STM32_APB2_PRESCALER <= 4 ? ahb_clock : apb2_clock * 4;
            #else /* STM32_TIMER_PRESCALER && (RCC_DCKCFGR_TIMPRE || RCC_DCKCFGR1_TIMPRE) */
            *rate = STM32_APB2_PRESCALER <= 2 ? ahb_clock : apb2_clock * 2;
            #endif /* STM32_TIMER_PRESCALER && (RCC_DCKCFGR_TIMPRE || RCC_DCKCFGR1_TIMPRE) */
            break;
        #endif /* STM32_SRC_TIMPCLK2 */

        #if defined(STM32_SRC_TIMPLLCLK) && DT_NODE_HAS_STATUS_OKAY(DT_NODELABEL(pll))
        case STM32_SRC_TIMPLLCLK:
            *rate = get_pllout_frequency() * 2;
            if (*rate == 0) {
                return (-EIO);
            }
            break;
        #endif /* STM32_SRC_TIMPLLCLK */

        default :
            return (-ENOTSUP);
    }

    if (pclken->div) {
        *rate /= (pclken->div + 1);
    }

    return (0);
}

static enum clock_control_status stm32_clock_control_get_status(const struct device*   dev,
                                                                clock_control_subsys_t sub_system) {
    struct stm32_pclken* pclken = (struct stm32_pclken*)sub_system;

    ARG_UNUSED(dev);

    if (IN_RANGE(pclken->bus, STM32_PERIPH_BUS_MIN, STM32_PERIPH_BUS_MAX)) {
        /* Gated clocks */
        if ((sys_read32(rcc_dt_reg_addr + pclken->bus) & pclken->enr)
            == pclken->enr) {
            return (CLOCK_CONTROL_STATUS_ON);
        }
        else {
            return (CLOCK_CONTROL_STATUS_OFF);
        }
    }
    else {
        /* Domain clock sources */
        if (enabled_clock(pclken->bus) == 0) {
            return (CLOCK_CONTROL_STATUS_ON);
        }
        else {
            return (CLOCK_CONTROL_STATUS_OFF);
        }
    }
}

static DEVICE_API(clock_control, stm32_clock_control_api) = {
    .on         = stm32_clock_control_on,
    .off        = stm32_clock_control_off,
    .get_rate   = stm32_clock_control_get_subsys_rate,
    .get_status = stm32_clock_control_get_status,
    .configure  = stm32_clock_control_configure,
};

/*
 * Unconditionally switch the system clock source to HSI.
 */
__unused
static void stm32_clock_switch_to_hsi(void) {
    /* Enable HSI if not enabled */
    if (LL_RCC_HSI_IsReady() != 1) {
        /* Enable HSI */
        LL_RCC_HSI_Enable();
        while (LL_RCC_HSI_IsReady() != 1) {
            /* Wait for HSI ready */
            if (IS_ENABLED(__GTEST)) {
                break;
            }
        }
    }

    /* Set HSI as SYSCLCK source */
    LL_RCC_SetSysClkSource(LL_RCC_SYS_CLKSOURCE_HSI);
    while (LL_RCC_GetSysClkSource() != LL_RCC_SYS_CLKSOURCE_STATUS_HSI) {
        if (IS_ENABLED(__GTEST)) {
            break;
        }
    }
}

__unused
static void set_up_plls(void) {
    #if defined(STM32_PLL_ENABLED)
    /*
     * Case of chain-loaded applications:
     * Switch to HSI and disable the PLL before configuration.
     * (Switching to HSI makes sure we have a SYSCLK source in
     * case we're currently running from the PLL we're about to
     * turn off and reconfigure.)
     *
     */
    if (LL_RCC_GetSysClkSource() == LL_RCC_SYS_CLKSOURCE_STATUS_PLL) {
        stm32_clock_switch_to_hsi();
        LL_RCC_SetAHBPrescaler(ahb_prescaler(1));
    }
    /* Disable PLL */
    LL_RCC_PLL_Disable();
    while (LL_RCC_PLL_IsReady() != 0U) {
        /* Wait for PLL to be disabled */
        if (IS_ENABLED(__GTEST)) {
            break;
        }
    }
    #endif /* STM32_PLL_ENABLED */

    #if defined(STM32_PLL2_ENABLED)
    /*
     * Disable PLL2 after switching to HSI for SysClk
     * and disabling PLL, but before enabling PLL again,
     * since PLL source can be PLL2.
     */
    LL_RCC_PLL2_Disable();
    while (LL_RCC_PLL2_IsReady() != 0U) {
        /* Wait for PLL2 to be disabled */
        if (IS_ENABLED(__GTEST)) {
            break;
        }
    }

    config_pll2();

    /* Enable PLL2 */
    LL_RCC_PLL2_Enable();
    while (LL_RCC_PLL2_IsReady() != 1U) {
        /* Wait for PLL2 ready */
        if (IS_ENABLED(__GTEST)) {
            break;
        }
    }
    #endif /* STM32_PLL2_ENABLED */

    #if defined(STM32_PLL_ENABLED)
    #if defined(STM32_SRC_PLL_P) && STM32_PLL_P_ENABLED
    stm32_reg_modify_bits(&RCC->PLLCFGR, RCC_PLLCFGR_PLLP, pllp(STM32_PLL_P_DIVISOR));
    RCC_PLLP_ENABLE();
    #endif

    #if defined(STM32_SRC_PLL_Q) && STM32_PLL_Q_ENABLED
    stm32_reg_modify_bits(&RCC->PLLCFGR, RCC_PLLCFGR_PLLQ, pllq(STM32_PLL_Q_DIVISOR));
    RCC_PLLQ_ENABLE();
    #endif

    config_pll_sysclock();

    /* Enable PLL */
    LL_RCC_PLL_Enable();
    while (LL_RCC_PLL_IsReady() != 1U) {
        /* Wait for PLL ready */
        if (IS_ENABLED(__GTEST)) {
            break;
        }
    }
    #endif /* STM32_PLL_ENABLED */

    #if defined(STM32_PLLI2S_ENABLED)
    config_plli2s();

    /* Enable PLL */
    LL_RCC_PLLI2S_Enable();
    while (LL_RCC_PLLI2S_IsReady() != 1U) {
        /* Wait for PLL ready */
        if (IS_ENABLED(__GTEST)) {
            break;
        }
    }
    #endif /* STM32_PLLI2S_ENABLED */

    #if defined(STM32_PLLSAI_ENABLED)
    config_pllsai();

    /* Enable PLL */
    LL_RCC_PLLSAI_Enable();
    while (LL_RCC_PLLSAI_IsReady() != 1U) {
        /* Wait for PLL ready */
        if (IS_ENABLED(__GTEST)) {
            break;
        }
    }
    #endif /* STM32_PLLSAI_ENABLED */

    #if defined(STM32_PLLSAI1_ENABLED)
    config_pllsai1();

    /* Enable PLL */
    LL_RCC_PLLSAI1_Enable();
    while (LL_RCC_PLLSAI1_IsReady() != 1U) {
        /* Wait for PLL ready */
        if (IS_ENABLED(__GTEST)) {
            break;
        }
    }
    #endif /* STM32_PLLSAI1_ENABLED */

    #if defined(STM32_PLLSAI2_ENABLED)
    config_pllsai2();

    /* Enable PLL */
    LL_RCC_PLLSAI2_Enable();
    while (LL_RCC_PLLSAI2_IsReady() != 1U) {
        /* Wait for PLL ready */
        if (IS_ENABLED(__GTEST)) {
            break;
        }
    }
    #endif /* STM32_PLLSAI2_ENABLED */
}

static void set_up_fixed_clock_sources(void) {
    if (IS_ENABLED(STM32_HSE_ENABLED)) {
        #if defined(STM32_HSE_BYPASS)
        /* Check if need to enable HSE bypass feature or not */
        if (IS_ENABLED(STM32_HSE_BYPASS)) {
            LL_RCC_HSE_EnableBypass();
        }
        else {
            LL_RCC_HSE_DisableBypass();
        }
        #endif

        #if STM32_HSE_TCXO
        LL_RCC_HSE_EnableTcxo();
        #endif

        #if STM32_HSE_DIV2
        LL_RCC_HSE_EnableDiv2();
        #endif

        /* Enable HSE */
        LL_RCC_HSE_Enable();
        while (LL_RCC_HSE_IsReady() != 1) {
            /* Wait for HSE ready */
            if (IS_ENABLED(__GTEST)) {
                break;
            }
        }

        /* Check if we need to enable HSE clock security system or not */
        #if STM32_HSE_CSS
        z_arm_nmi_set_handler(HAL_RCC_NMI_IRQHandler);
        LL_RCC_HSE_EnableCSS();
        #endif /* STM32_HSE_CSS */
    }

    if (IS_ENABLED(STM32_HSI_ENABLED)) {
        /* Enable HSI if not enabled */
        if (LL_RCC_HSI_IsReady() != 1) {
            /* Enable HSI */
            LL_RCC_HSI_Enable();
            while (LL_RCC_HSI_IsReady() != 1) {
                /* Wait for HSI ready */
                if (IS_ENABLED(__GTEST)) {
                    break;
                }
            }
        }
        #if STM32_HSI_DIV_ENABLED
        #if defined(CONFIG_SOC_SERIES_STM32L0X)
        if (STM32_HSI_DIVISOR == 4) {
            LL_RCC_HSI_EnableDivider();
        }
        else {
            LL_RCC_HSI_DisableDivider();
        }
        #else
        LL_RCC_SetHSIDiv(hsi_divider(STM32_HSI_DIVISOR));
        #endif
        #endif
    }


    if (IS_ENABLED(STM32_LSI_ENABLED)) {
        #if defined(CONFIG_SOC_SERIES_STM32WBX)
        LL_RCC_LSI1_Enable();
        while (LL_RCC_LSI1_IsReady() != 1) {
            if (IS_ENABLED(__GTEST)) {
                break;
            }
        }
        #else
        LL_RCC_LSI_Enable();
        while (LL_RCC_LSI_IsReady() != 1) {
            if (IS_ENABLED(__GTEST)) {
                break;
            }
        }
        #endif
    }

    if (IS_ENABLED(STM32_LSE_ENABLED)) {
        /* LSE belongs to the back-up domain, enable access.*/

        z_stm32_hsem_lock(CFG_HW_RCC_SEMID, HSEM_LOCK_DEFAULT_RETRY);

        stm32_backup_domain_enable_access();

        #if STM32_LSE_DRIVING
        /* Configure driving capability */
        LL_RCC_LSE_SetDriveCapability(STM32_LSE_DRIVING << RCC_BDCR_LSEDRV_Pos);
        #endif

        if (IS_ENABLED(STM32_LSE_BYPASS)) {
            /* Configure LSE bypass */
            LL_RCC_LSE_EnableBypass();
        }

        /* Enable LSE Oscillator (32.768 kHz) */
        LL_RCC_LSE_Enable();
        while (!LL_RCC_LSE_IsReady()) {
            /* Wait for LSE ready */
            if (IS_ENABLED(__GTEST)) {
                break;
            }
        }

        #ifdef RCC_BDCR_LSESYSEN
        LL_RCC_LSE_EnablePropagation();
        /* Wait till LSESYS is ready */
        while (!LL_RCC_LSE_IsPropagationReady()) {
            if (IS_ENABLED(__GTEST)) {
                break;
            }
        }
        #endif /* RCC_BDCR_LSESYSEN */

        stm32_backup_domain_disable_access();

        z_stm32_hsem_unlock(CFG_HW_RCC_SEMID);
    }

    #if defined(STM32_MSI_ENABLED)
    if (IS_ENABLED(STM32_MSI_ENABLED)) {
        /* Set MSI Range */
        #if defined(RCC_CR_MSIRGSEL)
        LL_RCC_MSI_EnableRangeSelection();
        #endif /* RCC_CR_MSIRGSEL */

        #if defined(CONFIG_SOC_SERIES_STM32L0X) || defined(CONFIG_SOC_SERIES_STM32L1X)
        LL_RCC_MSI_SetRange(STM32_MSI_RANGE << RCC_ICSCR_MSIRANGE_Pos);
        #else
        LL_RCC_MSI_SetRange(STM32_MSI_RANGE << RCC_CR_MSIRANGE_Pos);
        #endif /* CONFIG_SOC_SERIES_STM32L0X || CONFIG_SOC_SERIES_STM32L1X */

        #if STM32_MSI_PLL_MODE
        /* Enable MSI hardware auto calibration */
        LL_RCC_MSI_EnablePLLMode();
        #endif

        LL_RCC_MSI_SetCalibTrimming(0);

        /* Enable MSI if not enabled */
        if (LL_RCC_MSI_IsReady() != 1) {
            /* Enable MSI */
            LL_RCC_MSI_Enable();
            while (LL_RCC_MSI_IsReady() != 1) {
                /* Wait for MSI ready */
                if (IS_ENABLED(__GTEST)) {
                    break;
                }
            }
        }
    }
    #endif /* STM32_MSI_ENABLED */

    #if defined(STM32_HSI14_ENABLED)
    /* For all series with HSI 14 clock support */
    if (IS_ENABLED(STM32_HSI14_ENABLED)) {
        LL_RCC_HSI14_Enable();
        while (LL_RCC_HSI14_IsReady() != 1) {
            if (IS_ENABLED(__GTEST)) {
                break;
            }
        }
    }
    #endif /* STM32_HSI48_ENABLED */

    #if defined(STM32_HSI48_ENABLED)
    /* For all series with HSI 48 clock support */
    if (IS_ENABLED(STM32_HSI48_ENABLED)) {
        #if defined(CONFIG_SOC_SERIES_STM32L0X)
        /*
         * HSI48 requires VREFINT (see RM0376 section 7.2.4).
         * The SYSCFG is needed to control VREFINT, so clock it.
         */
        LL_APB2_GRP1_EnableClock(LL_APB2_GRP1_PERIPH_SYSCFG);
        LL_SYSCFG_VREFINT_EnableHSI48();
        #endif /* CONFIG_SOC_SERIES_STM32L0X */

        /*
         * STM32WB: Lock the CLK48 HSEM and do not release to prevent
         * M0 core to disable this clock (used for RNG on M0).
         * No-op on other series.
         */
        z_stm32_hsem_lock(CFG_HW_CLK48_CONFIG_SEMID, HSEM_LOCK_DEFAULT_RETRY);

        LL_RCC_HSI48_Enable();
        while (LL_RCC_HSI48_IsReady() != 1) {
            if (IS_ENABLED(__GTEST)) {
                break;
            }
        }
    }
    #endif /* STM32_HSI48_ENABLED */
}

/**
 * @brief Initialize clocks for the stm32
 *
 * This routine is called to enable and configure the clocks and PLL
 * of the soc on the board. It depends on the board definition.
 * This function is called on the startup and also to restore the config
 * when exiting for low power mode.
 *
 * @param dev clock device struct
 *
 * @return 0
 */
<<<<<<< HEAD
int stm32_clock_control_init(const struct device* dev) {
    ARG_UNUSED(dev);

    #if (__GTEST == 1) /* #CUSTOM@NDRS */
    rcc_dt_reg_addr = RCC_BASE;
    #endif

    /* Some clocks would be activated by default */
    config_enable_default_clocks();
    config_regulator_voltage(CONFIG_SYS_CLOCK_HW_CYCLES_PER_SEC);

    #if defined(FLASH_ACR_LATENCY)
    uint32_t old_flash_freq;
    uint32_t new_flash_freq;

    old_flash_freq = RCC_CALC_FLASH_FREQ(HAL_RCC_GetSysClockFreq(),
                                         GET_CURRENT_FLASH_PRESCALER());

    new_flash_freq = RCC_CALC_FLASH_FREQ(CONFIG_SYS_CLOCK_HW_CYCLES_PER_SEC,
                                         STM32_FLASH_PRESCALER);

    /* If HCLK increases, set flash latency before any clock setting */
    if (old_flash_freq < new_flash_freq) {
        LL_SetFlashLatency(new_flash_freq);
    }
    #endif /* FLASH_ACR_LATENCY */

    /* Set up individual enabled clocks */
    set_up_fixed_clock_sources();

    /* Set up PLLs */
    set_up_plls();

    if (DT_PROP(DT_NODELABEL(rcc), undershoot_prevention) &&
        (ahb_prescaler(STM32_CORE_PRESCALER) == ahb_prescaler(1)) &&
        (MHZ(80) < CONFIG_SYS_CLOCK_HW_CYCLES_PER_SEC)) {
        LL_RCC_SetAHBPrescaler(ahb_prescaler(2));
    }
    else {
        LL_RCC_SetAHBPrescaler(ahb_prescaler(STM32_CORE_PRESCALER));
    }

    #if STM32_SYSCLK_SRC_PLL
    /* Set PLL as System Clock Source */
    LL_RCC_SetSysClkSource(LL_RCC_SYS_CLKSOURCE_PLL);
    while (LL_RCC_GetSysClkSource() != LL_RCC_SYS_CLKSOURCE_STATUS_PLL) {
        if (IS_ENABLED(__GTEST)) {
            break;
        }
    }
    #elif STM32_SYSCLK_SRC_HSE
    /* Set HSE as SYSCLCK source */
    LL_RCC_SetSysClkSource(LL_RCC_SYS_CLKSOURCE_HSE);
    while (LL_RCC_GetSysClkSource() != LL_RCC_SYS_CLKSOURCE_STATUS_HSE) {
        if (IS_ENABLED(__GTEST)) {
            break;
        }
    }
    #elif STM32_SYSCLK_SRC_MSI
    /* Set MSI as SYSCLCK source */
    LL_RCC_SetSysClkSource(LL_RCC_SYS_CLKSOURCE_MSI);
    while (LL_RCC_GetSysClkSource() != LL_RCC_SYS_CLKSOURCE_STATUS_MSI) {
        if (IS_ENABLED(__GTEST)) {
            break;
        }
    }
    #elif STM32_SYSCLK_SRC_HSI
    stm32_clock_switch_to_hsi();
    #endif /* STM32_SYSCLK_SRC_... */

    if (DT_PROP(DT_NODELABEL(rcc), undershoot_prevention) &&
        (ahb_prescaler(STM32_CORE_PRESCALER) == ahb_prescaler(1)) &&
        (MHZ(80) < CONFIG_SYS_CLOCK_HW_CYCLES_PER_SEC)) {
        LL_RCC_SetAHBPrescaler(ahb_prescaler(STM32_CORE_PRESCALER));
    }

    #if defined(FLASH_ACR_LATENCY)
    /* If HCLK not increased, set flash latency after all clock setting */
    if (old_flash_freq >= new_flash_freq) {
        LL_SetFlashLatency(new_flash_freq);
    }
    #endif /* FLASH_ACR_LATENCY */

    SystemCoreClock = CONFIG_SYS_CLOCK_HW_CYCLES_PER_SEC;

    /* Set bus prescalers prescaler */
    LL_RCC_SetAPB1Prescaler(apb1_prescaler(STM32_APB1_PRESCALER));
    #if DT_NODE_HAS_PROP(DT_NODELABEL(rcc), apb2_prescaler)
    LL_RCC_SetAPB2Prescaler(apb2_prescaler(STM32_APB2_PRESCALER));
    #endif
    #if DT_NODE_HAS_PROP(DT_NODELABEL(rcc), cpu2_prescaler)
    LL_C2_RCC_SetAHBPrescaler(ahb_prescaler(STM32_CPU2_PRESCALER));
    #endif
    #if DT_NODE_HAS_PROP(DT_NODELABEL(rcc), ahb3_prescaler)
    LL_RCC_SetAHB3Prescaler(ahb_prescaler(STM32_AHB3_PRESCALER));
    #endif
    #if DT_NODE_HAS_PROP(DT_NODELABEL(rcc), ahb4_prescaler)
    LL_RCC_SetAHB4Prescaler(ahb_prescaler(STM32_AHB4_PRESCALER));
    #endif
    #if DT_NODE_HAS_PROP(DT_NODELABEL(rcc), adc_prescaler)
    LL_RCC_SetADCClockSource(adc12_prescaler(STM32_ADC_PRESCALER));
    #endif
    #if DT_NODE_HAS_PROP(DT_NODELABEL(rcc), adc12_prescaler)
    LL_RCC_SetADCClockSource(adc12_prescaler(STM32_ADC12_PRESCALER));
    #endif
    #if DT_NODE_HAS_PROP(DT_NODELABEL(rcc), adc34_prescaler)
    LL_RCC_SetADCClockSource(adc34_prescaler(STM32_ADC34_PRESCALER));
    #endif

    #if defined(RCC_DCKCFGR_TIMPRE) || defined(RCC_DCKCFGR1_TIMPRE)
    if (IS_ENABLED(STM32_TIMER_PRESCALER)) {
        LL_RCC_SetTIMPrescaler(LL_RCC_TIM_PRESCALER_FOUR_TIMES);
    }
    else {
        LL_RCC_SetTIMPrescaler(LL_RCC_TIM_PRESCALER_TWICE);
    }
    #endif

    return (0);
=======
int stm32_clock_control_init(const struct device *dev)
{
	ARG_UNUSED(dev);

	/* Some clocks would be activated by default */
	config_enable_default_clocks();
	config_regulator_voltage(CONFIG_SYS_CLOCK_HW_CYCLES_PER_SEC);

#if defined(FLASH_ACR_LATENCY)
	uint32_t old_flash_freq;
	uint32_t new_flash_freq;

	old_flash_freq = RCC_CALC_FLASH_FREQ(HAL_RCC_GetSysClockFreq(),
					       GET_CURRENT_FLASH_PRESCALER());

	new_flash_freq = RCC_CALC_FLASH_FREQ(CONFIG_SYS_CLOCK_HW_CYCLES_PER_SEC,
				      STM32_FLASH_PRESCALER);

	/* If HCLK increases, set flash latency before any clock setting */
	if (old_flash_freq < new_flash_freq) {
		LL_SetFlashLatency(new_flash_freq);
	}
#endif /* FLASH_ACR_LATENCY */

	/* Set up individual enabled clocks */
	set_up_fixed_clock_sources();

	/* Set up PLLs */
	set_up_plls();

	if (DT_PROP(DT_NODELABEL(rcc), undershoot_prevention) &&
		(ahb_prescaler(STM32_CORE_PRESCALER) == ahb_prescaler(1)) &&
		(MHZ(80) < CONFIG_SYS_CLOCK_HW_CYCLES_PER_SEC)) {
		LL_RCC_SetAHBPrescaler(ahb_prescaler(2));
	} else {
		LL_RCC_SetAHBPrescaler(ahb_prescaler(STM32_CORE_PRESCALER));
	}

#if STM32_SYSCLK_SRC_PLL
	/* Set PLL as System Clock Source */
	LL_RCC_SetSysClkSource(LL_RCC_SYS_CLKSOURCE_PLL);
	while (LL_RCC_GetSysClkSource() != LL_RCC_SYS_CLKSOURCE_STATUS_PLL) {
	}
#elif STM32_SYSCLK_SRC_HSE
	/* Set HSE as SYSCLCK source */
	LL_RCC_SetSysClkSource(LL_RCC_SYS_CLKSOURCE_HSE);
	while (LL_RCC_GetSysClkSource() != LL_RCC_SYS_CLKSOURCE_STATUS_HSE) {
	}
#elif STM32_SYSCLK_SRC_MSI
	/* Set MSI as SYSCLCK source */
	LL_RCC_SetSysClkSource(LL_RCC_SYS_CLKSOURCE_MSI);
	while (LL_RCC_GetSysClkSource() != LL_RCC_SYS_CLKSOURCE_STATUS_MSI) {
	}
#elif STM32_SYSCLK_SRC_HSI
	stm32_clock_switch_to_hsi();
#endif /* STM32_SYSCLK_SRC_... */

	if (DT_PROP(DT_NODELABEL(rcc), undershoot_prevention) &&
		(ahb_prescaler(STM32_CORE_PRESCALER) == ahb_prescaler(1)) &&
		(MHZ(80) < CONFIG_SYS_CLOCK_HW_CYCLES_PER_SEC)) {
		LL_RCC_SetAHBPrescaler(ahb_prescaler(STM32_CORE_PRESCALER));
	}

#if defined(FLASH_ACR_LATENCY)
	/* If HCLK not increased, set flash latency after all clock setting */
	if (old_flash_freq >= new_flash_freq) {
		LL_SetFlashLatency(new_flash_freq);
	}
#endif /* FLASH_ACR_LATENCY */

	SystemCoreClock = CONFIG_SYS_CLOCK_HW_CYCLES_PER_SEC;

	/* Set bus prescalers prescaler */
	LL_RCC_SetAPB1Prescaler(apb1_prescaler(STM32_APB1_PRESCALER));
#if DT_NODE_HAS_PROP(DT_NODELABEL(rcc), apb2_prescaler)
	LL_RCC_SetAPB2Prescaler(apb2_prescaler(STM32_APB2_PRESCALER));
#endif
#if DT_NODE_HAS_PROP(DT_NODELABEL(rcc), cpu2_prescaler)
	LL_C2_RCC_SetAHBPrescaler(ahb_prescaler(STM32_CPU2_PRESCALER));
#endif
#if DT_NODE_HAS_PROP(DT_NODELABEL(rcc), ahb3_prescaler)
	LL_RCC_SetAHB3Prescaler(ahb_prescaler(STM32_AHB3_PRESCALER));
#endif
#if DT_NODE_HAS_PROP(DT_NODELABEL(rcc), ahb4_prescaler)
	LL_RCC_SetAHB4Prescaler(ahb_prescaler(STM32_AHB4_PRESCALER));
#endif
#if defined(RCC_DCKCFGR_TIMPRE) || defined(RCC_DCKCFGR1_TIMPRE)
	if (IS_ENABLED(STM32_TIMER_PRESCALER)) {
		LL_RCC_SetTIMPrescaler(LL_RCC_TIM_PRESCALER_FOUR_TIMES);
	} else {
		LL_RCC_SetTIMPrescaler(LL_RCC_TIM_PRESCALER_TWICE);
	}
#endif

	return 0;
>>>>>>> b4556ea9
}

#if defined(STM32_HSE_CSS)
void __weak stm32_hse_css_callback(void) {}

/* Called by the HAL in response to an HSE CSS interrupt */
void HAL_RCC_CSSCallback(void) {
    stm32_hse_css_callback();
}
#endif

void __weak config_regulator_voltage(uint32_t hclk_freq) {}
/**
 * @brief RCC device, note that priority is intentionally set to 1 so
 * that the device init runs just after SOC init
 */
DEVICE_DT_DEFINE(DT_NODELABEL(rcc),
                 stm32_clock_control_init,
                 NULL,
                 NULL, NULL,
                 PRE_KERNEL_1,
                 CONFIG_CLOCK_CONTROL_INIT_PRIORITY,
                 &stm32_clock_control_api);

#if (__GTEST == 1U) /* #CUSTOM@NDRS */
#include "mcu_reg_stub.h"

void zephyr_gtest_clock_stm32(void) {
    struct device const* dev;
    int rc;

    dev = DEVICE_DT_GET(DT_NODELABEL(rcc));
    rc = dev->ops.init(dev);
    if (rc == 0) {
        dev->state->initialized = true;
        dev->state->init_res = 0U;
    }
}
#endif<|MERGE_RESOLUTION|>--- conflicted
+++ resolved
@@ -1185,7 +1185,6 @@
  *
  * @return 0
  */
-<<<<<<< HEAD
 int stm32_clock_control_init(const struct device* dev) {
     ARG_UNUSED(dev);
 
@@ -1285,15 +1284,6 @@
     #if DT_NODE_HAS_PROP(DT_NODELABEL(rcc), ahb4_prescaler)
     LL_RCC_SetAHB4Prescaler(ahb_prescaler(STM32_AHB4_PRESCALER));
     #endif
-    #if DT_NODE_HAS_PROP(DT_NODELABEL(rcc), adc_prescaler)
-    LL_RCC_SetADCClockSource(adc12_prescaler(STM32_ADC_PRESCALER));
-    #endif
-    #if DT_NODE_HAS_PROP(DT_NODELABEL(rcc), adc12_prescaler)
-    LL_RCC_SetADCClockSource(adc12_prescaler(STM32_ADC12_PRESCALER));
-    #endif
-    #if DT_NODE_HAS_PROP(DT_NODELABEL(rcc), adc34_prescaler)
-    LL_RCC_SetADCClockSource(adc34_prescaler(STM32_ADC34_PRESCALER));
-    #endif
 
     #if defined(RCC_DCKCFGR_TIMPRE) || defined(RCC_DCKCFGR1_TIMPRE)
     if (IS_ENABLED(STM32_TIMER_PRESCALER)) {
@@ -1305,103 +1295,6 @@
     #endif
 
     return (0);
-=======
-int stm32_clock_control_init(const struct device *dev)
-{
-	ARG_UNUSED(dev);
-
-	/* Some clocks would be activated by default */
-	config_enable_default_clocks();
-	config_regulator_voltage(CONFIG_SYS_CLOCK_HW_CYCLES_PER_SEC);
-
-#if defined(FLASH_ACR_LATENCY)
-	uint32_t old_flash_freq;
-	uint32_t new_flash_freq;
-
-	old_flash_freq = RCC_CALC_FLASH_FREQ(HAL_RCC_GetSysClockFreq(),
-					       GET_CURRENT_FLASH_PRESCALER());
-
-	new_flash_freq = RCC_CALC_FLASH_FREQ(CONFIG_SYS_CLOCK_HW_CYCLES_PER_SEC,
-				      STM32_FLASH_PRESCALER);
-
-	/* If HCLK increases, set flash latency before any clock setting */
-	if (old_flash_freq < new_flash_freq) {
-		LL_SetFlashLatency(new_flash_freq);
-	}
-#endif /* FLASH_ACR_LATENCY */
-
-	/* Set up individual enabled clocks */
-	set_up_fixed_clock_sources();
-
-	/* Set up PLLs */
-	set_up_plls();
-
-	if (DT_PROP(DT_NODELABEL(rcc), undershoot_prevention) &&
-		(ahb_prescaler(STM32_CORE_PRESCALER) == ahb_prescaler(1)) &&
-		(MHZ(80) < CONFIG_SYS_CLOCK_HW_CYCLES_PER_SEC)) {
-		LL_RCC_SetAHBPrescaler(ahb_prescaler(2));
-	} else {
-		LL_RCC_SetAHBPrescaler(ahb_prescaler(STM32_CORE_PRESCALER));
-	}
-
-#if STM32_SYSCLK_SRC_PLL
-	/* Set PLL as System Clock Source */
-	LL_RCC_SetSysClkSource(LL_RCC_SYS_CLKSOURCE_PLL);
-	while (LL_RCC_GetSysClkSource() != LL_RCC_SYS_CLKSOURCE_STATUS_PLL) {
-	}
-#elif STM32_SYSCLK_SRC_HSE
-	/* Set HSE as SYSCLCK source */
-	LL_RCC_SetSysClkSource(LL_RCC_SYS_CLKSOURCE_HSE);
-	while (LL_RCC_GetSysClkSource() != LL_RCC_SYS_CLKSOURCE_STATUS_HSE) {
-	}
-#elif STM32_SYSCLK_SRC_MSI
-	/* Set MSI as SYSCLCK source */
-	LL_RCC_SetSysClkSource(LL_RCC_SYS_CLKSOURCE_MSI);
-	while (LL_RCC_GetSysClkSource() != LL_RCC_SYS_CLKSOURCE_STATUS_MSI) {
-	}
-#elif STM32_SYSCLK_SRC_HSI
-	stm32_clock_switch_to_hsi();
-#endif /* STM32_SYSCLK_SRC_... */
-
-	if (DT_PROP(DT_NODELABEL(rcc), undershoot_prevention) &&
-		(ahb_prescaler(STM32_CORE_PRESCALER) == ahb_prescaler(1)) &&
-		(MHZ(80) < CONFIG_SYS_CLOCK_HW_CYCLES_PER_SEC)) {
-		LL_RCC_SetAHBPrescaler(ahb_prescaler(STM32_CORE_PRESCALER));
-	}
-
-#if defined(FLASH_ACR_LATENCY)
-	/* If HCLK not increased, set flash latency after all clock setting */
-	if (old_flash_freq >= new_flash_freq) {
-		LL_SetFlashLatency(new_flash_freq);
-	}
-#endif /* FLASH_ACR_LATENCY */
-
-	SystemCoreClock = CONFIG_SYS_CLOCK_HW_CYCLES_PER_SEC;
-
-	/* Set bus prescalers prescaler */
-	LL_RCC_SetAPB1Prescaler(apb1_prescaler(STM32_APB1_PRESCALER));
-#if DT_NODE_HAS_PROP(DT_NODELABEL(rcc), apb2_prescaler)
-	LL_RCC_SetAPB2Prescaler(apb2_prescaler(STM32_APB2_PRESCALER));
-#endif
-#if DT_NODE_HAS_PROP(DT_NODELABEL(rcc), cpu2_prescaler)
-	LL_C2_RCC_SetAHBPrescaler(ahb_prescaler(STM32_CPU2_PRESCALER));
-#endif
-#if DT_NODE_HAS_PROP(DT_NODELABEL(rcc), ahb3_prescaler)
-	LL_RCC_SetAHB3Prescaler(ahb_prescaler(STM32_AHB3_PRESCALER));
-#endif
-#if DT_NODE_HAS_PROP(DT_NODELABEL(rcc), ahb4_prescaler)
-	LL_RCC_SetAHB4Prescaler(ahb_prescaler(STM32_AHB4_PRESCALER));
-#endif
-#if defined(RCC_DCKCFGR_TIMPRE) || defined(RCC_DCKCFGR1_TIMPRE)
-	if (IS_ENABLED(STM32_TIMER_PRESCALER)) {
-		LL_RCC_SetTIMPrescaler(LL_RCC_TIM_PRESCALER_FOUR_TIMES);
-	} else {
-		LL_RCC_SetTIMPrescaler(LL_RCC_TIM_PRESCALER_TWICE);
-	}
-#endif
-
-	return 0;
->>>>>>> b4556ea9
 }
 
 #if defined(STM32_HSE_CSS)
