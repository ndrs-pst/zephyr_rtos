# Copyright (c) 2020 Google LLC
# SPDX-License-Identifier: Apache-2.0

config DAC_SAM0
	bool "Atmel SAM0 series DAC Driver"
<<<<<<< HEAD
	depends on SOC_SERIES_SAMD20 || SOC_SERIES_SAMD21
=======
	default n
	depends on SOC_SERIES_SAMC21 || SOC_SERIES_SAMD20 || SOC_SERIES_SAMD21
>>>>>>> 6464acc5
	help
	  Enables the Atmel SAM0 MCU Family Digital-to-Analog (DAC) driver.<|MERGE_RESOLUTION|>--- conflicted
+++ resolved
@@ -3,11 +3,6 @@
 
 config DAC_SAM0
 	bool "Atmel SAM0 series DAC Driver"
-<<<<<<< HEAD
-	depends on SOC_SERIES_SAMD20 || SOC_SERIES_SAMD21
-=======
-	default n
 	depends on SOC_SERIES_SAMC21 || SOC_SERIES_SAMD20 || SOC_SERIES_SAMD21
->>>>>>> 6464acc5
 	help
 	  Enables the Atmel SAM0 MCU Family Digital-to-Analog (DAC) driver.