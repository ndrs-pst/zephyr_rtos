/*
 * Copyright (c) 2023 SILA Embedded Solutions GmbH
 *
 * SPDX-License-Identifier: Apache-2.0
 */

#include <stdint.h>
#include <zephyr/kernel.h>
#include <zephyr/drivers/gpio.h>
#include <zephyr/drivers/spi.h>
#include <zephyr/drivers/dac.h>
#include <zephyr/logging/log.h>
#include <zephyr/sys/byteorder.h>

LOG_MODULE_REGISTER(dac_ad56xx, CONFIG_DAC_LOG_LEVEL);

/*
 * These values are actually all way less than 1us, but we can only
 * wait with 1us precision.
 *
 * This should be checked when new types of this series are added to
 * this implementation.
 */
#define DAC_AD56XX_MINIMUM_PULSE_WIDTH_LOW_IN_US 1
#define DAC_AD56XX_PULSE_ACTIVATION_TIME_IN_US   1

enum ad56xx_command {
    AD56XX_CMD_WRITE_UPDATE_CHANNEL = 3,
    AD56XX_CMD_SOFTWARE_RESET       = 6
};

struct ad56xx_config {
    struct spi_dt_spec bus;
    const struct gpio_dt_spec gpio_reset;
    uint8_t resolution;

    uint8_t const* channel_addresses;
    size_t channel_count;
};

struct ad56xx_data {
    uint8_t dummy;
};

static int ad56xx_write_command(const struct device* dev, enum ad56xx_command command,
                                uint8_t address, uint16_t value) {
    const struct ad56xx_config* config = dev->config;
    uint8_t buffer_tx[3];
    uint8_t buffer_rx[ARRAY_SIZE(buffer_tx)];
    const struct spi_buf tx_buf[] = {
       {
        .buf = buffer_tx,
        .len = ARRAY_SIZE(buffer_tx),
       }
    };
    const struct spi_buf rx_buf[] = {
       {
        .buf = buffer_rx,
        .len = ARRAY_SIZE(buffer_rx),
       }
    };
    const struct spi_buf_set tx = {
        .buffers = tx_buf,
        .count   = ARRAY_SIZE(tx_buf),
    };
    const struct spi_buf_set rx = {
        .buffers = rx_buf,
        .count   = ARRAY_SIZE(rx_buf),
    };

    buffer_tx[0] = ((command << 4) | address);
    value        = (value << (16 - config->resolution));
    sys_put_be16(value, buffer_tx + 1);

    LOG_DBG("sending to DAC %s command 0x%02X, address 0x%02X and value 0x%04X", dev->name,
            command, address, value);
    int result = spi_transceive_dt(&config->bus, &tx, &rx);

    if (result != 0) {
        LOG_ERR("spi_transceive failed with error %i", result);
        return (result);
    }

    return (0);
}

static int ad56xx_channel_setup(const struct device* dev, const struct dac_channel_cfg* channel_cfg) {
    const struct ad56xx_config* config = dev->config;

    if (channel_cfg->channel_id >= config->channel_count) {
        LOG_ERR("invalid channel %i", channel_cfg->channel_id);
        return (-EINVAL);
    }

    if (channel_cfg->resolution != config->resolution) {
        LOG_ERR("invalid resolution %i", channel_cfg->resolution);
        return (-EINVAL);
    }

    return (0);
}

static int ad56xx_write_value(const struct device* dev, uint8_t channel, uint32_t value) {
    const struct ad56xx_config* config = dev->config;

    if (value > BIT(config->resolution) - 1) {
        LOG_ERR("invalid value %i", value);
        return (-EINVAL);
    }

<<<<<<< HEAD
	if (channel >= config->channel_count) {
		LOG_ERR("invalid channel %i", channel);
		return -EINVAL;
	}
=======
    if (channel > config->channel_count) {
        LOG_ERR("invalid channel %i", channel);
        return (-EINVAL);
    }
>>>>>>> a53dbacb

    return ad56xx_write_command(dev, AD56XX_CMD_WRITE_UPDATE_CHANNEL,
                                config->channel_addresses[channel], value);
}

static int ad56xx_init(const struct device* dev) {
    const struct ad56xx_config* config = dev->config;
    int result;

    if (!spi_is_ready_dt(&config->bus)) {
        LOG_ERR("SPI bus %s not ready", config->bus.bus->name);
        return (-ENODEV);
    }

    if (config->gpio_reset.port != NULL) {
        LOG_DBG("reset %s with GPIO", dev->name);
        result = gpio_pin_configure_dt(&config->gpio_reset, GPIO_OUTPUT_ACTIVE);
        if (result != 0) {
            LOG_ERR("failed to initialize GPIO for reset");
            return (result);
        }

        k_busy_wait(DAC_AD56XX_MINIMUM_PULSE_WIDTH_LOW_IN_US);
        gpio_pin_set_dt(&config->gpio_reset, 0);
    }
    else {
        LOG_DBG("reset %s with command", dev->name);
        result = ad56xx_write_command(dev, AD56XX_CMD_SOFTWARE_RESET, 0, 0);
        if (result != 0) {
            LOG_ERR("failed to send reset command");
            return (result);
        }
    }

    /*
     * The pulse activation time is actually defined to start together
     * with the pulse start. To be on the safe side we add the wait time
     * on top of the actual pulse.
     */
    k_busy_wait(DAC_AD56XX_PULSE_ACTIVATION_TIME_IN_US);

    return (0);
}

static const struct dac_driver_api ad56xx_driver_api = {
    .channel_setup = ad56xx_channel_setup,
    .write_value   = ad56xx_write_value,
};

BUILD_ASSERT(CONFIG_DAC_AD56XX_INIT_PRIORITY > CONFIG_SPI_INIT_PRIORITY,
             "CONFIG_DAC_AD56XX_INIT_PRIORITY must be higher than CONFIG_SPI_INIT_PRIORITY");

#define DAC_AD56XX_INST_DEFINE(index, name, res, channels, channels_count)  \
    static struct ad56xx_data data_##name##_##index;                        \
    static const struct ad56xx_config config_##name##_##index = {           \
        .bus               = SPI_DT_SPEC_INST_GET(                          \
                             index, SPI_OP_MODE_MASTER | SPI_MODE_CPHA | SPI_WORD_SET(8), 0), \
        .resolution        = res,                                           \
        .gpio_reset        = GPIO_DT_SPEC_INST_GET_OR(index, reset_gpios, {0}), \
        .channel_addresses = channels,                                      \
        .channel_count     = channels_count,                                \
    };                                                                      \
    DEVICE_DT_INST_DEFINE(index, ad56xx_init, NULL, &data_##name##_##index, \
                          &config_##name##_##index, POST_KERNEL,            \
                          CONFIG_DAC_AD56XX_INIT_PRIORITY, &ad56xx_driver_api);

#define DT_DRV_COMPAT adi_ad5628
#if DT_HAS_COMPAT_STATUS_OKAY(DT_DRV_COMPAT)
static const uint8_t ad5628_channels[] = {
    0, 1, 2, 3, 4, 5, 6, 7
};
#define DAC_AD5628_RESOLUTION    12
#define DAC_AD5628_CHANNELS      ad5628_channels
#define DAC_AD5628_CHANNEL_COUNT ARRAY_SIZE(ad5628_channels)
DT_INST_FOREACH_STATUS_OKAY_VARGS(DAC_AD56XX_INST_DEFINE, DT_DRV_COMPAT, DAC_AD5628_RESOLUTION,
                                  DAC_AD5628_CHANNELS, DAC_AD5628_CHANNEL_COUNT)
#endif
#undef DT_DRV_COMPAT

#define DT_DRV_COMPAT adi_ad5648
#if DT_HAS_COMPAT_STATUS_OKAY(DT_DRV_COMPAT)
static const uint8_t ad5648_channels[] = {
    0, 1, 2, 3, 4, 5, 6, 7
};
#define DAC_AD5648_RESOLUTION    14
#define DAC_AD5648_CHANNELS      ad5648_channels
#define DAC_AD5648_CHANNEL_COUNT ARRAY_SIZE(ad5648_channels)
DT_INST_FOREACH_STATUS_OKAY_VARGS(DAC_AD56XX_INST_DEFINE, DT_DRV_COMPAT, DAC_AD5648_RESOLUTION,
                                  DAC_AD5648_CHANNELS, DAC_AD5648_CHANNEL_COUNT)
#endif
#undef DT_DRV_COMPAT

#define DT_DRV_COMPAT adi_ad5668
#if DT_HAS_COMPAT_STATUS_OKAY(DT_DRV_COMPAT)
static const uint8_t ad5668_channels[] = {
    0, 1, 2, 3, 4, 5, 6, 7
};
#define DAC_AD5668_RESOLUTION    16
#define DAC_AD5668_CHANNELS      ad5668_channels
#define DAC_AD5668_CHANNEL_COUNT ARRAY_SIZE(ad5668_channels)
DT_INST_FOREACH_STATUS_OKAY_VARGS(DAC_AD56XX_INST_DEFINE, DT_DRV_COMPAT, DAC_AD5668_RESOLUTION,
                                  DAC_AD5668_CHANNELS, DAC_AD5668_CHANNEL_COUNT)
#endif
#undef DT_DRV_COMPAT

#define DT_DRV_COMPAT adi_ad5672
#if DT_HAS_COMPAT_STATUS_OKAY(DT_DRV_COMPAT)
static const uint8_t ad5672_channels[] = {
    0, 1, 2, 3, 4, 5, 6, 7
};
#define DAC_AD5672_RESOLUTION    12
#define DAC_AD5672_CHANNELS      ad5672_channels
#define DAC_AD5672_CHANNEL_COUNT ARRAY_SIZE(ad5672_channels)
DT_INST_FOREACH_STATUS_OKAY_VARGS(DAC_AD56XX_INST_DEFINE, DT_DRV_COMPAT, DAC_AD5672_RESOLUTION,
                                  DAC_AD5672_CHANNELS, DAC_AD5672_CHANNEL_COUNT)
#endif
#undef DT_DRV_COMPAT

#define DT_DRV_COMPAT adi_ad5674
#if DT_HAS_COMPAT_STATUS_OKAY(DT_DRV_COMPAT)
static const uint8_t ad5674_channels[] = {
    0, 1, 2, 3, 4, 5, 6, 7, 8, 9, 10, 11, 12, 13, 14, 15
};
#define DAC_AD5674_RESOLUTION    12
#define DAC_AD5674_CHANNELS      ad5674_channels
#define DAC_AD5674_CHANNEL_COUNT ARRAY_SIZE(ad5674_channels)
DT_INST_FOREACH_STATUS_OKAY_VARGS(DAC_AD56XX_INST_DEFINE, DT_DRV_COMPAT, DAC_AD5674_RESOLUTION,
                                  DAC_AD5674_CHANNELS, DAC_AD5674_CHANNEL_COUNT)
#endif
#undef DT_DRV_COMPAT

#define DT_DRV_COMPAT adi_ad5676
#if DT_HAS_COMPAT_STATUS_OKAY(DT_DRV_COMPAT)
static const uint8_t ad5676_channels[] = {
    0, 1, 2, 3, 4, 5, 6, 7
};
#define DAC_AD5676_RESOLUTION    16
#define DAC_AD5676_CHANNELS      ad5676_channels
#define DAC_AD5676_CHANNEL_COUNT ARRAY_SIZE(ad5676_channels)
DT_INST_FOREACH_STATUS_OKAY_VARGS(DAC_AD56XX_INST_DEFINE, DT_DRV_COMPAT, DAC_AD5676_RESOLUTION,
                                  DAC_AD5676_CHANNELS, DAC_AD5676_CHANNEL_COUNT)
#endif
#undef DT_DRV_COMPAT

#define DT_DRV_COMPAT adi_ad5679
#if DT_HAS_COMPAT_STATUS_OKAY(DT_DRV_COMPAT)
static const uint8_t ad5679_channels[] = {
    0, 1, 2, 3, 4, 5, 6, 7, 8, 9, 10, 11, 12, 13, 14, 15
};
#define DAC_AD5679_RESOLUTION    16
#define DAC_AD5679_CHANNELS      ad5679_channels
#define DAC_AD5679_CHANNEL_COUNT ARRAY_SIZE(ad5679_channels)
DT_INST_FOREACH_STATUS_OKAY_VARGS(DAC_AD56XX_INST_DEFINE, DT_DRV_COMPAT, DAC_AD5679_RESOLUTION,
                                  DAC_AD5679_CHANNELS, DAC_AD5679_CHANNEL_COUNT)
#endif
#undef DT_DRV_COMPAT

#define DT_DRV_COMPAT adi_ad5684
#if DT_HAS_COMPAT_STATUS_OKAY(DT_DRV_COMPAT)
static const uint8_t ad5684_channels[] = {
    1, 2, 4, 8
};
#define DAC_AD5684_RESOLUTION    12
#define DAC_AD5684_CHANNELS      ad5684_channels
#define DAC_AD5684_CHANNEL_COUNT ARRAY_SIZE(ad5684_channels)
DT_INST_FOREACH_STATUS_OKAY_VARGS(DAC_AD56XX_INST_DEFINE, DT_DRV_COMPAT, DAC_AD5684_RESOLUTION,
                                  DAC_AD5684_CHANNELS, DAC_AD5684_CHANNEL_COUNT)
#endif
#undef DT_DRV_COMPAT

#define DT_DRV_COMPAT adi_ad5686
#if DT_HAS_COMPAT_STATUS_OKAY(DT_DRV_COMPAT)
static const uint8_t ad5686_channels[] = {
    1, 2, 4, 8
};
#define DAC_AD5686_RESOLUTION    16
#define DAC_AD5686_CHANNELS      ad5686_channels
#define DAC_AD5686_CHANNEL_COUNT ARRAY_SIZE(ad5686_channels)
DT_INST_FOREACH_STATUS_OKAY_VARGS(DAC_AD56XX_INST_DEFINE, DT_DRV_COMPAT, DAC_AD5686_RESOLUTION,
                                  DAC_AD5686_CHANNELS, DAC_AD5686_CHANNEL_COUNT)
#endif
#undef DT_DRV_COMPAT

#define DT_DRV_COMPAT adi_ad5687
#if DT_HAS_COMPAT_STATUS_OKAY(DT_DRV_COMPAT)
static const uint8_t ad5687_channels[] = {
    1, 8
};
#define DAC_AD5687_RESOLUTION    12
#define DAC_AD5687_CHANNELS      ad5687_channels
#define DAC_AD5687_CHANNEL_COUNT ARRAY_SIZE(ad5687_channels)
DT_INST_FOREACH_STATUS_OKAY_VARGS(DAC_AD56XX_INST_DEFINE, DT_DRV_COMPAT, DAC_AD5687_RESOLUTION,
                                  DAC_AD5687_CHANNELS, DAC_AD5687_CHANNEL_COUNT)
#endif
#undef DT_DRV_COMPAT

#define DT_DRV_COMPAT adi_ad5689
#if DT_HAS_COMPAT_STATUS_OKAY(DT_DRV_COMPAT)
static const uint8_t ad5689_channels[] = {
    1, 8
};
#define DAC_AD5689_RESOLUTION    16
#define DAC_AD5689_CHANNELS      ad5689_channels
#define DAC_AD5689_CHANNEL_COUNT ARRAY_SIZE(ad5689_channels)
DT_INST_FOREACH_STATUS_OKAY_VARGS(DAC_AD56XX_INST_DEFINE, DT_DRV_COMPAT, DAC_AD5689_RESOLUTION,
                                  DAC_AD5689_CHANNELS, DAC_AD5689_CHANNEL_COUNT)
#endif
#undef DT_DRV_COMPAT<|MERGE_RESOLUTION|>--- conflicted
+++ resolved
@@ -69,7 +69,7 @@
     };
 
     buffer_tx[0] = ((command << 4) | address);
-    value        = (value << (16 - config->resolution));
+    value = (value << (16 - config->resolution));
     sys_put_be16(value, buffer_tx + 1);
 
     LOG_DBG("sending to DAC %s command 0x%02X, address 0x%02X and value 0x%04X", dev->name,
@@ -108,17 +108,10 @@
         return (-EINVAL);
     }
 
-<<<<<<< HEAD
-	if (channel >= config->channel_count) {
-		LOG_ERR("invalid channel %i", channel);
-		return -EINVAL;
-	}
-=======
-    if (channel > config->channel_count) {
+    if (channel >= config->channel_count) {
         LOG_ERR("invalid channel %i", channel);
         return (-EINVAL);
     }
->>>>>>> a53dbacb
 
     return ad56xx_write_command(dev, AD56XX_CMD_WRITE_UPDATE_CHANNEL,
                                 config->channel_addresses[channel], value);
