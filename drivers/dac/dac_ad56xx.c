/*
 * Copyright (c) 2023 SILA Embedded Solutions GmbH
 *
 * SPDX-License-Identifier: Apache-2.0
 */

#include <stdint.h>
#include <zephyr/kernel.h>
#include <zephyr/drivers/gpio.h>
#include <zephyr/drivers/spi.h>
#include <zephyr/drivers/dac.h>
#include <zephyr/logging/log.h>
#include <zephyr/sys/byteorder.h>

LOG_MODULE_REGISTER(dac_ad56xx, CONFIG_DAC_LOG_LEVEL);

/*
 * These values are actually all way less than 1us, but we can only
 * wait with 1us precision.
 *
 * This should be checked when new types of this series are added to
 * this implementation.
 */
#define DAC_AD56XX_MINIMUM_PULSE_WIDTH_LOW_IN_US 1
#define DAC_AD56XX_PULSE_ACTIVATION_TIME_IN_US   1

enum ad56xx_command {
    AD56XX_CMD_WRITE_UPDATE_CHANNEL = 3,
    AD56XX_CMD_SOFTWARE_RESET       = 6
};

struct ad56xx_config {
    struct spi_dt_spec bus;
    const struct gpio_dt_spec gpio_reset;
    uint8_t resolution;

    uint8_t const* channel_addresses;
    size_t channel_count;
};

struct ad56xx_data {
    uint8_t dummy;
};

static int ad56xx_write_command(const struct device* dev, enum ad56xx_command command,
                                uint8_t address, uint16_t value) {
    const struct ad56xx_config* config = dev->config;
    uint8_t buffer_tx[3];
    uint8_t buffer_rx[ARRAY_SIZE(buffer_tx)];
    const struct spi_buf tx_buf[] = {
       {
        .buf = buffer_tx,
        .len = ARRAY_SIZE(buffer_tx),
       }
    };
    const struct spi_buf rx_buf[] = {
       {
        .buf = buffer_rx,
        .len = ARRAY_SIZE(buffer_rx),
       }
    };
    const struct spi_buf_set tx = {
        .buffers = tx_buf,
        .count   = ARRAY_SIZE(tx_buf),
    };
    const struct spi_buf_set rx = {
        .buffers = rx_buf,
        .count   = ARRAY_SIZE(rx_buf),
    };

    buffer_tx[0] = ((command << 4) | address);
    value = (value << (16 - config->resolution));
    sys_put_be16(value, buffer_tx + 1);

    LOG_DBG("sending to DAC %s command 0x%02X, address 0x%02X and value 0x%04X", dev->name,
            command, address, value);
    int result = spi_transceive_dt(&config->bus, &tx, &rx);

    if (result != 0) {
        LOG_ERR("spi_transceive failed with error %i", result);
        return (result);
    }

    return (0);
}

static int ad56xx_channel_setup(const struct device* dev, const struct dac_channel_cfg* channel_cfg) {
    const struct ad56xx_config* config = dev->config;

    if (channel_cfg->channel_id >= config->channel_count) {
        LOG_ERR("invalid channel %i", channel_cfg->channel_id);
        return (-EINVAL);
    }

    if (channel_cfg->resolution != config->resolution) {
        LOG_ERR("invalid resolution %i", channel_cfg->resolution);
        return (-EINVAL);
    }

<<<<<<< HEAD
	if (channel_cfg->internal) {
		LOG_ERR("Internal channels not supported");
		return -ENOTSUP;
	}

	return 0;
=======
    return (0);
>>>>>>> 34417569
}

static int ad56xx_write_value(const struct device* dev, uint8_t channel, uint32_t value) {
    const struct ad56xx_config* config = dev->config;

    if (value > BIT(config->resolution) - 1) {
        LOG_ERR("invalid value %i", value);
        return (-EINVAL);
    }

    if (channel >= config->channel_count) {
        LOG_ERR("invalid channel %i", channel);
        return (-EINVAL);
    }

    return ad56xx_write_command(dev, AD56XX_CMD_WRITE_UPDATE_CHANNEL,
                                config->channel_addresses[channel], value);
}

static int ad56xx_init(const struct device* dev) {
    const struct ad56xx_config* config = dev->config;
    int result;

    if (!spi_is_ready_dt(&config->bus)) {
        LOG_ERR("SPI bus %s not ready", config->bus.bus->name);
        return (-ENODEV);
    }

    if (config->gpio_reset.port != NULL) {
        LOG_DBG("reset %s with GPIO", dev->name);
        result = gpio_pin_configure_dt(&config->gpio_reset, GPIO_OUTPUT_ACTIVE);
        if (result != 0) {
            LOG_ERR("failed to initialize GPIO for reset");
            return (result);
        }

        k_busy_wait(DAC_AD56XX_MINIMUM_PULSE_WIDTH_LOW_IN_US);
        gpio_pin_set_dt(&config->gpio_reset, 0);
    }
    else {
        LOG_DBG("reset %s with command", dev->name);
        result = ad56xx_write_command(dev, AD56XX_CMD_SOFTWARE_RESET, 0, 0);
        if (result != 0) {
            LOG_ERR("failed to send reset command");
            return (result);
        }
    }

    /*
     * The pulse activation time is actually defined to start together
     * with the pulse start. To be on the safe side we add the wait time
     * on top of the actual pulse.
     */
    k_busy_wait(DAC_AD56XX_PULSE_ACTIVATION_TIME_IN_US);

    return (0);
}

static const struct dac_driver_api ad56xx_driver_api = {
    .channel_setup = ad56xx_channel_setup,
    .write_value   = ad56xx_write_value,
};

BUILD_ASSERT(CONFIG_DAC_AD56XX_INIT_PRIORITY > CONFIG_SPI_INIT_PRIORITY,
             "CONFIG_DAC_AD56XX_INIT_PRIORITY must be higher than CONFIG_SPI_INIT_PRIORITY");

#define DAC_AD56XX_INST_DEFINE(index, name, res, channels, channels_count)  \
    static struct ad56xx_data data_##name##_##index;                        \
    static const struct ad56xx_config config_##name##_##index = {           \
        .bus               = SPI_DT_SPEC_INST_GET(                          \
                             index, SPI_OP_MODE_MASTER | SPI_MODE_CPHA | SPI_WORD_SET(8), 0), \
        .resolution        = res,                                           \
        .gpio_reset        = GPIO_DT_SPEC_INST_GET_OR(index, reset_gpios, {0}), \
        .channel_addresses = channels,                                      \
        .channel_count     = channels_count,                                \
    };                                                                      \
    DEVICE_DT_INST_DEFINE(index, ad56xx_init, NULL, &data_##name##_##index, \
                          &config_##name##_##index, POST_KERNEL,            \
                          CONFIG_DAC_AD56XX_INIT_PRIORITY, &ad56xx_driver_api);

#define DT_DRV_COMPAT adi_ad5628
#if DT_HAS_COMPAT_STATUS_OKAY(DT_DRV_COMPAT)
static const uint8_t ad5628_channels[] = {
    0, 1, 2, 3, 4, 5, 6, 7
};
#define DAC_AD5628_RESOLUTION    12
#define DAC_AD5628_CHANNELS      ad5628_channels
#define DAC_AD5628_CHANNEL_COUNT ARRAY_SIZE(ad5628_channels)
DT_INST_FOREACH_STATUS_OKAY_VARGS(DAC_AD56XX_INST_DEFINE, DT_DRV_COMPAT, DAC_AD5628_RESOLUTION,
                                  DAC_AD5628_CHANNELS, DAC_AD5628_CHANNEL_COUNT)
#endif
#undef DT_DRV_COMPAT

#define DT_DRV_COMPAT adi_ad5648
#if DT_HAS_COMPAT_STATUS_OKAY(DT_DRV_COMPAT)
static const uint8_t ad5648_channels[] = {
    0, 1, 2, 3, 4, 5, 6, 7
};
#define DAC_AD5648_RESOLUTION    14
#define DAC_AD5648_CHANNELS      ad5648_channels
#define DAC_AD5648_CHANNEL_COUNT ARRAY_SIZE(ad5648_channels)
DT_INST_FOREACH_STATUS_OKAY_VARGS(DAC_AD56XX_INST_DEFINE, DT_DRV_COMPAT, DAC_AD5648_RESOLUTION,
                                  DAC_AD5648_CHANNELS, DAC_AD5648_CHANNEL_COUNT)
#endif
#undef DT_DRV_COMPAT

#define DT_DRV_COMPAT adi_ad5668
#if DT_HAS_COMPAT_STATUS_OKAY(DT_DRV_COMPAT)
static const uint8_t ad5668_channels[] = {
    0, 1, 2, 3, 4, 5, 6, 7
};
#define DAC_AD5668_RESOLUTION    16
#define DAC_AD5668_CHANNELS      ad5668_channels
#define DAC_AD5668_CHANNEL_COUNT ARRAY_SIZE(ad5668_channels)
DT_INST_FOREACH_STATUS_OKAY_VARGS(DAC_AD56XX_INST_DEFINE, DT_DRV_COMPAT, DAC_AD5668_RESOLUTION,
                                  DAC_AD5668_CHANNELS, DAC_AD5668_CHANNEL_COUNT)
#endif
#undef DT_DRV_COMPAT

#define DT_DRV_COMPAT adi_ad5672
#if DT_HAS_COMPAT_STATUS_OKAY(DT_DRV_COMPAT)
static const uint8_t ad5672_channels[] = {
    0, 1, 2, 3, 4, 5, 6, 7
};
#define DAC_AD5672_RESOLUTION    12
#define DAC_AD5672_CHANNELS      ad5672_channels
#define DAC_AD5672_CHANNEL_COUNT ARRAY_SIZE(ad5672_channels)
DT_INST_FOREACH_STATUS_OKAY_VARGS(DAC_AD56XX_INST_DEFINE, DT_DRV_COMPAT, DAC_AD5672_RESOLUTION,
                                  DAC_AD5672_CHANNELS, DAC_AD5672_CHANNEL_COUNT)
#endif
#undef DT_DRV_COMPAT

#define DT_DRV_COMPAT adi_ad5674
#if DT_HAS_COMPAT_STATUS_OKAY(DT_DRV_COMPAT)
static const uint8_t ad5674_channels[] = {
    0, 1, 2, 3, 4, 5, 6, 7, 8, 9, 10, 11, 12, 13, 14, 15
};
#define DAC_AD5674_RESOLUTION    12
#define DAC_AD5674_CHANNELS      ad5674_channels
#define DAC_AD5674_CHANNEL_COUNT ARRAY_SIZE(ad5674_channels)
DT_INST_FOREACH_STATUS_OKAY_VARGS(DAC_AD56XX_INST_DEFINE, DT_DRV_COMPAT, DAC_AD5674_RESOLUTION,
                                  DAC_AD5674_CHANNELS, DAC_AD5674_CHANNEL_COUNT)
#endif
#undef DT_DRV_COMPAT

#define DT_DRV_COMPAT adi_ad5676
#if DT_HAS_COMPAT_STATUS_OKAY(DT_DRV_COMPAT)
static const uint8_t ad5676_channels[] = {
    0, 1, 2, 3, 4, 5, 6, 7
};
#define DAC_AD5676_RESOLUTION    16
#define DAC_AD5676_CHANNELS      ad5676_channels
#define DAC_AD5676_CHANNEL_COUNT ARRAY_SIZE(ad5676_channels)
DT_INST_FOREACH_STATUS_OKAY_VARGS(DAC_AD56XX_INST_DEFINE, DT_DRV_COMPAT, DAC_AD5676_RESOLUTION,
                                  DAC_AD5676_CHANNELS, DAC_AD5676_CHANNEL_COUNT)
#endif
#undef DT_DRV_COMPAT

#define DT_DRV_COMPAT adi_ad5679
#if DT_HAS_COMPAT_STATUS_OKAY(DT_DRV_COMPAT)
static const uint8_t ad5679_channels[] = {
    0, 1, 2, 3, 4, 5, 6, 7, 8, 9, 10, 11, 12, 13, 14, 15
};
#define DAC_AD5679_RESOLUTION    16
#define DAC_AD5679_CHANNELS      ad5679_channels
#define DAC_AD5679_CHANNEL_COUNT ARRAY_SIZE(ad5679_channels)
DT_INST_FOREACH_STATUS_OKAY_VARGS(DAC_AD56XX_INST_DEFINE, DT_DRV_COMPAT, DAC_AD5679_RESOLUTION,
                                  DAC_AD5679_CHANNELS, DAC_AD5679_CHANNEL_COUNT)
#endif
#undef DT_DRV_COMPAT

#define DT_DRV_COMPAT adi_ad5684
#if DT_HAS_COMPAT_STATUS_OKAY(DT_DRV_COMPAT)
static const uint8_t ad5684_channels[] = {
    1, 2, 4, 8
};
#define DAC_AD5684_RESOLUTION    12
#define DAC_AD5684_CHANNELS      ad5684_channels
#define DAC_AD5684_CHANNEL_COUNT ARRAY_SIZE(ad5684_channels)
DT_INST_FOREACH_STATUS_OKAY_VARGS(DAC_AD56XX_INST_DEFINE, DT_DRV_COMPAT, DAC_AD5684_RESOLUTION,
                                  DAC_AD5684_CHANNELS, DAC_AD5684_CHANNEL_COUNT)
#endif
#undef DT_DRV_COMPAT

#define DT_DRV_COMPAT adi_ad5686
#if DT_HAS_COMPAT_STATUS_OKAY(DT_DRV_COMPAT)
static const uint8_t ad5686_channels[] = {
    1, 2, 4, 8
};
#define DAC_AD5686_RESOLUTION    16
#define DAC_AD5686_CHANNELS      ad5686_channels
#define DAC_AD5686_CHANNEL_COUNT ARRAY_SIZE(ad5686_channels)
DT_INST_FOREACH_STATUS_OKAY_VARGS(DAC_AD56XX_INST_DEFINE, DT_DRV_COMPAT, DAC_AD5686_RESOLUTION,
                                  DAC_AD5686_CHANNELS, DAC_AD5686_CHANNEL_COUNT)
#endif
#undef DT_DRV_COMPAT

#define DT_DRV_COMPAT adi_ad5687
#if DT_HAS_COMPAT_STATUS_OKAY(DT_DRV_COMPAT)
static const uint8_t ad5687_channels[] = {
    1, 8
};
#define DAC_AD5687_RESOLUTION    12
#define DAC_AD5687_CHANNELS      ad5687_channels
#define DAC_AD5687_CHANNEL_COUNT ARRAY_SIZE(ad5687_channels)
DT_INST_FOREACH_STATUS_OKAY_VARGS(DAC_AD56XX_INST_DEFINE, DT_DRV_COMPAT, DAC_AD5687_RESOLUTION,
                                  DAC_AD5687_CHANNELS, DAC_AD5687_CHANNEL_COUNT)
#endif
#undef DT_DRV_COMPAT

#define DT_DRV_COMPAT adi_ad5689
#if DT_HAS_COMPAT_STATUS_OKAY(DT_DRV_COMPAT)
static const uint8_t ad5689_channels[] = {
    1, 8
};
#define DAC_AD5689_RESOLUTION    16
#define DAC_AD5689_CHANNELS      ad5689_channels
#define DAC_AD5689_CHANNEL_COUNT ARRAY_SIZE(ad5689_channels)
DT_INST_FOREACH_STATUS_OKAY_VARGS(DAC_AD56XX_INST_DEFINE, DT_DRV_COMPAT, DAC_AD5689_RESOLUTION,
                                  DAC_AD5689_CHANNELS, DAC_AD5689_CHANNEL_COUNT)
#endif
#undef DT_DRV_COMPAT<|MERGE_RESOLUTION|>--- conflicted
+++ resolved
@@ -97,16 +97,12 @@
         return (-EINVAL);
     }
 
-<<<<<<< HEAD
-	if (channel_cfg->internal) {
-		LOG_ERR("Internal channels not supported");
-		return -ENOTSUP;
-	}
-
-	return 0;
-=======
+    if (channel_cfg->internal) {
+        LOG_ERR("Internal channels not supported");
+        return (-ENOTSUP);
+    }
+
     return (0);
->>>>>>> 34417569
 }
 
 static int ad56xx_write_value(const struct device* dev, uint8_t channel, uint32_t value) {
