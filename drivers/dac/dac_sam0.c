--- conflicted
+++ resolved
@@ -67,34 +67,21 @@
  * Setup the channel.  As the SAM0 has one fixed width channel, this validates
  * the input and does nothing else.
  */
-<<<<<<< HEAD
-static int dac_sam0_channel_setup(const struct device *dev,
-				  const struct dac_channel_cfg *channel_cfg)
-{
-	if (channel_cfg->channel_id != 0) {
-		return -EINVAL;
-	}
-	if (channel_cfg->resolution != 10) {
-		return -ENOTSUP;
-	}
-
-	if (channel_cfg->internal) {
-		return -ENOSYS;
-	}
-
-	return 0;
-=======
 static int dac_sam0_channel_setup(const struct device* dev,
                                   const struct dac_channel_cfg* channel_cfg) {
     if (channel_cfg->channel_id != 0) {
         return (-EINVAL);
     }
+
     if (channel_cfg->resolution != 10) {
         return (-ENOTSUP);
     }
 
+    if (channel_cfg->internal) {
+        return (-ENOSYS);
+    }
+
     return (0);
->>>>>>> 34417569
 }
 
 /* Initialize and enable the DAC. */
