/*
 * Copyright (c) 2020 Google LLC.
 * Copyright (c) 2024 Gerson Fernando Budke <nandojve@gmail.com>
 *
 * SPDX-License-Identifier: Apache-2.0
 */

#define DT_DRV_COMPAT atmel_sam0_dac

#include <errno.h>

#include <zephyr/drivers/dac.h>
#include <zephyr/drivers/pinctrl.h>
#include <soc.h>
#include <zephyr/logging/log.h>
LOG_MODULE_REGISTER(dac_sam0, CONFIG_DAC_LOG_LEVEL);

/* clang-format off */

/*
 * Maps between the DTS reference property names and register values.  Note that
 * the ASF uses the 09/2015 names which differ from the 03/2020 datasheet.
 *
 * TODO(#21273): replace once improved support for enum values lands.
 */
#define SAM0_DAC_REFSEL_0   DAC_CTRLB_REFSEL_INT1V_Val
#define SAM0_DAC_REFSEL_1   DAC_CTRLB_REFSEL_AVCC_Val
#define SAM0_DAC_REFSEL_2   DAC_CTRLB_REFSEL_VREFP_Val

struct dac_sam0_cfg {
<<<<<<< HEAD
    Dac* regs;
    const struct pinctrl_dev_config* pcfg;

    #if defined(MCLK)
    uint32_t mclk_mask;                     /* Specified MCLK enable bit for DAC */
    uint16_t gclk_core_id;                  /* Specified PCHCTRLm Mapping */
    #else
    uint8_t  pm_apbc_bit;
    uint8_t  gclk_clkctrl_id;
    #endif

    uint8_t refsel;
=======
	Dac *regs;
	const struct pinctrl_dev_config *pcfg;
	volatile uint32_t *mclk;
	uint32_t mclk_mask;
	uint32_t gclk_gen;
	uint16_t gclk_id;
	uint8_t refsel;
>>>>>>> 7537a142
};

static inline void wait_synchronization(Dac const* const dac) {
    while ((DAC_SYNC(dac) & DAC_SYNC_MASK) != 0) {
        if (IS_ENABLED(__GTEST)) {
            break;
        }
    }
}

/* Write to the DAC. */
static int dac_sam0_write_value(const struct device* dev, uint8_t channel,
                                uint32_t value) {
    const struct dac_sam0_cfg* const cfg = dev->config;
    Dac* regs = cfg->regs;

    if (value >= BIT(12)) {
        LOG_ERR("value %d out of range", value);
        return (-EINVAL);
    }

    regs->DATA.reg = (uint16_t)value;

    return (0);
}

/*
 * Setup the channel.  As the SAM0 has one fixed width channel, this validates
 * the input and does nothing else.
 */
<<<<<<< HEAD
static int dac_sam0_channel_setup(const struct device* dev,
                                  const struct dac_channel_cfg* channel_cfg) {
    if (channel_cfg->channel_id != 0) {
        return (-EINVAL);
    }
=======
static int dac_sam0_channel_setup(const struct device *dev,
				  const struct dac_channel_cfg *channel_cfg)
{
	if (channel_cfg->channel_id != 0) {
		return -EINVAL;
	}
	if (channel_cfg->resolution != 10) {
		return -ENOTSUP;
	}

	if (channel_cfg->internal) {
		return -ENOSYS;
	}

	return 0;
}

/* Initialise and enable the DAC. */
static int dac_sam0_init(const struct device *dev)
{
	const struct dac_sam0_cfg *const cfg = dev->config;
	Dac *regs = cfg->regs;
	int retval;

	*cfg->mclk |= cfg->mclk_mask;

#ifdef MCLK
	GCLK->PCHCTRL[cfg->gclk_id].reg = GCLK_PCHCTRL_CHEN
					| GCLK_PCHCTRL_GEN(cfg->gclk_gen);
#else
	GCLK->CLKCTRL.reg = GCLK_CLKCTRL_CLKEN
			  | GCLK_CLKCTRL_GEN(cfg->gclk_gen)
			  | GCLK_CLKCTRL_ID(cfg->gclk_id);
#endif
>>>>>>> 7537a142

    if (channel_cfg->resolution != 10) {
        return (-ENOTSUP);
    }

<<<<<<< HEAD
    if (channel_cfg->internal) {
        return (-ENOSYS);
    }

    return (0);
}
=======
	/* Reset then configure the DAC */
	regs->CTRLA.bit.SWRST = 1;
	while (regs->STATUS.bit.SYNCBUSY) {
	}

	regs->CTRLB.bit.REFSEL = cfg->refsel;
	regs->CTRLB.bit.EOEN = 1;

	/* Enable */
	regs->CTRLA.bit.ENABLE = 1;
	while (regs->STATUS.bit.SYNCBUSY) {
	}
>>>>>>> 7537a142

/* Initialize and enable the DAC. */
static int dac_sam0_init(const struct device* dev) {
    const struct dac_sam0_cfg* const cfg = dev->config;
    Dac* regs = cfg->regs;
    int retval;

    #if defined(MCLK)
    /* Enable the GCLK (GCLK_DAC) */
    GCLK->PCHCTRL[cfg->gclk_core_id].reg = (GCLK_PCHCTRL_GEN_GCLK1 | GCLK_PCHCTRL_CHEN);
    #else
    /* Enable the GCLK */
    GCLK->CLKCTRL.reg = cfg->gclk_clkctrl_id | GCLK_CLKCTRL_GEN_GCLK1 | GCLK_CLKCTRL_CLKEN;
    #endif

    retval = pinctrl_apply_state(cfg->pcfg, PINCTRL_STATE_DEFAULT);
    if (retval < 0) {
        return (retval);
    }

    #if defined(MCLK)
    /* Enable DAC clock in MCLK */
    MCLK->APBCMASK.reg |= cfg->mclk_mask;
    #else
    /* Enable the clock in PM */
    PM->APBCMASK.reg |= 1 << cfg->pm_apbc_bit;
    #endif

    /* Reset then configure the DAC */
    regs->CTRLA.bit.SWRST = 1;
    wait_synchronization(regs);

    regs->CTRLB.bit.REFSEL = cfg->refsel;
    regs->CTRLB.bit.EOEN   = 1;

    /* Enable */
    regs->CTRLA.bit.ENABLE = 1;
    wait_synchronization(regs);

    return (0);
}

static DEVICE_API(dac, api_sam0_driver_api) = {
    .channel_setup = dac_sam0_channel_setup,
    .write_value   = dac_sam0_write_value
};

<<<<<<< HEAD
#define SAM0_DAC_REFSEL(n)                  \
    COND_CODE_1(DT_INST_NODE_HAS_PROP(n, reference),    \
                (DT_INST_ENUM_IDX(n, reference)), (0))

#if defined(MCLK)
#define DAC_SAM0_CONFIG_DEFN(n)             \
static const struct dac_sam0_cfg dac_sam0_cfg_##n = {           \
    .regs         = (Dac*)DT_INST_REG_ADDR(n),                  \
    .pcfg         = PINCTRL_DT_INST_DEV_CONFIG_GET(n),          \
    .mclk_mask    = BIT(DT_INST_CLOCKS_CELL_BY_NAME(n, mclk, bit)),     \
    .gclk_core_id = DT_INST_CLOCKS_CELL_BY_NAME(n, gclk, periph_ch),    \
    .refsel       = UTIL_CAT(SAM0_DAC_REFSEL_, SAM0_DAC_REFSEL(n)),     \
}
#else
#define DAC_SAM0_CONFIG_DEFN(n)             \
static const struct dac_sam0_cfg dac_sam0_cfg_##n = {           \
    .regs            = (Dac*)DT_INST_REG_ADDR(n),               \
    .pcfg            = PINCTRL_DT_INST_DEV_CONFIG_GET(n),       \
    .pm_apbc_bit     = DT_INST_CLOCKS_CELL_BY_NAME(n, pm, bit), \
    .gclk_clkctrl_id = DT_INST_CLOCKS_CELL_BY_NAME(n, gclk, clkctrl_id),    \
    .refsel          = UTIL_CAT(SAM0_DAC_REFSEL_, SAM0_DAC_REFSEL(n)),      \
}
#endif

#define SAM0_DAC_INIT(n)                    \
PINCTRL_DT_INST_DEFINE(n);                  \
DAC_SAM0_CONFIG_DEFN(n);                    \
DEVICE_DT_INST_DEFINE(n, &dac_sam0_init, NULL, NULL,            \
                      &dac_sam0_cfg_##n, POST_KERNEL,           \
                      CONFIG_DAC_INIT_PRIORITY,                 \
                      &api_sam0_driver_api)
=======
#define ASSIGNED_CLOCKS_CELL_BY_NAME						\
	ATMEL_SAM0_DT_INST_ASSIGNED_CLOCKS_CELL_BY_NAME

#define SAM0_DAC_REFSEL(n)							\
	COND_CODE_1(DT_INST_NODE_HAS_PROP(n, reference),			\
		    (DT_INST_ENUM_IDX(n, reference)), (0))

#define SAM0_DAC_INIT(n)							\
	PINCTRL_DT_INST_DEFINE(n);						\
	static const struct dac_sam0_cfg dac_sam0_cfg_##n = {			\
		.regs = (Dac *)DT_INST_REG_ADDR(n),				\
		.pcfg = PINCTRL_DT_INST_DEV_CONFIG_GET(n),			\
		.gclk_gen = ASSIGNED_CLOCKS_CELL_BY_NAME(n, gclk, gen),		\
		.gclk_id = DT_INST_CLOCKS_CELL_BY_NAME(n, gclk, id),		\
		.mclk = ATMEL_SAM0_DT_INST_MCLK_PM_REG_ADDR_OFFSET(n),		\
		.mclk_mask = ATMEL_SAM0_DT_INST_MCLK_PM_PERIPH_MASK(n, bit),	\
		.refsel = UTIL_CAT(SAM0_DAC_REFSEL_, SAM0_DAC_REFSEL(n)),	\
	};									\
										\
	DEVICE_DT_INST_DEFINE(n, &dac_sam0_init, NULL, NULL,			\
			    &dac_sam0_cfg_##n, POST_KERNEL,			\
			    CONFIG_DAC_INIT_PRIORITY,				\
			    &api_sam0_driver_api)
>>>>>>> 7537a142

DT_INST_FOREACH_STATUS_OKAY(SAM0_DAC_INIT);

/* clang-format on */<|MERGE_RESOLUTION|>--- conflicted
+++ resolved
@@ -15,8 +15,6 @@
 #include <zephyr/logging/log.h>
 LOG_MODULE_REGISTER(dac_sam0, CONFIG_DAC_LOG_LEVEL);
 
-/* clang-format off */
-
 /*
  * Maps between the DTS reference property names and register values.  Note that
  * the ASF uses the 09/2015 names which differ from the 03/2020 datasheet.
@@ -28,28 +26,13 @@
 #define SAM0_DAC_REFSEL_2   DAC_CTRLB_REFSEL_VREFP_Val
 
 struct dac_sam0_cfg {
-<<<<<<< HEAD
     Dac* regs;
     const struct pinctrl_dev_config* pcfg;
-
-    #if defined(MCLK)
-    uint32_t mclk_mask;                     /* Specified MCLK enable bit for DAC */
-    uint16_t gclk_core_id;                  /* Specified PCHCTRLm Mapping */
-    #else
-    uint8_t  pm_apbc_bit;
-    uint8_t  gclk_clkctrl_id;
-    #endif
-
-    uint8_t refsel;
-=======
-	Dac *regs;
-	const struct pinctrl_dev_config *pcfg;
-	volatile uint32_t *mclk;
-	uint32_t mclk_mask;
-	uint32_t gclk_gen;
-	uint16_t gclk_id;
-	uint8_t refsel;
->>>>>>> 7537a142
+    volatile uint32_t* mclk;
+    uint32_t mclk_mask;
+    uint32_t gclk_gen;
+    uint16_t gclk_id;
+    uint8_t  refsel;
 };
 
 static inline void wait_synchronization(Dac const* const dac) {
@@ -80,74 +63,22 @@
  * Setup the channel.  As the SAM0 has one fixed width channel, this validates
  * the input and does nothing else.
  */
-<<<<<<< HEAD
 static int dac_sam0_channel_setup(const struct device* dev,
                                   const struct dac_channel_cfg* channel_cfg) {
     if (channel_cfg->channel_id != 0) {
         return (-EINVAL);
     }
-=======
-static int dac_sam0_channel_setup(const struct device *dev,
-				  const struct dac_channel_cfg *channel_cfg)
-{
-	if (channel_cfg->channel_id != 0) {
-		return -EINVAL;
-	}
-	if (channel_cfg->resolution != 10) {
-		return -ENOTSUP;
-	}
-
-	if (channel_cfg->internal) {
-		return -ENOSYS;
-	}
-
-	return 0;
-}
-
-/* Initialise and enable the DAC. */
-static int dac_sam0_init(const struct device *dev)
-{
-	const struct dac_sam0_cfg *const cfg = dev->config;
-	Dac *regs = cfg->regs;
-	int retval;
-
-	*cfg->mclk |= cfg->mclk_mask;
-
-#ifdef MCLK
-	GCLK->PCHCTRL[cfg->gclk_id].reg = GCLK_PCHCTRL_CHEN
-					| GCLK_PCHCTRL_GEN(cfg->gclk_gen);
-#else
-	GCLK->CLKCTRL.reg = GCLK_CLKCTRL_CLKEN
-			  | GCLK_CLKCTRL_GEN(cfg->gclk_gen)
-			  | GCLK_CLKCTRL_ID(cfg->gclk_id);
-#endif
->>>>>>> 7537a142
 
     if (channel_cfg->resolution != 10) {
         return (-ENOTSUP);
     }
 
-<<<<<<< HEAD
     if (channel_cfg->internal) {
         return (-ENOSYS);
     }
 
     return (0);
 }
-=======
-	/* Reset then configure the DAC */
-	regs->CTRLA.bit.SWRST = 1;
-	while (regs->STATUS.bit.SYNCBUSY) {
-	}
-
-	regs->CTRLB.bit.REFSEL = cfg->refsel;
-	regs->CTRLB.bit.EOEN = 1;
-
-	/* Enable */
-	regs->CTRLA.bit.ENABLE = 1;
-	while (regs->STATUS.bit.SYNCBUSY) {
-	}
->>>>>>> 7537a142
 
 /* Initialize and enable the DAC. */
 static int dac_sam0_init(const struct device* dev) {
@@ -155,26 +86,21 @@
     Dac* regs = cfg->regs;
     int retval;
 
+    *cfg->mclk |= cfg->mclk_mask;
+
     #if defined(MCLK)
-    /* Enable the GCLK (GCLK_DAC) */
-    GCLK->PCHCTRL[cfg->gclk_core_id].reg = (GCLK_PCHCTRL_GEN_GCLK1 | GCLK_PCHCTRL_CHEN);
+    GCLK->PCHCTRL[cfg->gclk_id].reg = GCLK_PCHCTRL_CHEN |
+                                      GCLK_PCHCTRL_GEN(cfg->gclk_gen);
     #else
-    /* Enable the GCLK */
-    GCLK->CLKCTRL.reg = cfg->gclk_clkctrl_id | GCLK_CLKCTRL_GEN_GCLK1 | GCLK_CLKCTRL_CLKEN;
+    GCLK->CLKCTRL.reg = GCLK_CLKCTRL_CLKEN |
+                        GCLK_CLKCTRL_GEN(cfg->gclk_gen) |
+                        GCLK_CLKCTRL_ID(cfg->gclk_id);
     #endif
 
     retval = pinctrl_apply_state(cfg->pcfg, PINCTRL_STATE_DEFAULT);
     if (retval < 0) {
         return (retval);
     }
-
-    #if defined(MCLK)
-    /* Enable DAC clock in MCLK */
-    MCLK->APBCMASK.reg |= cfg->mclk_mask;
-    #else
-    /* Enable the clock in PM */
-    PM->APBCMASK.reg |= 1 << cfg->pm_apbc_bit;
-    #endif
 
     /* Reset then configure the DAC */
     regs->CTRLA.bit.SWRST = 1;
@@ -195,64 +121,28 @@
     .write_value   = dac_sam0_write_value
 };
 
-<<<<<<< HEAD
-#define SAM0_DAC_REFSEL(n)                  \
-    COND_CODE_1(DT_INST_NODE_HAS_PROP(n, reference),    \
+#define ASSIGNED_CLOCKS_CELL_BY_NAME                            \
+    ATMEL_SAM0_DT_INST_ASSIGNED_CLOCKS_CELL_BY_NAME
+
+#define SAM0_DAC_REFSEL(n)                                      \
+    COND_CODE_1(DT_INST_NODE_HAS_PROP(n, reference),            \
                 (DT_INST_ENUM_IDX(n, reference)), (0))
 
-#if defined(MCLK)
-#define DAC_SAM0_CONFIG_DEFN(n)             \
-static const struct dac_sam0_cfg dac_sam0_cfg_##n = {           \
-    .regs         = (Dac*)DT_INST_REG_ADDR(n),                  \
-    .pcfg         = PINCTRL_DT_INST_DEV_CONFIG_GET(n),          \
-    .mclk_mask    = BIT(DT_INST_CLOCKS_CELL_BY_NAME(n, mclk, bit)),     \
-    .gclk_core_id = DT_INST_CLOCKS_CELL_BY_NAME(n, gclk, periph_ch),    \
-    .refsel       = UTIL_CAT(SAM0_DAC_REFSEL_, SAM0_DAC_REFSEL(n)),     \
-}
-#else
-#define DAC_SAM0_CONFIG_DEFN(n)             \
-static const struct dac_sam0_cfg dac_sam0_cfg_##n = {           \
-    .regs            = (Dac*)DT_INST_REG_ADDR(n),               \
-    .pcfg            = PINCTRL_DT_INST_DEV_CONFIG_GET(n),       \
-    .pm_apbc_bit     = DT_INST_CLOCKS_CELL_BY_NAME(n, pm, bit), \
-    .gclk_clkctrl_id = DT_INST_CLOCKS_CELL_BY_NAME(n, gclk, clkctrl_id),    \
-    .refsel          = UTIL_CAT(SAM0_DAC_REFSEL_, SAM0_DAC_REFSEL(n)),      \
-}
-#endif
+#define SAM0_DAC_INIT(n)                                        \
+    PINCTRL_DT_INST_DEFINE(n);                                  \
+    static const struct dac_sam0_cfg dac_sam0_cfg_##n = {       \
+        .regs      = (Dac*)DT_INST_REG_ADDR(n),                 \
+        .pcfg      = PINCTRL_DT_INST_DEV_CONFIG_GET(n),         \
+        .gclk_gen  = ASSIGNED_CLOCKS_CELL_BY_NAME(n, gclk, gen),\
+        .gclk_id   = DT_INST_CLOCKS_CELL_BY_NAME(n, gclk, id),  \
+        .mclk      = ATMEL_SAM0_DT_INST_MCLK_PM_REG_ADDR_OFFSET(n), \
+        .mclk_mask = ATMEL_SAM0_DT_INST_MCLK_PM_PERIPH_MASK(n, bit),\
+        .refsel    = UTIL_CAT(SAM0_DAC_REFSEL_, SAM0_DAC_REFSEL(n)),\
+    };                                                          \
+                                                                \
+    DEVICE_DT_INST_DEFINE(n, &dac_sam0_init, NULL, NULL,        \
+                          &dac_sam0_cfg_##n, POST_KERNEL,       \
+                          CONFIG_DAC_INIT_PRIORITY,             \
+                          &api_sam0_driver_api)
 
-#define SAM0_DAC_INIT(n)                    \
-PINCTRL_DT_INST_DEFINE(n);                  \
-DAC_SAM0_CONFIG_DEFN(n);                    \
-DEVICE_DT_INST_DEFINE(n, &dac_sam0_init, NULL, NULL,            \
-                      &dac_sam0_cfg_##n, POST_KERNEL,           \
-                      CONFIG_DAC_INIT_PRIORITY,                 \
-                      &api_sam0_driver_api)
-=======
-#define ASSIGNED_CLOCKS_CELL_BY_NAME						\
-	ATMEL_SAM0_DT_INST_ASSIGNED_CLOCKS_CELL_BY_NAME
-
-#define SAM0_DAC_REFSEL(n)							\
-	COND_CODE_1(DT_INST_NODE_HAS_PROP(n, reference),			\
-		    (DT_INST_ENUM_IDX(n, reference)), (0))
-
-#define SAM0_DAC_INIT(n)							\
-	PINCTRL_DT_INST_DEFINE(n);						\
-	static const struct dac_sam0_cfg dac_sam0_cfg_##n = {			\
-		.regs = (Dac *)DT_INST_REG_ADDR(n),				\
-		.pcfg = PINCTRL_DT_INST_DEV_CONFIG_GET(n),			\
-		.gclk_gen = ASSIGNED_CLOCKS_CELL_BY_NAME(n, gclk, gen),		\
-		.gclk_id = DT_INST_CLOCKS_CELL_BY_NAME(n, gclk, id),		\
-		.mclk = ATMEL_SAM0_DT_INST_MCLK_PM_REG_ADDR_OFFSET(n),		\
-		.mclk_mask = ATMEL_SAM0_DT_INST_MCLK_PM_PERIPH_MASK(n, bit),	\
-		.refsel = UTIL_CAT(SAM0_DAC_REFSEL_, SAM0_DAC_REFSEL(n)),	\
-	};									\
-										\
-	DEVICE_DT_INST_DEFINE(n, &dac_sam0_init, NULL, NULL,			\
-			    &dac_sam0_cfg_##n, POST_KERNEL,			\
-			    CONFIG_DAC_INIT_PRIORITY,				\
-			    &api_sam0_driver_api)
->>>>>>> 7537a142
-
-DT_INST_FOREACH_STATUS_OKAY(SAM0_DAC_INIT);
-
-/* clang-format on */+DT_INST_FOREACH_STATUS_OKAY(SAM0_DAC_INIT);