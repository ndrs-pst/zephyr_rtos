/*
 * Copyright (c) 2020 Henrik Brix Andersen <henrik@brixandersen.dk>
 *
 * SPDX-License-Identifier: Apache-2.0
 */

/**
 * @file
 * @brief DAC shell commands.
 */

#include <zephyr/shell/shell.h>
#include <zephyr/drivers/dac.h>
#include <stdlib.h>

struct args_index {
    uint8_t device;
    uint8_t channel;
    uint8_t value;
    uint8_t resolution;
    uint8_t options;
};

static const struct args_index args_indx = {
    .device     = 1,
    .channel    = 2,
    .value      = 3,
    .resolution = 3,
    .options    = 4,
};

static int cmd_setup(const struct shell* sh, size_t argc, char** argv) {
    struct dac_channel_cfg cfg = {0};
    const struct device* dac;
    int argidx;
    int err;

    dac = shell_device_get_binding(argv[args_indx.device]);
    if (!dac) {
        shell_error(sh, "DAC device not found");
        return (-EINVAL);
    }

    cfg.channel_id = strtoul(argv[args_indx.channel], NULL, 0);
    cfg.resolution = strtoul(argv[args_indx.resolution], NULL, 0);

    argidx = args_indx.options;
    while (argidx < argc && strncmp(argv[argidx], "-", 1) == 0) {
        if (strcmp(argv[argidx], "-b") == 0) {
            cfg.buffered = true;
            argidx++;
        }
        else if (strcmp(argv[argidx], "-i") == 0) {
            cfg.internal = true;
            argidx++;
        }
        else {
            shell_error(sh, "unsupported option %s", argv[argidx]);
            shell_help(sh);
            return (SHELL_CMD_HELP_PRINTED);
        }
    }

    err = dac_channel_setup(dac, &cfg);
    if (err) {
        shell_error(sh, "Failed to setup DAC channel (err %d)", err);
        return (err);
    }

    return (0);
}

static int cmd_write_value(const struct shell* sh, size_t argc, char** argv) {
    const struct device* dac;
    uint8_t channel;
    uint32_t value;
    int err;

    dac = shell_device_get_binding(argv[args_indx.device]);
    if (!dac) {
        shell_error(sh, "DAC device not found");
        return (-EINVAL);
    }

    channel = strtoul(argv[args_indx.channel], NULL, 0);
    value   = strtoul(argv[args_indx.value]  , NULL, 0);

    err = dac_write_value(dac, channel, value);
    if (err) {
        shell_error(sh, "Failed to write DAC value (err %d)", err);
        return (err);
    }

    return (0);
}

static bool device_is_dac(const struct device* dev) {
    return DEVICE_API_IS(dac, dev);
}

static void device_name_get(size_t idx, struct shell_static_entry* entry) {
    const struct device *dev = shell_device_filter(idx, device_is_dac);

    entry->syntax  = (dev != NULL) ? dev->name : NULL;
    entry->handler = NULL;
    entry->help    = NULL;
    entry->subcmd  = NULL;
}

SHELL_DYNAMIC_CMD_CREATE(dsub_device_name, device_name_get);

SHELL_STATIC_SUBCMD_SET_CREATE(dac_cmds,
<<<<<<< HEAD
    SHELL_CMD_ARG(setup, &dsub_device_name,
                  "Setup DAC channel\n"
                  "Usage: setup <device> <channel> <resolution> [-b] [-i]\n"
                  "-b Enable output buffer\n"
                  "-i Connect internally",
                  cmd_setup, 4, 2),
    SHELL_CMD_ARG(write_value, &dsub_device_name,
                  "Write DAC value\n"
                  "Usage: write <device> <channel> <value>",
                  cmd_write_value, 4, 0),
    SHELL_SUBCMD_SET_END
=======
	SHELL_CMD_ARG(setup, &dsub_device_name,
		      SHELL_HELP("Setup DAC channel", "<device> <channel> <resolution> [-b] [-i]\n"
						      "-b Enable output buffer\n"
						      "-i Connect internally"),
		      cmd_setup, 4, 2),
	SHELL_CMD_ARG(write_value, &dsub_device_name,
		      SHELL_HELP("Write DAC value", "<device> <channel> <value>"), cmd_write_value,
		      4, 0),
	SHELL_SUBCMD_SET_END
>>>>>>> 7a663fbf
);

SHELL_CMD_REGISTER(dac, &dac_cmds, "DAC shell commands", NULL);<|MERGE_RESOLUTION|>--- conflicted
+++ resolved
@@ -110,29 +110,15 @@
 SHELL_DYNAMIC_CMD_CREATE(dsub_device_name, device_name_get);
 
 SHELL_STATIC_SUBCMD_SET_CREATE(dac_cmds,
-<<<<<<< HEAD
     SHELL_CMD_ARG(setup, &dsub_device_name,
-                  "Setup DAC channel\n"
-                  "Usage: setup <device> <channel> <resolution> [-b] [-i]\n"
-                  "-b Enable output buffer\n"
-                  "-i Connect internally",
+                  SHELL_HELP("Setup DAC channel", "<device> <channel> <resolution> [-b] [-i]\n"
+                             "-b Enable output buffer\n"
+                             "-i Connect internally"),
                   cmd_setup, 4, 2),
     SHELL_CMD_ARG(write_value, &dsub_device_name,
-                  "Write DAC value\n"
-                  "Usage: write <device> <channel> <value>",
+                  SHELL_HELP("Write DAC value", "<device> <channel> <value>"),
                   cmd_write_value, 4, 0),
     SHELL_SUBCMD_SET_END
-=======
-	SHELL_CMD_ARG(setup, &dsub_device_name,
-		      SHELL_HELP("Setup DAC channel", "<device> <channel> <resolution> [-b] [-i]\n"
-						      "-b Enable output buffer\n"
-						      "-i Connect internally"),
-		      cmd_setup, 4, 2),
-	SHELL_CMD_ARG(write_value, &dsub_device_name,
-		      SHELL_HELP("Write DAC value", "<device> <channel> <value>"), cmd_write_value,
-		      4, 0),
-	SHELL_SUBCMD_SET_END
->>>>>>> 7a663fbf
 );
 
 SHELL_CMD_REGISTER(dac, &dac_cmds, "DAC shell commands", NULL);