--- conflicted
+++ resolved
@@ -18,15 +18,15 @@
     uint8_t channel;
     uint8_t value;
     uint8_t resolution;
-	uint8_t options;
+    uint8_t options;
 };
 
 static const struct args_index args_indx = {
     .device     = 1,
     .channel    = 2,
     .value      = 3,
-    .resolution = 3
-    .options = 4,
+    .resolution = 3,
+    .options    = 4,
 };
 
 static int cmd_setup(const struct shell* sh, size_t argc, char** argv) {
@@ -94,49 +94,33 @@
     return (0);
 }
 
-static bool device_is_dac(const struct device *dev)
-{
-	return DEVICE_API_IS(dac, dev);
+static bool device_is_dac(const struct device* dev) {
+    return DEVICE_API_IS(dac, dev);
 }
 
-static void device_name_get(size_t idx, struct shell_static_entry *entry)
-{
-	const struct device *dev = shell_device_filter(idx, device_is_dac);
+static void device_name_get(size_t idx, struct shell_static_entry* entry) {
+    const struct device *dev = shell_device_filter(idx, device_is_dac);
 
-	entry->syntax = (dev != NULL) ? dev->name : NULL;
-	entry->handler = NULL;
-	entry->help = NULL;
-	entry->subcmd = NULL;
+    entry->syntax  = (dev != NULL) ? dev->name : NULL;
+    entry->handler = NULL;
+    entry->help    = NULL;
+    entry->subcmd  = NULL;
 }
 
 SHELL_DYNAMIC_CMD_CREATE(dsub_device_name, device_name_get);
 
 SHELL_STATIC_SUBCMD_SET_CREATE(dac_cmds,
-<<<<<<< HEAD
-    SHELL_CMD_ARG(setup, NULL,
+    SHELL_CMD_ARG(setup, &dsub_device_name,
                   "Setup DAC channel\n"
                   "Usage: setup <device> <channel> <resolution> [-b] [-i]\n"
                   "-b Enable output buffer\n"
                   "-i Connect internally",
                   cmd_setup, 4, 2),
-    SHELL_CMD_ARG(write_value, NULL,
+    SHELL_CMD_ARG(write_value, &dsub_device_name,
                   "Write DAC value\n"
                   "Usage: write <device> <channel> <value>",
                   cmd_write_value, 4, 0),
     SHELL_SUBCMD_SET_END
-=======
-	SHELL_CMD_ARG(setup, &dsub_device_name,
-		      "Setup DAC channel\n"
-		      "Usage: setup <device> <channel> <resolution> [-b] [-i]\n"
-		      "-b Enable output buffer\n"
-		      "-i Connect internally",
-		      cmd_setup, 4, 2),
-	SHELL_CMD_ARG(write_value, &dsub_device_name,
-		      "Write DAC value\n"
-		      "Usage: write <device> <channel> <value>",
-		      cmd_write_value, 4, 0),
-	SHELL_SUBCMD_SET_END
->>>>>>> c057f91e
 );
 
 SHELL_CMD_REGISTER(dac, &dac_cmds, "DAC shell commands", NULL);