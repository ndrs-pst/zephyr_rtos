--- conflicted
+++ resolved
@@ -62,7 +62,6 @@
 	pincfg.port_num = config->port_num;
 	pincfg.pin_num = pin;
 
-<<<<<<< HEAD
 	/* Initial pin settings when PFS is zeroed:
 	 * - Low output, input mode
 	 * - Pull-up disabled, CMOS output
@@ -70,9 +69,6 @@
 	 * - Not used for IRQ or analog
 	 * - Configured as general I/O
 	 */
-=======
-	/* Change mode to general IO mode and disable IRQ and Analog input */
->>>>>>> 9acbd8c8
 	pfs_cfg = 0;
 
 	if ((flags & GPIO_OUTPUT) != 0U) {
@@ -84,19 +80,11 @@
 		WRITE_BIT(pfs_cfg, R_PFS_PORT_PIN_PmnPFS_PDR_Pos, 1);
 	}
 
-<<<<<<< HEAD
-	if ((flags & GPIO_LINE_OPEN_DRAIN) != 0) {
-		WRITE_BIT(pfs_cfg, R_PFS_PORT_PIN_PmnPFS_NCODR_Pos, 1);
-	}
-
-	if ((flags & GPIO_PULL_UP) != 0) {
-=======
 	if ((flags & GPIO_LINE_OPEN_DRAIN) != 0U) {
 		WRITE_BIT(pfs_cfg, R_PFS_PORT_PIN_PmnPFS_NCODR_Pos, 1);
 	}
 
 	if ((flags & GPIO_PULL_UP) != 0U) {
->>>>>>> 9acbd8c8
 		WRITE_BIT(pfs_cfg, R_PFS_PORT_PIN_PmnPFS_PCR_Pos, 1);
 	}
 
