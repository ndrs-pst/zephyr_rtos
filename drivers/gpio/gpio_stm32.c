/*
 * Copyright (c) 2016 Open-RnD Sp. z o.o.
 * Copyright (C) 2025 Savoir-faire Linux, Inc.
 *
 * SPDX-License-Identifier: Apache-2.0
 */

#define DT_DRV_COMPAT st_stm32_gpio

#include <errno.h>

#include <zephyr/kernel.h>
#include <zephyr/device.h>
#include <soc.h>
#include <stm32_ll_bus.h>
#include <stm32_ll_exti.h>
#include <stm32_ll_gpio.h>
#include <stm32_ll_pwr.h>
#include <zephyr/drivers/gpio.h>
#include <zephyr/drivers/clock_control/stm32_clock_control.h>
#include <zephyr/sys/util.h>
#include <zephyr/drivers/interrupt_controller/gpio_intc_stm32.h>
#include <zephyr/pm/device.h>
#include <zephyr/pm/device_runtime.h>
#include <zephyr/drivers/misc/stm32_wkup_pins/stm32_wkup_pins.h>
#include <zephyr/dt-bindings/gpio/stm32-gpio.h>

#include "stm32_hsem.h"
#include "gpio_stm32.h"
#include <zephyr/drivers/gpio/gpio_utils.h>

#include <zephyr/logging/log.h>

LOG_MODULE_REGISTER(stm32, CONFIG_GPIO_LOG_LEVEL);

/**
 * @brief Common GPIO driver for STM32 MCUs.
 */

/**
 * @brief EXTI interrupt callback
 */
static void gpio_stm32_isr(gpio_port_pins_t pin, void* arg) {
    struct gpio_stm32_data* data = arg;

    gpio_fire_callbacks(&data->cb, data->dev, pin);
}

/**
 * @brief Common gpio flags to custom flags
 */
static int gpio_stm32_flags_to_conf(gpio_flags_t flags, uint32_t* pincfg) {
    uint32_t tmp;

    if ((flags & GPIO_OUTPUT) != 0) {
        /* Output only or Output/Input */
        tmp = STM32_PINCFG_MODE_OUTPUT;

        if ((flags & GPIO_SINGLE_ENDED) != 0) {
            if (flags & GPIO_LINE_OPEN_DRAIN) {
                tmp |= STM32_PINCFG_OPEN_DRAIN;
            }
            else {
                /* Output can't be open source */
                return (-ENOTSUP);
            }
        }
        else {
            tmp |= STM32_PINCFG_PUSH_PULL;
        }

        if ((flags & GPIO_PULL_UP) != 0) {
            tmp |= STM32_PINCFG_PULL_UP;
        }
        else if ((flags & GPIO_PULL_DOWN) != 0) {
            tmp |= STM32_PINCFG_PULL_DOWN;
        }
    }
    else if ((flags & GPIO_INPUT) != 0) {
        /* Input */
        tmp = STM32_PINCFG_MODE_INPUT;

        if ((flags & GPIO_PULL_UP) != 0) {
            tmp |= STM32_PINCFG_PULL_UP;
        }
        else if ((flags & GPIO_PULL_DOWN) != 0) {
            tmp |= STM32_PINCFG_PULL_DOWN;
        }
        else {
            tmp |= STM32_PINCFG_FLOATING;
        }
    }
    else {
        /* Deactivated: Analog */
        tmp = STM32_PINCFG_MODE_ANALOG;
    }

    #if !defined(CONFIG_SOC_SERIES_STM32F1X)
    switch (flags & (STM32_GPIO_SPEED_MASK << STM32_GPIO_SPEED_SHIFT)) {
        case STM32_GPIO_VERY_HIGH_SPEED :
            tmp |= STM32_OSPEEDR_VERY_HIGH_SPEED;
            break;

        case STM32_GPIO_HIGH_SPEED :
            tmp |= STM32_OSPEEDR_HIGH_SPEED;
            break;

        case STM32_GPIO_MEDIUM_SPEED :
            tmp |= STM32_OSPEEDR_MEDIUM_SPEED;
            break;

        default :
            tmp |= STM32_OSPEEDR_LOW_SPEED;
            break;
    }
    #endif /* !CONFIG_SOC_SERIES_STM32F1X */

    *pincfg = tmp;

    return (0);
}

#if defined(CONFIG_GPIO_GET_CONFIG) && !defined(CONFIG_SOC_SERIES_STM32F1X)
/**
 * @brief Custom stm32 flags to zephyr
 */
static int gpio_stm32_pincfg_to_flags(struct gpio_stm32_pin pin_cfg,
                                      gpio_flags_t* out_flags) {
    gpio_flags_t flags = 0;

    if (pin_cfg.mode == LL_GPIO_MODE_OUTPUT) {
        flags |= GPIO_OUTPUT;
        if (pin_cfg.type == LL_GPIO_OUTPUT_OPENDRAIN) {
            flags |= GPIO_OPEN_DRAIN;
        }
    }
    else if (pin_cfg.mode == LL_GPIO_MODE_INPUT) {
        flags |= GPIO_INPUT;
    #ifdef CONFIG_SOC_SERIES_STM32F1X
    }
    else if (pin_cfg.mode == LL_GPIO_MODE_FLOATING) {
        flags |= GPIO_INPUT;
    #endif
    }
    else {
        flags |= GPIO_DISCONNECTED;
    }

    if (pin_cfg.pupd == LL_GPIO_PULL_UP) {
        flags |= GPIO_PULL_UP;
    }
    else if (pin_cfg.pupd == LL_GPIO_PULL_DOWN) {
        flags |= GPIO_PULL_DOWN;
    }

    if (pin_cfg.out_state != 0) {
        flags |= GPIO_OUTPUT_HIGH;
    }
    else {
        flags |= GPIO_OUTPUT_LOW;
    }

    *out_flags = flags;

    return (0);
}
#endif /* CONFIG_GPIO_GET_CONFIG */

/**
 * @brief Translate pin to pinval that the LL library needs
 */
static inline uint32_t stm32_pinval_get(gpio_pin_t pin) {
    uint32_t pinval;

    #ifdef CONFIG_SOC_SERIES_STM32F1X
    pinval = (1 << pin) << GPIO_PIN_MASK_POS;
    if (pin < 8) {
        pinval |= 1 << pin;
    }
    else {
        pinval |= (1 << (pin % 8)) | 0x04000000;
    }
    #else
    pinval = 1 << pin;
    #endif

    return (pinval);
}

static inline void ll_gpio_set_pin_pull(GPIO_TypeDef* GPIOx, uint32_t Pin, uint32_t Pull) {
    #if defined(CONFIG_SOC_SERIES_STM32WB0X)
    /* On STM32WB0, the PWRC PU/PD control registers should be used instead
     * of the GPIO controller registers, so we cannot use LL_GPIO_SetPinPull.
     */
    const uint32_t gpio = (GPIOx == GPIOA) ? LL_PWR_GPIO_A : LL_PWR_GPIO_B;

    if (Pull == LL_GPIO_PULL_UP) {
        LL_PWR_EnableGPIOPullUp(gpio, Pin);
        LL_PWR_DisableGPIOPullDown(gpio, Pin);
    }
    else if (Pull == LL_GPIO_PULL_DOWN) {
        LL_PWR_EnableGPIOPullDown(gpio, Pin);
        LL_PWR_DisableGPIOPullUp(gpio, Pin);
    }
    else if (Pull == LL_GPIO_PULL_NO) {
        LL_PWR_DisableGPIOPullUp(gpio, Pin);
        LL_PWR_DisableGPIOPullDown(gpio, Pin);
    }
    #else
    LL_GPIO_SetPinPull(GPIOx, Pin, Pull);
    #endif /* CONFIG_SOC_SERIES_STM32WB0X */
}

__maybe_unused static inline uint32_t ll_gpio_get_pin_pull(GPIO_TypeDef* GPIOx, uint32_t Pin) {
    #if defined(CONFIG_SOC_SERIES_STM32WB0X)
    /* On STM32WB0, the PWRC PU/PD control registers should be used instead
     * of the GPIO controller registers, so we cannot use LL_GPIO_GetPinPull.
     */
    const uint32_t gpio = (GPIOx == GPIOA) ? LL_PWR_GPIO_A : LL_PWR_GPIO_B;

    if (LL_PWR_IsEnabledGPIOPullDown(gpio, Pin)) {
        return (LL_GPIO_PULL_DOWN);
    }
    else if (LL_PWR_IsEnabledGPIOPullUp(gpio, Pin)) {
        return (LL_GPIO_PULL_UP);
    }
    else {
        return (LL_GPIO_PULL_NO);
    }
    #else
    return LL_GPIO_GetPinPull(GPIOx, Pin);
    #endif /* CONFIG_SOC_SERIES_STM32WB0X */
}

static inline void gpio_stm32_disable_pin_irqs(uint32_t port, gpio_pin_t pin) {
    #if defined(CONFIG_EXTI_STM32)
    if (port != stm32_exti_get_line_src_port(pin)) {
        /* EXTI line not owned by this port - do nothing */
        return;
    }
    #endif
    stm32_gpio_irq_line_t irq_line = stm32_gpio_intc_get_pin_irq_line(port, pin);

    stm32_gpio_intc_disable_line(irq_line);
    stm32_gpio_intc_remove_irq_callback(irq_line);
    stm32_gpio_intc_select_line_trigger(irq_line, STM32_GPIO_IRQ_TRIG_NONE);
}

/**
 * @brief Configure the hardware.
 */
static void gpio_stm32_configure_raw(const struct device* dev, gpio_pin_t pin,
                                     uint32_t conf, uint32_t func) {
    const struct gpio_stm32_config* cfg = dev->config;
    GPIO_TypeDef* gpio = (GPIO_TypeDef *)cfg->base;

    uint32_t pin_ll = stm32_pinval_get(pin);

    #ifdef CONFIG_SOC_SERIES_STM32F1X
    ARG_UNUSED(func);

    uint32_t temp = conf & (STM32_MODE_INOUT_MASK << STM32_MODE_INOUT_SHIFT);

    if (temp == STM32_MODE_INPUT) {
        temp = conf & (STM32_CNF_IN_MASK << STM32_CNF_IN_SHIFT);

        if (temp == STM32_CNF_IN_ANALOG) {
            LL_GPIO_SetPinMode(gpio, pin_ll, LL_GPIO_MODE_ANALOG);
        }
        else if (temp == STM32_CNF_IN_FLOAT) {
            LL_GPIO_SetPinMode(gpio, pin_ll, LL_GPIO_MODE_FLOATING);
        }
        else {
            temp = conf & (STM32_PUPD_MASK << STM32_PUPD_SHIFT);

            if (temp == STM32_PUPD_PULL_UP) {
                LL_GPIO_SetPinPull(gpio, pin_ll,
                                   LL_GPIO_PULL_UP);
            }
            else {
                LL_GPIO_SetPinPull(gpio, pin_ll,
                                   LL_GPIO_PULL_DOWN);
            }

            LL_GPIO_SetPinMode(gpio, pin_ll, LL_GPIO_MODE_INPUT);
        }
    }
    else {
        temp = conf & (STM32_CNF_OUT_1_MASK << STM32_CNF_OUT_1_SHIFT);

        if (temp == STM32_CNF_GP_OUTPUT) {
            LL_GPIO_SetPinMode(gpio, pin_ll, LL_GPIO_MODE_OUTPUT);
        }
        else {
            LL_GPIO_SetPinMode(gpio, pin_ll,
                               LL_GPIO_MODE_ALTERNATE);
        }

        temp = conf & (STM32_CNF_OUT_0_MASK << STM32_CNF_OUT_0_SHIFT);

        if (temp == STM32_CNF_PUSH_PULL) {
            LL_GPIO_SetPinOutputType(gpio, pin_ll,
                                     LL_GPIO_OUTPUT_PUSHPULL);
        }
        else {
            LL_GPIO_SetPinOutputType(gpio, pin_ll,
                                     LL_GPIO_OUTPUT_OPENDRAIN);
        }

        temp = conf & (STM32_MODE_OSPEED_MASK << STM32_MODE_OSPEED_SHIFT);

        if (temp == STM32_MODE_OUTPUT_MAX_2) {
            LL_GPIO_SetPinSpeed(gpio, pin_ll,
                                LL_GPIO_SPEED_FREQ_LOW);
        }
        else if (temp == STM32_MODE_OUTPUT_MAX_10) {
            LL_GPIO_SetPinSpeed(gpio, pin_ll,
                                LL_GPIO_SPEED_FREQ_MEDIUM);
        }
        else {
            LL_GPIO_SetPinSpeed(gpio, pin_ll,
                                LL_GPIO_SPEED_FREQ_HIGH);
        }
    }
    #else
    uint32_t mode;
    uint32_t otype;
    uint32_t ospeed;
    uint32_t pupd;

    mode   = conf & (STM32_MODER_MASK   << STM32_MODER_SHIFT);
    otype  = conf & (STM32_OTYPER_MASK  << STM32_OTYPER_SHIFT);
    ospeed = conf & (STM32_OSPEEDR_MASK << STM32_OSPEEDR_SHIFT);
    pupd   = conf & (STM32_PUPDR_MASK   << STM32_PUPDR_SHIFT);

    z_stm32_hsem_lock(CFG_HW_GPIO_SEMID, HSEM_LOCK_DEFAULT_RETRY);

    #if defined(CONFIG_SOC_SERIES_STM32L4X) && defined(GPIO_ASCR_ASC0)
    /*
     * For STM32L47xx/48xx, register ASCR should be configured to connect
     * analog switch of gpio lines to the ADC.
     */
    if (mode == STM32_MODER_ANALOG_MODE) {
        LL_GPIO_EnablePinAnalogControl(gpio, pin_ll);
    }
    #endif

    LL_GPIO_SetPinOutputType(gpio, pin_ll, otype >> STM32_OTYPER_SHIFT);

    LL_GPIO_SetPinSpeed(gpio, pin_ll, ospeed >> STM32_OSPEEDR_SHIFT);

    ll_gpio_set_pin_pull(gpio, pin_ll, pupd >> STM32_PUPDR_SHIFT);

    if (mode == STM32_MODER_ALT_MODE) {
        if (pin < 8) {
            LL_GPIO_SetAFPin_0_7(gpio, pin_ll, func);
        }
        else {
            LL_GPIO_SetAFPin_8_15(gpio, pin_ll, func);
        }
    }

    LL_GPIO_SetPinMode(gpio, pin_ll, mode >> STM32_MODER_SHIFT);

    z_stm32_hsem_unlock(CFG_HW_GPIO_SEMID);
    #endif /* CONFIG_SOC_SERIES_STM32F1X */
}

/**
 * @brief GPIO port clock handling
 */
static int gpio_stm32_clock_request(const struct device* dev, bool on) {
    const struct gpio_stm32_config* cfg = dev->config;
    int ret;

    __ASSERT_NO_MSG(dev != NULL);

    /* enable clock for subsystem */
    const struct device* const clk = DEVICE_DT_GET(STM32_CLOCK_CONTROL_NODE);

    if (on) {
        ret = clock_control_on(clk,
                               (clock_control_subsys_t)&cfg->pclken);
    }
    else {
        ret = clock_control_off(clk,
                                (clock_control_subsys_t)&cfg->pclken);
    }

    return (ret);
}

static int gpio_stm32_port_get_raw(const struct device* dev, uint32_t* value) {
    const struct gpio_stm32_config* cfg  = dev->config;
    GPIO_TypeDef* gpio = cfg->base;

    *value = LL_GPIO_ReadInputPort(gpio);

    return (0);
}

static int gpio_stm32_port_set_masked_raw(const struct device* dev,
                                          gpio_port_pins_t mask,
                                          gpio_port_value_t value) {
    const struct gpio_stm32_config* cfg  = dev->config;
    GPIO_TypeDef* gpio = cfg->base;
    uint32_t port_value;

    z_stm32_hsem_lock(CFG_HW_GPIO_SEMID, HSEM_LOCK_DEFAULT_RETRY);

    port_value = LL_GPIO_ReadOutputPort(gpio);
    LL_GPIO_WriteOutputPort(gpio, (port_value & ~mask) | (mask & value));

    z_stm32_hsem_unlock(CFG_HW_GPIO_SEMID);

    return (0);
}

static int gpio_stm32_port_set_bits_raw(const struct device* dev,
                                        gpio_port_pins_t pins) {
    const struct gpio_stm32_config* cfg  = dev->config;
    GPIO_TypeDef* gpio = cfg->base;

    /*
     * On F1 series, using LL API requires a costly pin mask translation.
     * Skip it and use CMSIS API directly. Valid also on other series.
     */
    WRITE_REG(gpio->BSRR, pins);

    return (0);
}

static int gpio_stm32_port_clear_bits_raw(const struct device* dev,
                                          gpio_port_pins_t pins) {
    const struct gpio_stm32_config* cfg  = dev->config;
    GPIO_TypeDef* gpio = cfg->base;

    #ifdef CONFIG_SOC_SERIES_STM32F1X
    /*
     * On F1 series, using LL API requires a costly pin mask translation.
     * Skip it and use CMSIS API directly.
     */
    WRITE_REG(gpio->BRR, pins);
    #else
    /* On other series, LL abstraction is needed  */
    LL_GPIO_ResetOutputPin(gpio, pins);
    #endif

    return (0);
}

static int gpio_stm32_port_toggle_bits(const struct device* dev,
                                       gpio_port_pins_t pins) {
    const struct gpio_stm32_config* cfg  = dev->config;
    GPIO_TypeDef* gpio = cfg->base;

    /*
     * On F1 series, using LL API requires a costly pin mask translation.
     * Skip it and use CMSIS API directly. Valid also on other series.
     */
    z_stm32_hsem_lock(CFG_HW_GPIO_SEMID, HSEM_LOCK_DEFAULT_RETRY);
    WRITE_REG(gpio->ODR, READ_REG(gpio->ODR) ^ pins);
    z_stm32_hsem_unlock(CFG_HW_GPIO_SEMID);

    return (0);
}

#ifdef CONFIG_SOC_SERIES_STM32F1X
#define IS_GPIO_OUT GPIO_OUT
#else
#define IS_GPIO_OUT STM32_GPIO
#endif

int gpio_stm32_configure(const struct device* dev, gpio_pin_t pin, uint32_t conf, uint32_t func) {
    int ret;

    ret = pm_device_runtime_get(dev);
    if (ret < 0) {
        return (ret);
    }

    gpio_stm32_configure_raw(dev, pin, conf, func);

    if (func == IS_GPIO_OUT) {
        uint32_t gpio_out = conf & (STM32_ODR_MASK << STM32_ODR_SHIFT);

        if (gpio_out == STM32_ODR_1) {
            gpio_stm32_port_set_bits_raw(dev, BIT(pin));
        }
        else if (gpio_out == STM32_ODR_0) {
            gpio_stm32_port_clear_bits_raw(dev, BIT(pin));
        }
    }

    return (pm_device_runtime_put(dev));
}

/**
 * @brief Configure pin or port
 */
static int gpio_stm32_config(const struct device* dev,
                             gpio_pin_t pin, gpio_flags_t flags) {
    int err;
    uint32_t pincfg;
    struct gpio_stm32_data* data = dev->data;

    /* figure out if we can map the requested GPIO
     * configuration
     */
    err = gpio_stm32_flags_to_conf(flags, &pincfg);
    if (err != 0) {
        return (err);
    }

    /* Enable device clock before configuration (requires bank writes) */
    if ((((flags & GPIO_OUTPUT) != 0) || ((flags & GPIO_INPUT) != 0)) &&
        !(data->pin_has_clock_enabled & BIT(pin))) {
        err = pm_device_runtime_get(dev);
        if (err < 0) {
            return (err);
        }
        data->pin_has_clock_enabled |= BIT(pin);
    }

    if ((flags & GPIO_OUTPUT) != 0) {
        if ((flags & GPIO_OUTPUT_INIT_HIGH) != 0) {
            gpio_stm32_port_set_bits_raw(dev, BIT(pin));
        }
        else if ((flags & GPIO_OUTPUT_INIT_LOW) != 0) {
            gpio_stm32_port_clear_bits_raw(dev, BIT(pin));
        }
    }

    gpio_stm32_configure_raw(dev, pin, pincfg, 0);

    #ifdef CONFIG_STM32_WKUP_PINS
    if (flags & STM32_GPIO_WKUP) {
        #ifdef CONFIG_POWEROFF
        struct gpio_dt_spec gpio_dt_cfg = {
            .port = dev,
            .pin = pin,
            .dt_flags = (gpio_dt_flags_t)flags,
        };

        if (stm32_pwr_wkup_pin_cfg_gpio((const struct gpio_dt_spec *)&gpio_dt_cfg)) {
            LOG_ERR("Could not configure GPIO %s pin %d as a wake-up source",
                    gpio_dt_cfg.port->name, gpio_dt_cfg.pin);
        }
        #else
        LOG_DBG("STM32_GPIO_WKUP flag has no effect when CONFIG_POWEROFF=n");
        #endif /* CONFIG_POWEROFF */
    }
    #endif /* CONFIG_STM32_WKUP_PINS */

    /* Decrement GPIO usage count only if pin is now disconnected after being connected */
    if (((flags & GPIO_OUTPUT) == 0) && ((flags & GPIO_INPUT) == 0) &&
        (data->pin_has_clock_enabled & BIT(pin))) {
        err = pm_device_runtime_put(dev);
        if (err < 0) {
            return (err);
        }
        data->pin_has_clock_enabled &= ~BIT(pin);
    }

    return (0);
}

#if (defined(CONFIG_GPIO_GET_CONFIG) && !defined(CONFIG_SOC_SERIES_STM32F1X))
/**
 * @brief Get configuration of pin
 */
static int gpio_stm32_get_config(const struct device* dev,
                                 gpio_pin_t pin, gpio_flags_t* flags) {
    const struct gpio_stm32_config* cfg = dev->config;
    GPIO_TypeDef* gpio = (GPIO_TypeDef *)cfg->base;
    struct gpio_stm32_pin pin_config;
    uint32_t pin_ll;
    int err;

    err = pm_device_runtime_get(dev);
    if (err < 0) {
        return (err);
    }

    pin_ll               = stm32_pinval_get(pin);
    pin_config.type      = LL_GPIO_GetPinOutputType(gpio, pin_ll);
    pin_config.pupd      = ll_gpio_get_pin_pull(gpio, pin_ll);
    pin_config.mode      = LL_GPIO_GetPinMode(gpio, pin_ll);
    pin_config.out_state = LL_GPIO_IsOutputPinSet(gpio, pin_ll);

    gpio_stm32_pincfg_to_flags(pin_config, flags);

    return (pm_device_runtime_put(dev));
}
#endif /* CONFIG_GPIO_GET_CONFIG */

static int gpio_stm32_pin_interrupt_configure(const struct device* dev,
                                              gpio_pin_t pin,
                                              enum gpio_int_mode mode,
                                              enum gpio_int_trig trig) {
    const struct gpio_stm32_config* cfg = dev->config;
    struct gpio_stm32_data* data = dev->data;
    const stm32_gpio_irq_line_t irq_line = stm32_gpio_intc_get_pin_irq_line(cfg->port, pin);
    uint32_t irq_trigger = 0;
    int err = 0;

    #ifdef CONFIG_GPIO_ENABLE_DISABLE_INTERRUPT
    if (mode == GPIO_INT_MODE_DISABLE_ONLY) {
        stm32_gpio_intc_disable_line(irq_line);
        goto exit;
    }
    else if (mode == GPIO_INT_MODE_ENABLE_ONLY) {
        stm32_gpio_intc_enable_line(irq_line);
        goto exit;
    }
    #endif /* CONFIG_GPIO_ENABLE_DISABLE_INTERRUPT */

    if (mode == GPIO_INT_MODE_DISABLED) {
        gpio_stm32_disable_pin_irqs(cfg->port, pin);
        goto exit;
    }

    if (mode == GPIO_INT_MODE_LEVEL) {
        /* Level-sensitive interrupts are only supported on STM32WB0. */
        if (!IS_ENABLED(CONFIG_SOC_SERIES_STM32WB0X)) {
            err = -ENOTSUP;
            goto exit;
        }
        else {
            switch (trig) {
                case GPIO_INT_TRIG_LOW :
                    irq_trigger = STM32_GPIO_IRQ_TRIG_LOW_LEVEL;
                    break;

                case GPIO_INT_TRIG_HIGH :
                    irq_trigger = STM32_GPIO_IRQ_TRIG_HIGH_LEVEL;
                    break;

                default :
                    err = -EINVAL;
                    goto exit;
            }
        }
    }
    else {
        switch (trig) {
            case GPIO_INT_TRIG_LOW :
                irq_trigger = STM32_GPIO_IRQ_TRIG_FALLING;
                break;

            case GPIO_INT_TRIG_HIGH :
                irq_trigger = STM32_GPIO_IRQ_TRIG_RISING;
                break;

            case GPIO_INT_TRIG_BOTH :
                irq_trigger = STM32_GPIO_IRQ_TRIG_BOTH;
                break;

            default :
                err = -EINVAL;
                goto exit;
        }
    }

    if (stm32_gpio_intc_set_irq_callback(irq_line, gpio_stm32_isr, data) != 0) {
        err = -EBUSY;
        goto exit;
    }

    #if defined(CONFIG_EXTI_STM32)
    stm32_exti_set_line_src_port(pin, cfg->port);
    #endif

    stm32_gpio_intc_select_line_trigger(irq_line, irq_trigger);

    stm32_gpio_intc_enable_line(irq_line);

exit :
    return (err);
}

static int gpio_stm32_manage_callback(const struct device* dev,
                                      struct gpio_callback* callback,
                                      bool set) {
    struct gpio_stm32_data* data = dev->data;

    return (gpio_manage_callback(&data->cb, callback, set));
}

static DEVICE_API(gpio, gpio_stm32_driver) = {
    .pin_configure  = gpio_stm32_config,
    #if defined(CONFIG_GPIO_GET_CONFIG) && !defined(CONFIG_SOC_SERIES_STM32F1X)
    .pin_get_config = gpio_stm32_get_config,
    #endif /* CONFIG_GPIO_GET_CONFIG */
    .port_get_raw            = gpio_stm32_port_get_raw,
    .port_set_masked_raw     = gpio_stm32_port_set_masked_raw,
    .port_set_bits_raw       = gpio_stm32_port_set_bits_raw,
    .port_clear_bits_raw     = gpio_stm32_port_clear_bits_raw,
    .port_toggle_bits        = gpio_stm32_port_toggle_bits,
    .pin_interrupt_configure = gpio_stm32_pin_interrupt_configure,
    .manage_callback         = gpio_stm32_manage_callback,
};

static int gpio_stm32_pm_action(const struct device* dev,
                                enum pm_device_action action) {
    switch (action) {
        case PM_DEVICE_ACTION_RESUME :
            return (gpio_stm32_clock_request(dev, true));

        case PM_DEVICE_ACTION_SUSPEND :
            return (gpio_stm32_clock_request(dev, false));

        case PM_DEVICE_ACTION_TURN_OFF :
        case PM_DEVICE_ACTION_TURN_ON :
            break;

        default :
            return (-ENOTSUP);
    }

    return (0);
}

/**
 * @brief Initialize GPIO port
 *
 * Perform basic initialization of a GPIO port. The code will
 * enable the clock for corresponding peripheral.
 *
 * @param dev GPIO device struct
 *
 * @return 0
 */
__maybe_unused static int gpio_stm32_init(const struct device* dev) {
    struct gpio_stm32_data* data = dev->data;
    int ret;

    data->dev = dev;

    if (!device_is_ready(DEVICE_DT_GET(STM32_CLOCK_CONTROL_NODE))) {
        return (-ENODEV);
    }

    #if (defined(PWR_CR2_IOSV) || defined(PWR_SVMCR_IO2SV)) && \
    DT_NODE_HAS_STATUS_OKAY(DT_NODELABEL(gpiog))
    z_stm32_hsem_lock(CFG_HW_RCC_SEMID, HSEM_LOCK_DEFAULT_RETRY);
    /* Port G[15:2] requires external power supply */
    /* Cf: L4/L5/U3 RM, Chapter "Independent I/O supply rail" */
    #ifdef CONFIG_SOC_SERIES_STM32U3X
    LL_PWR_EnableVDDIO2();
    #else
    LL_PWR_EnableVddIO2();
    #endif
    z_stm32_hsem_unlock(CFG_HW_RCC_SEMID);
    #endif

    ret = pm_device_driver_init(dev, gpio_stm32_pm_action);

    return (ret);
}

#define GPIO_DEVICE_INIT(__node, __suffix, __base_addr, __port, __cenr, __bus)  \
    static struct gpio_stm32_config DT_CONST gpio_stm32_cfg_##__suffix = {      \
        .common = {                                             \
            .port_pin_mask = GPIO_PORT_PIN_MASK_FROM_NGPIOS(16U),   \
        },                                                      \
        .base   = (void*)__base_addr,                           \
        .port   = __port,                                       \
        COND_CODE_1(DT_NODE_HAS_PROP(__node, clocks),           \
                    (.pclken = { .bus = __bus, .enr = __cenr },), \
                    (/* Nothing if clocks not present */))      \
    };                                                          \
    static struct gpio_stm32_data gpio_stm32_data_##__suffix;   \
    PM_DEVICE_DT_DEFINE(__node, gpio_stm32_pm_action);          \
    DEVICE_DT_DEFINE(__node,                                    \
                     COND_CODE_1(DT_NODE_HAS_PROP(__node, clocks), \
                                 (gpio_stm32_init),             \
                                 (NULL)),                       \
                     PM_DEVICE_DT_GET(__node),                  \
                     &gpio_stm32_data_##__suffix,               \
                     &gpio_stm32_cfg_##__suffix,                \
                     PRE_KERNEL_1,                              \
                     CONFIG_GPIO_INIT_PRIORITY,                 \
                     &gpio_stm32_driver)

#define GPIO_DEVICE_INIT_STM32(__suffix, __SUFFIX)              \
    GPIO_DEVICE_INIT(DT_NODELABEL(gpio##__suffix),              \
                     __suffix,                                  \
                     DT_REG_ADDR(DT_NODELABEL(gpio##__suffix)), \
                     STM32_PORT##__SUFFIX,                      \
                     DT_CLOCKS_CELL(DT_NODELABEL(gpio##__suffix), bits),    \
                     DT_CLOCKS_CELL(DT_NODELABEL(gpio##__suffix), bus))

#define GPIO_DEVICE_INIT_STM32_IF_OKAY(__suffix, __SUFFIX)      \
    COND_CODE_1(DT_NODE_HAS_STATUS_OKAY(DT_NODELABEL(gpio##__suffix)), \
                (GPIO_DEVICE_INIT_STM32(__suffix, __SUFFIX)),  \
                ())

GPIO_DEVICE_INIT_STM32_IF_OKAY(a, A);
GPIO_DEVICE_INIT_STM32_IF_OKAY(b, B);
GPIO_DEVICE_INIT_STM32_IF_OKAY(c, C);
GPIO_DEVICE_INIT_STM32_IF_OKAY(d, D);
GPIO_DEVICE_INIT_STM32_IF_OKAY(e, E);
GPIO_DEVICE_INIT_STM32_IF_OKAY(f, F);
GPIO_DEVICE_INIT_STM32_IF_OKAY(g, G);
GPIO_DEVICE_INIT_STM32_IF_OKAY(h, H);
GPIO_DEVICE_INIT_STM32_IF_OKAY(i, I);
GPIO_DEVICE_INIT_STM32_IF_OKAY(j, J);
GPIO_DEVICE_INIT_STM32_IF_OKAY(k, K);

GPIO_DEVICE_INIT_STM32_IF_OKAY(m, M);
GPIO_DEVICE_INIT_STM32_IF_OKAY(n, N);
GPIO_DEVICE_INIT_STM32_IF_OKAY(o, O);
GPIO_DEVICE_INIT_STM32_IF_OKAY(p, P);
GPIO_DEVICE_INIT_STM32_IF_OKAY(q, Q);
<<<<<<< HEAD

#if (__GTEST == 1U)                         /* #CUSTOM@NDRS */
#include "mcu_reg_stub.h"

#define STM32_GPIO_CFG_REG_INIT(id) \
    zephyr_gtest_gpio_stm32_sub(DEVICE_DT_GET(DT_DRV_INST(id)));

void zephyr_gtest_gpio_stm32_sub(struct device const* dev) {
    int rc;

    rc = dev->ops.init(dev);
    if (rc == 0) {
        dev->state->initialized = true;
        dev->state->init_res = 0U;
    }
}

void zephyr_gtest_gpio_stm32(void) {
    gpio_stm32_cfg_a.base = (uint32_t*)ut_mcu_gpio_a_ptr;
    gpio_stm32_cfg_b.base = (uint32_t*)ut_mcu_gpio_b_ptr;
    gpio_stm32_cfg_c.base = (uint32_t*)ut_mcu_gpio_c_ptr;
    gpio_stm32_cfg_d.base = (uint32_t*)ut_mcu_gpio_d_ptr;
    gpio_stm32_cfg_e.base = (uint32_t*)ut_mcu_gpio_e_ptr;
    gpio_stm32_cfg_f.base = (uint32_t*)ut_mcu_gpio_f_ptr;

    #if DT_NODE_HAS_STATUS_OKAY(DT_NODELABEL(gpiog))
    gpio_stm32_cfg_g.base = (uint32_t*)ut_mcu_gpio_g_ptr;
    #endif

    DT_INST_FOREACH_STATUS_OKAY(STM32_GPIO_CFG_REG_INIT)
}

#endif
=======
GPIO_DEVICE_INIT_STM32_IF_OKAY(z, Z);
>>>>>>> 115b0e0d
<|MERGE_RESOLUTION|>--- conflicted
+++ resolved
@@ -813,7 +813,7 @@
 GPIO_DEVICE_INIT_STM32_IF_OKAY(o, O);
 GPIO_DEVICE_INIT_STM32_IF_OKAY(p, P);
 GPIO_DEVICE_INIT_STM32_IF_OKAY(q, Q);
-<<<<<<< HEAD
+GPIO_DEVICE_INIT_STM32_IF_OKAY(z, Z);
 
 #if (__GTEST == 1U)                         /* #CUSTOM@NDRS */
 #include "mcu_reg_stub.h"
@@ -846,7 +846,4 @@
     DT_INST_FOREACH_STATUS_OKAY(STM32_GPIO_CFG_REG_INIT)
 }
 
-#endif
-=======
-GPIO_DEVICE_INIT_STM32_IF_OKAY(z, Z);
->>>>>>> 115b0e0d
+#endif