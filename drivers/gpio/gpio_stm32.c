--- conflicted
+++ resolved
@@ -666,8 +666,7 @@
     return (gpio_manage_callback(&data->cb, callback, set));
 }
 
-<<<<<<< HEAD
-static const struct gpio_driver_api gpio_stm32_driver = {
+static DEVICE_API(gpio, gpio_stm32_driver) = {
     .pin_configure  = gpio_stm32_config,
     #if defined(CONFIG_GPIO_GET_CONFIG) && !defined(CONFIG_SOC_SERIES_STM32F1X)
     .pin_get_config = gpio_stm32_get_config,
@@ -679,20 +678,6 @@
     .port_toggle_bits        = gpio_stm32_port_toggle_bits,
     .pin_interrupt_configure = gpio_stm32_pin_interrupt_configure,
     .manage_callback         = gpio_stm32_manage_callback,
-=======
-static DEVICE_API(gpio, gpio_stm32_driver) = {
-	.pin_configure = gpio_stm32_config,
-#if defined(CONFIG_GPIO_GET_CONFIG) && !defined(CONFIG_SOC_SERIES_STM32F1X)
-	.pin_get_config = gpio_stm32_get_config,
-#endif /* CONFIG_GPIO_GET_CONFIG */
-	.port_get_raw = gpio_stm32_port_get_raw,
-	.port_set_masked_raw = gpio_stm32_port_set_masked_raw,
-	.port_set_bits_raw = gpio_stm32_port_set_bits_raw,
-	.port_clear_bits_raw = gpio_stm32_port_clear_bits_raw,
-	.port_toggle_bits = gpio_stm32_port_toggle_bits,
-	.pin_interrupt_configure = gpio_stm32_pin_interrupt_configure,
-	.manage_callback = gpio_stm32_manage_callback,
->>>>>>> 28bd478a
 };
 
 #ifdef CONFIG_PM_DEVICE
