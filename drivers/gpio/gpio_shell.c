--- conflicted
+++ resolved
@@ -391,24 +391,23 @@
     return (0);
 }
 
-static int cmd_gpio_toggle(const struct shell *sh, size_t argc, char **argv)
-{
-	struct sh_gpio gpio;
-	int ret = 0;
-
-	ret = get_sh_gpio(sh, argv, &gpio);
-	if (ret != 0) {
-		shell_help(sh);
-		return SHELL_CMD_HELP_PRINTED;
-	}
-
-	ret = gpio_pin_toggle(gpio.dev, gpio.pin);
-	if (ret != 0) {
-		shell_error(sh, "error: %d", ret);
-		return ret;
-	}
-
-	return 0;
+static int cmd_gpio_toggle(const struct shell* sh, size_t argc, char** argv) {
+    struct sh_gpio gpio;
+    int ret = 0;
+
+    ret = get_sh_gpio(sh, argv, &gpio);
+    if (ret != 0) {
+        shell_help(sh);
+        return (SHELL_CMD_HELP_PRINTED);
+    }
+
+    ret = gpio_pin_toggle(gpio.dev, gpio.pin);
+    if (ret != 0) {
+        shell_error(sh, "error: %d", ret);
+        return (ret);
+    }
+
+    return (0);
 }
 
 /* 500 msec = 1/2 sec */
@@ -604,34 +603,6 @@
 }
 
 SHELL_STATIC_SUBCMD_SET_CREATE(sub_gpio,
-<<<<<<< HEAD
-	SHELL_CMD_ARG(conf, &sub_gpio_dev,
-		"Configure GPIO pin\n"
-		"Usage: gpio conf <device> <pin> <configuration <i|o>[u|d][h|l][0|1]> [vendor specific]\n"
-		"<i|o> - input|output\n"
-		"[u|d] - pull up|pull down, otherwise open\n"
-		"[h|l] - active high|active low, otherwise defaults to active high\n"
-		"[0|1] - initialise to logic 0|logic 1, otherwise defaults to logic 0\n"
-		"[vendor specific] - configuration flags within the mask 0xFF00\n"
-		"                    see include/zephyr/dt-bindings/gpio/",
-		cmd_gpio_conf, 4, 1),
-	SHELL_CMD_ARG(get, &sub_gpio_dev,
-		"Get GPIO pin value\n"
-		"Usage: gpio get <device> <pin>", cmd_gpio_get, 3, 0),
-	SHELL_CMD_ARG(set, &sub_gpio_dev,
-		"Set GPIO pin value\n"
-		"Usage: gpio set <device> <pin> <level 0|1>", cmd_gpio_set, 4, 0),
-	SHELL_COND_CMD_ARG(CONFIG_GPIO_SHELL_TOGGLE_CMD, toggle, &sub_gpio_dev,
-		"Toggle GPIO pin\n"
-		"Usage: gpio toggle <device> <pin>", cmd_gpio_toggle, 3, 0),
-	SHELL_COND_CMD_ARG(CONFIG_GPIO_SHELL_BLINK_CMD, blink, &sub_gpio_dev,
-		"Blink GPIO pin\n"
-		"Usage: gpio blink <device> <pin>", cmd_gpio_blink, 3, 0),
-	SHELL_COND_CMD_ARG(CONFIG_GPIO_SHELL_INFO_CMD, info, &sub_gpio_dev,
-		"GPIO Information\n"
-		"Usage: gpio info [device]", cmd_gpio_info, 1, 1),
-	SHELL_SUBCMD_SET_END /* Array terminated. */
-=======
     SHELL_CMD_ARG(conf, &sub_gpio_dev,
                   "Configure GPIO pin\n"
                   "Usage: gpio conf <device> <pin> <configuration <i|o>[u|d][h|l][0|1]> [vendor specific]\n"
@@ -648,6 +619,9 @@
     SHELL_CMD_ARG(set, &sub_gpio_dev,
                   "Set GPIO pin value\n"
                   "Usage: gpio set <device> <pin> <level 0|1>", cmd_gpio_set, 4, 0),
+    SHELL_COND_CMD_ARG(CONFIG_GPIO_SHELL_TOGGLE_CMD, toggle, &sub_gpio_dev,
+                       "Toggle GPIO pin\n"
+                       "Usage: gpio toggle <device> <pin>", cmd_gpio_toggle, 3, 0),
     SHELL_COND_CMD_ARG(CONFIG_GPIO_SHELL_BLINK_CMD, blink, &sub_gpio_dev,
                        "Blink GPIO pin\n"
                        "Usage: gpio blink <device> <pin>", cmd_gpio_blink, 3, 0),
@@ -655,7 +629,6 @@
                        "GPIO Information\n"
                        "Usage: gpio info [device]", cmd_gpio_info, 1, 1),
     SHELL_SUBCMD_SET_END /* Array terminated. */
->>>>>>> c5b45624
 );
 
 SHELL_CMD_REGISTER(gpio, &sub_gpio, "GPIO commands", NULL);