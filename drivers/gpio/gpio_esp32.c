/*
 * Copyright (c) 2017 Intel Corporation
 * Copyright (c) 2021-2025 Espressif Systems (Shanghai) Co., Ltd.
 *
 * SPDX-License-Identifier: Apache-2.0
 */

#define DT_DRV_COMPAT espressif_esp32_gpio

/* Include esp-idf headers first to avoid redefining BIT() macro */
#include <soc/gpio_reg.h>
#include <soc/io_mux_reg.h>
#include <soc/soc.h>
#include <hal/gpio_ll.h>
#include <esp_attr.h>
#include <hal/rtc_io_hal.h>

#include <soc.h>
#include <errno.h>
#include <zephyr/device.h>
#include <zephyr/drivers/gpio.h>
#include <zephyr/dt-bindings/gpio/espressif-esp32-gpio.h>
#include <zephyr/drivers/interrupt_controller/intc_esp32.h>
#include <zephyr/kernel.h>
#include <zephyr/sys/util.h>

#include <zephyr/drivers/gpio/gpio_utils.h>

#include <zephyr/logging/log.h>
LOG_MODULE_REGISTER(gpio_esp32, CONFIG_LOG_DEFAULT_LEVEL);

#ifdef CONFIG_SOC_SERIES_ESP32C2
#define out         out.val
#define in          in.val
#define out_w1ts    out_w1ts.val
#define out_w1tc    out_w1tc.val
/* arch_curr_cpu() is not available for riscv based chips */
#define ESP32_CPU_ID()  0
#elif CONFIG_SOC_SERIES_ESP32C3
/* gpio structs in esp32c3 series are different from xtensa ones */
#define out         out.data
#define in          in.data
#define out_w1ts    out_w1ts.val
#define out_w1tc    out_w1tc.val
/* arch_curr_cpu() is not available for riscv based chips */
<<<<<<< HEAD
#define CPU_ID()    0
=======
#define ESP32_CPU_ID()  0
>>>>>>> 00cc4441
#elif defined(CONFIG_SOC_SERIES_ESP32C6)
/* gpio structs in esp32c6 are also different */
#define out         out.out_data_orig
#define in          in.in_data_next
#define out_w1ts    out_w1ts.val
#define out_w1tc    out_w1tc.val
/* arch_curr_cpu() is not available for riscv based chips */
<<<<<<< HEAD
#define CPU_ID()    0
#else
#define CPU_ID()    arch_curr_cpu()->id
=======
#define ESP32_CPU_ID()  0
#else
#define ESP32_CPU_ID() arch_curr_cpu()->id
>>>>>>> 00cc4441
#endif

#ifndef SOC_GPIO_SUPPORT_RTC_INDEPENDENT
#define SOC_GPIO_SUPPORT_RTC_INDEPENDENT 0
#endif

struct gpio_esp32_config {
    /* gpio_driver_config needs to be first */
    struct gpio_driver_config drv_cfg;
    gpio_dev_t* const gpio_base;
    gpio_dev_t* const gpio_dev;
    int const gpio_port;
};

struct gpio_esp32_data {
    /* gpio_driver_data needs to be first */
    struct gpio_driver_data common;
    sys_slist_t cb;
};

static inline bool rtc_gpio_is_valid_gpio(uint32_t gpio_num) {
    #if SOC_RTCIO_INPUT_OUTPUT_SUPPORTED
    return ((gpio_num < SOC_GPIO_PIN_COUNT) && (rtc_io_num_map[gpio_num] >= 0));
    #else
    return (false);
    #endif
}

static inline bool gpio_pin_is_valid(uint32_t pin) {
    return ((BIT(pin) & SOC_GPIO_VALID_GPIO_MASK) != 0);
}

static inline bool gpio_pin_is_output_capable(uint32_t pin) {
    return ((BIT(pin) & SOC_GPIO_VALID_OUTPUT_GPIO_MASK) != 0);
}

static int gpio_esp32_config(const struct device* dev,
                             gpio_pin_t pin,
                             gpio_flags_t flags) {
    const struct gpio_esp32_config* const cfg = dev->config;
    uint32_t io_pin = ((uint32_t)pin + ((cfg->gpio_port == 1 && pin < 32) ? 32 : 0));
    uint32_t key;
    int ret = 0;

    if (!gpio_pin_is_valid(io_pin)) {
        LOG_ERR("Selected IO pin is not valid.");
        return (-EINVAL);
    }

    key = irq_lock();

    #if SOC_RTCIO_INPUT_OUTPUT_SUPPORTED
    if (rtc_gpio_is_valid_gpio(io_pin)) {
        rtcio_hal_function_select(rtc_io_num_map[io_pin], RTCIO_FUNC_DIGITAL);
    }
    #endif

    if (io_pin >= GPIO_NUM_MAX) {
        LOG_ERR("Invalid pin.");
        ret = -EINVAL;
        goto end;
    }

    /* Set pin function as GPIO */
    gpio_ll_iomux_func_sel(GPIO_PIN_MUX_REG[io_pin], PIN_FUNC_GPIO);

    if (flags & GPIO_PULL_UP) {
        if (!rtc_gpio_is_valid_gpio(io_pin) || SOC_GPIO_SUPPORT_RTC_INDEPENDENT) {
            gpio_ll_pullup_en(&GPIO, io_pin);
        }
        else {
            #if SOC_RTCIO_INPUT_OUTPUT_SUPPORTED
            int rtcio_num = rtc_io_num_map[io_pin];

            if (rtc_io_desc[rtcio_num].pullup) {
                rtcio_hal_pullup_enable(rtcio_num);
            }
            else {
                ret = -ENOTSUP;
                goto end;
            }
            #endif
        }
    }
    else {
        if (!rtc_gpio_is_valid_gpio(io_pin) || SOC_GPIO_SUPPORT_RTC_INDEPENDENT) {
            gpio_ll_pullup_dis(&GPIO, io_pin);
        }
        else {
            #if SOC_RTCIO_INPUT_OUTPUT_SUPPORTED
            int rtcio_num = rtc_io_num_map[io_pin];

            if (rtc_io_desc[rtcio_num].pullup) {
                rtcio_hal_pullup_disable(rtcio_num);
            }
            #else
            ret = -ENOTSUP;
            goto end;
            #endif
        }
    }

    if (flags & GPIO_SINGLE_ENDED) {
        if (flags & GPIO_LINE_OPEN_DRAIN) {
            gpio_ll_od_enable(cfg->gpio_base, io_pin);
        }
        else {
            LOG_ERR("GPIO configuration not supported");
            ret = -ENOTSUP;
            goto end;
        }
    }
    else {
        gpio_ll_od_disable(cfg->gpio_base, io_pin);
    }

    if (flags & GPIO_PULL_DOWN) {
        if (!rtc_gpio_is_valid_gpio(io_pin) || SOC_GPIO_SUPPORT_RTC_INDEPENDENT) {
            gpio_ll_pulldown_en(&GPIO, io_pin);
        }
        else {
            #if SOC_RTCIO_INPUT_OUTPUT_SUPPORTED
            int rtcio_num = rtc_io_num_map[io_pin];

            if (rtc_io_desc[rtcio_num].pulldown) {
                rtcio_hal_pulldown_enable(rtcio_num);
            }
            else {
                ret = -ENOTSUP;
                goto end;
            }
            #endif
        }
    }
    else {
        if (!rtc_gpio_is_valid_gpio(io_pin) || SOC_GPIO_SUPPORT_RTC_INDEPENDENT) {
            gpio_ll_pulldown_dis(&GPIO, io_pin);
        }
        else {
            #if SOC_RTCIO_INPUT_OUTPUT_SUPPORTED
            int rtcio_num = rtc_io_num_map[io_pin];

            if (rtc_io_desc[rtcio_num].pulldown) {
                rtcio_hal_pulldown_disable(rtcio_num);
            }
            #else
            ret = -ENOTSUP;
            goto end;
            #endif
        }
    }

    if (flags & GPIO_OUTPUT) {
        if (!gpio_pin_is_output_capable(pin)) {
            LOG_ERR("GPIO can only be used as input");
            ret = -EINVAL;
            goto end;
        }

        /*
         * By default, drive strength is set to its maximum value when the pin is set
         * to either low or high states. Alternative drive strength is weak-only,
         * while any other intermediary combination is considered invalid.
         */
        switch (flags & ESP32_GPIO_DS_MASK) {
            case ESP32_GPIO_DS_DFLT :
                if (!rtc_gpio_is_valid_gpio(io_pin) || SOC_GPIO_SUPPORT_RTC_INDEPENDENT) {
                    gpio_ll_set_drive_capability(cfg->gpio_base,
                                                 io_pin,
                                                 GPIO_DRIVE_CAP_3);
                }
                else {
                    #if SOC_RTCIO_INPUT_OUTPUT_SUPPORTED
                    rtcio_hal_set_drive_capability(rtc_io_num_map[io_pin],
                                                   GPIO_DRIVE_CAP_3);
                    #endif
                }
                break;

            case ESP32_GPIO_DS_ALT :
                if (!rtc_gpio_is_valid_gpio(io_pin) || SOC_GPIO_SUPPORT_RTC_INDEPENDENT) {
                    gpio_ll_set_drive_capability(cfg->gpio_base,
                                                 io_pin,
                                                 GPIO_DRIVE_CAP_0);
                }
                else {
                    #if SOC_RTCIO_INPUT_OUTPUT_SUPPORTED
                    rtcio_hal_set_drive_capability(rtc_io_num_map[io_pin],
                                                   GPIO_DRIVE_CAP_0);
                    #endif
                }
                break;

            default :
                ret = -EINVAL;
                goto end;
        }

        gpio_ll_output_enable(&GPIO, io_pin);
        esp_rom_gpio_matrix_out(io_pin, SIG_GPIO_OUT_IDX, false, false);

        /* Set output pin initial value */
        if (flags & GPIO_OUTPUT_INIT_HIGH) {
            gpio_ll_set_level(cfg->gpio_base, io_pin, 1);
        }
        else if (flags & GPIO_OUTPUT_INIT_LOW) {
            gpio_ll_set_level(cfg->gpio_base, io_pin, 0);
        }
    }
    else {
        if (!(flags & ESP32_GPIO_PIN_OUT_EN)) {
            gpio_ll_output_disable(&GPIO, io_pin);
        }
    }

    if (flags & GPIO_INPUT) {
        gpio_ll_input_enable(&GPIO, io_pin);
    }
    else {
        if (!(flags & ESP32_GPIO_PIN_IN_EN)) {
            gpio_ll_input_disable(&GPIO, io_pin);
        }
    }

end :
    irq_unlock(key);

    return (ret);
}

static int gpio_esp32_port_get_raw(const struct device* port, uint32_t* value) {
    const struct gpio_esp32_config* const cfg = port->config;

    if (cfg->gpio_port == 0) {
        *value = cfg->gpio_dev->in;
    #if DT_NODE_HAS_STATUS_OKAY(DT_NODELABEL(gpio1))
    }
    else {
        *value = cfg->gpio_dev->in1.data;
    #endif
    }

    return (0);
}

static int gpio_esp32_port_set_masked_raw(const struct device* port,
                                          uint32_t mask, uint32_t value) {
    const struct gpio_esp32_config* const cfg = port->config;

    uint32_t key = irq_lock();

    if (cfg->gpio_port == 0) {
        cfg->gpio_dev->out = (cfg->gpio_dev->out & ~mask) | (mask & value);
    #if DT_NODE_HAS_STATUS_OKAY(DT_NODELABEL(gpio1))
    }
    else {
        cfg->gpio_dev->out1.data = (cfg->gpio_dev->out1.data & ~mask) | (mask & value);
    #endif
    }

    irq_unlock(key);

    return (0);
}

static int gpio_esp32_port_set_bits_raw(const struct device* port,
                                        uint32_t pins) {
    const struct gpio_esp32_config* const cfg = port->config;

    if (cfg->gpio_port == 0) {
        cfg->gpio_dev->out_w1ts = pins;
    #if DT_NODE_HAS_STATUS_OKAY(DT_NODELABEL(gpio1))
    }
    else {
        cfg->gpio_dev->out1_w1ts.data = pins;
    #endif
    }

    return (0);
}

static int gpio_esp32_port_clear_bits_raw(const struct device* port,
                                          uint32_t pins) {
    const struct gpio_esp32_config* const cfg = port->config;

    if (cfg->gpio_port == 0) {
        cfg->gpio_dev->out_w1tc = pins;
    #if DT_NODE_HAS_STATUS_OKAY(DT_NODELABEL(gpio1))
    }
    else {
        cfg->gpio_dev->out1_w1tc.data = pins;
    #endif
    }

    return (0);
}

static int gpio_esp32_port_toggle_bits(const struct device* port,
                                       uint32_t pins) {
    const struct gpio_esp32_config* const cfg = port->config;
    uint32_t key = irq_lock();

    if (cfg->gpio_port == 0) {
        cfg->gpio_dev->out ^= pins;
    #if DT_NODE_HAS_STATUS_OKAY(DT_NODELABEL(gpio1))
    }
    else {
        cfg->gpio_dev->out1.data ^= pins;
    #endif
    }

    irq_unlock(key);

    return (0);
}

static int convert_int_type(enum gpio_int_mode mode,
                            enum gpio_int_trig trig) {
    if (mode == GPIO_INT_MODE_DISABLED) {
        return GPIO_INTR_DISABLE;
    }

    if (mode == GPIO_INT_MODE_LEVEL) {
        switch (trig) {
            case GPIO_INT_TRIG_LOW :
                return (GPIO_INTR_LOW_LEVEL);

            case GPIO_INT_TRIG_HIGH :
                return (GPIO_INTR_HIGH_LEVEL);

            default :
                return (-EINVAL);
        }
    }
    else { /* edge interrupts */
        switch (trig) {
            case GPIO_INT_TRIG_HIGH :
                return (GPIO_INTR_POSEDGE);

            case GPIO_INT_TRIG_LOW :
                return (GPIO_INTR_NEGEDGE);

            case GPIO_INT_TRIG_BOTH :
                return (GPIO_INTR_ANYEDGE);

            default :
                return (-EINVAL);
        }
    }

    /* Any other type of interrupt triggering is invalid. */
    return (-EINVAL);
}

<<<<<<< HEAD
static int gpio_esp32_pin_interrupt_configure(const struct device* port,
                                              gpio_pin_t pin,
                                              enum gpio_int_mode mode,
                                              enum gpio_int_trig trig) {
    const struct gpio_esp32_config* const cfg = port->config;
    uint32_t io_pin = ((uint32_t)pin + ((cfg->gpio_port == 1 && pin < 32) ? 32 : 0));
    int intr_trig_mode = convert_int_type(mode, trig);
    uint32_t key;

    if (intr_trig_mode < 0) {
        return (intr_trig_mode);
    }

    key = irq_lock();
    if (cfg->gpio_port == 0) {
        gpio_ll_clear_intr_status(cfg->gpio_base, BIT(pin));
    }
    else {
        gpio_ll_clear_intr_status_high(cfg->gpio_base, BIT(pin));
    }

    gpio_ll_set_intr_type(cfg->gpio_base, io_pin, intr_trig_mode);
    gpio_ll_intr_enable_on_core(cfg->gpio_base, CPU_ID(), io_pin);
    irq_unlock(key);

    return (0);
=======
static int gpio_esp32_pin_interrupt_configure(const struct device *port,
					      gpio_pin_t pin,
					      enum gpio_int_mode mode,
					      enum gpio_int_trig trig)
{
	const struct gpio_esp32_config *const cfg = port->config;
	uint32_t io_pin = (uint32_t) pin + ((cfg->gpio_port == 1 && pin < 32) ? 32 : 0);
	int intr_trig_mode = convert_int_type(mode, trig);
	uint32_t key;

	if (intr_trig_mode < 0) {
		return intr_trig_mode;
	}

	key = irq_lock();
	if (cfg->gpio_port == 0) {
		gpio_ll_clear_intr_status(cfg->gpio_base, BIT(pin));
	} else {
		gpio_ll_clear_intr_status_high(cfg->gpio_base, BIT(pin));
	}

	gpio_ll_set_intr_type(cfg->gpio_base, io_pin, intr_trig_mode);
	gpio_ll_intr_enable_on_core(cfg->gpio_base, ESP32_CPU_ID(), io_pin);
	irq_unlock(key);

	return 0;
>>>>>>> 00cc4441
}

static int gpio_esp32_manage_callback(const struct device* dev,
                                      struct gpio_callback* callback,
                                      bool set) {
    struct gpio_esp32_data* data = dev->data;

    return gpio_manage_callback(&data->cb, callback, set);
}

<<<<<<< HEAD
static uint32_t gpio_esp32_get_pending_int(const struct device* dev) {
    const struct gpio_esp32_config* const cfg = dev->config;
    uint32_t irq_status;
    uint32_t const core_id = CPU_ID();
=======
static uint32_t gpio_esp32_get_pending_int(const struct device *dev)
{
	const struct gpio_esp32_config *const cfg = dev->config;
	uint32_t irq_status;
	uint32_t const core_id = ESP32_CPU_ID();
>>>>>>> 00cc4441

    if (cfg->gpio_port == 0) {
        gpio_ll_get_intr_status(cfg->gpio_base, core_id, &irq_status);
    }
    else {
        gpio_ll_get_intr_status_high(cfg->gpio_base, core_id, &irq_status);
    }

    return irq_status;
}

<<<<<<< HEAD
static void IRAM_ATTR gpio_esp32_fire_callbacks(const struct device* dev) {
    const struct gpio_esp32_config* const cfg = dev->config;
    struct gpio_esp32_data* data = dev->data;
    uint32_t irq_status;
    uint32_t const core_id = CPU_ID();

    if (cfg->gpio_port == 0) {
        gpio_ll_get_intr_status(cfg->gpio_base, core_id, &irq_status);
        gpio_ll_clear_intr_status(cfg->gpio_base, irq_status);
    }
    else {
        gpio_ll_get_intr_status_high(cfg->gpio_base, core_id, &irq_status);
        gpio_ll_clear_intr_status_high(cfg->gpio_base, irq_status);
    }

    if (irq_status != 0) {
        gpio_fire_callbacks(&data->cb, dev, irq_status);
    }
=======
static void IRAM_ATTR gpio_esp32_fire_callbacks(const struct device *dev)
{
	const struct gpio_esp32_config *const cfg = dev->config;
	struct gpio_esp32_data *data = dev->data;
	uint32_t irq_status;
	uint32_t const core_id = ESP32_CPU_ID();

	if (cfg->gpio_port == 0) {
		gpio_ll_get_intr_status(cfg->gpio_base, core_id, &irq_status);
		gpio_ll_clear_intr_status(cfg->gpio_base, irq_status);
	} else {
		gpio_ll_get_intr_status_high(cfg->gpio_base, core_id, &irq_status);
		gpio_ll_clear_intr_status_high(cfg->gpio_base, irq_status);
	}

	if (irq_status != 0) {
		gpio_fire_callbacks(&data->cb, dev, irq_status);
	}
>>>>>>> 00cc4441
}

static void gpio_esp32_isr(void* param);

static int gpio_esp32_init(const struct device* dev) {
    static bool isr_connected;

    if (!isr_connected) {
        int ret = esp_intr_alloc(DT_IRQ_BY_IDX(DT_NODELABEL(gpio0), 0, irq),
                                 ESP_PRIO_TO_FLAGS(DT_IRQ_BY_IDX(DT_NODELABEL(gpio0), 0, priority)) |
                                 ESP_INT_FLAGS_CHECK(DT_IRQ_BY_IDX(DT_NODELABEL(gpio0), 0, flags))  |
                                    ESP_INTR_FLAG_IRAM,
                                 (intr_handler_t)gpio_esp32_isr,
                                 (void*)dev,
                                 NULL);

        if (ret != 0) {
            LOG_ERR("could not allocate interrupt (err %d)", ret);
            return (ret);
        }

        isr_connected = true;
    }

    return (0);
}

static DEVICE_API(gpio, gpio_esp32_driver_api) = {
    .pin_configure       = gpio_esp32_config,
    .port_get_raw        = gpio_esp32_port_get_raw,
    .port_set_masked_raw = gpio_esp32_port_set_masked_raw,
    .port_set_bits_raw   = gpio_esp32_port_set_bits_raw,
    .port_clear_bits_raw = gpio_esp32_port_clear_bits_raw,
    .port_toggle_bits    = gpio_esp32_port_toggle_bits,
    .pin_interrupt_configure = gpio_esp32_pin_interrupt_configure,
    .manage_callback     = gpio_esp32_manage_callback,
    .get_pending_int     = gpio_esp32_get_pending_int
};

#define ESP_SOC_GPIO_INIT(_id)                                  \
    static struct gpio_esp32_data   gpio_data_##_id;            \
    static struct gpio_esp32_config gpio_config_##_id = {       \
        .drv_cfg = {                                            \
            .port_pin_mask = GPIO_PORT_PIN_MASK_FROM_DT_INST(_id),  \
        },                                                      \
        .gpio_base = (gpio_dev_t*)DT_REG_ADDR(DT_NODELABEL(gpio0)), \
        .gpio_dev  = (gpio_dev_t*)DT_REG_ADDR(DT_NODELABEL(gpio##_id)), \
        .gpio_port = _id                                        \
    };                                                          \
    DEVICE_DT_DEFINE(DT_NODELABEL(gpio##_id),                   \
                     &gpio_esp32_init,                          \
                     NULL,                                      \
                     &gpio_data_##_id,                          \
                     &gpio_config_##_id,                        \
                     PRE_KERNEL_1,                              \
                     CONFIG_GPIO_INIT_PRIORITY,                 \
                     &gpio_esp32_driver_api);

DT_INST_FOREACH_STATUS_OKAY(ESP_SOC_GPIO_INIT);

static void IRAM_ATTR gpio_esp32_isr(void* param) {
    ARG_UNUSED(param);

    #if DT_NODE_HAS_STATUS_OKAY(DT_NODELABEL(gpio0))
    gpio_esp32_fire_callbacks(DEVICE_DT_INST_GET(0));
    #endif

    #if DT_NODE_HAS_STATUS_OKAY(DT_NODELABEL(gpio1))
    gpio_esp32_fire_callbacks(DEVICE_DT_INST_GET(1));
    #endif
}<|MERGE_RESOLUTION|>--- conflicted
+++ resolved
@@ -43,11 +43,7 @@
 #define out_w1ts    out_w1ts.val
 #define out_w1tc    out_w1tc.val
 /* arch_curr_cpu() is not available for riscv based chips */
-<<<<<<< HEAD
-#define CPU_ID()    0
-=======
 #define ESP32_CPU_ID()  0
->>>>>>> 00cc4441
 #elif defined(CONFIG_SOC_SERIES_ESP32C6)
 /* gpio structs in esp32c6 are also different */
 #define out         out.out_data_orig
@@ -55,15 +51,9 @@
 #define out_w1ts    out_w1ts.val
 #define out_w1tc    out_w1tc.val
 /* arch_curr_cpu() is not available for riscv based chips */
-<<<<<<< HEAD
-#define CPU_ID()    0
-#else
-#define CPU_ID()    arch_curr_cpu()->id
-=======
 #define ESP32_CPU_ID()  0
 #else
-#define ESP32_CPU_ID() arch_curr_cpu()->id
->>>>>>> 00cc4441
+#define ESP32_CPU_ID()  arch_curr_cpu()->id
 #endif
 
 #ifndef SOC_GPIO_SUPPORT_RTC_INDEPENDENT
@@ -418,7 +408,6 @@
     return (-EINVAL);
 }
 
-<<<<<<< HEAD
 static int gpio_esp32_pin_interrupt_configure(const struct device* port,
                                               gpio_pin_t pin,
                                               enum gpio_int_mode mode,
@@ -441,38 +430,10 @@
     }
 
     gpio_ll_set_intr_type(cfg->gpio_base, io_pin, intr_trig_mode);
-    gpio_ll_intr_enable_on_core(cfg->gpio_base, CPU_ID(), io_pin);
+    gpio_ll_intr_enable_on_core(cfg->gpio_base, ESP32_CPU_ID(), io_pin);
     irq_unlock(key);
 
     return (0);
-=======
-static int gpio_esp32_pin_interrupt_configure(const struct device *port,
-					      gpio_pin_t pin,
-					      enum gpio_int_mode mode,
-					      enum gpio_int_trig trig)
-{
-	const struct gpio_esp32_config *const cfg = port->config;
-	uint32_t io_pin = (uint32_t) pin + ((cfg->gpio_port == 1 && pin < 32) ? 32 : 0);
-	int intr_trig_mode = convert_int_type(mode, trig);
-	uint32_t key;
-
-	if (intr_trig_mode < 0) {
-		return intr_trig_mode;
-	}
-
-	key = irq_lock();
-	if (cfg->gpio_port == 0) {
-		gpio_ll_clear_intr_status(cfg->gpio_base, BIT(pin));
-	} else {
-		gpio_ll_clear_intr_status_high(cfg->gpio_base, BIT(pin));
-	}
-
-	gpio_ll_set_intr_type(cfg->gpio_base, io_pin, intr_trig_mode);
-	gpio_ll_intr_enable_on_core(cfg->gpio_base, ESP32_CPU_ID(), io_pin);
-	irq_unlock(key);
-
-	return 0;
->>>>>>> 00cc4441
 }
 
 static int gpio_esp32_manage_callback(const struct device* dev,
@@ -483,18 +444,10 @@
     return gpio_manage_callback(&data->cb, callback, set);
 }
 
-<<<<<<< HEAD
 static uint32_t gpio_esp32_get_pending_int(const struct device* dev) {
     const struct gpio_esp32_config* const cfg = dev->config;
     uint32_t irq_status;
-    uint32_t const core_id = CPU_ID();
-=======
-static uint32_t gpio_esp32_get_pending_int(const struct device *dev)
-{
-	const struct gpio_esp32_config *const cfg = dev->config;
-	uint32_t irq_status;
-	uint32_t const core_id = ESP32_CPU_ID();
->>>>>>> 00cc4441
+    uint32_t const core_id = ESP32_CPU_ID();
 
     if (cfg->gpio_port == 0) {
         gpio_ll_get_intr_status(cfg->gpio_base, core_id, &irq_status);
@@ -506,12 +459,11 @@
     return irq_status;
 }
 
-<<<<<<< HEAD
 static void IRAM_ATTR gpio_esp32_fire_callbacks(const struct device* dev) {
     const struct gpio_esp32_config* const cfg = dev->config;
     struct gpio_esp32_data* data = dev->data;
     uint32_t irq_status;
-    uint32_t const core_id = CPU_ID();
+    uint32_t const core_id = ESP32_CPU_ID();
 
     if (cfg->gpio_port == 0) {
         gpio_ll_get_intr_status(cfg->gpio_base, core_id, &irq_status);
@@ -525,26 +477,6 @@
     if (irq_status != 0) {
         gpio_fire_callbacks(&data->cb, dev, irq_status);
     }
-=======
-static void IRAM_ATTR gpio_esp32_fire_callbacks(const struct device *dev)
-{
-	const struct gpio_esp32_config *const cfg = dev->config;
-	struct gpio_esp32_data *data = dev->data;
-	uint32_t irq_status;
-	uint32_t const core_id = ESP32_CPU_ID();
-
-	if (cfg->gpio_port == 0) {
-		gpio_ll_get_intr_status(cfg->gpio_base, core_id, &irq_status);
-		gpio_ll_clear_intr_status(cfg->gpio_base, irq_status);
-	} else {
-		gpio_ll_get_intr_status_high(cfg->gpio_base, core_id, &irq_status);
-		gpio_ll_clear_intr_status_high(cfg->gpio_base, irq_status);
-	}
-
-	if (irq_status != 0) {
-		gpio_fire_callbacks(&data->cb, dev, irq_status);
-	}
->>>>>>> 00cc4441
 }
 
 static void gpio_esp32_isr(void* param);
