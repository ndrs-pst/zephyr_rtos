/*
 * Copyright (c) 2017 Intel Corporation
 * Copyright (c) 2021-2025 Espressif Systems (Shanghai) Co., Ltd.
 *
 * SPDX-License-Identifier: Apache-2.0
 */

#define DT_DRV_COMPAT espressif_esp32_gpio

/* Include esp-idf headers first to avoid redefining BIT() macro */
#include <soc/gpio_reg.h>
#include <soc/io_mux_reg.h>
#include <soc/soc.h>
#include <hal/gpio_ll.h>
#include <esp_attr.h>
#include <hal/rtc_io_hal.h>

#include <soc.h>
#include <errno.h>
#include <zephyr/device.h>
#include <zephyr/drivers/gpio.h>
#include <zephyr/dt-bindings/gpio/espressif-esp32-gpio.h>
#include <zephyr/drivers/interrupt_controller/intc_esp32.h>
#include <zephyr/kernel.h>
#include <zephyr/sys/util.h>

#include <zephyr/drivers/gpio/gpio_utils.h>

#include <zephyr/logging/log.h>
LOG_MODULE_REGISTER(gpio_esp32, CONFIG_LOG_DEFAULT_LEVEL);

#ifdef CONFIG_SOC_SERIES_ESP32C2
#define out         out.val
#define in          in.val
#define out_w1ts    out_w1ts.val
#define out_w1tc    out_w1tc.val
/* arch_curr_cpu() is not available for riscv based chips */
#define ESP32_CPU_ID()  0
#elif CONFIG_SOC_SERIES_ESP32C3
/* gpio structs in esp32c3 series are different from xtensa ones */
#define out         out.data
#define in          in.data
#define out_w1ts    out_w1ts.val
#define out_w1tc    out_w1tc.val
/* arch_curr_cpu() is not available for riscv based chips */
#define ESP32_CPU_ID()  0
#elif defined(CONFIG_SOC_SERIES_ESP32C6)
/* gpio structs in esp32c6 are also different */
#define out         out.out_data_orig
#define in          in.in_data_next
#define out_w1ts    out_w1ts.val
#define out_w1tc    out_w1tc.val
/* arch_curr_cpu() is not available for riscv based chips */
#define ESP32_CPU_ID()  0
#else
#define ESP32_CPU_ID()  arch_curr_cpu()->id
#endif

#ifndef SOC_GPIO_SUPPORT_RTC_INDEPENDENT
#define SOC_GPIO_SUPPORT_RTC_INDEPENDENT 0
#endif

struct gpio_esp32_config {
    /* gpio_driver_config needs to be first */
    struct gpio_driver_config drv_cfg;
    gpio_dev_t* const gpio_base;
    gpio_dev_t* const gpio_dev;
    int const gpio_port;
};

struct gpio_esp32_data {
    /* gpio_driver_data needs to be first */
    struct gpio_driver_data common;
    sys_slist_t cb;
};

static inline bool rtc_gpio_is_valid_gpio(uint32_t gpio_num) {
    #if SOC_RTCIO_INPUT_OUTPUT_SUPPORTED
    return ((gpio_num < SOC_GPIO_PIN_COUNT) && (rtc_io_num_map[gpio_num] >= 0));
    #else
    return (false);
    #endif
}

static inline bool gpio_pin_is_valid(uint32_t pin) {
    return ((BIT(pin) & SOC_GPIO_VALID_GPIO_MASK) != 0);
}

static inline bool gpio_pin_is_output_capable(uint32_t pin) {
    return ((BIT(pin) & SOC_GPIO_VALID_OUTPUT_GPIO_MASK) != 0);
}

<<<<<<< HEAD
static int gpio_esp32_config(const struct device* dev,
                             gpio_pin_t pin,
                             gpio_flags_t flags) {
    const struct gpio_esp32_config* const cfg = dev->config;
    uint32_t io_pin = ((uint32_t)pin + ((cfg->gpio_port == 1 && pin < 32) ? 32 : 0));
    uint32_t key;
    int ret = 0;

    if (!gpio_pin_is_valid(io_pin)) {
        LOG_ERR("Selected IO pin is not valid.");
        return (-EINVAL);
    }

    key = irq_lock();

    #if SOC_RTCIO_INPUT_OUTPUT_SUPPORTED
    if (rtc_gpio_is_valid_gpio(io_pin)) {
        rtcio_hal_function_select(rtc_io_num_map[io_pin], RTCIO_FUNC_DIGITAL);
    }
    #endif

    if (io_pin >= GPIO_NUM_MAX) {
        LOG_ERR("Invalid pin.");
        ret = -EINVAL;
        goto end;
    }

    /* Set pin function as GPIO */
    gpio_ll_iomux_func_sel(GPIO_PIN_MUX_REG[io_pin], PIN_FUNC_GPIO);

    if (flags & GPIO_PULL_UP) {
        if (!rtc_gpio_is_valid_gpio(io_pin) || SOC_GPIO_SUPPORT_RTC_INDEPENDENT) {
            gpio_ll_pullup_en(&GPIO, io_pin);
        }
        else {
            #if SOC_RTCIO_INPUT_OUTPUT_SUPPORTED
            int rtcio_num = rtc_io_num_map[io_pin];

            if (rtc_io_desc[rtcio_num].pullup) {
                rtcio_hal_pullup_enable(rtcio_num);
            }
            else {
                ret = -ENOTSUP;
                goto end;
            }
            #endif
        }
    }
    else {
        if (!rtc_gpio_is_valid_gpio(io_pin) || SOC_GPIO_SUPPORT_RTC_INDEPENDENT) {
            gpio_ll_pullup_dis(&GPIO, io_pin);
        }
        else {
            #if SOC_RTCIO_INPUT_OUTPUT_SUPPORTED
            int rtcio_num = rtc_io_num_map[io_pin];

            if (rtc_io_desc[rtcio_num].pullup) {
                rtcio_hal_pullup_disable(rtcio_num);
            }
            #else
            ret = -ENOTSUP;
            goto end;
            #endif
        }
    }

    if (flags & GPIO_SINGLE_ENDED) {
        if (flags & GPIO_LINE_OPEN_DRAIN) {
            gpio_ll_od_enable(cfg->gpio_base, io_pin);
        }
        else {
            LOG_ERR("GPIO configuration not supported");
            ret = -ENOTSUP;
            goto end;
        }
    }
    else {
        gpio_ll_od_disable(cfg->gpio_base, io_pin);
    }

    if (flags & GPIO_PULL_DOWN) {
        if (!rtc_gpio_is_valid_gpio(io_pin) || SOC_GPIO_SUPPORT_RTC_INDEPENDENT) {
            gpio_ll_pulldown_en(&GPIO, io_pin);
        }
        else {
            #if SOC_RTCIO_INPUT_OUTPUT_SUPPORTED
            int rtcio_num = rtc_io_num_map[io_pin];

            if (rtc_io_desc[rtcio_num].pulldown) {
                rtcio_hal_pulldown_enable(rtcio_num);
            }
            else {
                ret = -ENOTSUP;
                goto end;
            }
            #endif
        }
    }
    else {
        if (!rtc_gpio_is_valid_gpio(io_pin) || SOC_GPIO_SUPPORT_RTC_INDEPENDENT) {
            gpio_ll_pulldown_dis(&GPIO, io_pin);
        }
        else {
            #if SOC_RTCIO_INPUT_OUTPUT_SUPPORTED
            int rtcio_num = rtc_io_num_map[io_pin];

            if (rtc_io_desc[rtcio_num].pulldown) {
                rtcio_hal_pulldown_disable(rtcio_num);
            }
            #else
            ret = -ENOTSUP;
            goto end;
            #endif
        }
    }

    if (flags & GPIO_OUTPUT) {
        if (!gpio_pin_is_output_capable(pin)) {
            LOG_ERR("GPIO can only be used as input");
            ret = -EINVAL;
            goto end;
        }

        /*
         * By default, drive strength is set to its maximum value when the pin is set
         * to either low or high states. Alternative drive strength is weak-only,
         * while any other intermediary combination is considered invalid.
         */
        switch (flags & ESP32_GPIO_DS_MASK) {
            case ESP32_GPIO_DS_DFLT :
                if (!rtc_gpio_is_valid_gpio(io_pin) || SOC_GPIO_SUPPORT_RTC_INDEPENDENT) {
                    gpio_ll_set_drive_capability(cfg->gpio_base,
                                                 io_pin,
                                                 GPIO_DRIVE_CAP_3);
                }
                else {
                    #if SOC_RTCIO_INPUT_OUTPUT_SUPPORTED
                    rtcio_hal_set_drive_capability(rtc_io_num_map[io_pin],
                                                   GPIO_DRIVE_CAP_3);
                    #endif
                }
                break;

            case ESP32_GPIO_DS_ALT :
                if (!rtc_gpio_is_valid_gpio(io_pin) || SOC_GPIO_SUPPORT_RTC_INDEPENDENT) {
                    gpio_ll_set_drive_capability(cfg->gpio_base,
                                                 io_pin,
                                                 GPIO_DRIVE_CAP_0);
                }
                else {
                    #if SOC_RTCIO_INPUT_OUTPUT_SUPPORTED
                    rtcio_hal_set_drive_capability(rtc_io_num_map[io_pin],
                                                   GPIO_DRIVE_CAP_0);
                    #endif
                }
                break;

            default :
                ret = -EINVAL;
                goto end;
        }

        gpio_ll_output_enable(&GPIO, io_pin);
        esp_rom_gpio_matrix_out(io_pin, SIG_GPIO_OUT_IDX, false, false);

        /* Set output pin initial value */
        if (flags & GPIO_OUTPUT_INIT_HIGH) {
            gpio_ll_set_level(cfg->gpio_base, io_pin, 1);
        }
        else if (flags & GPIO_OUTPUT_INIT_LOW) {
            gpio_ll_set_level(cfg->gpio_base, io_pin, 0);
        }
    }
    else {
        if (!(flags & ESP32_GPIO_PIN_OUT_EN)) {
            gpio_ll_output_disable(&GPIO, io_pin);
        }
    }

    if (flags & GPIO_INPUT) {
        gpio_ll_input_enable(&GPIO, io_pin);
    }
    else {
        if (!(flags & ESP32_GPIO_PIN_IN_EN)) {
            gpio_ll_input_disable(&GPIO, io_pin);
        }
    }

end :
    irq_unlock(key);

    return (ret);
=======
static int IRAM_ATTR gpio_esp32_config(const struct device *dev,
			     gpio_pin_t pin,
			     gpio_flags_t flags)
{
	const struct gpio_esp32_config *const cfg = dev->config;
	uint32_t io_pin = (uint32_t) pin + ((cfg->gpio_port == 1 && pin < 32) ? 32 : 0);
	uint32_t key;
	int ret = 0;

	if (!gpio_pin_is_valid(io_pin)) {
		LOG_ERR("Selected IO pin is not valid.");
		return -EINVAL;
	}

	key = irq_lock();

#if SOC_RTCIO_INPUT_OUTPUT_SUPPORTED
	if (rtc_gpio_is_valid_gpio(io_pin)) {
		rtcio_hal_function_select(rtc_io_num_map[io_pin], RTCIO_FUNC_DIGITAL);
	}
#endif

	if (io_pin >= GPIO_NUM_MAX) {
		LOG_ERR("Invalid pin.");
		ret = -EINVAL;
		goto end;
	}

	/* Set pin function as GPIO */
	gpio_ll_iomux_func_sel(GPIO_PIN_MUX_REG[io_pin], PIN_FUNC_GPIO);

	if (flags & GPIO_PULL_UP) {
		if (!rtc_gpio_is_valid_gpio(io_pin) || SOC_GPIO_SUPPORT_RTC_INDEPENDENT) {
			gpio_ll_pullup_en(&GPIO, io_pin);
		} else {
#if SOC_RTCIO_INPUT_OUTPUT_SUPPORTED
			int rtcio_num = rtc_io_num_map[io_pin];

			if (rtc_io_desc[rtcio_num].pullup) {
				rtcio_hal_pullup_enable(rtcio_num);
			} else {
				ret = -ENOTSUP;
				goto end;
			}
#endif
		}
	} else {
		if (!rtc_gpio_is_valid_gpio(io_pin) || SOC_GPIO_SUPPORT_RTC_INDEPENDENT) {
			gpio_ll_pullup_dis(&GPIO, io_pin);
		} else {
#if SOC_RTCIO_INPUT_OUTPUT_SUPPORTED
			int rtcio_num = rtc_io_num_map[io_pin];

			if (rtc_io_desc[rtcio_num].pullup) {
				rtcio_hal_pullup_disable(rtcio_num);
			}
#else
			ret = -ENOTSUP;
			goto end;
#endif
		}
	}

	if (flags & GPIO_SINGLE_ENDED) {
		if (flags & GPIO_LINE_OPEN_DRAIN) {
			gpio_ll_od_enable(cfg->gpio_base, io_pin);
		} else {
			LOG_ERR("GPIO configuration not supported");
			ret = -ENOTSUP;
			goto end;
		}
	} else {
		gpio_ll_od_disable(cfg->gpio_base, io_pin);
	}

	if (flags & GPIO_PULL_DOWN) {
		if (!rtc_gpio_is_valid_gpio(io_pin) || SOC_GPIO_SUPPORT_RTC_INDEPENDENT) {
			gpio_ll_pulldown_en(&GPIO, io_pin);
		} else {
#if SOC_RTCIO_INPUT_OUTPUT_SUPPORTED
			int rtcio_num = rtc_io_num_map[io_pin];

			if (rtc_io_desc[rtcio_num].pulldown) {
				rtcio_hal_pulldown_enable(rtcio_num);
			} else {
				ret = -ENOTSUP;
				goto end;
			}
#endif
		}
	} else {
		if (!rtc_gpio_is_valid_gpio(io_pin) || SOC_GPIO_SUPPORT_RTC_INDEPENDENT) {
			gpio_ll_pulldown_dis(&GPIO, io_pin);
		} else {
#if SOC_RTCIO_INPUT_OUTPUT_SUPPORTED
			int rtcio_num = rtc_io_num_map[io_pin];

			if (rtc_io_desc[rtcio_num].pulldown) {
				rtcio_hal_pulldown_disable(rtcio_num);
			}
#else
			ret = -ENOTSUP;
			goto end;
#endif
		}
	}

	if (flags & GPIO_OUTPUT) {

		if (!gpio_pin_is_output_capable(pin)) {
			LOG_ERR("GPIO can only be used as input");
			ret = -EINVAL;
			goto end;
		}

		/*
		 * By default, drive strength is set to its maximum value when the pin is set
		 * to either low or high states. Alternative drive strength is weak-only,
		 * while any other intermediary combination is considered invalid.
		 */
		switch (flags & ESP32_GPIO_DS_MASK) {
		case ESP32_GPIO_DS_DFLT:
			if (!rtc_gpio_is_valid_gpio(io_pin) || SOC_GPIO_SUPPORT_RTC_INDEPENDENT) {
				gpio_ll_set_drive_capability(cfg->gpio_base,
						io_pin,
						GPIO_DRIVE_CAP_3);
			} else {
#if SOC_RTCIO_INPUT_OUTPUT_SUPPORTED
				rtcio_hal_set_drive_capability(rtc_io_num_map[io_pin],
						GPIO_DRIVE_CAP_3);
#endif
			}
			break;
		case ESP32_GPIO_DS_ALT:
			if (!rtc_gpio_is_valid_gpio(io_pin) || SOC_GPIO_SUPPORT_RTC_INDEPENDENT) {
				gpio_ll_set_drive_capability(cfg->gpio_base,
						io_pin,
						GPIO_DRIVE_CAP_0);
			} else {
#if SOC_RTCIO_INPUT_OUTPUT_SUPPORTED
				rtcio_hal_set_drive_capability(rtc_io_num_map[io_pin],
						GPIO_DRIVE_CAP_0);
#endif
			}
			break;
		default:
			ret = -EINVAL;
			goto end;
		}

		gpio_ll_output_enable(&GPIO, io_pin);
		esp_rom_gpio_matrix_out(io_pin, SIG_GPIO_OUT_IDX, false, false);

		/* Set output pin initial value */
		if (flags & GPIO_OUTPUT_INIT_HIGH) {
			gpio_ll_set_level(cfg->gpio_base, io_pin, 1);
		} else if (flags & GPIO_OUTPUT_INIT_LOW) {
			gpio_ll_set_level(cfg->gpio_base, io_pin, 0);
		}
	} else {
		if (!(flags & ESP32_GPIO_PIN_OUT_EN)) {
			gpio_ll_output_disable(&GPIO, io_pin);
		}
	}

	if (flags & GPIO_INPUT) {
		gpio_ll_input_enable(&GPIO, io_pin);
	} else {
		if (!(flags & ESP32_GPIO_PIN_IN_EN)) {
			gpio_ll_input_disable(&GPIO, io_pin);
		}
	}

end:
	irq_unlock(key);

	return ret;
>>>>>>> ea299070
}

static int gpio_esp32_port_get_raw(const struct device* port, uint32_t* value) {
    const struct gpio_esp32_config* const cfg = port->config;

    if (cfg->gpio_port == 0) {
        *value = cfg->gpio_dev->in;
    #if DT_NODE_HAS_STATUS_OKAY(DT_NODELABEL(gpio1))
    }
    else {
        *value = cfg->gpio_dev->in1.data;
    #endif
    }

    return (0);
}

static int gpio_esp32_port_set_masked_raw(const struct device* port,
                                          uint32_t mask, uint32_t value) {
    const struct gpio_esp32_config* const cfg = port->config;

    uint32_t key = irq_lock();

    if (cfg->gpio_port == 0) {
        cfg->gpio_dev->out = (cfg->gpio_dev->out & ~mask) | (mask & value);
    #if DT_NODE_HAS_STATUS_OKAY(DT_NODELABEL(gpio1))
    }
    else {
        cfg->gpio_dev->out1.data = (cfg->gpio_dev->out1.data & ~mask) | (mask & value);
    #endif
    }

    irq_unlock(key);

    return (0);
}

static int gpio_esp32_port_set_bits_raw(const struct device* port,
                                        uint32_t pins) {
    const struct gpio_esp32_config* const cfg = port->config;

    if (cfg->gpio_port == 0) {
        cfg->gpio_dev->out_w1ts = pins;
    #if DT_NODE_HAS_STATUS_OKAY(DT_NODELABEL(gpio1))
    }
    else {
        cfg->gpio_dev->out1_w1ts.data = pins;
    #endif
    }

    return (0);
}

static int gpio_esp32_port_clear_bits_raw(const struct device* port,
                                          uint32_t pins) {
    const struct gpio_esp32_config* const cfg = port->config;

    if (cfg->gpio_port == 0) {
        cfg->gpio_dev->out_w1tc = pins;
    #if DT_NODE_HAS_STATUS_OKAY(DT_NODELABEL(gpio1))
    }
    else {
        cfg->gpio_dev->out1_w1tc.data = pins;
    #endif
    }

    return (0);
}

static int gpio_esp32_port_toggle_bits(const struct device* port,
                                       uint32_t pins) {
    const struct gpio_esp32_config* const cfg = port->config;
    uint32_t key = irq_lock();

    if (cfg->gpio_port == 0) {
        cfg->gpio_dev->out ^= pins;
    #if DT_NODE_HAS_STATUS_OKAY(DT_NODELABEL(gpio1))
    }
    else {
        cfg->gpio_dev->out1.data ^= pins;
    #endif
    }

    irq_unlock(key);

    return (0);
}

static int convert_int_type(enum gpio_int_mode mode,
                            enum gpio_int_trig trig) {
    if (mode == GPIO_INT_MODE_DISABLED) {
        return GPIO_INTR_DISABLE;
    }

    if (mode == GPIO_INT_MODE_LEVEL) {
        switch (trig) {
            case GPIO_INT_TRIG_LOW :
                return (GPIO_INTR_LOW_LEVEL);

            case GPIO_INT_TRIG_HIGH :
                return (GPIO_INTR_HIGH_LEVEL);

            default :
                return (-EINVAL);
        }
    }
    else { /* edge interrupts */
        switch (trig) {
            case GPIO_INT_TRIG_HIGH :
                return (GPIO_INTR_POSEDGE);

            case GPIO_INT_TRIG_LOW :
                return (GPIO_INTR_NEGEDGE);

            case GPIO_INT_TRIG_BOTH :
                return (GPIO_INTR_ANYEDGE);

            default :
                return (-EINVAL);
        }
    }

    /* Any other type of interrupt triggering is invalid. */
    return (-EINVAL);
}

static int gpio_esp32_pin_interrupt_configure(const struct device* port,
                                              gpio_pin_t pin,
                                              enum gpio_int_mode mode,
                                              enum gpio_int_trig trig) {
    const struct gpio_esp32_config* const cfg = port->config;
    uint32_t io_pin = ((uint32_t)pin + ((cfg->gpio_port == 1 && pin < 32) ? 32 : 0));
    int intr_trig_mode = convert_int_type(mode, trig);
    uint32_t key;

    if (intr_trig_mode < 0) {
        return (intr_trig_mode);
    }

    key = irq_lock();
    if (cfg->gpio_port == 0) {
        gpio_ll_clear_intr_status(cfg->gpio_base, BIT(pin));
    }
    else {
        gpio_ll_clear_intr_status_high(cfg->gpio_base, BIT(pin));
    }

    gpio_ll_set_intr_type(cfg->gpio_base, io_pin, intr_trig_mode);
    gpio_ll_intr_enable_on_core(cfg->gpio_base, ESP32_CPU_ID(), io_pin);
    irq_unlock(key);

    return (0);
}

static int gpio_esp32_manage_callback(const struct device* dev,
                                      struct gpio_callback* callback,
                                      bool set) {
    struct gpio_esp32_data* data = dev->data;

    return gpio_manage_callback(&data->cb, callback, set);
}

static uint32_t gpio_esp32_get_pending_int(const struct device* dev) {
    const struct gpio_esp32_config* const cfg = dev->config;
    uint32_t irq_status;
    uint32_t const core_id = ESP32_CPU_ID();

    if (cfg->gpio_port == 0) {
        gpio_ll_get_intr_status(cfg->gpio_base, core_id, &irq_status);
    }
    else {
        gpio_ll_get_intr_status_high(cfg->gpio_base, core_id, &irq_status);
    }

    return irq_status;
}

static void IRAM_ATTR gpio_esp32_fire_callbacks(const struct device* dev) {
    const struct gpio_esp32_config* const cfg = dev->config;
    struct gpio_esp32_data* data = dev->data;
    uint32_t irq_status;
    uint32_t const core_id = ESP32_CPU_ID();

    if (cfg->gpio_port == 0) {
        gpio_ll_get_intr_status(cfg->gpio_base, core_id, &irq_status);
        gpio_ll_clear_intr_status(cfg->gpio_base, irq_status);
    }
    else {
        gpio_ll_get_intr_status_high(cfg->gpio_base, core_id, &irq_status);
        gpio_ll_clear_intr_status_high(cfg->gpio_base, irq_status);
    }

    if (irq_status != 0) {
        gpio_fire_callbacks(&data->cb, dev, irq_status);
    }
}

static void gpio_esp32_isr(void* param);

static int gpio_esp32_init(const struct device* dev) {
    static bool isr_connected;

    if (!isr_connected) {
        int ret = esp_intr_alloc(DT_IRQ_BY_IDX(DT_NODELABEL(gpio0), 0, irq),
                                 ESP_PRIO_TO_FLAGS(DT_IRQ_BY_IDX(DT_NODELABEL(gpio0), 0, priority)) |
                                 ESP_INT_FLAGS_CHECK(DT_IRQ_BY_IDX(DT_NODELABEL(gpio0), 0, flags))  |
                                    ESP_INTR_FLAG_IRAM,
                                 (intr_handler_t)gpio_esp32_isr,
                                 (void*)dev,
                                 NULL);

        if (ret != 0) {
            LOG_ERR("could not allocate interrupt (err %d)", ret);
            return (ret);
        }

        isr_connected = true;
    }

    return (0);
}

static DEVICE_API(gpio, gpio_esp32_driver_api) = {
    .pin_configure       = gpio_esp32_config,
    .port_get_raw        = gpio_esp32_port_get_raw,
    .port_set_masked_raw = gpio_esp32_port_set_masked_raw,
    .port_set_bits_raw   = gpio_esp32_port_set_bits_raw,
    .port_clear_bits_raw = gpio_esp32_port_clear_bits_raw,
    .port_toggle_bits    = gpio_esp32_port_toggle_bits,
    .pin_interrupt_configure = gpio_esp32_pin_interrupt_configure,
    .manage_callback     = gpio_esp32_manage_callback,
    .get_pending_int     = gpio_esp32_get_pending_int
};

#define ESP_SOC_GPIO_INIT(_id)                                  \
    static struct gpio_esp32_data   gpio_data_##_id;            \
    static struct gpio_esp32_config gpio_config_##_id = {       \
        .drv_cfg = {                                            \
            .port_pin_mask = GPIO_PORT_PIN_MASK_FROM_DT_INST(_id),  \
        },                                                      \
        .gpio_base = (gpio_dev_t*)DT_REG_ADDR(DT_NODELABEL(gpio0)), \
        .gpio_dev  = (gpio_dev_t*)DT_REG_ADDR(DT_NODELABEL(gpio##_id)), \
        .gpio_port = _id                                        \
    };                                                          \
    DEVICE_DT_DEFINE(DT_NODELABEL(gpio##_id),                   \
                     &gpio_esp32_init,                          \
                     NULL,                                      \
                     &gpio_data_##_id,                          \
                     &gpio_config_##_id,                        \
                     PRE_KERNEL_1,                              \
                     CONFIG_GPIO_INIT_PRIORITY,                 \
                     &gpio_esp32_driver_api);

DT_INST_FOREACH_STATUS_OKAY(ESP_SOC_GPIO_INIT);

static void IRAM_ATTR gpio_esp32_isr(void* param) {
    ARG_UNUSED(param);

    #if DT_NODE_HAS_STATUS_OKAY(DT_NODELABEL(gpio0))
    gpio_esp32_fire_callbacks(DEVICE_DT_INST_GET(0));
    #endif

    #if DT_NODE_HAS_STATUS_OKAY(DT_NODELABEL(gpio1))
    gpio_esp32_fire_callbacks(DEVICE_DT_INST_GET(1));
    #endif
}<|MERGE_RESOLUTION|>--- conflicted
+++ resolved
@@ -90,10 +90,9 @@
     return ((BIT(pin) & SOC_GPIO_VALID_OUTPUT_GPIO_MASK) != 0);
 }
 
-<<<<<<< HEAD
-static int gpio_esp32_config(const struct device* dev,
-                             gpio_pin_t pin,
-                             gpio_flags_t flags) {
+static int IRAM_ATTR gpio_esp32_config(const struct device* dev,
+                                       gpio_pin_t pin,
+                                       gpio_flags_t flags) {
     const struct gpio_esp32_config* const cfg = dev->config;
     uint32_t io_pin = ((uint32_t)pin + ((cfg->gpio_port == 1 && pin < 32) ? 32 : 0));
     uint32_t key;
@@ -283,185 +282,6 @@
     irq_unlock(key);
 
     return (ret);
-=======
-static int IRAM_ATTR gpio_esp32_config(const struct device *dev,
-			     gpio_pin_t pin,
-			     gpio_flags_t flags)
-{
-	const struct gpio_esp32_config *const cfg = dev->config;
-	uint32_t io_pin = (uint32_t) pin + ((cfg->gpio_port == 1 && pin < 32) ? 32 : 0);
-	uint32_t key;
-	int ret = 0;
-
-	if (!gpio_pin_is_valid(io_pin)) {
-		LOG_ERR("Selected IO pin is not valid.");
-		return -EINVAL;
-	}
-
-	key = irq_lock();
-
-#if SOC_RTCIO_INPUT_OUTPUT_SUPPORTED
-	if (rtc_gpio_is_valid_gpio(io_pin)) {
-		rtcio_hal_function_select(rtc_io_num_map[io_pin], RTCIO_FUNC_DIGITAL);
-	}
-#endif
-
-	if (io_pin >= GPIO_NUM_MAX) {
-		LOG_ERR("Invalid pin.");
-		ret = -EINVAL;
-		goto end;
-	}
-
-	/* Set pin function as GPIO */
-	gpio_ll_iomux_func_sel(GPIO_PIN_MUX_REG[io_pin], PIN_FUNC_GPIO);
-
-	if (flags & GPIO_PULL_UP) {
-		if (!rtc_gpio_is_valid_gpio(io_pin) || SOC_GPIO_SUPPORT_RTC_INDEPENDENT) {
-			gpio_ll_pullup_en(&GPIO, io_pin);
-		} else {
-#if SOC_RTCIO_INPUT_OUTPUT_SUPPORTED
-			int rtcio_num = rtc_io_num_map[io_pin];
-
-			if (rtc_io_desc[rtcio_num].pullup) {
-				rtcio_hal_pullup_enable(rtcio_num);
-			} else {
-				ret = -ENOTSUP;
-				goto end;
-			}
-#endif
-		}
-	} else {
-		if (!rtc_gpio_is_valid_gpio(io_pin) || SOC_GPIO_SUPPORT_RTC_INDEPENDENT) {
-			gpio_ll_pullup_dis(&GPIO, io_pin);
-		} else {
-#if SOC_RTCIO_INPUT_OUTPUT_SUPPORTED
-			int rtcio_num = rtc_io_num_map[io_pin];
-
-			if (rtc_io_desc[rtcio_num].pullup) {
-				rtcio_hal_pullup_disable(rtcio_num);
-			}
-#else
-			ret = -ENOTSUP;
-			goto end;
-#endif
-		}
-	}
-
-	if (flags & GPIO_SINGLE_ENDED) {
-		if (flags & GPIO_LINE_OPEN_DRAIN) {
-			gpio_ll_od_enable(cfg->gpio_base, io_pin);
-		} else {
-			LOG_ERR("GPIO configuration not supported");
-			ret = -ENOTSUP;
-			goto end;
-		}
-	} else {
-		gpio_ll_od_disable(cfg->gpio_base, io_pin);
-	}
-
-	if (flags & GPIO_PULL_DOWN) {
-		if (!rtc_gpio_is_valid_gpio(io_pin) || SOC_GPIO_SUPPORT_RTC_INDEPENDENT) {
-			gpio_ll_pulldown_en(&GPIO, io_pin);
-		} else {
-#if SOC_RTCIO_INPUT_OUTPUT_SUPPORTED
-			int rtcio_num = rtc_io_num_map[io_pin];
-
-			if (rtc_io_desc[rtcio_num].pulldown) {
-				rtcio_hal_pulldown_enable(rtcio_num);
-			} else {
-				ret = -ENOTSUP;
-				goto end;
-			}
-#endif
-		}
-	} else {
-		if (!rtc_gpio_is_valid_gpio(io_pin) || SOC_GPIO_SUPPORT_RTC_INDEPENDENT) {
-			gpio_ll_pulldown_dis(&GPIO, io_pin);
-		} else {
-#if SOC_RTCIO_INPUT_OUTPUT_SUPPORTED
-			int rtcio_num = rtc_io_num_map[io_pin];
-
-			if (rtc_io_desc[rtcio_num].pulldown) {
-				rtcio_hal_pulldown_disable(rtcio_num);
-			}
-#else
-			ret = -ENOTSUP;
-			goto end;
-#endif
-		}
-	}
-
-	if (flags & GPIO_OUTPUT) {
-
-		if (!gpio_pin_is_output_capable(pin)) {
-			LOG_ERR("GPIO can only be used as input");
-			ret = -EINVAL;
-			goto end;
-		}
-
-		/*
-		 * By default, drive strength is set to its maximum value when the pin is set
-		 * to either low or high states. Alternative drive strength is weak-only,
-		 * while any other intermediary combination is considered invalid.
-		 */
-		switch (flags & ESP32_GPIO_DS_MASK) {
-		case ESP32_GPIO_DS_DFLT:
-			if (!rtc_gpio_is_valid_gpio(io_pin) || SOC_GPIO_SUPPORT_RTC_INDEPENDENT) {
-				gpio_ll_set_drive_capability(cfg->gpio_base,
-						io_pin,
-						GPIO_DRIVE_CAP_3);
-			} else {
-#if SOC_RTCIO_INPUT_OUTPUT_SUPPORTED
-				rtcio_hal_set_drive_capability(rtc_io_num_map[io_pin],
-						GPIO_DRIVE_CAP_3);
-#endif
-			}
-			break;
-		case ESP32_GPIO_DS_ALT:
-			if (!rtc_gpio_is_valid_gpio(io_pin) || SOC_GPIO_SUPPORT_RTC_INDEPENDENT) {
-				gpio_ll_set_drive_capability(cfg->gpio_base,
-						io_pin,
-						GPIO_DRIVE_CAP_0);
-			} else {
-#if SOC_RTCIO_INPUT_OUTPUT_SUPPORTED
-				rtcio_hal_set_drive_capability(rtc_io_num_map[io_pin],
-						GPIO_DRIVE_CAP_0);
-#endif
-			}
-			break;
-		default:
-			ret = -EINVAL;
-			goto end;
-		}
-
-		gpio_ll_output_enable(&GPIO, io_pin);
-		esp_rom_gpio_matrix_out(io_pin, SIG_GPIO_OUT_IDX, false, false);
-
-		/* Set output pin initial value */
-		if (flags & GPIO_OUTPUT_INIT_HIGH) {
-			gpio_ll_set_level(cfg->gpio_base, io_pin, 1);
-		} else if (flags & GPIO_OUTPUT_INIT_LOW) {
-			gpio_ll_set_level(cfg->gpio_base, io_pin, 0);
-		}
-	} else {
-		if (!(flags & ESP32_GPIO_PIN_OUT_EN)) {
-			gpio_ll_output_disable(&GPIO, io_pin);
-		}
-	}
-
-	if (flags & GPIO_INPUT) {
-		gpio_ll_input_enable(&GPIO, io_pin);
-	} else {
-		if (!(flags & ESP32_GPIO_PIN_IN_EN)) {
-			gpio_ll_input_disable(&GPIO, io_pin);
-		}
-	}
-
-end:
-	irq_unlock(key);
-
-	return ret;
->>>>>>> ea299070
 }
 
 static int gpio_esp32_port_get_raw(const struct device* port, uint32_t* value) {
