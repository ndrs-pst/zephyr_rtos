--- conflicted
+++ resolved
@@ -51,24 +51,10 @@
 #endif
 
 struct gpio_nxp_s32_config {
-<<<<<<< HEAD
-	/* gpio_driver_config needs to be first */
-	struct gpio_driver_config common;
-	mem_addr_t gpio_base;
-	mem_addr_t port_base;
-#ifdef CONFIG_NXP_S32_EIRQ
-	struct gpio_nxp_s32_irq_config *eirq_info;
-#endif
-#ifdef CONFIG_NXP_S32_WKPU
-	struct gpio_nxp_s32_irq_config *wkpu_info;
-#endif
-=======
     /* gpio_driver_config needs to be first */
     struct gpio_driver_config common;
-
-    Siul2_Dio_Ip_GpioType*  gpio_base;
-    Siul2_Port_Ip_PortType* port_base;
-
+    mem_addr_t gpio_base;
+    mem_addr_t port_base;
     #ifdef CONFIG_NXP_S32_EIRQ
     struct gpio_nxp_s32_irq_config* eirq_info;
     #endif
@@ -76,7 +62,6 @@
     #ifdef CONFIG_NXP_S32_WKPU
     struct gpio_nxp_s32_irq_config* wkpu_info;
     #endif
->>>>>>> 8f1b9945
 };
 
 struct gpio_nxp_s32_data {
@@ -91,67 +76,15 @@
     #endif
 };
 
-<<<<<<< HEAD
-static ALWAYS_INLINE uint16_t reverse_bits_16(uint16_t value)
-{
-	return (uint16_t)(__RBIT((uint32_t)value) >> 16);
-}
-
-static int nxp_s32_gpio_configure(const struct device *dev, gpio_pin_t pin,
-				  gpio_flags_t flags)
-{
-	const struct gpio_nxp_s32_config *config = dev->config;
-	uint32_t mscr_val;
-	uint32_t pgpdo_val;
-
-	if ((flags & GPIO_SINGLE_ENDED) != 0) {
-		return -ENOTSUP;
-	}
-
-#if defined(CONFIG_NXP_S32_WKPU)
-	struct gpio_nxp_s32_data *data = dev->data;
-
-	WRITE_BIT(data->pin_wkpu_mask, pin, (flags & NXP_S32_GPIO_INT_WKPU));
-#else
-	if (flags & NXP_S32_GPIO_INT_WKPU) {
-		return -ENOTSUP;
-	}
-#endif
-
-	mscr_val = PORT_READ(pin);
-	mscr_val &= ~(SIUL2_MSCR_SSS_MASK | SIUL2_MSCR_OBE_MASK | SIUL2_MSCR_IBE_MASK |
-		      SIUL2_MSCR_PUE_MASK | SIUL2_MSCR_PUS_MASK);
-
-	if (flags & GPIO_OUTPUT) {
-		mscr_val |= SIUL2_MSCR_OBE(1U);
-
-		pgpdo_val = GPIO_READ(SIUL2_PGPDO);
-		if (flags & GPIO_OUTPUT_INIT_HIGH) {
-			pgpdo_val |= BIT(15 - pin);
-		} else if (flags & GPIO_OUTPUT_INIT_LOW) {
-			pgpdo_val &= ~BIT(15 - pin);
-		}
-		GPIO_WRITE(SIUL2_PGPDO, pgpdo_val);
-	}
-	if (flags & GPIO_INPUT) {
-		mscr_val |= SIUL2_MSCR_IBE(1U);
-	}
-	if (flags & (GPIO_PULL_UP | GPIO_PULL_DOWN)) {
-		mscr_val |= SIUL2_MSCR_PUE(1U);
-		if (flags & GPIO_PULL_UP) {
-			mscr_val |= SIUL2_MSCR_PUS(1U);
-		}
-	}
-	PORT_WRITE(pin, mscr_val);
-
-	return 0;
-=======
+static ALWAYS_INLINE uint16_t reverse_bits_16(uint16_t value) {
+    return (uint16_t)(__RBIT((uint32_t)value) >> 16);
+}
+
 static int nxp_s32_gpio_configure(const struct device* dev, gpio_pin_t pin,
                                   gpio_flags_t flags) {
-    const struct gpio_nxp_s32_config* port_config = dev->config;
-    Siul2_Dio_Ip_GpioType*  gpio_base = port_config->gpio_base;
-    Siul2_Port_Ip_PortType* port_base = port_config->port_base;
-    Siul2_Port_Ip_PortPullConfig pull_config;
+    const struct gpio_nxp_s32_config* config = dev->config;
+    uint32_t mscr_val;
+    uint32_t pgpdo_val;
 
     if ((flags & GPIO_SINGLE_ENDED) != 0) {
         return (-ENOTSUP);
@@ -167,147 +100,90 @@
     }
     #endif
 
-    switch (flags & GPIO_DIR_MASK) {
-        case GPIO_INPUT :
-            Siul2_Port_Ip_SetPinDirection(port_base, pin, SIUL2_PORT_IN);
-            break;
-        case GPIO_OUTPUT :
-            Siul2_Port_Ip_SetPinDirection(port_base, pin, SIUL2_PORT_OUT);
-            break;
-        case GPIO_INPUT | GPIO_OUTPUT :
-            Siul2_Port_Ip_SetPinDirection(port_base, pin, SIUL2_PORT_IN_OUT);
-            break;
-        default :
-            Siul2_Port_Ip_SetPinDirection(port_base, pin, SIUL2_PORT_HI_Z);
-            break;
-    }
-
-    Siul2_Port_Ip_SetOutputBuffer(port_base, pin,
-                                  (flags & GPIO_OUTPUT), PORT_MUX_AS_GPIO);
-
-    switch (flags & (GPIO_OUTPUT | GPIO_OUTPUT_INIT_HIGH | GPIO_OUTPUT_INIT_LOW)) {
-        case GPIO_OUTPUT_HIGH :
-            Siul2_Dio_Ip_WritePin(gpio_base, pin, 1);
-            break;
-        case GPIO_OUTPUT_LOW :
-            Siul2_Dio_Ip_WritePin(gpio_base, pin, 0);
-            break;
-        default :
-            break;
-    }
-
-    if ((flags & GPIO_PULL_UP) != 0) {
-        pull_config = PORT_INTERNAL_PULL_UP_ENABLED;
-    }
-    else if ((flags & GPIO_PULL_DOWN) != 0) {
-        pull_config = PORT_INTERNAL_PULL_DOWN_ENABLED;
-    }
-    else {
-        pull_config = PORT_INTERNAL_PULL_NOT_ENABLED;
-    }
-    Siul2_Port_Ip_SetPullSel(port_base, pin, pull_config);
-
-    return (0);
->>>>>>> 8f1b9945
+    mscr_val = PORT_READ(pin);
+    mscr_val &= ~(SIUL2_MSCR_SSS_MASK | SIUL2_MSCR_OBE_MASK | SIUL2_MSCR_IBE_MASK |
+                  SIUL2_MSCR_PUE_MASK | SIUL2_MSCR_PUS_MASK);
+
+    if (flags & GPIO_OUTPUT) {
+        mscr_val |= SIUL2_MSCR_OBE(1U);
+
+        pgpdo_val = GPIO_READ(SIUL2_PGPDO);
+        if (flags & GPIO_OUTPUT_INIT_HIGH) {
+            pgpdo_val |= BIT(15 - pin);
+        }
+        else if (flags & GPIO_OUTPUT_INIT_LOW) {
+            pgpdo_val &= ~BIT(15 - pin);
+        }
+        GPIO_WRITE(SIUL2_PGPDO, pgpdo_val);
+    }
+    if (flags & GPIO_INPUT) {
+        mscr_val |= SIUL2_MSCR_IBE(1U);
+    }
+
+    if (flags & (GPIO_PULL_UP | GPIO_PULL_DOWN)) {
+        mscr_val |= SIUL2_MSCR_PUE(1U);
+        if (flags & GPIO_PULL_UP) {
+            mscr_val |= SIUL2_MSCR_PUS(1U);
+        }
+    }
+    PORT_WRITE(pin, mscr_val);
+
+    return (0);
 }
 
 static int nxp_s32_gpio_port_get_raw(const struct device* port, uint32_t* value) {
     const struct gpio_nxp_s32_config* config = port->config;
 
-<<<<<<< HEAD
-	*value = reverse_bits_16(GPIO_READ(SIUL2_PGPDI));
-=======
-    *value = Siul2_Dio_Ip_ReadPins(config->gpio_base);
->>>>>>> 8f1b9945
-
-    return (0);
-}
-
-<<<<<<< HEAD
-static int nxp_s32_gpio_port_set_masked_raw(const struct device *port,
-					    gpio_port_pins_t mask,
-					    gpio_port_value_t value)
-{
-	const struct gpio_nxp_s32_config *config = port->config;
-	gpio_port_pins_t pins_value;
-
-	pins_value = reverse_bits_16(GPIO_READ(SIUL2_PGPDO));
-	pins_value = (pins_value & ~mask) | (mask & value);
-	GPIO_WRITE(SIUL2_PGPDO, reverse_bits_16(pins_value));
-=======
+    *value = reverse_bits_16(GPIO_READ(SIUL2_PGPDI));
+
+    return (0);
+}
+
 static int nxp_s32_gpio_port_set_masked_raw(const struct device* port,
                                             gpio_port_pins_t mask,
                                             gpio_port_value_t value) {
     const struct gpio_nxp_s32_config* config = port->config;
-    Siul2_Dio_Ip_GpioType* gpio_base = config->gpio_base;
-    gpio_port_pins_t pins_value = Siul2_Dio_Ip_GetPinsOutput(gpio_base);
-
+    gpio_port_pins_t pins_value;
+
+    pins_value = reverse_bits_16(GPIO_READ(SIUL2_PGPDO));
     pins_value = (pins_value & ~mask) | (mask & value);
-    Siul2_Dio_Ip_WritePins(gpio_base, pins_value);
->>>>>>> 8f1b9945
-
-    return (0);
-}
-
-<<<<<<< HEAD
-static int nxp_s32_gpio_port_set_bits_raw(const struct device *port,
-					  gpio_port_pins_t pins)
-{
-	const struct gpio_nxp_s32_config *config = port->config;
-	uint16_t reg_val;
-
-	reg_val = GPIO_READ(SIUL2_PGPDO);
-	reg_val |= reverse_bits_16(pins);
-	GPIO_WRITE(SIUL2_PGPDO, reg_val);
-=======
+    GPIO_WRITE(SIUL2_PGPDO, reverse_bits_16(pins_value));
+
+    return (0);
+}
+
 static int nxp_s32_gpio_port_set_bits_raw(const struct device* port,
                                           gpio_port_pins_t pins) {
     const struct gpio_nxp_s32_config* config = port->config;
-
-    Siul2_Dio_Ip_SetPins(config->gpio_base, pins);
->>>>>>> 8f1b9945
-
-    return (0);
-}
-
-<<<<<<< HEAD
-static int nxp_s32_gpio_port_clear_bits_raw(const struct device *port,
-					    gpio_port_pins_t pins)
-{
-	const struct gpio_nxp_s32_config *config = port->config;
-	uint16_t reg_val;
-
-	reg_val = GPIO_READ(SIUL2_PGPDO);
-	reg_val &= ~reverse_bits_16(pins);
-	GPIO_WRITE(SIUL2_PGPDO, reg_val);
-=======
+    uint16_t reg_val;
+
+    reg_val = GPIO_READ(SIUL2_PGPDO);
+    reg_val |= reverse_bits_16(pins);
+    GPIO_WRITE(SIUL2_PGPDO, reg_val);
+
+    return (0);
+}
+
 static int nxp_s32_gpio_port_clear_bits_raw(const struct device* port,
                                             gpio_port_pins_t pins) {
     const struct gpio_nxp_s32_config* config = port->config;
-
-    Siul2_Dio_Ip_ClearPins(config->gpio_base, pins);
->>>>>>> 8f1b9945
-
-    return (0);
-}
-
-<<<<<<< HEAD
-static int nxp_s32_gpio_port_toggle_bits(const struct device *port,
-					 gpio_port_pins_t pins)
-{
-	const struct gpio_nxp_s32_config *config = port->config;
-	uint16_t reg_val;
-
-	reg_val = GPIO_READ(SIUL2_PGPDO);
-	reg_val ^= reverse_bits_16(pins);
-	GPIO_WRITE(SIUL2_PGPDO, reg_val);
-=======
+    uint16_t reg_val;
+
+    reg_val = GPIO_READ(SIUL2_PGPDO);
+    reg_val &= ~reverse_bits_16(pins);
+    GPIO_WRITE(SIUL2_PGPDO, reg_val);
+
+    return (0);
+}
+
 static int nxp_s32_gpio_port_toggle_bits(const struct device* port,
                                          gpio_port_pins_t pins) {
     const struct gpio_nxp_s32_config* config = port->config;
-
-    Siul2_Dio_Ip_TogglePins(config->gpio_base, pins);
->>>>>>> 8f1b9945
+    uint16_t reg_val;
+
+    reg_val = GPIO_READ(SIUL2_PGPDO);
+    reg_val ^= reverse_bits_16(pins);
+    GPIO_WRITE(SIUL2_PGPDO, reg_val);
 
     return (0);
 }
@@ -335,94 +211,21 @@
 }
 
 #if defined(CONFIG_NXP_S32_EIRQ)
-<<<<<<< HEAD
-static int nxp_s32_gpio_eirq_get_trigger(enum eirq_nxp_s32_trigger *eirq_trigger,
-					 enum gpio_int_trig trigger)
-{
-	switch (trigger) {
-	case GPIO_INT_TRIG_LOW:
-		*eirq_trigger = EIRQ_NXP_S32_FALLING_EDGE;
-		break;
-	case GPIO_INT_TRIG_HIGH:
-		*eirq_trigger = EIRQ_NXP_S32_RISING_EDGE;
-		break;
-	case GPIO_INT_TRIG_BOTH:
-		*eirq_trigger = EIRQ_NXP_S32_BOTH_EDGES;
-		break;
-	default:
-		return -ENOTSUP;
-	}
-
-	return 0;
-}
-
-static int nxp_s32_gpio_config_eirq(const struct device *dev,
-				    gpio_pin_t pin,
-				    enum gpio_int_mode mode,
-				    enum gpio_int_trig trig)
-{
-	const struct gpio_nxp_s32_config *config = dev->config;
-	const struct gpio_nxp_s32_irq_config *irq_cfg = config->eirq_info;
-	uint8_t irq_line;
-	enum eirq_nxp_s32_trigger eirq_trigger;
-
-	if (irq_cfg == NULL) {
-		LOG_ERR("external interrupt controller not available or enabled");
-		return -ENOTSUP;
-	}
-
-	if (mode == GPIO_INT_MODE_LEVEL) {
-		return -ENOTSUP;
-	}
-
-	irq_line = nxp_s32_gpio_pin_to_line(irq_cfg, pin);
-	if (irq_line == NXP_S32_GPIO_LINE_NOT_FOUND) {
-		if (mode == GPIO_INT_MODE_DISABLED) {
-			return 0;
-		}
-		LOG_ERR("pin %d cannot be used for external interrupt", pin);
-		return -ENOTSUP;
-	}
-
-	if (mode == GPIO_INT_MODE_DISABLED) {
-		eirq_nxp_s32_disable_interrupt(irq_cfg->ctrl, irq_line);
-		eirq_nxp_s32_unset_callback(irq_cfg->ctrl, irq_line);
-	} else {
-		if (nxp_s32_gpio_eirq_get_trigger(&eirq_trigger, trig)) {
-			return -ENOTSUP;
-		}
-		if (eirq_nxp_s32_set_callback(irq_cfg->ctrl, irq_line, pin,
-					nxp_s32_gpio_isr, (void *)dev)) {
-			LOG_ERR("pin %d is already in use", pin);
-			return -EBUSY;
-		}
-		eirq_nxp_s32_enable_interrupt(irq_cfg->ctrl, irq_line, eirq_trigger);
-	}
-
-	return 0;
-=======
-static int nxp_s32_gpio_eirq_get_trigger(Siul2_Icu_Ip_EdgeType* edge_type,
-                                         enum gpio_int_mode mode,
+static int nxp_s32_gpio_eirq_get_trigger(enum eirq_nxp_s32_trigger* eirq_trigger,
                                          enum gpio_int_trig trigger) {
-    if (mode == GPIO_INT_MODE_DISABLED) {
-        *edge_type = SIUL2_ICU_DISABLE;
-        return (0);
-    }
-
-    if (mode == GPIO_INT_MODE_LEVEL) {
-        return (-ENOTSUP);
-    }
-
     switch (trigger) {
         case GPIO_INT_TRIG_LOW :
-            *edge_type = SIUL2_ICU_FALLING_EDGE;
+            *eirq_trigger = EIRQ_NXP_S32_FALLING_EDGE;
             break;
+
         case GPIO_INT_TRIG_HIGH :
-            *edge_type = SIUL2_ICU_RISING_EDGE;
+            *eirq_trigger = EIRQ_NXP_S32_RISING_EDGE;
             break;
+
         case GPIO_INT_TRIG_BOTH :
-            *edge_type = SIUL2_ICU_BOTH_EDGES;
+            *eirq_trigger = EIRQ_NXP_S32_BOTH_EDGES;
             break;
+
         default :
             return (-ENOTSUP);
     }
@@ -437,42 +240,44 @@
     const struct gpio_nxp_s32_config* config = dev->config;
     const struct gpio_nxp_s32_irq_config* irq_cfg = config->eirq_info;
     uint8_t irq_line;
-    Siul2_Icu_Ip_EdgeType edge_type;
+    enum eirq_nxp_s32_trigger eirq_trigger;
 
     if (irq_cfg == NULL) {
         LOG_ERR("external interrupt controller not available or enabled");
         return (-ENOTSUP);
     }
 
-    if (nxp_s32_gpio_eirq_get_trigger(&edge_type, mode, trig)) {
-        LOG_ERR("trigger or mode not supported");
+    if (mode == GPIO_INT_MODE_LEVEL) {
         return (-ENOTSUP);
     }
 
     irq_line = nxp_s32_gpio_pin_to_line(irq_cfg, pin);
     if (irq_line == NXP_S32_GPIO_LINE_NOT_FOUND) {
-        if (edge_type == SIUL2_ICU_DISABLE) {
+        if (mode == GPIO_INT_MODE_DISABLED) {
             return (0);
         }
         LOG_ERR("pin %d cannot be used for external interrupt", pin);
         return (-ENOTSUP);
     }
 
-    if (edge_type == SIUL2_ICU_DISABLE) {
+    if (mode == GPIO_INT_MODE_DISABLED) {
         eirq_nxp_s32_disable_interrupt(irq_cfg->ctrl, irq_line);
         eirq_nxp_s32_unset_callback(irq_cfg->ctrl, irq_line);
     }
     else {
-        if (eirq_nxp_s32_set_callback(irq_cfg->ctrl, irq_line,
-                                      nxp_s32_gpio_isr, pin, (void*)dev)) {
+        if (nxp_s32_gpio_eirq_get_trigger(&eirq_trigger, trig)) {
+            return (-ENOTSUP);
+        }
+
+        if (eirq_nxp_s32_set_callback(irq_cfg->ctrl, irq_line, pin,
+                                      nxp_s32_gpio_isr, (void *)dev)) {
             LOG_ERR("pin %d is already in use", pin);
             return (-EBUSY);
         }
-        eirq_nxp_s32_enable_interrupt(irq_cfg->ctrl, irq_line, edge_type);
-    }
-
-    return (0);
->>>>>>> 8f1b9945
+        eirq_nxp_s32_enable_interrupt(irq_cfg->ctrl, irq_line, eirq_trigger);
+    }
+
+    return (0);
 }
 #endif /* CONFIG_NXP_S32_EIRQ */
 
@@ -577,83 +382,39 @@
 #endif /* defined(CONFIG_NXP_S32_EIRQ) || defined(CONFIG_NXP_S32_WKPU) */
 
 #ifdef CONFIG_GPIO_GET_CONFIG
-<<<<<<< HEAD
-static int nxp_s32_gpio_pin_get_config(const struct device *dev,
-				       gpio_pin_t pin,
-				       gpio_flags_t *out_flags)
-{
-	const struct gpio_nxp_s32_config *config = dev->config;
-	uint16_t pins_output;
-	uint32_t mscr_val;
-	gpio_flags_t flags = 0;
-
-	mscr_val = PORT_READ(pin);
-	if ((mscr_val & SIUL2_MSCR_IBE_MASK) != 0) {
-		flags |= GPIO_INPUT;
-	}
-
-	if ((mscr_val & SIUL2_MSCR_OBE_MASK) != 0) {
-		flags |= GPIO_OUTPUT;
-
-		pins_output = GPIO_READ(SIUL2_PGPDO);
-		if ((pins_output & BIT(15 - pin)) != 0) {
-			flags |= GPIO_OUTPUT_HIGH;
-		} else {
-			flags |= GPIO_OUTPUT_LOW;
-		}
-
-#if defined(SIUL2_MSCR_ODE_MASK)
-		if ((mscr_val & SIUL2_MSCR_ODE_MASK) != 0) {
-			flags |= GPIO_OPEN_DRAIN;
-		}
-#endif /* SIUL2_MSCR_ODE_MASK */
-	}
-
-	if ((mscr_val & SIUL2_MSCR_PUE_MASK) != 0) {
-		if ((mscr_val & SIUL2_MSCR_PUS_MASK) != 0) {
-			flags |= GPIO_PULL_UP;
-		} else {
-			flags |= GPIO_PULL_DOWN;
-		}
-	}
-
-	*out_flags = flags;
-
-	return 0;
-=======
 static int nxp_s32_gpio_pin_get_config(const struct device* dev,
                                        gpio_pin_t pin,
                                        gpio_flags_t* out_flags) {
     const struct gpio_nxp_s32_config* config = dev->config;
-    Siul2_Dio_Ip_GpioType* gpio_base = config->gpio_base;
-    Siul2_Port_Ip_PortType* port_base = config->port_base;
-    Siul2_Dio_Ip_PinsChannelType pins_output;
+    uint16_t pins_output;
+    uint32_t mscr_val;
     gpio_flags_t flags = 0;
 
-    if ((port_base->MSCR[pin] & SIUL2_MSCR_IBE_MASK) != 0) {
+    mscr_val = PORT_READ(pin);
+    if ((mscr_val & SIUL2_MSCR_IBE_MASK) != 0) {
         flags |= GPIO_INPUT;
     }
 
-    if ((port_base->MSCR[pin] & SIUL2_MSCR_OBE_MASK) != 0) {
+    if ((mscr_val & SIUL2_MSCR_OBE_MASK) != 0) {
         flags |= GPIO_OUTPUT;
 
-        pins_output = Siul2_Dio_Ip_GetPinsOutput(gpio_base);
-        if ((pins_output & BIT(pin)) != 0) {
+        pins_output = GPIO_READ(SIUL2_PGPDO);
+        if ((pins_output & BIT(15 - pin)) != 0) {
             flags |= GPIO_OUTPUT_HIGH;
         }
         else {
             flags |= GPIO_OUTPUT_LOW;
         }
 
-        #ifdef FEATURE_SIUL2_PORT_IP_HAS_OPEN_DRAIN
-        if ((port_base->MSCR[pin] & SIUL2_MSCR_ODE_MASK) != 0) {
+        #if defined(SIUL2_MSCR_ODE_MASK)
+        if ((mscr_val & SIUL2_MSCR_ODE_MASK) != 0) {
             flags |= GPIO_OPEN_DRAIN;
         }
-        #endif /* FEATURE_SIUL2_PORT_IP_HAS_OPEN_DRAIN */
-    }
-
-    if ((port_base->MSCR[pin] & SIUL2_MSCR_PUE_MASK) != 0) {
-        if ((port_base->MSCR[pin] & SIUL2_MSCR_PUS_MASK) != 0) {
+        #endif /* SIUL2_MSCR_ODE_MASK */
+    }
+
+    if ((mscr_val & SIUL2_MSCR_PUE_MASK) != 0) {
+        if ((mscr_val & SIUL2_MSCR_PUS_MASK) != 0) {
             flags |= GPIO_PULL_UP;
         }
         else {
@@ -664,52 +425,15 @@
     *out_flags = flags;
 
     return (0);
->>>>>>> 8f1b9945
 }
 #endif /* CONFIG_GPIO_GET_CONFIG */
 
 #ifdef CONFIG_GPIO_GET_DIRECTION
-<<<<<<< HEAD
-static int nxp_s32_gpio_port_get_direction(const struct device *dev,
-					   gpio_port_pins_t map,
-					   gpio_port_pins_t *inputs,
-					   gpio_port_pins_t *outputs)
-{
-	const struct gpio_nxp_s32_config *config = dev->config;
-	gpio_port_pins_t ip = 0;
-	gpio_port_pins_t op = 0;
-	uint32_t pin;
-
-	map &= config->common.port_pin_mask;
-
-	if (inputs != NULL) {
-		while (map) {
-			pin = find_lsb_set(map) - 1;
-			ip |= (!!(PORT_READ(pin) & SIUL2_MSCR_IBE_MASK)) * BIT(pin);
-			map &= ~BIT(pin);
-		}
-
-		*inputs = ip;
-	}
-
-	if (outputs != NULL) {
-		while (map) {
-			pin = find_lsb_set(map) - 1;
-			op |= (!!(PORT_READ(pin) & SIUL2_MSCR_OBE_MASK)) * BIT(pin);
-			map &= ~BIT(pin);
-		}
-
-		*outputs = op;
-	}
-
-	return 0;
-=======
 static int nxp_s32_gpio_port_get_direction(const struct device* dev,
                                            gpio_port_pins_t map,
                                            gpio_port_pins_t* inputs,
                                            gpio_port_pins_t* outputs) {
     const struct gpio_nxp_s32_config* config = dev->config;
-    Siul2_Port_Ip_PortType* port_base = config->port_base;
     gpio_port_pins_t ip = 0;
     gpio_port_pins_t op = 0;
     uint32_t pin;
@@ -719,7 +443,7 @@
     if (inputs != NULL) {
         while (map) {
             pin = find_lsb_set(map) - 1;
-            ip |= (!!(port_base->MSCR[pin] & SIUL2_MSCR_IBE_MASK)) * BIT(pin);
+            ip |= (!!(PORT_READ(pin) & SIUL2_MSCR_IBE_MASK)) * BIT(pin);
             map &= ~BIT(pin);
         }
 
@@ -729,7 +453,7 @@
     if (outputs != NULL) {
         while (map) {
             pin = find_lsb_set(map) - 1;
-            op |= (!!(port_base->MSCR[pin] & SIUL2_MSCR_OBE_MASK)) * BIT(pin);
+            op |= (!!(PORT_READ(pin) & SIUL2_MSCR_OBE_MASK)) * BIT(pin);
             map &= ~BIT(pin);
         }
 
@@ -737,7 +461,6 @@
     }
 
     return (0);
->>>>>>> 8f1b9945
 }
 #endif /* CONFIG_GPIO_GET_DIRECTION */
 
@@ -788,15 +511,6 @@
                         & ~(GPIO_NXP_S32_RESERVED_PIN_MASK(n))),    \
                 (GPIO_PORT_PIN_MASK_FROM_DT_INST(n)))
 
-<<<<<<< HEAD
-=======
-#define GPIO_NXP_S32_REG_ADDR(n)            \
-        ((Siul2_Dio_Ip_GpioType*)DT_INST_REG_ADDR_BY_NAME(n, pgpdo))
-
-#define GPIO_NXP_S32_PORT_REG_ADDR(n)       \
-        ((Siul2_Port_Ip_PortType*)DT_INST_REG_ADDR_BY_NAME(n, mscr))
-
->>>>>>> 8f1b9945
 #ifdef CONFIG_NXP_S32_EIRQ
 #define GPIO_NXP_S32_EIRQ_NODE(n)           \
         DT_INST_PHANDLE(n, interrupt_parent)
@@ -858,33 +572,6 @@
 #define GPIO_NXP_S32_GET_WKPU_INFO(n)
 #endif /* CONFIG_NXP_S32_WKPU */
 
-<<<<<<< HEAD
-#define GPIO_NXP_S32_DEVICE_INIT(n)						\
-	GPIO_NXP_S32_SET_EIRQ_INFO(n)						\
-	GPIO_NXP_S32_SET_WKPU_INFO(n)						\
-	static const struct gpio_nxp_s32_config gpio_nxp_s32_config_##n = {	\
-		.common = {							\
-			.port_pin_mask = GPIO_NXP_S32_PORT_PIN_MASK(n),		\
-		},								\
-		.gpio_base = DT_INST_REG_ADDR_BY_NAME(n, pgpdo),		\
-		.port_base = DT_INST_REG_ADDR_BY_NAME(n, mscr),			\
-		GPIO_NXP_S32_GET_EIRQ_INFO(n)					\
-		GPIO_NXP_S32_GET_WKPU_INFO(n)					\
-	};									\
-	static struct gpio_nxp_s32_data gpio_nxp_s32_data_##n;			\
-	static int gpio_nxp_s32_init_##n(const struct device *dev)		\
-	{									\
-		return 0;							\
-	}									\
-	DEVICE_DT_INST_DEFINE(n,						\
-			gpio_nxp_s32_init_##n,					\
-			NULL,							\
-			&gpio_nxp_s32_data_##n,					\
-			&gpio_nxp_s32_config_##n,				\
-			POST_KERNEL,						\
-			CONFIG_GPIO_INIT_PRIORITY,				\
-			&gpio_nxp_s32_driver_api);
-=======
 #define GPIO_NXP_S32_DEVICE_INIT(n)                                     \
     GPIO_NXP_S32_SET_EIRQ_INFO(n)                                       \
     GPIO_NXP_S32_SET_WKPU_INFO(n)                                       \
@@ -892,8 +579,8 @@
         .common = {                                                     \
             .port_pin_mask = GPIO_NXP_S32_PORT_PIN_MASK(n),             \
         },                                                              \
-        .gpio_base = GPIO_NXP_S32_REG_ADDR(n),                          \
-        .port_base = GPIO_NXP_S32_PORT_REG_ADDR(n),                     \
+        .gpio_base = DT_INST_REG_ADDR_BY_NAME(n, pgpdo),                \
+        .port_base = DT_INST_REG_ADDR_BY_NAME(n, mscr),                 \
         GPIO_NXP_S32_GET_EIRQ_INFO(n)                                   \
         GPIO_NXP_S32_GET_WKPU_INFO(n)                                   \
     };                                                                  \
@@ -909,6 +596,5 @@
                           POST_KERNEL,                                  \
                           CONFIG_GPIO_INIT_PRIORITY,                    \
                           &gpio_nxp_s32_driver_api);
->>>>>>> 8f1b9945
 
 DT_INST_FOREACH_STATUS_OKAY(GPIO_NXP_S32_DEVICE_INIT)