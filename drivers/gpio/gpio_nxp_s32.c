--- conflicted
+++ resolved
@@ -461,8 +461,7 @@
 }
 #endif /* CONFIG_GPIO_GET_DIRECTION */
 
-<<<<<<< HEAD
-static const struct gpio_driver_api gpio_nxp_s32_driver_api = {
+static DEVICE_API(gpio, gpio_nxp_s32_driver_api) = {
     .pin_configure       = nxp_s32_gpio_configure,
     .port_get_raw        = nxp_s32_gpio_port_get_raw,
     .port_set_masked_raw = nxp_s32_gpio_port_set_masked_raw,
@@ -482,25 +481,6 @@
     #ifdef CONFIG_GPIO_GET_DIRECTION
     .port_get_direction = nxp_s32_gpio_port_get_direction,
     #endif
-=======
-static DEVICE_API(gpio, gpio_nxp_s32_driver_api) = {
-	.pin_configure = nxp_s32_gpio_configure,
-	.port_get_raw = nxp_s32_gpio_port_get_raw,
-	.port_set_masked_raw = nxp_s32_gpio_port_set_masked_raw,
-	.port_set_bits_raw = nxp_s32_gpio_port_set_bits_raw,
-	.port_clear_bits_raw = nxp_s32_gpio_port_clear_bits_raw,
-	.port_toggle_bits = nxp_s32_gpio_port_toggle_bits,
-#if defined(CONFIG_NXP_S32_EIRQ) || defined(CONFIG_NXP_S32_WKPU)
-	.pin_interrupt_configure = nxp_s32_gpio_pin_interrupt_configure,
-	.manage_callback = nxp_s32_gpio_manage_callback,
-#endif
-#ifdef CONFIG_GPIO_GET_CONFIG
-	.pin_get_config = nxp_s32_gpio_pin_get_config,
-#endif
-#ifdef CONFIG_GPIO_GET_DIRECTION
-	.port_get_direction = nxp_s32_gpio_port_get_direction,
-#endif
->>>>>>> 28bd478a
 };
 
 /* Calculate the port pin mask based on ngpios and gpio-reserved-ranges node
