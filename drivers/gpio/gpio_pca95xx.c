/*
 * Copyright (c) 2015 Intel Corporation.
 * Copyright (c) 2020 Norbit ODM AS
 * Copyright 2022 NXP
 *
 * SPDX-License-Identifier: Apache-2.0
 */

#define DT_DRV_COMPAT nxp_pca95xx

/**
 * @file Driver for PCA95XX and PCAL95XX I2C-based GPIO driver.
 */

#include <errno.h>

#include <zephyr/kernel.h>
#include <zephyr/device.h>
#include <zephyr/init.h>
#include <zephyr/sys/byteorder.h>
#include <zephyr/sys/util.h>
#include <zephyr/drivers/gpio.h>
#include <zephyr/drivers/i2c.h>

#include <zephyr/drivers/gpio/gpio_utils.h>

#define LOG_LEVEL CONFIG_GPIO_LOG_LEVEL
#include <zephyr/logging/log.h>
LOG_MODULE_REGISTER(gpio_pca95xx);

#if CONFIG_LITTLE_ENDIAN
#define LOW_BYTE_LE16_IDX           0
#define HIGH_BYTE_LE16_IDX          1
#else
#define LOW_BYTE_LE16_IDX           1
#define HIGH_BYTE_LE16_IDX          0
#endif

/* Register definitions */
#define REG_INPUT_PORT0             0x00
#define REG_INPUT_PORT1             0x01
#define REG_OUTPUT_PORT0            0x02
#define REG_OUTPUT_PORT1            0x03
#define REG_POL_INV_PORT0           0x04
#define REG_POL_INV_PORT1           0x05
#define REG_CONF_PORT0              0x06
#define REG_CONF_PORT1              0x07
#define REG_OUT_DRV_STRENGTH_PORT0L 0x40
#define REG_OUT_DRV_STRENGTH_PORT0H 0x41
#define REG_OUT_DRV_STRENGTH_PORT1L 0x42
#define REG_OUT_DRV_STRENGTH_PORT1H 0x43
#define REG_INPUT_LATCH_PORT0       0x44
#define REG_INPUT_LATCH_PORT1       0x45
#define REG_PUD_EN_PORT0            0x46
#define REG_PUD_EN_PORT1            0x47
#define REG_PUD_SEL_PORT0           0x48
#define REG_PUD_SEL_PORT1           0x49
#define REG_INT_MASK_PORT0          0x4A
#define REG_INT_MASK_PORT1          0x4B
#define REG_INT_STATUS_PORT0        0x4C
#define REG_INT_STATUS_PORT1        0x4D
#define REG_OUTPUT_PORT_CONF        0x4F

/* Driver flags */
#define PCA_HAS_PUD                 BIT(0)
#define PCA_HAS_INTERRUPT           BIT(1)
#define PCA_HAS_INTERRUPT_MASK_REG  BIT(2)

/** Configuration data */
struct gpio_pca95xx_config {
    /* gpio_driver_config needs to be first */
    struct gpio_driver_config common;
    struct i2c_dt_spec bus;
    uint8_t capabilities;
    #ifdef CONFIG_GPIO_PCA95XX_INTERRUPT
    struct gpio_dt_spec int_gpio;
    #endif
};

/** Runtime driver data */
struct gpio_pca95xx_drv_data {
    /* gpio_driver_data needs to be first */
    struct gpio_driver_data common;

    struct {
        uint16_t input;
        uint16_t output;
        uint16_t dir;
        uint16_t pud_en;
        uint16_t pud_sel;
        uint16_t int_mask;
        uint16_t input_latch;
    } reg_cache;

    struct k_sem lock;

    #ifdef CONFIG_GPIO_PCA95XX_INTERRUPT
    /* Self-reference to the driver instance */
    const struct device* instance;

    /* port ISR callback routine address */
    sys_slist_t callbacks;

    /* interrupt triggering pin masks */
    struct {
        uint16_t edge_rising;
        uint16_t edge_falling;
        uint16_t level_high;
        uint16_t level_low;
    } interrupts;

    struct gpio_callback gpio_callback;

    struct k_work interrupt_worker;

    bool interrupt_active;
    #endif
};

static int read_port_reg(const struct device* dev, uint8_t reg, uint8_t pin,
                         uint16_t* cache, uint16_t* buf) {
    const struct gpio_pca95xx_config* const config = dev->config;
    uint8_t b_buf;
    int ret;

<<<<<<< HEAD
	if (pin >= 8) {
		reg++;
	}
=======
    if (pin >= 8) {
        reg++;
    }
>>>>>>> 048e7409

    ret = i2c_reg_read_byte_dt(&config->bus, reg, &b_buf);
    if (ret != 0) {
        LOG_ERR("PCA95XX[0x%X]: error reading register 0x%X (%d)",
                config->bus.addr, reg, ret);
        return (ret);
    }

    if (pin < 8) {
        ((uint8_t*)cache)[LOW_BYTE_LE16_IDX] = b_buf;
    }
    else {
        ((uint8_t*)cache)[HIGH_BYTE_LE16_IDX] = b_buf;
    }

    *buf = *cache;

    LOG_DBG("PCA95XX[0x%X]: Read: REG[0x%X] = 0x%X",
            config->bus.addr, reg, b_buf);

    return (0);
}

/**
 * @brief Read both port 0 and port 1 registers of certain register function.
 *
 * Given the register in reg, read the pair of port 0 and port 1.
 *
 * @param dev Device struct of the PCA95XX.
 * @param reg Register to read (the PORT0 of the pair of registers).
 * @param cache Pointer to the cache to be updated after successful read.
 * @param buf Buffer to read data into.
 *
 * @return 0 if successful, failed otherwise.
 */
static int read_port_regs(const struct device* dev, uint8_t reg,
                          uint16_t* cache, uint16_t* buf) {
    const struct gpio_pca95xx_config* const config = dev->config;
    uint16_t port_data;
    uint16_t value;
    int ret;

    ret = i2c_burst_read_dt(&config->bus, reg, (uint8_t*)&port_data,
                            sizeof(port_data));
    if (ret != 0) {
        LOG_ERR("PCA95XX[0x%X]: error reading register 0x%X (%d)",
                config->bus.addr, reg, ret);
        return (ret);
    }

    value  = sys_le16_to_cpu(port_data);
    *cache = value;
    *buf   = value;

    LOG_DBG("PCA95XX[0x%X]: Read: REG[0x%X] = 0x%X, REG[0x%X] = 0x%X",
            config->bus.addr, reg, (*buf & 0xFF), (reg + 1), (*buf >> 8));

    return (0);
}

static int write_port_reg(const struct device* dev, uint8_t reg, uint8_t pin,
                          uint16_t* cache, uint16_t value) {
    const struct gpio_pca95xx_config* const config = dev->config;
    uint8_t buf[2];
    int ret;

    if (pin < 8) {
        buf[1] = value;
    }
    else {
        buf[1] = value >> 8;
        reg++;
    }
    buf[0] = reg;

    LOG_DBG("PCA95XX[0x%X]: Write: REG[0x%X] = 0x%X", config->bus.addr,
            reg, buf[1]);

    ret = i2c_write_dt(&config->bus, buf, sizeof(buf));
    if (ret == 0) {
        *cache = value;
    }
    else {
        LOG_ERR("PCA95XX[0x%X]: error writing to register 0x%X "
                "(%d)", config->bus.addr, reg, ret);
    }

    return (ret);
}

/**
 * @brief Write both port 0 and port 1 registers of certain register function.
 *
 * Given the register in reg, write the pair of port 0 and port 1.
 *
 * @param dev Device struct of the PCA95XX.
 * @param reg Register to write into (the PORT0 of the pair of registers).
 * @param cache Pointer to the cache to be updated after successful write.
 * @param value New value to set.
 *
 * @return 0 if successful, failed otherwise.
 */
static int write_port_regs(const struct device* dev, uint8_t reg,
                           uint16_t* cache, uint16_t value) {
    const struct gpio_pca95xx_config* const config = dev->config;
    uint8_t buf[3];
    int ret;

    LOG_DBG("PCA95XX[0x%X]: Write: REG[0x%X] = 0x%X, REG[0x%X] = "
            "0x%X", config->bus.addr, reg, (value & 0xFF),
            (reg + 1), (value >> 8));

    buf[0] = reg;
    sys_put_le16(value, &buf[1]);

    ret = i2c_write_dt(&config->bus, buf, sizeof(buf));
    if (ret == 0) {
        *cache = value;
    }
    else {
        LOG_ERR("PCA95XX[0x%X]: error writing to register 0x%X "
                "(%d)", config->bus.addr, reg, ret);
    }

    return (ret);
}

static inline int update_input_reg(const struct device* dev, uint8_t pin,
                                   uint16_t* buf) {
    struct gpio_pca95xx_drv_data* const drv_data = (struct gpio_pca95xx_drv_data* const)dev->data;

    return read_port_reg(dev, REG_INPUT_PORT0, pin,
                         &drv_data->reg_cache.input, buf);
}

static inline int update_input_regs(const struct device* dev, uint16_t* buf) {
    struct gpio_pca95xx_drv_data* const drv_data = (struct gpio_pca95xx_drv_data* const)dev->data;

    return read_port_regs(dev, REG_INPUT_PORT0,
                          &drv_data->reg_cache.input, buf);
}

static inline int update_output_reg(const struct device* dev, uint8_t pin, uint16_t value) {
    struct gpio_pca95xx_drv_data* const drv_data = (struct gpio_pca95xx_drv_data* const)dev->data;

    return write_port_reg(dev, REG_OUTPUT_PORT0, pin,
                          &drv_data->reg_cache.output, value);
}

static inline int update_output_regs(const struct device* dev, uint16_t value) {
    struct gpio_pca95xx_drv_data* const drv_data = (struct gpio_pca95xx_drv_data* const)dev->data;

    return write_port_regs(dev, REG_OUTPUT_PORT0,
                           &drv_data->reg_cache.output, value);
}

static inline int update_direction_reg(const struct device* dev, uint8_t pin, uint16_t value) {
    struct gpio_pca95xx_drv_data* const drv_data = (struct gpio_pca95xx_drv_data* const)dev->data;

    return write_port_reg(dev, REG_CONF_PORT0, pin,
                          &drv_data->reg_cache.dir, value);
}

static inline int update_pul_sel_reg(const struct device* dev, uint8_t pin, uint16_t value) {
    struct gpio_pca95xx_drv_data* const drv_data = (struct gpio_pca95xx_drv_data* const)dev->data;

    return write_port_reg(dev, REG_PUD_SEL_PORT0, pin,
                          &drv_data->reg_cache.pud_sel, value);
}

static inline int update_pul_en_reg(const struct device* dev, uint8_t pin, uint8_t value) {
    struct gpio_pca95xx_drv_data* const drv_data = (struct gpio_pca95xx_drv_data* const)dev->data;

    return write_port_reg(dev, REG_PUD_EN_PORT0, pin,
                          &drv_data->reg_cache.pud_en, value);
}

#ifdef CONFIG_GPIO_PCA95XX_INTERRUPT
static inline int update_int_mask_reg(const struct device* dev, uint8_t pin, uint16_t value) {
    struct gpio_pca95xx_drv_data* const drv_data = (struct gpio_pca95xx_drv_data* const)dev->data;

    /* If the interrupt mask is present, so is the input latch */
    write_port_reg(dev, REG_INPUT_LATCH_PORT0, pin, &drv_data->reg_cache.input_latch, ~value);

    return write_port_reg(dev, REG_INT_MASK_PORT0, pin,
                          &drv_data->reg_cache.int_mask, value);
}
#endif /* CONFIG_GPIO_PCA95XX_INTERRUPT */

/**
 * @brief Setup the pin direction (input or output)
 *
 * @param dev Device struct of the PCA95XX
 * @param pin The pin number
 * @param flags Flags of pin or port
 *
 * @return 0 if successful, failed otherwise
 */
static int setup_pin_dir(const struct device* dev, uint32_t pin, int flags) {
    struct gpio_pca95xx_drv_data* const drv_data = (struct gpio_pca95xx_drv_data* const )dev->data;
    uint16_t reg_dir = drv_data->reg_cache.dir;
    uint16_t reg_out = drv_data->reg_cache.output;
    int ret;

    /* For each pin, 0 == output, 1 == input */
    if ((flags & GPIO_OUTPUT) != 0U) {
        if ((flags & GPIO_OUTPUT_INIT_HIGH) != 0U) {
            reg_out |= BIT(pin);
        }
        else if ((flags & GPIO_OUTPUT_INIT_LOW) != 0U) {
            reg_out &= ~BIT(pin);
        }
        ret = update_output_reg(dev, pin, reg_out);
        if (ret != 0) {
            return (ret);
        }
        reg_dir &= ~BIT(pin);
    }
    else {
        reg_dir |= BIT(pin);
    }

    ret = update_direction_reg(dev, pin, reg_dir);

    return (ret);
}

/**
 * @brief Setup the pin pull up/pull down status
 *
 * @param dev Device struct of the PCA95XX
 * @param pin The pin number
 * @param flags Flags of pin or port
 *
 * @return 0 if successful, failed otherwise
 */
static int setup_pin_pullupdown(const struct device* dev, uint32_t pin, int flags) {
    const struct gpio_pca95xx_config* const config = dev->config;
    struct gpio_pca95xx_drv_data* const drv_data = (struct gpio_pca95xx_drv_data* const )dev->data;
    uint16_t reg_pud;
    int ret;

    if ((config->capabilities & PCA_HAS_PUD) == 0) {
        /* Chip does not support pull up/pull down */
        if ((flags & (GPIO_PULL_UP | GPIO_PULL_DOWN)) != 0U) {
            return (-ENOTSUP);
        }

        /* If both GPIO_PULL_UP and GPIO_PULL_DOWN are not set,
         * we should disable them in hardware. But need to skip
         * if the chip does not support pull up/pull down.
         */
        return (0);
    }

    /* If disabling pull up/down, there is no need to set the selection
     * register. Just go straight to disabling.
     */
    if ((flags & (GPIO_PULL_UP | GPIO_PULL_DOWN)) != 0U) {
        /* Setup pin pull up or pull down */
        reg_pud = drv_data->reg_cache.pud_sel;

        /* pull down == 0, pull up == 1 */
        WRITE_BIT(reg_pud, pin, (flags & GPIO_PULL_UP) != 0U);

        ret = update_pul_sel_reg(dev, pin, reg_pud);
        if (ret) {
            return (ret);
        }
    }

    /* enable/disable pull up/down */
    reg_pud = drv_data->reg_cache.pud_en;

    WRITE_BIT(reg_pud, pin,
              (flags & (GPIO_PULL_UP | GPIO_PULL_DOWN)) != 0U);

    ret = update_pul_en_reg(dev, pin, reg_pud);

    return (ret);
}

/**
 * @brief Configure pin or port
 *
 * @param dev Device struct of the PCA95XX
 * @param pin The pin number
 * @param flags Flags of pin or port
 *
 * @return 0 if successful, failed otherwise
 */
static int gpio_pca95xx_config(const struct device* dev,
                               gpio_pin_t pin, gpio_flags_t flags) {
    struct gpio_pca95xx_drv_data* const drv_data = (struct gpio_pca95xx_drv_data* const)dev->data;
    int ret;

    #if (CONFIG_GPIO_LOG_LEVEL >= LOG_LEVEL_DEBUG)
    const struct gpio_pca95xx_config* const config = dev->config;
    #endif

    /* Does not support disconnected pin */
    if ((flags & (GPIO_INPUT | GPIO_OUTPUT)) == GPIO_DISCONNECTED) {
        return (-ENOTSUP);
    }

    /* Open-drain support is per port, not per pin.
     * So can't really support the API as-is.
     */
    if ((flags & GPIO_SINGLE_ENDED) != 0U) {
        return (-ENOTSUP);
    }

    /* Can't do I2C bus operations from an ISR */
    if (k_is_in_isr()) {
        return (-EWOULDBLOCK);
    }

    k_sem_take(&drv_data->lock, K_FOREVER);

    ret = setup_pin_dir(dev, pin, flags);
    if (ret) {
        LOG_ERR("PCA95XX[0x%X]: error setting pin direction (%d)",
                config->bus.addr, ret);
        goto done;
    }

    ret = setup_pin_pullupdown(dev, pin, flags);
    if (ret) {
        LOG_ERR("PCA95XX[0x%X]: error setting pin pull up/down "
                "(%d)", config->bus.addr, ret);
        goto done;
    }

done :
    k_sem_give(&drv_data->lock);

    return (ret);
}

static int gpio_pca95xx_port_get_raw(const struct device* dev, uint32_t* value) {
    struct gpio_pca95xx_drv_data* const drv_data = (struct gpio_pca95xx_drv_data* const )dev->data;
    uint16_t buf;
    int ret;

    /* Can't do I2C bus operations from an ISR */
    if (k_is_in_isr()) {
        return (-EWOULDBLOCK);
    }

    k_sem_take(&drv_data->lock, K_FOREVER);

    ret = update_input_regs(dev, &buf);
    if (ret != 0) {
        goto done;
    }

    *value = buf;

done :
    k_sem_give(&drv_data->lock);

    return (ret);
}

static int gpio_pca95xx_port_set_masked_raw(const struct device* dev, uint32_t mask, uint32_t value) {
    struct gpio_pca95xx_drv_data* const drv_data = (struct gpio_pca95xx_drv_data* const )dev->data;
    uint16_t reg_out;
    int ret;

    /* Can't do I2C bus operations from an ISR */
    if (k_is_in_isr()) {
        return (-EWOULDBLOCK);
    }

    k_sem_take(&drv_data->lock, K_FOREVER);

    reg_out = drv_data->reg_cache.output;
    reg_out = (reg_out & ~mask) | (mask & value);

    ret = update_output_regs(dev, reg_out);

    k_sem_give(&drv_data->lock);

    return (ret);
}

static int gpio_pca95xx_port_set_bits_raw(const struct device* dev,
                                          uint32_t mask) {
    return gpio_pca95xx_port_set_masked_raw(dev, mask, mask);
}

static int gpio_pca95xx_port_clear_bits_raw(const struct device* dev,
                                            uint32_t mask) {
    return gpio_pca95xx_port_set_masked_raw(dev, mask, 0);
}

static int gpio_pca95xx_port_toggle_bits(const struct device* dev,
                                         uint32_t mask) {
    struct gpio_pca95xx_drv_data* const drv_data = (struct gpio_pca95xx_drv_data* const)dev->data;
    uint16_t reg_out;
    int ret;

    /* Can't do I2C bus operations from an ISR */
    if (k_is_in_isr()) {
        return (-EWOULDBLOCK);
    }

    k_sem_take(&drv_data->lock, K_FOREVER);

    reg_out = drv_data->reg_cache.output;
    reg_out ^= mask;

    ret = update_output_regs(dev, reg_out);

    k_sem_give(&drv_data->lock);

    return (ret);
}

#ifdef CONFIG_GPIO_PCA95XX_INTERRUPT
static void get_triggered_it(struct gpio_pca95xx_drv_data* drv_data,
                             uint16_t* trig_edge, uint16_t* trig_level) {
    uint16_t input_cache;
    uint16_t changed_pins;
    uint16_t input_new;
    int ret;

    input_cache = drv_data->reg_cache.input;
    ret = update_input_regs(drv_data->instance, &input_new);
    if (ret == 0) {
        changed_pins = (input_cache ^ input_new);

        *trig_edge  |= (changed_pins & input_new   & drv_data->interrupts.edge_rising);
        *trig_edge  |= (changed_pins & input_cache & drv_data->interrupts.edge_falling);
        *trig_level |= ( input_new & drv_data->interrupts.level_high);
        *trig_level |= (~input_new & drv_data->interrupts.level_low );
    }
}

static void gpio_pca95xx_interrupt_worker(struct k_work* work) {
    struct gpio_pca95xx_drv_data* const drv_data = CONTAINER_OF(
        work, struct gpio_pca95xx_drv_data, interrupt_worker);
    const struct gpio_pca95xx_config* const config = drv_data->instance->config;
    uint16_t trig_edge;
    uint16_t trig_level;
    uint32_t triggered_int;

    trig_edge  = 0;
    trig_level = 0;

    k_sem_take(&drv_data->lock, K_FOREVER);

    /* Note: PCA Interrupt status is cleared by reading inputs */
    if (config->capabilities & PCA_HAS_INTERRUPT_MASK_REG) {
        /* gpio latched read values, to be compared to cached ones */
        get_triggered_it(drv_data, &trig_edge, &trig_level);
    }
    /* gpio unlatched read values, in case signal has flipped again */
    get_triggered_it(drv_data, &trig_edge, &trig_level);

    triggered_int = (trig_edge | trig_level);

    k_sem_give(&drv_data->lock);

    if (triggered_int != 0) {
        gpio_fire_callbacks(&drv_data->callbacks, drv_data->instance,
                            triggered_int);
    }

    /* Emulate level triggering */
    if (trig_level != 0) {
        /* Reschedule worker */
        k_work_submit(&drv_data->interrupt_worker);
    }
}

static void gpio_pca95xx_interrupt_callback(const struct device* dev,
                                            struct gpio_callback* cb,
                                            gpio_port_pins_t pins) {
    struct gpio_pca95xx_drv_data* const drv_data =
        CONTAINER_OF(cb, struct gpio_pca95xx_drv_data, gpio_callback);

    ARG_UNUSED(pins);

    /* Cannot read PCA95xx registers from ISR context, queue worker */
    k_work_submit(&drv_data->interrupt_worker);
}

static int gpio_pca95xx_pin_interrupt_configure(const struct device* dev,
                                                gpio_pin_t pin,
                                                enum gpio_int_mode mode,
                                                enum gpio_int_trig trig) {
    const struct gpio_pca95xx_config* const config = dev->config;
    struct gpio_pca95xx_drv_data* const drv_data = (struct gpio_pca95xx_drv_data* const)dev->data;
    uint16_t reg;
    bool enabled;
    bool edge;
    bool level;
    bool active;
    int ret;

    ret = 0;

    /* Check if GPIO port supports interrupts */
    if ((config->capabilities & PCA_HAS_INTERRUPT) == 0U) {
        return (-ENOTSUP);
    }

    /* Check for an invalid pin number */
    if (BIT(pin) > config->common.port_pin_mask) {
        return (-EINVAL);
    }

    /* Check configured pin direction */
    if ((mode != GPIO_INT_MODE_DISABLED) &&
        (BIT(pin) & drv_data->reg_cache.dir) != BIT(pin)) {
        LOG_ERR("PCA95XX[0x%X]: output pin cannot trigger interrupt",
                config->bus.addr);
        return (-ENOTSUP);
    }

    k_sem_take(&drv_data->lock, K_FOREVER);

    /* Check if GPIO port has an interrupt mask register */
    if (config->capabilities & PCA_HAS_INTERRUPT_MASK_REG) {
        uint16_t reg_out;

        reg_out = drv_data->reg_cache.int_mask;
        WRITE_BIT(reg_out, pin, (mode == GPIO_INT_MODE_DISABLED));

        ret = update_int_mask_reg(dev, pin, reg_out);
        if (ret != 0) {
            LOG_ERR("PCA95XX[0x%X]: failed to update int mask (%d)",
                    config->bus.addr, ret);
            goto err;
        }
    }

    /* Update interrupt masks */
    enabled = ((mode & GPIO_INT_MODE_DISABLED) == 0U);
    edge    = (mode == GPIO_INT_MODE_EDGE);
    level   = (mode == GPIO_INT_MODE_LEVEL);
    WRITE_BIT(drv_data->interrupts.edge_rising, pin,
              (enabled && edge && ((trig & GPIO_INT_TRIG_HIGH) == GPIO_INT_TRIG_HIGH)));
    WRITE_BIT(drv_data->interrupts.edge_falling, pin,
              (enabled && edge && ((trig & GPIO_INT_TRIG_LOW) == GPIO_INT_TRIG_LOW)));
    WRITE_BIT(drv_data->interrupts.level_high, pin,
              (enabled && level && ((trig & GPIO_INT_TRIG_HIGH) == GPIO_INT_TRIG_HIGH)));
    WRITE_BIT(drv_data->interrupts.level_low, pin,
              (enabled && level && ((trig & GPIO_INT_TRIG_LOW) == GPIO_INT_TRIG_LOW)));

    active = ((drv_data->interrupts.edge_rising  ||
               drv_data->interrupts.edge_falling ||
               drv_data->interrupts.level_high   ||
               drv_data->interrupts.level_low) > 0);

    /* Enable / disable interrupt as needed */
    if (active != drv_data->interrupt_active) {
        ret = gpio_pin_interrupt_configure_dt(&config->int_gpio,
                                              active ? GPIO_INT_EDGE_TO_ACTIVE : GPIO_INT_MODE_DISABLED);
        if (ret != 0) {
            LOG_ERR("PCA95XX[0x%X]: failed to configure interrupt "
                    "on pin %d (%d)", config->bus.addr,
                    config->int_gpio.pin, ret);
            goto err;
        }
        drv_data->interrupt_active = active;

        if (active) {
            /* Read current status to reset any
             * active signal on INT line
             */
            update_input_regs(dev, &reg);
        }
    }

err :
    k_sem_give(&drv_data->lock);

    return (ret);
}

static int gpio_pca95xx_manage_callback(const struct device* dev,
                                        struct gpio_callback* callback,
                                        bool set) {
    const struct gpio_pca95xx_config* const config = dev->config;
    struct gpio_pca95xx_drv_data* const drv_data = (struct gpio_pca95xx_drv_data* const )dev->data;

    if ((config->capabilities & PCA_HAS_INTERRUPT) == 0U) {
        return (-ENOTSUP);
    }

    k_sem_take(&drv_data->lock, K_FOREVER);

    gpio_manage_callback(&drv_data->callbacks, callback, set);

    k_sem_give(&drv_data->lock);

    return (0);
}
#endif /* CONFIG_GPIO_PCA95XX_INTERRUPT */

static const struct gpio_driver_api gpio_pca95xx_drv_api_funcs = {
    .pin_configure       = gpio_pca95xx_config,
    .port_get_raw        = gpio_pca95xx_port_get_raw,
    .port_set_masked_raw = gpio_pca95xx_port_set_masked_raw,
    .port_set_bits_raw   = gpio_pca95xx_port_set_bits_raw,
    .port_clear_bits_raw = gpio_pca95xx_port_clear_bits_raw,
    .port_toggle_bits    = gpio_pca95xx_port_toggle_bits,

    #ifdef CONFIG_GPIO_PCA95XX_INTERRUPT
    .pin_interrupt_configure = gpio_pca95xx_pin_interrupt_configure,
    .manage_callback         = gpio_pca95xx_manage_callback,
    #endif
};

/**
 * @brief Initialization function of PCA95XX
 *
 * @param dev Device struct
 * @return 0 if successful, failed otherwise.
 */
static int gpio_pca95xx_init(const struct device* dev) {
    const struct gpio_pca95xx_config* const config = dev->config;
    struct gpio_pca95xx_drv_data* const drv_data = (struct gpio_pca95xx_drv_data* const )dev->data;

    if (!device_is_ready(config->bus.bus)) {
        return (-ENODEV);
    }

    k_sem_init(&drv_data->lock, 1, 1);

    #ifdef CONFIG_GPIO_PCA95XX_INTERRUPT
    /* Check if GPIO port supports interrupts */
    if ((config->capabilities & PCA_HAS_INTERRUPT) != 0) {
        int ret;

        /* Store self-reference for interrupt handling */
        drv_data->instance = dev;

        /* Prepare interrupt worker */
        k_work_init(&drv_data->interrupt_worker,
                    gpio_pca95xx_interrupt_worker);

        /* Configure GPIO interrupt pin */
        if (!gpio_is_ready_dt(&config->int_gpio)) {
            LOG_ERR("PCA95XX[0x%X]: interrupt GPIO not ready",
                    config->bus.addr);
            return (-ENODEV);
        }

        ret = gpio_pin_configure_dt(&config->int_gpio, GPIO_INPUT);
        if (ret != 0) {
            LOG_ERR("PCA95XX[0x%X]: failed to configure interrupt"
                    " pin %d (%d)", config->bus.addr,
                    config->int_gpio.pin, ret);
            return (ret);
        }

        /* Prepare GPIO callback for interrupt pin */
        gpio_init_callback(&drv_data->gpio_callback,
                           gpio_pca95xx_interrupt_callback,
                           BIT(config->int_gpio.pin));
        ret = gpio_add_callback(config->int_gpio.port, &drv_data->gpio_callback);
        if (ret != 0) {
            LOG_ERR("PCA95XX[0x%X]: failed to add interrupt callback for"
                    " pin %d (%d)", config->bus.addr,
                    config->int_gpio.pin, ret);
            return (ret);
        }
    }
    #endif

    return (0);
}

#define GPIO_PCA95XX_DEVICE_INSTANCE(inst)                                  \
    static const struct gpio_pca95xx_config gpio_pca95xx_##inst##_cfg = {   \
        .common = {                                                         \
            .port_pin_mask = GPIO_PORT_PIN_MASK_FROM_DT_INST(inst),         \
        },                                                                  \
        .bus = I2C_DT_SPEC_INST_GET(inst),                                  \
        .capabilities =                                                     \
            (DT_INST_PROP(inst, has_pud) ? PCA_HAS_PUD : 0) |               \
            IF_ENABLED(CONFIG_GPIO_PCA95XX_INTERRUPT, (                     \
            (DT_INST_NODE_HAS_PROP(inst, interrupt_gpios) ?                 \
             PCA_HAS_INTERRUPT : 0) |                                       \
            (DT_INST_PROP(inst, has_interrupt_mask_reg) ?                   \
                    PCA_HAS_INTERRUPT_MASK_REG : 0) |                       \
            ))                                                              \
            0,                                                              \
        IF_ENABLED(CONFIG_GPIO_PCA95XX_INTERRUPT,                           \
        (.int_gpio = GPIO_DT_SPEC_INST_GET_OR(inst, interrupt_gpios, {}),)) \
};                                                                          \
                                                                            \
static struct gpio_pca95xx_drv_data gpio_pca95xx_##inst##_drvdata = {       \
    .reg_cache.input       = 0x00,                                          \
    .reg_cache.output      = 0xFFFF,                                        \
    .reg_cache.dir         = 0xFFFF,                                        \
    .reg_cache.pud_en      = 0x00,                                          \
    .reg_cache.pud_sel     = 0xFFFF,                                        \
    .reg_cache.int_mask    = 0xFFFF,                                        \
    .reg_cache.input_latch = 0x00,                                          \
    IF_ENABLED(CONFIG_GPIO_PCA95XX_INTERRUPT, (                             \
    .interrupt_active = false,                                              \
    ))                                                                      \
};                                                                          \
                                                                            \
DEVICE_DT_INST_DEFINE(inst,                                                 \
                      gpio_pca95xx_init,                                    \
                      NULL,                                                 \
                      &gpio_pca95xx_##inst##_drvdata,                       \
                      &gpio_pca95xx_##inst##_cfg,                           \
                      POST_KERNEL, CONFIG_GPIO_PCA95XX_INIT_PRIORITY,       \
                      &gpio_pca95xx_drv_api_funcs);

DT_INST_FOREACH_STATUS_OKAY(GPIO_PCA95XX_DEVICE_INSTANCE)<|MERGE_RESOLUTION|>--- conflicted
+++ resolved
@@ -123,15 +123,9 @@
     uint8_t b_buf;
     int ret;
 
-<<<<<<< HEAD
-	if (pin >= 8) {
-		reg++;
-	}
-=======
     if (pin >= 8) {
         reg++;
     }
->>>>>>> 048e7409
 
     ret = i2c_reg_read_byte_dt(&config->bus, reg, &b_buf);
     if (ret != 0) {
