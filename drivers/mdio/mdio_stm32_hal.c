--- conflicted
+++ resolved
@@ -174,21 +174,13 @@
     return (0);
 }
 
-<<<<<<< HEAD
-static struct mdio_driver_api const mdio_stm32_driver_api = {
+static DEVICE_API(mdio, mdio_stm32_driver_api) = {
     .read        = mdio_stm32_read,
     .write       = mdio_stm32_write,
     .read_c45    = mdio_stm32_read_c45,
     .write_c45   = mdio_stm32_write_c45,
     .bus_enable  = mdio_stm32_bus_enable,
     .bus_disable = mdio_stm32_bus_disable
-=======
-static DEVICE_API(mdio, mdio_stm32_api) = {
-	.read = mdio_stm32_read,
-	.write = mdio_stm32_write,
-	.bus_enable = mdio_stm32_bus_enable,
-	.bus_disable = mdio_stm32_bus_disable,
->>>>>>> 28bd478a
 };
 
 #define MDIO_STM32_HAL_DEVICE(inst)                                                                                    \
