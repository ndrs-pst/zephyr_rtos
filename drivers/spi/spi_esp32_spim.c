/*
 * Copyright (c) 2020 Espressif Systems (Shanghai) Co., Ltd.
 *
 * SPDX-License-Identifier: Apache-2.0
 */

#define DT_DRV_COMPAT espressif_esp32_spi

/* Include esp-idf headers first to avoid redefining BIT() macro */
#include <hal/spi_hal.h>
#include <esp_attr.h>
#include <esp_clk_tree.h>

#include <zephyr/logging/log.h>
LOG_MODULE_REGISTER(esp32_spi, CONFIG_SPI_LOG_LEVEL);

#include <soc.h>
#include <esp_memory_utils.h>
#include <zephyr/drivers/spi.h>
#include <zephyr/drivers/spi/rtio.h>
#if defined(CONFIG_SOC_SERIES_ESP32C2) || defined(CONFIG_SOC_SERIES_ESP32C3) ||                    \
    defined(CONFIG_SOC_SERIES_ESP32C6)
#include <zephyr/drivers/interrupt_controller/intc_esp32c3.h>
#else
#include <zephyr/drivers/interrupt_controller/intc_esp32.h>
#endif
#ifdef SOC_GDMA_SUPPORTED
#include <hal/gdma_hal.h>
#include <hal/gdma_ll.h>
#endif
#include <zephyr/drivers/clock_control.h>
#include "spi_context.h"
#include "spi_esp32_spim.h"

#if defined(CONFIG_SOC_SERIES_ESP32C2) || defined(CONFIG_SOC_SERIES_ESP32C3) ||                    \
    defined(CONFIG_SOC_SERIES_ESP32C6)
#define ISR_HANDLER isr_handler_t
#else
#define ISR_HANDLER intr_handler_t
#endif

#define SPI_DMA_MAX_BUFFER_SIZE 4092

static bool spi_esp32_transfer_ongoing(struct spi_esp32_data* data) {
    return spi_context_tx_on(&data->ctx) || spi_context_rx_on(&data->ctx);
}

static inline void spi_esp32_complete(const struct device* dev,
                                      struct spi_esp32_data* data,
                                      spi_dev_t* spi, int status) {
    #ifdef CONFIG_SPI_ESP32_INTERRUPT
    spi_ll_disable_int(spi);
    spi_ll_clear_int_stat(spi);
    #endif

    spi_context_cs_control(&data->ctx, false);

    #ifdef CONFIG_SPI_ESP32_INTERRUPT
    spi_context_complete(&data->ctx, dev, status);
    #endif
}

static int IRAM_ATTR spi_esp32_transfer(const struct device* dev) {
    struct spi_esp32_data* data = dev->data;
    const struct spi_esp32_config *cfg = dev->config;
    struct spi_context *ctx = &data->ctx;
    spi_hal_context_t *hal = &data->hal;
    spi_hal_dev_config_t *hal_dev = &data->dev_config;
    spi_hal_trans_config_t *hal_trans = &data->trans_config;
    size_t chunk_len_bytes = spi_context_max_continuous_chunk(&data->ctx) * data->dfs;
    size_t max_buf_sz =
        cfg->dma_enabled ? SPI_DMA_MAX_BUFFER_SIZE : SOC_SPI_MAXIMUM_BUFFER_SIZE;
    size_t transfer_len_bytes = MIN(chunk_len_bytes, max_buf_sz);
    size_t transfer_len_frames = (transfer_len_bytes / data->dfs);
    size_t bit_len = transfer_len_bytes << 3;
    uint8_t* rx_temp = NULL;
    uint8_t* tx_temp = NULL;
    uint8_t dma_len_tx = MIN(ctx->tx_len * data->dfs, SPI_DMA_MAX_BUFFER_SIZE);
    uint8_t dma_len_rx = MIN(ctx->rx_len * data->dfs, SPI_DMA_MAX_BUFFER_SIZE);

    if (cfg->dma_enabled) {
        /* bit_len needs to be at least one byte long when using DMA */
        bit_len = !bit_len ? 8 : bit_len;
        if (ctx->tx_buf && !esp_ptr_dma_capable((uint32_t *)&ctx->tx_buf[0])) {
            LOG_DBG("Tx buffer not DMA capable");
            tx_temp = k_malloc(dma_len_tx);
            if (!tx_temp) {
                LOG_ERR("Error allocating temp buffer Tx");
                return (-ENOMEM);
            }

            (void) memcpy(tx_temp, &ctx->tx_buf[0], dma_len_tx);
        }

        if (ctx->rx_buf && (!esp_ptr_dma_capable((uint32_t *)&ctx->rx_buf[0]) ||
                            ((int)&ctx->rx_buf[0] % 4 != 0) || (dma_len_rx % 4 != 0))) {
            /* The rx buffer need to be length of
             * multiples of 32 bits to avoid heap
             * corruption.
             */
            LOG_DBG("Rx buffer not DMA capable");
            rx_temp = k_calloc(((dma_len_rx << 3) + 31) / 8, sizeof(uint8_t));
            if (!rx_temp) {
                LOG_ERR("Error allocating temp buffer Rx");
                k_free(tx_temp);
                return (-ENOMEM);
            }
        }
    }

    /* clean up and prepare SPI hal */
    (void) memset((uint32_t*)hal->hw->data_buf, 0, sizeof(hal->hw->data_buf));
    hal_trans->send_buffer = tx_temp ? tx_temp : (uint8_t*)ctx->tx_buf;
    hal_trans->rcv_buffer  = rx_temp ? rx_temp : ctx->rx_buf;
    hal_trans->tx_bitlen   = bit_len;
    hal_trans->rx_bitlen   = bit_len;

    /* keep cs line active until last transmission */
    hal_trans->cs_keep_active =
        (!ctx->num_cs_gpios &&
         (ctx->rx_count > 1 || ctx->tx_count > 1 || ctx->rx_len > transfer_len_frames ||
          ctx->tx_len > transfer_len_frames));

    /* configure SPI */
    spi_hal_setup_trans(hal, hal_dev, hal_trans);
    spi_hal_prepare_data(hal, hal_dev, hal_trans);

    /* send data */
    spi_hal_user_start(hal);
    spi_context_update_tx(&data->ctx, data->dfs, transfer_len_frames);

    while (!spi_hal_usr_is_done(hal)) {
        /* nop */
    }

    /* read data */
    spi_hal_fetch_result(hal);

    if (rx_temp) {
        (void) memcpy(&ctx->rx_buf[0], rx_temp, transfer_len_bytes);
    }

    spi_context_update_rx(&data->ctx, data->dfs, transfer_len_frames);

    k_free(tx_temp);
    k_free(rx_temp);

    return (0);
}

#ifdef CONFIG_SPI_ESP32_INTERRUPT
static void IRAM_ATTR spi_esp32_isr(void* arg) {
    const struct device* dev = (const struct device*)arg;
    const struct spi_esp32_config* cfg = dev->config;
    struct spi_esp32_data* data = dev->data;

    do {
        spi_esp32_transfer(dev);
    } while (spi_esp32_transfer_ongoing(data));

    spi_esp32_complete(dev, data, cfg->spi, 0);
}
#endif

static int spi_esp32_init_dma(const struct device* dev) {
    const struct spi_esp32_config* cfg = dev->config;
    struct spi_esp32_data* data = dev->data;
    uint8_t channel_offset;

    if (clock_control_on(cfg->clock_dev, (clock_control_subsys_t)cfg->dma_clk_src)) {
        LOG_ERR("Could not enable DMA clock");
        return (-EIO);
    }

    #ifdef SOC_GDMA_SUPPORTED
    gdma_hal_init(&data->hal_gdma, 0);
    gdma_ll_enable_clock(data->hal_gdma.dev, true);
    gdma_ll_tx_reset_channel(data->hal_gdma.dev, cfg->dma_host);
    gdma_ll_rx_reset_channel(data->hal_gdma.dev, cfg->dma_host);
    gdma_ll_tx_connect_to_periph(data->hal_gdma.dev, cfg->dma_host, GDMA_TRIG_PERIPH_SPI,
                                 cfg->dma_host);
    gdma_ll_rx_connect_to_periph(data->hal_gdma.dev, cfg->dma_host, GDMA_TRIG_PERIPH_SPI,
                                 cfg->dma_host);
    channel_offset = 0;
    #else
    channel_offset = 1;
    #endif /* SOC_GDMA_SUPPORTED */
    #ifdef CONFIG_SOC_SERIES_ESP32
    /*Connect SPI and DMA*/
    DPORT_SET_PERI_REG_BITS(DPORT_SPI_DMA_CHAN_SEL_REG, 3, cfg->dma_host + 1,
                            ((cfg->dma_host + 1) * 2));
    #endif /* CONFIG_SOC_SERIES_ESP32 */

    data->hal_config.dma_in      = (spi_dma_dev_t*)cfg->spi;
    data->hal_config.dma_out     = (spi_dma_dev_t*)cfg->spi;
    data->hal_config.dma_enabled = true;
    data->hal_config.tx_dma_chan = cfg->dma_host + channel_offset;
    data->hal_config.rx_dma_chan = cfg->dma_host + channel_offset;
    data->hal_config.dmadesc_n   = 1;
    data->hal_config.dmadesc_rx  = &data->dma_desc_rx;
    data->hal_config.dmadesc_tx  = &data->dma_desc_tx;

    if (data->hal_config.dmadesc_tx == NULL || data->hal_config.dmadesc_rx == NULL) {
        k_free(data->hal_config.dmadesc_tx);
        k_free(data->hal_config.dmadesc_rx);
        return (-ENOMEM);
    }

    spi_hal_init(&data->hal, cfg->dma_host + 1, &data->hal_config);
    return (0);
}

static int spi_esp32_init(const struct device* dev) {
    const struct spi_esp32_config* cfg = dev->config;
    struct spi_esp32_data* data = dev->data;
    int err;
    spi_hal_context_t *hal = &data->hal;

    if (!cfg->clock_dev) {
        return (-EINVAL);
    }

    if (!device_is_ready(cfg->clock_dev)) {
        LOG_ERR("clock control device not ready");
        return (-ENODEV);
    }

    /* Enables SPI peripheral */
    err = clock_control_on(cfg->clock_dev, cfg->clock_subsys);
    if (err < 0) {
        LOG_ERR("Error enabling SPI clock");
        return (err);
    }

    spi_ll_master_init(hal->hw);

    if (cfg->dma_enabled) {
        spi_esp32_init_dma(dev);
    }

    #ifdef CONFIG_SPI_ESP32_INTERRUPT
    spi_ll_disable_int(cfg->spi);
    spi_ll_clear_int_stat(cfg->spi);

    err = esp_intr_alloc(cfg->irq_source,
            ESP_PRIO_TO_FLAGS(cfg->irq_priority) |
            ESP_INT_FLAGS_CHECK(cfg->irq_flags) | ESP_INTR_FLAG_IRAM,
            (ISR_HANDLER)spi_esp32_isr,
            (void*)dev,
            NULL);

    if (err != 0) {
        LOG_ERR("could not allocate interrupt (err %d)", err);
        return (err);
    }
#endif

    err = spi_context_cs_configure_all(&data->ctx);
    if (err < 0) {
        return (err);
    }

    err = esp_clk_tree_src_get_freq_hz(
            cfg->clock_source, ESP_CLK_TREE_SRC_FREQ_PRECISION_APPROX, &data->clock_source_hz);
    if (err) {
        LOG_ERR("Could not get clock source frequency (%d)", err);
        return (err);
    }

    spi_context_unlock_unconditionally(&data->ctx);

    return (0);
}

static inline uint8_t spi_esp32_get_line_mode(uint16_t operation) {
    if (IS_ENABLED(CONFIG_SPI_EXTENDED_MODES)) {
        switch (operation & SPI_LINES_MASK) {
            case SPI_LINES_SINGLE :
                return (1);

            case SPI_LINES_DUAL :
                return (2);

            case SPI_LINES_OCTAL :
                return (8);

            case SPI_LINES_QUAD :
                return (4);

            default :
                break;
        }
    }

    return (1);
}

static int IRAM_ATTR spi_esp32_configure(struct device const* dev,
                                         struct spi_config const* spi_cfg) {
    const struct spi_esp32_config* cfg = dev->config;
    struct spi_esp32_data* data = dev->data;
    struct spi_context* ctx = &data->ctx;
    spi_hal_context_t* hal = &data->hal;
    spi_hal_dev_config_t* hal_dev = &data->dev_config;
    int freq;

    if (spi_context_configured(ctx, spi_cfg)) {
        return (0);
    }

    ctx->config = spi_cfg;

    if (spi_cfg->operation & SPI_HALF_DUPLEX) {
        LOG_ERR("Half-duplex not supported");
        return (-ENOTSUP);
    }

    if (spi_cfg->operation & SPI_OP_MODE_SLAVE) {
        LOG_ERR("Slave mode not supported");
        return (-ENOTSUP);
    }

    if (spi_cfg->operation & SPI_MODE_LOOP) {
        LOG_ERR("Loopback mode is not supported");
        return (-ENOTSUP);
    }

    hal_dev->cs_pin_id = ctx->config->slave;
    int ret = pinctrl_apply_state(cfg->pcfg, PINCTRL_STATE_DEFAULT);

    if (ret) {
        LOG_ERR("Failed to configure SPI pins");
        return (ret);
    }

    /* input parameters to calculate timing configuration */
    spi_hal_timing_param_t timing_param = {
        .half_duplex    = hal_dev->half_duplex,
        .no_compensate  = hal_dev->no_compensate,
        .expected_freq  = spi_cfg->frequency,
        .duty_cycle     = cfg->duty_cycle == 0 ? 128 : cfg->duty_cycle,
        .input_delay_ns = cfg->input_delay_ns,
        .use_gpio       = !cfg->use_iomux,
        .clk_src_hz     = data->clock_source_hz,
    };

    spi_hal_cal_clock_conf(&timing_param, &freq, &hal_dev->timing_conf);

    data->trans_config.dummy_bits = hal_dev->timing_conf.timing_dummy;

    hal_dev->tx_lsbfirst = spi_cfg->operation & SPI_TRANSFER_LSB ? 1 : 0;
    hal_dev->rx_lsbfirst = spi_cfg->operation & SPI_TRANSFER_LSB ? 1 : 0;

    data->trans_config.line_mode.data_lines = spi_esp32_get_line_mode(spi_cfg->operation);

    /* multiline for command and address not supported */
    data->trans_config.line_mode.addr_lines = 1;
    data->trans_config.line_mode.cmd_lines  = 1;

    /* SPI mode */
    hal_dev->mode = 0;
    if (SPI_MODE_GET(spi_cfg->operation) & SPI_MODE_CPHA) {
        hal_dev->mode = BIT(0);
    }

    if (SPI_MODE_GET(spi_cfg->operation) & SPI_MODE_CPOL) {
        hal_dev->mode |= BIT(1);
    }

    /* Chip select setup and hold times */
    /* GPIO CS have their own delay parameter*/
    if (!spi_cs_is_gpio(spi_cfg)) {
        hal_dev->cs_hold  = cfg->cs_hold;
        hal_dev->cs_setup = cfg->cs_setup;
    }

    spi_hal_setup_device(hal, hal_dev);

    /* Workaround to handle default state of MISO and MOSI lines */
    #ifndef CONFIG_SOC_SERIES_ESP32
    spi_dev_t* hw = hal->hw;

    if (cfg->line_idle_low) {
        hw->ctrl.d_pol = 0;
        hw->ctrl.q_pol = 0;
    }
    else {
        hw->ctrl.d_pol = 1;
        hw->ctrl.q_pol = 1;
    }
    #endif

    /*
     * Workaround for ESP32S3 and ESP32Cx SoC's. This dummy transaction is needed
     * to sync CLK and software controlled CS when SPI is in mode 3
     */
    #if defined(CONFIG_SOC_SERIES_ESP32S3) || defined(CONFIG_SOC_SERIES_ESP32C2) || \
        defined(CONFIG_SOC_SERIES_ESP32C3) || defined(CONFIG_SOC_SERIES_ESP32C6)
    if (ctx->num_cs_gpios && (hal_dev->mode & (SPI_MODE_CPOL | SPI_MODE_CPHA))) {
        spi_esp32_transfer(dev);
    }
    #endif

    return (0);
}

static inline uint8_t spi_esp32_get_frame_size(const struct spi_config* spi_cfg) {
    uint8_t dfs = SPI_WORD_SIZE_GET(spi_cfg->operation);

    dfs /= 8;
    if ((dfs == 0) || (dfs > 4)) {
        LOG_WRN("Unsupported dfs, 1-byte size will be used");
        dfs = 1;
    }

    return (dfs);
}

static int transceive(struct device const* dev,
                      struct spi_config const* spi_cfg,
                      struct spi_buf_set const* tx_bufs,
                      struct spi_buf_set const* rx_bufs, bool asynchronous,
                      spi_callback_t cb,
                      void* userdata) {
    const struct spi_esp32_config* cfg = dev->config;
    struct spi_esp32_data* data = dev->data;
    int ret;

    if (!tx_bufs && !rx_bufs) {
        return (0);
    }

    #ifndef CONFIG_SPI_ESP32_INTERRUPT
    if (asynchronous) {
        return (-ENOTSUP);
    }
    #endif

    spi_context_lock(&data->ctx, asynchronous, cb, userdata, spi_cfg);

    data->dfs = spi_esp32_get_frame_size(spi_cfg);

    ret = spi_esp32_configure(dev, spi_cfg);
    if (ret) {
        goto done;
    }

    spi_context_buffers_setup(&data->ctx, tx_bufs, rx_bufs, data->dfs);

    spi_context_cs_control(&data->ctx, true);

    #ifdef CONFIG_SPI_ESP32_INTERRUPT
    spi_ll_enable_int(cfg->spi);
    spi_ll_set_int_stat(cfg->spi);
    #else

    do {
        spi_esp32_transfer(dev);
    } while (spi_esp32_transfer_ongoing(data));

    spi_esp32_complete(dev, data, cfg->spi, 0);

    #endif /* CONFIG_SPI_ESP32_INTERRUPT */

done :
    spi_context_release(&data->ctx, ret);

    return (ret);
}

static int spi_esp32_transceive(struct device const* dev,
                                struct spi_config const* spi_cfg,
                                struct spi_buf_set const* tx_bufs,
                                struct spi_buf_set const* rx_bufs) {
    return transceive(dev, spi_cfg, tx_bufs, rx_bufs, false, NULL, NULL);
}

#ifdef CONFIG_SPI_ASYNC
static int spi_esp32_transceive_async(struct device const* dev,
                                      struct spi_config const* spi_cfg,
                                      struct spi_buf_set const* tx_bufs,
                                      struct spi_buf_set const* rx_bufs,
                                      spi_callback_t cb,
                                      void* userdata) {
    return transceive(dev, spi_cfg, tx_bufs, rx_bufs, true, cb, userdata);
}
#endif /* CONFIG_SPI_ASYNC */

static int spi_esp32_release(struct device const* dev,
                             struct spi_config const* config) {
    struct spi_esp32_data* data = dev->data;

    spi_context_unlock_unconditionally(&data->ctx);

    return (0);
}

static DEVICE_API(spi, spi_api) = {
    .transceive = spi_esp32_transceive,
    #ifdef CONFIG_SPI_ASYNC
    .transceive_async = spi_esp32_transceive_async,
    #endif
    #ifdef CONFIG_SPI_RTIO
    .iodev_submit = spi_rtio_iodev_default_submit,
    #endif
    .release = spi_esp32_release
};

#ifdef CONFIG_SOC_SERIES_ESP32
#define GET_AS_CS(idx) .as_cs = DT_INST_PROP(idx, clk_as_cs),
#else
#define GET_AS_CS(idx)
#endif

<<<<<<< HEAD
#define ESP32_SPI_INIT(idx)                 \
                                            \
    PINCTRL_DT_INST_DEFINE(idx);            \
                                            \
    static struct spi_esp32_data spi_data_##idx = {             \
        SPI_CONTEXT_INIT_LOCK(spi_data_##idx, ctx),             \
        SPI_CONTEXT_INIT_SYNC(spi_data_##idx, ctx),             \
        SPI_CONTEXT_CS_GPIOS_INITIALIZE(DT_DRV_INST(idx), ctx)  \
        .hal = {                            \
            .hw = (spi_dev_t*)DT_INST_REG_ADDR(idx),            \
        },                                  \
        .dev_config = {                     \
            .half_duplex = DT_INST_PROP(idx, half_duplex),      \
            GET_AS_CS(idx)                  \
            .positive_cs   = DT_INST_PROP(idx, positive_cs),    \
            .no_compensate = DT_INST_PROP(idx, dummy_comp),     \
            .sio = DT_INST_PROP(idx, sio)   \
        }                                   \
    };                                      \
                                            \
    static const struct spi_esp32_config spi_config_##idx = {       \
        .spi = (spi_dev_t*)DT_INST_REG_ADDR(idx),                   \
                                            \
        .clock_dev      = DEVICE_DT_GET(DT_INST_CLOCKS_CTLR(idx)),  \
        .duty_cycle     = 0,                \
        .input_delay_ns = 0,                \
        .irq_source     = DT_INST_IRQ_BY_IDX(idx, 0, irq),          \
        .irq_priority   = DT_INST_IRQ_BY_IDX(idx, 0, priority),     \
        .irq_flags      = DT_INST_IRQ_BY_IDX(idx, 0, flags),        \
        .pcfg           = PINCTRL_DT_INST_DEV_CONFIG_GET(idx),      \
        .clock_subsys   = \
            (clock_control_subsys_t)DT_INST_CLOCKS_CELL(idx, offset),   \
        .use_iomux      = DT_INST_PROP(idx, use_iomux),             \
        .dma_enabled    = DT_INST_PROP(idx, dma_enabled),           \
        .dma_clk_src    = DT_INST_PROP(idx, dma_clk),               \
        .dma_host       = DT_INST_PROP(idx, dma_host),              \
        .cs_setup       = DT_INST_PROP_OR(idx, cs_setup_time, 0),   \
        .cs_hold        = DT_INST_PROP_OR(idx, cs_hold_time, 0),    \
        .line_idle_low  = DT_INST_PROP(idx, line_idle_low),         \
        .clock_source = SPI_CLK_SRC_DEFAULT,\
    };                                      \
                                            \
    DEVICE_DT_INST_DEFINE(idx, spi_esp32_init,                  \
                          NULL, &spi_data_##idx,                \
                          &spi_config_##idx, POST_KERNEL,       \
                          CONFIG_SPI_INIT_PRIORITY, &spi_api);
=======
#define ESP32_SPI_INIT(idx)	\
				\
	PINCTRL_DT_INST_DEFINE(idx);	\
										\
	static struct spi_esp32_data spi_data_##idx = {	\
		SPI_CONTEXT_INIT_LOCK(spi_data_##idx, ctx),	\
		SPI_CONTEXT_INIT_SYNC(spi_data_##idx, ctx),	\
		SPI_CONTEXT_CS_GPIOS_INITIALIZE(DT_DRV_INST(idx), ctx)	\
		.hal = {	\
			.hw = (spi_dev_t *)DT_INST_REG_ADDR(idx),	\
		},	\
		.dev_config = {	\
			.half_duplex = DT_INST_PROP(idx, half_duplex),	\
			GET_AS_CS(idx)							\
			.positive_cs = DT_INST_PROP(idx, positive_cs),	\
			.no_compensate = DT_INST_PROP(idx, dummy_comp),	\
			.sio = DT_INST_PROP(idx, sio)	\
		}	\
	};	\
		\
	static const struct spi_esp32_config spi_config_##idx = {	\
		.spi = (spi_dev_t *)DT_INST_REG_ADDR(idx),	\
			\
		.clock_dev = DEVICE_DT_GET(DT_INST_CLOCKS_CTLR(idx)),	\
		.duty_cycle = 0, \
		.input_delay_ns = 0, \
		.irq_source = DT_INST_IRQ_BY_IDX(idx, 0, irq), \
		.irq_priority = DT_INST_IRQ_BY_IDX(idx, 0, priority), \
		.irq_flags = DT_INST_IRQ_BY_IDX(idx, 0, flags), \
		.pcfg = PINCTRL_DT_INST_DEV_CONFIG_GET(idx),	\
		.clock_subsys =	\
			(clock_control_subsys_t)DT_INST_CLOCKS_CELL(idx, offset),	\
		.use_iomux = DT_INST_PROP(idx, use_iomux),	\
		.dma_enabled = DT_INST_PROP(idx, dma_enabled),	\
		.dma_clk_src = DT_INST_PROP(idx, dma_clk),	\
		.dma_host = DT_INST_PROP(idx, dma_host),	\
		.cs_setup = DT_INST_PROP_OR(idx, cs_setup_time, 0), \
		.cs_hold = DT_INST_PROP_OR(idx, cs_hold_time, 0), \
		.line_idle_low = DT_INST_PROP(idx, line_idle_low), \
		.clock_source = SPI_CLK_SRC_DEFAULT,	\
	};	\
		\
	SPI_DEVICE_DT_INST_DEFINE(idx, spi_esp32_init,	\
			      NULL, &spi_data_##idx,	\
			      &spi_config_##idx, POST_KERNEL,	\
			      CONFIG_SPI_INIT_PRIORITY, &spi_api);
>>>>>>> 42262e82

DT_INST_FOREACH_STATUS_OKAY(ESP32_SPI_INIT)<|MERGE_RESOLUTION|>--- conflicted
+++ resolved
@@ -512,7 +512,6 @@
 #define GET_AS_CS(idx)
 #endif
 
-<<<<<<< HEAD
 #define ESP32_SPI_INIT(idx)                 \
                                             \
     PINCTRL_DT_INST_DEFINE(idx);            \
@@ -555,57 +554,9 @@
         .clock_source = SPI_CLK_SRC_DEFAULT,\
     };                                      \
                                             \
-    DEVICE_DT_INST_DEFINE(idx, spi_esp32_init,                  \
-                          NULL, &spi_data_##idx,                \
-                          &spi_config_##idx, POST_KERNEL,       \
-                          CONFIG_SPI_INIT_PRIORITY, &spi_api);
-=======
-#define ESP32_SPI_INIT(idx)	\
-				\
-	PINCTRL_DT_INST_DEFINE(idx);	\
-										\
-	static struct spi_esp32_data spi_data_##idx = {	\
-		SPI_CONTEXT_INIT_LOCK(spi_data_##idx, ctx),	\
-		SPI_CONTEXT_INIT_SYNC(spi_data_##idx, ctx),	\
-		SPI_CONTEXT_CS_GPIOS_INITIALIZE(DT_DRV_INST(idx), ctx)	\
-		.hal = {	\
-			.hw = (spi_dev_t *)DT_INST_REG_ADDR(idx),	\
-		},	\
-		.dev_config = {	\
-			.half_duplex = DT_INST_PROP(idx, half_duplex),	\
-			GET_AS_CS(idx)							\
-			.positive_cs = DT_INST_PROP(idx, positive_cs),	\
-			.no_compensate = DT_INST_PROP(idx, dummy_comp),	\
-			.sio = DT_INST_PROP(idx, sio)	\
-		}	\
-	};	\
-		\
-	static const struct spi_esp32_config spi_config_##idx = {	\
-		.spi = (spi_dev_t *)DT_INST_REG_ADDR(idx),	\
-			\
-		.clock_dev = DEVICE_DT_GET(DT_INST_CLOCKS_CTLR(idx)),	\
-		.duty_cycle = 0, \
-		.input_delay_ns = 0, \
-		.irq_source = DT_INST_IRQ_BY_IDX(idx, 0, irq), \
-		.irq_priority = DT_INST_IRQ_BY_IDX(idx, 0, priority), \
-		.irq_flags = DT_INST_IRQ_BY_IDX(idx, 0, flags), \
-		.pcfg = PINCTRL_DT_INST_DEV_CONFIG_GET(idx),	\
-		.clock_subsys =	\
-			(clock_control_subsys_t)DT_INST_CLOCKS_CELL(idx, offset),	\
-		.use_iomux = DT_INST_PROP(idx, use_iomux),	\
-		.dma_enabled = DT_INST_PROP(idx, dma_enabled),	\
-		.dma_clk_src = DT_INST_PROP(idx, dma_clk),	\
-		.dma_host = DT_INST_PROP(idx, dma_host),	\
-		.cs_setup = DT_INST_PROP_OR(idx, cs_setup_time, 0), \
-		.cs_hold = DT_INST_PROP_OR(idx, cs_hold_time, 0), \
-		.line_idle_low = DT_INST_PROP(idx, line_idle_low), \
-		.clock_source = SPI_CLK_SRC_DEFAULT,	\
-	};	\
-		\
-	SPI_DEVICE_DT_INST_DEFINE(idx, spi_esp32_init,	\
-			      NULL, &spi_data_##idx,	\
-			      &spi_config_##idx, POST_KERNEL,	\
-			      CONFIG_SPI_INIT_PRIORITY, &spi_api);
->>>>>>> 42262e82
+    SPI_DEVICE_DT_INST_DEFINE(idx, spi_esp32_init,              \
+                              NULL, &spi_data_##idx,            \
+                              &spi_config_##idx, POST_KERNEL,   \
+                              CONFIG_SPI_INIT_PRIORITY, &spi_api);
 
 DT_INST_FOREACH_STATUS_OKAY(ESP32_SPI_INIT)