--- conflicted
+++ resolved
@@ -56,114 +56,28 @@
     #endif
 }
 
-<<<<<<< HEAD
-static int IRAM_ATTR spi_esp32_transfer(const struct device *dev)
-{
-	struct spi_esp32_data *data = dev->data;
-	const struct spi_esp32_config *cfg = dev->config;
-	struct spi_context *ctx = &data->ctx;
-	spi_hal_context_t *hal = &data->hal;
-	spi_hal_dev_config_t *hal_dev = &data->dev_config;
-	spi_hal_trans_config_t *hal_trans = &data->trans_config;
-	size_t chunk_len_bytes = spi_context_max_continuous_chunk(&data->ctx) * data->dfs;
-	size_t max_buf_sz =
-		cfg->dma_enabled ? SPI_DMA_MAX_BUFFER_SIZE : SOC_SPI_MAXIMUM_BUFFER_SIZE;
-	size_t transfer_len_bytes = MIN(chunk_len_bytes, max_buf_sz);
-	size_t transfer_len_frames = transfer_len_bytes / data->dfs;
-	size_t bit_len = transfer_len_bytes << 3;
-	uint8_t *rx_temp = NULL;
-	uint8_t *tx_temp = NULL;
-	uint8_t dma_len_tx = MIN(ctx->tx_len * data->dfs, SPI_DMA_MAX_BUFFER_SIZE);
-	uint8_t dma_len_rx = MIN(ctx->rx_len * data->dfs, SPI_DMA_MAX_BUFFER_SIZE);
-
-	if (cfg->dma_enabled) {
-		/* bit_len needs to be at least one byte long when using DMA */
-		bit_len = !bit_len ? 8 : bit_len;
-		if (ctx->tx_buf && !esp_ptr_dma_capable((uint32_t *)&ctx->tx_buf[0])) {
-			LOG_DBG("Tx buffer not DMA capable");
-			tx_temp = k_malloc(dma_len_tx);
-			if (!tx_temp) {
-				LOG_ERR("Error allocating temp buffer Tx");
-				return -ENOMEM;
-			}
-			memcpy(tx_temp, &ctx->tx_buf[0], dma_len_tx);
-		}
-		if (ctx->rx_buf && (!esp_ptr_dma_capable((uint32_t *)&ctx->rx_buf[0]) ||
-				    ((int)&ctx->rx_buf[0] % 4 != 0) || (dma_len_rx % 4 != 0))) {
-			/* The rx buffer need to be length of
-			 * multiples of 32 bits to avoid heap
-			 * corruption.
-			 */
-			LOG_DBG("Rx buffer not DMA capable");
-			rx_temp = k_calloc(((dma_len_rx << 3) + 31) / 8, sizeof(uint8_t));
-			if (!rx_temp) {
-				LOG_ERR("Error allocating temp buffer Rx");
-				k_free(tx_temp);
-				return -ENOMEM;
-			}
-		}
-	}
-
-	/* clean up and prepare SPI hal */
-	memset((uint32_t *)hal->hw->data_buf, 0, sizeof(hal->hw->data_buf));
-	hal_trans->send_buffer = tx_temp ? tx_temp : (uint8_t *)ctx->tx_buf;
-	hal_trans->rcv_buffer = rx_temp ? rx_temp : ctx->rx_buf;
-	hal_trans->tx_bitlen = bit_len;
-	hal_trans->rx_bitlen = bit_len;
-
-	/* keep cs line active until last transmission */
-	hal_trans->cs_keep_active =
-		(!ctx->num_cs_gpios &&
-		 (ctx->rx_count > 1 || ctx->tx_count > 1 || ctx->rx_len > transfer_len_frames ||
-		  ctx->tx_len > transfer_len_frames));
-
-	/* configure SPI */
-	spi_hal_setup_trans(hal, hal_dev, hal_trans);
-	spi_hal_prepare_data(hal, hal_dev, hal_trans);
-
-	/* send data */
-	spi_hal_user_start(hal);
-	spi_context_update_tx(&data->ctx, data->dfs, transfer_len_frames);
-
-	while (!spi_hal_usr_is_done(hal)) {
-		/* nop */
-	}
-
-	/* read data */
-	spi_hal_fetch_result(hal);
-
-	if (rx_temp) {
-		memcpy(&ctx->rx_buf[0], rx_temp, transfer_len_bytes);
-	}
-
-	spi_context_update_rx(&data->ctx, data->dfs, transfer_len_frames);
-
-	k_free(tx_temp);
-	k_free(rx_temp);
-
-	return 0;
-=======
 static int IRAM_ATTR spi_esp32_transfer(const struct device* dev) {
     struct spi_esp32_data* data = dev->data;
-    const struct spi_esp32_config* cfg = dev->config;
-    struct spi_context* ctx = &data->ctx;
-    spi_hal_context_t* hal = &data->hal;
-    spi_hal_dev_config_t* hal_dev = &data->dev_config;
-    spi_hal_trans_config_t* hal_trans = &data->trans_config;
+    const struct spi_esp32_config *cfg = dev->config;
+    struct spi_context *ctx = &data->ctx;
+    spi_hal_context_t *hal = &data->hal;
+    spi_hal_dev_config_t *hal_dev = &data->dev_config;
+    spi_hal_trans_config_t *hal_trans = &data->trans_config;
     size_t chunk_len_bytes = spi_context_max_continuous_chunk(&data->ctx) * data->dfs;
     size_t max_buf_sz =
-            cfg->dma_enabled ? SPI_DMA_MAX_BUFFER_SIZE : SOC_SPI_MAXIMUM_BUFFER_SIZE;
-    size_t   transfer_len_bytes = MIN(chunk_len_bytes, max_buf_sz);
-    size_t bit_len     = transfer_len_bytes << 3;
-    uint8_t* rx_temp   = NULL;
-    uint8_t* tx_temp   = NULL;
+        cfg->dma_enabled ? SPI_DMA_MAX_BUFFER_SIZE : SOC_SPI_MAXIMUM_BUFFER_SIZE;
+    size_t transfer_len_bytes = MIN(chunk_len_bytes, max_buf_sz);
+    size_t transfer_len_frames = (transfer_len_bytes / data->dfs);
+    size_t bit_len = transfer_len_bytes << 3;
+    uint8_t* rx_temp = NULL;
+    uint8_t* tx_temp = NULL;
     uint8_t dma_len_tx = MIN(ctx->tx_len * data->dfs, SPI_DMA_MAX_BUFFER_SIZE);
     uint8_t dma_len_rx = MIN(ctx->rx_len * data->dfs, SPI_DMA_MAX_BUFFER_SIZE);
 
     if (cfg->dma_enabled) {
         /* bit_len needs to be at least one byte long when using DMA */
         bit_len = !bit_len ? 8 : bit_len;
-        if (ctx->tx_buf && !esp_ptr_dma_capable((uint32_t*)&ctx->tx_buf[0])) {
+        if (ctx->tx_buf && !esp_ptr_dma_capable((uint32_t *)&ctx->tx_buf[0])) {
             LOG_DBG("Tx buffer not DMA capable");
             tx_temp = k_malloc(dma_len_tx);
             if (!tx_temp) {
@@ -174,8 +88,8 @@
             (void) memcpy(tx_temp, &ctx->tx_buf[0], dma_len_tx);
         }
 
-        if (ctx->rx_buf && (!esp_ptr_dma_capable((uint32_t*)&ctx->rx_buf[0]) ||
-                            ((int)&ctx->rx_buf[0] % 4 != 0) || (dma_len_tx % 4 != 0))) {
+        if (ctx->rx_buf && (!esp_ptr_dma_capable((uint32_t *)&ctx->rx_buf[0]) ||
+                            ((int)&ctx->rx_buf[0] % 4 != 0) || (dma_len_rx % 4 != 0))) {
             /* The rx buffer need to be length of
              * multiples of 32 bits to avoid heap
              * corruption.
@@ -197,9 +111,11 @@
     hal_trans->tx_bitlen   = bit_len;
     hal_trans->rx_bitlen   = bit_len;
 
-    /* keep cs line active ultil last transmission */
+    /* keep cs line active until last transmission */
     hal_trans->cs_keep_active =
-            (!ctx->num_cs_gpios && (ctx->rx_count > 1 || ctx->tx_count > 1));
+        (!ctx->num_cs_gpios &&
+         (ctx->rx_count > 1 || ctx->tx_count > 1 || ctx->rx_len > transfer_len_frames ||
+          ctx->tx_len > transfer_len_frames));
 
     /* configure SPI */
     spi_hal_setup_trans(hal, hal_dev, hal_trans);
@@ -207,7 +123,7 @@
 
     /* send data */
     spi_hal_user_start(hal);
-    spi_context_update_tx(&data->ctx, data->dfs, transfer_len_bytes / data->dfs);
+    spi_context_update_tx(&data->ctx, data->dfs, transfer_len_frames);
 
     while (!spi_hal_usr_is_done(hal)) {
         /* nop */
@@ -220,13 +136,12 @@
         (void) memcpy(&ctx->rx_buf[0], rx_temp, transfer_len_bytes);
     }
 
-    spi_context_update_rx(&data->ctx, data->dfs, transfer_len_bytes / data->dfs);
+    spi_context_update_rx(&data->ctx, data->dfs, transfer_len_frames);
 
     k_free(tx_temp);
     k_free(rx_temp);
 
     return (0);
->>>>>>> 9d2f134b
 }
 
 #ifdef CONFIG_SPI_ESP32_INTERRUPT
