/*
 * Copyright (c) 2020-2025 Espressif Systems (Shanghai) Co., Ltd.
 *
 * SPDX-License-Identifier: Apache-2.0
 */

#define DT_DRV_COMPAT espressif_esp32_spi

/* Include esp-idf headers first to avoid redefining BIT() macro */
#include <hal/spi_hal.h>
#include <esp_attr.h>
#include <esp_clk_tree.h>

#include <zephyr/logging/log.h>
LOG_MODULE_REGISTER(esp32_spi, CONFIG_SPI_LOG_LEVEL);

#include <soc.h>
#include <esp_memory_utils.h>
#include <zephyr/drivers/spi.h>
#include <zephyr/drivers/interrupt_controller/intc_esp32.h>
#ifdef SOC_GDMA_SUPPORTED
#include <zephyr/drivers/dma.h>
#include <zephyr/drivers/dma/dma_esp32.h>
#endif
#include <zephyr/drivers/clock_control.h>
#include "spi_context.h"
#include "spi_esp32_spim.h"

#define SPI_DMA_MAX_BUFFER_SIZE 4092

#define SPI_DMA_RX 0
#define SPI_DMA_TX 1

static bool spi_esp32_transfer_ongoing(struct spi_esp32_data* data) {
    return spi_context_tx_on(&data->ctx) || spi_context_rx_on(&data->ctx);
}

<<<<<<< HEAD
static inline void spi_esp32_complete(const struct device* dev,
                                      struct spi_esp32_data* data,
                                      spi_dev_t* spi, int status) {
    #ifdef CONFIG_SPI_ESP32_INTERRUPT
    spi_ll_disable_int(spi);
    spi_ll_clear_int_stat(spi);
    #endif
=======
static inline void spi_esp32_complete(const struct device *dev,
				      struct spi_esp32_data *data __maybe_unused,
				      spi_dev_t *spi, int status)
{
#ifdef CONFIG_SPI_ESP32_INTERRUPT
	spi_ll_disable_int(spi);
	spi_ll_clear_int_stat(spi);
#endif
>>>>>>> c8ebe3ce

    spi_context_cs_control(&data->ctx, false);

    #ifdef CONFIG_SPI_ESP32_INTERRUPT
    spi_context_complete(&data->ctx, dev, status);
    #endif
}

#ifdef SOC_GDMA_SUPPORTED
static int spi_esp32_gdma_start(const struct device* dev, uint8_t dir, uint8_t* buf, size_t len) {
    const struct spi_esp32_config* cfg = dev->config;

    struct dma_config dma_cfg = {};
    struct dma_status dma_status = {};
    struct dma_block_config dma_blk = {};
    int err = 0;

    uint8_t dma_channel = (dir == SPI_DMA_RX) ? cfg->dma_rx_ch : cfg->dma_tx_ch;

    if (dma_channel == 0xFF) {
        LOG_ERR("DMA channel is not configured in device tree");
        return (-EINVAL);
    }

    err = dma_get_status(cfg->dma_dev, dma_channel, &dma_status);
    if (err) {
        return (-EINVAL);
    }

    if (dma_status.busy) {
        LOG_ERR("DMA channel %d is busy", dma_channel);
        return (-EBUSY);
    }

    unsigned int key = irq_lock();

    if (dir == SPI_DMA_RX) {
        dma_cfg.channel_direction = PERIPHERAL_TO_MEMORY;
        dma_blk.dest_address = (uint32_t)buf;
    }
    else {
        dma_cfg.channel_direction = MEMORY_TO_PERIPHERAL;
        dma_blk.source_address = (uint32_t)buf;
    }

    dma_cfg.dma_slot = cfg->dma_host;
    dma_cfg.block_count = 1;
    dma_cfg.head_block = &dma_blk;
    dma_blk.block_size = len;

    err = dma_config(cfg->dma_dev, dma_channel, &dma_cfg);
    if (err) {
        LOG_ERR("Error configuring DMA (%d)", err);
        goto unlock;
    }

    err = dma_start(cfg->dma_dev, dma_channel);
    if (err) {
        LOG_ERR("Error starting DMA (%d)", err);
        goto unlock;
    }

unlock :
    irq_unlock(key);

    return (err);
}
#endif

<<<<<<< HEAD
static int IRAM_ATTR spi_esp32_transfer(const struct device* dev) {
    struct spi_esp32_data* data = dev->data;
    const struct spi_esp32_config *cfg = dev->config;
    struct spi_context *ctx = &data->ctx;
    spi_hal_context_t *hal = &data->hal;
    spi_hal_dev_config_t *hal_dev = &data->dev_config;
    spi_hal_trans_config_t *hal_trans = &data->trans_config;
    size_t chunk_len_bytes = spi_context_max_continuous_chunk(&data->ctx) * data->dfs;
    size_t max_buf_sz =
        cfg->dma_enabled ? SPI_DMA_MAX_BUFFER_SIZE : SOC_SPI_MAXIMUM_BUFFER_SIZE;
    size_t transfer_len_bytes = MIN(chunk_len_bytes, max_buf_sz);
    size_t transfer_len_frames = (transfer_len_bytes / data->dfs);
    size_t bit_len = transfer_len_bytes << 3;
    uint8_t* rx_temp = NULL;
    uint8_t* tx_temp = NULL;
    size_t dma_len_tx = MIN(ctx->tx_len * data->dfs, SPI_DMA_MAX_BUFFER_SIZE);
    size_t dma_len_rx = MIN(ctx->rx_len * data->dfs, SPI_DMA_MAX_BUFFER_SIZE);
    bool prepare_data = true;
    int err = 0;

    if (cfg->dma_enabled) {
        /* bit_len needs to be at least one byte long when using DMA */
        bit_len = !bit_len ? 8 : bit_len;
        if (ctx->tx_buf && !esp_ptr_dma_capable((uint32_t *)&ctx->tx_buf[0])) {
            LOG_DBG("Tx buffer not DMA capable");
            tx_temp = k_malloc(dma_len_tx);
            if (!tx_temp) {
                LOG_ERR("Error allocating temp buffer Tx");
                return (-ENOMEM);
            }

            (void) memcpy(tx_temp, &ctx->tx_buf[0], dma_len_tx);
        }

        if (ctx->rx_buf && (!esp_ptr_dma_capable((uint32_t *)&ctx->rx_buf[0]) ||
                            ((int)&ctx->rx_buf[0] % 4 != 0) || (dma_len_rx % 4 != 0))) {
            /* The rx buffer need to be length of
             * multiples of 32 bits to avoid heap
             * corruption.
             */
            LOG_DBG("Rx buffer not DMA capable");
            rx_temp = k_calloc(((dma_len_rx << 3) + 31) / 8, sizeof(uint8_t));
            if (!rx_temp) {
                LOG_ERR("Error allocating temp buffer Rx");
                err = -ENOMEM;
                goto free;
            }
        }
    }

    /* clean up and prepare SPI hal */
    for (size_t i = 0; i < ARRAY_SIZE(hal->hw->data_buf); ++i) {
        #ifdef CONFIG_SOC_SERIES_ESP32C6
        hal->hw->data_buf[i].val = 0;
        #else
        hal->hw->data_buf[i] = 0;
        #endif
    }

    hal_trans->send_buffer = tx_temp ? tx_temp : (uint8_t*)ctx->tx_buf;
    hal_trans->rcv_buffer  = rx_temp ? rx_temp : ctx->rx_buf;
    hal_trans->tx_bitlen   = bit_len;
    hal_trans->rx_bitlen   = bit_len;

    /* keep cs line active until last transmission */
    hal_trans->cs_keep_active =
        (!ctx->num_cs_gpios &&
         (ctx->rx_count > 1 || ctx->tx_count > 1 || ctx->rx_len > transfer_len_frames ||
          ctx->tx_len > transfer_len_frames));

    /* configure SPI */
    spi_hal_setup_trans(hal, hal_dev, hal_trans);

    #if defined(SOC_GDMA_SUPPORTED)
    if (cfg->dma_enabled && hal_trans->rcv_buffer && hal_trans->send_buffer) {
        /* setup DMA channels via DMA driver */
        spi_ll_dma_rx_fifo_reset(hal->hw);
        spi_ll_infifo_full_clr(hal->hw);
        spi_ll_dma_rx_enable(hal->hw, 1);

        err = spi_esp32_gdma_start(dev, SPI_DMA_RX, hal_trans->rcv_buffer,
                                   transfer_len_bytes);
        if (err) {
            goto free;
        }

        spi_ll_dma_tx_fifo_reset(hal->hw);
        spi_ll_outfifo_empty_clr(hal->hw);
        spi_ll_dma_tx_enable(hal->hw, 1);

        err = spi_esp32_gdma_start(dev, SPI_DMA_TX, hal_trans->send_buffer,
                                   transfer_len_bytes);
        if (err) {
            goto free;
        }
    }

    prepare_data = !cfg->dma_enabled;
    #endif

    if (prepare_data) {
        /* only for plain transfers or DMA transfers w/o GDMA */
        spi_hal_prepare_data(hal, hal_dev, hal_trans);
    }

    /* send data */
    spi_hal_user_start(hal);
    spi_context_update_tx(&data->ctx, data->dfs, transfer_len_frames);

    while (!spi_hal_usr_is_done(hal)) {
        /* nop */
    }

    if (!cfg->dma_enabled) {
        /* read data */
        spi_hal_fetch_result(hal);
    }

    if (rx_temp) {
        (void) memcpy(&ctx->rx_buf[0], rx_temp, transfer_len_bytes);
    }

    spi_context_update_rx(&data->ctx, data->dfs, transfer_len_frames);

free :
    k_free(tx_temp);
    k_free(rx_temp);

    return (err);
=======
static int IRAM_ATTR spi_esp32_transfer(const struct device *dev)
{
	struct spi_esp32_data *data = dev->data;
	const struct spi_esp32_config *cfg = dev->config;
	struct spi_context *ctx = &data->ctx;
	spi_hal_context_t *hal = &data->hal;
	spi_hal_dev_config_t *hal_dev = &data->dev_config;
	spi_hal_trans_config_t *hal_trans = &data->trans_config;
	size_t chunk_len_bytes = spi_context_max_continuous_chunk(&data->ctx) * data->dfs;
	size_t max_buf_sz =
		cfg->dma_enabled ? SPI_DMA_MAX_BUFFER_SIZE : SOC_SPI_MAXIMUM_BUFFER_SIZE;
	size_t transfer_len_bytes = MIN(chunk_len_bytes, max_buf_sz);
	size_t transfer_len_frames = transfer_len_bytes / data->dfs;
	size_t bit_len = transfer_len_bytes << 3;
	uint8_t *rx_temp = NULL;
	uint8_t *tx_temp = NULL;
	size_t dma_len_tx = MIN(ctx->tx_len * data->dfs, SPI_DMA_MAX_BUFFER_SIZE);
	size_t dma_len_rx = MIN(ctx->rx_len * data->dfs, SPI_DMA_MAX_BUFFER_SIZE);
	bool prepare_data = true;
	int err = 0;

	if (cfg->dma_enabled) {
		/* bit_len needs to be at least one byte long when using DMA */
		bit_len = !bit_len ? 8 : bit_len;
		if (ctx->tx_buf && !esp_ptr_dma_capable((uint32_t *)&ctx->tx_buf[0])) {
			LOG_DBG("Tx buffer not DMA capable");
			tx_temp = k_malloc(dma_len_tx);
			if (!tx_temp) {
				LOG_ERR("Error allocating temp buffer Tx");
				return -ENOMEM;
			}
			memcpy(tx_temp, &ctx->tx_buf[0], dma_len_tx);
		}
		if (ctx->rx_buf && (!esp_ptr_dma_capable((uint32_t *)&ctx->rx_buf[0]) ||
				    ((int)&ctx->rx_buf[0] % 4 != 0) || (dma_len_rx % 4 != 0))) {
			/* The rx buffer need to be length of
			 * multiples of 32 bits to avoid heap
			 * corruption.
			 */
			LOG_DBG("Rx buffer not DMA capable");
			rx_temp = k_calloc(((dma_len_rx << 3) + 31) / 8, sizeof(uint8_t));
			if (!rx_temp) {
				LOG_ERR("Error allocating temp buffer Rx");
				err = -ENOMEM;
				goto free;
			}
		}
	}

	/* clean up and prepare SPI hal */
	for (size_t i = 0; i < ARRAY_SIZE(hal->hw->data_buf); ++i) {
#ifdef CONFIG_SOC_SERIES_ESP32C6
		hal->hw->data_buf[i].val = 0;
#else
		hal->hw->data_buf[i] = 0;
#endif
	}

	hal_trans->send_buffer = tx_temp ? tx_temp : (uint8_t *)ctx->tx_buf;
	hal_trans->rcv_buffer = rx_temp ? rx_temp : ctx->rx_buf;
	hal_trans->tx_bitlen = bit_len;
	hal_trans->rx_bitlen = bit_len;

	/* keep cs line active until last transmission */
	hal_trans->cs_keep_active =
		(UTIL_OR(IS_ENABLED(DT_SPI_CTX_HAS_NO_CS_GPIOS), (ctx->num_cs_gpios == 0)) &&
		 (ctx->rx_count > 1 || ctx->tx_count > 1 || ctx->rx_len > transfer_len_frames ||
		  ctx->tx_len > transfer_len_frames));

	/* configure SPI */
	spi_hal_setup_trans(hal, hal_dev, hal_trans);

#if defined(SOC_GDMA_SUPPORTED)
	if (cfg->dma_enabled && hal_trans->rcv_buffer && hal_trans->send_buffer) {
		/* setup DMA channels via DMA driver */
		spi_ll_dma_rx_fifo_reset(hal->hw);
		spi_ll_infifo_full_clr(hal->hw);
		spi_ll_dma_rx_enable(hal->hw, 1);

		err = spi_esp32_gdma_start(dev, SPI_DMA_RX, hal_trans->rcv_buffer,
					   transfer_len_bytes);
		if (err) {
			goto free;
		}

		spi_ll_dma_tx_fifo_reset(hal->hw);
		spi_ll_outfifo_empty_clr(hal->hw);
		spi_ll_dma_tx_enable(hal->hw, 1);

		err = spi_esp32_gdma_start(dev, SPI_DMA_TX, hal_trans->send_buffer,
					   transfer_len_bytes);
		if (err) {
			goto free;
		}
	}

	prepare_data = !cfg->dma_enabled;
#endif

	if (prepare_data) {
		/* only for plain transfers or DMA transfers w/o GDMA */
		spi_hal_prepare_data(hal, hal_dev, hal_trans);
	}

	/* send data */
	spi_hal_user_start(hal);
	spi_context_update_tx(&data->ctx, data->dfs, transfer_len_frames);

	while (!spi_hal_usr_is_done(hal)) {
		/* nop */
	}

	if (!cfg->dma_enabled) {
		/* read data */
		spi_hal_fetch_result(hal);
	}

	if (rx_temp) {
		memcpy(&ctx->rx_buf[0], rx_temp, transfer_len_bytes);
	}

	spi_context_update_rx(&data->ctx, data->dfs, transfer_len_frames);

free:
	k_free(tx_temp);
	k_free(rx_temp);

	return err;
>>>>>>> c8ebe3ce
}

#ifdef CONFIG_SPI_ESP32_INTERRUPT
static void IRAM_ATTR spi_esp32_isr(void* arg) {
    const struct device* dev = (const struct device*)arg;
    const struct spi_esp32_config* cfg = dev->config;
    struct spi_esp32_data* data = dev->data;

    do {
        spi_esp32_transfer(dev);
    } while (spi_esp32_transfer_ongoing(data));

    spi_esp32_complete(dev, data, cfg->spi, 0);
}
#endif

static int spi_esp32_init_dma(const struct device* dev) {
    const struct spi_esp32_config* cfg = dev->config;
    struct spi_esp32_data* data = dev->data;

    #ifdef SOC_GDMA_SUPPORTED
    if (cfg->dma_dev) {
        if (!device_is_ready(cfg->dma_dev)) {
            LOG_ERR("DMA device is not ready");
            return (-ENODEV);
        }
    }

    /* DMA operation won't be handled by HAL */
    data->hal_config.dma_enabled = false;
    #else
    if (clock_control_on(cfg->clock_dev, (clock_control_subsys_t)cfg->dma_clk_src)) {
        LOG_ERR("Could not enable DMA clock");
        return (-EIO);
    }

    int channel_offset = 1;

    data->hal_config.dma_in      = (spi_dma_dev_t*)cfg->spi;
    data->hal_config.dma_out     = (spi_dma_dev_t*)cfg->spi;
    data->hal_config.dma_enabled = true;
    data->hal_config.tx_dma_chan = cfg->dma_host + channel_offset;
    data->hal_config.rx_dma_chan = cfg->dma_host + channel_offset;
    data->hal_config.dmadesc_n   = 1;
    data->hal_config.dmadesc_rx  = &data->dma_desc_rx;
    data->hal_config.dmadesc_tx  = &data->dma_desc_tx;

    if (data->hal_config.dmadesc_tx == NULL || data->hal_config.dmadesc_rx == NULL) {
        k_free(data->hal_config.dmadesc_tx);
        k_free(data->hal_config.dmadesc_rx);
        return (-ENOMEM);
    }
    #endif /* SOC_GDMA_SUPPORTED */

    #ifdef CONFIG_SOC_SERIES_ESP32
    /* Connect SPI and DMA */
    DPORT_SET_PERI_REG_BITS(DPORT_SPI_DMA_CHAN_SEL_REG, 3, cfg->dma_host + 1,
                            ((cfg->dma_host + 1) * 2));
    #endif /* CONFIG_SOC_SERIES_ESP32 */

    spi_hal_init(&data->hal, cfg->dma_host + 1, &data->hal_config);

    return (0);
}

static int spi_esp32_init(const struct device* dev) {
    const struct spi_esp32_config* cfg = dev->config;
    struct spi_esp32_data* data = dev->data;
    int err;
    spi_hal_context_t *hal = &data->hal;

    if (!cfg->clock_dev) {
        return (-EINVAL);
    }

    if (!device_is_ready(cfg->clock_dev)) {
        LOG_ERR("clock control device not ready");
        return (-ENODEV);
    }

    /* Enables SPI peripheral */
    err = clock_control_on(cfg->clock_dev, cfg->clock_subsys);
    if (err < 0) {
        LOG_ERR("Error enabling SPI clock");
        return (err);
    }

    spi_ll_master_init(hal->hw);

    if (cfg->dma_enabled) {
        spi_esp32_init_dma(dev);
    }

    #ifdef CONFIG_SPI_ESP32_INTERRUPT
    spi_ll_disable_int(cfg->spi);
    spi_ll_clear_int_stat(cfg->spi);

    err = esp_intr_alloc(cfg->irq_source,
            ESP_PRIO_TO_FLAGS(cfg->irq_priority) |
            ESP_INT_FLAGS_CHECK(cfg->irq_flags) | ESP_INTR_FLAG_IRAM,
            (intr_handler_t)spi_esp32_isr,
            (void*)dev,
            NULL);

    if (err != 0) {
        LOG_ERR("could not allocate interrupt (err %d)", err);
        return (err);
    }
#endif

    err = spi_context_cs_configure_all(&data->ctx);
    if (err < 0) {
        return (err);
    }

    err = esp_clk_tree_src_get_freq_hz(
            cfg->clock_source, ESP_CLK_TREE_SRC_FREQ_PRECISION_APPROX, &data->clock_source_hz);
    if (err) {
        LOG_ERR("Could not get clock source frequency (%d)", err);
        return (err);
    }

    spi_context_unlock_unconditionally(&data->ctx);

    return (0);
}

static inline uint8_t spi_esp32_get_line_mode(uint16_t operation) {
    if (IS_ENABLED(CONFIG_SPI_EXTENDED_MODES)) {
        switch (operation & SPI_LINES_MASK) {
            case SPI_LINES_SINGLE :
                return (1);

            case SPI_LINES_DUAL :
                return (2);

            case SPI_LINES_OCTAL :
                return (8);

            case SPI_LINES_QUAD :
                return (4);

            default :
                break;
        }
    }

    return (1);
}

static int IRAM_ATTR spi_esp32_configure(struct device const* dev,
                                         struct spi_config const* spi_cfg) {
    const struct spi_esp32_config* cfg = dev->config;
    struct spi_esp32_data* data = dev->data;
    struct spi_context* ctx = &data->ctx;
    spi_hal_context_t* hal = &data->hal;
    spi_hal_dev_config_t* hal_dev = &data->dev_config;
    int freq;

    if (spi_context_configured(ctx, spi_cfg)) {
        return (0);
    }

    ctx->config = spi_cfg;

    if (spi_cfg->operation & SPI_HALF_DUPLEX) {
        LOG_ERR("Half-duplex not supported");
        return (-ENOTSUP);
    }

    if (spi_cfg->operation & SPI_OP_MODE_SLAVE) {
        LOG_ERR("Slave mode not supported");
        return (-ENOTSUP);
    }

    if (spi_cfg->operation & SPI_MODE_LOOP) {
        LOG_ERR("Loopback mode is not supported");
        return (-ENOTSUP);
    }

    hal_dev->cs_pin_id = ctx->config->slave;
    int ret = pinctrl_apply_state(cfg->pcfg, PINCTRL_STATE_DEFAULT);

    if (ret) {
        LOG_ERR("Failed to configure SPI pins");
        return (ret);
    }

    /* input parameters to calculate timing configuration */
    spi_hal_timing_param_t timing_param = {
        .half_duplex    = hal_dev->half_duplex,
        .no_compensate  = hal_dev->no_compensate,
        .expected_freq  = spi_cfg->frequency,
        .duty_cycle     = cfg->duty_cycle == 0 ? 128 : cfg->duty_cycle,
        .input_delay_ns = cfg->input_delay_ns,
        .use_gpio       = !cfg->use_iomux,
        .clk_src_hz     = data->clock_source_hz,
    };

    spi_hal_cal_clock_conf(&timing_param, &freq, &hal_dev->timing_conf);

    data->trans_config.dummy_bits = hal_dev->timing_conf.timing_dummy;

    hal_dev->tx_lsbfirst = spi_cfg->operation & SPI_TRANSFER_LSB ? 1 : 0;
    hal_dev->rx_lsbfirst = spi_cfg->operation & SPI_TRANSFER_LSB ? 1 : 0;

    data->trans_config.line_mode.data_lines = spi_esp32_get_line_mode(spi_cfg->operation);

    /* multiline for command and address not supported */
    data->trans_config.line_mode.addr_lines = 1;
    data->trans_config.line_mode.cmd_lines  = 1;

    /* SPI mode */
    hal_dev->mode = 0;
    if (SPI_MODE_GET(spi_cfg->operation) & SPI_MODE_CPHA) {
        hal_dev->mode = BIT(0);
    }

    if (SPI_MODE_GET(spi_cfg->operation) & SPI_MODE_CPOL) {
        hal_dev->mode |= BIT(1);
    }

    /* Chip select setup and hold times */
    /* GPIO CS have their own delay parameter*/
    if (!spi_cs_is_gpio(spi_cfg)) {
        hal_dev->cs_hold  = cfg->cs_hold;
        hal_dev->cs_setup = cfg->cs_setup;
    }

    spi_hal_setup_device(hal, hal_dev);

    /* Workaround to handle default state of MISO and MOSI lines */
    #ifndef CONFIG_SOC_SERIES_ESP32
    spi_dev_t* hw = hal->hw;

    if (cfg->line_idle_low) {
        hw->ctrl.d_pol = 0;
        hw->ctrl.q_pol = 0;
    }
    else {
        hw->ctrl.d_pol = 1;
        hw->ctrl.q_pol = 1;
    }
    #endif

    /*
     * Workaround for ESP32S3 and ESP32Cx SoC's. This dummy transaction is needed
     * to sync CLK and software controlled CS when SPI is in mode 3
     */
    #if defined(CONFIG_SOC_SERIES_ESP32S3) || defined(CONFIG_SOC_SERIES_ESP32C2) || \
        defined(CONFIG_SOC_SERIES_ESP32C3) || defined(CONFIG_SOC_SERIES_ESP32C6)
    if (ctx->num_cs_gpios && (hal_dev->mode & (SPI_MODE_CPOL | SPI_MODE_CPHA))) {
        spi_esp32_transfer(dev);
    }
    #endif

    return (0);
}

static inline uint8_t spi_esp32_get_frame_size(const struct spi_config* spi_cfg) {
    uint8_t dfs = SPI_WORD_SIZE_GET(spi_cfg->operation);

<<<<<<< HEAD
    dfs /= 8;
    if ((dfs == 0) || (dfs > 4)) {
        LOG_WRN("Unsupported dfs, 1-byte size will be used");
        dfs = 1;
    }
=======
	/*
	 * Workaround for ESP32S3 and ESP32Cx SoC's. This dummy transaction is needed
	 * to sync CLK and software controlled CS when SPI is in mode 3
	 */
#if (defined(CONFIG_SOC_SERIES_ESP32S3) || defined(CONFIG_SOC_SERIES_ESP32C2) ||                   \
	defined(CONFIG_SOC_SERIES_ESP32C3) || defined(CONFIG_SOC_SERIES_ESP32C6)) &&               \
	!defined(DT_SPI_CTX_HAS_NO_CS_GPIOS)
	if ((ctx->num_cs_gpios != 0) && (hal_dev->mode & (SPI_MODE_CPOL | SPI_MODE_CPHA))) {
		spi_esp32_transfer(dev);
	}
#endif
>>>>>>> c8ebe3ce

    return (dfs);
}

static int transceive(struct device const* dev,
                      struct spi_config const* spi_cfg,
                      struct spi_buf_set const* tx_bufs,
                      struct spi_buf_set const* rx_bufs, bool asynchronous,
                      spi_callback_t cb,
                      void* userdata) {
    const struct spi_esp32_config* cfg = dev->config;
    struct spi_esp32_data* data = dev->data;
    int ret = 0;

    #ifndef CONFIG_SPI_ESP32_INTERRUPT
    if (asynchronous) {
        return (-ENOTSUP);
    }
    #endif

    spi_context_lock(&data->ctx, asynchronous, cb, userdata, spi_cfg);

    data->dfs = spi_esp32_get_frame_size(spi_cfg);

    spi_context_buffers_setup(&data->ctx, tx_bufs, rx_bufs, data->dfs);

    if (data->ctx.tx_buf == NULL && data->ctx.rx_buf == NULL) {
        goto done;
    }

    ret = spi_esp32_configure(dev, spi_cfg);
    if (ret) {
        goto done;
    }

    spi_context_cs_control(&data->ctx, true);

    #ifdef CONFIG_SPI_ESP32_INTERRUPT
    spi_ll_enable_int(cfg->spi);
    spi_ll_set_int_stat(cfg->spi);
    #else

    do {
        spi_esp32_transfer(dev);
    } while (spi_esp32_transfer_ongoing(data));

    spi_esp32_complete(dev, data, cfg->spi, 0);

    #endif /* CONFIG_SPI_ESP32_INTERRUPT */

done :
    spi_context_release(&data->ctx, ret);

    return (ret);
}

static int spi_esp32_transceive(struct device const* dev,
                                struct spi_config const* spi_cfg,
                                struct spi_buf_set const* tx_bufs,
                                struct spi_buf_set const* rx_bufs) {
    return transceive(dev, spi_cfg, tx_bufs, rx_bufs, false, NULL, NULL);
}

#ifdef CONFIG_SPI_ASYNC
static int spi_esp32_transceive_async(struct device const* dev,
                                      struct spi_config const* spi_cfg,
                                      struct spi_buf_set const* tx_bufs,
                                      struct spi_buf_set const* rx_bufs,
                                      spi_callback_t cb,
                                      void* userdata) {
    return transceive(dev, spi_cfg, tx_bufs, rx_bufs, true, cb, userdata);
}
#endif /* CONFIG_SPI_ASYNC */

static int spi_esp32_release(struct device const* dev,
                             struct spi_config const* config) {
    struct spi_esp32_data* data = dev->data;

    spi_context_unlock_unconditionally(&data->ctx);

    return (0);
}

static DEVICE_API(spi, spi_api) = {
    .transceive = spi_esp32_transceive,
    #ifdef CONFIG_SPI_ASYNC
    .transceive_async = spi_esp32_transceive_async,
    #endif
    #ifdef CONFIG_SPI_RTIO
    .iodev_submit = spi_rtio_iodev_default_submit,
    #endif
    .release = spi_esp32_release
};

#ifdef CONFIG_SOC_SERIES_ESP32
#define GET_AS_CS(idx) .as_cs = DT_INST_PROP(idx, clk_as_cs),
#else
#define GET_AS_CS(idx)
#endif

#if defined(SOC_GDMA_SUPPORTED)
#define SPI_DMA_CFG(idx)                    \
    .dma_dev = ESP32_DT_INST_DMA_CTLR(idx, tx),        \
    .dma_tx_ch = ESP32_DT_INST_DMA_CELL(idx, tx, channel),    \
    .dma_rx_ch = ESP32_DT_INST_DMA_CELL(idx, rx, channel)
#else
#define SPI_DMA_CFG(idx)                    \
    .dma_clk_src = DT_INST_PROP(idx, dma_clk)
#endif /* defined(SOC_GDMA_SUPPORTED) */

#define ESP32_SPI_INIT(idx)                 \
                                            \
    PINCTRL_DT_INST_DEFINE(idx);            \
                                            \
    static struct spi_esp32_data spi_data_##idx = {             \
        SPI_CONTEXT_INIT_LOCK(spi_data_##idx, ctx),             \
        SPI_CONTEXT_INIT_SYNC(spi_data_##idx, ctx),             \
        SPI_CONTEXT_CS_GPIOS_INITIALIZE(DT_DRV_INST(idx), ctx)  \
        .hal = {                            \
            .hw = (spi_dev_t*)DT_INST_REG_ADDR(idx),            \
        },                                  \
        .dev_config = {                     \
            .half_duplex = DT_INST_PROP(idx, half_duplex),      \
            GET_AS_CS(idx)                  \
            .positive_cs   = DT_INST_PROP(idx, positive_cs),    \
            .no_compensate = DT_INST_PROP(idx, dummy_comp),     \
            .sio = DT_INST_PROP(idx, sio)   \
        }                                   \
    };                                      \
                                            \
    static const struct spi_esp32_config spi_config_##idx = {       \
        .spi = (spi_dev_t*)DT_INST_REG_ADDR(idx),                   \
                                            \
        .clock_dev      = DEVICE_DT_GET(DT_INST_CLOCKS_CTLR(idx)),  \
        .duty_cycle     = 0,                \
        .input_delay_ns = 0,                \
        .irq_source     = DT_INST_IRQ_BY_IDX(idx, 0, irq),          \
        .irq_priority   = DT_INST_IRQ_BY_IDX(idx, 0, priority),     \
        .irq_flags      = DT_INST_IRQ_BY_IDX(idx, 0, flags),        \
        .pcfg           = PINCTRL_DT_INST_DEV_CONFIG_GET(idx),      \
        .clock_subsys   = \
            (clock_control_subsys_t)DT_INST_CLOCKS_CELL(idx, offset),   \
        .use_iomux      = DT_INST_PROP(idx, use_iomux),             \
        .dma_enabled    = DT_INST_PROP(idx, dma_enabled),           \
        .dma_host       = DT_INST_PROP(idx, dma_host),              \
        SPI_DMA_CFG(idx),                                           \
        .cs_setup       = DT_INST_PROP_OR(idx, cs_setup_time, 0),   \
        .cs_hold        = DT_INST_PROP_OR(idx, cs_hold_time, 0),    \
        .line_idle_low  = DT_INST_PROP(idx, line_idle_low),         \
        .clock_source = SPI_CLK_SRC_DEFAULT,\
    };                                      \
                                            \
    SPI_DEVICE_DT_INST_DEFINE(idx, spi_esp32_init,              \
                              NULL, &spi_data_##idx,            \
                              &spi_config_##idx, POST_KERNEL,   \
                              CONFIG_SPI_INIT_PRIORITY, &spi_api);

DT_INST_FOREACH_STATUS_OKAY(ESP32_SPI_INIT)<|MERGE_RESOLUTION|>--- conflicted
+++ resolved
@@ -35,24 +35,13 @@
     return spi_context_tx_on(&data->ctx) || spi_context_rx_on(&data->ctx);
 }
 
-<<<<<<< HEAD
 static inline void spi_esp32_complete(const struct device* dev,
-                                      struct spi_esp32_data* data,
+                                      struct spi_esp32_data* data __maybe_unused,
                                       spi_dev_t* spi, int status) {
     #ifdef CONFIG_SPI_ESP32_INTERRUPT
     spi_ll_disable_int(spi);
     spi_ll_clear_int_stat(spi);
     #endif
-=======
-static inline void spi_esp32_complete(const struct device *dev,
-				      struct spi_esp32_data *data __maybe_unused,
-				      spi_dev_t *spi, int status)
-{
-#ifdef CONFIG_SPI_ESP32_INTERRUPT
-	spi_ll_disable_int(spi);
-	spi_ll_clear_int_stat(spi);
-#endif
->>>>>>> c8ebe3ce
 
     spi_context_cs_control(&data->ctx, false);
 
@@ -122,7 +111,6 @@
 }
 #endif
 
-<<<<<<< HEAD
 static int IRAM_ATTR spi_esp32_transfer(const struct device* dev) {
     struct spi_esp32_data* data = dev->data;
     const struct spi_esp32_config *cfg = dev->config;
@@ -189,7 +177,7 @@
 
     /* keep cs line active until last transmission */
     hal_trans->cs_keep_active =
-        (!ctx->num_cs_gpios &&
+        (UTIL_OR(IS_ENABLED(DT_SPI_CTX_HAS_NO_CS_GPIOS), (ctx->num_cs_gpios == 0)) &&
          (ctx->rx_count > 1 || ctx->tx_count > 1 || ctx->rx_len > transfer_len_frames ||
           ctx->tx_len > transfer_len_frames));
 
@@ -252,136 +240,6 @@
     k_free(rx_temp);
 
     return (err);
-=======
-static int IRAM_ATTR spi_esp32_transfer(const struct device *dev)
-{
-	struct spi_esp32_data *data = dev->data;
-	const struct spi_esp32_config *cfg = dev->config;
-	struct spi_context *ctx = &data->ctx;
-	spi_hal_context_t *hal = &data->hal;
-	spi_hal_dev_config_t *hal_dev = &data->dev_config;
-	spi_hal_trans_config_t *hal_trans = &data->trans_config;
-	size_t chunk_len_bytes = spi_context_max_continuous_chunk(&data->ctx) * data->dfs;
-	size_t max_buf_sz =
-		cfg->dma_enabled ? SPI_DMA_MAX_BUFFER_SIZE : SOC_SPI_MAXIMUM_BUFFER_SIZE;
-	size_t transfer_len_bytes = MIN(chunk_len_bytes, max_buf_sz);
-	size_t transfer_len_frames = transfer_len_bytes / data->dfs;
-	size_t bit_len = transfer_len_bytes << 3;
-	uint8_t *rx_temp = NULL;
-	uint8_t *tx_temp = NULL;
-	size_t dma_len_tx = MIN(ctx->tx_len * data->dfs, SPI_DMA_MAX_BUFFER_SIZE);
-	size_t dma_len_rx = MIN(ctx->rx_len * data->dfs, SPI_DMA_MAX_BUFFER_SIZE);
-	bool prepare_data = true;
-	int err = 0;
-
-	if (cfg->dma_enabled) {
-		/* bit_len needs to be at least one byte long when using DMA */
-		bit_len = !bit_len ? 8 : bit_len;
-		if (ctx->tx_buf && !esp_ptr_dma_capable((uint32_t *)&ctx->tx_buf[0])) {
-			LOG_DBG("Tx buffer not DMA capable");
-			tx_temp = k_malloc(dma_len_tx);
-			if (!tx_temp) {
-				LOG_ERR("Error allocating temp buffer Tx");
-				return -ENOMEM;
-			}
-			memcpy(tx_temp, &ctx->tx_buf[0], dma_len_tx);
-		}
-		if (ctx->rx_buf && (!esp_ptr_dma_capable((uint32_t *)&ctx->rx_buf[0]) ||
-				    ((int)&ctx->rx_buf[0] % 4 != 0) || (dma_len_rx % 4 != 0))) {
-			/* The rx buffer need to be length of
-			 * multiples of 32 bits to avoid heap
-			 * corruption.
-			 */
-			LOG_DBG("Rx buffer not DMA capable");
-			rx_temp = k_calloc(((dma_len_rx << 3) + 31) / 8, sizeof(uint8_t));
-			if (!rx_temp) {
-				LOG_ERR("Error allocating temp buffer Rx");
-				err = -ENOMEM;
-				goto free;
-			}
-		}
-	}
-
-	/* clean up and prepare SPI hal */
-	for (size_t i = 0; i < ARRAY_SIZE(hal->hw->data_buf); ++i) {
-#ifdef CONFIG_SOC_SERIES_ESP32C6
-		hal->hw->data_buf[i].val = 0;
-#else
-		hal->hw->data_buf[i] = 0;
-#endif
-	}
-
-	hal_trans->send_buffer = tx_temp ? tx_temp : (uint8_t *)ctx->tx_buf;
-	hal_trans->rcv_buffer = rx_temp ? rx_temp : ctx->rx_buf;
-	hal_trans->tx_bitlen = bit_len;
-	hal_trans->rx_bitlen = bit_len;
-
-	/* keep cs line active until last transmission */
-	hal_trans->cs_keep_active =
-		(UTIL_OR(IS_ENABLED(DT_SPI_CTX_HAS_NO_CS_GPIOS), (ctx->num_cs_gpios == 0)) &&
-		 (ctx->rx_count > 1 || ctx->tx_count > 1 || ctx->rx_len > transfer_len_frames ||
-		  ctx->tx_len > transfer_len_frames));
-
-	/* configure SPI */
-	spi_hal_setup_trans(hal, hal_dev, hal_trans);
-
-#if defined(SOC_GDMA_SUPPORTED)
-	if (cfg->dma_enabled && hal_trans->rcv_buffer && hal_trans->send_buffer) {
-		/* setup DMA channels via DMA driver */
-		spi_ll_dma_rx_fifo_reset(hal->hw);
-		spi_ll_infifo_full_clr(hal->hw);
-		spi_ll_dma_rx_enable(hal->hw, 1);
-
-		err = spi_esp32_gdma_start(dev, SPI_DMA_RX, hal_trans->rcv_buffer,
-					   transfer_len_bytes);
-		if (err) {
-			goto free;
-		}
-
-		spi_ll_dma_tx_fifo_reset(hal->hw);
-		spi_ll_outfifo_empty_clr(hal->hw);
-		spi_ll_dma_tx_enable(hal->hw, 1);
-
-		err = spi_esp32_gdma_start(dev, SPI_DMA_TX, hal_trans->send_buffer,
-					   transfer_len_bytes);
-		if (err) {
-			goto free;
-		}
-	}
-
-	prepare_data = !cfg->dma_enabled;
-#endif
-
-	if (prepare_data) {
-		/* only for plain transfers or DMA transfers w/o GDMA */
-		spi_hal_prepare_data(hal, hal_dev, hal_trans);
-	}
-
-	/* send data */
-	spi_hal_user_start(hal);
-	spi_context_update_tx(&data->ctx, data->dfs, transfer_len_frames);
-
-	while (!spi_hal_usr_is_done(hal)) {
-		/* nop */
-	}
-
-	if (!cfg->dma_enabled) {
-		/* read data */
-		spi_hal_fetch_result(hal);
-	}
-
-	if (rx_temp) {
-		memcpy(&ctx->rx_buf[0], rx_temp, transfer_len_bytes);
-	}
-
-	spi_context_update_rx(&data->ctx, data->dfs, transfer_len_frames);
-
-free:
-	k_free(tx_temp);
-	k_free(rx_temp);
-
-	return err;
->>>>>>> c8ebe3ce
 }
 
 #ifdef CONFIG_SPI_ESP32_INTERRUPT
@@ -631,9 +489,10 @@
      * Workaround for ESP32S3 and ESP32Cx SoC's. This dummy transaction is needed
      * to sync CLK and software controlled CS when SPI is in mode 3
      */
-    #if defined(CONFIG_SOC_SERIES_ESP32S3) || defined(CONFIG_SOC_SERIES_ESP32C2) || \
-        defined(CONFIG_SOC_SERIES_ESP32C3) || defined(CONFIG_SOC_SERIES_ESP32C6)
-    if (ctx->num_cs_gpios && (hal_dev->mode & (SPI_MODE_CPOL | SPI_MODE_CPHA))) {
+    #if (defined(CONFIG_SOC_SERIES_ESP32S3) || defined(CONFIG_SOC_SERIES_ESP32C2) ||  \
+         defined(CONFIG_SOC_SERIES_ESP32C3) || defined(CONFIG_SOC_SERIES_ESP32C6)) && \
+         !defined(DT_SPI_CTX_HAS_NO_CS_GPIOS)
+    if ((ctx->num_cs_gpios != 0) && (hal_dev->mode & (SPI_MODE_CPOL | SPI_MODE_CPHA))) {
         spi_esp32_transfer(dev);
     }
     #endif
@@ -644,25 +503,11 @@
 static inline uint8_t spi_esp32_get_frame_size(const struct spi_config* spi_cfg) {
     uint8_t dfs = SPI_WORD_SIZE_GET(spi_cfg->operation);
 
-<<<<<<< HEAD
     dfs /= 8;
     if ((dfs == 0) || (dfs > 4)) {
         LOG_WRN("Unsupported dfs, 1-byte size will be used");
         dfs = 1;
     }
-=======
-	/*
-	 * Workaround for ESP32S3 and ESP32Cx SoC's. This dummy transaction is needed
-	 * to sync CLK and software controlled CS when SPI is in mode 3
-	 */
-#if (defined(CONFIG_SOC_SERIES_ESP32S3) || defined(CONFIG_SOC_SERIES_ESP32C2) ||                   \
-	defined(CONFIG_SOC_SERIES_ESP32C3) || defined(CONFIG_SOC_SERIES_ESP32C6)) &&               \
-	!defined(DT_SPI_CTX_HAS_NO_CS_GPIOS)
-	if ((ctx->num_cs_gpios != 0) && (hal_dev->mode & (SPI_MODE_CPOL | SPI_MODE_CPHA))) {
-		spi_esp32_transfer(dev);
-	}
-#endif
->>>>>>> c8ebe3ce
 
     return (dfs);
 }
