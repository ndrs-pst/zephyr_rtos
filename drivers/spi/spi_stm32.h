/*
 * Copyright (c) 2016 BayLibre, SAS
 *
 * SPDX-License-Identifier: Apache-2.0
 */

#ifndef ZEPHYR_DRIVERS_SPI_SPI_STM32_H_
#define ZEPHYR_DRIVERS_SPI_SPI_STM32_H_

#include "spi_context.h"

typedef void (*irq_config_func_t)(const struct device* port);

/* This symbol takes the value 1 if one of the device instances */
/* is configured in dts with a domain clock */
#if STM32_DT_INST_DEV_DOMAIN_CLOCK_SUPPORT
#define STM32_SPI_DOMAIN_CLOCK_SUPPORT 1
#else
#define STM32_SPI_DOMAIN_CLOCK_SUPPORT 0
#endif

struct spi_stm32_config {
<<<<<<< HEAD
    SPI_TypeDef* spi;
    const struct pinctrl_dev_config* pcfg;
    uint32_t tx_nop;                        /* 4-bytes expansion of overrun character (orc) */
    #ifdef CONFIG_SPI_STM32_INTERRUPT
    irq_config_func_t irq_config;
    uint32_t irq_line;
    #endif
    #if DT_HAS_COMPAT_STATUS_OKAY(st_stm32_spi_subghz)
    bool use_subghzspi_nss;
    #endif
    #if DT_HAS_COMPAT_STATUS_OKAY(st_stm32h7_spi)
    int midi_clocks;
    int mssi_clocks;
    #endif
    size_t pclk_len;
    const struct stm32_pclken* pclken;
    bool fifo_enabled: 1;
    bool ioswp: 1;
=======
	SPI_TypeDef *spi;
	const struct pinctrl_dev_config *pcfg;
#ifdef CONFIG_SPI_STM32_INTERRUPT
	irq_config_func_t irq_config;
#ifdef CONFIG_SOC_SERIES_STM32H7X
	uint32_t irq_line;
#endif /* CONFIG_SOC_SERIES_STM32H7X */
#endif
#if DT_HAS_COMPAT_STATUS_OKAY(st_stm32_spi_subghz)
	bool use_subghzspi_nss;
#endif
#if DT_HAS_COMPAT_STATUS_OKAY(st_stm32h7_spi)
	int midi_clocks;
	int mssi_clocks;
#endif
	size_t pclk_len;
	const struct stm32_pclken *pclken;
	int datawidth;
	bool fifo_enabled: 1;
	bool ioswp: 1;
>>>>>>> 8053d779
};

#ifdef CONFIG_SPI_STM32_DMA

#define SPI_STM32_DMA_ERROR_FLAG    0x01
#define SPI_STM32_DMA_RX_DONE_FLAG  0x02
#define SPI_STM32_DMA_TX_DONE_FLAG  0x04
#define SPI_STM32_DMA_DONE_FLAG \
    (SPI_STM32_DMA_RX_DONE_FLAG | SPI_STM32_DMA_TX_DONE_FLAG)

#define SPI_STM32_DMA_TX 0x01
#define SPI_STM32_DMA_RX 0x02

struct stream {
    const struct device* dma_dev;
    uint32_t channel;                       /* stores the channel for dma or mux */
    struct dma_config dma_cfg;
    struct dma_block_config dma_blk_cfg;
    uint8_t priority;
    bool src_addr_increment;
    bool dst_addr_increment;
    int  fifo_threshold;
};
#endif

struct spi_stm32_data {
    #ifdef CONFIG_SPI_RTIO
    struct spi_rtio* rtio_ctx;
    #endif /* CONFIG_SPI_RTIO */

    struct spi_context ctx;
    HAL_SPI_StateTypeDef State;
    uint32_t ErrorCode;
    uint32_t tx_nop;                        /* 4-bytes expansion of overrun character (orc) */

    #ifdef CONFIG_SPI_STM32_DMA
    struct k_sem      status_sem;
    volatile uint32_t status_flags;
    struct stream     dma_rx;
    struct stream     dma_tx;
    #endif /* CONFIG_SPI_STM32_DMA */
    bool pm_policy_state_on;
};

#ifdef CONFIG_SPI_STM32_DMA
static inline uint32_t ll_func_dma_get_reg_addr(SPI_TypeDef* spi, uint32_t location) {
    #if DT_HAS_COMPAT_STATUS_OKAY(st_stm32h7_spi)
    if (location == SPI_STM32_DMA_TX) {
        /* use direct register location until the LL_SPI_DMA_GetTxRegAddr exists */
        return ((uint32_t)&spi->TXDR);
    }
    /* use direct register location until the LL_SPI_DMA_GetRxRegAddr exists */
    return ((uint32_t)&spi->RXDR);
    #else
    ARG_UNUSED(location);
    return (uint32_t)LL_SPI_DMA_GetRegAddr(spi);
    #endif /* st_stm32h7_spi */
}

/* checks that DMA Tx packet is fully transmitted over the SPI */
<<<<<<< HEAD
static inline uint32_t ll_func_spi_dma_busy(SPI_TypeDef* spi) {
    #ifdef LL_SPI_SR_TXC
    return LL_SPI_IsActiveFlag_TXC(spi);
    #else
    /* the SPI Tx empty and busy flags are needed */
    return (LL_SPI_IsActiveFlag_TXE(spi) &&
            !LL_SPI_IsActiveFlag_BSY(spi));
    #endif /* LL_SPI_SR_TXC */
=======
static inline uint32_t ll_func_spi_dma_busy(SPI_TypeDef *spi)
{
#if DT_HAS_COMPAT_STATUS_OKAY(st_stm32h7_spi)
	if (LL_SPI_GetTransferSize(spi) == 0) {
		return LL_SPI_IsActiveFlag_TXC(spi) == 0;
	} else {
		return LL_SPI_IsActiveFlag_EOT(spi) == 0;
	}
#else
	/* the SPI Tx empty and busy flags are needed */
	return (!LL_SPI_IsActiveFlag_TXE(spi) ||
		LL_SPI_IsActiveFlag_BSY(spi));
#endif /* LL_SPI_SR_TXC */
>>>>>>> 8053d779
}
#endif /* st_stm32h7_spi */

static inline uint32_t ll_func_tx_is_not_full(SPI_TypeDef* spi) {
    #if DT_HAS_COMPAT_STATUS_OKAY(st_stm32h7_spi)
    return LL_SPI_IsActiveFlag_TXP(spi);
    #else
    return LL_SPI_IsActiveFlag_TXE(spi);
    #endif /* st_stm32h7_spi */
}

static inline uint32_t ll_func_rx_is_not_empty(SPI_TypeDef* spi) {
    #if DT_HAS_COMPAT_STATUS_OKAY(st_stm32h7_spi)
    return LL_SPI_IsActiveFlag_RXP(spi);
    #else
    return LL_SPI_IsActiveFlag_RXNE(spi);
    #endif /* st_stm32h7_spi */
}

static inline void ll_func_enable_int_tx_empty(SPI_TypeDef* spi) {
    #if DT_HAS_COMPAT_STATUS_OKAY(st_stm32h7_spi)
    LL_SPI_EnableIT_TXP(spi);
    #else
    LL_SPI_EnableIT_TXE(spi);
    #endif /* st_stm32h7_spi */
}

static inline void ll_func_enable_int_rx_not_empty(SPI_TypeDef* spi) {
    #if DT_HAS_COMPAT_STATUS_OKAY(st_stm32h7_spi)
    LL_SPI_EnableIT_RXP(spi);
    #else
    LL_SPI_EnableIT_RXNE(spi);
    #endif /* st_stm32h7_spi */
}

static inline void ll_func_enable_int_errors(SPI_TypeDef* spi) {
    #if DT_HAS_COMPAT_STATUS_OKAY(st_stm32h7_spi)
    /* #CUSTOM@NDRS */
    /* Enable UDR, OVR, CRCERR, FRE and MODF in SPI_IER register with one function call */
    LL_SPI_EnableIT(spi, (SPI_IER_UDRIE   | SPI_IER_OVRIE | SPI_IER_CRCEIE |
                          SPI_IER_TIFREIE | SPI_IER_MODFIE));
    #else
    LL_SPI_EnableIT_ERR(spi);
    #endif /* st_stm32h7_spi */
}

static inline void ll_func_disable_int_tx_empty(SPI_TypeDef* spi) {
    #if DT_HAS_COMPAT_STATUS_OKAY(st_stm32h7_spi)
    LL_SPI_DisableIT_TXP(spi);
    #else
    LL_SPI_DisableIT_TXE(spi);
    #endif /* st_stm32h7_spi */
}

static inline void ll_func_disable_int_rx_not_empty(SPI_TypeDef* spi) {
    #if DT_HAS_COMPAT_STATUS_OKAY(st_stm32h7_spi)
    LL_SPI_DisableIT_RXP(spi);
    #else
    LL_SPI_DisableIT_RXNE(spi);
    #endif /* st_stm32h7_spi */
}

static inline void ll_func_disable_int_errors(SPI_TypeDef* spi) {
    #if DT_HAS_COMPAT_STATUS_OKAY(st_stm32h7_spi)
    /* #CUSTOM@NDRS */
    /* Disable UDR, OVR, CRCERR, FRE and MODF in SPI_IER register with one function call */
    LL_SPI_DisableIT(spi, (SPI_IER_UDRIE   | SPI_IER_OVRIE | SPI_IER_CRCEIE |
                           SPI_IER_TIFREIE | SPI_IER_MODFIE));
    #else
    LL_SPI_DisableIT_ERR(spi);
    #endif /* st_stm32h7_spi */
}

static inline bool ll_func_are_int_disabled(SPI_TypeDef* spi) {
    #if DT_HAS_COMPAT_STATUS_OKAY(st_stm32h7_spi)
    return (spi->IER == 0U);
    #else
    return !LL_SPI_IsEnabledIT_ERR(spi)  &&
           !LL_SPI_IsEnabledIT_RXNE(spi) &&
           !LL_SPI_IsEnabledIT_TXE(spi);
    #endif
}

static inline uint32_t ll_func_spi_is_busy(SPI_TypeDef* spi) {
    #if DT_HAS_COMPAT_STATUS_OKAY(st_stm32h7_spi)
    if (LL_SPI_GetTransferSize(spi) == 0) {
        return (LL_SPI_IsActiveFlag_TXC(spi) == 0);
    }
    else {
        return (LL_SPI_IsActiveFlag_EOT(spi) == 0);
    }
    #else
    return LL_SPI_IsActiveFlag_BSY(spi);
    #endif /* st_stm32h7_spi */
}

/* Header is compiled first, this switch avoid the compiler to lookup for
 * non-existing LL FIFO functions for SoC without SPI FIFO
 */
#if DT_HAS_COMPAT_STATUS_OKAY(st_stm32_spi_fifo)
static inline void ll_func_set_fifo_threshold_8bit(SPI_TypeDef* spi) {
    #if DT_HAS_COMPAT_STATUS_OKAY(st_stm32h7_spi)
    LL_SPI_SetFIFOThreshold(spi, LL_SPI_FIFO_TH_01DATA);
    #else
    LL_SPI_SetRxFIFOThreshold(spi, LL_SPI_RX_FIFO_TH_QUARTER);
    #endif /* st_stm32h7_spi */
}

static inline void ll_func_set_fifo_threshold_16bit(SPI_TypeDef* spi) {
    #if DT_HAS_COMPAT_STATUS_OKAY(st_stm32h7_spi)
    LL_SPI_SetFIFOThreshold(spi, LL_SPI_FIFO_TH_02DATA);
    #else
    LL_SPI_SetRxFIFOThreshold(spi, LL_SPI_RX_FIFO_TH_HALF);
    #endif /* st_stm32h7_spi */
}
#endif /* st_stm32_spi_fifo */

static inline void ll_func_disable_spi(SPI_TypeDef* spi) {
    #if DT_HAS_COMPAT_STATUS_OKAY(st_stm32_spi_fifo)
    /* Flush RX buffer */
    while (ll_func_rx_is_not_empty(spi)) {
        (void) LL_SPI_ReceiveData8(spi);
        if (IS_ENABLED(__GTEST)) {
            break;
        }
    }
    #endif /* DT_HAS_COMPAT_STATUS_OKAY(st_stm32_spi_fifo) */
    LL_SPI_Disable(spi);

    while (LL_SPI_IsEnabled(spi)) {
        if (IS_ENABLED(__GTEST)) {
            break;
        }
    }
}

#endif	/* ZEPHYR_DRIVERS_SPI_SPI_STM32_H_ */<|MERGE_RESOLUTION|>--- conflicted
+++ resolved
@@ -20,7 +20,6 @@
 #endif
 
 struct spi_stm32_config {
-<<<<<<< HEAD
     SPI_TypeDef* spi;
     const struct pinctrl_dev_config* pcfg;
     uint32_t tx_nop;                        /* 4-bytes expansion of overrun character (orc) */
@@ -37,30 +36,9 @@
     #endif
     size_t pclk_len;
     const struct stm32_pclken* pclken;
+    int datawidth;
     bool fifo_enabled: 1;
     bool ioswp: 1;
-=======
-	SPI_TypeDef *spi;
-	const struct pinctrl_dev_config *pcfg;
-#ifdef CONFIG_SPI_STM32_INTERRUPT
-	irq_config_func_t irq_config;
-#ifdef CONFIG_SOC_SERIES_STM32H7X
-	uint32_t irq_line;
-#endif /* CONFIG_SOC_SERIES_STM32H7X */
-#endif
-#if DT_HAS_COMPAT_STATUS_OKAY(st_stm32_spi_subghz)
-	bool use_subghzspi_nss;
-#endif
-#if DT_HAS_COMPAT_STATUS_OKAY(st_stm32h7_spi)
-	int midi_clocks;
-	int mssi_clocks;
-#endif
-	size_t pclk_len;
-	const struct stm32_pclken *pclken;
-	int datawidth;
-	bool fifo_enabled: 1;
-	bool ioswp: 1;
->>>>>>> 8053d779
 };
 
 #ifdef CONFIG_SPI_STM32_DMA
@@ -121,30 +99,19 @@
 }
 
 /* checks that DMA Tx packet is fully transmitted over the SPI */
-<<<<<<< HEAD
 static inline uint32_t ll_func_spi_dma_busy(SPI_TypeDef* spi) {
-    #ifdef LL_SPI_SR_TXC
-    return LL_SPI_IsActiveFlag_TXC(spi);
+    #if DT_HAS_COMPAT_STATUS_OKAY(st_stm32h7_spi)
+    if (LL_SPI_GetTransferSize(spi) == 0) {
+        return (LL_SPI_IsActiveFlag_TXC(spi) == 0);
+    }
+    else {
+        return (LL_SPI_IsActiveFlag_EOT(spi) == 0);
+    }
     #else
     /* the SPI Tx empty and busy flags are needed */
-    return (LL_SPI_IsActiveFlag_TXE(spi) &&
-            !LL_SPI_IsActiveFlag_BSY(spi));
+    return (!LL_SPI_IsActiveFlag_TXE(spi) ||
+            LL_SPI_IsActiveFlag_BSY(spi));
     #endif /* LL_SPI_SR_TXC */
-=======
-static inline uint32_t ll_func_spi_dma_busy(SPI_TypeDef *spi)
-{
-#if DT_HAS_COMPAT_STATUS_OKAY(st_stm32h7_spi)
-	if (LL_SPI_GetTransferSize(spi) == 0) {
-		return LL_SPI_IsActiveFlag_TXC(spi) == 0;
-	} else {
-		return LL_SPI_IsActiveFlag_EOT(spi) == 0;
-	}
-#else
-	/* the SPI Tx empty and busy flags are needed */
-	return (!LL_SPI_IsActiveFlag_TXE(spi) ||
-		LL_SPI_IsActiveFlag_BSY(spi));
-#endif /* LL_SPI_SR_TXC */
->>>>>>> 8053d779
 }
 #endif /* st_stm32h7_spi */
 
@@ -281,4 +248,4 @@
     }
 }
 
-#endif	/* ZEPHYR_DRIVERS_SPI_SPI_STM32_H_ */+#endif /* ZEPHYR_DRIVERS_SPI_SPI_STM32_H_ */