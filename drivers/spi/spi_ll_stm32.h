--- conflicted
+++ resolved
@@ -20,7 +20,6 @@
 #endif
 
 struct spi_stm32_config {
-<<<<<<< HEAD
     SPI_TypeDef* spi;
     const struct pinctrl_dev_config* pcfg;
     uint32_t tx_nop;                        /* 4-bytes expansion of overrun character (orc) */
@@ -37,28 +36,8 @@
     #endif
     size_t pclk_len;
     const struct stm32_pclken* pclken;
-    bool fifo_enabled;
-=======
-	SPI_TypeDef *spi;
-	const struct pinctrl_dev_config *pcfg;
-#ifdef CONFIG_SPI_STM32_INTERRUPT
-	irq_config_func_t irq_config;
-#ifdef CONFIG_SOC_SERIES_STM32H7X
-	uint32_t irq_line;
-#endif /* CONFIG_SOC_SERIES_STM32H7X */
-#endif
-#if DT_HAS_COMPAT_STATUS_OKAY(st_stm32_spi_subghz)
-	bool use_subghzspi_nss;
-#endif
-#if DT_HAS_COMPAT_STATUS_OKAY(st_stm32h7_spi)
-	int midi_clocks;
-	int mssi_clocks;
-#endif
-	size_t pclk_len;
-	const struct stm32_pclken *pclken;
-	bool fifo_enabled: 1;
-	bool ioswp: 1;
->>>>>>> c77e5a60
+    bool fifo_enabled: 1;
+    bool ioswp: 1;
 };
 
 #ifdef CONFIG_SPI_STM32_DMA
