--- conflicted
+++ resolved
@@ -64,7 +64,10 @@
 #endif
 
 struct spi_stm32_data {
-<<<<<<< HEAD
+    #ifdef CONFIG_SPI_RTIO
+    struct spi_rtio* rtio_ctx;
+    #endif /* CONFIG_SPI_RTIO */
+
     struct spi_context ctx;
     HAL_SPI_StateTypeDef State;
     uint32_t ErrorCode;
@@ -77,19 +80,6 @@
     struct stream     dma_tx;
     #endif /* CONFIG_SPI_STM32_DMA */
     bool pm_policy_state_on;
-=======
-#ifdef CONFIG_SPI_RTIO
-	struct spi_rtio *rtio_ctx;
-#endif /* CONFIG_SPI_RTIO */
-	struct spi_context ctx;
-#ifdef CONFIG_SPI_STM32_DMA
-	struct k_sem status_sem;
-	volatile uint32_t status_flags;
-	struct stream dma_rx;
-	struct stream dma_tx;
-#endif /* CONFIG_SPI_STM32_DMA */
-	bool pm_policy_state_on;
->>>>>>> ad7beb53
 };
 
 #ifdef CONFIG_SPI_STM32_DMA
@@ -189,7 +179,16 @@
     #endif /* st_stm32h7_spi */
 }
 
-<<<<<<< HEAD
+static inline bool ll_func_are_int_disabled(SPI_TypeDef* spi) {
+    #if DT_HAS_COMPAT_STATUS_OKAY(st_stm32h7_spi)
+    return (spi->IER == 0U);
+    #else
+    return !LL_SPI_IsEnabledIT_ERR(spi)  &&
+           !LL_SPI_IsEnabledIT_RXNE(spi) &&
+           !LL_SPI_IsEnabledIT_TXE(spi);
+    #endif
+}
+
 static inline uint32_t ll_func_spi_is_busy(SPI_TypeDef* spi) {
     #if DT_HAS_COMPAT_STATUS_OKAY(st_stm32h7_spi)
     if (LL_SPI_GetTransferSize(spi) == 0) {
@@ -201,30 +200,6 @@
     #else
     return LL_SPI_IsActiveFlag_BSY(spi);
     #endif /* st_stm32h7_spi */
-=======
-static inline bool ll_func_are_int_disabled(SPI_TypeDef *spi)
-{
-#if DT_HAS_COMPAT_STATUS_OKAY(st_stm32h7_spi)
-	return (spi->IER == 0U);
-#else
-	return !LL_SPI_IsEnabledIT_ERR(spi) &&
-	       !LL_SPI_IsEnabledIT_RXNE(spi) &&
-	       !LL_SPI_IsEnabledIT_TXE(spi);
-#endif
-}
-
-static inline uint32_t ll_func_spi_is_busy(SPI_TypeDef *spi)
-{
-#if DT_HAS_COMPAT_STATUS_OKAY(st_stm32h7_spi)
-	if (LL_SPI_GetTransferSize(spi) == 0) {
-		return LL_SPI_IsActiveFlag_TXC(spi) == 0;
-	} else {
-		return LL_SPI_IsActiveFlag_EOT(spi) == 0;
-	}
-#else
-	return LL_SPI_IsActiveFlag_BSY(spi);
-#endif /* st_stm32h7_spi */
->>>>>>> ad7beb53
 }
 
 /* Header is compiled first, this switch avoid the compiler to lookup for
