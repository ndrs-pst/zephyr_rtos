/*
 * Copyright (c) 2017 Google LLC.
 *
 * SPDX-License-Identifier: Apache-2.0
 */
#define DT_DRV_COMPAT atmel_sam0_spi

#define LOG_LEVEL CONFIG_SPI_LOG_LEVEL
#include <zephyr/logging/log.h>
LOG_MODULE_REGISTER(spi_sam0);

#include "spi_context.h"
#include <errno.h>
#include <zephyr/device.h>
#include <zephyr/drivers/spi.h>
#include <zephyr/drivers/dma.h>
#include <zephyr/drivers/pinctrl.h>
#include <soc.h>

#ifndef SERCOM_SPI_CTRLA_MODE_SPI_MASTER_Val
#define SERCOM_SPI_CTRLA_MODE_SPI_MASTER_Val (0x3)
#endif

/* Device constant configuration parameters */
struct spi_sam0_config {
    SercomSpi* regs;
    uint32_t pads;
    const struct pinctrl_dev_config* pcfg;
#ifdef MCLK
    volatile uint32_t* mclk;
    uint32_t mclk_mask;
    uint16_t gclk_core_id;
#else
    uint32_t pm_apbcmask;
    uint16_t gclk_clkctrl_id;
#endif
#ifdef CONFIG_SPI_ASYNC
    const struct device* dma_dev;
    uint8_t tx_dma_request;
    uint8_t tx_dma_channel;
    uint8_t rx_dma_request;
    uint8_t rx_dma_channel;
#endif
};

/* Device run time data */
struct spi_sam0_data {
    struct spi_context ctx;
#ifdef CONFIG_SPI_ASYNC
    const struct device* dev;
    uint32_t dma_segment_len;
#endif
};

static void wait_synchronization(SercomSpi* regs) {
#if defined(SERCOM_SPI_SYNCBUSY_MASK)
    /* SYNCBUSY is a register */
    while ((regs->SYNCBUSY.reg & SERCOM_SPI_SYNCBUSY_MASK) != 0U) {
        /* pass */
    }
#elif defined(SERCOM_SPI_STATUS_SYNCBUSY)
    /* SYNCBUSY is a bit */
    while ((regs->STATUS.reg & SERCOM_SPI_STATUS_SYNCBUSY) != 0U) {
        /* pass */
    }
#else
#error Unsupported device
#endif
}

static int spi_sam0_configure(const struct device* dev,
                              const struct spi_config* config) {
    const struct spi_sam0_config* cfg;
    struct spi_sam0_data* data;
    SercomSpi* regs;
    SERCOM_SPI_CTRLA_Type ctrla;
    SERCOM_SPI_CTRLB_Type ctrlb;
    int div;
    int ret;
    bool rc;

    data = dev->data;
    rc   = spi_context_configured(&data->ctx, config);
    if (rc == false) {
        ret = -ENOTSUP;

        if ((config->operation & SPI_HALF_DUPLEX) == 0U) {
            if (SPI_OP_MODE_GET(config->operation) == SPI_OP_MODE_MASTER) {
                if (SPI_WORD_SIZE_GET(config->operation) == 8) {
                    ret = 0;
                }
                else {
                    /* Support only 8-bit word size */
                }
            }
            else {
                /* Slave mode is not implemented. */
            }
        }
        else {
            LOG_ERR("Half-duplex not supported");
        }

        if (ret == 0) {
            /* CTRLA: SPI host operation, pads, Enable beforehand */
            cfg  = dev->config;
            ctrla.reg = (SERCOM_SPI_CTRLA_MODE(SERCOM_SPI_CTRLA_MODE_SPI_MASTER_Val) | cfg->pads | SERCOM_SPI_CTRLA_ENABLE);
            regs = cfg->regs;

            if ((config->operation & SPI_TRANSFER_LSB) != 0U) {
                ctrla.bit.DORD = 1;
            }

            if ((config->operation & SPI_MODE_CPOL) != 0U) {
                ctrla.bit.CPOL = 1;
            }

            if ((config->operation & SPI_MODE_CPHA) != 0U) {
                ctrla.bit.CPHA = 1;
            }

            if ((config->operation & SPI_MODE_LOOP) != 0U) {
                /* Put MISO and MOSI on the same pad */
                ctrla.bit.DOPO = 0;
                ctrla.bit.DIPO = 0;
            }

            /* CTRLB: RXEN, 8 bits per transfer */
            ctrlb.reg = (SERCOM_SPI_CTRLB_RXEN | SERCOM_USART_CTRLB_CHSIZE(0));

            /* Use the requested or next highest possible frequency */
            div = ((SOC_ATMEL_SAM0_GCLK1_FREQ_HZ / config->frequency) / 2U) - 1U;
            div = CLAMP(div, 0, UINT8_MAX);

            /* Update the configuration only if it has changed */
            if (regs->CTRLA.reg != ctrla.reg ||
                regs->CTRLB.reg != ctrlb.reg ||
                regs->BAUD.reg  != div) {
                regs->CTRLA.bit.ENABLE = 0;
                wait_synchronization(regs);

                regs->CTRLB.reg = ctrlb.reg;
                wait_synchronization(regs);
                regs->BAUD.reg  = div;
                wait_synchronization(regs);
                regs->CTRLA.reg = ctrla.reg;
                wait_synchronization(regs);
            }

            data->ctx.config = config;
        }
    }
    else {
        ret = 0;
    }

    return (ret);
}

static bool spi_sam0_transfer_ongoing(struct spi_sam0_data* data) {
    return (spi_context_tx_on(&data->ctx) || spi_context_rx_on(&data->ctx));
}

static void spi_sam0_shift_master(SercomSpi* regs, struct spi_sam0_data* data) {
    uint8_t tx;
    uint8_t rx;
    bool rc;

    rc = spi_context_tx_buf_on(&data->ctx);
    if (rc == true) {
        tx = *(uint8_t*)(data->ctx.tx_buf);
    }
    else {
        tx = 0U;
    }

    while (regs->INTFLAG.bit.DRE == 0U) {
        /* pass */
    }

    regs->DATA.reg = tx;
    spi_context_update_tx(&data->ctx, 1, 1);

    while (regs->INTFLAG.bit.RXC == 0U) {
        /* pass */
    }

    rx = regs->DATA.reg;

    rc = spi_context_rx_buf_on(&data->ctx);
    if (rc == true) {
        *data->ctx.rx_buf = rx;
    }
    spi_context_update_rx(&data->ctx, 1, 1);
}

/* Finish any ongoing writes and drop any remaining read data */
static void spi_sam0_finish(SercomSpi* regs) {
    while (regs->INTFLAG.bit.TXC == 0U) {
        /* pass */
    }

    while (regs->INTFLAG.bit.RXC == 1U) {
        (void) regs->DATA.reg;
    }
}

/* Fast path that transmits a buf */
static void spi_sam0_fast_tx(SercomSpi* regs, const struct spi_buf* tx_buf) {
    const uint8_t* p;
    const uint8_t* pend;
    uint8_t ch;

    p    = tx_buf->buf;
    pend = (uint8_t*)tx_buf->buf + tx_buf->len;
    while (p != pend) {
        ch = *p++;

        while (regs->INTFLAG.bit.DRE == 0U) {
            /* pass */
        }

        regs->DATA.reg = ch;
    }

    spi_sam0_finish(regs);
}

/* Fast path that reads into a buf */
static void spi_sam0_fast_rx(SercomSpi* regs, const struct spi_buf* rx_buf) {
    uint8_t* rx;
    int len;

    rx  = rx_buf->buf;
    len = rx_buf->len;
    if (len > 0) {
        while (len > 0) {
            /* Send the next byte */
            regs->DATA.reg = 0U;
            len--;

            /* Wait for completion, and read */
            while (regs->INTFLAG.bit.RXC == 0U) {
                /* pass */
            }

            *rx++ = regs->DATA.reg;
        }

        spi_sam0_finish(regs);
    }
}

/* Fast path that writes and reads bufs of the same length */
static void spi_sam0_fast_txrx(SercomSpi* regs,
                               const struct spi_buf* tx_buf,
                               const struct spi_buf* rx_buf) {
    const uint8_t* tx;
    const uint8_t* txend;
    uint8_t* rx;
    size_t  len;

    rx  = rx_buf->buf;
    len = rx_buf->len;
    if (len > 0) {
        tx    = tx_buf->buf;
        txend = (uint8_t*)tx_buf->buf + tx_buf->len;

        while (tx != txend) {
            /* Send the next byte */
            regs->DATA.reg = *tx++;

            /* Wait for completion, and read */
            while (regs->INTFLAG.bit.RXC == 0U) {
                /* pass */
            }
            *rx++ = (uint8_t)regs->DATA.reg;
        }

        spi_sam0_finish(regs);
    }
}

/* Fast path where every overlapping tx and rx buffer is the same length */
static void spi_sam0_fast_transceive(const struct device* dev,
                                     const struct spi_config* config,
                                     const struct spi_buf_set* tx_bufs,
                                     const struct spi_buf_set* rx_bufs) {
    const struct spi_sam0_config* cfg;
    size_t tx_count;
    size_t rx_count;
    SercomSpi* regs;
    const struct spi_buf* tx;
    const struct spi_buf* rx;

    if (tx_bufs != NULL) {
        tx = tx_bufs->buffers;
        tx_count = tx_bufs->count;
    }
    else {
        tx = NULL;
        tx_count = 0U;
    }

    if (rx_bufs != NULL) {
        rx = rx_bufs->buffers;
        rx_count = rx_bufs->count;
    }
    else {
        rx = NULL;
        rx_count = 0U;
    }

    cfg  = dev->config;
    regs = cfg->regs;
    while ((tx_count > 0U) && (rx_count > 0U)) {
        if (tx->buf == NULL) {
            spi_sam0_fast_rx(regs, rx);
        }
        else if (rx->buf == NULL) {
            spi_sam0_fast_tx(regs, tx);
        }
        else {
            spi_sam0_fast_txrx(regs, tx, rx);
        }

        ++tx;
        --tx_count;
        ++rx;
        --rx_count;
    }

    for (; tx_count > 0U; tx_count--) {
        spi_sam0_fast_tx(regs, tx++);
    }

    for (; rx_count > 0U; rx_count--) {
        spi_sam0_fast_rx(regs, rx++);
    }
}

/* Returns true if the request is suitable for the fast
 * path. Specifically, the bufs are a sequence of:
 *
 * - Zero or more RX and TX buf pairs where each is the same length.
 * - Zero or more trailing RX only bufs
 * - Zero or more trailing TX only bufs
 */
static bool spi_sam0_is_regular(const struct spi_buf_set* tx_bufs,
                                const struct spi_buf_set* rx_bufs) {
    const struct spi_buf* tx;
    const struct spi_buf* rx;
    size_t tx_count;
    size_t rx_count;
    bool rc;

    if (tx_bufs != NULL) {
        tx = tx_bufs->buffers;
        tx_count = tx_bufs->count;
    }
    else {
        tx = NULL;
        tx_count = 0U;
    }

    if (rx_bufs != NULL) {
        rx = rx_bufs->buffers;
        rx_count = rx_bufs->count;
    }
    else {
        rx = NULL;
        rx_count = 0U;
    }

    rc = true;
    while ((tx_count > 0U) && (rx_count > 0U)) {
        if (tx->len != rx->len) {
            rc = false;
            break;
        }

        tx++;
        tx_count--;
        rx++;
        rx_count--;
    }

    return (rc);
}

<<<<<<< HEAD
static int spi_sam0_transceive(const struct device *dev,
			       const struct spi_config *config,
			       const struct spi_buf_set *tx_bufs,
			       const struct spi_buf_set *rx_bufs)
{
	const struct spi_sam0_config *cfg = dev->config;
	struct spi_sam0_data *data = dev->data;
	SercomSpi *regs = cfg->regs;
	int err;

	spi_context_lock(&data->ctx, false, NULL, NULL, config);

	err = spi_sam0_configure(dev, config);
	if (err != 0) {
		goto done;
	}

	spi_context_cs_control(&data->ctx, true);

	/* This driver special cases the common send only, receive
	 * only, and transmit then receive operations.	This special
	 * casing is 4x faster than the spi_context() routines
	 * and allows the transmit and receive to be interleaved.
	 */
	if (spi_sam0_is_regular(tx_bufs, rx_bufs)) {
		spi_sam0_fast_transceive(dev, config, tx_bufs, rx_bufs);
	} else {
		spi_context_buffers_setup(&data->ctx, tx_bufs, rx_bufs, 1);

		do {
			spi_sam0_shift_master(regs, data);
		} while (spi_sam0_transfer_ongoing(data));
	}

	spi_context_cs_control(&data->ctx, false);

done:
	spi_context_release(&data->ctx, err);
	return err;
=======
static int spi_sam0_transceive(const struct device* dev,
                               const struct spi_config* config,
                               const struct spi_buf_set* tx_bufs,
                               const struct spi_buf_set* rx_bufs) {
    const struct spi_sam0_config* cfg;
    struct spi_sam0_data* data;
    SercomSpi* regs;
    bool rc;
    int ret;

    cfg  = dev->config;
    data = dev->data;
    regs = cfg->regs;

    spi_context_lock(&data->ctx, false, NULL, config);

    ret = spi_sam0_configure(dev, config);
    if (ret == 0) {
        spi_context_cs_control(&data->ctx, true);

        /* This driver special cases the common send only, receive
         * only, and transmit then receive operations.  This special
         * casing is 4x faster than the spi_context() routines
         * and allows the transmit and receive to be interleaved.
         */
        rc = spi_sam0_is_regular(tx_bufs, rx_bufs);
        if (rc == true) {
            spi_sam0_fast_transceive(dev, config, tx_bufs, rx_bufs);
        }
        else {
            spi_context_buffers_setup(&data->ctx, tx_bufs, rx_bufs, 1);

            do {
                spi_sam0_shift_master(regs, data);
            } while (spi_sam0_transfer_ongoing(data));
        }

        spi_context_cs_control(&data->ctx, false);
    }

    spi_context_release(&data->ctx, ret);

    return (ret);
>>>>>>> 40e07455
}

static int spi_sam0_transceive_sync(const struct device* dev,
                                    const struct spi_config* config,
                                    const struct spi_buf_set* tx_bufs,
                                    const struct spi_buf_set* rx_bufs) {
    return spi_sam0_transceive(dev, config, tx_bufs, rx_bufs);
}

#ifdef CONFIG_SPI_ASYNC

static void spi_sam0_dma_rx_done(const struct device* dma_dev, void* arg, uint32_t id, int error_code);

static int spi_sam0_dma_rx_load(const struct device* dev, uint8_t* buf, size_t len) {
    const struct spi_sam0_config* cfg;
    struct spi_sam0_data* data;
    SercomSpi* regs;
    struct dma_config dma_cfg = {0};
    struct dma_block_config dma_blk = {0};
    int ret;

    cfg  = dev->config;
    data = dev->data;
    regs = cfg->regs;

    dma_cfg.channel_direction = PERIPHERAL_TO_MEMORY;
    dma_cfg.source_data_size  = 1;
    dma_cfg.dest_data_size    = 1;
    dma_cfg.user_data         = data;
    dma_cfg.dma_callback      = spi_sam0_dma_rx_done;
    dma_cfg.block_count       = 1;
    dma_cfg.head_block        = &dma_blk;
    dma_cfg.dma_slot          = cfg->rx_dma_request;

    dma_blk.block_size = len;

    if (buf != NULL) {
        dma_blk.dest_address = (uint32_t)buf;
    }
    else {
        static uint8_t dummy;

        dma_blk.dest_address = (uint32_t)&dummy;
        dma_blk.dest_addr_adj = DMA_ADDR_ADJ_NO_CHANGE;
    }

    dma_blk.source_address = (uint32_t)(&(regs->DATA.reg));
    dma_blk.source_addr_adj = DMA_ADDR_ADJ_NO_CHANGE;

    ret = dma_config(cfg->dma_dev, cfg->rx_dma_channel, &dma_cfg);
    if (ret == 0) {
        ret = dma_start(cfg->dma_dev, cfg->rx_dma_channel);
    }

    return (ret);
}

static int spi_sam0_dma_tx_load(const struct device* dev, const uint8_t* buf, size_t len) {
    const struct spi_sam0_config* cfg;
    SercomSpi* regs;
    struct dma_config dma_cfg = {0};
    struct dma_block_config dma_blk = {0};
    int ret;

    cfg  = dev->config;
    regs = cfg->regs;

    dma_cfg.channel_direction = PERIPHERAL_TO_MEMORY;
    dma_cfg.source_data_size  = 1;
    dma_cfg.dest_data_size    = 1;
    dma_cfg.block_count       = 1;
    dma_cfg.head_block        = &dma_blk;
    dma_cfg.dma_slot          = cfg->tx_dma_request;

    dma_blk.block_size = len;

    if (buf != NULL) {
        dma_blk.source_address = (uint32_t)buf;
    }
    else {
        static const uint8_t dummy;

        dma_blk.source_address = (uint32_t)&dummy;
        dma_blk.source_addr_adj = DMA_ADDR_ADJ_NO_CHANGE;
    }

    dma_blk.dest_address = (uint32_t)(&(regs->DATA.reg));
    dma_blk.dest_addr_adj = DMA_ADDR_ADJ_NO_CHANGE;

    ret = dma_config(cfg->dma_dev, cfg->tx_dma_channel, &dma_cfg);
    if (ret == 0) {
        ret = dma_start(cfg->dma_dev, cfg->tx_dma_channel);
    }

    return (ret);
}

static bool spi_sam0_dma_advance_segment(const struct device* dev) {
    struct spi_sam0_data* data;
    uint32_t segment_len;
    bool rc;

    data = dev->data;
    /* Pick the shorter buffer of ones that have an actual length */
    if (data->ctx.rx_len != 0) {
        segment_len = data->ctx.rx_len;
        if (data->ctx.tx_len != 0) {
            segment_len = MIN(segment_len, data->ctx.tx_len);
        }
    }
    else {
        segment_len = data->ctx.tx_len;
    }

    if (segment_len > 0) {
        segment_len = MIN(segment_len, 65535);

        data->dma_segment_len = segment_len;

        rc = true;
    }
    else {
        rc = false;
    }

    return (rc);
}

static int spi_sam0_dma_advance_buffers(const struct device* dev) {
    struct spi_sam0_data* data = dev->data;
    int ret;

    if (data->dma_segment_len > 0U) {
        /* Load receive first, so it can accept transmit data */
        if (data->ctx.rx_len > 0U) {
            ret = spi_sam0_dma_rx_load(dev, data->ctx.rx_buf, data->dma_segment_len);
        }
        else {
            ret = spi_sam0_dma_rx_load(dev, NULL, data->dma_segment_len);
        }

        if (ret == 0) {
            /* Now load the transmit, which starts the actual bus clocking */
            if (data->ctx.tx_len > 0U) {
                ret = spi_sam0_dma_tx_load(dev, data->ctx.tx_buf, data->dma_segment_len);
            }
            else {
                ret = spi_sam0_dma_tx_load(dev, NULL, data->dma_segment_len);
            }
        }
    }
    else {
        ret = -EINVAL;
    }

    return (ret);
}

<<<<<<< HEAD
static void spi_sam0_dma_rx_done(const struct device *dma_dev, void *arg,
				 uint32_t id, int error_code)
{
	struct spi_sam0_data *data = arg;
	const struct device *dev = data->dev;
	const struct spi_sam0_config *cfg = dev->config;
	int retval;

	ARG_UNUSED(id);
	ARG_UNUSED(error_code);

	spi_context_update_tx(&data->ctx, 1, data->dma_segment_len);
	spi_context_update_rx(&data->ctx, 1, data->dma_segment_len);

	if (!spi_sam0_dma_advance_segment(dev)) {
		/* Done */
		spi_context_cs_control(&data->ctx, false);
		spi_context_complete(&data->ctx, dev, 0);
		return;
	}

	retval = spi_sam0_dma_advance_buffers(dev);
	if (retval != 0) {
		dma_stop(cfg->dma_dev, cfg->tx_dma_channel);
		dma_stop(cfg->dma_dev, cfg->rx_dma_channel);
		spi_context_cs_control(&data->ctx, false);
		spi_context_complete(&data->ctx, dev, retval);
		return;
	}
}


static int spi_sam0_transceive_async(const struct device *dev,
				     const struct spi_config *config,
				     const struct spi_buf_set *tx_bufs,
				     const struct spi_buf_set *rx_bufs,
				     spi_callback_t cb,
				     void *userdata)
{
	const struct spi_sam0_config *cfg = dev->config;
	struct spi_sam0_data *data = dev->data;
	int retval;

	/*
	 * Transmit clocks the output and we use receive to determine when
	 * the transmit is done, so we always need both
	 */
	if (cfg->tx_dma_channel == 0xFF || cfg->rx_dma_channel == 0xFF) {
		return -ENOTSUP;
	}

	spi_context_lock(&data->ctx, true, cb, userdata, config);

	retval = spi_sam0_configure(dev, config);
	if (retval != 0) {
		goto err_unlock;
	}

	spi_context_cs_control(&data->ctx, true);

	spi_context_buffers_setup(&data->ctx, tx_bufs, rx_bufs, 1);

	spi_sam0_dma_advance_segment(dev);
	retval = spi_sam0_dma_advance_buffers(dev);
	if (retval != 0) {
		goto err_cs;
	}

	return 0;

err_cs:
	dma_stop(cfg->dma_dev, cfg->tx_dma_channel);
	dma_stop(cfg->dma_dev, cfg->rx_dma_channel);

	spi_context_cs_control(&data->ctx, false);

err_unlock:
	spi_context_release(&data->ctx, retval);
	return retval;
=======
static void spi_sam0_dma_rx_done(const struct device* dma_dev, void* arg,
                                 uint32_t id, int error_code) {
    struct spi_sam0_data* data;
    const struct device* dev;
    const struct spi_sam0_config* cfg;
    int ret;

    data = arg;
    dev  = data->dev;
    cfg  = dev->config;

    ARG_UNUSED(id);
    ARG_UNUSED(error_code);

    spi_context_update_tx(&data->ctx, 1, data->dma_segment_len);
    spi_context_update_rx(&data->ctx, 1, data->dma_segment_len);

    if (spi_sam0_dma_advance_segment(dev) == false) {
        /* Done */
        spi_context_cs_control(&data->ctx, false);
        spi_context_complete(&data->ctx, 0);
    }
    else {
        ret = spi_sam0_dma_advance_buffers(dev);
        if (ret != 0) {
            dma_stop(cfg->dma_dev, cfg->tx_dma_channel);
            dma_stop(cfg->dma_dev, cfg->rx_dma_channel);
            spi_context_cs_control(&data->ctx, false);
            spi_context_complete(&data->ctx, ret);
        }
    }
}


static int spi_sam0_transceive_async(const struct device* dev,
                                     const struct spi_config* config,
                                     const struct spi_buf_set* tx_bufs,
                                     const struct spi_buf_set* rx_bufs,
                                     struct k_poll_signal* async) {
    const struct spi_sam0_config* cfg;
    struct spi_sam0_data* data;
    int ret;

    cfg  = dev->config;
    data = dev->data;

    /*
     * Transmit clocks the output and we use receive to determine when
     * the transmit is done, so we always need both
     */
    if ((cfg->tx_dma_channel != 0xFFU) && (cfg->rx_dma_channel != 0xFF)) {
        spi_context_lock(&data->ctx, true, async, config);

        ret = spi_sam0_configure(dev, config);
        if (ret == 0) {
            spi_context_cs_control(&data->ctx, true);

            spi_context_buffers_setup(&data->ctx, tx_bufs, rx_bufs, 1);

            spi_sam0_dma_advance_segment(dev);
            ret = spi_sam0_dma_advance_buffers(dev);
            if (ret != 0) {
                dma_stop(cfg->dma_dev, cfg->tx_dma_channel);
                dma_stop(cfg->dma_dev, cfg->rx_dma_channel);
                spi_context_cs_control(&data->ctx, false);
            }
        }

        spi_context_release(&data->ctx, ret);
    }
    else {
        ret = -ENOTSUP;
    }

    return (ret);
>>>>>>> 40e07455
}
#endif /* CONFIG_SPI_ASYNC */

static int spi_sam0_release(const struct device* dev, const struct spi_config* config) {
    struct spi_sam0_data* data = dev->data;

    spi_context_unlock_unconditionally(&data->ctx);

    return (0);
}

static int spi_sam0_init(const struct device* dev) {
    const struct spi_sam0_config* cfg;
    struct spi_sam0_data* data;
    SercomSpi* regs;
    int ret;

    cfg  = dev->config;
    data = dev->data;
    regs = cfg->regs;

#ifdef MCLK
    /* Enable the GCLK */
    GCLK->PCHCTRL[cfg->gclk_core_id].reg = GCLK_PCHCTRL_GEN_GCLK1 | GCLK_PCHCTRL_CHEN;

    /* Enable the MCLK */
    *cfg->mclk |= cfg->mclk_mask;
#else
    /* Enable the GCLK */
    GCLK->CLKCTRL.reg = (cfg->gclk_clkctrl_id | GCLK_CLKCTRL_GEN_GCLK1 | GCLK_CLKCTRL_CLKEN);

    /* Enable SERCOM clock in PM */
    PM->APBCMASK.reg |= cfg->pm_apbcmask;
#endif

    /* Disable all SPI interrupts */
    regs->INTENCLR.reg = SERCOM_SPI_INTENCLR_MASK;
    wait_synchronization(regs);

    ret = pinctrl_apply_state(cfg->pcfg, PINCTRL_STATE_DEFAULT);
    if (ret == 0) {
        #ifdef CONFIG_SPI_ASYNC
        if (device_is_ready(cfg->dma_dev) == true) {
            data->dev = dev;
        }
        else {
            ret = -ENODEV;
        }
        #endif

        if (ret == 0) {
            ret = spi_context_cs_configure_all(&data->ctx);
            if (ret == 0) {
                spi_context_unlock_unconditionally(&data->ctx);

                /* The device will be configured and enabled when transceive
                 * is called.
                 */
            }
        }
    }

    return (ret);
}

static struct spi_driver_api DT_CONST spi_sam0_driver_api = {
    .transceive = spi_sam0_transceive_sync,
#ifdef CONFIG_SPI_ASYNC
    .transceive_async = spi_sam0_transceive_async,
#endif
    .release = spi_sam0_release,
};

#if CONFIG_SPI_ASYNC
#define SPI_SAM0_DMA_CHANNELS(n)                    \
    .dma_dev = DEVICE_DT_GET(ATMEL_SAM0_DT_INST_DMA_CTLR(n, tx)),   \
    .tx_dma_request = ATMEL_SAM0_DT_INST_DMA_TRIGSRC(n, tx),    \
    .tx_dma_channel = ATMEL_SAM0_DT_INST_DMA_CHANNEL(n, tx),    \
    .rx_dma_request = ATMEL_SAM0_DT_INST_DMA_TRIGSRC(n, rx),    \
    .rx_dma_channel = ATMEL_SAM0_DT_INST_DMA_CHANNEL(n, rx),
#else
#define SPI_SAM0_DMA_CHANNELS(n)
#endif

#define SPI_SAM0_SERCOM_PADS(n) \
    SERCOM_SPI_CTRLA_DIPO(DT_INST_PROP(n, dipo)) | \
    SERCOM_SPI_CTRLA_DOPO(DT_INST_PROP(n, dopo))

#ifdef MCLK
#define SPI_SAM0_DEFINE_CONFIG(n)                   \
static struct spi_sam0_config DT_CONST spi_sam0_config_##n = {  \
    .regs = (SercomSpi *)DT_INST_REG_ADDR(n),       \
    .mclk = (volatile uint32_t *)MCLK_MASK_DT_INT_REG_ADDR(n),  \
    .mclk_mask = BIT(DT_INST_CLOCKS_CELL_BY_NAME(n, mclk, bit)),    \
    .gclk_core_id = DT_INST_CLOCKS_CELL_BY_NAME(n, gclk, periph_ch),\
    .pads = SPI_SAM0_SERCOM_PADS(n),                \
    .pcfg = PINCTRL_DT_INST_DEV_CONFIG_GET(n),      \
    SPI_SAM0_DMA_CHANNELS(n)                        \
}
#else
#define SPI_SAM0_DEFINE_CONFIG(n)                   \
static struct spi_sam0_config DT_CONST spi_sam0_config_##n = {  \
    .regs = (SercomSpi *)DT_INST_REG_ADDR(n),       \
    .pm_apbcmask = BIT(DT_INST_CLOCKS_CELL_BY_NAME(n, pm, bit)),\
    .gclk_clkctrl_id = DT_INST_CLOCKS_CELL_BY_NAME(n, gclk, clkctrl_id),\
    .pads = SPI_SAM0_SERCOM_PADS(n),                \
    .pcfg = PINCTRL_DT_INST_DEV_CONFIG_GET(n),      \
    SPI_SAM0_DMA_CHANNELS(n)                        \
}
#endif /* MCLK */

#define SPI_SAM0_DEVICE_INIT(n)                     \
    PINCTRL_DT_INST_DEFINE(n);                      \
    SPI_SAM0_DEFINE_CONFIG(n);                      \
    static struct spi_sam0_data spi_sam0_dev_data_##n = {       \
        SPI_CONTEXT_INIT_LOCK(spi_sam0_dev_data_##n, ctx),      \
        SPI_CONTEXT_INIT_SYNC(spi_sam0_dev_data_##n, ctx),      \
        SPI_CONTEXT_CS_GPIOS_INITIALIZE(DT_DRV_INST(n), ctx)    \
    };                                              \
    DEVICE_DT_INST_DEFINE(n, &spi_sam0_init, NULL,              \
                &spi_sam0_dev_data_##n,             \
                &spi_sam0_config_##n, POST_KERNEL,              \
                CONFIG_SPI_INIT_PRIORITY,           \
                &spi_sam0_driver_api);

DT_INST_FOREACH_STATUS_OKAY(SPI_SAM0_DEVICE_INIT)

#if (__GTEST == 1U)                         /* #CUSTOM@NDRS */
#include "samc21_reg_stub.h"

void zephyr_gtest_spi_sam0(void) {
    if (spi_sam0_config_0.regs == (SercomSpi*)0x42001800) {
        /* SERCOM5 */
        spi_sam0_config_0.regs = (SercomSpi*)ut_mcu_sercom_ptr[5];
    }
}
#endif<|MERGE_RESOLUTION|>--- conflicted
+++ resolved
@@ -23,59 +23,59 @@
 
 /* Device constant configuration parameters */
 struct spi_sam0_config {
-    SercomSpi* regs;
-    uint32_t pads;
-    const struct pinctrl_dev_config* pcfg;
+	SercomSpi *regs;
+	uint32_t pads;
+	const struct pinctrl_dev_config *pcfg;
 #ifdef MCLK
-    volatile uint32_t* mclk;
-    uint32_t mclk_mask;
-    uint16_t gclk_core_id;
+	volatile uint32_t *mclk;
+	uint32_t mclk_mask;
+	uint16_t gclk_core_id;
 #else
-    uint32_t pm_apbcmask;
-    uint16_t gclk_clkctrl_id;
+	uint32_t pm_apbcmask;
+	uint16_t gclk_clkctrl_id;
 #endif
 #ifdef CONFIG_SPI_ASYNC
-    const struct device* dma_dev;
-    uint8_t tx_dma_request;
-    uint8_t tx_dma_channel;
-    uint8_t rx_dma_request;
-    uint8_t rx_dma_channel;
+	const struct device *dma_dev;
+	uint8_t tx_dma_request;
+	uint8_t tx_dma_channel;
+	uint8_t rx_dma_request;
+	uint8_t rx_dma_channel;
 #endif
 };
 
 /* Device run time data */
 struct spi_sam0_data {
-    struct spi_context ctx;
+	struct spi_context ctx;
 #ifdef CONFIG_SPI_ASYNC
-    const struct device* dev;
-    uint32_t dma_segment_len;
+	const struct device *dev;
+	uint32_t dma_segment_len;
 #endif
 };
 
 static void wait_synchronization(SercomSpi* regs) {
 #if defined(SERCOM_SPI_SYNCBUSY_MASK)
-    /* SYNCBUSY is a register */
+	/* SYNCBUSY is a register */
     while ((regs->SYNCBUSY.reg & SERCOM_SPI_SYNCBUSY_MASK) != 0U) {
         /* pass */
-    }
+	}
 #elif defined(SERCOM_SPI_STATUS_SYNCBUSY)
-    /* SYNCBUSY is a bit */
+	/* SYNCBUSY is a bit */
     while ((regs->STATUS.reg & SERCOM_SPI_STATUS_SYNCBUSY) != 0U) {
         /* pass */
-    }
+	}
 #else
 #error Unsupported device
 #endif
 }
 
-static int spi_sam0_configure(const struct device* dev,
+static int spi_sam0_configure(const struct device *dev,
                               const struct spi_config* config) {
     const struct spi_sam0_config* cfg;
     struct spi_sam0_data* data;
     SercomSpi* regs;
     SERCOM_SPI_CTRLA_Type ctrla;
     SERCOM_SPI_CTRLB_Type ctrlb;
-    int div;
+	int div;
     int ret;
     bool rc;
 
@@ -88,14 +88,14 @@
             if (SPI_OP_MODE_GET(config->operation) == SPI_OP_MODE_MASTER) {
                 if (SPI_WORD_SIZE_GET(config->operation) == 8) {
                     ret = 0;
-                }
+	}
                 else {
                     /* Support only 8-bit word size */
                 }
             }
             else {
-                /* Slave mode is not implemented. */
-            }
+		/* Slave mode is not implemented. */
+	}
         }
         else {
             LOG_ERR("Half-duplex not supported");
@@ -107,47 +107,47 @@
             ctrla.reg = (SERCOM_SPI_CTRLA_MODE(SERCOM_SPI_CTRLA_MODE_SPI_MASTER_Val) | cfg->pads | SERCOM_SPI_CTRLA_ENABLE);
             regs = cfg->regs;
 
-            if ((config->operation & SPI_TRANSFER_LSB) != 0U) {
-                ctrla.bit.DORD = 1;
-            }
-
-            if ((config->operation & SPI_MODE_CPOL) != 0U) {
-                ctrla.bit.CPOL = 1;
-            }
-
-            if ((config->operation & SPI_MODE_CPHA) != 0U) {
-                ctrla.bit.CPHA = 1;
-            }
-
-            if ((config->operation & SPI_MODE_LOOP) != 0U) {
-                /* Put MISO and MOSI on the same pad */
-                ctrla.bit.DOPO = 0;
-                ctrla.bit.DIPO = 0;
-            }
+	if ((config->operation & SPI_TRANSFER_LSB) != 0U) {
+		ctrla.bit.DORD = 1;
+	}
+
+	if ((config->operation & SPI_MODE_CPOL) != 0U) {
+		ctrla.bit.CPOL = 1;
+	}
+
+	if ((config->operation & SPI_MODE_CPHA) != 0U) {
+		ctrla.bit.CPHA = 1;
+	}
+
+	if ((config->operation & SPI_MODE_LOOP) != 0U) {
+		/* Put MISO and MOSI on the same pad */
+		ctrla.bit.DOPO = 0;
+		ctrla.bit.DIPO = 0;
+	}
 
             /* CTRLB: RXEN, 8 bits per transfer */
             ctrlb.reg = (SERCOM_SPI_CTRLB_RXEN | SERCOM_USART_CTRLB_CHSIZE(0));
 
-            /* Use the requested or next highest possible frequency */
+	/* Use the requested or next highest possible frequency */
             div = ((SOC_ATMEL_SAM0_GCLK1_FREQ_HZ / config->frequency) / 2U) - 1U;
-            div = CLAMP(div, 0, UINT8_MAX);
-
-            /* Update the configuration only if it has changed */
+	div = CLAMP(div, 0, UINT8_MAX);
+
+	/* Update the configuration only if it has changed */
             if (regs->CTRLA.reg != ctrla.reg ||
                 regs->CTRLB.reg != ctrlb.reg ||
-                regs->BAUD.reg  != div) {
-                regs->CTRLA.bit.ENABLE = 0;
-                wait_synchronization(regs);
+	    regs->BAUD.reg != div) {
+		regs->CTRLA.bit.ENABLE = 0;
+		wait_synchronization(regs);
 
                 regs->CTRLB.reg = ctrlb.reg;
-                wait_synchronization(regs);
-                regs->BAUD.reg  = div;
-                wait_synchronization(regs);
+		wait_synchronization(regs);
+		regs->BAUD.reg = div;
+		wait_synchronization(regs);
                 regs->CTRLA.reg = ctrla.reg;
-                wait_synchronization(regs);
-            }
-
-            data->ctx.config = config;
+		wait_synchronization(regs);
+	}
+
+	data->ctx.config = config;
         }
     }
     else {
@@ -162,68 +162,68 @@
 }
 
 static void spi_sam0_shift_master(SercomSpi* regs, struct spi_sam0_data* data) {
-    uint8_t tx;
-    uint8_t rx;
+	uint8_t tx;
+	uint8_t rx;
     bool rc;
 
     rc = spi_context_tx_buf_on(&data->ctx);
     if (rc == true) {
-        tx = *(uint8_t*)(data->ctx.tx_buf);
-    }
-    else {
-        tx = 0U;
-    }
+		tx = *(uint8_t *)(data->ctx.tx_buf);
+    }
+    else {
+		tx = 0U;
+	}
 
     while (regs->INTFLAG.bit.DRE == 0U) {
         /* pass */
-    }
-
-    regs->DATA.reg = tx;
-    spi_context_update_tx(&data->ctx, 1, 1);
+	}
+
+	regs->DATA.reg = tx;
+	spi_context_update_tx(&data->ctx, 1, 1);
 
     while (regs->INTFLAG.bit.RXC == 0U) {
         /* pass */
-    }
-
-    rx = regs->DATA.reg;
+	}
+
+	rx = regs->DATA.reg;
 
     rc = spi_context_rx_buf_on(&data->ctx);
     if (rc == true) {
-        *data->ctx.rx_buf = rx;
-    }
-    spi_context_update_rx(&data->ctx, 1, 1);
+		*data->ctx.rx_buf = rx;
+	}
+	spi_context_update_rx(&data->ctx, 1, 1);
 }
 
 /* Finish any ongoing writes and drop any remaining read data */
 static void spi_sam0_finish(SercomSpi* regs) {
     while (regs->INTFLAG.bit.TXC == 0U) {
         /* pass */
-    }
+	}
 
     while (regs->INTFLAG.bit.RXC == 1U) {
-        (void) regs->DATA.reg;
-    }
+		(void)regs->DATA.reg;
+	}
 }
 
 /* Fast path that transmits a buf */
 static void spi_sam0_fast_tx(SercomSpi* regs, const struct spi_buf* tx_buf) {
     const uint8_t* p;
     const uint8_t* pend;
-    uint8_t ch;
+	uint8_t ch;
 
     p    = tx_buf->buf;
     pend = (uint8_t*)tx_buf->buf + tx_buf->len;
-    while (p != pend) {
-        ch = *p++;
+	while (p != pend) {
+		ch = *p++;
 
         while (regs->INTFLAG.bit.DRE == 0U) {
             /* pass */
-        }
-
-        regs->DATA.reg = ch;
-    }
-
-    spi_sam0_finish(regs);
+		}
+
+		regs->DATA.reg = ch;
+	}
+
+	spi_sam0_finish(regs);
 }
 
 /* Fast path that reads into a buf */
@@ -235,25 +235,25 @@
     len = rx_buf->len;
     if (len > 0) {
         while (len > 0) {
-            /* Send the next byte */
+		/* Send the next byte */
             regs->DATA.reg = 0U;
-            len--;
-
-            /* Wait for completion, and read */
+		len--;
+
+		/* Wait for completion, and read */
             while (regs->INTFLAG.bit.RXC == 0U) {
                 /* pass */
-            }
-
-            *rx++ = regs->DATA.reg;
-        }
-
-        spi_sam0_finish(regs);
-    }
+		}
+
+		*rx++ = regs->DATA.reg;
+	}
+
+	spi_sam0_finish(regs);
+}
 }
 
 /* Fast path that writes and reads bufs of the same length */
-static void spi_sam0_fast_txrx(SercomSpi* regs,
-                               const struct spi_buf* tx_buf,
+static void spi_sam0_fast_txrx(SercomSpi *regs,
+			       const struct spi_buf *tx_buf,
                                const struct spi_buf* rx_buf) {
     const uint8_t* tx;
     const uint8_t* txend;
@@ -266,25 +266,25 @@
         tx    = tx_buf->buf;
         txend = (uint8_t*)tx_buf->buf + tx_buf->len;
 
-        while (tx != txend) {
-            /* Send the next byte */
-            regs->DATA.reg = *tx++;
-
-            /* Wait for completion, and read */
+	while (tx != txend) {
+		/* Send the next byte */
+		regs->DATA.reg = *tx++;
+
+		/* Wait for completion, and read */
             while (regs->INTFLAG.bit.RXC == 0U) {
                 /* pass */
-            }
+		}
             *rx++ = (uint8_t)regs->DATA.reg;
-        }
-
-        spi_sam0_finish(regs);
-    }
+	}
+
+	spi_sam0_finish(regs);
+}
 }
 
 /* Fast path where every overlapping tx and rx buffer is the same length */
-static void spi_sam0_fast_transceive(const struct device* dev,
-                                     const struct spi_config* config,
-                                     const struct spi_buf_set* tx_bufs,
+static void spi_sam0_fast_transceive(const struct device *dev,
+				     const struct spi_config *config,
+				     const struct spi_buf_set *tx_bufs,
                                      const struct spi_buf_set* rx_bufs) {
     const struct spi_sam0_config* cfg;
     size_t tx_count;
@@ -294,49 +294,49 @@
     const struct spi_buf* rx;
 
     if (tx_bufs != NULL) {
-        tx = tx_bufs->buffers;
-        tx_count = tx_bufs->count;
-    }
+		tx = tx_bufs->buffers;
+		tx_count = tx_bufs->count;
+	}
     else {
         tx = NULL;
         tx_count = 0U;
     }
 
     if (rx_bufs != NULL) {
-        rx = rx_bufs->buffers;
-        rx_count = rx_bufs->count;
-    }
-    else {
-        rx = NULL;
+		rx = rx_bufs->buffers;
+		rx_count = rx_bufs->count;
+    }
+    else {
+		rx = NULL;
         rx_count = 0U;
-    }
+	}
 
     cfg  = dev->config;
     regs = cfg->regs;
     while ((tx_count > 0U) && (rx_count > 0U)) {
-        if (tx->buf == NULL) {
-            spi_sam0_fast_rx(regs, rx);
+		if (tx->buf == NULL) {
+			spi_sam0_fast_rx(regs, rx);
         }
         else if (rx->buf == NULL) {
-            spi_sam0_fast_tx(regs, tx);
+			spi_sam0_fast_tx(regs, tx);
         }
         else {
-            spi_sam0_fast_txrx(regs, tx, rx);
-        }
+			spi_sam0_fast_txrx(regs, tx, rx);
+		}
 
         ++tx;
         --tx_count;
         ++rx;
         --rx_count;
-    }
+	}
 
     for (; tx_count > 0U; tx_count--) {
-        spi_sam0_fast_tx(regs, tx++);
-    }
+		spi_sam0_fast_tx(regs, tx++);
+	}
 
     for (; rx_count > 0U; rx_count--) {
-        spi_sam0_fast_rx(regs, rx++);
-    }
+		spi_sam0_fast_rx(regs, rx++);
+	}
 }
 
 /* Returns true if the request is suitable for the fast
@@ -346,7 +346,7 @@
  * - Zero or more trailing RX only bufs
  * - Zero or more trailing TX only bufs
  */
-static bool spi_sam0_is_regular(const struct spi_buf_set* tx_bufs,
+static bool spi_sam0_is_regular(const struct spi_buf_set *tx_bufs,
                                 const struct spi_buf_set* rx_bufs) {
     const struct spi_buf* tx;
     const struct spi_buf* rx;
@@ -355,18 +355,18 @@
     bool rc;
 
     if (tx_bufs != NULL) {
-        tx = tx_bufs->buffers;
-        tx_count = tx_bufs->count;
-    }
+		tx = tx_bufs->buffers;
+		tx_count = tx_bufs->count;
+	}
     else {
         tx = NULL;
         tx_count = 0U;
     }
 
     if (rx_bufs != NULL) {
-        rx = rx_bufs->buffers;
-        rx_count = rx_bufs->count;
-    }
+		rx = rx_bufs->buffers;
+		rx_count = rx_bufs->count;
+	}
     else {
         rx = NULL;
         rx_count = 0U;
@@ -374,61 +374,20 @@
 
     rc = true;
     while ((tx_count > 0U) && (rx_count > 0U)) {
-        if (tx->len != rx->len) {
+		if (tx->len != rx->len) {
             rc = false;
             break;
-        }
-
-        tx++;
-        tx_count--;
-        rx++;
-        rx_count--;
-    }
+		}
+
+		tx++;
+		tx_count--;
+		rx++;
+		rx_count--;
+	}
 
     return (rc);
 }
 
-<<<<<<< HEAD
-static int spi_sam0_transceive(const struct device *dev,
-			       const struct spi_config *config,
-			       const struct spi_buf_set *tx_bufs,
-			       const struct spi_buf_set *rx_bufs)
-{
-	const struct spi_sam0_config *cfg = dev->config;
-	struct spi_sam0_data *data = dev->data;
-	SercomSpi *regs = cfg->regs;
-	int err;
-
-	spi_context_lock(&data->ctx, false, NULL, NULL, config);
-
-	err = spi_sam0_configure(dev, config);
-	if (err != 0) {
-		goto done;
-	}
-
-	spi_context_cs_control(&data->ctx, true);
-
-	/* This driver special cases the common send only, receive
-	 * only, and transmit then receive operations.	This special
-	 * casing is 4x faster than the spi_context() routines
-	 * and allows the transmit and receive to be interleaved.
-	 */
-	if (spi_sam0_is_regular(tx_bufs, rx_bufs)) {
-		spi_sam0_fast_transceive(dev, config, tx_bufs, rx_bufs);
-	} else {
-		spi_context_buffers_setup(&data->ctx, tx_bufs, rx_bufs, 1);
-
-		do {
-			spi_sam0_shift_master(regs, data);
-		} while (spi_sam0_transfer_ongoing(data));
-	}
-
-	spi_context_cs_control(&data->ctx, false);
-
-done:
-	spi_context_release(&data->ctx, err);
-	return err;
-=======
 static int spi_sam0_transceive(const struct device* dev,
                                const struct spi_config* config,
                                const struct spi_buf_set* tx_bufs,
@@ -443,43 +402,42 @@
     data = dev->data;
     regs = cfg->regs;
 
-    spi_context_lock(&data->ctx, false, NULL, config);
+    spi_context_lock(&data->ctx, false, NULL, NULL, config);
 
     ret = spi_sam0_configure(dev, config);
     if (ret == 0) {
-        spi_context_cs_control(&data->ctx, true);
-
-        /* This driver special cases the common send only, receive
-         * only, and transmit then receive operations.  This special
-         * casing is 4x faster than the spi_context() routines
-         * and allows the transmit and receive to be interleaved.
-         */
+	spi_context_cs_control(&data->ctx, true);
+
+	/* This driver special cases the common send only, receive
+	 * only, and transmit then receive operations.	This special
+	 * casing is 4x faster than the spi_context() routines
+	 * and allows the transmit and receive to be interleaved.
+	 */
         rc = spi_sam0_is_regular(tx_bufs, rx_bufs);
         if (rc == true) {
-            spi_sam0_fast_transceive(dev, config, tx_bufs, rx_bufs);
+		spi_sam0_fast_transceive(dev, config, tx_bufs, rx_bufs);
         }
         else {
-            spi_context_buffers_setup(&data->ctx, tx_bufs, rx_bufs, 1);
-
-            do {
-                spi_sam0_shift_master(regs, data);
-            } while (spi_sam0_transfer_ongoing(data));
-        }
-
-        spi_context_cs_control(&data->ctx, false);
+		spi_context_buffers_setup(&data->ctx, tx_bufs, rx_bufs, 1);
+
+		do {
+			spi_sam0_shift_master(regs, data);
+		} while (spi_sam0_transfer_ongoing(data));
+	}
+
+	spi_context_cs_control(&data->ctx, false);
     }
 
     spi_context_release(&data->ctx, ret);
 
     return (ret);
->>>>>>> 40e07455
 }
 
 static int spi_sam0_transceive_sync(const struct device* dev,
                                     const struct spi_config* config,
                                     const struct spi_buf_set* tx_bufs,
                                     const struct spi_buf_set* rx_bufs) {
-    return spi_sam0_transceive(dev, config, tx_bufs, rx_bufs);
+	return spi_sam0_transceive(dev, config, tx_bufs, rx_bufs);
 }
 
 #ifdef CONFIG_SPI_ASYNC
@@ -490,42 +448,42 @@
     const struct spi_sam0_config* cfg;
     struct spi_sam0_data* data;
     SercomSpi* regs;
-    struct dma_config dma_cfg = {0};
-    struct dma_block_config dma_blk = {0};
+	struct dma_config dma_cfg = { 0 };
+	struct dma_block_config dma_blk = { 0 };
     int ret;
 
     cfg  = dev->config;
     data = dev->data;
     regs = cfg->regs;
 
-    dma_cfg.channel_direction = PERIPHERAL_TO_MEMORY;
-    dma_cfg.source_data_size  = 1;
-    dma_cfg.dest_data_size    = 1;
-    dma_cfg.user_data         = data;
-    dma_cfg.dma_callback      = spi_sam0_dma_rx_done;
-    dma_cfg.block_count       = 1;
-    dma_cfg.head_block        = &dma_blk;
-    dma_cfg.dma_slot          = cfg->rx_dma_request;
-
-    dma_blk.block_size = len;
-
-    if (buf != NULL) {
-        dma_blk.dest_address = (uint32_t)buf;
-    }
-    else {
-        static uint8_t dummy;
-
-        dma_blk.dest_address = (uint32_t)&dummy;
-        dma_blk.dest_addr_adj = DMA_ADDR_ADJ_NO_CHANGE;
-    }
-
-    dma_blk.source_address = (uint32_t)(&(regs->DATA.reg));
-    dma_blk.source_addr_adj = DMA_ADDR_ADJ_NO_CHANGE;
+	dma_cfg.channel_direction = PERIPHERAL_TO_MEMORY;
+	dma_cfg.source_data_size = 1;
+	dma_cfg.dest_data_size = 1;
+	dma_cfg.user_data = data;
+	dma_cfg.dma_callback = spi_sam0_dma_rx_done;
+	dma_cfg.block_count = 1;
+	dma_cfg.head_block = &dma_blk;
+	dma_cfg.dma_slot = cfg->rx_dma_request;
+
+	dma_blk.block_size = len;
+
+	if (buf != NULL) {
+		dma_blk.dest_address = (uint32_t)buf;
+    }
+    else {
+		static uint8_t dummy;
+
+		dma_blk.dest_address = (uint32_t)&dummy;
+		dma_blk.dest_addr_adj = DMA_ADDR_ADJ_NO_CHANGE;
+	}
+
+	dma_blk.source_address = (uint32_t)(&(regs->DATA.reg));
+	dma_blk.source_addr_adj = DMA_ADDR_ADJ_NO_CHANGE;
 
     ret = dma_config(cfg->dma_dev, cfg->rx_dma_channel, &dma_cfg);
     if (ret == 0) {
         ret = dma_start(cfg->dma_dev, cfg->rx_dma_channel);
-    }
+	}
 
     return (ret);
 }
@@ -533,67 +491,67 @@
 static int spi_sam0_dma_tx_load(const struct device* dev, const uint8_t* buf, size_t len) {
     const struct spi_sam0_config* cfg;
     SercomSpi* regs;
-    struct dma_config dma_cfg = {0};
-    struct dma_block_config dma_blk = {0};
+	struct dma_config dma_cfg = { 0 };
+	struct dma_block_config dma_blk = { 0 };
     int ret;
 
     cfg  = dev->config;
     regs = cfg->regs;
 
-    dma_cfg.channel_direction = PERIPHERAL_TO_MEMORY;
-    dma_cfg.source_data_size  = 1;
-    dma_cfg.dest_data_size    = 1;
-    dma_cfg.block_count       = 1;
-    dma_cfg.head_block        = &dma_blk;
-    dma_cfg.dma_slot          = cfg->tx_dma_request;
-
-    dma_blk.block_size = len;
-
-    if (buf != NULL) {
-        dma_blk.source_address = (uint32_t)buf;
-    }
-    else {
-        static const uint8_t dummy;
-
-        dma_blk.source_address = (uint32_t)&dummy;
-        dma_blk.source_addr_adj = DMA_ADDR_ADJ_NO_CHANGE;
-    }
-
-    dma_blk.dest_address = (uint32_t)(&(regs->DATA.reg));
-    dma_blk.dest_addr_adj = DMA_ADDR_ADJ_NO_CHANGE;
+	dma_cfg.channel_direction = PERIPHERAL_TO_MEMORY;
+	dma_cfg.source_data_size = 1;
+	dma_cfg.dest_data_size = 1;
+	dma_cfg.block_count = 1;
+	dma_cfg.head_block = &dma_blk;
+	dma_cfg.dma_slot = cfg->tx_dma_request;
+
+	dma_blk.block_size = len;
+
+	if (buf != NULL) {
+		dma_blk.source_address = (uint32_t)buf;
+    }
+    else {
+		static const uint8_t dummy;
+
+		dma_blk.source_address = (uint32_t)&dummy;
+		dma_blk.source_addr_adj = DMA_ADDR_ADJ_NO_CHANGE;
+	}
+
+	dma_blk.dest_address = (uint32_t)(&(regs->DATA.reg));
+	dma_blk.dest_addr_adj = DMA_ADDR_ADJ_NO_CHANGE;
 
     ret = dma_config(cfg->dma_dev, cfg->tx_dma_channel, &dma_cfg);
     if (ret == 0) {
         ret = dma_start(cfg->dma_dev, cfg->tx_dma_channel);
-    }
+	}
 
     return (ret);
 }
 
 static bool spi_sam0_dma_advance_segment(const struct device* dev) {
     struct spi_sam0_data* data;
-    uint32_t segment_len;
+	uint32_t segment_len;
     bool rc;
 
     data = dev->data;
-    /* Pick the shorter buffer of ones that have an actual length */
-    if (data->ctx.rx_len != 0) {
-        segment_len = data->ctx.rx_len;
-        if (data->ctx.tx_len != 0) {
-            segment_len = MIN(segment_len, data->ctx.tx_len);
-        }
-    }
-    else {
-        segment_len = data->ctx.tx_len;
-    }
+	/* Pick the shorter buffer of ones that have an actual length */
+	if (data->ctx.rx_len != 0) {
+		segment_len = data->ctx.rx_len;
+		if (data->ctx.tx_len != 0) {
+			segment_len = MIN(segment_len, data->ctx.tx_len);
+		}
+    }
+    else {
+		segment_len = data->ctx.tx_len;
+	}
 
     if (segment_len > 0) {
-        segment_len = MIN(segment_len, 65535);
-
-        data->dma_segment_len = segment_len;
+	segment_len = MIN(segment_len, 65535);
+
+	data->dma_segment_len = segment_len;
 
         rc = true;
-    }
+}
     else {
         rc = false;
     }
@@ -602,26 +560,26 @@
 }
 
 static int spi_sam0_dma_advance_buffers(const struct device* dev) {
-    struct spi_sam0_data* data = dev->data;
+	struct spi_sam0_data *data = dev->data;
     int ret;
 
     if (data->dma_segment_len > 0U) {
-        /* Load receive first, so it can accept transmit data */
+	/* Load receive first, so it can accept transmit data */
         if (data->ctx.rx_len > 0U) {
             ret = spi_sam0_dma_rx_load(dev, data->ctx.rx_buf, data->dma_segment_len);
-        }
+	}
         else {
             ret = spi_sam0_dma_rx_load(dev, NULL, data->dma_segment_len);
-        }
+	}
 
         if (ret == 0) {
-            /* Now load the transmit, which starts the actual bus clocking */
+	/* Now load the transmit, which starts the actual bus clocking */
             if (data->ctx.tx_len > 0U) {
                 ret = spi_sam0_dma_tx_load(dev, data->ctx.tx_buf, data->dma_segment_len);
-            }
+	}
             else {
                 ret = spi_sam0_dma_tx_load(dev, NULL, data->dma_segment_len);
-            }
+	}
         }
     }
     else {
@@ -631,88 +589,7 @@
     return (ret);
 }
 
-<<<<<<< HEAD
 static void spi_sam0_dma_rx_done(const struct device *dma_dev, void *arg,
-				 uint32_t id, int error_code)
-{
-	struct spi_sam0_data *data = arg;
-	const struct device *dev = data->dev;
-	const struct spi_sam0_config *cfg = dev->config;
-	int retval;
-
-	ARG_UNUSED(id);
-	ARG_UNUSED(error_code);
-
-	spi_context_update_tx(&data->ctx, 1, data->dma_segment_len);
-	spi_context_update_rx(&data->ctx, 1, data->dma_segment_len);
-
-	if (!spi_sam0_dma_advance_segment(dev)) {
-		/* Done */
-		spi_context_cs_control(&data->ctx, false);
-		spi_context_complete(&data->ctx, dev, 0);
-		return;
-	}
-
-	retval = spi_sam0_dma_advance_buffers(dev);
-	if (retval != 0) {
-		dma_stop(cfg->dma_dev, cfg->tx_dma_channel);
-		dma_stop(cfg->dma_dev, cfg->rx_dma_channel);
-		spi_context_cs_control(&data->ctx, false);
-		spi_context_complete(&data->ctx, dev, retval);
-		return;
-	}
-}
-
-
-static int spi_sam0_transceive_async(const struct device *dev,
-				     const struct spi_config *config,
-				     const struct spi_buf_set *tx_bufs,
-				     const struct spi_buf_set *rx_bufs,
-				     spi_callback_t cb,
-				     void *userdata)
-{
-	const struct spi_sam0_config *cfg = dev->config;
-	struct spi_sam0_data *data = dev->data;
-	int retval;
-
-	/*
-	 * Transmit clocks the output and we use receive to determine when
-	 * the transmit is done, so we always need both
-	 */
-	if (cfg->tx_dma_channel == 0xFF || cfg->rx_dma_channel == 0xFF) {
-		return -ENOTSUP;
-	}
-
-	spi_context_lock(&data->ctx, true, cb, userdata, config);
-
-	retval = spi_sam0_configure(dev, config);
-	if (retval != 0) {
-		goto err_unlock;
-	}
-
-	spi_context_cs_control(&data->ctx, true);
-
-	spi_context_buffers_setup(&data->ctx, tx_bufs, rx_bufs, 1);
-
-	spi_sam0_dma_advance_segment(dev);
-	retval = spi_sam0_dma_advance_buffers(dev);
-	if (retval != 0) {
-		goto err_cs;
-	}
-
-	return 0;
-
-err_cs:
-	dma_stop(cfg->dma_dev, cfg->tx_dma_channel);
-	dma_stop(cfg->dma_dev, cfg->rx_dma_channel);
-
-	spi_context_cs_control(&data->ctx, false);
-
-err_unlock:
-	spi_context_release(&data->ctx, retval);
-	return retval;
-=======
-static void spi_sam0_dma_rx_done(const struct device* dma_dev, void* arg,
                                  uint32_t id, int error_code) {
     struct spi_sam0_data* data;
     const struct device* dev;
@@ -732,7 +609,7 @@
     if (spi_sam0_dma_advance_segment(dev) == false) {
         /* Done */
         spi_context_cs_control(&data->ctx, false);
-        spi_context_complete(&data->ctx, 0);
+        spi_context_complete(&data->ctx, dev, 0);
     }
     else {
         ret = spi_sam0_dma_advance_buffers(dev);
@@ -740,7 +617,7 @@
             dma_stop(cfg->dma_dev, cfg->tx_dma_channel);
             dma_stop(cfg->dma_dev, cfg->rx_dma_channel);
             spi_context_cs_control(&data->ctx, false);
-            spi_context_complete(&data->ctx, ret);
+            spi_context_complete(&data->ctx, dev, ret);
         }
     }
 }
@@ -750,20 +627,21 @@
                                      const struct spi_config* config,
                                      const struct spi_buf_set* tx_bufs,
                                      const struct spi_buf_set* rx_bufs,
-                                     struct k_poll_signal* async) {
-    const struct spi_sam0_config* cfg;
-    struct spi_sam0_data* data;
-    int ret;
+                                     spi_callback_t cb,
+                                     void* userdata) {
+	const struct spi_sam0_config* cfg;
+	struct spi_sam0_data* data;
+	int ret;
 
     cfg  = dev->config;
     data = dev->data;
 
-    /*
-     * Transmit clocks the output and we use receive to determine when
-     * the transmit is done, so we always need both
-     */
+	/*
+	 * Transmit clocks the output and we use receive to determine when
+	 * the transmit is done, so we always need both
+	 */
     if ((cfg->tx_dma_channel != 0xFFU) && (cfg->rx_dma_channel != 0xFF)) {
-        spi_context_lock(&data->ctx, true, async, config);
+        spi_context_lock(&data->ctx, true, cb, userdata, config);
 
         ret = spi_sam0_configure(dev, config);
         if (ret == 0) {
@@ -787,14 +665,13 @@
     }
 
     return (ret);
->>>>>>> 40e07455
 }
 #endif /* CONFIG_SPI_ASYNC */
 
 static int spi_sam0_release(const struct device* dev, const struct spi_config* config) {
-    struct spi_sam0_data* data = dev->data;
-
-    spi_context_unlock_unconditionally(&data->ctx);
+	struct spi_sam0_data *data = dev->data;
+
+	spi_context_unlock_unconditionally(&data->ctx);
 
     return (0);
 }
@@ -810,42 +687,42 @@
     regs = cfg->regs;
 
 #ifdef MCLK
-    /* Enable the GCLK */
+	/* Enable the GCLK */
     GCLK->PCHCTRL[cfg->gclk_core_id].reg = GCLK_PCHCTRL_GEN_GCLK1 | GCLK_PCHCTRL_CHEN;
 
-    /* Enable the MCLK */
-    *cfg->mclk |= cfg->mclk_mask;
+	/* Enable the MCLK */
+	*cfg->mclk |= cfg->mclk_mask;
 #else
-    /* Enable the GCLK */
+	/* Enable the GCLK */
     GCLK->CLKCTRL.reg = (cfg->gclk_clkctrl_id | GCLK_CLKCTRL_GEN_GCLK1 | GCLK_CLKCTRL_CLKEN);
 
-    /* Enable SERCOM clock in PM */
-    PM->APBCMASK.reg |= cfg->pm_apbcmask;
+	/* Enable SERCOM clock in PM */
+	PM->APBCMASK.reg |= cfg->pm_apbcmask;
 #endif
 
-    /* Disable all SPI interrupts */
-    regs->INTENCLR.reg = SERCOM_SPI_INTENCLR_MASK;
-    wait_synchronization(regs);
+	/* Disable all SPI interrupts */
+	regs->INTENCLR.reg = SERCOM_SPI_INTENCLR_MASK;
+	wait_synchronization(regs);
 
     ret = pinctrl_apply_state(cfg->pcfg, PINCTRL_STATE_DEFAULT);
     if (ret == 0) {
-        #ifdef CONFIG_SPI_ASYNC
+#ifdef CONFIG_SPI_ASYNC
         if (device_is_ready(cfg->dma_dev) == true) {
             data->dev = dev;
-        }
+	}
         else {
             ret = -ENODEV;
         }
-        #endif
+#endif
 
         if (ret == 0) {
             ret = spi_context_cs_configure_all(&data->ctx);
             if (ret == 0) {
-                spi_context_unlock_unconditionally(&data->ctx);
-
-                /* The device will be configured and enabled when transceive
-                 * is called.
-                 */
+	spi_context_unlock_unconditionally(&data->ctx);
+
+	/* The device will be configured and enabled when transceive
+	 * is called.
+	 */
             }
         }
     }
@@ -854,64 +731,64 @@
 }
 
 static struct spi_driver_api DT_CONST spi_sam0_driver_api = {
-    .transceive = spi_sam0_transceive_sync,
+	.transceive = spi_sam0_transceive_sync,
 #ifdef CONFIG_SPI_ASYNC
-    .transceive_async = spi_sam0_transceive_async,
+	.transceive_async = spi_sam0_transceive_async,
 #endif
-    .release = spi_sam0_release,
+	.release = spi_sam0_release,
 };
 
 #if CONFIG_SPI_ASYNC
-#define SPI_SAM0_DMA_CHANNELS(n)                    \
-    .dma_dev = DEVICE_DT_GET(ATMEL_SAM0_DT_INST_DMA_CTLR(n, tx)),   \
-    .tx_dma_request = ATMEL_SAM0_DT_INST_DMA_TRIGSRC(n, tx),    \
-    .tx_dma_channel = ATMEL_SAM0_DT_INST_DMA_CHANNEL(n, tx),    \
-    .rx_dma_request = ATMEL_SAM0_DT_INST_DMA_TRIGSRC(n, rx),    \
-    .rx_dma_channel = ATMEL_SAM0_DT_INST_DMA_CHANNEL(n, rx),
+#define SPI_SAM0_DMA_CHANNELS(n)					\
+	.dma_dev = DEVICE_DT_GET(ATMEL_SAM0_DT_INST_DMA_CTLR(n, tx)),	\
+	.tx_dma_request = ATMEL_SAM0_DT_INST_DMA_TRIGSRC(n, tx),	\
+	.tx_dma_channel = ATMEL_SAM0_DT_INST_DMA_CHANNEL(n, tx),	\
+	.rx_dma_request = ATMEL_SAM0_DT_INST_DMA_TRIGSRC(n, rx),	\
+	.rx_dma_channel = ATMEL_SAM0_DT_INST_DMA_CHANNEL(n, rx),
 #else
 #define SPI_SAM0_DMA_CHANNELS(n)
 #endif
 
 #define SPI_SAM0_SERCOM_PADS(n) \
-    SERCOM_SPI_CTRLA_DIPO(DT_INST_PROP(n, dipo)) | \
-    SERCOM_SPI_CTRLA_DOPO(DT_INST_PROP(n, dopo))
+	SERCOM_SPI_CTRLA_DIPO(DT_INST_PROP(n, dipo)) | \
+	SERCOM_SPI_CTRLA_DOPO(DT_INST_PROP(n, dopo))
 
 #ifdef MCLK
-#define SPI_SAM0_DEFINE_CONFIG(n)                   \
+#define SPI_SAM0_DEFINE_CONFIG(n)					\
 static struct spi_sam0_config DT_CONST spi_sam0_config_##n = {  \
-    .regs = (SercomSpi *)DT_INST_REG_ADDR(n),       \
-    .mclk = (volatile uint32_t *)MCLK_MASK_DT_INT_REG_ADDR(n),  \
-    .mclk_mask = BIT(DT_INST_CLOCKS_CELL_BY_NAME(n, mclk, bit)),    \
-    .gclk_core_id = DT_INST_CLOCKS_CELL_BY_NAME(n, gclk, periph_ch),\
-    .pads = SPI_SAM0_SERCOM_PADS(n),                \
+	.regs = (SercomSpi *)DT_INST_REG_ADDR(n),			\
+	.mclk = (volatile uint32_t *)MCLK_MASK_DT_INT_REG_ADDR(n),	\
+	.mclk_mask = BIT(DT_INST_CLOCKS_CELL_BY_NAME(n, mclk, bit)),	\
+	.gclk_core_id = DT_INST_CLOCKS_CELL_BY_NAME(n, gclk, periph_ch),\
+	.pads = SPI_SAM0_SERCOM_PADS(n),				\
     .pcfg = PINCTRL_DT_INST_DEV_CONFIG_GET(n),      \
     SPI_SAM0_DMA_CHANNELS(n)                        \
 }
 #else
-#define SPI_SAM0_DEFINE_CONFIG(n)                   \
+#define SPI_SAM0_DEFINE_CONFIG(n)					\
 static struct spi_sam0_config DT_CONST spi_sam0_config_##n = {  \
-    .regs = (SercomSpi *)DT_INST_REG_ADDR(n),       \
-    .pm_apbcmask = BIT(DT_INST_CLOCKS_CELL_BY_NAME(n, pm, bit)),\
-    .gclk_clkctrl_id = DT_INST_CLOCKS_CELL_BY_NAME(n, gclk, clkctrl_id),\
-    .pads = SPI_SAM0_SERCOM_PADS(n),                \
-    .pcfg = PINCTRL_DT_INST_DEV_CONFIG_GET(n),      \
-    SPI_SAM0_DMA_CHANNELS(n)                        \
+	.regs = (SercomSpi *)DT_INST_REG_ADDR(n),			\
+	.pm_apbcmask = BIT(DT_INST_CLOCKS_CELL_BY_NAME(n, pm, bit)),	\
+	.gclk_clkctrl_id = DT_INST_CLOCKS_CELL_BY_NAME(n, gclk, clkctrl_id),\
+	.pads = SPI_SAM0_SERCOM_PADS(n),				\
+	.pcfg = PINCTRL_DT_INST_DEV_CONFIG_GET(n),			\
+	SPI_SAM0_DMA_CHANNELS(n)					\
 }
 #endif /* MCLK */
 
-#define SPI_SAM0_DEVICE_INIT(n)                     \
-    PINCTRL_DT_INST_DEFINE(n);                      \
-    SPI_SAM0_DEFINE_CONFIG(n);                      \
-    static struct spi_sam0_data spi_sam0_dev_data_##n = {       \
-        SPI_CONTEXT_INIT_LOCK(spi_sam0_dev_data_##n, ctx),      \
-        SPI_CONTEXT_INIT_SYNC(spi_sam0_dev_data_##n, ctx),      \
-        SPI_CONTEXT_CS_GPIOS_INITIALIZE(DT_DRV_INST(n), ctx)    \
-    };                                              \
-    DEVICE_DT_INST_DEFINE(n, &spi_sam0_init, NULL,              \
-                &spi_sam0_dev_data_##n,             \
-                &spi_sam0_config_##n, POST_KERNEL,              \
-                CONFIG_SPI_INIT_PRIORITY,           \
-                &spi_sam0_driver_api);
+#define SPI_SAM0_DEVICE_INIT(n)						\
+	PINCTRL_DT_INST_DEFINE(n);					\
+	SPI_SAM0_DEFINE_CONFIG(n);					\
+	static struct spi_sam0_data spi_sam0_dev_data_##n = {		\
+		SPI_CONTEXT_INIT_LOCK(spi_sam0_dev_data_##n, ctx),	\
+		SPI_CONTEXT_INIT_SYNC(spi_sam0_dev_data_##n, ctx),	\
+		SPI_CONTEXT_CS_GPIOS_INITIALIZE(DT_DRV_INST(n), ctx)	\
+	};								\
+	DEVICE_DT_INST_DEFINE(n, &spi_sam0_init, NULL,			\
+			    &spi_sam0_dev_data_##n,			\
+			    &spi_sam0_config_##n, POST_KERNEL,		\
+			    CONFIG_SPI_INIT_PRIORITY,			\
+			    &spi_sam0_driver_api);
 
 DT_INST_FOREACH_STATUS_OKAY(SPI_SAM0_DEVICE_INIT)
 
