/*
 * Copyright (c) 2016 BayLibre, SAS
 *
 * SPDX-License-Identifier: Apache-2.0
 */

#define DT_DRV_COMPAT st_stm32_spi

#define LOG_LEVEL CONFIG_SPI_LOG_LEVEL
#include <zephyr/logging/log.h>
LOG_MODULE_REGISTER(spi_ll_stm32);

#include <zephyr/sys/util.h>
#include <zephyr/kernel.h>
#include <soc.h>
#include <stm32_ll_spi.h>
#include <errno.h>
#include <zephyr/drivers/spi.h>
#include <zephyr/drivers/pinctrl.h>
#include <zephyr/toolchain.h>
#ifdef CONFIG_SPI_STM32_DMA
#include <zephyr/drivers/dma/dma_stm32.h>
#include <zephyr/drivers/dma.h>
#endif
#include <zephyr/drivers/clock_control/stm32_clock_control.h>
#include <zephyr/drivers/clock_control.h>
#include <zephyr/irq.h>
#include <zephyr/mem_mgmt/mem_attr.h>

#ifdef CONFIG_SOC_SERIES_STM32H7X
#include <zephyr/dt-bindings/memory-attr/memory-attr-arm.h>
#endif

#ifdef CONFIG_NOCACHE_MEMORY
#include <zephyr/linker/linker-defs.h>
#elif defined(CONFIG_CACHE_MANAGEMENT)
#include <zephyr/arch/cache.h>
#endif /* CONFIG_NOCACHE_MEMORY */

#include "spi_ll_stm32.h"

/*
 * Check defined(CONFIG_DCACHE) because some platforms disable it in the tests
 * e.g. nucleo_f746zg
 */
#if (defined(CONFIG_CPU_HAS_DCACHE) &&      \
     defined(CONFIG_DCACHE) &&              \
     !defined(CONFIG_NOCACHE_MEMORY))
#define SPI_STM32_MANUAL_CACHE_COHERENCY_REQUIRED   1
#else
#define SPI_STM32_MANUAL_CACHE_COHERENCY_REQUIRED   0
#endif /* defined(CONFIG_CPU_HAS_DCACHE) && !defined(CONFIG_NOCACHE_MEMORY) */

#define WAIT_1US        1U

/*
 * Check for SPI_SR_FRE to determine support for TI mode frame format
 * error flag, because STM32F1 SoCs do not support it and  STM32CUBE
 * for F1 family defines an unused LL_SPI_SR_FRE.
 */
#if DT_HAS_COMPAT_STATUS_OKAY(st_stm32h7_spi)
#define SPI_STM32_ERR_MSK (LL_SPI_SR_UDR | LL_SPI_SR_CRCE | LL_SPI_SR_MODF | \
                           LL_SPI_SR_OVR | LL_SPI_SR_TIFRE)
#else
#if defined(LL_SPI_SR_UDR)
#define SPI_STM32_ERR_MSK (LL_SPI_SR_UDR | LL_SPI_SR_CRCERR | LL_SPI_SR_MODF | \
                           LL_SPI_SR_OVR | LL_SPI_SR_FRE)
#elif defined(SPI_SR_FRE)
#define SPI_STM32_ERR_MSK (LL_SPI_SR_CRCERR | LL_SPI_SR_MODF | \
                           LL_SPI_SR_OVR | LL_SPI_SR_FRE)
#else
#define SPI_STM32_ERR_MSK (LL_SPI_SR_CRCERR | LL_SPI_SR_MODF | LL_SPI_SR_OVR)
#endif
#endif /* CONFIG_SOC_SERIES_STM32MP1X */

#ifdef CONFIG_SPI_STM32_DMA
static uint32_t bits2bytes(uint32_t bits) {
    return (bits / 8);
}

/* dummy value used for transferring NOP when tx buf is null
 * and use as dummy sink for when rx buf is null.
 */
#ifdef CONFIG_NOCACHE_MEMORY
/*
 * If a nocache area is available, place it there to avoid potential DMA
 * cache-coherency problems.
 */
static __aligned(32) uint32_t dummy_rx_tx_buffer
       __attribute__((__section__(".nocache")));

#else  /* CONFIG_NOCACHE_MEMORY */

/*
 * If nocache areas are not available, cache coherency might need to be kept
 * manually. See SPI_STM32_MANUAL_CACHE_COHERENCY_REQUIRED.
 */
static __aligned(32) uint32_t dummy_rx_tx_buffer;
#endif /* CONFIG_NOCACHE_MEMORY */

/* This function is executed in the interrupt context */
static void dma_callback(const struct device* dev, void* arg,
                         uint32_t channel, int status) {
    /* arg directly holds the spi device */
    struct spi_stm32_data* data = arg;

    if (status < 0) {
        LOG_ERR("DMA callback error with channel %d.", channel);
        data->status_flags |= SPI_STM32_DMA_ERROR_FLAG;
    }
    else {
        /* identify the origin of this callback */
        if (channel == data->dma_tx.channel) {
            /* this part of the transfer ends */
            data->status_flags |= SPI_STM32_DMA_TX_DONE_FLAG;
        }
        else if (channel == data->dma_rx.channel) {
            /* this part of the transfer ends */
            data->status_flags |= SPI_STM32_DMA_RX_DONE_FLAG;
        }
        else {
            LOG_ERR("DMA callback channel %d is not valid.",
                    channel);
            data->status_flags |= SPI_STM32_DMA_ERROR_FLAG;
        }
    }

    k_sem_give(&data->status_sem);
}

static int spi_stm32_dma_tx_load(const struct device* dev, uint8_t const* buf,
                                 size_t len) {
    const struct spi_stm32_config* cfg = dev->config;
    struct spi_stm32_data* data = dev->data;
    struct dma_block_config* blk_cfg;
    int ret;

    /* remember active TX DMA channel (used in callback) */
    struct stream* stream = &data->dma_tx;

    blk_cfg = &stream->dma_blk_cfg;

    /* prepare the block for this TX DMA channel */
    memset(blk_cfg, 0, sizeof(struct dma_block_config));
    blk_cfg->block_size = len;

    /* tx direction has memory as source and periph as dest. */
    if (buf == NULL) {
        /* if tx buff is null, then sends NOP on the line. */
        dummy_rx_tx_buffer = 0;
        #if SPI_STM32_MANUAL_CACHE_COHERENCY_REQUIRED
        arch_dcache_flush_range((void*)&dummy_rx_tx_buffer, sizeof(uint32_t));
        #endif /* CONFIG_CPU_HAS_DCACHE && !defined(CONFIG_NOCACHE_MEMORY) */
        blk_cfg->source_address  = (uint32_t)&dummy_rx_tx_buffer;
        blk_cfg->source_addr_adj = DMA_ADDR_ADJ_NO_CHANGE;
    }
    else {
        blk_cfg->source_address = (uint32_t)buf;
        if (data->dma_tx.src_addr_increment) {
            blk_cfg->source_addr_adj = DMA_ADDR_ADJ_INCREMENT;
        }
        else {
            blk_cfg->source_addr_adj = DMA_ADDR_ADJ_NO_CHANGE;
        }
    }

    blk_cfg->dest_address = ll_func_dma_get_reg_addr(cfg->spi, SPI_STM32_DMA_TX);
    /* fifo mode NOT USED there */
    if (data->dma_tx.dst_addr_increment) {
        blk_cfg->dest_addr_adj = DMA_ADDR_ADJ_INCREMENT;
    }
    else {
        blk_cfg->dest_addr_adj = DMA_ADDR_ADJ_NO_CHANGE;
    }

    /* give the fifo mode from the DT */
    blk_cfg->fifo_mode_control = data->dma_tx.fifo_threshold;

    /* direction is given by the DT */
    stream->dma_cfg.head_block = blk_cfg;
    /* give the client dev as arg, as the callback comes from the dma */
    stream->dma_cfg.user_data = data;
    /* pass our client origin to the dma: data->dma_tx.dma_channel */
    ret = dma_config(data->dma_tx.dma_dev, data->dma_tx.channel,
                     &stream->dma_cfg);
    /* the channel is the actual stream from 0 */
    if (ret != 0) {
        return (ret);
    }

    /* gives the request ID to the dma mux */
    ret = dma_start(data->dma_tx.dma_dev, data->dma_tx.channel);

    return (ret);
}

static int spi_stm32_dma_rx_load(const struct device* dev, uint8_t* buf,
                                 size_t len) {
    const struct spi_stm32_config* cfg = dev->config;
    struct spi_stm32_data* data = dev->data;
    struct dma_block_config* blk_cfg;
    int ret;

    /* retrieve active RX DMA channel (used in callback) */
    struct stream* stream = &data->dma_rx;

    blk_cfg = &stream->dma_blk_cfg;

    /* prepare the block for this RX DMA channel */
    (void) memset(blk_cfg, 0, sizeof(struct dma_block_config));
    blk_cfg->block_size = len;

    /* rx direction has periph as source and mem as dest. */
    if (buf == NULL) {
        /* if rx buff is null, then write data to dummy address. */
        blk_cfg->dest_address  = (uint32_t)&dummy_rx_tx_buffer;
        blk_cfg->dest_addr_adj = DMA_ADDR_ADJ_NO_CHANGE;
    }
    else {
        blk_cfg->dest_address = (uint32_t)buf;
        if (data->dma_rx.dst_addr_increment) {
            blk_cfg->dest_addr_adj = DMA_ADDR_ADJ_INCREMENT;
        }
        else {
            blk_cfg->dest_addr_adj = DMA_ADDR_ADJ_NO_CHANGE;
        }
    }

    blk_cfg->source_address = ll_func_dma_get_reg_addr(cfg->spi, SPI_STM32_DMA_RX);
    if (data->dma_rx.src_addr_increment) {
        blk_cfg->source_addr_adj = DMA_ADDR_ADJ_INCREMENT;
    }
    else {
        blk_cfg->source_addr_adj = DMA_ADDR_ADJ_NO_CHANGE;
    }

    /* give the fifo mode from the DT */
    blk_cfg->fifo_mode_control = data->dma_rx.fifo_threshold;

    /* direction is given by the DT */
    stream->dma_cfg.head_block = blk_cfg;
    stream->dma_cfg.user_data  = data;

    /* pass our client origin to the dma: data->dma_rx.channel */
    ret = dma_config(data->dma_rx.dma_dev, data->dma_rx.channel,
                     &stream->dma_cfg);
    /* the channel is the actual stream from 0 */
    if (ret != 0) {
        return (ret);
    }

    /* gives the request ID to the dma mux */
    ret = dma_start(data->dma_rx.dma_dev, data->dma_rx.channel);

    return (ret);
}

static int spi_dma_move_buffers(const struct device* dev, size_t len) {
    struct spi_stm32_data* data = dev->data;
    int ret;
    size_t dma_segment_len;

    dma_segment_len = len * data->dma_rx.dma_cfg.dest_data_size;
    ret = spi_stm32_dma_rx_load(dev, data->ctx.rx_buf, dma_segment_len);
    if (ret != 0) {
        return (ret);
    }

    dma_segment_len = len * data->dma_tx.dma_cfg.source_data_size;
    ret = spi_stm32_dma_tx_load(dev, data->ctx.tx_buf, dma_segment_len);

    return (ret);
}

#endif /* CONFIG_SPI_STM32_DMA */

/* Value to shift out when no application data needs transmitting. */
#define SPI_STM32_TX_NOP 0x00

static void spi_stm32_send_next_frame(SPI_TypeDef* spi,
                                      struct spi_stm32_data* data) {
    const uint8_t frame_size = SPI_WORD_SIZE_GET(data->ctx.config->operation);
    uint32_t tx_frame = SPI_STM32_TX_NOP;

    if (frame_size == 8) {
        if (spi_context_tx_buf_on(&data->ctx)) {
            tx_frame = UNALIGNED_GET((uint8_t *)(data->ctx.tx_buf));
        }
        LL_SPI_TransmitData8(spi, tx_frame);
        spi_context_update_tx(&data->ctx, 1, 1);
    }
    else {
        if (spi_context_tx_buf_on(&data->ctx)) {
            tx_frame = UNALIGNED_GET((uint16_t *)(data->ctx.tx_buf));
        }
        LL_SPI_TransmitData16(spi, tx_frame);
        spi_context_update_tx(&data->ctx, 2, 1);
    }
}

static void spi_stm32_read_next_frame(SPI_TypeDef* spi,
                                      struct spi_stm32_data* data) {
    const uint8_t frame_size = SPI_WORD_SIZE_GET(data->ctx.config->operation);
    uint32_t rx_frame = 0;

    if (frame_size == 8) {
        rx_frame = LL_SPI_ReceiveData8(spi);
        if (spi_context_rx_buf_on(&data->ctx)) {
            UNALIGNED_PUT(rx_frame, (uint8_t *)data->ctx.rx_buf);
        }
        spi_context_update_rx(&data->ctx, 1, 1);
    }
    else {
        rx_frame = LL_SPI_ReceiveData16(spi);
        if (spi_context_rx_buf_on(&data->ctx)) {
            UNALIGNED_PUT(rx_frame, (uint16_t *)data->ctx.rx_buf);
        }
        spi_context_update_rx(&data->ctx, 2, 1);
    }
}

static bool spi_stm32_transfer_ongoing(struct spi_stm32_data* data) {
    return spi_context_tx_on(&data->ctx) || spi_context_rx_on(&data->ctx);
}

static int spi_stm32_get_err(SPI_TypeDef* spi) {
    uint32_t sr = LL_SPI_ReadReg(spi, SR);

    if (sr & SPI_STM32_ERR_MSK) {
        LOG_ERR("%s: err=%d", __func__,
                sr & (uint32_t)SPI_STM32_ERR_MSK);

        /* OVR error must be explicitly cleared */
        if (LL_SPI_IsActiveFlag_OVR(spi)) {
            LL_SPI_ClearFlag_OVR(spi);
        }

        return (-EIO);
    }

    return (0);
}

static bool spi_stm32_can_use_fifo(void) {
    #if DT_HAS_COMPAT_STATUS_OKAY(st_stm32h7_spi)
    return (true);
    #else
    /*
     * TODO Test the FIFO usage in other FIFO-enabled STM32 SPI devices.
     */
    return (false);
    #endif /* DT_HAS_COMPAT_STATUS_OKAY(st_stm32h7_spi) */
}

static void spi_stm32_shift_fifo(SPI_TypeDef* spi, struct spi_stm32_data* data) {
    while (ll_func_rx_is_not_empty(spi)) {
        spi_stm32_read_next_frame(spi, data);
    }

    while (ll_func_tx_is_not_full(spi) && spi_stm32_transfer_ongoing(data)) {
        spi_stm32_send_next_frame(spi, data);

        if (ll_func_rx_is_not_empty(spi)) {
            /* Break as soon as a frame is ready to read to avoid overruns */
            break;
        }
    }
}

/* Shift a SPI frame as master. */
static void spi_stm32_shift_m(SPI_TypeDef* spi, struct spi_stm32_data* data) {
    if (spi_stm32_can_use_fifo()) {
        spi_stm32_shift_fifo(spi, data);
    }
    else {
        while (!ll_func_tx_is_not_full(spi)) {
            /* NOP */
        }

        spi_stm32_send_next_frame(spi, data);

        while (!ll_func_rx_is_not_empty(spi)) {
            /* NOP */
        }

        spi_stm32_read_next_frame(spi, data);
    }
}

/* Shift a SPI frame as slave. */
static void spi_stm32_shift_s(SPI_TypeDef* spi, struct spi_stm32_data* data) {
    if (ll_func_tx_is_not_full(spi) && spi_context_tx_on(&data->ctx)) {
        uint16_t tx_frame;

        if (SPI_WORD_SIZE_GET(data->ctx.config->operation) == 8) {
            tx_frame = UNALIGNED_GET((uint8_t*)(data->ctx.tx_buf));
            LL_SPI_TransmitData8(spi, (uint8_t)tx_frame);
            spi_context_update_tx(&data->ctx, 1, 1);
        }
        else {
            tx_frame = UNALIGNED_GET((uint16_t*)(data->ctx.tx_buf));
            LL_SPI_TransmitData16(spi, tx_frame);
            spi_context_update_tx(&data->ctx, 2, 1);
        }
    }
    else {
        ll_func_disable_int_tx_empty(spi);
    }

    if (ll_func_rx_is_not_empty(spi) &&
        spi_context_rx_buf_on(&data->ctx)) {
        uint16_t rx_frame;

        if (SPI_WORD_SIZE_GET(data->ctx.config->operation) == 8) {
            rx_frame = LL_SPI_ReceiveData8(spi);
            UNALIGNED_PUT((uint8_t)rx_frame, (uint8_t*)data->ctx.rx_buf);
            spi_context_update_rx(&data->ctx, 1, 1);
        }
        else {
            rx_frame = LL_SPI_ReceiveData16(spi);
            UNALIGNED_PUT(rx_frame, (uint16_t*)data->ctx.rx_buf);
            spi_context_update_rx(&data->ctx, 2, 1);
        }
    }
}

/*
 * Without a FIFO, we can only shift out one frame's worth of SPI
 * data, and read the response back.
 *
 * TODO: support 16-bit data frames.
 */
static int spi_stm32_shift_frames(SPI_TypeDef* spi, struct spi_stm32_data* data) {
    uint16_t operation = data->ctx.config->operation;
    int ret;

    if (SPI_OP_MODE_GET(operation) == SPI_OP_MODE_MASTER) {
        spi_stm32_shift_m(spi, data);
    }
    else {
        spi_stm32_shift_s(spi, data);
    }

    ret = spi_stm32_get_err(spi);

    return (ret);
}

static void spi_stm32_cs_control(const struct device* dev, bool on) {
    struct spi_stm32_data* data = dev->data;

    spi_context_cs_control(&data->ctx, on);

    #if DT_HAS_COMPAT_STATUS_OKAY(st_stm32_spi_subghz)
    const struct spi_stm32_config* cfg = dev->config;

    if (cfg->use_subghzspi_nss) {
        if (on) {
            LL_PWR_SelectSUBGHZSPI_NSS();
        }
        else {
            LL_PWR_UnselectSUBGHZSPI_NSS();
        }
    }
    #endif
}

static void spi_stm32_complete(const struct device* dev, int status) {
    const struct spi_stm32_config* cfg = dev->config;
    SPI_TypeDef* spi = cfg->spi;

    #ifdef CONFIG_SPI_STM32_INTERRUPT
    struct spi_stm32_data* data = dev->data;

    ll_func_disable_int_tx_empty(spi);
    ll_func_disable_int_rx_not_empty(spi);
    ll_func_disable_int_errors(spi);
    #endif

    #if DT_HAS_COMPAT_STATUS_OKAY(st_stm32_spi_fifo)
    /* Flush RX buffer */
    while (ll_func_rx_is_not_empty(spi)) {
        (void) LL_SPI_ReceiveData8(spi);

        if (IS_ENABLED(__GTEST)) {
            break;
        }
    }
    #endif

    if (LL_SPI_GetMode(spi) == LL_SPI_MODE_MASTER) {
        while (ll_func_spi_is_busy(spi)) {
            if (IS_ENABLED(__GTEST)) {
                break;
            }
        }

        spi_stm32_cs_control(dev, false);
    }

    /* BSY flag is cleared when MODF flag is raised */
    if (LL_SPI_IsActiveFlag_MODF(spi)) {
        LL_SPI_ClearFlag_MODF(spi);
    }

    ll_func_disable_spi(spi);

    #ifdef CONFIG_SPI_STM32_INTERRUPT
    spi_context_complete(&data->ctx, dev, status);
    #endif
}

#ifdef CONFIG_SPI_STM32_INTERRUPT
static void spi_stm32_isr(const struct device* dev) {
    const struct spi_stm32_config* cfg = dev->config;
    struct spi_stm32_data* data = dev->data;
    SPI_TypeDef* spi = cfg->spi;
    int err;

    err = spi_stm32_get_err(spi);
    if (err) {
        spi_stm32_complete(dev, err);
        return;
    }

    if (spi_stm32_transfer_ongoing(data)) {
        err = spi_stm32_shift_frames(spi, data);
    }

    if (err || !spi_stm32_transfer_ongoing(data)) {
        spi_stm32_complete(dev, err);
    }
}
#endif

static int spi_stm32_configure(const struct device* dev,
                               const struct spi_config* config) {
    const struct spi_stm32_config* cfg = dev->config;
    struct spi_stm32_data* data = dev->data;
    const uint32_t scaler[] = {
        LL_SPI_BAUDRATEPRESCALER_DIV2,
        LL_SPI_BAUDRATEPRESCALER_DIV4,
        LL_SPI_BAUDRATEPRESCALER_DIV8,
        LL_SPI_BAUDRATEPRESCALER_DIV16,
        LL_SPI_BAUDRATEPRESCALER_DIV32,
        LL_SPI_BAUDRATEPRESCALER_DIV64,
        LL_SPI_BAUDRATEPRESCALER_DIV128,
        LL_SPI_BAUDRATEPRESCALER_DIV256
    };
    SPI_TypeDef* spi = cfg->spi;
    uint32_t clock;
    int br;

    if (spi_context_configured(&data->ctx, config)) {
        /* Nothing to do */
        return (0);
    }

    if ((SPI_WORD_SIZE_GET(config->operation) != 8) &&
        (SPI_WORD_SIZE_GET(config->operation) != 16)) {
        return (-ENOTSUP);
    }

    if ((config->operation & SPI_HALF_DUPLEX) == SPI_HALF_DUPLEX) {
        /* TODO : customized to support 3-wire SPI */
    }

    /* configure the frame format Motorola (default) or TI */
    if ((config->operation & SPI_FRAME_FORMAT_TI) == SPI_FRAME_FORMAT_TI) {
        #ifdef LL_SPI_PROTOCOL_TI
        LL_SPI_SetStandard(spi, LL_SPI_PROTOCOL_TI);
        #else
        LOG_ERR("Frame Format TI not supported");
        /* on stm32F1 or some stm32L1 (cat1,2) without SPI_CR2_FRF */
        return (-ENOTSUP);
        #endif
    #if defined(LL_SPI_PROTOCOL_MOTOROLA) && defined(SPI_CR2_FRF)
    }
    else {
        LL_SPI_SetStandard(spi, LL_SPI_PROTOCOL_MOTOROLA);
    #endif
    }

    if (IS_ENABLED(STM32_SPI_DOMAIN_CLOCK_SUPPORT) && (cfg->pclk_len > 1)) {
        if (clock_control_get_rate(DEVICE_DT_GET(STM32_CLOCK_CONTROL_NODE),
                                   (clock_control_subsys_t)&cfg->pclken[1], &clock) < 0) {
            LOG_ERR("Failed call clock_control_get_rate(pclk[1])");
            return (-EIO);
        }
    }
    else {
        if (clock_control_get_rate(DEVICE_DT_GET(STM32_CLOCK_CONTROL_NODE),
                                   (clock_control_subsys_t)&cfg->pclken[0], &clock) < 0) {
            LOG_ERR("Failed call clock_control_get_rate(pclk[0])");
            return (-EIO);
        }
    }

    for (br = 1; br <= ARRAY_SIZE(scaler); ++br) {
        uint32_t clk = clock >> br;

        if (clk <= config->frequency) {
            break;
        }
    }

    if (br > ARRAY_SIZE(scaler)) {
        LOG_ERR("Unsupported frequency %uHz, max %uHz, min %uHz",
                config->frequency,
                clock >> 1,
                clock >> ARRAY_SIZE(scaler));
        return (-EINVAL);
    }

    LL_SPI_Disable(spi);
    LL_SPI_SetBaudRatePrescaler(spi, scaler[br - 1]);

    if (SPI_MODE_GET(config->operation) & SPI_MODE_CPOL) {
        LL_SPI_SetClockPolarity(spi, LL_SPI_POLARITY_HIGH);
    }
    else {
        LL_SPI_SetClockPolarity(spi, LL_SPI_POLARITY_LOW);
    }

    if (SPI_MODE_GET(config->operation) & SPI_MODE_CPHA) {
        LL_SPI_SetClockPhase(spi, LL_SPI_PHASE_2EDGE);
    }
    else {
        LL_SPI_SetClockPhase(spi, LL_SPI_PHASE_1EDGE);
    }

    LL_SPI_SetTransferDirection(spi, LL_SPI_FULL_DUPLEX);

    if (config->operation & SPI_TRANSFER_LSB) {
        LL_SPI_SetTransferBitOrder(spi, LL_SPI_LSB_FIRST);
    }
    else {
        LL_SPI_SetTransferBitOrder(spi, LL_SPI_MSB_FIRST);
    }

    LL_SPI_DisableCRC(spi);

    if (spi_cs_is_gpio(config) || !IS_ENABLED(CONFIG_SPI_STM32_USE_HW_SS)) {
        #if DT_HAS_COMPAT_STATUS_OKAY(st_stm32h7_spi)
        if (SPI_OP_MODE_GET(config->operation) == SPI_OP_MODE_MASTER) {
            if (LL_SPI_GetNSSPolarity(spi) == LL_SPI_NSS_POLARITY_LOW) {
                LL_SPI_SetInternalSSLevel(spi, LL_SPI_SS_LEVEL_HIGH);
            }
        }
        #endif
        LL_SPI_SetNSSMode(spi, LL_SPI_NSS_SOFT);
    }
    else {
        if (config->operation & SPI_OP_MODE_SLAVE) {
            LL_SPI_SetNSSMode(spi, LL_SPI_NSS_HARD_INPUT);
        }
        else {
            LL_SPI_SetNSSMode(spi, LL_SPI_NSS_HARD_OUTPUT);
        }
    }

    if (config->operation & SPI_OP_MODE_SLAVE) {
        LL_SPI_SetMode(spi, LL_SPI_MODE_SLAVE);
    }
    else {
        LL_SPI_SetMode(spi, LL_SPI_MODE_MASTER);
    }

    if (SPI_WORD_SIZE_GET(config->operation) == 8) {
        LL_SPI_SetDataWidth(spi, LL_SPI_DATAWIDTH_8BIT);
    }
    else {
        LL_SPI_SetDataWidth(spi, LL_SPI_DATAWIDTH_16BIT);
    }

    #if DT_HAS_COMPAT_STATUS_OKAY(st_stm32_spi_fifo)
    ll_func_set_fifo_threshold_8bit(spi);
    #endif

    /* At this point, it's mandatory to set this on the context! */
    data->ctx.config = config;

    LOG_DBG("Installed config %p: freq %uHz (div = %u),"
            " mode %u/%u/%u, slave %u",
            config, clock >> br, 1 << br,
            (SPI_MODE_GET(config->operation) & SPI_MODE_CPOL) ? 1 : 0,
            (SPI_MODE_GET(config->operation) & SPI_MODE_CPHA) ? 1 : 0,
            (SPI_MODE_GET(config->operation) & SPI_MODE_LOOP) ? 1 : 0,
            config->slave);

    return (0);
}

static int spi_stm32_release(const struct device* dev,
                             const struct spi_config* config) {
    struct spi_stm32_data* data = dev->data;

    spi_context_unlock_unconditionally(&data->ctx);

    return 0;
}

static int transceive(const struct device* dev,
                      const struct spi_config* config,
                      const struct spi_buf_set* tx_bufs,
                      const struct spi_buf_set* rx_bufs,
                      bool asynchronous,
                      spi_callback_t cb,
                      void* userdata) {
    const struct spi_stm32_config* cfg = dev->config;
    struct spi_stm32_data* data = dev->data;
    SPI_TypeDef* spi = cfg->spi;
    int ret;

    if (!tx_bufs && !rx_bufs) {
        return (0);
    }

    #ifndef CONFIG_SPI_STM32_INTERRUPT
    if (asynchronous) {
        return (-ENOTSUP);
    }
    #endif

    spi_context_lock(&data->ctx, asynchronous, cb, userdata, config);

    ret = spi_stm32_configure(dev, config);
    if (ret) {
        goto end;
    }

    /* Set buffers info */
    if (SPI_WORD_SIZE_GET(config->operation) == 8) {
        spi_context_buffers_setup(&data->ctx, tx_bufs, rx_bufs, 1);
    }
    else {
        spi_context_buffers_setup(&data->ctx, tx_bufs, rx_bufs, 2);
    }

    #if DT_HAS_COMPAT_STATUS_OKAY(st_stm32_spi_fifo)
    /* Flush RX buffer */
    while (ll_func_rx_is_not_empty(spi)) {
        (void) LL_SPI_ReceiveData8(spi);

        if (IS_ENABLED(__GTEST)) {
            break;
        }
    }
    #endif

    LL_SPI_Enable(spi);

    #if DT_HAS_COMPAT_STATUS_OKAY(st_stm32h7_spi)
    /* With the STM32MP1, STM32U5 and the STM32H7,
     * if the device is the SPI master,
     * we need to enable the start of the transfer with
     * LL_SPI_StartMasterTransfer(spi)
     */
    if (LL_SPI_GetMode(spi) == LL_SPI_MODE_MASTER) {
        LL_SPI_StartMasterTransfer(spi);
        while (!LL_SPI_IsActiveMasterTransfer(spi)) {
            /* NOP */
        }
    }
    #endif /* DT_HAS_COMPAT_STATUS_OKAY(st_stm32h7_spi) */

    #if CONFIG_SOC_SERIES_STM32H7X
    /*
     * Add a small delay after enabling to prevent transfer stalling at high
     * system clock frequency (see errata sheet ES0392).
     */
    k_busy_wait(WAIT_1US);
    #endif

    /* This is turned off in spi_stm32_complete(). */
    spi_stm32_cs_control(dev, true);

    #ifdef CONFIG_SPI_STM32_INTERRUPT
    ll_func_enable_int_errors(spi);

    if (rx_bufs) {
        ll_func_enable_int_rx_not_empty(spi);
    }

    ll_func_enable_int_tx_empty(spi);

    ret = spi_context_wait_for_completion(&data->ctx);
    #else
    do {
        ret = spi_stm32_shift_frames(spi, data);
    } while (!ret && spi_stm32_transfer_ongoing(data));

    spi_stm32_complete(dev, ret);

    #ifdef CONFIG_SPI_SLAVE
    if (spi_context_is_slave(&data->ctx) && !ret) {
        ret = data->ctx.recv_frames;
    }
    #endif /* CONFIG_SPI_SLAVE */

    #endif

end :
    spi_context_release(&data->ctx, ret);

    return (ret);
}

#ifdef CONFIG_SPI_STM32_DMA
static int wait_dma_rx_tx_done(const struct device* dev) {
    struct spi_stm32_data *data = dev->data;
    int res;
    k_timeout_t timeout;

    /*
     * In slave mode we do not know when the transaction will start. Hence,
     * it doesn't make sense to have timeout in this case.
     */
    if (IS_ENABLED(CONFIG_SPI_SLAVE) && spi_context_is_slave(&data->ctx)) {
        timeout = K_FOREVER;
    }
    else {
        timeout = K_MSEC(1000);
    }

    while (1) {
        res = k_sem_take(&data->status_sem, timeout);
        if (res != 0) {
            return (res);
        }

        if (data->status_flags & SPI_STM32_DMA_ERROR_FLAG) {
            return (-EIO);
        }

        if (data->status_flags & SPI_STM32_DMA_DONE_FLAG) {
            return (0);
        }
    }

    return (res);
}

#ifdef CONFIG_SOC_SERIES_STM32H7X
static bool buf_in_nocache(uintptr_t buf, size_t len_bytes) {
    bool buf_within_nocache = false;

    #ifdef CONFIG_NOCACHE_MEMORY
    buf_within_nocache = ((buf >= ((uintptr_t)_nocache_ram_start)) &&
                          ((buf + len_bytes - 1) <= ((uintptr_t)_nocache_ram_end)));
    if (buf_within_nocache) {
        return (true);
    }
    #endif /* CONFIG_NOCACHE_MEMORY */

    buf_within_nocache = (mem_attr_check_buf((void*)buf, len_bytes, DT_MEM_ARM(ATTR_MPU_RAM_NOCACHE)) == 0);

    return (buf_within_nocache);
}

static bool is_dummy_buffer(const struct spi_buf* buf) {
    return (buf->buf == NULL);
}

static bool spi_buf_set_in_nocache(const struct spi_buf_set* bufs) {
    for (size_t i = 0; i < bufs->count; i++) {
        const struct spi_buf* buf = &bufs->buffers[i];

        if (!is_dummy_buffer(buf) &&
            !buf_in_nocache((uintptr_t)buf->buf, buf->len)) {
            return (false);
        }
    }
    return (true);
}
#endif /* CONFIG_SOC_SERIES_STM32H7X */

static int transceive_dma(const struct device* dev,
                          const struct spi_config* config,
                          const struct spi_buf_set* tx_bufs,
                          const struct spi_buf_set* rx_bufs,
                          bool asynchronous,
                          spi_callback_t cb,
                          void* userdata) {
    const struct spi_stm32_config* cfg = dev->config;
    struct spi_stm32_data* data = dev->data;
    SPI_TypeDef* spi = cfg->spi;
    int ret;

    if (!tx_bufs && !rx_bufs) {
        return (0);
    }

    if (asynchronous) {
        return (-ENOTSUP);
    }

    #ifdef CONFIG_SOC_SERIES_STM32H7X
    if ((tx_bufs != NULL && !spi_buf_set_in_nocache(tx_bufs)) ||
        (rx_bufs != NULL && !spi_buf_set_in_nocache(rx_bufs))) {
        return (-EFAULT);
    }
    #endif /* CONFIG_SOC_SERIES_STM32H7X */

    spi_context_lock(&data->ctx, asynchronous, cb, userdata, config);

    k_sem_reset(&data->status_sem);

    ret = spi_stm32_configure(dev, config);
    if (ret) {
        goto end;
    }

    /* Set buffers info */
    if (SPI_WORD_SIZE_GET(config->operation) == 8) {
        spi_context_buffers_setup(&data->ctx, tx_bufs, rx_bufs, 1);
    }
    else {
        spi_context_buffers_setup(&data->ctx, tx_bufs, rx_bufs, 2);
    }

    #if DT_HAS_COMPAT_STATUS_OKAY(st_stm32h7_spi)
    /* set request before enabling (else SPI CFG1 reg is write protected) */
    LL_SPI_EnableDMAReq_RX(spi);
    LL_SPI_EnableDMAReq_TX(spi);

    LL_SPI_Enable(spi);
    if (LL_SPI_GetMode(spi) == LL_SPI_MODE_MASTER) {
        LL_SPI_StartMasterTransfer(spi);
    }
    #else
    LL_SPI_Enable(spi);
    #endif /* st_stm32h7_spi */

    /* This is turned off in spi_stm32_complete(). */
    spi_stm32_cs_control(dev, true);

    while ((data->ctx.rx_len > 0) || (data->ctx.tx_len > 0)) {
        size_t dma_len;

        if (data->ctx.rx_len == 0) {
            dma_len = data->ctx.tx_len;
        }
        else if (data->ctx.tx_len == 0) {
            dma_len = data->ctx.rx_len;
        }
        else {
            dma_len = MIN(data->ctx.tx_len, data->ctx.rx_len);
        }

        data->status_flags = 0;

        ret = spi_dma_move_buffers(dev, dma_len);
        if (ret != 0) {
            break;
        }

        #if !DT_HAS_COMPAT_STATUS_OKAY(st_stm32h7_spi)
        /* toggle the DMA request to restart the transfer */
        LL_SPI_EnableDMAReq_RX(spi);
        LL_SPI_EnableDMAReq_TX(spi);
        #endif /* ! st_stm32h7_spi */

        ret = wait_dma_rx_tx_done(dev);
        if (ret != 0) {
            break;
        }

        #ifdef SPI_SR_FTLVL
        while (LL_SPI_GetTxFIFOLevel(spi) > 0) {
            /* pass */
        }
        #endif

        #ifdef CONFIG_SPI_STM32F7_ERRATA_BUSY
        WAIT_FOR(ll_func_spi_dma_busy(spi) != 0,
                 CONFIG_SPI_STM32_BUSY_FLAG_TIMEOUT,
                 k_yield());
        #else
        /* wait until spi is no more busy (spi TX fifo is really empty) */
        while (ll_func_spi_dma_busy(spi) == 0) {
            if (IS_ENABLED(__GTEST)) {
                break;
            }
        }
        #endif

        #if !DT_HAS_COMPAT_STATUS_OKAY(st_stm32h7_spi)
        /* toggle the DMA transfer request */
        LL_SPI_DisableDMAReq_TX(spi);
        LL_SPI_DisableDMAReq_RX(spi);
        #endif /* ! st_stm32h7_spi */

        uint8_t frame_size_bytes = bits2bytes(
                SPI_WORD_SIZE_GET(config->operation));

        spi_context_update_tx(&data->ctx, frame_size_bytes, dma_len);
        spi_context_update_rx(&data->ctx, frame_size_bytes, dma_len);
    }

    /* spi complete relies on SPI Status Reg which cannot be disabled */
    spi_stm32_complete(dev, ret);
    /* disable spi instance after completion */
    LL_SPI_Disable(spi);
    /* The Config. Reg. on some mcus is write un-protected when SPI is disabled */
    LL_SPI_DisableDMAReq_TX(spi);
    LL_SPI_DisableDMAReq_RX(spi);

    dma_stop(data->dma_rx.dma_dev, data->dma_rx.channel);
    dma_stop(data->dma_tx.dma_dev, data->dma_tx.channel);

    #ifdef CONFIG_SPI_SLAVE
    if (spi_context_is_slave(&data->ctx) && !ret) {
        ret = data->ctx.recv_frames;
    }
    #endif /* CONFIG_SPI_SLAVE */

end:
    spi_context_release(&data->ctx, ret);

    return (ret);
}
#endif /* CONFIG_SPI_STM32_DMA */

static int spi_stm32_transceive(const struct device* dev,
                                const struct spi_config* config,
                                const struct spi_buf_set* tx_bufs,
                                const struct spi_buf_set* rx_bufs) {
    #ifdef CONFIG_SPI_STM32_DMA
    struct spi_stm32_data* data = dev->data;

    if ((data->dma_tx.dma_dev != NULL) &&
        (data->dma_rx.dma_dev != NULL)) {
        return transceive_dma(dev, config, tx_bufs, rx_bufs,
                              false, NULL, NULL);
    }
    #endif /* CONFIG_SPI_STM32_DMA */
    return transceive(dev, config, tx_bufs, rx_bufs, false, NULL, NULL);
}

#ifdef CONFIG_SPI_ASYNC
static int spi_stm32_transceive_async(const struct device* dev,
                                      const struct spi_config* config,
                                      const struct spi_buf_set* tx_bufs,
                                      const struct spi_buf_set* rx_bufs,
                                      spi_callback_t cb,
                                      void* userdata) {
    return transceive(dev, config, tx_bufs, rx_bufs, true, cb, userdata);
}
#endif /* CONFIG_SPI_ASYNC */

static struct spi_driver_api DT_CONST api_funcs = {
    .transceive = spi_stm32_transceive,
    #ifdef CONFIG_SPI_ASYNC
    .transceive_async = spi_stm32_transceive_async,
    #endif
    .release = spi_stm32_release,
};

static inline bool spi_stm32_is_subghzspi(const struct device* dev) {
    #if DT_HAS_COMPAT_STATUS_OKAY(st_stm32_spi_subghz)
    const struct spi_stm32_config* cfg = dev->config;

    return (cfg->use_subghzspi_nss);
    #else
    ARG_UNUSED(dev);
    return (false);
    #endif
}

static int spi_stm32_init(const struct device* dev) {
    struct spi_stm32_data* data __attribute__((unused)) = dev->data;
    const struct spi_stm32_config* cfg = dev->config;
    int err;

    if (!device_is_ready(DEVICE_DT_GET(STM32_CLOCK_CONTROL_NODE))) {
        LOG_ERR("clock control device not ready");
        return (-ENODEV);
    }

    err = clock_control_on(DEVICE_DT_GET(STM32_CLOCK_CONTROL_NODE),
                           (clock_control_subsys_t)&cfg->pclken[0]);
    if (err < 0) {
        LOG_ERR("Could not enable SPI clock");
        return (err);
    }

    if (IS_ENABLED(STM32_SPI_DOMAIN_CLOCK_SUPPORT) && (cfg->pclk_len > 1)) {
        err = clock_control_configure(DEVICE_DT_GET(STM32_CLOCK_CONTROL_NODE),
                                      (clock_control_subsys_t)&cfg->pclken[1],
                                      NULL);
        if (err < 0) {
            LOG_ERR("Could not select SPI domain clock");
            return (err);
        }
    }

    if (!spi_stm32_is_subghzspi(dev)) {
        /* Configure dt provided device signals when available */
        err = pinctrl_apply_state(cfg->pcfg, PINCTRL_STATE_DEFAULT);
        if (err < 0) {
            LOG_ERR("SPI pinctrl setup failed (%d)", err);
            return (err);
        }
    }

    #ifdef CONFIG_SPI_STM32_INTERRUPT
    cfg->irq_config(dev);
    #endif

    #ifdef CONFIG_SPI_STM32_DMA
    if ((data->dma_rx.dma_dev != NULL) &&
        !device_is_ready(data->dma_rx.dma_dev)) {
        LOG_ERR("%s device not ready", data->dma_rx.dma_dev->name);
        return (-ENODEV);
    }

    if ((data->dma_tx.dma_dev != NULL) &&
        !device_is_ready(data->dma_tx.dma_dev)) {
        LOG_ERR("%s device not ready", data->dma_tx.dma_dev->name);
        return (-ENODEV);
    }

    LOG_DBG("SPI with DMA transfer");

    #endif /* CONFIG_SPI_STM32_DMA */

    err = spi_context_cs_configure_all(&data->ctx);
    if (err < 0) {
        return (err);
    }

    spi_context_unlock_unconditionally(&data->ctx);

    return (0);
}

#ifdef CONFIG_SPI_STM32_INTERRUPT
#define STM32_SPI_IRQ_HANDLER_DECL(id)      \
        static void spi_stm32_irq_config_func_##id(const struct device* dev)
#define STM32_SPI_IRQ_HANDLER_FUNC(id)      \
        .irq_config = spi_stm32_irq_config_func_##id,
#define STM32_SPI_IRQ_HANDLER(id)           \
static void spi_stm32_irq_config_func_##id(const struct device* dev) {  \
    IRQ_CONNECT(DT_INST_IRQN(id),           \
                DT_INST_IRQ(id, priority),  \
                spi_stm32_isr, DEVICE_DT_INST_GET(id), 0);  \
    irq_enable(DT_INST_IRQN(id));           \
}
#else
#define STM32_SPI_IRQ_HANDLER_DECL(id)
#define STM32_SPI_IRQ_HANDLER_FUNC(id)
#define STM32_SPI_IRQ_HANDLER(id)
#endif

#define SPI_DMA_CHANNEL_INIT(index, dir, dir_cap, src_dev, dest_dev)    \
    .dma_dev = DEVICE_DT_GET(STM32_DMA_CTLR(index, dir)),       \
    .channel = DT_INST_DMAS_CELL_BY_NAME(index, dir, channel),  \
    .dma_cfg = {                            \
        .dma_slot            = STM32_DMA_SLOT(index, dir, slot),\
        .channel_direction   = STM32_DMA_CONFIG_DIRECTION(      \
                                  STM32_DMA_CHANNEL_CONFIG(index, dir)),\
        .source_data_size    = STM32_DMA_CONFIG_##src_dev##_DATA_SIZE(  \
                                  STM32_DMA_CHANNEL_CONFIG(index, dir)),\
        .dest_data_size      = STM32_DMA_CONFIG_##dest_dev##_DATA_SIZE( \
                                  STM32_DMA_CHANNEL_CONFIG(index, dir)),\
        .source_burst_length = 1, /* SINGLE transfer */         \
        .dest_burst_length   = 1, /* SINGLE transfer */         \
        .channel_priority    = STM32_DMA_CONFIG_PRIORITY(       \
                                  STM32_DMA_CHANNEL_CONFIG(index, dir)),\
        .dma_callback        = dma_callback,\
        .block_count         = 2,           \
    },                                      \
    .src_addr_increment = STM32_DMA_CONFIG_##src_dev##_ADDR_INC(\
                             STM32_DMA_CHANNEL_CONFIG(index, dir)),     \
    .dst_addr_increment = STM32_DMA_CONFIG_##dest_dev##_ADDR_INC(       \
                             STM32_DMA_CHANNEL_CONFIG(index, dir)),     \
    .fifo_threshold     = STM32_DMA_FEATURES_FIFO_THRESHOLD(    \
                             STM32_DMA_FEATURES(index, dir)),   \

#if CONFIG_SPI_STM32_DMA
#define SPI_DMA_CHANNEL(id, dir, DIR, src, dest)            \
    .dma_##dir = {                          \
        COND_CODE_1(DT_INST_DMAS_HAS_NAME(id, dir),         \
                    (SPI_DMA_CHANNEL_INIT(id, dir, DIR, src, dest)), \
                    (NULL))                 \
    },

#define SPI_DMA_STATUS_SEM(id)              \
    .status_sem = Z_SEM_INITIALIZER(        \
            spi_stm32_dev_data_##id.status_sem, 0, 1),
#else
#define SPI_DMA_CHANNEL(id, dir, DIR, src, dest)
#define SPI_DMA_STATUS_SEM(id)
#endif

<<<<<<< HEAD


#define STM32_SPI_INIT(id)						\
STM32_SPI_IRQ_HANDLER_DECL(id);						\
									\
PINCTRL_DT_INST_DEFINE(id);						\
									\
static const struct stm32_pclken pclken_##id[] =			\
					       STM32_DT_INST_CLOCKS(id);\
									\
static const struct spi_stm32_config spi_stm32_cfg_##id = {		\
	.spi = (SPI_TypeDef *) DT_INST_REG_ADDR(id),			\
	.pclken = pclken_##id,						\
	.pclk_len = DT_INST_NUM_CLOCKS(id),				\
	.pcfg = PINCTRL_DT_INST_DEV_CONFIG_GET(id),			\
	STM32_SPI_IRQ_HANDLER_FUNC(id)					\
	IF_ENABLED(DT_HAS_COMPAT_STATUS_OKAY(st_stm32_spi_subghz),	\
		(.use_subghzspi_nss =					\
			DT_INST_PROP_OR(id, use_subghzspi_nss, false),))\
};									\
									\
static struct spi_stm32_data spi_stm32_dev_data_##id = {		\
	SPI_CONTEXT_INIT_LOCK(spi_stm32_dev_data_##id, ctx),		\
	SPI_CONTEXT_INIT_SYNC(spi_stm32_dev_data_##id, ctx),		\
	SPI_DMA_CHANNEL(id, rx, RX, PERIPHERAL, MEMORY)			\
	SPI_DMA_CHANNEL(id, tx, TX, MEMORY, PERIPHERAL)			\
	SPI_DMA_STATUS_SEM(id)						\
	SPI_CONTEXT_CS_GPIOS_INITIALIZE(DT_DRV_INST(id), ctx)		\
};									\
									\
DEVICE_DT_INST_DEFINE(id, &spi_stm32_init, NULL,			\
		    &spi_stm32_dev_data_##id, &spi_stm32_cfg_##id,	\
		    POST_KERNEL, CONFIG_SPI_INIT_PRIORITY,		\
		    &api_funcs);					\
									\
=======
#if DT_HAS_COMPAT_STATUS_OKAY(st_stm32_spi_subghz)
#define STM32_SPI_USE_SUBGHZSPI_NSS_CONFIG(id)  \
    .use_subghzspi_nss = DT_INST_PROP_OR(id, use_subghzspi_nss, false),
#else
#define STM32_SPI_USE_SUBGHZSPI_NSS_CONFIG(id)
#endif

#define STM32_SPI_INIT(id)                  \
STM32_SPI_IRQ_HANDLER_DECL(id);             \
                                            \
PINCTRL_DT_INST_DEFINE(id);                 \
                                            \
static const struct stm32_pclken pclken_##id[] = STM32_DT_INST_CLOCKS(id);  \
                                            \
static struct spi_stm32_config DT_CONST spi_stm32_cfg_##id = {  \
    .spi      = (SPI_TypeDef*)DT_INST_REG_ADDR(id), \
    .pclken   = pclken_##id,                \
    .pclk_len = DT_INST_NUM_CLOCKS(id),     \
    .pcfg     = PINCTRL_DT_INST_DEV_CONFIG_GET(id),      \
    STM32_SPI_IRQ_HANDLER_FUNC(id)          \
    STM32_SPI_USE_SUBGHZSPI_NSS_CONFIG(id)  \
};                                          \
                                            \
static struct spi_stm32_data spi_stm32_dev_data_##id = {    \
    SPI_CONTEXT_INIT_LOCK(spi_stm32_dev_data_##id, ctx),    \
    SPI_CONTEXT_INIT_SYNC(spi_stm32_dev_data_##id, ctx),    \
    SPI_DMA_CHANNEL(id, rx, RX, PERIPHERAL, MEMORY)         \
    SPI_DMA_CHANNEL(id, tx, TX, MEMORY, PERIPHERAL)         \
    SPI_DMA_STATUS_SEM(id)                  \
    SPI_CONTEXT_CS_GPIOS_INITIALIZE(DT_DRV_INST(id), ctx)   \
};                                          \
                                            \
DEVICE_DT_INST_DEFINE(id, &spi_stm32_init, NULL,            \
                      &spi_stm32_dev_data_##id, &spi_stm32_cfg_##id,  \
                      POST_KERNEL, CONFIG_SPI_INIT_PRIORITY,\
                      &api_funcs);          \
                                            \
>>>>>>> c251a970
STM32_SPI_IRQ_HANDLER(id)

DT_INST_FOREACH_STATUS_OKAY(STM32_SPI_INIT)<|MERGE_RESOLUTION|>--- conflicted
+++ resolved
@@ -174,7 +174,7 @@
     }
 
     /* give the fifo mode from the DT */
-    blk_cfg->fifo_mode_control = data->dma_tx.fifo_threshold;
+    blk_cfg->fifo_mode_control = (uint16_t)data->dma_tx.fifo_threshold;
 
     /* direction is given by the DT */
     stream->dma_cfg.head_block = blk_cfg;
@@ -235,7 +235,7 @@
     }
 
     /* give the fifo mode from the DT */
-    blk_cfg->fifo_mode_control = data->dma_rx.fifo_threshold;
+    blk_cfg->fifo_mode_control = (uint16_t)data->dma_rx.fifo_threshold;
 
     /* direction is given by the DT */
     stream->dma_cfg.head_block = blk_cfg;
@@ -284,16 +284,16 @@
 
     if (frame_size == 8) {
         if (spi_context_tx_buf_on(&data->ctx)) {
-            tx_frame = UNALIGNED_GET((uint8_t *)(data->ctx.tx_buf));
-        }
-        LL_SPI_TransmitData8(spi, tx_frame);
+            tx_frame = UNALIGNED_GET((uint8_t*)(data->ctx.tx_buf));
+        }
+        LL_SPI_TransmitData8(spi, (uint8_t)tx_frame);
         spi_context_update_tx(&data->ctx, 1, 1);
     }
     else {
         if (spi_context_tx_buf_on(&data->ctx)) {
-            tx_frame = UNALIGNED_GET((uint16_t *)(data->ctx.tx_buf));
-        }
-        LL_SPI_TransmitData16(spi, tx_frame);
+            tx_frame = UNALIGNED_GET((uint16_t*)(data->ctx.tx_buf));
+        }
+        LL_SPI_TransmitData16(spi, (uint16_t)tx_frame);
         spi_context_update_tx(&data->ctx, 2, 1);
     }
 }
@@ -306,14 +306,14 @@
     if (frame_size == 8) {
         rx_frame = LL_SPI_ReceiveData8(spi);
         if (spi_context_rx_buf_on(&data->ctx)) {
-            UNALIGNED_PUT(rx_frame, (uint8_t *)data->ctx.rx_buf);
+            UNALIGNED_PUT(rx_frame, (uint8_t*)data->ctx.rx_buf);
         }
         spi_context_update_rx(&data->ctx, 1, 1);
     }
     else {
         rx_frame = LL_SPI_ReceiveData16(spi);
         if (spi_context_rx_buf_on(&data->ctx)) {
-            UNALIGNED_PUT(rx_frame, (uint16_t *)data->ctx.rx_buf);
+            UNALIGNED_PUT(rx_frame, (uint16_t*)data->ctx.rx_buf);
         }
         spi_context_update_rx(&data->ctx, 2, 1);
     }
@@ -991,7 +991,7 @@
         LL_SPI_DisableDMAReq_RX(spi);
         #endif /* ! st_stm32h7_spi */
 
-        uint8_t frame_size_bytes = bits2bytes(
+        uint8_t frame_size_bytes = (uint8_t)bits2bytes(
                 SPI_WORD_SIZE_GET(config->operation));
 
         spi_context_update_tx(&data->ctx, frame_size_bytes, dma_len);
@@ -1027,7 +1027,7 @@
                                 const struct spi_buf_set* tx_bufs,
                                 const struct spi_buf_set* rx_bufs) {
     #ifdef CONFIG_SPI_STM32_DMA
-    struct spi_stm32_data* data = dev->data;
+    struct spi_stm32_data const* data = dev->data;
 
     if ((data->dma_tx.dma_dev != NULL) &&
         (data->dma_rx.dma_dev != NULL)) {
@@ -1194,81 +1194,41 @@
 #define SPI_DMA_STATUS_SEM(id)
 #endif
 
-<<<<<<< HEAD
-
-
-#define STM32_SPI_INIT(id)						\
-STM32_SPI_IRQ_HANDLER_DECL(id);						\
-									\
-PINCTRL_DT_INST_DEFINE(id);						\
-									\
-static const struct stm32_pclken pclken_##id[] =			\
-					       STM32_DT_INST_CLOCKS(id);\
-									\
-static const struct spi_stm32_config spi_stm32_cfg_##id = {		\
-	.spi = (SPI_TypeDef *) DT_INST_REG_ADDR(id),			\
-	.pclken = pclken_##id,						\
-	.pclk_len = DT_INST_NUM_CLOCKS(id),				\
-	.pcfg = PINCTRL_DT_INST_DEV_CONFIG_GET(id),			\
-	STM32_SPI_IRQ_HANDLER_FUNC(id)					\
-	IF_ENABLED(DT_HAS_COMPAT_STATUS_OKAY(st_stm32_spi_subghz),	\
-		(.use_subghzspi_nss =					\
-			DT_INST_PROP_OR(id, use_subghzspi_nss, false),))\
-};									\
-									\
-static struct spi_stm32_data spi_stm32_dev_data_##id = {		\
-	SPI_CONTEXT_INIT_LOCK(spi_stm32_dev_data_##id, ctx),		\
-	SPI_CONTEXT_INIT_SYNC(spi_stm32_dev_data_##id, ctx),		\
-	SPI_DMA_CHANNEL(id, rx, RX, PERIPHERAL, MEMORY)			\
-	SPI_DMA_CHANNEL(id, tx, TX, MEMORY, PERIPHERAL)			\
-	SPI_DMA_STATUS_SEM(id)						\
-	SPI_CONTEXT_CS_GPIOS_INITIALIZE(DT_DRV_INST(id), ctx)		\
-};									\
-									\
-DEVICE_DT_INST_DEFINE(id, &spi_stm32_init, NULL,			\
-		    &spi_stm32_dev_data_##id, &spi_stm32_cfg_##id,	\
-		    POST_KERNEL, CONFIG_SPI_INIT_PRIORITY,		\
-		    &api_funcs);					\
-									\
-=======
-#if DT_HAS_COMPAT_STATUS_OKAY(st_stm32_spi_subghz)
-#define STM32_SPI_USE_SUBGHZSPI_NSS_CONFIG(id)  \
-    .use_subghzspi_nss = DT_INST_PROP_OR(id, use_subghzspi_nss, false),
-#else
-#define STM32_SPI_USE_SUBGHZSPI_NSS_CONFIG(id)
-#endif
-
-#define STM32_SPI_INIT(id)                  \
-STM32_SPI_IRQ_HANDLER_DECL(id);             \
-                                            \
-PINCTRL_DT_INST_DEFINE(id);                 \
-                                            \
-static const struct stm32_pclken pclken_##id[] = STM32_DT_INST_CLOCKS(id);  \
-                                            \
-static struct spi_stm32_config DT_CONST spi_stm32_cfg_##id = {  \
-    .spi      = (SPI_TypeDef*)DT_INST_REG_ADDR(id), \
-    .pclken   = pclken_##id,                \
-    .pclk_len = DT_INST_NUM_CLOCKS(id),     \
-    .pcfg     = PINCTRL_DT_INST_DEV_CONFIG_GET(id),      \
-    STM32_SPI_IRQ_HANDLER_FUNC(id)          \
-    STM32_SPI_USE_SUBGHZSPI_NSS_CONFIG(id)  \
-};                                          \
-                                            \
-static struct spi_stm32_data spi_stm32_dev_data_##id = {    \
-    SPI_CONTEXT_INIT_LOCK(spi_stm32_dev_data_##id, ctx),    \
-    SPI_CONTEXT_INIT_SYNC(spi_stm32_dev_data_##id, ctx),    \
-    SPI_DMA_CHANNEL(id, rx, RX, PERIPHERAL, MEMORY)         \
-    SPI_DMA_CHANNEL(id, tx, TX, MEMORY, PERIPHERAL)         \
-    SPI_DMA_STATUS_SEM(id)                  \
-    SPI_CONTEXT_CS_GPIOS_INITIALIZE(DT_DRV_INST(id), ctx)   \
-};                                          \
-                                            \
-DEVICE_DT_INST_DEFINE(id, &spi_stm32_init, NULL,            \
-                      &spi_stm32_dev_data_##id, &spi_stm32_cfg_##id,  \
-                      POST_KERNEL, CONFIG_SPI_INIT_PRIORITY,\
-                      &api_funcs);          \
-                                            \
->>>>>>> c251a970
+
+
+#define STM32_SPI_INIT(id)                                      \
+STM32_SPI_IRQ_HANDLER_DECL(id);                                 \
+                                                                \
+PINCTRL_DT_INST_DEFINE(id);                                     \
+                                                                \
+static const struct stm32_pclken pclken_##id[] =                \
+                          STM32_DT_INST_CLOCKS(id);             \
+                                                                \
+static struct DT_CONST spi_stm32_config spi_stm32_cfg_##id = {  \
+    .spi      = (SPI_TypeDef*)DT_INST_REG_ADDR(id),             \
+    .pclken   = pclken_##id,                                    \
+    .pclk_len = DT_INST_NUM_CLOCKS(id),                         \
+    .pcfg     = PINCTRL_DT_INST_DEV_CONFIG_GET(id),             \
+    STM32_SPI_IRQ_HANDLER_FUNC(id)                              \
+    IF_ENABLED(DT_HAS_COMPAT_STATUS_OKAY(st_stm32_spi_subghz),  \
+        (.use_subghzspi_nss =                                   \
+            DT_INST_PROP_OR(id, use_subghzspi_nss, false),))    \
+};                                                              \
+                                                                \
+static struct spi_stm32_data spi_stm32_dev_data_##id = {        \
+    SPI_CONTEXT_INIT_LOCK(spi_stm32_dev_data_##id, ctx),        \
+    SPI_CONTEXT_INIT_SYNC(spi_stm32_dev_data_##id, ctx),        \
+    SPI_DMA_CHANNEL(id, rx, RX, PERIPHERAL, MEMORY)             \
+    SPI_DMA_CHANNEL(id, tx, TX, MEMORY, PERIPHERAL)             \
+    SPI_DMA_STATUS_SEM(id)                                      \
+    SPI_CONTEXT_CS_GPIOS_INITIALIZE(DT_DRV_INST(id), ctx)       \
+};                                                              \
+                                                                \
+DEVICE_DT_INST_DEFINE(id, &spi_stm32_init, NULL,                \
+                      &spi_stm32_dev_data_##id, &spi_stm32_cfg_##id, \
+                      POST_KERNEL, CONFIG_SPI_INIT_PRIORITY,    \
+                      &api_funcs);                              \
+                                                                \
 STM32_SPI_IRQ_HANDLER(id)
 
 DT_INST_FOREACH_STATUS_OKAY(STM32_SPI_INIT)