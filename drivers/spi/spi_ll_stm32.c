/*
 * Copyright (c) 2016 BayLibre, SAS
 *
 * SPDX-License-Identifier: Apache-2.0
 */

#define DT_DRV_COMPAT st_stm32_spi

#include <zephyr/logging/log.h>
LOG_MODULE_REGISTER(spi_ll_stm32);

#include <zephyr/cache.h>
#include <zephyr/drivers/clock_control/stm32_clock_control.h>
#include <zephyr/drivers/clock_control.h>
#include <zephyr/drivers/dma.h>
#include <zephyr/drivers/dma/dma_stm32.h>
#include <zephyr/drivers/pinctrl.h>
#include <zephyr/drivers/spi.h>
#include <zephyr/drivers/spi/rtio.h>
#include <zephyr/dt-bindings/memory-attr/memory-attr-arm.h>
#include <zephyr/irq.h>
#include <zephyr/kernel.h>
#include <zephyr/linker/linker-defs.h>
#include <zephyr/mem_mgmt/mem_attr.h>
#include <zephyr/pm/policy.h>
#include <zephyr/pm/device.h>
#include <zephyr/pm/device_runtime.h>
#include <zephyr/rtio/rtio.h>
#include <zephyr/sys/util.h>
#include <zephyr/toolchain.h>

#include <soc.h>
#include <stm32_bitops.h>
#include <stm32_cache.h>
#include <stm32_ll_spi.h>

#include <errno.h>

#include "spi_ll_stm32.h"

#if defined(CONFIG_DCACHE) && !defined(CONFIG_NOCACHE_MEMORY)
/* currently, manual cache coherency management is only done on dummy_rx_tx_buffer */
#define SPI_STM32_MANUAL_CACHE_COHERENCY_REQUIRED   1
#else
#define SPI_STM32_MANUAL_CACHE_COHERENCY_REQUIRED   0
#endif /* defined(CONFIG_DCACHE) && !defined(CONFIG_NOCACHE_MEMORY) */

#define WAIT_1US        1U

/*
 * Check for SPI_SR_FRE to determine support for TI mode frame format
 * error flag, because STM32F1 SoCs do not support it and  STM32CUBE
 * for F1 family defines an unused LL_SPI_SR_FRE.
 */
#if DT_HAS_COMPAT_STATUS_OKAY(st_stm32h7_spi)
#define SPI_STM32_ERR_MSK (LL_SPI_SR_UDR | LL_SPI_SR_CRCE | LL_SPI_SR_MODF | \
                           LL_SPI_SR_OVR | LL_SPI_SR_TIFRE)
#else
#if defined(LL_SPI_SR_UDR)
#define SPI_STM32_ERR_MSK (LL_SPI_SR_UDR | LL_SPI_SR_CRCERR | LL_SPI_SR_MODF | \
                           LL_SPI_SR_OVR | LL_SPI_SR_FRE)
#elif defined(SPI_SR_FRE)
#define SPI_STM32_ERR_MSK (LL_SPI_SR_CRCERR | LL_SPI_SR_MODF | \
                           LL_SPI_SR_OVR | LL_SPI_SR_FRE)
#else
#define SPI_STM32_ERR_MSK (LL_SPI_SR_CRCERR | LL_SPI_SR_MODF | LL_SPI_SR_OVR)
#endif
#endif /* CONFIG_SOC_SERIES_STM32MP1X */

#if (__GTEST == 1U)
extern void bsp_hal_spi_tx_rx_cplt_callback(SPI_TypeDef* spi);
extern void bsp_hal_spi_err_callback(SPI_TypeDef* spi, uint32_t sr);
#else
__weak void bsp_hal_spi_tx_rx_cplt_callback(SPI_TypeDef* spi) {
    /* pass */
}

__weak void bsp_hal_spi_err_callback(SPI_TypeDef* spi, uint32_t ercd) {
    /* pass */
}
#endif

static void spi_stm32_pm_policy_state_lock_get(const struct device* dev) {
    if (IS_ENABLED(CONFIG_PM)) {
        struct spi_stm32_data* data = dev->data;

        if (!data->pm_policy_state_on) {
            data->pm_policy_state_on = true;
            pm_policy_state_lock_get(PM_STATE_SUSPEND_TO_IDLE, PM_ALL_SUBSTATES);
            if (IS_ENABLED(CONFIG_PM_S2RAM)) {
                pm_policy_state_lock_get(PM_STATE_SUSPEND_TO_RAM, PM_ALL_SUBSTATES);
            }
            pm_device_runtime_get(dev);
        }
    }
}

static void spi_stm32_pm_policy_state_lock_put(const struct device* dev) {
    if (IS_ENABLED(CONFIG_PM)) {
        struct spi_stm32_data* data = dev->data;

        if (data->pm_policy_state_on) {
            data->pm_policy_state_on = false;
            pm_device_runtime_put(dev);
            pm_policy_state_lock_put(PM_STATE_SUSPEND_TO_IDLE, PM_ALL_SUBSTATES);
            if (IS_ENABLED(CONFIG_PM_S2RAM)) {
                pm_policy_state_lock_put(PM_STATE_SUSPEND_TO_RAM, PM_ALL_SUBSTATES);
            }
        }
    }
}

#ifdef CONFIG_SPI_STM32_DMA
/* dummy buffer is used for transferring NOP when tx buf is null
 * and used as a dummy sink for when rx buf is null.
 */
/*
 * If Nocache Memory is supported, buffer will be placed in nocache region by
 * the linker to avoid potential DMA cache-coherency problems.
 * If Nocache Memory is not supported, cache coherency might need to be kept
 * manually. See SPI_STM32_MANUAL_CACHE_COHERENCY_REQUIRED.
 */
static __aligned(32) uint32_t dummy_rx_tx_buffer __nocache;

/* #CUSTOM@NDRS */
#define DEVICE_STM32_GET_SPI(dev)           (((const struct spi_stm32_config*)(dev)->config)->spi)

/* This function is executed in the interrupt context */
__maybe_unused static void spi_stm32_dma_callback(const struct device* dma_dev, void* arg,
                                                  uint32_t channel, int status) {
    ARG_UNUSED(dma_dev);

    /* arg holds SPI DMA data
     * Passed in spi_stm32_dma_tx/rx_load()
     */
    struct spi_stm32_data* spi_dma_data = arg;

    if (status < 0) {
        LOG_ERR("DMA callback error with channel %d.", channel);
        spi_dma_data->status_flags |= SPI_STM32_DMA_ERROR_FLAG;
    }
    else {
        /* identify the origin of this callback */
        if (channel == spi_dma_data->dma_tx.channel) {
            /* this part of the transfer ends */
            spi_dma_data->status_flags |= SPI_STM32_DMA_TX_DONE_FLAG;
        }
        else if (channel == spi_dma_data->dma_rx.channel) {
            /* this part of the transfer ends */
            spi_dma_data->status_flags |= SPI_STM32_DMA_RX_DONE_FLAG;
        }
        else {
            LOG_ERR("DMA callback channel %d is not valid.", channel);
            spi_dma_data->status_flags |= SPI_STM32_DMA_ERROR_FLAG;
        }
    }

    k_sem_give(&spi_dma_data->status_sem);
}

static int spi_stm32_dma_tx_load(const struct device* dev, uint8_t const* buf,
                                 size_t len) {
    SPI_TypeDef* spi = DEVICE_STM32_GET_SPI(dev);
    struct spi_stm32_data* data = dev->data;
    struct dma_block_config* blk_cfg;
    int ret;

    /* remember active TX DMA channel (used in callback) */
    struct stream* stream = &data->dma_tx;

    blk_cfg = &stream->dma_blk_cfg;

    /* prepare the block for this TX DMA channel */
    memset(blk_cfg, 0, sizeof(struct dma_block_config));
    blk_cfg->block_size = len;

    /* tx direction has memory as source and periph as dest. */
    if (buf == NULL) {
        /* if tx buff is null, then sends NOP on the line. */
        dummy_rx_tx_buffer = data->tx_nop;
        #if SPI_STM32_MANUAL_CACHE_COHERENCY_REQUIRED
        sys_cache_data_flush_range((void*)&dummy_rx_tx_buffer, sizeof(uint32_t));
        #endif /* SPI_STM32_MANUAL_CACHE_COHERENCY_REQUIRED */
        blk_cfg->source_address  = (uint32_t)&dummy_rx_tx_buffer;
        blk_cfg->source_addr_adj = DMA_ADDR_ADJ_NO_CHANGE;
    }
    else {
        blk_cfg->source_address = (uint32_t)buf;
        if (data->dma_tx.src_addr_increment) {
            blk_cfg->source_addr_adj = DMA_ADDR_ADJ_INCREMENT;
        }
        else {
            blk_cfg->source_addr_adj = DMA_ADDR_ADJ_NO_CHANGE;
        }
    }

    blk_cfg->dest_address = ll_func_dma_get_reg_addr(spi, SPI_STM32_DMA_TX);
    /* fifo mode NOT USED there */
    if (data->dma_tx.dst_addr_increment) {
        blk_cfg->dest_addr_adj = DMA_ADDR_ADJ_INCREMENT;
    }
    else {
        blk_cfg->dest_addr_adj = DMA_ADDR_ADJ_NO_CHANGE;
    }

    /* give the fifo mode from the DT */
    blk_cfg->fifo_mode_control = (uint16_t)data->dma_tx.fifo_threshold;

    /* direction is given by the DT */
    stream->dma_cfg.head_block = blk_cfg;
    /* give the dma channel data as arg, as the callback comes from the dma */
    stream->dma_cfg.user_data = data;
    /* pass our client origin to the dma: data->dma_tx.dma_channel */
    ret = dma_config(data->dma_tx.dma_dev, data->dma_tx.channel,
                     &stream->dma_cfg);
    /* the channel is the actual stream from 0 */
    if (ret != 0) {
        return (ret);
    }

    /* gives the request ID to the dma mux */
    ret = dma_start(data->dma_tx.dma_dev, data->dma_tx.channel);

    return (ret);
}

static int spi_stm32_dma_rx_load(const struct device* dev, uint8_t* buf,
                                 size_t len) {
    SPI_TypeDef* spi = DEVICE_STM32_GET_SPI(dev);
    struct spi_stm32_data* data = dev->data;
    struct dma_block_config* blk_cfg;
    int ret;

    /* retrieve active RX DMA channel (used in callback) */
    struct stream* stream = &data->dma_rx;

    blk_cfg = &stream->dma_blk_cfg;

    /* prepare the block for this RX DMA channel */
    (void) memset(blk_cfg, 0, sizeof(struct dma_block_config));
    blk_cfg->block_size = len;

    /* rx direction has periph as source and mem as dest. */
    if (buf == NULL) {
        /* if rx buff is null, then write data to dummy address. */
        blk_cfg->dest_address  = (uint32_t)&dummy_rx_tx_buffer;
        blk_cfg->dest_addr_adj = DMA_ADDR_ADJ_NO_CHANGE;
    }
    else {
        blk_cfg->dest_address = (uint32_t)buf;
        if (data->dma_rx.dst_addr_increment) {
            blk_cfg->dest_addr_adj = DMA_ADDR_ADJ_INCREMENT;
        }
        else {
            blk_cfg->dest_addr_adj = DMA_ADDR_ADJ_NO_CHANGE;
        }
    }

    blk_cfg->source_address = ll_func_dma_get_reg_addr(spi, SPI_STM32_DMA_RX);
    if (data->dma_rx.src_addr_increment) {
        blk_cfg->source_addr_adj = DMA_ADDR_ADJ_INCREMENT;
    }
    else {
        blk_cfg->source_addr_adj = DMA_ADDR_ADJ_NO_CHANGE;
    }

    /* give the fifo mode from the DT */
    blk_cfg->fifo_mode_control = (uint16_t)data->dma_rx.fifo_threshold;

    /* direction is given by the DT */
    stream->dma_cfg.head_block = blk_cfg;
    stream->dma_cfg.user_data  = data;

    /* pass our client origin to the dma: data->dma_rx.channel */
    ret = dma_config(data->dma_rx.dma_dev, data->dma_rx.channel,
                     &stream->dma_cfg);
    /* the channel is the actual stream from 0 */
    if (ret != 0) {
        return (ret);
    }

    /* gives the request ID to the dma mux */
    ret = dma_start(data->dma_rx.dma_dev, data->dma_rx.channel);

    return (ret);
}

static int spi_dma_move_rx_buffers(const struct device* dev, size_t len) {
    struct spi_stm32_data* data = dev->data;
    size_t dma_segment_len;
    int ret;

    dma_segment_len = len * data->dma_rx.dma_cfg.dest_data_size;
    ret = spi_stm32_dma_rx_load(dev, data->ctx.rx_buf, dma_segment_len);

    return (ret);
}

static int spi_dma_move_tx_buffers(const struct device* dev, size_t len) {
    struct spi_stm32_data* data = dev->data;
    size_t dma_segment_len;
    int ret;

    dma_segment_len = len * data->dma_tx.dma_cfg.source_data_size;

    ret = spi_stm32_dma_tx_load(dev, data->ctx.tx_buf, dma_segment_len);

    return (ret);
}

static int spi_dma_move_buffers(const struct device* dev, size_t len) {
    int ret;

    ret = spi_dma_move_rx_buffers(dev, len);
    if (ret != 0) {
        return (ret);
    }

    ret = spi_dma_move_tx_buffers(dev, len);

    return (ret);
}

#endif /* CONFIG_SPI_STM32_DMA */

/* Value to shift out when no application data needs transmitting. */
#define SPI_STM32_TX_NOP 0x00

static void spi_stm32_send_next_frame(SPI_TypeDef* spi,
                                      struct spi_stm32_data* data) {
    uint8_t const frame_size = SPI_WORD_SIZE_GET(data->ctx.config->operation);
    uint32_t tx_frame = data->tx_nop;

    if (frame_size == 8) {
        if (spi_context_tx_buf_on(&data->ctx)) {
            tx_frame = UNALIGNED_GET((uint8_t*)(data->ctx.tx_buf));
        }
        LL_SPI_TransmitData8(spi, (uint8_t)tx_frame);
        spi_context_update_tx(&data->ctx, 1, 1);
    }
    else {
        if (spi_context_tx_buf_on(&data->ctx)) {
            tx_frame = UNALIGNED_GET((uint16_t*)(data->ctx.tx_buf));
        }
        LL_SPI_TransmitData16(spi, (uint16_t)tx_frame);
        spi_context_update_tx(&data->ctx, 2, 1);
    }
}

static void spi_stm32_read_next_frame(SPI_TypeDef* spi,
                                      struct spi_stm32_data* data) {
    uint8_t const frame_size = SPI_WORD_SIZE_GET(data->ctx.config->operation);
    uint32_t rx_frame;

    if (frame_size == 8) {
        rx_frame = LL_SPI_ReceiveData8(spi);
        if (spi_context_rx_buf_on(&data->ctx)) {
            UNALIGNED_PUT(rx_frame, (uint8_t*)data->ctx.rx_buf);
        }
        spi_context_update_rx(&data->ctx, 1, 1);
    }
    else {
        rx_frame = LL_SPI_ReceiveData16(spi);
        if (spi_context_rx_buf_on(&data->ctx)) {
            UNALIGNED_PUT(rx_frame, (uint16_t*)data->ctx.rx_buf);
        }
        spi_context_update_rx(&data->ctx, 2, 1);
    }
}

static bool spi_stm32_transfer_ongoing(struct spi_stm32_data* data) {
    return (spi_context_tx_on(&data->ctx) || spi_context_rx_on(&data->ctx));
}

<<<<<<< HEAD
static int spi_stm32_get_err(SPI_TypeDef* spi) {
    uint32_t sr = LL_SPI_ReadReg(spi, SR);
=======
static int spi_stm32_get_err(SPI_TypeDef *spi)
{
	uint32_t sr = stm32_reg_read(&spi->SR);
>>>>>>> b25a2187

    if ((sr & SPI_STM32_ERR_MSK) != 0U) {
        LOG_ERR("%s: err=%d", __func__,
                sr & (uint32_t)SPI_STM32_ERR_MSK);

        /* OVR error must be explicitly cleared */
        if (LL_SPI_IsActiveFlag_OVR(spi)) {
            LL_SPI_ClearFlag_OVR(spi);
        }

        return (-EIO);
    }

    return (0);
}

static void spi_stm32_shift_fifo(SPI_TypeDef* spi, struct spi_stm32_data* data) {
    uint32_t transfer_dir = LL_SPI_GetTransferDirection(spi);

    if ((transfer_dir != LL_SPI_HALF_DUPLEX_TX) &&
        ll_func_rx_is_not_empty(spi)) {
        spi_stm32_read_next_frame(spi, data);
    }

    if ((transfer_dir != LL_SPI_HALF_DUPLEX_RX) &&
        ll_func_tx_is_not_full(spi)) {
        spi_stm32_send_next_frame(spi, data);
    }
}

/* Shift a SPI frame as master. */
static void spi_stm32_shift_m(const struct spi_stm32_config* cfg,
                              struct spi_stm32_data* data) {
    SPI_TypeDef* spi = cfg->spi;

    if (cfg->fifo_enabled) {
        spi_stm32_shift_fifo(spi, data);
    }
    else {
        uint32_t transfer_dir = LL_SPI_GetTransferDirection(spi);

        if (transfer_dir != LL_SPI_HALF_DUPLEX_RX) {
            while (!ll_func_tx_is_not_full(spi)) {
                /* NOP */
            }

            spi_stm32_send_next_frame(spi, data);
        }

        if (transfer_dir != LL_SPI_HALF_DUPLEX_TX) {
            while (!ll_func_rx_is_not_empty(spi)) {
                /* NOP */
            }

            spi_stm32_read_next_frame(spi, data);
        }
    }
}

/* Shift a SPI frame as slave. */
static void spi_stm32_shift_s(SPI_TypeDef* spi, struct spi_stm32_data* data) {
    if (ll_func_tx_is_not_full(spi) && spi_context_tx_on(&data->ctx)) {
        uint16_t tx_frame;

        if (SPI_WORD_SIZE_GET(data->ctx.config->operation) == 8) {
            tx_frame = UNALIGNED_GET((uint8_t*)(data->ctx.tx_buf));
            LL_SPI_TransmitData8(spi, (uint8_t)tx_frame);
            spi_context_update_tx(&data->ctx, 1, 1);
        }
        else {
            tx_frame = UNALIGNED_GET((uint16_t*)(data->ctx.tx_buf));
            LL_SPI_TransmitData16(spi, tx_frame);
            spi_context_update_tx(&data->ctx, 2, 1);
        }
    }
    else {
        ll_func_disable_int_tx_empty(spi);
    }

    if (ll_func_rx_is_not_empty(spi) &&
        spi_context_rx_buf_on(&data->ctx)) {
        uint16_t rx_frame;

        if (SPI_WORD_SIZE_GET(data->ctx.config->operation) == 8) {
            rx_frame = LL_SPI_ReceiveData8(spi);
            UNALIGNED_PUT((uint8_t)rx_frame, (uint8_t*)data->ctx.rx_buf);
            spi_context_update_rx(&data->ctx, 1, 1);
        }
        else {
            rx_frame = LL_SPI_ReceiveData16(spi);
            UNALIGNED_PUT(rx_frame, (uint16_t*)data->ctx.rx_buf);
            spi_context_update_rx(&data->ctx, 2, 1);
        }
    }
}

/*
 * Without a FIFO, we can only shift out one frame's worth of SPI
 * data, and read the response back.
 *
 * TODO: support 16-bit data frames.
 */
static int spi_stm32_shift_frames(const struct spi_stm32_config* cfg,
                                  struct spi_stm32_data* data) {
    SPI_TypeDef* spi = cfg->spi;
    spi_operation_t operation = data->ctx.config->operation;

    if (SPI_OP_MODE_GET(operation) == SPI_OP_MODE_MASTER) {
        spi_stm32_shift_m(cfg, data);
    }
    else {
        spi_stm32_shift_s(spi, data);
    }

    return spi_stm32_get_err(spi);
}

static void spi_stm32_cs_control(const struct device* dev, bool on __maybe_unused) {
    __maybe_unused struct spi_stm32_data* data = dev->data;

    spi_context_cs_control(&data->ctx, on);

    #if DT_HAS_COMPAT_STATUS_OKAY(st_stm32_spi_subghz)
    const struct spi_stm32_config* cfg = dev->config;

    if (cfg->use_subghzspi_nss) {
        if (on) {
            LL_PWR_SelectSUBGHZSPI_NSS();
        }
        else {
            LL_PWR_UnselectSUBGHZSPI_NSS();
        }
    }
    #endif /* DT_HAS_COMPAT_STATUS_OKAY(st_stm32_spi_subghz) */
}

static void spi_stm32_msg_start(const struct device* dev, bool is_rx_empty) {
    const struct spi_stm32_config* cfg = dev->config;
    SPI_TypeDef* spi = cfg->spi;

    ARG_UNUSED(is_rx_empty);

    #if defined(CONFIG_SPI_STM32_INTERRUPT) && defined(CONFIG_SOC_SERIES_STM32H7X)
    /* Make sure IRQ is disabled to avoid any spurious IRQ to happen */
    irq_disable(cfg->irq_line);
    #endif /* CONFIG_SPI_STM32_INTERRUPT && CONFIG_SOC_SERIES_STM32H7X */

    LL_SPI_Enable(spi);

    #if DT_HAS_COMPAT_STATUS_OKAY(st_stm32h7_spi)
    /* With the STM32MP1, STM32U5 and the STM32H7,
     * if the device is the SPI master,
     * we need to enable the start of the transfer with
     * LL_SPI_StartMasterTransfer(spi)
     */
    if (LL_SPI_GetMode(spi) == LL_SPI_MODE_MASTER) {
        LL_SPI_StartMasterTransfer(spi);
        while (!LL_SPI_IsActiveMasterTransfer(spi)) {
            /* NOP */
        }
    }
    #endif /* DT_HAS_COMPAT_STATUS_OKAY(st_stm32h7_spi) */

    #ifdef CONFIG_SOC_SERIES_STM32H7X
    /*
     * Add a small delay after enabling to prevent transfer stalling at high
     * system clock frequency (see errata sheet ES0392).
     */
    k_busy_wait(WAIT_1US);
    #endif /* CONFIG_SOC_SERIES_STM32H7X */

    /* This is turned off in spi_stm32_complete(). */
    spi_stm32_cs_control(dev, true);

    #ifdef CONFIG_SPI_STM32_INTERRUPT
    #if DT_HAS_COMPAT_STATUS_OKAY(st_stm32h7_spi)
    if (cfg->fifo_enabled) {
        LL_SPI_EnableIT_EOT(spi);
    }
    #endif /* DT_HAS_COMPAT_STATUS_OKAY(st_stm32h7_spi) */

    ll_func_enable_int_errors(spi);

    if (!is_rx_empty) {
        ll_func_enable_int_rx_not_empty(spi);
    }

    ll_func_enable_int_tx_empty(spi);

    #if defined(CONFIG_SOC_SERIES_STM32H7X)
    irq_enable(cfg->irq_line);
    #endif /* CONFIG_SOC_SERIES_STM32H7X */
    #endif /* CONFIG_SPI_STM32_INTERRUPT */
}

#ifdef CONFIG_SPI_RTIO
/* Forward declaration for RTIO handlers conveniance */
static void spi_stm32_iodev_complete(const struct device *dev, int status);
static int spi_stm32_configure(const struct device* dev,
                               const struct spi_config* config,
                               bool write);

static void spi_stm32_iodev_msg_start(const struct device* dev, struct spi_config* config,
                                      const uint8_t* tx_buf, uint8_t* rx_buf, uint32_t buf_len) {
    struct spi_stm32_data* data = dev->data;
    uint32_t size = buf_len / (SPI_WORD_SIZE_GET(config->operation) / BITS_PER_BYTE);

    const struct spi_buf current_tx = {.buf = NULL, .len = size};
    const struct spi_buf current_rx = {.buf = NULL, .len = size};

    data->ctx.current_tx = &current_tx;
    data->ctx.current_rx = &current_rx;

    data->ctx.tx_buf   = tx_buf;
    data->ctx.rx_buf   = rx_buf;
    data->ctx.tx_len   = (tx_buf != NULL) ? size : 0;
    data->ctx.rx_len   = (rx_buf != NULL) ? size : 0;
    data->ctx.tx_count = (tx_buf != NULL) ? 1 : 0;
    data->ctx.rx_count = (rx_buf != NULL) ? 1 : 0;

    data->ctx.sync_status = 0;

    #ifdef CONFIG_SPI_SLAVE
    ctx->recv_frames = 0;
    #endif /* CONFIG_SPI_SLAVE */

    #if DT_HAS_COMPAT_STATUS_OKAY(st_stm32h7_spi)
    const struct spi_stm32_config* cfg = dev->config;
    SPI_TypeDef* spi = cfg->spi;

    if (cfg->fifo_enabled && SPI_OP_MODE_GET(config->operation) == SPI_OP_MODE_MASTER) {
        LL_SPI_SetTransferSize(spi, size);
    }
    #endif /* DT_HAS_COMPAT_STATUS_OKAY(st_stm32h7_spi) */

    spi_stm32_msg_start(dev, (rx_buf == NULL));
}

static void spi_stm32_iodev_start(const struct device* dev) {
    struct spi_stm32_data* data = dev->data;
    struct spi_rtio* rtio_ctx = data->rtio_ctx;
    struct spi_dt_spec* spi_dt_spec = rtio_ctx->txn_curr->sqe.iodev->data;
    struct spi_config* spi_config = &spi_dt_spec->config;
    struct rtio_sqe* sqe = &rtio_ctx->txn_curr->sqe;

    switch (sqe->op) {
        case RTIO_OP_RX :
            spi_stm32_iodev_msg_start(dev, spi_config, NULL, sqe->rx.buf, sqe->rx.buf_len);
            break;

        case RTIO_OP_TX :
            spi_stm32_iodev_msg_start(dev, spi_config, sqe->tx.buf, NULL, sqe->tx.buf_len);
            break;

        case RTIO_OP_TINY_TX :
            spi_stm32_iodev_msg_start(dev, spi_config, sqe->tiny_tx.buf, NULL,
                                      sqe->tiny_tx.buf_len);
            break;

        case RTIO_OP_TXRX :
            spi_stm32_iodev_msg_start(dev, spi_config, sqe->txrx.tx_buf, sqe->txrx.rx_buf,
                                      sqe->txrx.buf_len);
            break;

        default :
            LOG_ERR("Invalid op code %d for submission %p", sqe->op, (void *)sqe);
            spi_stm32_iodev_complete(dev, -EINVAL);
            break;
    }
}

static inline int spi_stm32_iodev_prepare_start(const struct device* dev) {
    struct spi_stm32_data* data = dev->data;
    struct spi_rtio* rtio_ctx = data->rtio_ctx;
    struct spi_dt_spec* spi_dt_spec = rtio_ctx->txn_curr->sqe.iodev->data;
    struct spi_config* spi_config = &spi_dt_spec->config;
    uint8_t op_code = rtio_ctx->txn_curr->sqe.op;
    bool write = (op_code == RTIO_OP_TX)      ||
                 (op_code == RTIO_OP_TINY_TX) ||
                 (op_code == RTIO_OP_TXRX);

    return spi_stm32_configure(dev, spi_config, write);
}

static void spi_stm32_iodev_complete(const struct device* dev, int status) {
    struct spi_stm32_data *data = dev->data;
    struct spi_rtio *rtio_ctx = data->rtio_ctx;

    if ((status == 0) && ((rtio_ctx->txn_curr->sqe.flags & RTIO_SQE_TRANSACTION) != 0)) {
        rtio_ctx->txn_curr = rtio_txn_next(rtio_ctx->txn_curr);
        spi_stm32_iodev_start(dev);
    }
    else {
        spi_stm32_cs_control(dev, false);
        while (spi_rtio_complete(rtio_ctx, status)) {
            status = spi_stm32_iodev_prepare_start(dev);
            if (status == 0) {
                spi_stm32_iodev_start(dev);
                break;
            }

            /* Clear chip select and loop to mark transfer completed with an error */
            spi_stm32_cs_control(dev, false);
        }
    }
}

static void spi_stm32_iodev_submit(const struct device* dev, struct rtio_iodev_sqe* iodev_sqe) {
    struct spi_stm32_data* data = dev->data;
    struct spi_rtio* rtio_ctx = data->rtio_ctx;
    int err;

    if (spi_rtio_submit(rtio_ctx, iodev_sqe)) {
        err = spi_stm32_iodev_prepare_start(dev);
        if (err == 0) {
            spi_stm32_iodev_start(dev);
        }
        else {
            spi_stm32_iodev_complete(dev, err);
        }
    }
}
#endif /* CONFIG_SPI_RTIO */

static void spi_stm32_complete(const struct device* dev, int status) {
    const struct spi_stm32_config* cfg = dev->config;
    SPI_TypeDef* spi = cfg->spi;
    struct spi_stm32_data* data = dev->data;

    #ifdef CONFIG_SPI_RTIO
    if (data->rtio_ctx->txn_head != NULL) {
        spi_stm32_iodev_complete(dev, status);
        return;
    }
    #endif /* CONFIG_SPI_RTIO */

    #ifdef CONFIG_SPI_STM32_INTERRUPT
    ll_func_disable_int_tx_empty(spi);
    ll_func_disable_int_rx_not_empty(spi);
    ll_func_disable_int_errors(spi);

    #if DT_HAS_COMPAT_STATUS_OKAY(st_stm32h7_spi)
    if (cfg->fifo_enabled) {
        LL_SPI_DisableIT_EOT(spi);
    }
    #endif /* DT_HAS_COMPAT_STATUS_OKAY(st_stm32h7_spi) */

    #endif /* CONFIG_SPI_STM32_INTERRUPT */

    #if DT_HAS_COMPAT_STATUS_OKAY(st_stm32_spi_fifo)
    /* Flush RX buffer */
    while (ll_func_rx_is_not_empty(spi)) {
        (void) LL_SPI_ReceiveData8(spi);

        if (IS_ENABLED(__GTEST)) {
            break;
        }
    }
    #endif /* compat st_stm32_spi_fifo*/

    if (LL_SPI_GetMode(spi) == LL_SPI_MODE_MASTER) {
        while (ll_func_spi_is_busy(spi)) {
            if (IS_ENABLED(__GTEST)) {
                break;
            }
        }

        spi_stm32_cs_control(dev, false);
    }

    /* BSY flag is cleared when MODF flag is raised */
    if (LL_SPI_IsActiveFlag_MODF(spi)) {
        LL_SPI_ClearFlag_MODF(spi);
    }

    #if DT_HAS_COMPAT_STATUS_OKAY(st_stm32h7_spi)
    uint32_t transfer_dir = LL_SPI_GetTransferDirection(spi);

    if (cfg->fifo_enabled) {
        LL_SPI_ClearFlag(spi, (SPI_IFCR_TXTFC | SPI_IFCR_OVRC | SPI_IFCR_EOTC));
        LL_SPI_SetTransferSize(spi, 0);
    }
    else if (transfer_dir == LL_SPI_HALF_DUPLEX_RX) {
        LL_SPI_SetTransferSize(spi, 0);
    }
    #endif /* DT_HAS_COMPAT_STATUS_OKAY(st_stm32h7_spi) */

    if (!(data->ctx.config->operation & SPI_HOLD_ON_CS)) {
        ll_func_disable_spi(spi);
    }
    else {
        #if defined(CONFIG_SPI_STM32_INTERRUPT) && defined(CONFIG_SOC_SERIES_STM32H7X)
        /* On H7, with SPI still enabled, the ISR is always called, even if the interrupt
         * enable register is cleared.
         * As a workaround, disable the IRQ at NVIC level.
         */
        irq_disable(cfg->irq_line);
        #endif /* CONFIG_SPI_STM32_INTERRUPT && CONFIG_SOC_SERIES_STM32H7X */
    }

    #ifdef CONFIG_SPI_STM32_INTERRUPT
    spi_context_complete(&data->ctx, dev, status);
    #endif

    spi_stm32_pm_policy_state_lock_put(dev);
}

#ifdef CONFIG_SPI_STM32_INTERRUPT
__maybe_unused static void /**/spi_stm32_isr(const struct device* dev) {
    const struct spi_stm32_config* cfg = dev->config;
    struct spi_stm32_data* data = dev->data;
    SPI_TypeDef* spi = cfg->spi;
    int err;

    #if defined(CONFIG_SPI_RTIO)
    /* With RTIO, an interrupt can occur even though they
     * are all previously disabled. Ignore it then.
     */
    if (ll_func_are_int_disabled(spi)) {
        return;
    }
    #endif /* CONFIG_SPI_RTIO */

    /* Some spurious interrupts are triggered when SPI is not enabled; ignore them.
     * Do it only when fifo is enabled to leave non-fifo functionality untouched for now
     */
    if (cfg->fifo_enabled) {
        if (!LL_SPI_IsEnabled(spi)) {
            return;
        }
    }

    err = spi_stm32_get_err(spi);
    if (err != 0) {
        spi_stm32_complete(dev, err);
        return;
    }

    if (spi_stm32_transfer_ongoing(data) == true) {
        err = spi_stm32_shift_frames(cfg, data);
    }

    if (err != 0) {
        spi_stm32_complete(dev, err);
    }

    uint32_t transfer_dir = LL_SPI_GetTransferDirection(spi);

    if (transfer_dir == LL_SPI_FULL_DUPLEX) {
        if (!spi_stm32_transfer_ongoing(data)) {
            spi_stm32_complete(dev, err);
        }
    }
    else if (transfer_dir == LL_SPI_HALF_DUPLEX_TX) {
        if (!spi_context_tx_on(&data->ctx)) {
            spi_stm32_complete(dev, err);
        }
    }
    else {
        if (!spi_context_rx_on(&data->ctx)) {
            spi_stm32_complete(dev, err);
        }
    }
}

#define SPI_EVENT_ERROR       (1UL << 1U)
#define SPI_EVENT_COMPLETE    (1UL << 2U)
#define SPI_EVENT_RX_OVERFLOW (1UL << 3U)
#define SPI_EVENT_ALL         (SPI_EVENT_ERROR | SPI_EVENT_COMPLETE | SPI_EVENT_RX_OVERFLOW)
#define SPI_EVENT_INTERNAL_TRANSFER_COMPLETE (1UL << 30U)   /* Internal flag to report that an event occurred */

/**
 * @brief Receive data in 32 Bit mode
 * @param[in] spi  SPI peripheral
 * @param[in] data SPI device data structure
 * @return None
 */
static inline void stpm3x_hal_spi_rx_isr(SPI_TypeDef* spi, struct spi_stm32_data* data) {
    /**
     * Receive data in 32 Bit mode when
     * SPI_CFG1_FTHLV is LL_SPI_FIFO_TH_04DATA
     */
    uint32_t rx_frame;

    rx_frame = LL_SPI_ReceiveData32(spi);
    UNALIGNED_PUT(rx_frame, (uint32_t*)data->ctx.rx_buf);
    LL_SPI_DisableIT_RXP(spi);
}

/**
 * @brief SPI close transfer for STPM3x devices
 * @param[in] spi  SPI peripheral
 * @param[in] data SPI device data structure
 * @return None
 */
static void stpm3x_hal_spi_cls_xfer(SPI_TypeDef* spi,
                                    struct spi_stm32_data* data) {
    uint32_t itflag = spi->SR;

    /* Clear EOT and TXTF flag */
    LL_SPI_ClearFlag(spi, (SPI_IFCR_EOTC | SPI_IFCR_TXTFC));

    /* Disable SPI peripheral */
    LL_SPI_Disable(spi);

    /* Disable ITs */
    LL_SPI_DisableIT(spi, (SPI_IT_EOT | SPI_IT_TXP | SPI_IT_RXP | SPI_IT_DXP |
                           SPI_IT_UDR | SPI_IT_OVR | SPI_IT_FRE | SPI_IT_MODF));

    /* Report UnderRun error for non RX Only communication */
    if ((itflag & SPI_FLAG_UDR) != 0UL) {                       /* data->State != HAL_SPI_STATE_BUSY_RX */
        SET_BIT(data->ErrorCode, HAL_SPI_ERROR_UDR);
        LL_SPI_ClearFlag_UDR(spi);
    }

    /* Report OverRun error for non TX Only communication */
    if ((itflag & SPI_FLAG_OVR) != 0UL) {                       /* data->State != HAL_SPI_STATE_BUSY_TX */
        SET_BIT(data->ErrorCode, HAL_SPI_ERROR_OVR);
        LL_SPI_ClearFlag_OVR(spi);
    }

    /* Check if CRC error occurred */
    if ((itflag & SPI_FLAG_CRCERR) != 0UL) {
        SET_BIT(data->ErrorCode, HAL_SPI_ERROR_CRC);
        LL_SPI_ClearFlag_CRCERR(spi);
    }

    /* SPI Mode Fault error interrupt occurred */
    if ((itflag & SPI_FLAG_MODF) != 0UL) {
        SET_BIT(data->ErrorCode, HAL_SPI_ERROR_MODF);
        LL_SPI_ClearFlag_MODF(spi);
    }

    /* SPI Frame error interrupt occurred */
    if ((itflag & SPI_FLAG_FRE) != 0UL) {
        SET_BIT(data->ErrorCode, HAL_SPI_ERROR_FRE);
        LL_SPI_ClearFlag_FRE(spi);
    }
}

/**
 * @brief SPI IRQ handler for STPM3x devices (low level)
 * @param[in] spi  SPI peripheral
 * @param[in] data SPI device data structure
 * @return None
 */
void stpm3x_hal_spi_irq_hndl_ll(SPI_TypeDef* spi,
                                struct spi_stm32_data* data) {
    /* @see STPM3X_SPI::irq_hndl, HAL_SPI_IRQHandler */
    uint32_t itsource = spi->IER;
    uint32_t itflag   = spi->SR;
    uint32_t trigger  = (itsource & itflag);
    uint32_t handled  = 0UL;
    HAL_SPI_StateTypeDef State = data->State;

    /* SPI in mode Transmitter and Receiver */
    if (HAL_IS_BIT_CLR(trigger, SPI_FLAG_OVR) &&
        HAL_IS_BIT_CLR(trigger, SPI_FLAG_UDR) &&
        HAL_IS_BIT_SET(trigger, SPI_FLAG_DXP)) {
        stpm3x_hal_spi_rx_isr(spi, data);

        handled = 1UL;
    }

    if (handled != 0UL) {
        return;
    }

    /* SPI End Of Transfer: DMA or IT based transfer */
    if (HAL_IS_BIT_SET(trigger, SPI_FLAG_EOT)) {
        /* Clear EOT/TXTF/SUSP flag */
        spi->IFCR = (SPI_IFCR_EOTC | SPI_IFCR_TXTFC | SPI_IFCR_SUSPC);

        /* Disable EOT interrupt */
        LL_SPI_DisableIT_EOT(spi);

        /* Call SPI Standard close procedure */
        stpm3x_hal_spi_cls_xfer(spi, data);

        data->State = HAL_SPI_STATE_READY;
        if (data->ErrorCode != HAL_SPI_ERROR_NONE) {
            bsp_hal_spi_err_callback(spi, data->ErrorCode);
            return;
        }

        if (State == HAL_SPI_STATE_BUSY_TX_RX) {
            bsp_hal_spi_tx_rx_cplt_callback(spi);
        }

        return;
    }

    if (HAL_IS_BIT_SET(itflag, SPI_FLAG_SUSP) &&
        HAL_IS_BIT_SET(itsource, SPI_FLAG_EOT)) {
        /* Abort on going, clear SUSP flag to avoid infinite looping */
        LL_SPI_ClearFlag_SUSP(spi);

        return;
    }

    /* SPI in Error Treatment */
    if ((trigger & (SPI_FLAG_MODF | SPI_FLAG_OVR | SPI_FLAG_FRE | SPI_FLAG_UDR)) != 0UL) {
        /* SPI Overrun error interrupt occurred */
        if ((trigger & SPI_FLAG_OVR) != 0UL) {
            SET_BIT(data->ErrorCode, HAL_SPI_ERROR_OVR);
            LL_SPI_ClearFlag_OVR(spi);
        }

        /* SPI Mode Fault error interrupt occurred */
        if ((trigger & SPI_FLAG_MODF) != 0UL) {
            SET_BIT(data->ErrorCode, HAL_SPI_ERROR_MODF);
            LL_SPI_ClearFlag_MODF(spi);
        }

        /* SPI Frame error interrupt occurred */
        if ((trigger & SPI_FLAG_FRE) != 0UL) {
            SET_BIT(data->ErrorCode, HAL_SPI_ERROR_FRE);
            LL_SPI_ClearFlag_FRE(spi);
        }

        /* SPI Underrun error interrupt occurred */
        if ((trigger & SPI_FLAG_UDR) != 0UL) {
            SET_BIT(data->ErrorCode, HAL_SPI_ERROR_UDR);
            LL_SPI_ClearFlag_UDR(spi);
        }

        if (data->ErrorCode != HAL_SPI_ERROR_NONE) {
            /* Disable SPI peripheral */
            LL_SPI_Disable(spi);

            /* Disable all interrupts */
            LL_SPI_DisableIT(spi, (SPI_IT_EOT | SPI_IT_RXP | SPI_IT_TXP | SPI_IT_MODF |
                                   SPI_IT_OVR | SPI_IT_FRE | SPI_IT_UDR));

            /* Restore data->State to Ready */
            data->State = HAL_SPI_STATE_READY;

            bsp_hal_spi_err_callback(spi, data->ErrorCode);
        }

        return;
    }
}

/**
 * @brief SPI IRQ handler for STPM3x devices (top level)
 * @param[in] spi  SPI peripheral
 * @param[in] data SPI device data structure
 * @param[in] irq_n IRQ number
 * @return SPI event
 */
uint32_t stpm3x_hal_spi_irq_hndl_asynch(SPI_TypeDef* spi,
                                        struct spi_stm32_data* data,
                                        IRQn_Type irq_n) {
    uint32_t event;

    stpm3x_hal_spi_irq_hndl_ll(spi, data);

    event = 0U;
    if (data->State == HAL_SPI_STATE_READY) {
        /* When HAL SPI is back to READY state, check if there was an error */
        int error = data->ErrorCode;
        if (error != HAL_SPI_ERROR_NONE) {
            /* something went wrong and the transfer has definitely completed */
            event = (SPI_EVENT_ERROR | SPI_EVENT_INTERNAL_TRANSFER_COMPLETE);

            if (error & HAL_SPI_ERROR_OVR) {
                event |= SPI_EVENT_RX_OVERFLOW;                 /* buffer overrun */
            }
        }
        else { /* else we're done */
            event = (SPI_EVENT_COMPLETE | SPI_EVENT_INTERNAL_TRANSFER_COMPLETE);
        }

        /* Disable the interrupt */
        NVIC_DisableIRQ(irq_n);
        NVIC_ClearPendingIRQ(irq_n);
    }

    return (event & (SPI_EVENT_ALL | SPI_EVENT_INTERNAL_TRANSFER_COMPLETE));
}

/**
 * @brief SPI interrupt handler for STPM3x devices
 * @param[in] dev SPI device structure
 */
__maybe_unused static void /**/spi_stpm3x_isr(const struct device* dev) {
    const struct spi_stm32_config* cfg = dev->config;
    struct spi_stm32_data* data = dev->data;
    struct spi_context* ctx = &data->ctx;
    uint32_t event;

    event = stpm3x_hal_spi_irq_hndl_asynch(cfg->spi, data, cfg->irq_line);
    if (ctx->callback && (event & SPI_EVENT_ALL)) {
        ctx->callback(dev, (event & SPI_EVENT_ALL), ctx->callback_data);
    }
}
#endif /* CONFIG_SPI_STM32_INTERRUPT */

/**
 * @brief Configure SPI by config parameters
 * @param[in] dev SPI device
 * @param[in] config SPI configuration
 * @return 0 on success, negative error code on failure
 */
static int spi_stm32_configure(const struct device* dev,
                               const struct spi_config* config,
                               bool write) {
    struct spi_stm32_config const* cfg = dev->config;
    struct spi_stm32_data* data = dev->data;
    static uint32_t const scaler[] = {
        LL_SPI_BAUDRATEPRESCALER_DIV2,
        LL_SPI_BAUDRATEPRESCALER_DIV4,
        LL_SPI_BAUDRATEPRESCALER_DIV8,
        LL_SPI_BAUDRATEPRESCALER_DIV16,
        LL_SPI_BAUDRATEPRESCALER_DIV32,
        LL_SPI_BAUDRATEPRESCALER_DIV64,
        LL_SPI_BAUDRATEPRESCALER_DIV128,
        LL_SPI_BAUDRATEPRESCALER_DIV256
    };
    SPI_TypeDef* spi = cfg->spi;
    uint32_t clock;
    int br;

    #ifndef CONFIG_SPI_RTIO
    if (spi_context_configured(&data->ctx, config)) {
        if (config->operation & SPI_HALF_DUPLEX) {
            if (write) {
                LL_SPI_SetTransferDirection(spi, LL_SPI_HALF_DUPLEX_TX);
            }
            else {
                LL_SPI_SetTransferDirection(spi, LL_SPI_HALF_DUPLEX_RX);
            }
        }
        return (0);
    }
    #endif /* CONFIG_SPI_RTIO */

    if ((SPI_WORD_SIZE_GET(config->operation) != 8) &&
        (SPI_WORD_SIZE_GET(config->operation) != 16)) {
        return (-ENOTSUP);
    }

    /* configure the frame format Motorola (default) or TI */
    if ((config->operation & SPI_FRAME_FORMAT_TI) == SPI_FRAME_FORMAT_TI) {
        #ifdef LL_SPI_PROTOCOL_TI
        LL_SPI_SetStandard(spi, LL_SPI_PROTOCOL_TI);
        #else
        LOG_ERR("Frame Format TI not supported");
        /* on stm32F1 or some stm32L1 (cat1,2) without SPI_CR2_FRF */
        return (-ENOTSUP);
        #endif
        #if defined(LL_SPI_PROTOCOL_MOTOROLA) && defined(SPI_CR2_FRF)
    }
    else {
        LL_SPI_SetStandard(spi, LL_SPI_PROTOCOL_MOTOROLA);
        #endif
    }

    if (IS_ENABLED(STM32_SPI_DOMAIN_CLOCK_SUPPORT) && (cfg->pclk_len > 1)) {
        if (clock_control_get_rate(DEVICE_DT_GET(STM32_CLOCK_CONTROL_NODE),
                                   (clock_control_subsys_t)&cfg->pclken[1], &clock) < 0) {
            LOG_ERR("Failed call clock_control_get_rate(pclk[1])");
            return (-EIO);
        }
    }
    else {
        if (clock_control_get_rate(DEVICE_DT_GET(STM32_CLOCK_CONTROL_NODE),
                                   (clock_control_subsys_t)&cfg->pclken[0], &clock) < 0) {
            LOG_ERR("Failed call clock_control_get_rate(pclk[0])");
            return (-EIO);
        }
    }

    for (br = 1; br <= ARRAY_SIZE(scaler); ++br) {
        uint32_t clk = clock >> br;

        if (clk <= config->frequency) {
            break;
        }
    }

    if (br > ARRAY_SIZE(scaler)) {
        LOG_ERR("Unsupported frequency %uHz, max %uHz, min %uHz",
                config->frequency, clock >> 1, clock >> ARRAY_SIZE(scaler));
        return (-EINVAL);
    }

    LL_SPI_Disable(spi);
    LL_SPI_SetBaudRatePrescaler(spi, scaler[br - 1]);

    #if defined(SPI_CFG2_IOSWP)
    if (cfg->ioswp) {
        LL_SPI_EnableIOSwap(cfg->spi);
    }
    #endif

    if (SPI_MODE_GET(config->operation) & SPI_MODE_CPOL) {
        LL_SPI_SetClockPolarity(spi, LL_SPI_POLARITY_HIGH);
    }
    else {
        LL_SPI_SetClockPolarity(spi, LL_SPI_POLARITY_LOW);
    }

    if (SPI_MODE_GET(config->operation) & SPI_MODE_CPHA) {
        LL_SPI_SetClockPhase(spi, LL_SPI_PHASE_2EDGE);
    }
    else {
        LL_SPI_SetClockPhase(spi, LL_SPI_PHASE_1EDGE);
    }

    if ((config->operation & SPI_HALF_DUPLEX) != 0U) {
        if (write) {
            LL_SPI_SetTransferDirection(spi, LL_SPI_HALF_DUPLEX_TX);
        }
        else {
            LL_SPI_SetTransferDirection(spi, LL_SPI_HALF_DUPLEX_RX);
        }
    }
    else {
        LL_SPI_SetTransferDirection(spi, LL_SPI_FULL_DUPLEX);
    }

    if ((config->operation & SPI_TRANSFER_LSB) != 0) {
        LL_SPI_SetTransferBitOrder(spi, LL_SPI_LSB_FIRST);
    }
    else {
        LL_SPI_SetTransferBitOrder(spi, LL_SPI_MSB_FIRST);
    }

    if (config->operation & SPI_CRC_ENABLE) {                   /* #CUSTOM@NDRS */
        LL_SPI_EnableCRC(spi);
    }
    else {
        LL_SPI_DisableCRC(spi);
    }

    if ((spi_cs_is_gpio(config) == true) ||
        !IS_ENABLED(CONFIG_SPI_STM32_USE_HW_SS)) {
        #if DT_HAS_COMPAT_STATUS_OKAY(st_stm32h7_spi)
        if ((SPI_OP_MODE_GET(config->operation) == SPI_OP_MODE_MASTER) &&
            (LL_SPI_GetNSSPolarity(spi) == LL_SPI_NSS_POLARITY_LOW)) {
            LL_SPI_SetInternalSSLevel(spi, LL_SPI_SS_LEVEL_HIGH);
        }
        #endif
        LL_SPI_SetNSSMode(spi, LL_SPI_NSS_SOFT);
    }
    else {
        if ((config->operation & SPI_OP_MODE_SLAVE) != 0U) {
            LL_SPI_SetNSSMode(spi, LL_SPI_NSS_HARD_INPUT);
        }
        else {
            LL_SPI_SetNSSMode(spi, LL_SPI_NSS_HARD_OUTPUT);
        }
    }

    if ((config->operation & SPI_OP_MODE_SLAVE) != 0U) {
        LL_SPI_SetMode(spi, LL_SPI_MODE_SLAVE);
    }
    else {
        LL_SPI_SetMode(spi, LL_SPI_MODE_MASTER);
    }

    if (SPI_WORD_SIZE_GET(config->operation) == 8) {
        LL_SPI_SetDataWidth(spi, LL_SPI_DATAWIDTH_8BIT);
    }
    else {
        LL_SPI_SetDataWidth(spi, LL_SPI_DATAWIDTH_16BIT);
    }

    #if DT_HAS_COMPAT_STATUS_OKAY(st_stm32h7_spi)
    LL_SPI_SetMasterSSIdleness(spi,  cfg->mssi_clocks);
    LL_SPI_SetInterDataIdleness(spi, cfg->midi_clocks << SPI_CFG2_MIDI_Pos);
    #endif

    #if DT_HAS_COMPAT_STATUS_OKAY(st_stm32_spi_fifo)
    if (config->operation & SPI_STPM3X_DRV) {                   /* #CUSTOM@NDRS */
        #if DT_HAS_COMPAT_STATUS_OKAY(st_stm32h7_spi)
        LL_SPI_SetFIFOThreshold(spi, LL_SPI_FIFO_TH_04DATA);
        #else
        /* TODO: now support only STM32H7 */
        #endif
    }
    else {
        ll_func_set_fifo_threshold_8bit(spi);
    }
    #endif

    /* At this point, it's mandatory to set this on the context! */
    data->ctx.config = config;

    LOG_DBG("Installed config %p: freq %uHz (div = %u), mode %u/%u/%u, slave %u",
            config, clock >> br, 1 << br,
            (SPI_MODE_GET(config->operation) & SPI_MODE_CPOL) ? 1 : 0,
            (SPI_MODE_GET(config->operation) & SPI_MODE_CPHA) ? 1 : 0,
            (SPI_MODE_GET(config->operation) & SPI_MODE_LOOP) ? 1 : 0,
            config->slave);

    return (0);
}

static int spi_stm32_release(const struct device* dev,
                             const struct spi_config* config) {
    struct spi_stm32_data* data = dev->data;
    const struct spi_stm32_config* cfg = dev->config;

    spi_context_unlock_unconditionally(&data->ctx);
    ll_func_disable_spi(cfg->spi);

    return (0);
}

#ifndef CONFIG_SPI_RTIO
#if DT_HAS_COMPAT_STATUS_OKAY(st_stm32h7_spi)
static int32_t spi_stm32_count_bufset_frames(const struct spi_config* config,
                                             const struct spi_buf_set* bufs) {
    if (bufs == NULL) {
        return (0);
    }

    uint32_t num_bytes = 0;

    for (size_t i = 0; i < bufs->count; i++) {
        num_bytes += bufs->buffers[i].len;
    }

    uint8_t bytes_per_frame = SPI_WORD_SIZE_GET(config->operation) / BITS_PER_BYTE;

    if ((num_bytes % bytes_per_frame) != 0) {
        return (-EINVAL);
    }

    int frames = (num_bytes / bytes_per_frame);

    if (frames > UINT16_MAX) {
        return (-EMSGSIZE);
    }

    return (frames);
}

static int32_t spi_stm32_count_total_frames(const struct spi_config* config,
                                            const struct spi_buf_set* tx_bufs,
                                            const struct spi_buf_set* rx_bufs) {
    int tx_frames = spi_stm32_count_bufset_frames(config, tx_bufs);

    if (tx_frames < 0) {
        return (tx_frames);
    }

    int rx_frames = spi_stm32_count_bufset_frames(config, rx_bufs);

    if (rx_frames < 0) {
        return (rx_frames);
    }

    return MAX(rx_frames, tx_frames);
}
#endif /* DT_HAS_COMPAT_STATUS_OKAY(st_stm32h7_spi) */

static int spi_stm32_half_duplex_switch_to_receive(const struct spi_stm32_config* cfg,
                                                   struct spi_stm32_data* data) {
    SPI_TypeDef* spi = cfg->spi;

    if (!spi_context_tx_on(&data->ctx) && spi_context_rx_on(&data->ctx)) {
        #ifndef CONFIG_SPI_STM32_INTERRUPT
        while (ll_func_spi_is_busy(spi)) {
            /* NOP */
        }
        LL_SPI_Disable(spi);
        #endif /* CONFIG_SPI_STM32_INTERRUPT*/

        #if DT_HAS_COMPAT_STATUS_OKAY(st_stm32h7_spi)
        const struct spi_config* config = data->ctx.config;

        if (SPI_OP_MODE_GET(config->operation) == SPI_OP_MODE_MASTER) {
            int num_bytes = spi_context_total_rx_len(&data->ctx);
            uint8_t bytes_per_frame = SPI_WORD_SIZE_GET(config->operation) / BITS_PER_BYTE;

            if ((num_bytes % bytes_per_frame) != 0) {
                return (-EINVAL);
            }

            LL_SPI_SetTransferSize(spi, (uint32_t)num_bytes / bytes_per_frame);
        }
        #endif /* DT_HAS_COMPAT_STATUS_OKAY(st_stm32h7_spi) */

        LL_SPI_SetTransferDirection(spi, LL_SPI_HALF_DUPLEX_RX);

        LL_SPI_Enable(spi);

        #if DT_HAS_COMPAT_STATUS_OKAY(st_stm32h7_spi)
        /* With the STM32MP1, STM32U5 and the STM32H7,
         * if the device is the SPI master,
         * we need to enable the start of the transfer with
         * LL_SPI_StartMasterTransfer(spi).
         */
        if (LL_SPI_GetMode(spi) == LL_SPI_MODE_MASTER) {
            LL_SPI_StartMasterTransfer(spi);
            while (!LL_SPI_IsActiveMasterTransfer(spi)) {
                /* NOP */
            }
        }
        #endif /* DT_HAS_COMPAT_STATUS_OKAY(st_stm32h7_spi) */

        #if CONFIG_SOC_SERIES_STM32H7X
        /*
         * Add a small delay after enabling to prevent transfer stalling at high
         * system clock frequency (see errata sheet ES0392).
         */
        k_busy_wait(WAIT_1US);
        #endif

        #ifdef CONFIG_SPI_STM32_INTERRUPT
        #if DT_HAS_COMPAT_STATUS_OKAY(st_stm32h7_spi)
        if (cfg->fifo_enabled) {
            LL_SPI_EnableIT_EOT(spi);
        }
        #endif /* DT_HAS_COMPAT_STATUS_OKAY(st_stm32h7_spi) */

        ll_func_enable_int_errors(spi);
        ll_func_enable_int_rx_not_empty(spi);
        #endif /* CONFIG_SPI_STM32_INTERRUPT */
    }

    return (0);
}
#endif /* !CONFIG_SPI_RTIO */

static int transceive(const struct device* dev,
                      const struct spi_config* config,
                      const struct spi_buf_set* tx_bufs,
                      const struct spi_buf_set* rx_bufs,
                      bool asynchronous,
                      spi_callback_t cb,
                      void* userdata) {
    struct spi_stm32_data* data = dev->data;
    int ret;

    if ((tx_bufs == NULL) && (rx_bufs == NULL)) {
        return (0);
    }

    if (!IS_ENABLED(CONFIG_SPI_STM32_INTERRUPT) && asynchronous) {
        return (-ENOTSUP);
    }

    spi_context_lock(&data->ctx, asynchronous, cb, userdata, config);

    spi_stm32_pm_policy_state_lock_get(dev);

    #ifdef CONFIG_SPI_RTIO
    ret = spi_rtio_transceive(data->rtio_ctx, config, tx_bufs, rx_bufs);
    #else /* CONFIG_SPI_RTIO */
    const struct spi_stm32_config *cfg = dev->config;
    SPI_TypeDef *spi = cfg->spi;

    ret = spi_stm32_configure(dev, config, tx_bufs != NULL);
    if (ret != 0) {
        goto end;
    }

    /* Set buffers info */
    if (SPI_WORD_SIZE_GET(config->operation) == 8) {
        spi_context_buffers_setup(&data->ctx, tx_bufs, rx_bufs, 1);
    }
    else {
        spi_context_buffers_setup(&data->ctx, tx_bufs, rx_bufs, 2);
    }

    uint32_t transfer_dir = LL_SPI_GetTransferDirection(spi);

    #if DT_HAS_COMPAT_STATUS_OKAY(st_stm32h7_spi)
    if (cfg->fifo_enabled && SPI_OP_MODE_GET(config->operation) == SPI_OP_MODE_MASTER) {
        int total_frames;

        if (transfer_dir == LL_SPI_FULL_DUPLEX) {
            total_frames = spi_stm32_count_total_frames(config, tx_bufs, rx_bufs);
        }
        else if (transfer_dir == LL_SPI_HALF_DUPLEX_TX) {
            total_frames = spi_stm32_count_bufset_frames(config, tx_bufs);
        }
        else {
            total_frames = spi_stm32_count_bufset_frames(config, rx_bufs);
        }

        if (total_frames < 0) {
            ret = total_frames;
            goto end;
        }
        LL_SPI_SetTransferSize(spi, (uint32_t)total_frames);
    }
    #endif /* DT_HAS_COMPAT_STATUS_OKAY(st_stm32h7_spi) */

    spi_stm32_msg_start(dev, rx_bufs == NULL);

    #ifdef CONFIG_SPI_STM32_INTERRUPT
    do {
        ret = spi_context_wait_for_completion(&data->ctx);

        if ((ret == 0) && (transfer_dir == LL_SPI_HALF_DUPLEX_TX)) {
            ret = spi_stm32_half_duplex_switch_to_receive(cfg, data);
            transfer_dir = LL_SPI_GetTransferDirection(spi);
        }
    } while ((ret == 0) && spi_stm32_transfer_ongoing(data));
    #else /* CONFIG_SPI_STM32_INTERRUPT */
    do {
        ret = spi_stm32_shift_frames(cfg, data);

        if ((ret == 0) && (transfer_dir == LL_SPI_HALF_DUPLEX_TX)) {
            ret = spi_stm32_half_duplex_switch_to_receive(cfg, data);
            transfer_dir = LL_SPI_GetTransferDirection(spi);
        }
    } while ((ret == 0) && spi_stm32_transfer_ongoing(data));

    spi_stm32_complete(dev, ret);

    #ifdef CONFIG_SPI_SLAVE
    if (spi_context_is_slave(&data->ctx) && (ret == 0)) {
        ret = data->ctx.recv_frames;
    }
    #endif /* CONFIG_SPI_SLAVE */

    #endif /* CONFIG_SPI_STM32_INTERRUPT */

end :
#endif /* CONFIG_SPI_RTIO */

    spi_context_release(&data->ctx, ret);

    return (ret);
}

/* STPM3X's specific function */
bool spi_stpm3x_is_active(struct spi_dt_spec const* spec) {
    struct spi_stm32_data const* data = spec->bus->data;
    HAL_SPI_StateTypeDef State = data->State;

    switch (State) {
        case HAL_SPI_STATE_RESET :
        case HAL_SPI_STATE_READY :
        case HAL_SPI_STATE_ERROR :
            return (false);

        default :
            return (true);
    }
}

#if DT_HAS_COMPAT_STATUS_OKAY(st_stpm3x_spi)
int spi_stpm3x_transceive_dt(struct spi_dt_spec const* spec,
                             uint8_t const tx[],
                             uint8_t rx[]) {
    struct spi_stm32_config const* cfg = spec->bus->config;
    struct spi_stm32_data* data = spec->bus->data;
    SPI_TypeDef* spi = cfg->spi;

    // Register the thunking handler
    IRQn_Type irq_n = cfg->irq_line;

    // Enable the interrupt
    NVIC_DisableIRQ(irq_n);
    NVIC_ClearPendingIRQ(irq_n);
    NVIC_EnableIRQ(irq_n);

    // Flush FIFO
    #if defined(SPI_FLAG_FRLVL)             // STM32F0 STM32F3 STM32F7 STM32L4
    LL_SPIEx_FlushRxFifo(spi);
    #endif

    // Set the function for IT treatment
    // @note already set in _spi_init_direct with HAL_SPI_Set_TxISR_Rx_ISR_8BIT
    data->ErrorCode = HAL_SPI_ERROR_NONE;
    data->State     = HAL_SPI_STATE_BUSY_TX_RX;

    data->ctx.rx_buf = rx;
    data->ctx.rx_len = 0U;
    data->ctx.tx_len = 0U;

    // Set the number of data at current transfer
    MODIFY_REG(spi->CR2, SPI_CR2_TSIZE, 4U);

    /* Enable SPI peripheral */
    LL_SPI_Enable(spi);

    __IO uint8_t* ptxdr_8bits = (__IO uint8_t*)(&(spi->TXDR));

    // Transmit data in 8 Bit mode and put in TxFIFO
    *ptxdr_8bits = tx[0];
    *ptxdr_8bits = tx[1];
    *ptxdr_8bits = tx[2];
    *ptxdr_8bits = tx[3];

    // Enable EOT, RXP, DXP, UDR, OVR, FRE, MODF and TSERF interrupts
    // No TXP since we already put all of data into TxFIFO
    LL_SPI_EnableIT(spi, (SPI_IT_EOT | SPI_IT_RXP  |
                          SPI_IT_DXP | SPI_IT_UDR  | SPI_IT_OVR |
                          SPI_IT_FRE | SPI_IT_MODF | SPI_IT_TSERF));

    // Master transfer start
    SET_BIT(spi->CR1, SPI_CR1_CSTART);

    return (0);
}

/**
 * @brief SPI STPM3X specific initialization
 * @param[in] spec SPI device tree specification
 * @param[in] cb   Callback function
 * @param[in] userdata Callback user data
 * @return 0 on success, negative error code on failure
 */
int spi_stpm3x_init(struct spi_dt_spec const* spec,
                    spi_callback_t cb,
                    void* userdata) {
    struct spi_stm32_data* data = spec->bus->data;
    int ret;

    ret = spi_stm32_configure(spec->bus, &spec->config, false);
    if (ret == 0) {
        data->State = HAL_SPI_STATE_READY;
        data->ctx.callback = cb;
        data->ctx.callback_data = userdata;
    }

    return (ret);
}
#endif /* DT_HAS_COMPAT_STATUS_OKAY(st_stpm3x_spi) */

#ifdef CONFIG_SPI_STM32_DMA
static int wait_dma_rx_tx_done(const struct device* dev) {
    struct spi_stm32_data* data = dev->data;
    int res;
    k_timeout_t timeout;

    /*
     * In slave mode we do not know when the transaction will start. Hence,
     * it doesn't make sense to have timeout in this case.
     */
    if (IS_ENABLED(CONFIG_SPI_SLAVE) &&
        spi_context_is_slave(&data->ctx)) {
        timeout = K_FOREVER;
    }
    else {
        timeout = K_MSEC(1000);
    }

    while (true) {
        res = k_sem_take(&data->status_sem, timeout);
        if (res != 0) {
            return (res);
        }

        if ((data->status_flags & SPI_STM32_DMA_ERROR_FLAG) != 0U) {
            return (-EIO);
        }

        if ((data->status_flags & SPI_STM32_DMA_DONE_FLAG) != 0U) {
            return (0);
        }
    }

    return (res);
}

#ifdef CONFIG_DCACHE
static bool is_dummy_buffer(const struct spi_buf* buf) {
    return (buf->buf == NULL);
}

static bool spi_buf_set_in_nocache(const struct spi_buf_set* bufs) {
    for (size_t i = 0; i < bufs->count; i++) {
        const struct spi_buf* buf = &bufs->buffers[i];

        if (!is_dummy_buffer(buf) &&
            !stm32_buf_in_nocache((uintptr_t)buf->buf, buf->len)) {
            return (false);
        }
    }
    return (true);
}
#endif /* CONFIG_DCACHE */

static int transceive_dma(const struct device* dev,
                          const struct spi_config* config,
                          const struct spi_buf_set* tx_bufs,
                          const struct spi_buf_set* rx_bufs,
                          bool asynchronous,
                          spi_callback_t cb,
                          void* userdata) {
    const struct spi_stm32_config* cfg = dev->config;
    struct spi_stm32_data* data = dev->data;
    SPI_TypeDef* spi = cfg->spi;
    int ret;
    int err;

    if ((tx_bufs == NULL) && (rx_bufs == NULL)) {
        return (0);
    }

    if (asynchronous) {
        return (-ENOTSUP);
    }

    #ifdef CONFIG_DCACHE
    if (((tx_bufs != NULL) && !spi_buf_set_in_nocache(tx_bufs)) ||
        ((rx_bufs != NULL) && !spi_buf_set_in_nocache(rx_bufs))) {
        LOG_ERR("SPI DMA transfers not supported on cached memory");
        return (-ENOTSUP);
    }
    #endif /* CONFIG_DCACHE */

    spi_context_lock(&data->ctx, asynchronous, cb, userdata, config);

    spi_stm32_pm_policy_state_lock_get(dev);

    k_sem_reset(&data->status_sem);

    ret = spi_stm32_configure(dev, config, (tx_bufs != NULL));
    if (ret != 0) {
        goto end;
    }

    uint32_t transfer_dir = LL_SPI_GetTransferDirection(spi);

    #if DT_HAS_COMPAT_STATUS_OKAY(st_stm32h7_spi)
    if (transfer_dir == LL_SPI_HALF_DUPLEX_RX) {
        int frames = spi_stm32_count_bufset_frames(config, rx_bufs);

        if (frames < 0) {
            ret = frames;
            goto end;
        }

        LL_SPI_SetTransferSize(cfg->spi, frames);
    }
    #endif /* st_stm32h7_spi */

    /* Set buffers info */
    if (SPI_WORD_SIZE_GET(config->operation) == 8) {
        spi_context_buffers_setup(&data->ctx, tx_bufs, rx_bufs, 1);
    }
    else {
        spi_context_buffers_setup(&data->ctx, tx_bufs, rx_bufs, 2);
    }

    #if DT_HAS_COMPAT_STATUS_OKAY(st_stm32h7_spi)
    /* set request before enabling (else SPI CFG1 reg is write protected) */
    if (transfer_dir == LL_SPI_FULL_DUPLEX) {
        LL_SPI_EnableDMAReq_RX(spi);
        LL_SPI_EnableDMAReq_TX(spi);
    }
    else if (transfer_dir == LL_SPI_HALF_DUPLEX_TX) {
        LL_SPI_EnableDMAReq_TX(spi);
    }
    else {
        LL_SPI_EnableDMAReq_RX(spi);
    }

    LL_SPI_Enable(spi);

    /* In half-duplex rx mode, start transfer after
     * setting DMA configurations
     */
    if ((transfer_dir != LL_SPI_HALF_DUPLEX_RX) &&
        (LL_SPI_GetMode(spi) == LL_SPI_MODE_MASTER)) {
        LL_SPI_StartMasterTransfer(spi);
    }
    #else
    LL_SPI_Enable(spi);
    #endif /* st_stm32h7_spi */

    /* This is turned off in spi_stm32_complete(). */
    spi_stm32_cs_control(dev, true);

    uint8_t word_size_bytes = SPI_WORD_SIZE_GET(config->operation) / BITS_PER_BYTE;

    data->dma_rx.dma_cfg.source_data_size = word_size_bytes;
    data->dma_rx.dma_cfg.dest_data_size   = word_size_bytes;
    data->dma_tx.dma_cfg.source_data_size = word_size_bytes;
    data->dma_tx.dma_cfg.dest_data_size   = word_size_bytes;

    while ((data->ctx.rx_len > 0) || (data->ctx.tx_len > 0)) {
        size_t dma_len;

        data->status_flags = 0;

        if (transfer_dir == LL_SPI_FULL_DUPLEX) {
            if (data->ctx.rx_len == 0) {
                dma_len = data->ctx.tx_len;
            }
            else if (data->ctx.tx_len == 0) {
                dma_len = data->ctx.rx_len;
            }
            else {
                dma_len = MIN(data->ctx.tx_len, data->ctx.rx_len);
            }

            ret = spi_dma_move_buffers(dev, dma_len);
        }
        else if (transfer_dir == LL_SPI_HALF_DUPLEX_TX) {
            dma_len = data->ctx.tx_len;
            ret = spi_dma_move_tx_buffers(dev, dma_len);
        }
        else {
            dma_len = data->ctx.rx_len;
            ret = spi_dma_move_rx_buffers(dev, dma_len);
        }

        #if DT_HAS_COMPAT_STATUS_OKAY(st_stm32h7_spi)
        if ((transfer_dir == LL_SPI_HALF_DUPLEX_RX) &&
            (LL_SPI_GetMode(spi) == LL_SPI_MODE_MASTER)) {
            LL_SPI_StartMasterTransfer(spi);
        }
        #endif /* st_stm32h7_spi */

        if (ret != 0) {
            break;
        }

        #if !DT_HAS_COMPAT_STATUS_OKAY(st_stm32h7_spi)
        /* toggle the DMA request to restart the transfer */
        if (transfer_dir == LL_SPI_FULL_DUPLEX) {
            LL_SPI_EnableDMAReq_RX(spi);
            LL_SPI_EnableDMAReq_TX(spi);
        }
        else if (transfer_dir == LL_SPI_HALF_DUPLEX_TX) {
            LL_SPI_EnableDMAReq_TX(spi);
        }
        else {
            LL_SPI_EnableDMAReq_RX(spi);
        }
        #endif /* ! st_stm32h7_spi */

        ret = wait_dma_rx_tx_done(dev);
        if (ret != 0) {
            break;
        }

        #ifdef SPI_SR_FTLVL
        while (LL_SPI_GetTxFIFOLevel(spi) > 0) {
            /* pass */
        }
        #endif /* SPI_SR_FTLVL */

        #ifdef CONFIG_SPI_STM32_ERRATA_BUSY
        WAIT_FOR(ll_func_spi_dma_busy(spi) != 0,
                 CONFIG_SPI_STM32_BUSY_FLAG_TIMEOUT,
                 k_yield());
        #else
        /* wait until spi is no more busy (spi TX fifo is really empty) */
        while (ll_func_spi_dma_busy(spi) == 0) {
            if (IS_ENABLED(__GTEST)) {
                break;
            }
        }
        #endif /* CONFIG_SPI_STM32_ERRATA_BUSY */

        #if !DT_HAS_COMPAT_STATUS_OKAY(st_stm32h7_spi)
        /* toggle the DMA transfer request */
        LL_SPI_DisableDMAReq_TX(spi);
        LL_SPI_DisableDMAReq_RX(spi);
        #endif /* ! st_stm32h7_spi */

        uint8_t frame_size_bytes = SPI_WORD_SIZE_GET(config->operation) / BITS_PER_BYTE;

        if (transfer_dir == LL_SPI_FULL_DUPLEX) {
            spi_context_update_tx(&data->ctx, frame_size_bytes, dma_len);
            spi_context_update_rx(&data->ctx, frame_size_bytes, dma_len);
        }
        else if (transfer_dir == LL_SPI_HALF_DUPLEX_TX) {
            spi_context_update_tx(&data->ctx, frame_size_bytes, dma_len);
        }
        else {
            spi_context_update_rx(&data->ctx, frame_size_bytes, dma_len);
        }

        if ((transfer_dir == LL_SPI_HALF_DUPLEX_TX) &&
            !spi_context_tx_on(&data->ctx) &&
            spi_context_rx_on(&data->ctx)) {
            LL_SPI_Disable(spi);
            LL_SPI_SetTransferDirection(spi, LL_SPI_HALF_DUPLEX_RX);

            transfer_dir = LL_SPI_HALF_DUPLEX_RX;

            #if DT_HAS_COMPAT_STATUS_OKAY(st_stm32h7_spi)
            int frames = spi_stm32_count_bufset_frames(config, rx_bufs);

            if (frames < 0) {
                ret = frames;
                break;
            }

            LL_SPI_SetTransferSize(cfg->spi, frames);

            LL_SPI_EnableDMAReq_RX(spi);
            #endif /* st_stm32h7_spi */

            LL_SPI_Enable(spi);
        }
    }

    /* spi complete relies on SPI Status Reg which cannot be disabled */
    spi_stm32_complete(dev, ret);
    /* disable spi instance after completion */
    LL_SPI_Disable(spi);
    /* The Config. Reg. on some mcus is write un-protected when SPI is disabled */
    LL_SPI_DisableDMAReq_TX(spi);
    LL_SPI_DisableDMAReq_RX(spi);

    err = dma_stop(data->dma_rx.dma_dev, data->dma_rx.channel);
    if (err != 0) {
        LOG_DBG("Rx dma_stop failed with error %d", err);
    }
    err = dma_stop(data->dma_tx.dma_dev, data->dma_tx.channel);
    if (err != 0) {
        LOG_DBG("Tx dma_stop failed with error %d", err);
    }

    #ifdef CONFIG_SPI_SLAVE
    if (spi_context_is_slave(&data->ctx) && (ret == 0)) {
        ret = data->ctx.recv_frames;
    }
    #endif /* CONFIG_SPI_SLAVE */

end :
    spi_context_release(&data->ctx, ret);

    spi_stm32_pm_policy_state_lock_put(dev);

    return (ret);
}
#endif /* CONFIG_SPI_STM32_DMA */

static int spi_stm32_transceive(const struct device* dev,
                                const struct spi_config* config,
                                const struct spi_buf_set* tx_bufs,
                                const struct spi_buf_set* rx_bufs) {
    #ifdef CONFIG_SPI_STM32_DMA
    struct spi_stm32_data const* data = dev->data;

    if ((data->dma_tx.dma_dev != NULL) && (data->dma_rx.dma_dev != NULL)) {
        return transceive_dma(dev, config, tx_bufs, rx_bufs,
                              false, NULL, NULL);
    }
    #endif /* CONFIG_SPI_STM32_DMA */
    return transceive(dev, config, tx_bufs, rx_bufs, false, NULL, NULL);
}

#ifdef CONFIG_SPI_ASYNC
static int spi_stm32_transceive_async(const struct device* dev,
                                      const struct spi_config* config,
                                      const struct spi_buf_set* tx_bufs,
                                      const struct spi_buf_set* rx_bufs,
                                      spi_callback_t cb,
                                      void* userdata) {
    return transceive(dev, config, tx_bufs, rx_bufs, true, cb, userdata);
}
#endif /* CONFIG_SPI_ASYNC */

static DEVICE_API(spi, api_funcs) = {
    .transceive = spi_stm32_transceive,
    #ifdef CONFIG_SPI_ASYNC
    .transceive_async = spi_stm32_transceive_async,
    #endif
    #ifdef CONFIG_SPI_RTIO
    .iodev_submit = spi_stm32_iodev_submit,
    #endif
    .release = spi_stm32_release,
};

static bool spi_stm32_is_subghzspi(const struct device* dev) {
    #if DT_HAS_COMPAT_STATUS_OKAY(st_stm32_spi_subghz)
    const struct spi_stm32_config* cfg = dev->config;

    return (cfg->use_subghzspi_nss);
    #else
    ARG_UNUSED(dev);
    return (false);
    #endif /* st_stm32_spi_subghz */
}

static int spi_stm32_pinctrl_apply(const struct device* dev, uint8_t id) {
    const struct spi_stm32_config* config = dev->config;
    int err;

    if (spi_stm32_is_subghzspi(dev)) {
        return (0);
    }

    /* Move pins to requested state */
    err = pinctrl_apply_state(config->pcfg, id);
    if ((id == PINCTRL_STATE_SLEEP) && (err == -ENOENT)) {
        /* Sleep state is optional */
        err = 0;
    }

    return (err);
}

static int spi_stm32_pm_action(const struct device* dev,
                               enum pm_device_action action) {
    struct spi_stm32_data* data = dev->data;
    const struct spi_stm32_config* config = dev->config;
    const struct device* const clk = DEVICE_DT_GET(STM32_CLOCK_CONTROL_NODE);
    int err;

    switch (action) {
        case PM_DEVICE_ACTION_RESUME :
            /* enable clock */
            err = clock_control_on(clk, (clock_control_subsys_t)&config->pclken[0]);
            if (err != 0) {
                LOG_ERR("Could not enable SPI clock");
                return (err);
            }

            /* Configure pins for active mode */
            err = spi_stm32_pinctrl_apply(dev, PINCTRL_STATE_DEFAULT);
            if (err < 0) {
                return (err);
            }

            /* @warning critical part the peripheral keeps always control of all associated GPIOs
             * When SPI master has to be disabled temporary for a specific configuration reason (e.g. CRC
             * reset, CPHA or HDDIR change) setting this bit prevents any glitches on the associated
             * outputs configured at alternate function mode by keeping them forced at state corresponding
             * the current SPI configuration.
             */
            #if DT_HAS_COMPAT_STATUS_OKAY(st_stm32h7_spi)
            LL_SPI_EnableGPIOControl(config->spi);              /* #CUSTOM@NDRS */
            #endif

            /* (re-)init SPI context and all CS configuration */
            err = spi_context_cs_configure_all(&data->ctx);
            if (err < 0) {
                return (err);
            }
            spi_context_unlock_unconditionally(&data->ctx);
            break;

        case PM_DEVICE_ACTION_SUSPEND :
            /* Stop device clock. */
            err = clock_control_off(clk, (clock_control_subsys_t)&config->pclken[0]);
            if (err != 0) {
                LOG_ERR("Could not disable SPI clock");
                return (err);
            }
            /* Configure pins for sleep mode */
            err = spi_stm32_pinctrl_apply(dev, PINCTRL_STATE_SLEEP);
            return (err);

        case PM_DEVICE_ACTION_TURN_ON :
            /* Configure pins for sleep mode */
            err = spi_stm32_pinctrl_apply(dev, PINCTRL_STATE_SLEEP);
            return (err);

        case PM_DEVICE_ACTION_TURN_OFF :
            break;

        default :
            return (-ENOTSUP);
    }

    return (0);
}

static int spi_stm32_init(const struct device* dev) {
    struct spi_stm32_data* data = dev->data;
    const struct spi_stm32_config* cfg = dev->config;
    int err;

    if (!device_is_ready(DEVICE_DT_GET(STM32_CLOCK_CONTROL_NODE))) {
        LOG_ERR("clock control device not ready");
        return (-ENODEV);
    }

    if (IS_ENABLED(STM32_SPI_DOMAIN_CLOCK_SUPPORT) && (cfg->pclk_len > 1)) {
        err = clock_control_configure(DEVICE_DT_GET(STM32_CLOCK_CONTROL_NODE),
                                      (clock_control_subsys_t)&cfg->pclken[1],
                                      NULL);
        if (err < 0) {
            LOG_ERR("Could not select SPI domain clock");
            return (err);
        }
    }

    /* For easier access during operation,
     * transfer the `tx_nop` setting to runtime data structure.
     */
    data->tx_nop = cfg->tx_nop;

    #ifdef CONFIG_SPI_STM32_INTERRUPT
    cfg->irq_config(dev);
    #endif /* CONFIG_SPI_STM32_INTERRUPT */

    #ifdef CONFIG_SPI_STM32_DMA
    if ((data->dma_rx.dma_dev != NULL) && !device_is_ready(data->dma_rx.dma_dev)) {
        LOG_ERR("%s device not ready", data->dma_rx.dma_dev->name);
        return (-ENODEV);
    }

    if ((data->dma_tx.dma_dev != NULL) && !device_is_ready(data->dma_tx.dma_dev)) {
        LOG_ERR("%s device not ready", data->dma_tx.dma_dev->name);
        return (-ENODEV);
    }

    LOG_DBG("SPI with DMA transfer");

    #endif /* CONFIG_SPI_STM32_DMA */

    #ifdef CONFIG_SPI_RTIO
    spi_rtio_init(data->rtio_ctx, dev);
    #endif /* CONFIG_SPI_RTIO */

    err = pm_device_driver_init(dev, spi_stm32_pm_action);
    return (err);
}

#ifdef CONFIG_SPI_STM32_INTERRUPT
#define STM32_SPI_IRQ_CONNECT(id)                   \
    COND_CODE_1(DT_INST_PROP(id, stpm3x_isr),       \
        (IRQ_CONNECT(DT_INST_IRQN(id),              \
                     DT_INST_IRQ(id, priority),     \
                     spi_stpm3x_isr,                \
                     DEVICE_DT_INST_GET(id), 0)),   \
        (IRQ_CONNECT(DT_INST_IRQN(id),              \
                     DT_INST_IRQ(id, priority),     \
                     spi_stm32_isr,                 \
                     DEVICE_DT_INST_GET(id), 0))    \
    )

#define STM32_SPI_IRQ_HANDLER_DECL(id)      \
    static void spi_stm32_irq_config_func_##id(const struct device* dev)

#define STM32_SPI_IRQ_HANDLER_FUNC(id)      \
    .irq_config = spi_stm32_irq_config_func_##id, \
    .irq_line = DT_INST_IRQN(id),

#define STM32_SPI_IRQ_HANDLER(id)           \
    static void spi_stm32_irq_config_func_##id(const struct device* dev) { \
        STM32_SPI_IRQ_CONNECT(id);          \
        irq_enable(DT_INST_IRQN(id));       \
    }

#else
#define STM32_SPI_IRQ_CONNECT(id)
#define STM32_SPI_IRQ_HANDLER_DECL(id)
#define STM32_SPI_IRQ_HANDLER_FUNC(id)
#define STM32_SPI_IRQ_HANDLER(id)
#endif /* CONFIG_SPI_STM32_INTERRUPT */

#define SPI_DMA_CHANNEL_INIT(index, dir, dir_cap, src_dev, dest_dev)    \
    .dma_dev = DEVICE_DT_GET(STM32_DMA_CTLR(index, dir)),       \
    .channel = DT_INST_DMAS_CELL_BY_NAME(index, dir, channel),  \
    .dma_cfg = {                            \
        .dma_slot            = STM32_DMA_SLOT(index, dir, slot),\
        .channel_direction   = STM32_DMA_CONFIG_DIRECTION(      \
                                  STM32_DMA_CHANNEL_CONFIG(index, dir)),\
        .source_data_size    = STM32_DMA_CONFIG_##src_dev##_DATA_SIZE(  \
                                  STM32_DMA_CHANNEL_CONFIG(index, dir)),\
        .dest_data_size      = STM32_DMA_CONFIG_##dest_dev##_DATA_SIZE( \
                                  STM32_DMA_CHANNEL_CONFIG(index, dir)),\
        .source_burst_length = 1, /* SINGLE transfer */         \
        .dest_burst_length   = 1, /* SINGLE transfer */         \
        .channel_priority    = STM32_DMA_CONFIG_PRIORITY(       \
                                  STM32_DMA_CHANNEL_CONFIG(index, dir)),\
        .dma_callback        = spi_stm32_dma_callback,          \
        .block_count         = 2,           \
    },                                      \
    .src_addr_increment = STM32_DMA_CONFIG_##src_dev##_ADDR_INC(\
                             STM32_DMA_CHANNEL_CONFIG(index, dir)),     \
    .dst_addr_increment = STM32_DMA_CONFIG_##dest_dev##_ADDR_INC(       \
                             STM32_DMA_CHANNEL_CONFIG(index, dir)),     \
    .fifo_threshold     = STM32_DMA_FEATURES_FIFO_THRESHOLD(    \
                             STM32_DMA_FEATURES(index, dir)),   \

#ifdef CONFIG_SPI_STM32_DMA
#define SPI_DMA_CHANNEL(id, dir, DIR, src, dest)            \
    .dma_##dir = {                          \
        COND_CODE_1(DT_INST_DMAS_HAS_NAME(id, dir),         \
                    (SPI_DMA_CHANNEL_INIT(id, dir, DIR, src, dest)), \
                    (NULL))                 \
    },

#define SPI_DMA_STATUS_SEM(id)              \
    .status_sem = Z_SEM_INITIALIZER(spi_stm32_dev_data_##id.status_sem, 0, 1),
#else
#define SPI_DMA_CHANNEL(id, dir, DIR, src, dest)
#define SPI_DMA_STATUS_SEM(id)
#endif /* CONFIG_SPI_STM32_DMA */

#define SPI_EXPAND_1BYTE_TO_4BYTES(byte)    ((uint32_t)(byte & 0xFF) * 0x01010101U)

#define SPI_SUPPORTS_FIFO(id)   DT_INST_NODE_HAS_PROP(id, fifo_enable)
#define SPI_GET_FIFO_PROP(id)   DT_INST_PROP(id, fifo_enable)
#define SPI_FIFO_ENABLED(id)    COND_CODE_1(SPI_SUPPORTS_FIFO(id), (SPI_GET_FIFO_PROP(id)), (0))

#define STM32_SPI_INIT(id)                                      \
    STM32_SPI_IRQ_HANDLER_DECL(id);                             \
                                                                \
    PINCTRL_DT_INST_DEFINE(id);                                 \
                                                                \
    static const struct stm32_pclken pclken_##id[] =            \
                              STM32_DT_INST_CLOCKS(id);         \
                                                                \
    static struct spi_stm32_config DT_CONST spi_stm32_cfg_##id = {  \
        .spi      = (SPI_TypeDef*)DT_INST_REG_ADDR(id),         \
        .pclken   = pclken_##id,                                \
        .pclk_len = DT_INST_NUM_CLOCKS(id),                     \
        .pcfg     = PINCTRL_DT_INST_DEV_CONFIG_GET(id),         \
        .fifo_enabled = SPI_FIFO_ENABLED(id),                   \
        .ioswp    = DT_INST_PROP(id, ioswp),                    \
        STM32_SPI_IRQ_HANDLER_FUNC(id)                          \
        IF_ENABLED(DT_HAS_COMPAT_STATUS_OKAY(st_stm32_spi_subghz),  \
            (.use_subghzspi_nss =                                   \
                DT_INST_PROP_OR(id, use_subghzspi_nss, false), ))   \
        IF_ENABLED(DT_HAS_COMPAT_STATUS_OKAY(st_stm32h7_spi),   \
               (.midi_clocks = DT_INST_PROP(id, midi_clock),))  \
        IF_ENABLED(DT_HAS_COMPAT_STATUS_OKAY(st_stm32h7_spi),   \
               (.mssi_clocks = DT_INST_PROP(id, mssi_clock),))  \
    };                                                          \
                                                                \
    IF_ENABLED(CONFIG_SPI_RTIO,                                 \
        (SPI_RTIO_DEFINE(spi_stm32_rtio_##id,                   \
                         CONFIG_SPI_STM32_RTIO_SQ_SIZE,         \
                         CONFIG_SPI_STM32_RTIO_CQ_SIZE)))       \
                                                                \
    static struct spi_stm32_data spi_stm32_dev_data_##id = {    \
        SPI_CONTEXT_INIT_LOCK(spi_stm32_dev_data_##id, ctx),    \
        SPI_CONTEXT_INIT_SYNC(spi_stm32_dev_data_##id, ctx),    \
        SPI_DMA_CHANNEL(id, rx, RX, PERIPHERAL, MEMORY)         \
        SPI_DMA_CHANNEL(id, tx, TX, MEMORY, PERIPHERAL)         \
        SPI_DMA_STATUS_SEM(id)                                  \
        SPI_CONTEXT_CS_GPIOS_INITIALIZE(DT_DRV_INST(id), ctx)   \
        IF_ENABLED(CONFIG_SPI_RTIO, (.rtio_ctx = &spi_stm32_rtio_##id,)) \
    };                                                          \
                                                                \
    PM_DEVICE_DT_INST_DEFINE(id, spi_stm32_pm_action);          \
                                                                \
    SPI_DEVICE_DT_INST_DEFINE(id, spi_stm32_init,               \
                              PM_DEVICE_DT_INST_GET(id),        \
                              &spi_stm32_dev_data_##id,         \
                              &spi_stm32_cfg_##id,              \
                              POST_KERNEL, CONFIG_SPI_INIT_PRIORITY, \
                              &api_funcs);                      \
                                                                \
    STM32_SPI_IRQ_HANDLER(id)

DT_INST_FOREACH_STATUS_OKAY(STM32_SPI_INIT)

#if (__GTEST == 1U)                         /* #CUSTOM@NDRS */
#include "mcu_reg_stub.h"

#define STM32_SPI_CFG_REG_INIT(id)       \
    zephyr_gtest_spi_stm32_reg_init(&spi_stm32_cfg_##id);

static void zephyr_gtest_spi_stm32_reg_init(struct spi_stm32_config* cfg) {
    uintptr_t base_addr = (uintptr_t)cfg->spi;

    switch (base_addr) {
        case SPI1_BASE : {
            cfg->spi = (SPI_TypeDef*)ut_mcu_spi1_ptr;
            break;
        }

        case SPI2_BASE : {
            cfg->spi = (SPI_TypeDef*)ut_mcu_spi2_ptr;
            break;
        }

        case SPI3_BASE : {
            cfg->spi = (SPI_TypeDef*)ut_mcu_spi3_ptr;
            break;
        }

        #if defined(SPI4_BASE)
        case SPI4_BASE : {
            cfg->spi = (SPI_TypeDef*)ut_mcu_spi4_ptr;
            break;
        }
        #endif

        #if defined(SPI5_BASE)
        case SPI5_BASE : {
            cfg->spi = (SPI_TypeDef*)ut_mcu_spi5_ptr;
            break;
        }
        #endif

        #if defined(SPI6_BASE)
        case SPI6_BASE : {
            cfg->spi = (SPI_TypeDef*)ut_mcu_spi6_ptr;
            break;
        }
        #endif

        default : {
            break;
        }
    }
}

void zephyr_gtest_spi_stm32(void) {
    DT_INST_FOREACH_STATUS_OKAY(STM32_SPI_CFG_REG_INIT)
}

#endif<|MERGE_RESOLUTION|>--- conflicted
+++ resolved
@@ -372,14 +372,8 @@
     return (spi_context_tx_on(&data->ctx) || spi_context_rx_on(&data->ctx));
 }
 
-<<<<<<< HEAD
 static int spi_stm32_get_err(SPI_TypeDef* spi) {
-    uint32_t sr = LL_SPI_ReadReg(spi, SR);
-=======
-static int spi_stm32_get_err(SPI_TypeDef *spi)
-{
-	uint32_t sr = stm32_reg_read(&spi->SR);
->>>>>>> b25a2187
+    uint32_t sr = stm32_reg_read(&spi->SR);
 
     if ((sr & SPI_STM32_ERR_MSK) != 0U) {
         LOG_ERR("%s: err=%d", __func__,
