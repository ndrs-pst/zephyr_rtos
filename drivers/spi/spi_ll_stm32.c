/*
 * Copyright (c) 2016 BayLibre, SAS
 *
 * SPDX-License-Identifier: Apache-2.0
 */

#define DT_DRV_COMPAT st_stm32_spi

#define LOG_LEVEL CONFIG_SPI_LOG_LEVEL
#include <zephyr/logging/log.h>
LOG_MODULE_REGISTER(spi_ll_stm32);

#include <zephyr/sys/util.h>
#include <zephyr/kernel.h>
#include <soc.h>
#include <stm32_cache.h>
#include <stm32_ll_spi.h>
#include <errno.h>
#include <zephyr/cache.h>
#include <zephyr/drivers/spi.h>
#include <zephyr/drivers/spi/rtio.h>
#include <zephyr/drivers/pinctrl.h>
#include <zephyr/toolchain.h>
#include <zephyr/pm/policy.h>
#include <zephyr/pm/device.h>
#include <zephyr/pm/device_runtime.h>
#ifdef CONFIG_SPI_STM32_DMA
#include <zephyr/drivers/dma/dma_stm32.h>
#include <zephyr/drivers/dma.h>
#endif
#include <zephyr/drivers/clock_control/stm32_clock_control.h>
#include <zephyr/drivers/clock_control.h>
#include <zephyr/irq.h>
#include <zephyr/mem_mgmt/mem_attr.h>
#include <zephyr/dt-bindings/memory-attr/memory-attr-arm.h>
#include <zephyr/linker/linker-defs.h>
#include <zephyr/arch/cache.h>

#include "spi_ll_stm32.h"

#if defined(CONFIG_DCACHE) &&                               \
    !defined(CONFIG_NOCACHE_MEMORY)
/* currently, manual cache coherency management is only done on dummy_rx_tx_buffer */
#define SPI_STM32_MANUAL_CACHE_COHERENCY_REQUIRED   1
#else
#define SPI_STM32_MANUAL_CACHE_COHERENCY_REQUIRED   0
#endif /* defined(CONFIG_DCACHE) && !defined(CONFIG_NOCACHE_MEMORY) */

#define WAIT_1US        1U

/*
 * Check for SPI_SR_FRE to determine support for TI mode frame format
 * error flag, because STM32F1 SoCs do not support it and  STM32CUBE
 * for F1 family defines an unused LL_SPI_SR_FRE.
 */
#if DT_HAS_COMPAT_STATUS_OKAY(st_stm32h7_spi)
#define SPI_STM32_ERR_MSK (LL_SPI_SR_UDR | LL_SPI_SR_CRCE | LL_SPI_SR_MODF | \
                           LL_SPI_SR_OVR | LL_SPI_SR_TIFRE)
#else
#if defined(LL_SPI_SR_UDR)
#define SPI_STM32_ERR_MSK (LL_SPI_SR_UDR | LL_SPI_SR_CRCERR | LL_SPI_SR_MODF | \
                           LL_SPI_SR_OVR | LL_SPI_SR_FRE)
#elif defined(SPI_SR_FRE)
#define SPI_STM32_ERR_MSK (LL_SPI_SR_CRCERR | LL_SPI_SR_MODF | \
                           LL_SPI_SR_OVR | LL_SPI_SR_FRE)
#else
#define SPI_STM32_ERR_MSK (LL_SPI_SR_CRCERR | LL_SPI_SR_MODF | LL_SPI_SR_OVR)
#endif
#endif /* CONFIG_SOC_SERIES_STM32MP1X */

#if (__GTEST == 1U)
extern void bsp_hal_spi_tx_rx_cplt_callback(SPI_TypeDef* spi);
extern void bsp_hal_spi_err_callback(SPI_TypeDef* spi, uint32_t sr);
#else
__weak void bsp_hal_spi_tx_rx_cplt_callback(SPI_TypeDef* spi) {
    /* pass */
}

__weak void bsp_hal_spi_err_callback(SPI_TypeDef* spi, uint32_t ercd) {
    /* pass */
}
#endif

static void spi_stm32_pm_policy_state_lock_get(const struct device* dev) {
    if (IS_ENABLED(CONFIG_PM)) {
        struct spi_stm32_data* data = dev->data;

        if (!data->pm_policy_state_on) {
            data->pm_policy_state_on = true;
            pm_policy_state_lock_get(PM_STATE_SUSPEND_TO_IDLE, PM_ALL_SUBSTATES);
            if (IS_ENABLED(CONFIG_PM_S2RAM)) {
                pm_policy_state_lock_get(PM_STATE_SUSPEND_TO_RAM, PM_ALL_SUBSTATES);
            }
            pm_device_runtime_get(dev);
        }
    }
}

static void spi_stm32_pm_policy_state_lock_put(const struct device* dev) {
    if (IS_ENABLED(CONFIG_PM)) {
        struct spi_stm32_data* data = dev->data;

        if (data->pm_policy_state_on) {
            data->pm_policy_state_on = false;
            pm_device_runtime_put(dev);
            pm_policy_state_lock_put(PM_STATE_SUSPEND_TO_IDLE, PM_ALL_SUBSTATES);
            if (IS_ENABLED(CONFIG_PM_S2RAM)) {
                pm_policy_state_lock_put(PM_STATE_SUSPEND_TO_RAM, PM_ALL_SUBSTATES);
            }
        }
    }
}

#ifdef CONFIG_SPI_STM32_DMA
static uint32_t bits2bytes(uint32_t bits) {
    return (bits / 8);
}

/* dummy buffer is used for transferring NOP when tx buf is null
 * and used as a dummy sink for when rx buf is null.
 */
/*
 * If Nocache Memory is supported, buffer will be placed in nocache region by
 * the linker to avoid potential DMA cache-coherency problems.
 * If Nocache Memory is not supported, cache coherency might need to be kept
 * manually. See SPI_STM32_MANUAL_CACHE_COHERENCY_REQUIRED.
 */
static __aligned(32) uint32_t dummy_rx_tx_buffer __nocache;

/* #CUSTOM@NDRS */
#define DEVICE_STM32_GET_SPI(dev)           (((const struct spi_stm32_config*)(dev)->config)->spi)

/* This function is executed in the interrupt context */
__maybe_unused static void spi_stm32_dma_callback(const struct device* dma_dev, void* arg,
                                                  uint32_t channel, int status) {
    ARG_UNUSED(dma_dev);

    /* arg holds SPI DMA data
     * Passed in spi_stm32_dma_tx/rx_load()
     */
    struct spi_stm32_data* spi_dma_data = arg;

    if (status < 0) {
        LOG_ERR("DMA callback error with channel %d.", channel);
        spi_dma_data->status_flags |= SPI_STM32_DMA_ERROR_FLAG;
    }
    else {
        /* identify the origin of this callback */
        if (channel == spi_dma_data->dma_tx.channel) {
            /* this part of the transfer ends */
            spi_dma_data->status_flags |= SPI_STM32_DMA_TX_DONE_FLAG;
        }
        else if (channel == spi_dma_data->dma_rx.channel) {
            /* this part of the transfer ends */
            spi_dma_data->status_flags |= SPI_STM32_DMA_RX_DONE_FLAG;
        }
        else {
            LOG_ERR("DMA callback channel %d is not valid.", channel);
            spi_dma_data->status_flags |= SPI_STM32_DMA_ERROR_FLAG;
        }
    }

    k_sem_give(&spi_dma_data->status_sem);
}

static int spi_stm32_dma_tx_load(const struct device* dev, uint8_t const* buf,
                                 size_t len) {
    SPI_TypeDef* spi = DEVICE_STM32_GET_SPI(dev);
    struct spi_stm32_data* data = dev->data;
    struct dma_block_config* blk_cfg;
    int ret;

    /* remember active TX DMA channel (used in callback) */
    struct stream* stream = &data->dma_tx;

    blk_cfg = &stream->dma_blk_cfg;

    /* prepare the block for this TX DMA channel */
    memset(blk_cfg, 0, sizeof(struct dma_block_config));
    blk_cfg->block_size = len;

    /* tx direction has memory as source and periph as dest. */
    if (buf == NULL) {
        /* if tx buff is null, then sends NOP on the line. */
        dummy_rx_tx_buffer = data->tx_nop;
        #if SPI_STM32_MANUAL_CACHE_COHERENCY_REQUIRED
        sys_cache_data_flush_range((void*)&dummy_rx_tx_buffer, sizeof(uint32_t));
        #endif /* SPI_STM32_MANUAL_CACHE_COHERENCY_REQUIRED */
        blk_cfg->source_address  = (uint32_t)&dummy_rx_tx_buffer;
        blk_cfg->source_addr_adj = DMA_ADDR_ADJ_NO_CHANGE;
    }
    else {
        blk_cfg->source_address = (uint32_t)buf;
        if (data->dma_tx.src_addr_increment) {
            blk_cfg->source_addr_adj = DMA_ADDR_ADJ_INCREMENT;
        }
        else {
            blk_cfg->source_addr_adj = DMA_ADDR_ADJ_NO_CHANGE;
        }
    }

    blk_cfg->dest_address = ll_func_dma_get_reg_addr(spi, SPI_STM32_DMA_TX);
    /* fifo mode NOT USED there */
    if (data->dma_tx.dst_addr_increment) {
        blk_cfg->dest_addr_adj = DMA_ADDR_ADJ_INCREMENT;
    }
    else {
        blk_cfg->dest_addr_adj = DMA_ADDR_ADJ_NO_CHANGE;
    }

    /* give the fifo mode from the DT */
    blk_cfg->fifo_mode_control = (uint16_t)data->dma_tx.fifo_threshold;

    /* direction is given by the DT */
    stream->dma_cfg.head_block = blk_cfg;
    /* give the dma channel data as arg, as the callback comes from the dma */
    stream->dma_cfg.user_data = data;
    /* pass our client origin to the dma: data->dma_tx.dma_channel */
    ret = dma_config(data->dma_tx.dma_dev, data->dma_tx.channel,
                     &stream->dma_cfg);
    /* the channel is the actual stream from 0 */
    if (ret != 0) {
        return (ret);
    }

    /* gives the request ID to the dma mux */
    ret = dma_start(data->dma_tx.dma_dev, data->dma_tx.channel);

    return (ret);
}

static int spi_stm32_dma_rx_load(const struct device* dev, uint8_t* buf,
                                 size_t len) {
    SPI_TypeDef* spi = DEVICE_STM32_GET_SPI(dev);
    struct spi_stm32_data* data = dev->data;
    struct dma_block_config* blk_cfg;
    int ret;

    /* retrieve active RX DMA channel (used in callback) */
    struct stream* stream = &data->dma_rx;

    blk_cfg = &stream->dma_blk_cfg;

    /* prepare the block for this RX DMA channel */
    (void) memset(blk_cfg, 0, sizeof(struct dma_block_config));
    blk_cfg->block_size = len;

    /* rx direction has periph as source and mem as dest. */
    if (buf == NULL) {
        /* if rx buff is null, then write data to dummy address. */
        blk_cfg->dest_address  = (uint32_t)&dummy_rx_tx_buffer;
        blk_cfg->dest_addr_adj = DMA_ADDR_ADJ_NO_CHANGE;
    }
    else {
        blk_cfg->dest_address = (uint32_t)buf;
        if (data->dma_rx.dst_addr_increment) {
            blk_cfg->dest_addr_adj = DMA_ADDR_ADJ_INCREMENT;
        }
        else {
            blk_cfg->dest_addr_adj = DMA_ADDR_ADJ_NO_CHANGE;
        }
    }

    blk_cfg->source_address = ll_func_dma_get_reg_addr(spi, SPI_STM32_DMA_RX);
    if (data->dma_rx.src_addr_increment) {
        blk_cfg->source_addr_adj = DMA_ADDR_ADJ_INCREMENT;
    }
    else {
        blk_cfg->source_addr_adj = DMA_ADDR_ADJ_NO_CHANGE;
    }

    /* give the fifo mode from the DT */
    blk_cfg->fifo_mode_control = (uint16_t)data->dma_rx.fifo_threshold;

    /* direction is given by the DT */
    stream->dma_cfg.head_block = blk_cfg;
    stream->dma_cfg.user_data  = data;

    /* pass our client origin to the dma: data->dma_rx.channel */
    ret = dma_config(data->dma_rx.dma_dev, data->dma_rx.channel,
                     &stream->dma_cfg);
    /* the channel is the actual stream from 0 */
    if (ret != 0) {
        return (ret);
    }

    /* gives the request ID to the dma mux */
    ret = dma_start(data->dma_rx.dma_dev, data->dma_rx.channel);

    return (ret);
}

static int spi_dma_move_rx_buffers(const struct device* dev, size_t len) {
    struct spi_stm32_data* data = dev->data;
    size_t dma_segment_len;
    int ret;

    dma_segment_len = len * data->dma_rx.dma_cfg.dest_data_size;
    ret = spi_stm32_dma_rx_load(dev, data->ctx.rx_buf, dma_segment_len);

    return (ret);
}

static int spi_dma_move_tx_buffers(const struct device* dev, size_t len) {
    struct spi_stm32_data* data = dev->data;
    size_t dma_segment_len;
    int ret;

    dma_segment_len = len * data->dma_tx.dma_cfg.source_data_size;

    ret = spi_stm32_dma_tx_load(dev, data->ctx.tx_buf, dma_segment_len);

    return (ret);
}

static int spi_dma_move_buffers(const struct device* dev, size_t len) {
    int ret;

    ret = spi_dma_move_rx_buffers(dev, len);
    if (ret != 0) {
        return (ret);
    }

    ret = spi_dma_move_tx_buffers(dev, len);

    return (ret);
}

#endif /* CONFIG_SPI_STM32_DMA */

/* Value to shift out when no application data needs transmitting. */
#define SPI_STM32_TX_NOP 0x00

static void spi_stm32_send_next_frame(SPI_TypeDef* spi,
                                      struct spi_stm32_data* data) {
    uint8_t const frame_size = SPI_WORD_SIZE_GET(data->ctx.config->operation);
    uint32_t tx_frame = data->tx_nop;

    if (frame_size == 8) {
        if (spi_context_tx_buf_on(&data->ctx)) {
            tx_frame = UNALIGNED_GET((uint8_t*)(data->ctx.tx_buf));
        }
        LL_SPI_TransmitData8(spi, (uint8_t)tx_frame);
        spi_context_update_tx(&data->ctx, 1, 1);
    }
    else {
        if (spi_context_tx_buf_on(&data->ctx)) {
            tx_frame = UNALIGNED_GET((uint16_t*)(data->ctx.tx_buf));
        }
        LL_SPI_TransmitData16(spi, (uint16_t)tx_frame);
        spi_context_update_tx(&data->ctx, 2, 1);
    }
}

static void spi_stm32_read_next_frame(SPI_TypeDef* spi,
                                      struct spi_stm32_data* data) {
    uint8_t const frame_size = SPI_WORD_SIZE_GET(data->ctx.config->operation);
    uint32_t rx_frame;

    if (frame_size == 8) {
        rx_frame = LL_SPI_ReceiveData8(spi);
        if (spi_context_rx_buf_on(&data->ctx)) {
            UNALIGNED_PUT(rx_frame, (uint8_t*)data->ctx.rx_buf);
        }
        spi_context_update_rx(&data->ctx, 1, 1);
    }
    else {
        rx_frame = LL_SPI_ReceiveData16(spi);
        if (spi_context_rx_buf_on(&data->ctx)) {
            UNALIGNED_PUT(rx_frame, (uint16_t*)data->ctx.rx_buf);
        }
        spi_context_update_rx(&data->ctx, 2, 1);
    }
}

static bool spi_stm32_transfer_ongoing(struct spi_stm32_data* data) {
    return (spi_context_tx_on(&data->ctx) || spi_context_rx_on(&data->ctx));
}

static int spi_stm32_get_err(SPI_TypeDef* spi) {
    uint32_t sr = LL_SPI_ReadReg(spi, SR);

    if (sr & SPI_STM32_ERR_MSK) {
        LOG_ERR("%s: err=%d", __func__,
                sr & (uint32_t)SPI_STM32_ERR_MSK);

        /* OVR error must be explicitly cleared */
        if (LL_SPI_IsActiveFlag_OVR(spi)) {
            LL_SPI_ClearFlag_OVR(spi);
        }

        return (-EIO);
    }

    return (0);
}

static void spi_stm32_shift_fifo(SPI_TypeDef* spi, struct spi_stm32_data* data) {
    uint32_t transfer_dir = LL_SPI_GetTransferDirection(spi);

    if ((transfer_dir != LL_SPI_HALF_DUPLEX_TX) &&
        ll_func_rx_is_not_empty(spi)) {
        spi_stm32_read_next_frame(spi, data);
    }

    if ((transfer_dir != LL_SPI_HALF_DUPLEX_RX) &&
        ll_func_tx_is_not_full(spi)) {
        spi_stm32_send_next_frame(spi, data);
    }
}

/* Shift a SPI frame as master. */
static void spi_stm32_shift_m(const struct spi_stm32_config* cfg,
                              struct spi_stm32_data* data) {
    SPI_TypeDef* spi = cfg->spi;

    if (cfg->fifo_enabled) {
        spi_stm32_shift_fifo(spi, data);
    }
    else {
        uint32_t transfer_dir = LL_SPI_GetTransferDirection(spi);

        if (transfer_dir != LL_SPI_HALF_DUPLEX_RX) {
            while (!ll_func_tx_is_not_full(spi)) {
                /* NOP */
            }

            spi_stm32_send_next_frame(spi, data);
        }

        if (transfer_dir != LL_SPI_HALF_DUPLEX_TX) {
            while (!ll_func_rx_is_not_empty(spi)) {
                /* NOP */
            }

            spi_stm32_read_next_frame(spi, data);
        }
    }
}

/* Shift a SPI frame as slave. */
static void spi_stm32_shift_s(SPI_TypeDef* spi, struct spi_stm32_data* data) {
    if (ll_func_tx_is_not_full(spi) && spi_context_tx_on(&data->ctx)) {
        uint16_t tx_frame;

        if (SPI_WORD_SIZE_GET(data->ctx.config->operation) == 8) {
            tx_frame = UNALIGNED_GET((uint8_t*)(data->ctx.tx_buf));
            LL_SPI_TransmitData8(spi, (uint8_t)tx_frame);
            spi_context_update_tx(&data->ctx, 1, 1);
        }
        else {
            tx_frame = UNALIGNED_GET((uint16_t*)(data->ctx.tx_buf));
            LL_SPI_TransmitData16(spi, tx_frame);
            spi_context_update_tx(&data->ctx, 2, 1);
        }
    }
    else {
        ll_func_disable_int_tx_empty(spi);
    }

    if (ll_func_rx_is_not_empty(spi) &&
        spi_context_rx_buf_on(&data->ctx)) {
        uint16_t rx_frame;

        if (SPI_WORD_SIZE_GET(data->ctx.config->operation) == 8) {
            rx_frame = LL_SPI_ReceiveData8(spi);
            UNALIGNED_PUT((uint8_t)rx_frame, (uint8_t*)data->ctx.rx_buf);
            spi_context_update_rx(&data->ctx, 1, 1);
        }
        else {
            rx_frame = LL_SPI_ReceiveData16(spi);
            UNALIGNED_PUT(rx_frame, (uint16_t*)data->ctx.rx_buf);
            spi_context_update_rx(&data->ctx, 2, 1);
        }
    }
}

/*
 * Without a FIFO, we can only shift out one frame's worth of SPI
 * data, and read the response back.
 *
 * TODO: support 16-bit data frames.
 */
static int spi_stm32_shift_frames(const struct spi_stm32_config* cfg,
                                  struct spi_stm32_data* data) {
    SPI_TypeDef* spi = cfg->spi;
    spi_operation_t operation = data->ctx.config->operation;

    if (SPI_OP_MODE_GET(operation) == SPI_OP_MODE_MASTER) {
        spi_stm32_shift_m(cfg, data);
    }
    else {
        spi_stm32_shift_s(spi, data);
    }

    return spi_stm32_get_err(spi);
}

static void spi_stm32_cs_control(const struct device* dev, bool on) {
    struct spi_stm32_data* data = dev->data;

    spi_context_cs_control(&data->ctx, on);

    #if DT_HAS_COMPAT_STATUS_OKAY(st_stm32_spi_subghz)
    const struct spi_stm32_config* cfg = dev->config;

    if (cfg->use_subghzspi_nss) {
        if (on) {
            LL_PWR_SelectSUBGHZSPI_NSS();
        }
        else {
            LL_PWR_UnselectSUBGHZSPI_NSS();
        }
    }
    #endif /* DT_HAS_COMPAT_STATUS_OKAY(st_stm32_spi_subghz) */
}

static void spi_stm32_complete(const struct device* dev, int status) {
    const struct spi_stm32_config* cfg = dev->config;
    SPI_TypeDef* spi = cfg->spi;
    struct spi_stm32_data* data = dev->data;

    #ifdef CONFIG_SPI_STM32_INTERRUPT
    ll_func_disable_int_tx_empty(spi);
    ll_func_disable_int_rx_not_empty(spi);
    ll_func_disable_int_errors(spi);

    #if DT_HAS_COMPAT_STATUS_OKAY(st_stm32h7_spi)
    if (cfg->fifo_enabled) {
        LL_SPI_DisableIT_EOT(spi);
    }
    #endif /* DT_HAS_COMPAT_STATUS_OKAY(st_stm32h7_spi) */

    #endif /* CONFIG_SPI_STM32_INTERRUPT */

    #if DT_HAS_COMPAT_STATUS_OKAY(st_stm32_spi_fifo)
    /* Flush RX buffer */
    while (ll_func_rx_is_not_empty(spi)) {
        (void) LL_SPI_ReceiveData8(spi);

        if (IS_ENABLED(__GTEST)) {
            break;
        }
    }
    #endif /* compat st_stm32_spi_fifo*/

    if (LL_SPI_GetMode(spi) == LL_SPI_MODE_MASTER) {
        while (ll_func_spi_is_busy(spi)) {
            if (IS_ENABLED(__GTEST)) {
                break;
            }
        }

        spi_stm32_cs_control(dev, false);
    }

    /* BSY flag is cleared when MODF flag is raised */
    if (LL_SPI_IsActiveFlag_MODF(spi)) {
        LL_SPI_ClearFlag_MODF(spi);
    }

    #if DT_HAS_COMPAT_STATUS_OKAY(st_stm32h7_spi)
    uint32_t transfer_dir = LL_SPI_GetTransferDirection(spi);

    if (cfg->fifo_enabled) {
        LL_SPI_ClearFlag(spi, (SPI_IFCR_TXTFC | SPI_IFCR_OVRC | SPI_IFCR_EOTC));
        LL_SPI_SetTransferSize(spi, 0);
    }
    else if (transfer_dir == LL_SPI_HALF_DUPLEX_RX) {
        LL_SPI_SetTransferSize(spi, 0);
    }
    #endif /* DT_HAS_COMPAT_STATUS_OKAY(st_stm32h7_spi) */

    if (!(data->ctx.config->operation & SPI_HOLD_ON_CS)) {
        ll_func_disable_spi(spi);
    }
    else {
        #if defined(CONFIG_SPI_STM32_INTERRUPT) && defined(CONFIG_SOC_SERIES_STM32H7X)
        /* On H7, with SPI still enabled, the ISR is always called, even if the interrupt
         * enable register is cleared.
         * As a workaround, disable the IRQ at NVIC level.
         */
        irq_disable(cfg->irq_line);
        #endif /* CONFIG_SPI_STM32_INTERRUPT && CONFIG_SOC_SERIES_STM32H7X */
    }

    #ifdef CONFIG_SPI_STM32_INTERRUPT
    spi_context_complete(&data->ctx, dev, status);
    #endif

    spi_stm32_pm_policy_state_lock_put(dev);
}

#ifdef CONFIG_SPI_STM32_INTERRUPT
__maybe_unused static void /**/spi_stm32_isr(const struct device* dev) {
    const struct spi_stm32_config* cfg = dev->config;
    struct spi_stm32_data* data = dev->data;
    SPI_TypeDef* spi = cfg->spi;
    int err;

    /* Some spurious interrupts are triggered when SPI is not enabled; ignore them.
     * Do it only when fifo is enabled to leave non-fifo functionality untouched for now
     */
    if (cfg->fifo_enabled) {
        if (!LL_SPI_IsEnabled(spi)) {
            return;
        }
    }

    err = spi_stm32_get_err(spi);
    if (err != 0) {
        spi_stm32_complete(dev, err);
        return;
    }

    if (spi_stm32_transfer_ongoing(data) == true) {
        err = spi_stm32_shift_frames(cfg, data);
    }

    if (err != 0) {
        spi_stm32_complete(dev, err);
    }

    uint32_t transfer_dir = LL_SPI_GetTransferDirection(spi);

    if (transfer_dir == LL_SPI_FULL_DUPLEX) {
        if (!spi_stm32_transfer_ongoing(data)) {
            spi_stm32_complete(dev, err);
        }
    }
    else if (transfer_dir == LL_SPI_HALF_DUPLEX_TX) {
        if (!spi_context_tx_on(&data->ctx)) {
            spi_stm32_complete(dev, err);
        }
    }
    else {
        if (!spi_context_rx_on(&data->ctx)) {
            spi_stm32_complete(dev, err);
        }
    }
}

#define SPI_EVENT_ERROR       (1UL << 1U)
#define SPI_EVENT_COMPLETE    (1UL << 2U)
#define SPI_EVENT_RX_OVERFLOW (1UL << 3U)
#define SPI_EVENT_ALL         (SPI_EVENT_ERROR | SPI_EVENT_COMPLETE | SPI_EVENT_RX_OVERFLOW)
#define SPI_EVENT_INTERNAL_TRANSFER_COMPLETE (1UL << 30U)   /* Internal flag to report that an event occurred */

/**
 * @brief Receive data in 32 Bit mode
 * @param[in] spi  SPI peripheral
 * @param[in] data SPI device data structure
 * @return None
 */
static inline void stpm3x_hal_spi_rx_isr(SPI_TypeDef* spi, struct spi_stm32_data* data) {
    /**
     * Receive data in 32 Bit mode when
     * SPI_CFG1_FTHLV is LL_SPI_FIFO_TH_04DATA
     */
    uint32_t rx_frame;

    rx_frame = LL_SPI_ReceiveData32(spi);
    UNALIGNED_PUT(rx_frame, (uint32_t*)data->ctx.rx_buf);
    LL_SPI_DisableIT_RXP(spi);
}

/**
 * @brief SPI close transfer for STPM3x devices
 * @param[in] spi  SPI peripheral
 * @param[in] data SPI device data structure
 * @return None
 */
static void stpm3x_hal_spi_cls_xfer(SPI_TypeDef* spi,
                                    struct spi_stm32_data* data) {
    uint32_t itflag = spi->SR;

    /* Clear EOT and TXTF flag */
    LL_SPI_ClearFlag(spi, (SPI_IFCR_EOTC | SPI_IFCR_TXTFC));

    /* Disable SPI peripheral */
    LL_SPI_Disable(spi);

    /* Disable ITs */
    LL_SPI_DisableIT(spi, (SPI_IT_EOT | SPI_IT_TXP | SPI_IT_RXP | SPI_IT_DXP |
                           SPI_IT_UDR | SPI_IT_OVR | SPI_IT_FRE | SPI_IT_MODF));

    /* Report UnderRun error for non RX Only communication */
    if ((itflag & SPI_FLAG_UDR) != 0UL) {                       /* data->State != HAL_SPI_STATE_BUSY_RX */
        SET_BIT(data->ErrorCode, HAL_SPI_ERROR_UDR);
        LL_SPI_ClearFlag_UDR(spi);
    }

    /* Report OverRun error for non TX Only communication */
    if ((itflag & SPI_FLAG_OVR) != 0UL) {                       /* data->State != HAL_SPI_STATE_BUSY_TX */
        SET_BIT(data->ErrorCode, HAL_SPI_ERROR_OVR);
        LL_SPI_ClearFlag_OVR(spi);
    }

    /* Check if CRC error occurred */
    if ((itflag & SPI_FLAG_CRCERR) != 0UL) {
        SET_BIT(data->ErrorCode, HAL_SPI_ERROR_CRC);
        LL_SPI_ClearFlag_CRCERR(spi);
    }

    /* SPI Mode Fault error interrupt occurred */
    if ((itflag & SPI_FLAG_MODF) != 0UL) {
        SET_BIT(data->ErrorCode, HAL_SPI_ERROR_MODF);
        LL_SPI_ClearFlag_MODF(spi);
    }

    /* SPI Frame error interrupt occurred */
    if ((itflag & SPI_FLAG_FRE) != 0UL) {
        SET_BIT(data->ErrorCode, HAL_SPI_ERROR_FRE);
        LL_SPI_ClearFlag_FRE(spi);
    }
}

/**
 * @brief SPI IRQ handler for STPM3x devices (low level)
 * @param[in] spi  SPI peripheral
 * @param[in] data SPI device data structure
 * @return None
 */
void stpm3x_hal_spi_irq_hndl_ll(SPI_TypeDef* spi,
                                struct spi_stm32_data* data) {
    /* @see STPM3X_SPI::irq_hndl, HAL_SPI_IRQHandler */
    uint32_t itsource = spi->IER;
    uint32_t itflag   = spi->SR;
    uint32_t trigger  = (itsource & itflag);
    uint32_t handled  = 0UL;
    HAL_SPI_StateTypeDef State = data->State;

    /* SPI in mode Transmitter and Receiver */
    if (HAL_IS_BIT_CLR(trigger, SPI_FLAG_OVR) &&
        HAL_IS_BIT_CLR(trigger, SPI_FLAG_UDR) &&
        HAL_IS_BIT_SET(trigger, SPI_FLAG_DXP)) {
        stpm3x_hal_spi_rx_isr(spi, data);

        handled = 1UL;
    }

    if (handled != 0UL) {
        return;
    }

    /* SPI End Of Transfer: DMA or IT based transfer */
    if (HAL_IS_BIT_SET(trigger, SPI_FLAG_EOT)) {
        /* Clear EOT/TXTF/SUSP flag */
        spi->IFCR = (SPI_IFCR_EOTC | SPI_IFCR_TXTFC | SPI_IFCR_SUSPC);

        /* Disable EOT interrupt */
        LL_SPI_DisableIT_EOT(spi);

        /* Call SPI Standard close procedure */
        stpm3x_hal_spi_cls_xfer(spi, data);

        data->State = HAL_SPI_STATE_READY;
        if (data->ErrorCode != HAL_SPI_ERROR_NONE) {
            bsp_hal_spi_err_callback(spi, data->ErrorCode);
            return;
        }

        if (State == HAL_SPI_STATE_BUSY_TX_RX) {
            bsp_hal_spi_tx_rx_cplt_callback(spi);
        }

        return;
    }

    if (HAL_IS_BIT_SET(itflag, SPI_FLAG_SUSP) &&
        HAL_IS_BIT_SET(itsource, SPI_FLAG_EOT)) {
        /* Abort on going, clear SUSP flag to avoid infinite looping */
        LL_SPI_ClearFlag_SUSP(spi);

        return;
    }

    /* SPI in Error Treatment */
    if ((trigger & (SPI_FLAG_MODF | SPI_FLAG_OVR | SPI_FLAG_FRE | SPI_FLAG_UDR)) != 0UL) {
        /* SPI Overrun error interrupt occurred */
        if ((trigger & SPI_FLAG_OVR) != 0UL) {
            SET_BIT(data->ErrorCode, HAL_SPI_ERROR_OVR);
            LL_SPI_ClearFlag_OVR(spi);
        }

        /* SPI Mode Fault error interrupt occurred */
        if ((trigger & SPI_FLAG_MODF) != 0UL) {
            SET_BIT(data->ErrorCode, HAL_SPI_ERROR_MODF);
            LL_SPI_ClearFlag_MODF(spi);
        }

        /* SPI Frame error interrupt occurred */
        if ((trigger & SPI_FLAG_FRE) != 0UL) {
            SET_BIT(data->ErrorCode, HAL_SPI_ERROR_FRE);
            LL_SPI_ClearFlag_FRE(spi);
        }

        /* SPI Underrun error interrupt occurred */
        if ((trigger & SPI_FLAG_UDR) != 0UL) {
            SET_BIT(data->ErrorCode, HAL_SPI_ERROR_UDR);
            LL_SPI_ClearFlag_UDR(spi);
        }

        if (data->ErrorCode != HAL_SPI_ERROR_NONE) {
            /* Disable SPI peripheral */
            LL_SPI_Disable(spi);

            /* Disable all interrupts */
            LL_SPI_DisableIT(spi, (SPI_IT_EOT | SPI_IT_RXP | SPI_IT_TXP | SPI_IT_MODF |
                                   SPI_IT_OVR | SPI_IT_FRE | SPI_IT_UDR));

            /* Restore data->State to Ready */
            data->State = HAL_SPI_STATE_READY;

            bsp_hal_spi_err_callback(spi, data->ErrorCode);
        }

        return;
    }
}

/**
 * @brief SPI IRQ handler for STPM3x devices (top level)
 * @param[in] spi  SPI peripheral
 * @param[in] data SPI device data structure
 * @param[in] irq_n IRQ number
 * @return SPI event
 */
uint32_t stpm3x_hal_spi_irq_hndl_asynch(SPI_TypeDef* spi,
                                        struct spi_stm32_data* data,
                                        IRQn_Type irq_n) {
    uint32_t event;

    stpm3x_hal_spi_irq_hndl_ll(spi, data);

    event = 0U;
    if (data->State == HAL_SPI_STATE_READY) {
        /* When HAL SPI is back to READY state, check if there was an error */
        int error = data->ErrorCode;
        if (error != HAL_SPI_ERROR_NONE) {
            /* something went wrong and the transfer has definitely completed */
            event = (SPI_EVENT_ERROR | SPI_EVENT_INTERNAL_TRANSFER_COMPLETE);

            if (error & HAL_SPI_ERROR_OVR) {
                event |= SPI_EVENT_RX_OVERFLOW;                 /* buffer overrun */
            }
        }
        else { /* else we're done */
            event = (SPI_EVENT_COMPLETE | SPI_EVENT_INTERNAL_TRANSFER_COMPLETE);
        }

        /* Disable the interrupt */
        NVIC_DisableIRQ(irq_n);
        NVIC_ClearPendingIRQ(irq_n);
    }

    return (event & (SPI_EVENT_ALL | SPI_EVENT_INTERNAL_TRANSFER_COMPLETE));
}

/**
 * @brief SPI interrupt handler for STPM3x devices
 * @param[in] dev SPI device structure
 */
__maybe_unused static void /**/spi_stpm3x_isr(const struct device* dev) {
    const struct spi_stm32_config* cfg = dev->config;
    struct spi_stm32_data* data = dev->data;
    struct spi_context* ctx = &data->ctx;
    uint32_t event;

    event = stpm3x_hal_spi_irq_hndl_asynch(cfg->spi, data, cfg->irq_line);
    if (ctx->callback && (event & SPI_EVENT_ALL)) {
        ctx->callback(dev, (event & SPI_EVENT_ALL), ctx->callback_data);
    }
}
#endif /* CONFIG_SPI_STM32_INTERRUPT */

/**
 * @brief Configure SPI by config parameters
 * @param[in] dev SPI device
 * @param[in] config SPI configuration
 * @return 0 on success, negative error code on failure
 */
static int spi_stm32_configure(const struct device* dev,
                               const struct spi_config* config,
                               bool write) {
    struct spi_stm32_config const* cfg = dev->config;
    struct spi_stm32_data* data = dev->data;
    static uint32_t const scaler[] = {
        LL_SPI_BAUDRATEPRESCALER_DIV2,
        LL_SPI_BAUDRATEPRESCALER_DIV4,
        LL_SPI_BAUDRATEPRESCALER_DIV8,
        LL_SPI_BAUDRATEPRESCALER_DIV16,
        LL_SPI_BAUDRATEPRESCALER_DIV32,
        LL_SPI_BAUDRATEPRESCALER_DIV64,
        LL_SPI_BAUDRATEPRESCALER_DIV128,
        LL_SPI_BAUDRATEPRESCALER_DIV256
    };
    SPI_TypeDef* spi = cfg->spi;
    uint32_t clock;
    int br;

    if (spi_context_configured(&data->ctx, config)) {
        if (config->operation & SPI_HALF_DUPLEX) {
            if (write) {
                LL_SPI_SetTransferDirection(spi, LL_SPI_HALF_DUPLEX_TX);
            }
            else {
                LL_SPI_SetTransferDirection(spi, LL_SPI_HALF_DUPLEX_RX);
            }
        }
        return (0);
    }

    if ((SPI_WORD_SIZE_GET(config->operation) != 8) &&
        (SPI_WORD_SIZE_GET(config->operation) != 16)) {
        return (-ENOTSUP);
    }

    /* configure the frame format Motorola (default) or TI */
    if ((config->operation & SPI_FRAME_FORMAT_TI) == SPI_FRAME_FORMAT_TI) {
        #ifdef LL_SPI_PROTOCOL_TI
        LL_SPI_SetStandard(spi, LL_SPI_PROTOCOL_TI);
        #else
        LOG_ERR("Frame Format TI not supported");
        /* on stm32F1 or some stm32L1 (cat1,2) without SPI_CR2_FRF */
        return (-ENOTSUP);
        #endif
        #if defined(LL_SPI_PROTOCOL_MOTOROLA) && defined(SPI_CR2_FRF)
    }
    else {
        LL_SPI_SetStandard(spi, LL_SPI_PROTOCOL_MOTOROLA);
        #endif
    }

    if (IS_ENABLED(STM32_SPI_DOMAIN_CLOCK_SUPPORT) && (cfg->pclk_len > 1)) {
        if (clock_control_get_rate(DEVICE_DT_GET(STM32_CLOCK_CONTROL_NODE),
                                   (clock_control_subsys_t)&cfg->pclken[1], &clock) < 0) {
            LOG_ERR("Failed call clock_control_get_rate(pclk[1])");
            return (-EIO);
        }
    }
    else {
        if (clock_control_get_rate(DEVICE_DT_GET(STM32_CLOCK_CONTROL_NODE),
                                   (clock_control_subsys_t)&cfg->pclken[0], &clock) < 0) {
            LOG_ERR("Failed call clock_control_get_rate(pclk[0])");
            return (-EIO);
        }
    }

    for (br = 1; br <= ARRAY_SIZE(scaler); ++br) {
        uint32_t clk = clock >> br;

        if (clk <= config->frequency) {
            break;
        }
    }

    if (br > ARRAY_SIZE(scaler)) {
        LOG_ERR("Unsupported frequency %uHz, max %uHz, min %uHz",
                config->frequency,
                clock >> 1,
                clock >> ARRAY_SIZE(scaler));
        return (-EINVAL);
    }

    LL_SPI_Disable(spi);
    LL_SPI_SetBaudRatePrescaler(spi, scaler[br - 1]);

    if (SPI_MODE_GET(config->operation) & SPI_MODE_CPOL) {
        LL_SPI_SetClockPolarity(spi, LL_SPI_POLARITY_HIGH);
    }
    else {
        LL_SPI_SetClockPolarity(spi, LL_SPI_POLARITY_LOW);
    }

    if (SPI_MODE_GET(config->operation) & SPI_MODE_CPHA) {
        LL_SPI_SetClockPhase(spi, LL_SPI_PHASE_2EDGE);
    }
    else {
        LL_SPI_SetClockPhase(spi, LL_SPI_PHASE_1EDGE);
    }

    if (config->operation & SPI_HALF_DUPLEX) {
        if (write) {
            LL_SPI_SetTransferDirection(spi, LL_SPI_HALF_DUPLEX_TX);
        }
        else {
            LL_SPI_SetTransferDirection(spi, LL_SPI_HALF_DUPLEX_RX);
        }
    }
    else {
        LL_SPI_SetTransferDirection(spi, LL_SPI_FULL_DUPLEX);
    }

    if (config->operation & SPI_TRANSFER_LSB) {
        LL_SPI_SetTransferBitOrder(spi, LL_SPI_LSB_FIRST);
    }
    else {
        LL_SPI_SetTransferBitOrder(spi, LL_SPI_MSB_FIRST);
    }

    if (config->operation & SPI_CRC_ENABLE) {                   /* #CUSTOM@NDRS */
        LL_SPI_EnableCRC(spi);
    }
    else {
        LL_SPI_DisableCRC(spi);
    }

    if ((spi_cs_is_gpio(config) == true) ||
        !IS_ENABLED(CONFIG_SPI_STM32_USE_HW_SS)) {
        #if DT_HAS_COMPAT_STATUS_OKAY(st_stm32h7_spi)
        if (SPI_OP_MODE_GET(config->operation) == SPI_OP_MODE_MASTER) {
            if (LL_SPI_GetNSSPolarity(spi) == LL_SPI_NSS_POLARITY_LOW) {
                LL_SPI_SetInternalSSLevel(spi, LL_SPI_SS_LEVEL_HIGH);
            }
        }
        #endif
        LL_SPI_SetNSSMode(spi, LL_SPI_NSS_SOFT);
    }
    else {
        if (config->operation & SPI_OP_MODE_SLAVE) {
            LL_SPI_SetNSSMode(spi, LL_SPI_NSS_HARD_INPUT);
        }
        else {
            LL_SPI_SetNSSMode(spi, LL_SPI_NSS_HARD_OUTPUT);
        }
    }

    if (config->operation & SPI_OP_MODE_SLAVE) {
        LL_SPI_SetMode(spi, LL_SPI_MODE_SLAVE);
    }
    else {
        LL_SPI_SetMode(spi, LL_SPI_MODE_MASTER);
    }

    if (SPI_WORD_SIZE_GET(config->operation) == 8) {
        LL_SPI_SetDataWidth(spi, LL_SPI_DATAWIDTH_8BIT);
    }
    else {
        LL_SPI_SetDataWidth(spi, LL_SPI_DATAWIDTH_16BIT);
    }

    #if DT_HAS_COMPAT_STATUS_OKAY(st_stm32h7_spi)
    LL_SPI_SetMasterSSIdleness(spi, cfg->mssi_clocks);
    LL_SPI_SetInterDataIdleness(spi, (cfg->midi_clocks << SPI_CFG2_MIDI_Pos));
    #endif

    #if DT_HAS_COMPAT_STATUS_OKAY(st_stm32_spi_fifo)
    if (config->operation & SPI_STPM3X_DRV) {                   /* #CUSTOM@NDRS */
        #if DT_HAS_COMPAT_STATUS_OKAY(st_stm32h7_spi)
        LL_SPI_SetFIFOThreshold(spi, LL_SPI_FIFO_TH_04DATA);
        #else
        /* TODO: now support only STM32H7 */
        #endif
    }
    else {
        ll_func_set_fifo_threshold_8bit(spi);
    }
    #endif

    /* At this point, it's mandatory to set this on the context! */
    data->ctx.config = config;

    LOG_DBG("Installed config %p: freq %uHz (div = %u),"
            " mode %u/%u/%u, slave %u",
            config, clock >> br, 1 << br,
            (SPI_MODE_GET(config->operation) & SPI_MODE_CPOL) ? 1 : 0,
            (SPI_MODE_GET(config->operation) & SPI_MODE_CPHA) ? 1 : 0,
            (SPI_MODE_GET(config->operation) & SPI_MODE_LOOP) ? 1 : 0,
            config->slave);

    return (0);
}

static int spi_stm32_release(const struct device* dev,
                             const struct spi_config* config) {
    struct spi_stm32_data* data = dev->data;
    const struct spi_stm32_config* cfg = dev->config;

    spi_context_unlock_unconditionally(&data->ctx);
    ll_func_disable_spi(cfg->spi);

    return 0;
}

#if DT_HAS_COMPAT_STATUS_OKAY(st_stm32h7_spi)
static int32_t spi_stm32_count_bufset_frames(const struct spi_config* config,
                                             const struct spi_buf_set* bufs) {
    if (bufs == NULL) {
        return (0);
    }

    uint32_t num_bytes = 0;

    for (size_t i = 0; i < bufs->count; i++) {
        num_bytes += bufs->buffers[i].len;
    }

    uint8_t bytes_per_frame = SPI_WORD_SIZE_GET(config->operation) / 8;

    if ((num_bytes % bytes_per_frame) != 0) {
        return (-EINVAL);
    }

    int frames = (num_bytes / bytes_per_frame);

    if (frames > UINT16_MAX) {
        return (-EMSGSIZE);
    }

    return (frames);
}

static int32_t spi_stm32_count_total_frames(const struct spi_config* config,
                                            const struct spi_buf_set* tx_bufs,
                                            const struct spi_buf_set* rx_bufs) {
    int tx_frames = spi_stm32_count_bufset_frames(config, tx_bufs);

    if (tx_frames < 0) {
        return (tx_frames);
    }

    int rx_frames = spi_stm32_count_bufset_frames(config, rx_bufs);

    if (rx_frames < 0) {
        return (rx_frames);
    }

    return MAX(rx_frames, tx_frames);
}
#endif /* DT_HAS_COMPAT_STATUS_OKAY(st_stm32h7_spi) */

static int spi_stm32_half_duplex_switch_to_receive(const struct spi_stm32_config* cfg,
                                                   struct spi_stm32_data* data) {
    SPI_TypeDef* spi = cfg->spi;

    if (!spi_context_tx_on(&data->ctx) &&
        spi_context_rx_on(&data->ctx)) {
        #ifndef CONFIG_SPI_STM32_INTERRUPT
        while (ll_func_spi_is_busy(spi)) {
            /* NOP */
        }
        LL_SPI_Disable(spi);
        #endif /* CONFIG_SPI_STM32_INTERRUPT*/

        #if DT_HAS_COMPAT_STATUS_OKAY(st_stm32h7_spi)
        const struct spi_config* config = data->ctx.config;

        if (SPI_OP_MODE_GET(config->operation) == SPI_OP_MODE_MASTER) {
            int num_bytes = spi_context_total_rx_len(&data->ctx);
            uint8_t bytes_per_frame = SPI_WORD_SIZE_GET(config->operation) / 8;

            if ((num_bytes % bytes_per_frame) != 0) {
                return (-EINVAL);
            }

            LL_SPI_SetTransferSize(spi, (uint32_t)num_bytes / bytes_per_frame);
        }
        #endif /* DT_HAS_COMPAT_STATUS_OKAY(st_stm32h7_spi) */

        LL_SPI_SetTransferDirection(spi, LL_SPI_HALF_DUPLEX_RX);

        LL_SPI_Enable(spi);

        #if DT_HAS_COMPAT_STATUS_OKAY(st_stm32h7_spi)
        /* With the STM32MP1, STM32U5 and the STM32H7,
         * if the device is the SPI master,
         * we need to enable the start of the transfer with
         * LL_SPI_StartMasterTransfer(spi).
         */
        if (LL_SPI_GetMode(spi) == LL_SPI_MODE_MASTER) {
            LL_SPI_StartMasterTransfer(spi);
            while (!LL_SPI_IsActiveMasterTransfer(spi)) {
                /* NOP */
            }
        }
        #endif /* DT_HAS_COMPAT_STATUS_OKAY(st_stm32h7_spi) */

        #if CONFIG_SOC_SERIES_STM32H7X
        /*
         * Add a small delay after enabling to prevent transfer stalling at high
         * system clock frequency (see errata sheet ES0392).
         */
        k_busy_wait(WAIT_1US);
        #endif

        #ifdef CONFIG_SPI_STM32_INTERRUPT
        #if DT_HAS_COMPAT_STATUS_OKAY(st_stm32h7_spi)
        if (cfg->fifo_enabled) {
            LL_SPI_EnableIT_EOT(spi);
        }
        #endif /* DT_HAS_COMPAT_STATUS_OKAY(st_stm32h7_spi) */

        ll_func_enable_int_errors(spi);
        ll_func_enable_int_rx_not_empty(spi);
        #endif /* CONFIG_SPI_STM32_INTERRUPT */
    }

    return (0);
}

static int transceive(const struct device* dev,
                      const struct spi_config* config,
                      const struct spi_buf_set* tx_bufs,
                      const struct spi_buf_set* rx_bufs,
                      bool asynchronous,
                      spi_callback_t cb,
                      void* userdata) {
    const struct spi_stm32_config* cfg = dev->config;
    struct spi_stm32_data* data = dev->data;
    SPI_TypeDef* spi = cfg->spi;
    int ret;

    if (!tx_bufs && !rx_bufs) {
        return (0);
    }

    #ifndef CONFIG_SPI_STM32_INTERRUPT
    if (asynchronous) {
        return (-ENOTSUP);
    }
    #endif /* CONFIG_SPI_STM32_INTERRUPT */

    spi_context_lock(&data->ctx, asynchronous, cb, userdata, config);

    spi_stm32_pm_policy_state_lock_get(dev);

    ret = spi_stm32_configure(dev, config, (tx_bufs != NULL));
    if (ret) {
        goto end;
    }

    /* Set buffers info */
    if (SPI_WORD_SIZE_GET(config->operation) == 8) {
        spi_context_buffers_setup(&data->ctx, tx_bufs, rx_bufs, 1);
    }
    else {
        spi_context_buffers_setup(&data->ctx, tx_bufs, rx_bufs, 2);
    }

    uint32_t transfer_dir = LL_SPI_GetTransferDirection(spi);

    #if DT_HAS_COMPAT_STATUS_OKAY(st_stm32h7_spi)
    if (cfg->fifo_enabled && SPI_OP_MODE_GET(config->operation) == SPI_OP_MODE_MASTER) {
        int total_frames;

        if (transfer_dir == LL_SPI_FULL_DUPLEX) {
            total_frames = spi_stm32_count_total_frames(
                    config, tx_bufs, rx_bufs);
        }
        else if (transfer_dir == LL_SPI_HALF_DUPLEX_TX) {
            total_frames = spi_stm32_count_bufset_frames(
                    config, tx_bufs);
        }
        else {
            total_frames = spi_stm32_count_bufset_frames(
                    config, rx_bufs);
        }

        if (total_frames < 0) {
            ret = total_frames;
            goto end;
        }
        LL_SPI_SetTransferSize(spi, (uint32_t)total_frames);
    }
    #endif /* DT_HAS_COMPAT_STATUS_OKAY(st_stm32h7_spi) */

    #if defined(CONFIG_SPI_STM32_INTERRUPT) && defined(CONFIG_SOC_SERIES_STM32H7X)
    /* Make sure IRQ is disabled to avoid any spurious IRQ to happen */
    irq_disable(cfg->irq_line);
    #endif  /* CONFIG_SPI_STM32_INTERRUPT && CONFIG_SOC_SERIES_STM32H7X */

    LL_SPI_Enable(spi);

    #if DT_HAS_COMPAT_STATUS_OKAY(st_stm32h7_spi)
    /* With the STM32MP1, STM32U5 and the STM32H7,
     * if the device is the SPI master,
     * we need to enable the start of the transfer with
     * LL_SPI_StartMasterTransfer(spi)
     */
    if (LL_SPI_GetMode(spi) == LL_SPI_MODE_MASTER) {
        LL_SPI_StartMasterTransfer(spi);
        while (!LL_SPI_IsActiveMasterTransfer(spi)) {
            /* NOP */
        }
    }
    #endif /* DT_HAS_COMPAT_STATUS_OKAY(st_stm32h7_spi) */

    #ifdef CONFIG_SOC_SERIES_STM32H7X
    /*
     * Add a small delay after enabling to prevent transfer stalling at high
     * system clock frequency (see errata sheet ES0392).
     */
    k_busy_wait(WAIT_1US);
    #endif /* CONFIG_SOC_SERIES_STM32H7X */

    /* This is turned off in spi_stm32_complete(). */
    spi_stm32_cs_control(dev, true);

    #ifdef CONFIG_SPI_STM32_INTERRUPT

    #if DT_HAS_COMPAT_STATUS_OKAY(st_stm32h7_spi)
    if (cfg->fifo_enabled) {
        LL_SPI_EnableIT_EOT(spi);
    }
    #endif /* DT_HAS_COMPAT_STATUS_OKAY(st_stm32h7_spi) */

    ll_func_enable_int_errors(spi);

    if (rx_bufs) {
        ll_func_enable_int_rx_not_empty(spi);
    }

    ll_func_enable_int_tx_empty(spi);

    #if defined(CONFIG_SPI_STM32_INTERRUPT) && defined(CONFIG_SOC_SERIES_STM32H7X)
    irq_enable(cfg->irq_line);
    #endif  /* CONFIG_SPI_STM32_INTERRUPT && CONFIG_SOC_SERIES_STM32H7X */

    do {
        ret = spi_context_wait_for_completion(&data->ctx);

        if ((ret == 0) &&
            (transfer_dir == LL_SPI_HALF_DUPLEX_TX)) {
            ret = spi_stm32_half_duplex_switch_to_receive(cfg, data);
            transfer_dir = LL_SPI_GetTransferDirection(spi);
        }
    } while ((ret == 0) && spi_stm32_transfer_ongoing(data));
    #else /* CONFIG_SPI_STM32_INTERRUPT */
    do {
        ret = spi_stm32_shift_frames(cfg, data);

        if ((ret == 0) &&
            (transfer_dir == LL_SPI_HALF_DUPLEX_TX)) {
            ret = spi_stm32_half_duplex_switch_to_receive(cfg, data);
            transfer_dir = LL_SPI_GetTransferDirection(spi);
        }
    } while ((ret == 0) && spi_stm32_transfer_ongoing(data));

    spi_stm32_complete(dev, ret);

    #ifdef CONFIG_SPI_SLAVE
    if (spi_context_is_slave(&data->ctx) && !ret) {
        ret = data->ctx.recv_frames;
    }
    #endif /* CONFIG_SPI_SLAVE */

    #endif /* CONFIG_SPI_STM32_INTERRUPT */

end :
    spi_context_release(&data->ctx, ret);

    return (ret);
}

/* STPM3X's specific function */
bool spi_stpm3x_is_active(struct spi_dt_spec const* spec) {
    struct spi_stm32_data const* data = spec->bus->data;
    HAL_SPI_StateTypeDef State = data->State;

    switch (State) {
        case HAL_SPI_STATE_RESET :
        case HAL_SPI_STATE_READY :
        case HAL_SPI_STATE_ERROR :
            return (false);

        default :
            return (true);
    }
}

#if DT_HAS_COMPAT_STATUS_OKAY(st_stpm3x_spi)
int spi_stpm3x_transceive_dt(struct spi_dt_spec const* spec,
                             uint8_t const tx[],
                             uint8_t rx[]) {
    struct spi_stm32_config const* cfg = spec->bus->config;
    struct spi_stm32_data* data = spec->bus->data;
    SPI_TypeDef* spi = cfg->spi;

    // Register the thunking handler
    IRQn_Type irq_n = cfg->irq_line;

    // Enable the interrupt
    NVIC_DisableIRQ(irq_n);
    NVIC_ClearPendingIRQ(irq_n);
    NVIC_EnableIRQ(irq_n);

    // Flush FIFO
    #if defined(SPI_FLAG_FRLVL)             // STM32F0 STM32F3 STM32F7 STM32L4
    LL_SPIEx_FlushRxFifo(spi);
    #endif

    // Set the function for IT treatment
    // @note already set in _spi_init_direct with HAL_SPI_Set_TxISR_Rx_ISR_8BIT
    data->ErrorCode = HAL_SPI_ERROR_NONE;
    data->State     = HAL_SPI_STATE_BUSY_TX_RX;

    data->ctx.rx_buf = rx;
    data->ctx.rx_len = 0U;
    data->ctx.tx_len = 0U;

    // Set the number of data at current transfer
    MODIFY_REG(spi->CR2, SPI_CR2_TSIZE, 4U);

    /* Enable SPI peripheral */
    LL_SPI_Enable(spi);

    __IO uint8_t* ptxdr_8bits = (__IO uint8_t*)(&(spi->TXDR));

    // Transmit data in 8 Bit mode and put in TxFIFO
    *ptxdr_8bits = tx[0];
    *ptxdr_8bits = tx[1];
    *ptxdr_8bits = tx[2];
    *ptxdr_8bits = tx[3];

    // Enable EOT, RXP, DXP, UDR, OVR, FRE, MODF and TSERF interrupts
    // No TXP since we already put all of data into TxFIFO
    LL_SPI_EnableIT(spi, (SPI_IT_EOT | SPI_IT_RXP  |
                          SPI_IT_DXP | SPI_IT_UDR  | SPI_IT_OVR |
                          SPI_IT_FRE | SPI_IT_MODF | SPI_IT_TSERF));

    // Master transfer start
    SET_BIT(spi->CR1, SPI_CR1_CSTART);

    return (0);
}

/**
 * @brief SPI STPM3X specific initialization
 * @param[in] spec SPI device tree specification
 * @param[in] cb   Callback function
 * @param[in] userdata Callback user data
 * @return 0 on success, negative error code on failure
 */
int spi_stpm3x_init(struct spi_dt_spec const* spec,
                    spi_callback_t cb,
                    void* userdata) {
    struct spi_stm32_data* data = spec->bus->data;
    int ret;

    ret = spi_stm32_configure(spec->bus, &spec->config, false);
    if (ret == 0) {
        data->State = HAL_SPI_STATE_READY;
        data->ctx.callback = cb;
        data->ctx.callback_data = userdata;
    }

    return (ret);
}
#endif /* DT_HAS_COMPAT_STATUS_OKAY(st_stpm3x_spi) */

#ifdef CONFIG_SPI_STM32_DMA
static int wait_dma_rx_tx_done(const struct device* dev) {
    struct spi_stm32_data* data = dev->data;
    int res;
    k_timeout_t timeout;

    /*
     * In slave mode we do not know when the transaction will start. Hence,
     * it doesn't make sense to have timeout in this case.
     */
    if (IS_ENABLED(CONFIG_SPI_SLAVE) &&
        spi_context_is_slave(&data->ctx)) {
        timeout = K_FOREVER;
    }
    else {
        timeout = K_MSEC(1000);
    }

    while (true) {
        res = k_sem_take(&data->status_sem, timeout);
        if (res != 0) {
            return (res);
        }

        if (data->status_flags & SPI_STM32_DMA_ERROR_FLAG) {
            return (-EIO);
        }

        if (data->status_flags & SPI_STM32_DMA_DONE_FLAG) {
            return (0);
        }
    }

    return (res);
}

#ifdef CONFIG_DCACHE
static bool is_dummy_buffer(const struct spi_buf* buf) {
    return (buf->buf == NULL);
}

static bool spi_buf_set_in_nocache(const struct spi_buf_set* bufs) {
    for (size_t i = 0; i < bufs->count; i++) {
        const struct spi_buf* buf = &bufs->buffers[i];

        if (!is_dummy_buffer(buf) &&
            !stm32_buf_in_nocache((uintptr_t)buf->buf, buf->len)) {
            return (false);
        }
    }
    return (true);
}
#endif /* CONFIG_DCACHE */

static int transceive_dma(const struct device* dev,
                          const struct spi_config* config,
                          const struct spi_buf_set* tx_bufs,
                          const struct spi_buf_set* rx_bufs,
                          bool asynchronous,
                          spi_callback_t cb,
                          void* userdata) {
    const struct spi_stm32_config* cfg = dev->config;
    struct spi_stm32_data* data = dev->data;
    SPI_TypeDef* spi = cfg->spi;
    int ret;
    int err;

    if (!tx_bufs && !rx_bufs) {
        return (0);
    }

    if (asynchronous) {
        return (-ENOTSUP);
    }

    #ifdef CONFIG_DCACHE
    if (((tx_bufs != NULL) && !spi_buf_set_in_nocache(tx_bufs)) ||
        ((rx_bufs != NULL) && !spi_buf_set_in_nocache(rx_bufs))) {
        LOG_ERR("SPI DMA transfers not supported on cached memory");
        return (-ENOTSUP);
    }
    #endif /* CONFIG_DCACHE */

    spi_context_lock(&data->ctx, asynchronous, cb, userdata, config);

    spi_stm32_pm_policy_state_lock_get(dev);

    k_sem_reset(&data->status_sem);

    ret = spi_stm32_configure(dev, config, (tx_bufs != NULL));
    if (ret) {
        goto end;
    }

    uint32_t transfer_dir = LL_SPI_GetTransferDirection(spi);

    #if DT_HAS_COMPAT_STATUS_OKAY(st_stm32h7_spi)
    if (transfer_dir == LL_SPI_HALF_DUPLEX_RX) {
        int frames = spi_stm32_count_bufset_frames(config, rx_bufs);

        if (frames < 0) {
            ret = frames;
            goto end;
        }

        LL_SPI_SetTransferSize(cfg->spi, frames);
    }
    #endif /* st_stm32h7_spi */

    /* Set buffers info */
    if (SPI_WORD_SIZE_GET(config->operation) == 8) {
        spi_context_buffers_setup(&data->ctx, tx_bufs, rx_bufs, 1);
    }
    else {
        spi_context_buffers_setup(&data->ctx, tx_bufs, rx_bufs, 2);
    }

    #if DT_HAS_COMPAT_STATUS_OKAY(st_stm32h7_spi)
    /* set request before enabling (else SPI CFG1 reg is write protected) */
    if (transfer_dir == LL_SPI_FULL_DUPLEX) {
        LL_SPI_EnableDMAReq_RX(spi);
        LL_SPI_EnableDMAReq_TX(spi);
    }
    else if (transfer_dir == LL_SPI_HALF_DUPLEX_TX) {
        LL_SPI_EnableDMAReq_TX(spi);
    }
    else {
        LL_SPI_EnableDMAReq_RX(spi);
    }

    LL_SPI_Enable(spi);

    /* In half-duplex rx mode, start transfer after
     * setting DMA configurations
     */
    if ((transfer_dir != LL_SPI_HALF_DUPLEX_RX) &&
        (LL_SPI_GetMode(spi) == LL_SPI_MODE_MASTER)) {
        LL_SPI_StartMasterTransfer(spi);
    }
    #else
    LL_SPI_Enable(spi);
    #endif /* st_stm32h7_spi */

    /* This is turned off in spi_stm32_complete(). */
    spi_stm32_cs_control(dev, true);

    uint8_t word_size_bytes = bits2bytes(SPI_WORD_SIZE_GET(config->operation));

    data->dma_rx.dma_cfg.source_data_size = word_size_bytes;
    data->dma_rx.dma_cfg.dest_data_size   = word_size_bytes;
    data->dma_tx.dma_cfg.source_data_size = word_size_bytes;
    data->dma_tx.dma_cfg.dest_data_size   = word_size_bytes;

    while ((data->ctx.rx_len > 0) || (data->ctx.tx_len > 0)) {
        size_t dma_len;

        data->status_flags = 0;

        if (transfer_dir == LL_SPI_FULL_DUPLEX) {
            if (data->ctx.rx_len == 0) {
                dma_len = data->ctx.tx_len;
            }
            else if (data->ctx.tx_len == 0) {
                dma_len = data->ctx.rx_len;
            }
            else {
                dma_len = MIN(data->ctx.tx_len, data->ctx.rx_len);
            }

            ret = spi_dma_move_buffers(dev, dma_len);
        }
        else if (transfer_dir == LL_SPI_HALF_DUPLEX_TX) {
            dma_len = data->ctx.tx_len;
            ret = spi_dma_move_tx_buffers(dev, dma_len);
        }
        else {
            dma_len = data->ctx.rx_len;
            ret = spi_dma_move_rx_buffers(dev, dma_len);
        }

        #if DT_HAS_COMPAT_STATUS_OKAY(st_stm32h7_spi)
        if ((transfer_dir == LL_SPI_HALF_DUPLEX_RX) &&
            (LL_SPI_GetMode(spi) == LL_SPI_MODE_MASTER)) {
            LL_SPI_StartMasterTransfer(spi);
        }
        #endif /* st_stm32h7_spi */

        if (ret != 0) {
            break;
        }

        #if !DT_HAS_COMPAT_STATUS_OKAY(st_stm32h7_spi)
        /* toggle the DMA request to restart the transfer */
        if (transfer_dir == LL_SPI_FULL_DUPLEX) {
            LL_SPI_EnableDMAReq_RX(spi);
            LL_SPI_EnableDMAReq_TX(spi);
        }
        else if (transfer_dir == LL_SPI_HALF_DUPLEX_TX) {
            LL_SPI_EnableDMAReq_TX(spi);
        }
        else {
            LL_SPI_EnableDMAReq_RX(spi);
        }
        #endif /* ! st_stm32h7_spi */

        ret = wait_dma_rx_tx_done(dev);
        if (ret != 0) {
            break;
        }

        #ifdef SPI_SR_FTLVL
        while (LL_SPI_GetTxFIFOLevel(spi) > 0) {
            /* pass */
        }
        #endif /* SPI_SR_FTLVL */

        #ifdef CONFIG_SPI_STM32_ERRATA_BUSY
        WAIT_FOR(ll_func_spi_dma_busy(spi) != 0,
                 CONFIG_SPI_STM32_BUSY_FLAG_TIMEOUT,
                 k_yield());
        #else
        /* wait until spi is no more busy (spi TX fifo is really empty) */
        while (ll_func_spi_dma_busy(spi) == 0) {
            if (IS_ENABLED(__GTEST)) {
                break;
            }
        }
        #endif /* CONFIG_SPI_STM32_ERRATA_BUSY */

        #if !DT_HAS_COMPAT_STATUS_OKAY(st_stm32h7_spi)
        /* toggle the DMA transfer request */
        LL_SPI_DisableDMAReq_TX(spi);
        LL_SPI_DisableDMAReq_RX(spi);
        #endif /* ! st_stm32h7_spi */

        uint8_t frame_size_bytes = (uint8_t)bits2bytes(
                SPI_WORD_SIZE_GET(config->operation));

        if (transfer_dir == LL_SPI_FULL_DUPLEX) {
            spi_context_update_tx(&data->ctx, frame_size_bytes, dma_len);
            spi_context_update_rx(&data->ctx, frame_size_bytes, dma_len);
        }
        else if (transfer_dir == LL_SPI_HALF_DUPLEX_TX) {
            spi_context_update_tx(&data->ctx, frame_size_bytes, dma_len);
        }
        else {
            spi_context_update_rx(&data->ctx, frame_size_bytes, dma_len);
        }

        if ((transfer_dir == LL_SPI_HALF_DUPLEX_TX) &&
            !spi_context_tx_on(&data->ctx) &&
            spi_context_rx_on(&data->ctx)) {
            LL_SPI_Disable(spi);
            LL_SPI_SetTransferDirection(spi, LL_SPI_HALF_DUPLEX_RX);

            transfer_dir = LL_SPI_HALF_DUPLEX_RX;

            #if DT_HAS_COMPAT_STATUS_OKAY(st_stm32h7_spi)
            int frames = spi_stm32_count_bufset_frames(config, rx_bufs);

            if (frames < 0) {
                ret = frames;
                break;
            }

            LL_SPI_SetTransferSize(cfg->spi, frames);

            LL_SPI_EnableDMAReq_RX(spi);
            #endif /* st_stm32h7_spi */

            LL_SPI_Enable(spi);
        }
    }

    /* spi complete relies on SPI Status Reg which cannot be disabled */
    spi_stm32_complete(dev, ret);
    /* disable spi instance after completion */
    LL_SPI_Disable(spi);
    /* The Config. Reg. on some mcus is write un-protected when SPI is disabled */
    LL_SPI_DisableDMAReq_TX(spi);
    LL_SPI_DisableDMAReq_RX(spi);

    err = dma_stop(data->dma_rx.dma_dev, data->dma_rx.channel);
    if (err) {
        LOG_DBG("Rx dma_stop failed with error %d", err);
    }
    err = dma_stop(data->dma_tx.dma_dev, data->dma_tx.channel);
    if (err) {
        LOG_DBG("Tx dma_stop failed with error %d", err);
    }

    #ifdef CONFIG_SPI_SLAVE
    if (spi_context_is_slave(&data->ctx) && !ret) {
        ret = data->ctx.recv_frames;
    }
    #endif /* CONFIG_SPI_SLAVE */

end :
    spi_context_release(&data->ctx, ret);

    spi_stm32_pm_policy_state_lock_put(dev);

    return (ret);
}
#endif /* CONFIG_SPI_STM32_DMA */

static int spi_stm32_transceive(const struct device* dev,
                                const struct spi_config* config,
                                const struct spi_buf_set* tx_bufs,
                                const struct spi_buf_set* rx_bufs) {
    #ifdef CONFIG_SPI_STM32_DMA
    struct spi_stm32_data const* data = dev->data;

    if ((data->dma_tx.dma_dev != NULL) &&
        (data->dma_rx.dma_dev != NULL)) {
        return transceive_dma(dev, config, tx_bufs, rx_bufs,
                              false, NULL, NULL);
    }
    #endif /* CONFIG_SPI_STM32_DMA */
    return transceive(dev, config, tx_bufs, rx_bufs, false, NULL, NULL);
}

#ifdef CONFIG_SPI_ASYNC
static int spi_stm32_transceive_async(const struct device* dev,
                                      const struct spi_config* config,
                                      const struct spi_buf_set* tx_bufs,
                                      const struct spi_buf_set* rx_bufs,
                                      spi_callback_t cb,
                                      void* userdata) {
    return transceive(dev, config, tx_bufs, rx_bufs, true, cb, userdata);
}
#endif /* CONFIG_SPI_ASYNC */

static DEVICE_API(spi, api_funcs) = {
    .transceive = spi_stm32_transceive,
    #ifdef CONFIG_SPI_ASYNC
    .transceive_async = spi_stm32_transceive_async,
    #endif
    #ifdef CONFIG_SPI_RTIO
    .iodev_submit = spi_rtio_iodev_default_submit,
    #endif
    .release = spi_stm32_release,
};

static inline bool spi_stm32_is_subghzspi(const struct device* dev) {
    #if DT_HAS_COMPAT_STATUS_OKAY(st_stm32_spi_subghz)
    const struct spi_stm32_config* cfg = dev->config;

    return (cfg->use_subghzspi_nss);
    #else
    ARG_UNUSED(dev);
    return (false);
    #endif /* st_stm32_spi_subghz */
}

<<<<<<< HEAD
static int spi_stm32_init(const struct device* dev) {
    struct spi_stm32_data* data = dev->data;
    const struct spi_stm32_config* cfg = dev->config;
    int err;

    if (!device_is_ready(DEVICE_DT_GET(STM32_CLOCK_CONTROL_NODE))) {
        LOG_ERR("clock control device not ready");
        return (-ENODEV);
    }

    err = clock_control_on(DEVICE_DT_GET(STM32_CLOCK_CONTROL_NODE),
                           (clock_control_subsys_t)&cfg->pclken[0]);
    if (err < 0) {
        LOG_ERR("Could not enable SPI clock");
        return (err);
    }

    if (IS_ENABLED(STM32_SPI_DOMAIN_CLOCK_SUPPORT) && (cfg->pclk_len > 1)) {
        err = clock_control_configure(DEVICE_DT_GET(STM32_CLOCK_CONTROL_NODE),
                                      (clock_control_subsys_t)&cfg->pclken[1],
                                      NULL);
        if (err < 0) {
            LOG_ERR("Could not select SPI domain clock");
            return (err);
        }
    }

    if (!spi_stm32_is_subghzspi(dev)) {
        /* Configure dt provided device signals when available */
        err = pinctrl_apply_state(cfg->pcfg, PINCTRL_STATE_DEFAULT);
        if (err < 0) {
            LOG_ERR("SPI pinctrl setup failed (%d)", err);
            return (err);
        }
    }

    /* For easier access during operation,
     * transfer the `tx_nop` setting to runtime data structure.
     */
    data->tx_nop = cfg->tx_nop;

    #ifdef CONFIG_SPI_STM32_INTERRUPT
    cfg->irq_config(dev);
    #endif /* CONFIG_SPI_STM32_INTERRUPT */

    /* @warning critical part the peripheral keeps always control of all associated GPIOs
     * When SPI master has to be disabled temporary for a specific configuration reason (e.g. CRC
     * reset, CPHA or HDDIR change) setting this bit prevents any glitches on the associated 
     * outputs configured at alternate function mode by keeping them forced at state corresponding
     * the current SPI configuration.
     */
    #if DT_HAS_COMPAT_STATUS_OKAY(st_stm32h7_spi)
    LL_SPI_EnableGPIOControl(cfg->spi);                         /* #CUSTOM@NDRS */
    #endif

    #ifdef CONFIG_SPI_STM32_DMA
    if ((data->dma_rx.dma_dev != NULL) &&
        !device_is_ready(data->dma_rx.dma_dev)) {
        LOG_ERR("%s device not ready", data->dma_rx.dma_dev->name);
        return (-ENODEV);
    }

    if ((data->dma_tx.dma_dev != NULL) &&
        !device_is_ready(data->dma_tx.dma_dev)) {
        LOG_ERR("%s device not ready", data->dma_tx.dma_dev->name);
        return (-ENODEV);
    }

    LOG_DBG("SPI with DMA transfer");

    #endif /* CONFIG_SPI_STM32_DMA */

    err = spi_context_cs_configure_all(&data->ctx);
    if (err < 0) {
        return (err);
    }

    spi_context_unlock_unconditionally(&data->ctx);

    return pm_device_runtime_enable(dev);
}

#ifdef CONFIG_PM_DEVICE
static int spi_stm32_pm_action(const struct device* dev,
                               enum pm_device_action action) {
    const struct spi_stm32_config* config = dev->config;
    const struct device* const clk = DEVICE_DT_GET(STM32_CLOCK_CONTROL_NODE);
    int err;

    switch (action) {
        case PM_DEVICE_ACTION_RESUME :
            if (!spi_stm32_is_subghzspi(dev)) {
                /* Set pins to active state */
                err = pinctrl_apply_state(config->pcfg, PINCTRL_STATE_DEFAULT);
                if (err < 0) {
                    return (err);
                }
            }

            /* enable clock */
            err = clock_control_on(clk, (clock_control_subsys_t)&config->pclken[0]);
            if (err != 0) {
                LOG_ERR("Could not enable SPI clock");
                return (err);
            }
            break;

        case PM_DEVICE_ACTION_SUSPEND :
            /* Stop device clock. */
            err = clock_control_off(clk, (clock_control_subsys_t)&config->pclken[0]);
            if (err != 0) {
                LOG_ERR("Could not disable SPI clock");
                return (err);
            }

            if (!spi_stm32_is_subghzspi(dev)) {
                /* Move pins to sleep state */
                err = pinctrl_apply_state(config->pcfg, PINCTRL_STATE_SLEEP);
                if ((err < 0) && (err != -ENOENT)) {
                    /*
                     * If returning -ENOENT, no pins where defined for sleep mode :
                     * Do not output on console (might sleep already) when going to
                     * sleep,
                     * "SPI pinctrl sleep state not available"
                     * and don't block PM suspend.
                     * Else return the error.
                     */
                    return (err);
                }
            }

        default :
            return (-ENOTSUP);
    }

    return (0);
=======
static int spi_stm32_pinctrl_apply(const struct device *dev, uint8_t id)
{
	const struct spi_stm32_config *config = dev->config;
	int err;

	if (spi_stm32_is_subghzspi(dev)) {
		return 0;
	}

	/* Move pins to requested state */
	err = pinctrl_apply_state(config->pcfg, id);
	if ((id == PINCTRL_STATE_SLEEP) && (err == -ENOENT)) {
		/* Sleep state is optional */
		err = 0;
	}
	return err;
}

static int spi_stm32_pm_action(const struct device *dev,
			       enum pm_device_action action)
{
	const struct spi_stm32_config *config = dev->config;
	const struct device *const clk = DEVICE_DT_GET(STM32_CLOCK_CONTROL_NODE);
	int err;

	switch (action) {
	case PM_DEVICE_ACTION_RESUME:
		/* Configure pins for active mode */
		err = spi_stm32_pinctrl_apply(dev, PINCTRL_STATE_DEFAULT);
		if (err < 0) {
			return err;
		}
		/* enable clock */
		err = clock_control_on(clk, (clock_control_subsys_t)&config->pclken[0]);
		if (err != 0) {
			LOG_ERR("Could not enable SPI clock");
			return err;
		}
		break;
	case PM_DEVICE_ACTION_SUSPEND:
		/* Stop device clock. */
		err = clock_control_off(clk, (clock_control_subsys_t)&config->pclken[0]);
		if (err != 0) {
			LOG_ERR("Could not disable SPI clock");
			return err;
		}
		/* Configure pins for sleep mode */
		return spi_stm32_pinctrl_apply(dev, PINCTRL_STATE_SLEEP);
	case PM_DEVICE_ACTION_TURN_ON:
		/* Configure pins for sleep mode */
		return spi_stm32_pinctrl_apply(dev, PINCTRL_STATE_SLEEP);
	case PM_DEVICE_ACTION_TURN_OFF:
		break;
	default:
		return -ENOTSUP;
	}

	return 0;
}

static int spi_stm32_init(const struct device *dev)
{
	struct spi_stm32_data *data __attribute__((unused)) = dev->data;
	const struct spi_stm32_config *cfg = dev->config;
	int err;

	if (!device_is_ready(DEVICE_DT_GET(STM32_CLOCK_CONTROL_NODE))) {
		LOG_ERR("clock control device not ready");
		return -ENODEV;
	}

	if (IS_ENABLED(STM32_SPI_DOMAIN_CLOCK_SUPPORT) && (cfg->pclk_len > 1)) {
		err = clock_control_configure(DEVICE_DT_GET(STM32_CLOCK_CONTROL_NODE),
					      (clock_control_subsys_t) &cfg->pclken[1],
					      NULL);
		if (err < 0) {
			LOG_ERR("Could not select SPI domain clock");
			return err;
		}
	}

#ifdef CONFIG_SPI_STM32_INTERRUPT
	cfg->irq_config(dev);
#endif /* CONFIG_SPI_STM32_INTERRUPT */

#ifdef CONFIG_SPI_STM32_DMA
	if ((data->dma_rx.dma_dev != NULL) &&
				!device_is_ready(data->dma_rx.dma_dev)) {
		LOG_ERR("%s device not ready", data->dma_rx.dma_dev->name);
		return -ENODEV;
	}

	if ((data->dma_tx.dma_dev != NULL) &&
				!device_is_ready(data->dma_tx.dma_dev)) {
		LOG_ERR("%s device not ready", data->dma_tx.dma_dev->name);
		return -ENODEV;
	}

	LOG_DBG("SPI with DMA transfer");

#endif /* CONFIG_SPI_STM32_DMA */

	err = spi_context_cs_configure_all(&data->ctx);
	if (err < 0) {
		return err;
	}

	spi_context_unlock_unconditionally(&data->ctx);

	return pm_device_driver_init(dev, spi_stm32_pm_action);
>>>>>>> 64131856
}

#ifdef CONFIG_SPI_STM32_INTERRUPT
#define STM32_SPI_IRQ_CONNECT(id)                   \
    COND_CODE_1(DT_INST_PROP(id, stpm3x_isr),       \
        (IRQ_CONNECT(DT_INST_IRQN(id),              \
                     DT_INST_IRQ(id, priority),     \
                     spi_stpm3x_isr,                \
                     DEVICE_DT_INST_GET(id), 0)),   \
        (IRQ_CONNECT(DT_INST_IRQN(id),              \
                     DT_INST_IRQ(id, priority),     \
                     spi_stm32_isr,                 \
                     DEVICE_DT_INST_GET(id), 0))    \
    )

#define STM32_SPI_IRQ_HANDLER_DECL(id)      \
    static void spi_stm32_irq_config_func_##id(const struct device* dev)

#define STM32_SPI_IRQ_HANDLER_FUNC(id)      \
    .irq_config = spi_stm32_irq_config_func_##id, \
    .irq_line = DT_INST_IRQN(id),

#define STM32_SPI_IRQ_HANDLER(id)           \
    static void spi_stm32_irq_config_func_##id(const struct device* dev) { \
        STM32_SPI_IRQ_CONNECT(id);          \
        irq_enable(DT_INST_IRQN(id));       \
    }

#else
#define STM32_SPI_IRQ_CONNECT(id)
#define STM32_SPI_IRQ_HANDLER_DECL(id)
#define STM32_SPI_IRQ_HANDLER_FUNC(id)
#define STM32_SPI_IRQ_HANDLER(id)
#endif /* CONFIG_SPI_STM32_INTERRUPT */

#define SPI_DMA_CHANNEL_INIT(index, dir, dir_cap, src_dev, dest_dev)    \
    .dma_dev = DEVICE_DT_GET(STM32_DMA_CTLR(index, dir)),       \
    .channel = DT_INST_DMAS_CELL_BY_NAME(index, dir, channel),  \
    .dma_cfg = {                            \
        .dma_slot            = STM32_DMA_SLOT(index, dir, slot),\
        .channel_direction   = STM32_DMA_CONFIG_DIRECTION(      \
                                  STM32_DMA_CHANNEL_CONFIG(index, dir)),\
        .source_data_size    = STM32_DMA_CONFIG_##src_dev##_DATA_SIZE(  \
                                  STM32_DMA_CHANNEL_CONFIG(index, dir)),\
        .dest_data_size      = STM32_DMA_CONFIG_##dest_dev##_DATA_SIZE( \
                                  STM32_DMA_CHANNEL_CONFIG(index, dir)),\
        .source_burst_length = 1, /* SINGLE transfer */         \
        .dest_burst_length   = 1, /* SINGLE transfer */         \
        .channel_priority    = STM32_DMA_CONFIG_PRIORITY(       \
                                  STM32_DMA_CHANNEL_CONFIG(index, dir)),\
        .dma_callback        = spi_stm32_dma_callback,          \
        .block_count         = 2,           \
    },                                      \
    .src_addr_increment = STM32_DMA_CONFIG_##src_dev##_ADDR_INC(\
                             STM32_DMA_CHANNEL_CONFIG(index, dir)),     \
    .dst_addr_increment = STM32_DMA_CONFIG_##dest_dev##_ADDR_INC(       \
                             STM32_DMA_CHANNEL_CONFIG(index, dir)),     \
    .fifo_threshold     = STM32_DMA_FEATURES_FIFO_THRESHOLD(    \
                             STM32_DMA_FEATURES(index, dir)),   \

#ifdef CONFIG_SPI_STM32_DMA
#define SPI_DMA_CHANNEL(id, dir, DIR, src, dest)            \
    .dma_##dir = {                          \
        COND_CODE_1(DT_INST_DMAS_HAS_NAME(id, dir),         \
                    (SPI_DMA_CHANNEL_INIT(id, dir, DIR, src, dest)), \
                    (NULL))                 \
    },

#define SPI_DMA_STATUS_SEM(id)              \
    .status_sem = Z_SEM_INITIALIZER(        \
            spi_stm32_dev_data_##id.status_sem, 0, 1),
#else
#define SPI_DMA_CHANNEL(id, dir, DIR, src, dest)
#define SPI_DMA_STATUS_SEM(id)
#endif /* CONFIG_SPI_STM32_DMA */

#define SPI_EXPAND_1BYTE_TO_4BYTES(byte)    ((uint32_t)(byte & 0xFF) * 0x01010101U)

#define SPI_SUPPORTS_FIFO(id)   DT_INST_NODE_HAS_PROP(id, fifo_enable)
#define SPI_GET_FIFO_PROP(id)   DT_INST_PROP(id, fifo_enable)
#define SPI_FIFO_ENABLED(id)    COND_CODE_1(SPI_SUPPORTS_FIFO(id), (SPI_GET_FIFO_PROP(id)), (0))

#define STM32_SPI_INIT(id)                                      \
    STM32_SPI_IRQ_HANDLER_DECL(id);                             \
                                                                \
    PINCTRL_DT_INST_DEFINE(id);                                 \
                                                                \
    static const struct stm32_pclken pclken_##id[] =            \
                              STM32_DT_INST_CLOCKS(id);         \
                                                                \
    static struct spi_stm32_config DT_CONST spi_stm32_cfg_##id = {  \
        .spi      = (SPI_TypeDef*)DT_INST_REG_ADDR(id),         \
        .pclken   = pclken_##id,                                \
        .pclk_len = DT_INST_NUM_CLOCKS(id),                     \
        .pcfg     = PINCTRL_DT_INST_DEV_CONFIG_GET(id),         \
        .fifo_enabled = SPI_FIFO_ENABLED(id),                   \
        .tx_nop   = SPI_EXPAND_1BYTE_TO_4BYTES(                 \
                        DT_INST_PROP_OR(id,                     \
                                        overrun_character,      \
                                        SPI_STM32_TX_NOP)),     \
        STM32_SPI_IRQ_HANDLER_FUNC(id)                          \
        IF_ENABLED(DT_HAS_COMPAT_STATUS_OKAY(st_stm32_spi_subghz),  \
            (.use_subghzspi_nss =                                   \
                DT_INST_PROP_OR(id, use_subghzspi_nss, false), ))   \
        IF_ENABLED(DT_HAS_COMPAT_STATUS_OKAY(st_stm32h7_spi),   \
            (.midi_clocks =                                     \
                DT_INST_PROP(id, midi_clock), ))                \
        IF_ENABLED(DT_HAS_COMPAT_STATUS_OKAY(st_stm32h7_spi),   \
            (.mssi_clocks =                                     \
                DT_INST_PROP(id, mssi_clock), ))                \
    };                                                          \
                                                                \
    static struct spi_stm32_data spi_stm32_dev_data_##id = {    \
        SPI_CONTEXT_INIT_LOCK(spi_stm32_dev_data_##id, ctx),    \
        SPI_CONTEXT_INIT_SYNC(spi_stm32_dev_data_##id, ctx),    \
        SPI_DMA_CHANNEL(id, rx, RX, PERIPHERAL, MEMORY)         \
        SPI_DMA_CHANNEL(id, tx, TX, MEMORY, PERIPHERAL)         \
        SPI_DMA_STATUS_SEM(id)                                  \
        SPI_CONTEXT_CS_GPIOS_INITIALIZE(DT_DRV_INST(id), ctx)   \
    };                                                          \
                                                                \
    PM_DEVICE_DT_INST_DEFINE(id, spi_stm32_pm_action);          \
                                                                \
    SPI_DEVICE_DT_INST_DEFINE(id, spi_stm32_init, PM_DEVICE_DT_INST_GET(id), \
                              &spi_stm32_dev_data_##id, &spi_stm32_cfg_##id, \
                              POST_KERNEL, CONFIG_SPI_INIT_PRIORITY, \
                              &api_funcs);                      \
                                                                \
    STM32_SPI_IRQ_HANDLER(id)

DT_INST_FOREACH_STATUS_OKAY(STM32_SPI_INIT)

#if (__GTEST == 1U)                         /* #CUSTOM@NDRS */
#include "mcu_reg_stub.h"

#define STM32_SPI_CFG_REG_INIT(id)       \
    zephyr_gtest_spi_stm32_reg_init(&spi_stm32_cfg_##id);

static void zephyr_gtest_spi_stm32_reg_init(struct spi_stm32_config* cfg) {
    uintptr_t base_addr = (uintptr_t)cfg->spi;

    switch (base_addr) {
        case SPI1_BASE : {
            cfg->spi = (SPI_TypeDef*)ut_mcu_spi1_ptr;
            break;
        }

        case SPI2_BASE : {
            cfg->spi = (SPI_TypeDef*)ut_mcu_spi2_ptr;
            break;
        }

        case SPI3_BASE : {
            cfg->spi = (SPI_TypeDef*)ut_mcu_spi3_ptr;
            break;
        }

        #if defined(SPI4_BASE)
        case SPI4_BASE : {
            cfg->spi = (SPI_TypeDef*)ut_mcu_spi4_ptr;
            break;
        }
        #endif

        #if defined(SPI5_BASE)
        case SPI5_BASE : {
            cfg->spi = (SPI_TypeDef*)ut_mcu_spi5_ptr;
            break;
        }
        #endif

        #if defined(SPI6_BASE)
        case SPI6_BASE : {
            cfg->spi = (SPI_TypeDef*)ut_mcu_spi6_ptr;
            break;
        }
        #endif

        default : {
            break;
        }
    }
}

void zephyr_gtest_spi_stm32(void) {
    DT_INST_FOREACH_STATUS_OKAY(STM32_SPI_CFG_REG_INIT)
}

#endif<|MERGE_RESOLUTION|>--- conflicted
+++ resolved
@@ -1080,7 +1080,7 @@
     spi_context_unlock_unconditionally(&data->ctx);
     ll_func_disable_spi(cfg->spi);
 
-    return 0;
+    return (0);
 }
 
 #if DT_HAS_COMPAT_STATUS_OKAY(st_stm32h7_spi)
@@ -1804,7 +1804,70 @@
     #endif /* st_stm32_spi_subghz */
 }
 
-<<<<<<< HEAD
+static int spi_stm32_pinctrl_apply(const struct device* dev, uint8_t id) {
+    const struct spi_stm32_config* config = dev->config;
+    int err;
+
+    if (spi_stm32_is_subghzspi(dev)) {
+        return (0);
+    }
+
+    /* Move pins to requested state */
+    err = pinctrl_apply_state(config->pcfg, id);
+    if ((id == PINCTRL_STATE_SLEEP) && (err == -ENOENT)) {
+        /* Sleep state is optional */
+        err = 0;
+    }
+
+    return (err);
+}
+
+static int spi_stm32_pm_action(const struct device* dev,
+                               enum pm_device_action action) {
+    const struct spi_stm32_config* config = dev->config;
+    const struct device* const clk = DEVICE_DT_GET(STM32_CLOCK_CONTROL_NODE);
+    int err;
+
+    switch (action) {
+        case PM_DEVICE_ACTION_RESUME :
+            /* Configure pins for active mode */
+            err = spi_stm32_pinctrl_apply(dev, PINCTRL_STATE_DEFAULT);
+            if (err < 0) {
+                return (err);
+            }
+
+            /* enable clock */
+            err = clock_control_on(clk, (clock_control_subsys_t)&config->pclken[0]);
+            if (err != 0) {
+                LOG_ERR("Could not enable SPI clock");
+                return (err);
+            }
+            break;
+
+        case PM_DEVICE_ACTION_SUSPEND :
+            /* Stop device clock. */
+            err = clock_control_off(clk, (clock_control_subsys_t)&config->pclken[0]);
+            if (err != 0) {
+                LOG_ERR("Could not disable SPI clock");
+                return (err);
+            }
+            /* Configure pins for sleep mode */
+            return spi_stm32_pinctrl_apply(dev, PINCTRL_STATE_SLEEP);
+
+        case PM_DEVICE_ACTION_TURN_ON :
+            /* Configure pins for sleep mode */
+            return spi_stm32_pinctrl_apply(dev, PINCTRL_STATE_SLEEP);
+
+        case PM_DEVICE_ACTION_TURN_OFF :
+            break;
+
+        default :
+            return (-ENOTSUP);
+    }
+
+    return (0);
+}
+
 static int spi_stm32_init(const struct device* dev) {
     struct spi_stm32_data* data = dev->data;
     const struct spi_stm32_config* cfg = dev->config;
@@ -1813,13 +1876,6 @@
     if (!device_is_ready(DEVICE_DT_GET(STM32_CLOCK_CONTROL_NODE))) {
         LOG_ERR("clock control device not ready");
         return (-ENODEV);
-    }
-
-    err = clock_control_on(DEVICE_DT_GET(STM32_CLOCK_CONTROL_NODE),
-                           (clock_control_subsys_t)&cfg->pclken[0]);
-    if (err < 0) {
-        LOG_ERR("Could not enable SPI clock");
-        return (err);
     }
 
     if (IS_ENABLED(STM32_SPI_DOMAIN_CLOCK_SUPPORT) && (cfg->pclk_len > 1)) {
@@ -1828,15 +1884,6 @@
                                       NULL);
         if (err < 0) {
             LOG_ERR("Could not select SPI domain clock");
-            return (err);
-        }
-    }
-
-    if (!spi_stm32_is_subghzspi(dev)) {
-        /* Configure dt provided device signals when available */
-        err = pinctrl_apply_state(cfg->pcfg, PINCTRL_STATE_DEFAULT);
-        if (err < 0) {
-            LOG_ERR("SPI pinctrl setup failed (%d)", err);
             return (err);
         }
     }
@@ -1884,175 +1931,7 @@
 
     spi_context_unlock_unconditionally(&data->ctx);
 
-    return pm_device_runtime_enable(dev);
-}
-
-#ifdef CONFIG_PM_DEVICE
-static int spi_stm32_pm_action(const struct device* dev,
-                               enum pm_device_action action) {
-    const struct spi_stm32_config* config = dev->config;
-    const struct device* const clk = DEVICE_DT_GET(STM32_CLOCK_CONTROL_NODE);
-    int err;
-
-    switch (action) {
-        case PM_DEVICE_ACTION_RESUME :
-            if (!spi_stm32_is_subghzspi(dev)) {
-                /* Set pins to active state */
-                err = pinctrl_apply_state(config->pcfg, PINCTRL_STATE_DEFAULT);
-                if (err < 0) {
-                    return (err);
-                }
-            }
-
-            /* enable clock */
-            err = clock_control_on(clk, (clock_control_subsys_t)&config->pclken[0]);
-            if (err != 0) {
-                LOG_ERR("Could not enable SPI clock");
-                return (err);
-            }
-            break;
-
-        case PM_DEVICE_ACTION_SUSPEND :
-            /* Stop device clock. */
-            err = clock_control_off(clk, (clock_control_subsys_t)&config->pclken[0]);
-            if (err != 0) {
-                LOG_ERR("Could not disable SPI clock");
-                return (err);
-            }
-
-            if (!spi_stm32_is_subghzspi(dev)) {
-                /* Move pins to sleep state */
-                err = pinctrl_apply_state(config->pcfg, PINCTRL_STATE_SLEEP);
-                if ((err < 0) && (err != -ENOENT)) {
-                    /*
-                     * If returning -ENOENT, no pins where defined for sleep mode :
-                     * Do not output on console (might sleep already) when going to
-                     * sleep,
-                     * "SPI pinctrl sleep state not available"
-                     * and don't block PM suspend.
-                     * Else return the error.
-                     */
-                    return (err);
-                }
-            }
-
-        default :
-            return (-ENOTSUP);
-    }
-
-    return (0);
-=======
-static int spi_stm32_pinctrl_apply(const struct device *dev, uint8_t id)
-{
-	const struct spi_stm32_config *config = dev->config;
-	int err;
-
-	if (spi_stm32_is_subghzspi(dev)) {
-		return 0;
-	}
-
-	/* Move pins to requested state */
-	err = pinctrl_apply_state(config->pcfg, id);
-	if ((id == PINCTRL_STATE_SLEEP) && (err == -ENOENT)) {
-		/* Sleep state is optional */
-		err = 0;
-	}
-	return err;
-}
-
-static int spi_stm32_pm_action(const struct device *dev,
-			       enum pm_device_action action)
-{
-	const struct spi_stm32_config *config = dev->config;
-	const struct device *const clk = DEVICE_DT_GET(STM32_CLOCK_CONTROL_NODE);
-	int err;
-
-	switch (action) {
-	case PM_DEVICE_ACTION_RESUME:
-		/* Configure pins for active mode */
-		err = spi_stm32_pinctrl_apply(dev, PINCTRL_STATE_DEFAULT);
-		if (err < 0) {
-			return err;
-		}
-		/* enable clock */
-		err = clock_control_on(clk, (clock_control_subsys_t)&config->pclken[0]);
-		if (err != 0) {
-			LOG_ERR("Could not enable SPI clock");
-			return err;
-		}
-		break;
-	case PM_DEVICE_ACTION_SUSPEND:
-		/* Stop device clock. */
-		err = clock_control_off(clk, (clock_control_subsys_t)&config->pclken[0]);
-		if (err != 0) {
-			LOG_ERR("Could not disable SPI clock");
-			return err;
-		}
-		/* Configure pins for sleep mode */
-		return spi_stm32_pinctrl_apply(dev, PINCTRL_STATE_SLEEP);
-	case PM_DEVICE_ACTION_TURN_ON:
-		/* Configure pins for sleep mode */
-		return spi_stm32_pinctrl_apply(dev, PINCTRL_STATE_SLEEP);
-	case PM_DEVICE_ACTION_TURN_OFF:
-		break;
-	default:
-		return -ENOTSUP;
-	}
-
-	return 0;
-}
-
-static int spi_stm32_init(const struct device *dev)
-{
-	struct spi_stm32_data *data __attribute__((unused)) = dev->data;
-	const struct spi_stm32_config *cfg = dev->config;
-	int err;
-
-	if (!device_is_ready(DEVICE_DT_GET(STM32_CLOCK_CONTROL_NODE))) {
-		LOG_ERR("clock control device not ready");
-		return -ENODEV;
-	}
-
-	if (IS_ENABLED(STM32_SPI_DOMAIN_CLOCK_SUPPORT) && (cfg->pclk_len > 1)) {
-		err = clock_control_configure(DEVICE_DT_GET(STM32_CLOCK_CONTROL_NODE),
-					      (clock_control_subsys_t) &cfg->pclken[1],
-					      NULL);
-		if (err < 0) {
-			LOG_ERR("Could not select SPI domain clock");
-			return err;
-		}
-	}
-
-#ifdef CONFIG_SPI_STM32_INTERRUPT
-	cfg->irq_config(dev);
-#endif /* CONFIG_SPI_STM32_INTERRUPT */
-
-#ifdef CONFIG_SPI_STM32_DMA
-	if ((data->dma_rx.dma_dev != NULL) &&
-				!device_is_ready(data->dma_rx.dma_dev)) {
-		LOG_ERR("%s device not ready", data->dma_rx.dma_dev->name);
-		return -ENODEV;
-	}
-
-	if ((data->dma_tx.dma_dev != NULL) &&
-				!device_is_ready(data->dma_tx.dma_dev)) {
-		LOG_ERR("%s device not ready", data->dma_tx.dma_dev->name);
-		return -ENODEV;
-	}
-
-	LOG_DBG("SPI with DMA transfer");
-
-#endif /* CONFIG_SPI_STM32_DMA */
-
-	err = spi_context_cs_configure_all(&data->ctx);
-	if (err < 0) {
-		return err;
-	}
-
-	spi_context_unlock_unconditionally(&data->ctx);
-
-	return pm_device_driver_init(dev, spi_stm32_pm_action);
->>>>>>> 64131856
+    return pm_device_driver_init(dev, spi_stm32_pm_action);
 }
 
 #ifdef CONFIG_SPI_STM32_INTERRUPT
