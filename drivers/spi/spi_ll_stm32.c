--- conflicted
+++ resolved
@@ -454,70 +454,12 @@
     #endif
 }
 
-<<<<<<< HEAD
-static void spi_stm32_complete(const struct device *dev, int status)
-{
-	const struct spi_stm32_config *cfg = dev->config;
-	SPI_TypeDef *spi = cfg->spi;
-	struct spi_stm32_data *data = dev->data;
-
-#ifdef CONFIG_SPI_STM32_INTERRUPT
-	ll_func_disable_int_tx_empty(spi);
-	ll_func_disable_int_rx_not_empty(spi);
-	ll_func_disable_int_errors(spi);
-
-#if DT_HAS_COMPAT_STATUS_OKAY(st_stm32h7_spi)
-	if (cfg->fifo_enabled) {
-		LL_SPI_DisableIT_EOT(spi);
-	}
-#endif /* DT_HAS_COMPAT_STATUS_OKAY(st_stm32h7_spi) */
-
-#endif
-
-
-#if DT_HAS_COMPAT_STATUS_OKAY(st_stm32_spi_fifo)
-	/* Flush RX buffer */
-	while (ll_func_rx_is_not_empty(spi)) {
-		(void) LL_SPI_ReceiveData8(spi);
-	}
-#endif
-
-	if (LL_SPI_GetMode(spi) == LL_SPI_MODE_MASTER) {
-		while (ll_func_spi_is_busy(spi)) {
-			/* NOP */
-		}
-
-		spi_stm32_cs_control(dev, false);
-	}
-
-	/* BSY flag is cleared when MODF flag is raised */
-	if (LL_SPI_IsActiveFlag_MODF(spi)) {
-		LL_SPI_ClearFlag_MODF(spi);
-	}
-
-#if DT_HAS_COMPAT_STATUS_OKAY(st_stm32h7_spi)
-	if (cfg->fifo_enabled) {
-		LL_SPI_ClearFlag_TXTF(spi);
-		LL_SPI_ClearFlag_OVR(spi);
-		LL_SPI_ClearFlag_EOT(spi);
-		LL_SPI_SetTransferSize(spi, 0);
-	}
-#endif /* DT_HAS_COMPAT_STATUS_OKAY(st_stm32h7_spi) */
-
-	if (!(data->ctx.config->operation & SPI_HOLD_ON_CS)) {
-		ll_func_disable_spi(spi);
-	}
-
-#ifdef CONFIG_SPI_STM32_INTERRUPT
-	spi_context_complete(&data->ctx, dev, status);
-#endif
-=======
 static void spi_stm32_complete(const struct device* dev, int status) {
     const struct spi_stm32_config* cfg = dev->config;
     SPI_TypeDef* spi = cfg->spi;
+    struct spi_stm32_data *data = dev->data;
+
     #ifdef CONFIG_SPI_STM32_INTERRUPT
-    struct spi_stm32_data *data = dev->data;
-
     ll_func_disable_int_tx_empty(spi);
     ll_func_disable_int_rx_not_empty(spi);
     ll_func_disable_int_errors(spi);
@@ -563,12 +505,13 @@
     }
     #endif /* DT_HAS_COMPAT_STATUS_OKAY(st_stm32h7_spi) */
 
-    ll_func_disable_spi(spi);
+    if (!(data->ctx.config->operation & SPI_HOLD_ON_CS)) {
+        ll_func_disable_spi(spi);
+    }
 
     #ifdef CONFIG_SPI_STM32_INTERRUPT
     spi_context_complete(&data->ctx, dev, status);
     #endif
->>>>>>> 26675b90
 }
 
 #ifdef CONFIG_SPI_STM32_INTERRUPT
@@ -769,37 +712,12 @@
 static int spi_stm32_release(const struct device* dev,
                              const struct spi_config* config) {
     struct spi_stm32_data* data = dev->data;
+	const struct spi_stm32_config *cfg = dev->config;
 
     spi_context_unlock_unconditionally(&data->ctx);
-
-<<<<<<< HEAD
-	/* At this point, it's mandatory to set this on the context! */
-	data->ctx.config = config;
-
-	LOG_DBG("Installed config %p: freq %uHz (div = %u),"
-		    " mode %u/%u/%u, slave %u",
-		    config, clock >> br, 1 << br,
-		    (SPI_MODE_GET(config->operation) & SPI_MODE_CPOL) ? 1 : 0,
-		    (SPI_MODE_GET(config->operation) & SPI_MODE_CPHA) ? 1 : 0,
-		    (SPI_MODE_GET(config->operation) & SPI_MODE_LOOP) ? 1 : 0,
-		    config->slave);
-
-	return 0;
-}
-
-static int spi_stm32_release(const struct device *dev,
-			     const struct spi_config *config)
-{
-	struct spi_stm32_data *data = dev->data;
-	const struct spi_stm32_config *cfg = dev->config;
-
-	spi_context_unlock_unconditionally(&data->ctx);
 	ll_func_disable_spi(cfg->spi);
 
-	return 0;
-=======
     return 0;
->>>>>>> 26675b90
 }
 
 #if DT_HAS_COMPAT_STATUS_OKAY(st_stm32h7_spi)
@@ -1020,7 +938,8 @@
     }
     #endif /* CONFIG_NOCACHE_MEMORY */
 
-    buf_within_nocache = (mem_attr_check_buf((void*)buf, len_bytes, DT_MEM_ARM(ATTR_MPU_RAM_NOCACHE)) == 0);
+    buf_within_nocache = (mem_attr_check_buf(
+            (void*)buf, len_bytes, DT_MEM_ARM(ATTR_MPU_RAM_NOCACHE)) == 0);
 
     return (buf_within_nocache);
 }
