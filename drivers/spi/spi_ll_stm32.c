--- conflicted
+++ resolved
@@ -1476,7 +1476,6 @@
     for (size_t i = 0; i < bufs->count; i++) {
         const struct spi_buf* buf = &bufs->buffers[i];
 
-<<<<<<< HEAD
         if (!is_dummy_buffer(buf) &&
             !stm32_buf_in_nocache((uintptr_t)buf->buf, buf->len)) {
             return (false);
@@ -1484,36 +1483,6 @@
     }
     return (true);
 }
-=======
-static int transceive_dma(const struct device *dev,
-		      const struct spi_config *config,
-		      const struct spi_buf_set *tx_bufs,
-		      const struct spi_buf_set *rx_bufs,
-		      bool asynchronous,
-		      spi_callback_t cb,
-		      void *userdata)
-{
-	const struct spi_stm32_config *cfg = dev->config;
-	struct spi_stm32_data *data = dev->data;
-	SPI_TypeDef *spi = cfg->spi;
-	int ret;
-	int err;
-
-	if (!tx_bufs && !rx_bufs) {
-		return 0;
-	}
-
-	if (asynchronous) {
-		return -ENOTSUP;
-	}
-
-#ifdef CONFIG_DCACHE
-	if ((tx_bufs != NULL && !spi_buf_set_in_nocache(tx_bufs)) ||
-		(rx_bufs != NULL && !spi_buf_set_in_nocache(rx_bufs))) {
-		LOG_ERR("SPI DMA transfers not supported on cached memory");
-		return -EFAULT;
-	}
->>>>>>> 2c5c0e24
 #endif /* CONFIG_DCACHE */
 
 static int transceive_dma(const struct device* dev,
@@ -1540,6 +1509,7 @@
     #ifdef CONFIG_DCACHE
     if (((tx_bufs != NULL) && !spi_buf_set_in_nocache(tx_bufs)) ||
         ((rx_bufs != NULL) && !spi_buf_set_in_nocache(rx_bufs))) {
+        LOG_ERR("SPI DMA transfers not supported on cached memory");
         return (-EFAULT);
     }
     #endif /* CONFIG_DCACHE */
