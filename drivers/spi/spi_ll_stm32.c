--- conflicted
+++ resolved
@@ -1776,57 +1776,6 @@
 #define SPI_DMA_STATUS_SEM(id)
 #endif /* CONFIG_SPI_STM32_DMA */
 
-<<<<<<< HEAD
-#define SPI_SUPPORTS_FIFO(id)	DT_INST_NODE_HAS_PROP(id, fifo_enable)
-#define SPI_GET_FIFO_PROP(id)	DT_INST_PROP(id, fifo_enable)
-#define SPI_FIFO_ENABLED(id)	COND_CODE_1(SPI_SUPPORTS_FIFO(id), (SPI_GET_FIFO_PROP(id)), (0))
-
-#define STM32_SPI_INIT(id)						\
-STM32_SPI_IRQ_HANDLER_DECL(id);						\
-									\
-PINCTRL_DT_INST_DEFINE(id);						\
-									\
-static const struct stm32_pclken pclken_##id[] =			\
-					       STM32_DT_INST_CLOCKS(id);\
-									\
-static const struct spi_stm32_config spi_stm32_cfg_##id = {		\
-	.spi = (SPI_TypeDef *) DT_INST_REG_ADDR(id),			\
-	.pclken = pclken_##id,						\
-	.pclk_len = DT_INST_NUM_CLOCKS(id),				\
-	.pcfg = PINCTRL_DT_INST_DEV_CONFIG_GET(id),			\
-	.fifo_enabled = SPI_FIFO_ENABLED(id),				\
-	STM32_SPI_IRQ_HANDLER_FUNC(id)					\
-	IF_ENABLED(DT_HAS_COMPAT_STATUS_OKAY(st_stm32_spi_subghz),	\
-		(.use_subghzspi_nss =					\
-			DT_INST_PROP_OR(id, use_subghzspi_nss, false),))\
-	IF_ENABLED(DT_HAS_COMPAT_STATUS_OKAY(st_stm32h7_spi),		\
-		(.midi_clocks =						\
-			DT_INST_PROP(id, midi_clock),))			\
-	IF_ENABLED(DT_HAS_COMPAT_STATUS_OKAY(st_stm32h7_spi),		\
-		(.mssi_clocks =						\
-			DT_INST_PROP(id, mssi_clock),))			\
-};									\
-									\
-static struct spi_stm32_data spi_stm32_dev_data_##id = {		\
-	SPI_CONTEXT_INIT_LOCK(spi_stm32_dev_data_##id, ctx),		\
-	SPI_CONTEXT_INIT_SYNC(spi_stm32_dev_data_##id, ctx),		\
-	SPI_DMA_CHANNEL(id, rx, RX, PERIPHERAL, MEMORY)			\
-	SPI_DMA_CHANNEL(id, tx, TX, MEMORY, PERIPHERAL)			\
-	SPI_DMA_STATUS_SEM(id)						\
-	SPI_CONTEXT_CS_GPIOS_INITIALIZE(DT_DRV_INST(id), ctx)		\
-};									\
-									\
-PM_DEVICE_DT_INST_DEFINE(id, spi_stm32_pm_action);			\
-									\
-DEVICE_DT_INST_DEFINE(id, spi_stm32_init, PM_DEVICE_DT_INST_GET(id),	\
-		    &spi_stm32_dev_data_##id, &spi_stm32_cfg_##id,	\
-		    POST_KERNEL, CONFIG_SPI_INIT_PRIORITY,		\
-		    &api_funcs);					\
-									\
-STM32_SPI_IRQ_HANDLER(id)
-
-DT_INST_FOREACH_STATUS_OKAY(STM32_SPI_INIT)
-=======
 #define SPI_SUPPORTS_FIFO(id)   DT_INST_NODE_HAS_PROP(id, fifo_enable)
 #define SPI_GET_FIFO_PROP(id)   DT_INST_PROP(id, fifo_enable)
 #define SPI_FIFO_ENABLED(id)    COND_CODE_1(SPI_SUPPORTS_FIFO(id), (SPI_GET_FIFO_PROP(id)), (0))
@@ -1869,7 +1818,7 @@
                                                                 \
     PM_DEVICE_DT_INST_DEFINE(id, spi_stm32_pm_action);          \
                                                                 \
-    DEVICE_DT_INST_DEFINE(id, &spi_stm32_init, PM_DEVICE_DT_INST_GET(id),   \
+    DEVICE_DT_INST_DEFINE(id, spi_stm32_init, PM_DEVICE_DT_INST_GET(id),    \
                           &spi_stm32_dev_data_##id, &spi_stm32_cfg_##id,    \
                           POST_KERNEL, CONFIG_SPI_INIT_PRIORITY,\
                           &api_funcs);                          \
@@ -1934,5 +1883,4 @@
     DT_INST_FOREACH_STATUS_OKAY(STM32_SPI_CFG_REG_INIT)
 }
 
-#endif
->>>>>>> 1a4a1637
+#endif