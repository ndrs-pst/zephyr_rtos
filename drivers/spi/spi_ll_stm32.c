/*
 * Copyright (c) 2016 BayLibre, SAS
 *
 * SPDX-License-Identifier: Apache-2.0
 */

#define DT_DRV_COMPAT st_stm32_spi

#include <zephyr/logging/log.h>
LOG_MODULE_REGISTER(spi_ll_stm32);

#include <zephyr/cache.h>
#include <zephyr/drivers/clock_control/stm32_clock_control.h>
#include <zephyr/drivers/clock_control.h>
#include <zephyr/drivers/dma.h>
#include <zephyr/drivers/dma/dma_stm32.h>
#include <zephyr/drivers/pinctrl.h>
#include <zephyr/drivers/spi.h>
#include <zephyr/drivers/spi/rtio.h>
#include <zephyr/dt-bindings/memory-attr/memory-attr-arm.h>
#include <zephyr/irq.h>
#include <zephyr/kernel.h>
#include <zephyr/linker/linker-defs.h>
#include <zephyr/mem_mgmt/mem_attr.h>
#include <zephyr/pm/policy.h>
#include <zephyr/pm/device.h>
#include <zephyr/pm/device_runtime.h>
#include <zephyr/rtio/rtio.h>
#include <zephyr/sys/util.h>
#include <zephyr/toolchain.h>

#include <soc.h>
#include <stm32_bitops.h>
#include <stm32_cache.h>
#include <stm32_ll_spi.h>

#include <errno.h>

#include "spi_ll_stm32.h"

#if defined(CONFIG_DCACHE) && !defined(CONFIG_NOCACHE_MEMORY)
/* currently, manual cache coherency management is only done on dummy_rx_tx_buffer */
#define SPI_STM32_MANUAL_CACHE_COHERENCY_REQUIRED   1
#else
#define SPI_STM32_MANUAL_CACHE_COHERENCY_REQUIRED   0
#endif /* defined(CONFIG_DCACHE) && !defined(CONFIG_NOCACHE_MEMORY) */

#define WAIT_1US        1U

/*
 * Check for SPI_SR_FRE to determine support for TI mode frame format
 * error flag, because STM32F1 SoCs do not support it and  STM32CUBE
 * for F1 family defines an unused LL_SPI_SR_FRE.
 */
#if DT_HAS_COMPAT_STATUS_OKAY(st_stm32h7_spi)
#define SPI_STM32_ERR_MSK (LL_SPI_SR_UDR | LL_SPI_SR_CRCE | LL_SPI_SR_MODF | \
                           LL_SPI_SR_OVR | LL_SPI_SR_TIFRE)
#else
#if defined(LL_SPI_SR_UDR)
#define SPI_STM32_ERR_MSK (LL_SPI_SR_UDR | LL_SPI_SR_CRCERR | LL_SPI_SR_MODF | \
                           LL_SPI_SR_OVR | LL_SPI_SR_FRE)
#elif defined(SPI_SR_FRE)
#define SPI_STM32_ERR_MSK (LL_SPI_SR_CRCERR | LL_SPI_SR_MODF | \
                           LL_SPI_SR_OVR | LL_SPI_SR_FRE)
#else
#define SPI_STM32_ERR_MSK (LL_SPI_SR_CRCERR | LL_SPI_SR_MODF | LL_SPI_SR_OVR)
#endif
#endif /* CONFIG_SOC_SERIES_STM32MP1X */

#if (__GTEST == 1U)
extern void bsp_hal_spi_tx_rx_cplt_callback(SPI_TypeDef* spi);
extern void bsp_hal_spi_err_callback(SPI_TypeDef* spi, uint32_t sr);
#else
__weak void bsp_hal_spi_tx_rx_cplt_callback(SPI_TypeDef* spi) {
    /* pass */
}

__weak void bsp_hal_spi_err_callback(SPI_TypeDef* spi, uint32_t ercd) {
    /* pass */
}
#endif

static void spi_stm32_pm_policy_state_lock_get(const struct device* dev) {
    if (IS_ENABLED(CONFIG_PM)) {
        struct spi_stm32_data* data = dev->data;

        if (!data->pm_policy_state_on) {
            data->pm_policy_state_on = true;
            pm_policy_state_lock_get(PM_STATE_SUSPEND_TO_IDLE, PM_ALL_SUBSTATES);
            if (IS_ENABLED(CONFIG_PM_S2RAM)) {
                pm_policy_state_lock_get(PM_STATE_SUSPEND_TO_RAM, PM_ALL_SUBSTATES);
            }
            pm_device_runtime_get(dev);
        }
    }
}

static void spi_stm32_pm_policy_state_lock_put(const struct device* dev) {
    if (IS_ENABLED(CONFIG_PM)) {
        struct spi_stm32_data* data = dev->data;

        if (data->pm_policy_state_on) {
            data->pm_policy_state_on = false;
            pm_device_runtime_put(dev);
            pm_policy_state_lock_put(PM_STATE_SUSPEND_TO_IDLE, PM_ALL_SUBSTATES);
            if (IS_ENABLED(CONFIG_PM_S2RAM)) {
                pm_policy_state_lock_put(PM_STATE_SUSPEND_TO_RAM, PM_ALL_SUBSTATES);
            }
        }
    }
}

#ifdef CONFIG_SPI_STM32_DMA
/* dummy buffer is used for transferring NOP when tx buf is null
 * and used as a dummy sink for when rx buf is null.
 */
/*
 * If Nocache Memory is supported, buffer will be placed in nocache region by
 * the linker to avoid potential DMA cache-coherency problems.
 * If Nocache Memory is not supported, cache coherency might need to be kept
 * manually. See SPI_STM32_MANUAL_CACHE_COHERENCY_REQUIRED.
 */
static __aligned(32) uint32_t dummy_rx_tx_buffer __nocache;

/* #CUSTOM@NDRS */
#define DEVICE_STM32_GET_SPI(dev)           (((const struct spi_stm32_config*)(dev)->config)->spi)

/* This function is executed in the interrupt context */
__maybe_unused static void spi_stm32_dma_callback(const struct device* dma_dev, void* arg,
                                                  uint32_t channel, int status) {
    ARG_UNUSED(dma_dev);

    /* arg holds SPI DMA data
     * Passed in spi_stm32_dma_tx/rx_load()
     */
    struct spi_stm32_data* spi_dma_data = arg;

    if (status < 0) {
        LOG_ERR("DMA callback error with channel %d.", channel);
        spi_dma_data->status_flags |= SPI_STM32_DMA_ERROR_FLAG;
    }
    else {
        /* identify the origin of this callback */
        if (channel == spi_dma_data->dma_tx.channel) {
            /* this part of the transfer ends */
            spi_dma_data->status_flags |= SPI_STM32_DMA_TX_DONE_FLAG;
        }
        else if (channel == spi_dma_data->dma_rx.channel) {
            /* this part of the transfer ends */
            spi_dma_data->status_flags |= SPI_STM32_DMA_RX_DONE_FLAG;
        }
        else {
            LOG_ERR("DMA callback channel %d is not valid.", channel);
            spi_dma_data->status_flags |= SPI_STM32_DMA_ERROR_FLAG;
        }
    }

    k_sem_give(&spi_dma_data->status_sem);
}

static int spi_stm32_dma_tx_load(const struct device* dev, uint8_t const* buf,
                                 size_t len) {
    SPI_TypeDef* spi = DEVICE_STM32_GET_SPI(dev);
    struct spi_stm32_data* data = dev->data;
    struct dma_block_config* blk_cfg;
    int ret;

    /* remember active TX DMA channel (used in callback) */
    struct stream* stream = &data->dma_tx;

    blk_cfg = &stream->dma_blk_cfg;

    /* prepare the block for this TX DMA channel */
    memset(blk_cfg, 0, sizeof(struct dma_block_config));
    blk_cfg->block_size = len;

    /* tx direction has memory as source and periph as dest. */
    if (buf == NULL) {
        /* if tx buff is null, then sends NOP on the line. */
        dummy_rx_tx_buffer = data->tx_nop;
        #if SPI_STM32_MANUAL_CACHE_COHERENCY_REQUIRED
        sys_cache_data_flush_range((void*)&dummy_rx_tx_buffer, sizeof(uint32_t));
        #endif /* SPI_STM32_MANUAL_CACHE_COHERENCY_REQUIRED */
        blk_cfg->source_address  = (uint32_t)&dummy_rx_tx_buffer;
        blk_cfg->source_addr_adj = DMA_ADDR_ADJ_NO_CHANGE;
    }
    else {
        blk_cfg->source_address = (uint32_t)buf;
        if (data->dma_tx.src_addr_increment) {
            blk_cfg->source_addr_adj = DMA_ADDR_ADJ_INCREMENT;
        }
        else {
            blk_cfg->source_addr_adj = DMA_ADDR_ADJ_NO_CHANGE;
        }
    }

    blk_cfg->dest_address = ll_func_dma_get_reg_addr(spi, SPI_STM32_DMA_TX);
    /* fifo mode NOT USED there */
    if (data->dma_tx.dst_addr_increment) {
        blk_cfg->dest_addr_adj = DMA_ADDR_ADJ_INCREMENT;
    }
    else {
        blk_cfg->dest_addr_adj = DMA_ADDR_ADJ_NO_CHANGE;
    }

    /* give the fifo mode from the DT */
    blk_cfg->fifo_mode_control = (uint16_t)data->dma_tx.fifo_threshold;

    /* direction is given by the DT */
    stream->dma_cfg.head_block = blk_cfg;
    /* give the dma channel data as arg, as the callback comes from the dma */
    stream->dma_cfg.user_data = data;
    /* pass our client origin to the dma: data->dma_tx.dma_channel */
    ret = dma_config(data->dma_tx.dma_dev, data->dma_tx.channel,
                     &stream->dma_cfg);
    /* the channel is the actual stream from 0 */
    if (ret != 0) {
        return (ret);
    }

    /* gives the request ID to the dma mux */
    ret = dma_start(data->dma_tx.dma_dev, data->dma_tx.channel);

    return (ret);
}

static int spi_stm32_dma_rx_load(const struct device* dev, uint8_t* buf,
                                 size_t len) {
    SPI_TypeDef* spi = DEVICE_STM32_GET_SPI(dev);
    struct spi_stm32_data* data = dev->data;
    struct dma_block_config* blk_cfg;
    int ret;

    /* retrieve active RX DMA channel (used in callback) */
    struct stream* stream = &data->dma_rx;

    blk_cfg = &stream->dma_blk_cfg;

    /* prepare the block for this RX DMA channel */
    (void) memset(blk_cfg, 0, sizeof(struct dma_block_config));
    blk_cfg->block_size = len;

    /* rx direction has periph as source and mem as dest. */
    if (buf == NULL) {
        /* if rx buff is null, then write data to dummy address. */
        blk_cfg->dest_address  = (uint32_t)&dummy_rx_tx_buffer;
        blk_cfg->dest_addr_adj = DMA_ADDR_ADJ_NO_CHANGE;
    }
    else {
        blk_cfg->dest_address = (uint32_t)buf;
        if (data->dma_rx.dst_addr_increment) {
            blk_cfg->dest_addr_adj = DMA_ADDR_ADJ_INCREMENT;
        }
        else {
            blk_cfg->dest_addr_adj = DMA_ADDR_ADJ_NO_CHANGE;
        }
    }

    blk_cfg->source_address = ll_func_dma_get_reg_addr(spi, SPI_STM32_DMA_RX);
    if (data->dma_rx.src_addr_increment) {
        blk_cfg->source_addr_adj = DMA_ADDR_ADJ_INCREMENT;
    }
    else {
        blk_cfg->source_addr_adj = DMA_ADDR_ADJ_NO_CHANGE;
    }

    /* give the fifo mode from the DT */
    blk_cfg->fifo_mode_control = (uint16_t)data->dma_rx.fifo_threshold;

    /* direction is given by the DT */
    stream->dma_cfg.head_block = blk_cfg;
    stream->dma_cfg.user_data  = data;

    /* pass our client origin to the dma: data->dma_rx.channel */
    ret = dma_config(data->dma_rx.dma_dev, data->dma_rx.channel,
                     &stream->dma_cfg);
    /* the channel is the actual stream from 0 */
    if (ret != 0) {
        return (ret);
    }

    /* gives the request ID to the dma mux */
    ret = dma_start(data->dma_rx.dma_dev, data->dma_rx.channel);

    return (ret);
}

static int spi_dma_move_rx_buffers(const struct device* dev, size_t len) {
    struct spi_stm32_data* data = dev->data;
    size_t dma_segment_len;
    int ret;

    dma_segment_len = len * data->dma_rx.dma_cfg.dest_data_size;
    ret = spi_stm32_dma_rx_load(dev, data->ctx.rx_buf, dma_segment_len);

    return (ret);
}

static int spi_dma_move_tx_buffers(const struct device* dev, size_t len) {
    struct spi_stm32_data* data = dev->data;
    size_t dma_segment_len;
    int ret;

    dma_segment_len = len * data->dma_tx.dma_cfg.source_data_size;

    ret = spi_stm32_dma_tx_load(dev, data->ctx.tx_buf, dma_segment_len);

    return (ret);
}

static int spi_dma_move_buffers(const struct device* dev, size_t len) {
    int ret;

    ret = spi_dma_move_rx_buffers(dev, len);
    if (ret != 0) {
        return (ret);
    }

    ret = spi_dma_move_tx_buffers(dev, len);

    return (ret);
}

#endif /* CONFIG_SPI_STM32_DMA */

/* Value to shift out when no application data needs transmitting. */
#define SPI_STM32_TX_NOP 0x00

static void spi_stm32_send_next_frame(SPI_TypeDef* spi,
                                      struct spi_stm32_data* data) {
    uint8_t const frame_size = SPI_WORD_SIZE_GET(data->ctx.config->operation);
    uint32_t tx_frame = data->tx_nop;

    if (frame_size == 8) {
        if (spi_context_tx_buf_on(&data->ctx)) {
            tx_frame = UNALIGNED_GET((uint8_t*)(data->ctx.tx_buf));
        }
        LL_SPI_TransmitData8(spi, (uint8_t)tx_frame);
        spi_context_update_tx(&data->ctx, 1, 1);
    }
    else {
        if (spi_context_tx_buf_on(&data->ctx)) {
            tx_frame = UNALIGNED_GET((uint16_t*)(data->ctx.tx_buf));
        }
        LL_SPI_TransmitData16(spi, (uint16_t)tx_frame);
        spi_context_update_tx(&data->ctx, 2, 1);
    }
}

static void spi_stm32_read_next_frame(SPI_TypeDef* spi,
                                      struct spi_stm32_data* data) {
    uint8_t const frame_size = SPI_WORD_SIZE_GET(data->ctx.config->operation);
    uint32_t rx_frame;

    if (frame_size == 8) {
        rx_frame = LL_SPI_ReceiveData8(spi);
        if (spi_context_rx_buf_on(&data->ctx)) {
            UNALIGNED_PUT(rx_frame, (uint8_t*)data->ctx.rx_buf);
        }
        spi_context_update_rx(&data->ctx, 1, 1);
    }
    else {
        rx_frame = LL_SPI_ReceiveData16(spi);
        if (spi_context_rx_buf_on(&data->ctx)) {
            UNALIGNED_PUT(rx_frame, (uint16_t*)data->ctx.rx_buf);
        }
        spi_context_update_rx(&data->ctx, 2, 1);
    }
}

static bool spi_stm32_transfer_ongoing(struct spi_stm32_data* data) {
    return (spi_context_tx_on(&data->ctx) || spi_context_rx_on(&data->ctx));
}

static int spi_stm32_get_err(SPI_TypeDef* spi) {
    uint32_t sr = stm32_reg_read(&spi->SR);

    if ((sr & SPI_STM32_ERR_MSK) != 0U) {
        LOG_ERR("%s: err=%d", __func__,
                sr & (uint32_t)SPI_STM32_ERR_MSK);

        /* OVR error must be explicitly cleared */
        if (LL_SPI_IsActiveFlag_OVR(spi)) {
            LL_SPI_ClearFlag_OVR(spi);
        }

        return (-EIO);
    }

    return (0);
}

static void spi_stm32_shift_fifo(SPI_TypeDef* spi, struct spi_stm32_data* data) {
    uint32_t transfer_dir = LL_SPI_GetTransferDirection(spi);

    if ((transfer_dir != LL_SPI_HALF_DUPLEX_TX) &&
        ll_func_rx_is_not_empty(spi)) {
        spi_stm32_read_next_frame(spi, data);
    }

    if ((transfer_dir != LL_SPI_HALF_DUPLEX_RX) &&
        ll_func_tx_is_not_full(spi)) {
        spi_stm32_send_next_frame(spi, data);
    }
}

/* Shift a SPI frame as master. */
static void spi_stm32_shift_m(const struct spi_stm32_config* cfg,
                              struct spi_stm32_data* data) {
    SPI_TypeDef* spi = cfg->spi;

    if (cfg->fifo_enabled) {
        spi_stm32_shift_fifo(spi, data);
    }
    else {
        uint32_t transfer_dir = LL_SPI_GetTransferDirection(spi);

        if (transfer_dir != LL_SPI_HALF_DUPLEX_RX) {
            while (!ll_func_tx_is_not_full(spi)) {
                /* NOP */
            }

            spi_stm32_send_next_frame(spi, data);
        }

        if (transfer_dir != LL_SPI_HALF_DUPLEX_TX) {
            while (!ll_func_rx_is_not_empty(spi)) {
                /* NOP */
            }

            spi_stm32_read_next_frame(spi, data);
        }
    }
}

/* Shift a SPI frame as slave. */
static void spi_stm32_shift_s(SPI_TypeDef* spi, struct spi_stm32_data* data) {
    if (ll_func_tx_is_not_full(spi) && spi_context_tx_on(&data->ctx)) {
        uint16_t tx_frame;

        if (SPI_WORD_SIZE_GET(data->ctx.config->operation) == 8) {
            tx_frame = UNALIGNED_GET((uint8_t*)(data->ctx.tx_buf));
            LL_SPI_TransmitData8(spi, (uint8_t)tx_frame);
            spi_context_update_tx(&data->ctx, 1, 1);
        }
        else {
            tx_frame = UNALIGNED_GET((uint16_t*)(data->ctx.tx_buf));
            LL_SPI_TransmitData16(spi, tx_frame);
            spi_context_update_tx(&data->ctx, 2, 1);
        }
    }
    else {
        ll_func_disable_int_tx_empty(spi);
    }

    if (ll_func_rx_is_not_empty(spi) &&
        spi_context_rx_buf_on(&data->ctx)) {
        uint16_t rx_frame;

        if (SPI_WORD_SIZE_GET(data->ctx.config->operation) == 8) {
            rx_frame = LL_SPI_ReceiveData8(spi);
            UNALIGNED_PUT((uint8_t)rx_frame, (uint8_t*)data->ctx.rx_buf);
            spi_context_update_rx(&data->ctx, 1, 1);
        }
        else {
            rx_frame = LL_SPI_ReceiveData16(spi);
            UNALIGNED_PUT(rx_frame, (uint16_t*)data->ctx.rx_buf);
            spi_context_update_rx(&data->ctx, 2, 1);
        }
    }
}

/*
 * Without a FIFO, we can only shift out one frame's worth of SPI
 * data, and read the response back.
 *
 * TODO: support 16-bit data frames.
 */
static int spi_stm32_shift_frames(const struct spi_stm32_config* cfg,
                                  struct spi_stm32_data* data) {
    SPI_TypeDef* spi = cfg->spi;
    spi_operation_t operation = data->ctx.config->operation;

    if (SPI_OP_MODE_GET(operation) == SPI_OP_MODE_MASTER) {
        spi_stm32_shift_m(cfg, data);
    }
    else {
        spi_stm32_shift_s(spi, data);
    }

    return spi_stm32_get_err(spi);
}

static void spi_stm32_cs_control(const struct device* dev, bool on __maybe_unused) {
    __maybe_unused struct spi_stm32_data* data = dev->data;

    spi_context_cs_control(&data->ctx, on);

    #if DT_HAS_COMPAT_STATUS_OKAY(st_stm32_spi_subghz)
    const struct spi_stm32_config* cfg = dev->config;

    if (cfg->use_subghzspi_nss) {
        if (on) {
            LL_PWR_SelectSUBGHZSPI_NSS();
        }
        else {
            LL_PWR_UnselectSUBGHZSPI_NSS();
        }
    }
    #endif /* DT_HAS_COMPAT_STATUS_OKAY(st_stm32_spi_subghz) */
}

static void spi_stm32_msg_start(const struct device* dev, bool is_rx_empty) {
    const struct spi_stm32_config* cfg = dev->config;
    SPI_TypeDef* spi = cfg->spi;

    ARG_UNUSED(is_rx_empty);

    #if defined(CONFIG_SPI_STM32_INTERRUPT) && defined(CONFIG_SOC_SERIES_STM32H7X)
    /* Make sure IRQ is disabled to avoid any spurious IRQ to happen */
    irq_disable(cfg->irq_line);
    #endif /* CONFIG_SPI_STM32_INTERRUPT && CONFIG_SOC_SERIES_STM32H7X */

    LL_SPI_Enable(spi);

    #if DT_HAS_COMPAT_STATUS_OKAY(st_stm32h7_spi)
    /* With the STM32MP1, STM32U5 and the STM32H7,
     * if the device is the SPI master,
     * we need to enable the start of the transfer with
     * LL_SPI_StartMasterTransfer(spi)
     */
    if (LL_SPI_GetMode(spi) == LL_SPI_MODE_MASTER) {
        LL_SPI_StartMasterTransfer(spi);
        while (!LL_SPI_IsActiveMasterTransfer(spi)) {
            /* NOP */
        }
    }
    #endif /* DT_HAS_COMPAT_STATUS_OKAY(st_stm32h7_spi) */

    #ifdef CONFIG_SOC_SERIES_STM32H7X
    /*
     * Add a small delay after enabling to prevent transfer stalling at high
     * system clock frequency (see errata sheet ES0392).
     */
    k_busy_wait(WAIT_1US);
    #endif /* CONFIG_SOC_SERIES_STM32H7X */

    /* This is turned off in spi_stm32_complete(). */
    spi_stm32_cs_control(dev, true);

    #ifdef CONFIG_SPI_STM32_INTERRUPT
    #if DT_HAS_COMPAT_STATUS_OKAY(st_stm32h7_spi)
    if (cfg->fifo_enabled) {
        LL_SPI_EnableIT_EOT(spi);
    }
    #endif /* DT_HAS_COMPAT_STATUS_OKAY(st_stm32h7_spi) */

    ll_func_enable_int_errors(spi);

    if (!is_rx_empty) {
        ll_func_enable_int_rx_not_empty(spi);
    }

    ll_func_enable_int_tx_empty(spi);

    #if defined(CONFIG_SOC_SERIES_STM32H7X)
    irq_enable(cfg->irq_line);
    #endif /* CONFIG_SOC_SERIES_STM32H7X */
    #endif /* CONFIG_SPI_STM32_INTERRUPT */
}

#ifdef CONFIG_SPI_RTIO
/* Forward declaration for RTIO handlers conveniance */
static void spi_stm32_iodev_complete(const struct device *dev, int status);
static int spi_stm32_configure(const struct device* dev,
                               const struct spi_config* config,
                               bool write);

static void spi_stm32_iodev_msg_start(const struct device* dev, struct spi_config* config,
                                      const uint8_t* tx_buf, uint8_t* rx_buf, uint32_t buf_len) {
    struct spi_stm32_data* data = dev->data;
    uint32_t size = buf_len / (SPI_WORD_SIZE_GET(config->operation) / BITS_PER_BYTE);

    const struct spi_buf current_tx = {.buf = NULL, .len = size};
    const struct spi_buf current_rx = {.buf = NULL, .len = size};

    data->ctx.current_tx = &current_tx;
    data->ctx.current_rx = &current_rx;

    data->ctx.tx_buf   = tx_buf;
    data->ctx.rx_buf   = rx_buf;
    data->ctx.tx_len   = (tx_buf != NULL) ? size : 0;
    data->ctx.rx_len   = (rx_buf != NULL) ? size : 0;
    data->ctx.tx_count = (tx_buf != NULL) ? 1 : 0;
    data->ctx.rx_count = (rx_buf != NULL) ? 1 : 0;

    data->ctx.sync_status = 0;

    #ifdef CONFIG_SPI_SLAVE
    ctx->recv_frames = 0;
    #endif /* CONFIG_SPI_SLAVE */

    #if DT_HAS_COMPAT_STATUS_OKAY(st_stm32h7_spi)
    const struct spi_stm32_config* cfg = dev->config;
    SPI_TypeDef* spi = cfg->spi;

    if (cfg->fifo_enabled && SPI_OP_MODE_GET(config->operation) == SPI_OP_MODE_MASTER) {
        LL_SPI_SetTransferSize(spi, size);
    }
    #endif /* DT_HAS_COMPAT_STATUS_OKAY(st_stm32h7_spi) */

    spi_stm32_msg_start(dev, (rx_buf == NULL));
}

static void spi_stm32_iodev_start(const struct device* dev) {
    struct spi_stm32_data* data = dev->data;
    struct spi_rtio* rtio_ctx = data->rtio_ctx;
    struct spi_dt_spec* spi_dt_spec = rtio_ctx->txn_curr->sqe.iodev->data;
    struct spi_config* spi_config = &spi_dt_spec->config;
    struct rtio_sqe* sqe = &rtio_ctx->txn_curr->sqe;

    switch (sqe->op) {
        case RTIO_OP_RX :
            spi_stm32_iodev_msg_start(dev, spi_config, NULL, sqe->rx.buf, sqe->rx.buf_len);
            break;

        case RTIO_OP_TX :
            spi_stm32_iodev_msg_start(dev, spi_config, sqe->tx.buf, NULL, sqe->tx.buf_len);
            break;

        case RTIO_OP_TINY_TX :
            spi_stm32_iodev_msg_start(dev, spi_config, sqe->tiny_tx.buf, NULL,
                                      sqe->tiny_tx.buf_len);
            break;

        case RTIO_OP_TXRX :
            spi_stm32_iodev_msg_start(dev, spi_config, sqe->txrx.tx_buf, sqe->txrx.rx_buf,
                                      sqe->txrx.buf_len);
            break;

        default :
            LOG_ERR("Invalid op code %d for submission %p", sqe->op, (void *)sqe);
            spi_stm32_iodev_complete(dev, -EINVAL);
            break;
    }
}

static inline int spi_stm32_iodev_prepare_start(const struct device* dev) {
    struct spi_stm32_data* data = dev->data;
    struct spi_rtio* rtio_ctx = data->rtio_ctx;
    struct spi_dt_spec* spi_dt_spec = rtio_ctx->txn_curr->sqe.iodev->data;
    struct spi_config* spi_config = &spi_dt_spec->config;
    uint8_t op_code = rtio_ctx->txn_curr->sqe.op;
    bool write = (op_code == RTIO_OP_TX)      ||
                 (op_code == RTIO_OP_TINY_TX) ||
                 (op_code == RTIO_OP_TXRX);

    return spi_stm32_configure(dev, spi_config, write);
}

static void spi_stm32_iodev_complete(const struct device* dev, int status) {
    struct spi_stm32_data *data = dev->data;
    struct spi_rtio *rtio_ctx = data->rtio_ctx;

    if ((status == 0) && ((rtio_ctx->txn_curr->sqe.flags & RTIO_SQE_TRANSACTION) != 0)) {
        rtio_ctx->txn_curr = rtio_txn_next(rtio_ctx->txn_curr);
        spi_stm32_iodev_start(dev);
    }
    else {
        spi_stm32_cs_control(dev, false);
        while (spi_rtio_complete(rtio_ctx, status)) {
            status = spi_stm32_iodev_prepare_start(dev);
            if (status == 0) {
                spi_stm32_iodev_start(dev);
                break;
            }

            /* Clear chip select and loop to mark transfer completed with an error */
            spi_stm32_cs_control(dev, false);
        }
    }
}

static void spi_stm32_iodev_submit(const struct device* dev, struct rtio_iodev_sqe* iodev_sqe) {
    struct spi_stm32_data* data = dev->data;
    struct spi_rtio* rtio_ctx = data->rtio_ctx;
    int err;

    if (spi_rtio_submit(rtio_ctx, iodev_sqe)) {
        err = spi_stm32_iodev_prepare_start(dev);
        if (err == 0) {
            spi_stm32_iodev_start(dev);
        }
        else {
            spi_stm32_iodev_complete(dev, err);
        }
    }
}
#endif /* CONFIG_SPI_RTIO */

static void spi_stm32_complete(const struct device* dev, int status) {
    const struct spi_stm32_config* cfg = dev->config;
    SPI_TypeDef* spi = cfg->spi;
    struct spi_stm32_data* data = dev->data;

    #ifdef CONFIG_SPI_RTIO
    if (data->rtio_ctx->txn_head != NULL) {
        spi_stm32_iodev_complete(dev, status);
        return;
    }
    #endif /* CONFIG_SPI_RTIO */

    #ifdef CONFIG_SPI_STM32_INTERRUPT
    ll_func_disable_int_tx_empty(spi);
    ll_func_disable_int_rx_not_empty(spi);
    ll_func_disable_int_errors(spi);

    #if DT_HAS_COMPAT_STATUS_OKAY(st_stm32h7_spi)
    if (cfg->fifo_enabled) {
        LL_SPI_DisableIT_EOT(spi);
    }
    #endif /* DT_HAS_COMPAT_STATUS_OKAY(st_stm32h7_spi) */

    #endif /* CONFIG_SPI_STM32_INTERRUPT */

    #if DT_HAS_COMPAT_STATUS_OKAY(st_stm32_spi_fifo)
    /* Flush RX buffer */
    while (ll_func_rx_is_not_empty(spi)) {
        (void) LL_SPI_ReceiveData8(spi);

        if (IS_ENABLED(__GTEST)) {
            break;
        }
    }
    #endif /* compat st_stm32_spi_fifo*/

    if (LL_SPI_GetMode(spi) == LL_SPI_MODE_MASTER) {
        while (ll_func_spi_is_busy(spi)) {
            if (IS_ENABLED(__GTEST)) {
                break;
            }
        }

        spi_stm32_cs_control(dev, false);
    }

    /* BSY flag is cleared when MODF flag is raised */
    if (LL_SPI_IsActiveFlag_MODF(spi)) {
        LL_SPI_ClearFlag_MODF(spi);
    }

    #if DT_HAS_COMPAT_STATUS_OKAY(st_stm32h7_spi)
    uint32_t transfer_dir = LL_SPI_GetTransferDirection(spi);

    if (cfg->fifo_enabled) {
        LL_SPI_ClearFlag(spi, (SPI_IFCR_TXTFC | SPI_IFCR_OVRC | SPI_IFCR_EOTC));
        LL_SPI_SetTransferSize(spi, 0);
    }
    else if (transfer_dir == LL_SPI_HALF_DUPLEX_RX) {
        LL_SPI_SetTransferSize(spi, 0);
    }
    #endif /* DT_HAS_COMPAT_STATUS_OKAY(st_stm32h7_spi) */

    if (!(data->ctx.config->operation & SPI_HOLD_ON_CS)) {
        ll_func_disable_spi(spi);
    }
    else {
        #if defined(CONFIG_SPI_STM32_INTERRUPT) && defined(CONFIG_SOC_SERIES_STM32H7X)
        /* On H7, with SPI still enabled, the ISR is always called, even if the interrupt
         * enable register is cleared.
         * As a workaround, disable the IRQ at NVIC level.
         */
        irq_disable(cfg->irq_line);
        #endif /* CONFIG_SPI_STM32_INTERRUPT && CONFIG_SOC_SERIES_STM32H7X */
    }

    #ifdef CONFIG_SPI_STM32_INTERRUPT
    spi_context_complete(&data->ctx, dev, status);
    #endif

    spi_stm32_pm_policy_state_lock_put(dev);
}

#ifdef CONFIG_SPI_STM32_INTERRUPT
__maybe_unused static void /**/spi_stm32_isr(const struct device* dev) {
    const struct spi_stm32_config* cfg = dev->config;
    struct spi_stm32_data* data = dev->data;
    SPI_TypeDef* spi = cfg->spi;
    int err;

    #if defined(CONFIG_SPI_RTIO)
    /* With RTIO, an interrupt can occur even though they
     * are all previously disabled. Ignore it then.
     */
    if (ll_func_are_int_disabled(spi)) {
        return;
    }
    #endif /* CONFIG_SPI_RTIO */

    /* Some spurious interrupts are triggered when SPI is not enabled; ignore them.
     * Do it only when fifo is enabled to leave non-fifo functionality untouched for now
     */
    if (cfg->fifo_enabled) {
        if (!LL_SPI_IsEnabled(spi)) {
            return;
        }
    }

    err = spi_stm32_get_err(spi);
    if (err != 0) {
        spi_stm32_complete(dev, err);
        return;
    }

    if (spi_stm32_transfer_ongoing(data) == true) {
        err = spi_stm32_shift_frames(cfg, data);
    }

    if (err != 0) {
        spi_stm32_complete(dev, err);
    }

    uint32_t transfer_dir = LL_SPI_GetTransferDirection(spi);

    if (transfer_dir == LL_SPI_FULL_DUPLEX) {
        if (!spi_stm32_transfer_ongoing(data)) {
            spi_stm32_complete(dev, err);
        }
    }
    else if (transfer_dir == LL_SPI_HALF_DUPLEX_TX) {
        if (!spi_context_tx_on(&data->ctx)) {
            spi_stm32_complete(dev, err);
        }
    }
    else {
        if (!spi_context_rx_on(&data->ctx)) {
            spi_stm32_complete(dev, err);
        }
    }
}

#define SPI_EVENT_ERROR       (1UL << 1U)
#define SPI_EVENT_COMPLETE    (1UL << 2U)
#define SPI_EVENT_RX_OVERFLOW (1UL << 3U)
#define SPI_EVENT_ALL         (SPI_EVENT_ERROR | SPI_EVENT_COMPLETE | SPI_EVENT_RX_OVERFLOW)
#define SPI_EVENT_INTERNAL_TRANSFER_COMPLETE (1UL << 30U)   /* Internal flag to report that an event occurred */

/**
 * @brief Receive data in 32 Bit mode
 * @param[in] spi  SPI peripheral
 * @param[in] data SPI device data structure
 * @return None
 */
static inline void stpm3x_hal_spi_rx_isr(SPI_TypeDef* spi, struct spi_stm32_data* data) {
    /**
     * Receive data in 32 Bit mode when
     * SPI_CFG1_FTHLV is LL_SPI_FIFO_TH_04DATA
     */
    uint32_t rx_frame;

    rx_frame = LL_SPI_ReceiveData32(spi);
    UNALIGNED_PUT(rx_frame, (uint32_t*)data->ctx.rx_buf);
    LL_SPI_DisableIT_RXP(spi);
}

/**
 * @brief SPI close transfer for STPM3x devices
 * @param[in] spi  SPI peripheral
 * @param[in] data SPI device data structure
 * @return None
 */
static void stpm3x_hal_spi_cls_xfer(SPI_TypeDef* spi,
                                    struct spi_stm32_data* data) {
    uint32_t itflag = spi->SR;

    /* Clear EOT and TXTF flag */
    LL_SPI_ClearFlag(spi, (SPI_IFCR_EOTC | SPI_IFCR_TXTFC));

    /* Disable SPI peripheral */
    LL_SPI_Disable(spi);

    /* Disable ITs */
    LL_SPI_DisableIT(spi, (SPI_IT_EOT | SPI_IT_TXP | SPI_IT_RXP | SPI_IT_DXP |
                           SPI_IT_UDR | SPI_IT_OVR | SPI_IT_FRE | SPI_IT_MODF));

    /* Report UnderRun error for non RX Only communication */
    if ((itflag & SPI_FLAG_UDR) != 0UL) {                       /* data->State != HAL_SPI_STATE_BUSY_RX */
        SET_BIT(data->ErrorCode, HAL_SPI_ERROR_UDR);
        LL_SPI_ClearFlag_UDR(spi);
    }

    /* Report OverRun error for non TX Only communication */
    if ((itflag & SPI_FLAG_OVR) != 0UL) {                       /* data->State != HAL_SPI_STATE_BUSY_TX */
        SET_BIT(data->ErrorCode, HAL_SPI_ERROR_OVR);
        LL_SPI_ClearFlag_OVR(spi);
    }

    /* Check if CRC error occurred */
    if ((itflag & SPI_FLAG_CRCERR) != 0UL) {
        SET_BIT(data->ErrorCode, HAL_SPI_ERROR_CRC);
        LL_SPI_ClearFlag_CRCERR(spi);
    }

    /* SPI Mode Fault error interrupt occurred */
    if ((itflag & SPI_FLAG_MODF) != 0UL) {
        SET_BIT(data->ErrorCode, HAL_SPI_ERROR_MODF);
        LL_SPI_ClearFlag_MODF(spi);
    }

    /* SPI Frame error interrupt occurred */
    if ((itflag & SPI_FLAG_FRE) != 0UL) {
        SET_BIT(data->ErrorCode, HAL_SPI_ERROR_FRE);
        LL_SPI_ClearFlag_FRE(spi);
    }
}

/**
 * @brief SPI IRQ handler for STPM3x devices (low level)
 * @param[in] spi  SPI peripheral
 * @param[in] data SPI device data structure
 * @return None
 */
void stpm3x_hal_spi_irq_hndl_ll(SPI_TypeDef* spi,
                                struct spi_stm32_data* data) {
    /* @see STPM3X_SPI::irq_hndl, HAL_SPI_IRQHandler */
    uint32_t itsource = spi->IER;
    uint32_t itflag   = spi->SR;
    uint32_t trigger  = (itsource & itflag);
    uint32_t handled  = 0UL;
    HAL_SPI_StateTypeDef State = data->State;

    /* SPI in mode Transmitter and Receiver */
    if (HAL_IS_BIT_CLR(trigger, SPI_FLAG_OVR) &&
        HAL_IS_BIT_CLR(trigger, SPI_FLAG_UDR) &&
        HAL_IS_BIT_SET(trigger, SPI_FLAG_DXP)) {
        stpm3x_hal_spi_rx_isr(spi, data);

        handled = 1UL;
    }

    if (handled != 0UL) {
        return;
    }

    /* SPI End Of Transfer: DMA or IT based transfer */
    if (HAL_IS_BIT_SET(trigger, SPI_FLAG_EOT)) {
        /* Clear EOT/TXTF/SUSP flag */
        spi->IFCR = (SPI_IFCR_EOTC | SPI_IFCR_TXTFC | SPI_IFCR_SUSPC);

        /* Disable EOT interrupt */
        LL_SPI_DisableIT_EOT(spi);

        /* Call SPI Standard close procedure */
        stpm3x_hal_spi_cls_xfer(spi, data);

        data->State = HAL_SPI_STATE_READY;
        if (data->ErrorCode != HAL_SPI_ERROR_NONE) {
            bsp_hal_spi_err_callback(spi, data->ErrorCode);
            return;
        }

        if (State == HAL_SPI_STATE_BUSY_TX_RX) {
            bsp_hal_spi_tx_rx_cplt_callback(spi);
        }

        return;
    }

    if (HAL_IS_BIT_SET(itflag, SPI_FLAG_SUSP) &&
        HAL_IS_BIT_SET(itsource, SPI_FLAG_EOT)) {
        /* Abort on going, clear SUSP flag to avoid infinite looping */
        LL_SPI_ClearFlag_SUSP(spi);

        return;
    }

    /* SPI in Error Treatment */
    if ((trigger & (SPI_FLAG_MODF | SPI_FLAG_OVR | SPI_FLAG_FRE | SPI_FLAG_UDR)) != 0UL) {
        /* SPI Overrun error interrupt occurred */
        if ((trigger & SPI_FLAG_OVR) != 0UL) {
            SET_BIT(data->ErrorCode, HAL_SPI_ERROR_OVR);
            LL_SPI_ClearFlag_OVR(spi);
        }

        /* SPI Mode Fault error interrupt occurred */
        if ((trigger & SPI_FLAG_MODF) != 0UL) {
            SET_BIT(data->ErrorCode, HAL_SPI_ERROR_MODF);
            LL_SPI_ClearFlag_MODF(spi);
        }

        /* SPI Frame error interrupt occurred */
        if ((trigger & SPI_FLAG_FRE) != 0UL) {
            SET_BIT(data->ErrorCode, HAL_SPI_ERROR_FRE);
            LL_SPI_ClearFlag_FRE(spi);
        }

        /* SPI Underrun error interrupt occurred */
        if ((trigger & SPI_FLAG_UDR) != 0UL) {
            SET_BIT(data->ErrorCode, HAL_SPI_ERROR_UDR);
            LL_SPI_ClearFlag_UDR(spi);
        }

        if (data->ErrorCode != HAL_SPI_ERROR_NONE) {
            /* Disable SPI peripheral */
            LL_SPI_Disable(spi);

            /* Disable all interrupts */
            LL_SPI_DisableIT(spi, (SPI_IT_EOT | SPI_IT_RXP | SPI_IT_TXP | SPI_IT_MODF |
                                   SPI_IT_OVR | SPI_IT_FRE | SPI_IT_UDR));

            /* Restore data->State to Ready */
            data->State = HAL_SPI_STATE_READY;

            bsp_hal_spi_err_callback(spi, data->ErrorCode);
        }

        return;
    }
}

/**
 * @brief SPI IRQ handler for STPM3x devices (top level)
 * @param[in] spi  SPI peripheral
 * @param[in] data SPI device data structure
 * @param[in] irq_n IRQ number
 * @return SPI event
 */
uint32_t stpm3x_hal_spi_irq_hndl_asynch(SPI_TypeDef* spi,
                                        struct spi_stm32_data* data,
                                        IRQn_Type irq_n) {
    uint32_t event;

    stpm3x_hal_spi_irq_hndl_ll(spi, data);

    event = 0U;
    if (data->State == HAL_SPI_STATE_READY) {
        /* When HAL SPI is back to READY state, check if there was an error */
        int error = data->ErrorCode;
        if (error != HAL_SPI_ERROR_NONE) {
            /* something went wrong and the transfer has definitely completed */
            event = (SPI_EVENT_ERROR | SPI_EVENT_INTERNAL_TRANSFER_COMPLETE);

            if (error & HAL_SPI_ERROR_OVR) {
                event |= SPI_EVENT_RX_OVERFLOW;                 /* buffer overrun */
            }
        }
        else { /* else we're done */
            event = (SPI_EVENT_COMPLETE | SPI_EVENT_INTERNAL_TRANSFER_COMPLETE);
        }

        /* Disable the interrupt */
        NVIC_DisableIRQ(irq_n);
        NVIC_ClearPendingIRQ(irq_n);
    }

    return (event & (SPI_EVENT_ALL | SPI_EVENT_INTERNAL_TRANSFER_COMPLETE));
}

/**
 * @brief SPI interrupt handler for STPM3x devices
 * @param[in] dev SPI device structure
 */
__maybe_unused static void /**/spi_stpm3x_isr(const struct device* dev) {
    const struct spi_stm32_config* cfg = dev->config;
    struct spi_stm32_data* data = dev->data;
    struct spi_context* ctx = &data->ctx;
    uint32_t event;

    event = stpm3x_hal_spi_irq_hndl_asynch(cfg->spi, data, cfg->irq_line);
    if (ctx->callback && (event & SPI_EVENT_ALL)) {
        ctx->callback(dev, (event & SPI_EVENT_ALL), ctx->callback_data);
    }
}
#endif /* CONFIG_SPI_STM32_INTERRUPT */

/**
 * @brief Configure SPI by config parameters
 * @param[in] dev SPI device
 * @param[in] config SPI configuration
 * @return 0 on success, negative error code on failure
 */
static int spi_stm32_configure(const struct device* dev,
                               const struct spi_config* config,
                               bool write) {
    struct spi_stm32_config const* cfg = dev->config;
    struct spi_stm32_data* data = dev->data;
    static uint32_t const scaler[] = {
        LL_SPI_BAUDRATEPRESCALER_DIV2,
        LL_SPI_BAUDRATEPRESCALER_DIV4,
        LL_SPI_BAUDRATEPRESCALER_DIV8,
        LL_SPI_BAUDRATEPRESCALER_DIV16,
        LL_SPI_BAUDRATEPRESCALER_DIV32,
        LL_SPI_BAUDRATEPRESCALER_DIV64,
        LL_SPI_BAUDRATEPRESCALER_DIV128,
        LL_SPI_BAUDRATEPRESCALER_DIV256
    };
    SPI_TypeDef* spi = cfg->spi;
    uint32_t clock;
    int br;

    #ifndef CONFIG_SPI_RTIO
    if (spi_context_configured(&data->ctx, config)) {
        if (config->operation & SPI_HALF_DUPLEX) {
            if (write) {
                LL_SPI_SetTransferDirection(spi, LL_SPI_HALF_DUPLEX_TX);
            }
            else {
                LL_SPI_SetTransferDirection(spi, LL_SPI_HALF_DUPLEX_RX);
            }
        }
        return (0);
    }
    #endif /* CONFIG_SPI_RTIO */

    if ((SPI_WORD_SIZE_GET(config->operation) != 8) &&
        (SPI_WORD_SIZE_GET(config->operation) != 16)) {
        return (-ENOTSUP);
    }

    /* configure the frame format Motorola (default) or TI */
    if ((config->operation & SPI_FRAME_FORMAT_TI) == SPI_FRAME_FORMAT_TI) {
        #ifdef LL_SPI_PROTOCOL_TI
        LL_SPI_SetStandard(spi, LL_SPI_PROTOCOL_TI);
        #else
        LOG_ERR("Frame Format TI not supported");
        /* on stm32F1 or some stm32L1 (cat1,2) without SPI_CR2_FRF */
        return (-ENOTSUP);
        #endif
        #if defined(LL_SPI_PROTOCOL_MOTOROLA) && defined(SPI_CR2_FRF)
    }
    else {
        LL_SPI_SetStandard(spi, LL_SPI_PROTOCOL_MOTOROLA);
        #endif
    }

    if (IS_ENABLED(STM32_SPI_DOMAIN_CLOCK_SUPPORT) && (cfg->pclk_len > 1)) {
        if (clock_control_get_rate(DEVICE_DT_GET(STM32_CLOCK_CONTROL_NODE),
                                   (clock_control_subsys_t)&cfg->pclken[1], &clock) < 0) {
            LOG_ERR("Failed call clock_control_get_rate(pclk[1])");
            return (-EIO);
        }
    }
    else {
        if (clock_control_get_rate(DEVICE_DT_GET(STM32_CLOCK_CONTROL_NODE),
                                   (clock_control_subsys_t)&cfg->pclken[0], &clock) < 0) {
            LOG_ERR("Failed call clock_control_get_rate(pclk[0])");
            return (-EIO);
        }
    }

    for (br = 1; br <= ARRAY_SIZE(scaler); ++br) {
        uint32_t clk = clock >> br;

        if (clk <= config->frequency) {
            break;
        }
    }

    if (br > ARRAY_SIZE(scaler)) {
        LOG_ERR("Unsupported frequency %uHz, max %uHz, min %uHz",
                config->frequency, clock >> 1, clock >> ARRAY_SIZE(scaler));
        return (-EINVAL);
    }

    LL_SPI_Disable(spi);
    LL_SPI_SetBaudRatePrescaler(spi, scaler[br - 1]);

    #if defined(SPI_CFG2_IOSWP)
    if (cfg->ioswp) {
        LL_SPI_EnableIOSwap(cfg->spi);
    }
    #endif

    if (SPI_MODE_GET(config->operation) & SPI_MODE_CPOL) {
        LL_SPI_SetClockPolarity(spi, LL_SPI_POLARITY_HIGH);
    }
    else {
        LL_SPI_SetClockPolarity(spi, LL_SPI_POLARITY_LOW);
    }

    if (SPI_MODE_GET(config->operation) & SPI_MODE_CPHA) {
        LL_SPI_SetClockPhase(spi, LL_SPI_PHASE_2EDGE);
    }
    else {
        LL_SPI_SetClockPhase(spi, LL_SPI_PHASE_1EDGE);
    }

    if ((config->operation & SPI_HALF_DUPLEX) != 0U) {
        if (write) {
            LL_SPI_SetTransferDirection(spi, LL_SPI_HALF_DUPLEX_TX);
        }
        else {
            LL_SPI_SetTransferDirection(spi, LL_SPI_HALF_DUPLEX_RX);
        }
    }
    else {
        LL_SPI_SetTransferDirection(spi, LL_SPI_FULL_DUPLEX);
    }

    if ((config->operation & SPI_TRANSFER_LSB) != 0) {
        LL_SPI_SetTransferBitOrder(spi, LL_SPI_LSB_FIRST);
    }
    else {
        LL_SPI_SetTransferBitOrder(spi, LL_SPI_MSB_FIRST);
    }

    if (config->operation & SPI_CRC_ENABLE) {                   /* #CUSTOM@NDRS */
        LL_SPI_EnableCRC(spi);
    }
    else {
        LL_SPI_DisableCRC(spi);
    }

    if ((spi_cs_is_gpio(config) == true) ||
        !IS_ENABLED(CONFIG_SPI_STM32_USE_HW_SS)) {
        #if DT_HAS_COMPAT_STATUS_OKAY(st_stm32h7_spi)
        if ((SPI_OP_MODE_GET(config->operation) == SPI_OP_MODE_MASTER) &&
            (LL_SPI_GetNSSPolarity(spi) == LL_SPI_NSS_POLARITY_LOW)) {
            LL_SPI_SetInternalSSLevel(spi, LL_SPI_SS_LEVEL_HIGH);
        }
        #endif
        LL_SPI_SetNSSMode(spi, LL_SPI_NSS_SOFT);
    }
    else {
        if ((config->operation & SPI_OP_MODE_SLAVE) != 0U) {
            LL_SPI_SetNSSMode(spi, LL_SPI_NSS_HARD_INPUT);
        }
        else {
            LL_SPI_SetNSSMode(spi, LL_SPI_NSS_HARD_OUTPUT);
        }
    }

    if ((config->operation & SPI_OP_MODE_SLAVE) != 0U) {
        LL_SPI_SetMode(spi, LL_SPI_MODE_SLAVE);
    }
    else {
        LL_SPI_SetMode(spi, LL_SPI_MODE_MASTER);
    }

    if (SPI_WORD_SIZE_GET(config->operation) == 8) {
        LL_SPI_SetDataWidth(spi, LL_SPI_DATAWIDTH_8BIT);
    }
    else {
        LL_SPI_SetDataWidth(spi, LL_SPI_DATAWIDTH_16BIT);
    }

    #if DT_HAS_COMPAT_STATUS_OKAY(st_stm32h7_spi)
    LL_SPI_SetMasterSSIdleness(spi,  cfg->mssi_clocks);
    LL_SPI_SetInterDataIdleness(spi, cfg->midi_clocks << SPI_CFG2_MIDI_Pos);
    #endif

    #if DT_HAS_COMPAT_STATUS_OKAY(st_stm32_spi_fifo)
    if (config->operation & SPI_STPM3X_DRV) {                   /* #CUSTOM@NDRS */
        #if DT_HAS_COMPAT_STATUS_OKAY(st_stm32h7_spi)
        LL_SPI_SetFIFOThreshold(spi, LL_SPI_FIFO_TH_04DATA);
        #else
        /* TODO: now support only STM32H7 */
        #endif
    }
    else {
        ll_func_set_fifo_threshold_8bit(spi);
    }
    #endif

    /* At this point, it's mandatory to set this on the context! */
    data->ctx.config = config;

    LOG_DBG("Installed config %p: freq %uHz (div = %u), mode %u/%u/%u, slave %u",
            config, clock >> br, 1 << br,
            (SPI_MODE_GET(config->operation) & SPI_MODE_CPOL) ? 1 : 0,
            (SPI_MODE_GET(config->operation) & SPI_MODE_CPHA) ? 1 : 0,
            (SPI_MODE_GET(config->operation) & SPI_MODE_LOOP) ? 1 : 0,
            config->slave);

    return (0);
}

static int spi_stm32_release(const struct device* dev,
                             const struct spi_config* config) {
    struct spi_stm32_data* data = dev->data;
    const struct spi_stm32_config* cfg = dev->config;

    spi_context_unlock_unconditionally(&data->ctx);
    ll_func_disable_spi(cfg->spi);

    return (0);
}

#ifndef CONFIG_SPI_RTIO
#if DT_HAS_COMPAT_STATUS_OKAY(st_stm32h7_spi)
static int32_t spi_stm32_count_bufset_frames(const struct spi_config* config,
                                             const struct spi_buf_set* bufs) {
    if (bufs == NULL) {
        return (0);
    }

    uint32_t num_bytes = 0;

    for (size_t i = 0; i < bufs->count; i++) {
        num_bytes += bufs->buffers[i].len;
    }

    uint8_t bytes_per_frame = SPI_WORD_SIZE_GET(config->operation) / BITS_PER_BYTE;

    if ((num_bytes % bytes_per_frame) != 0) {
        return (-EINVAL);
    }

    int frames = (num_bytes / bytes_per_frame);

    if (frames > UINT16_MAX) {
        return (-EMSGSIZE);
    }

    return (frames);
}

static int32_t spi_stm32_count_total_frames(const struct spi_config* config,
                                            const struct spi_buf_set* tx_bufs,
                                            const struct spi_buf_set* rx_bufs) {
    int tx_frames = spi_stm32_count_bufset_frames(config, tx_bufs);

    if (tx_frames < 0) {
        return (tx_frames);
    }

    int rx_frames = spi_stm32_count_bufset_frames(config, rx_bufs);

    if (rx_frames < 0) {
        return (rx_frames);
    }

    return MAX(rx_frames, tx_frames);
}
#endif /* DT_HAS_COMPAT_STATUS_OKAY(st_stm32h7_spi) */

static int spi_stm32_half_duplex_switch_to_receive(const struct spi_stm32_config* cfg,
                                                   struct spi_stm32_data* data) {
    SPI_TypeDef* spi = cfg->spi;

    if (!spi_context_tx_on(&data->ctx) && spi_context_rx_on(&data->ctx)) {
        #ifndef CONFIG_SPI_STM32_INTERRUPT
        while (ll_func_spi_is_busy(spi)) {
            /* NOP */
        }
        LL_SPI_Disable(spi);
        #endif /* CONFIG_SPI_STM32_INTERRUPT*/

        #if DT_HAS_COMPAT_STATUS_OKAY(st_stm32h7_spi)
        const struct spi_config* config = data->ctx.config;

        if (SPI_OP_MODE_GET(config->operation) == SPI_OP_MODE_MASTER) {
            int num_bytes = spi_context_total_rx_len(&data->ctx);
            uint8_t bytes_per_frame = SPI_WORD_SIZE_GET(config->operation) / BITS_PER_BYTE;

            if ((num_bytes % bytes_per_frame) != 0) {
                return (-EINVAL);
            }

            LL_SPI_SetTransferSize(spi, (uint32_t)num_bytes / bytes_per_frame);
        }
        #endif /* DT_HAS_COMPAT_STATUS_OKAY(st_stm32h7_spi) */

        LL_SPI_SetTransferDirection(spi, LL_SPI_HALF_DUPLEX_RX);

        LL_SPI_Enable(spi);

        #if DT_HAS_COMPAT_STATUS_OKAY(st_stm32h7_spi)
        /* With the STM32MP1, STM32U5 and the STM32H7,
         * if the device is the SPI master,
         * we need to enable the start of the transfer with
         * LL_SPI_StartMasterTransfer(spi).
         */
        if (LL_SPI_GetMode(spi) == LL_SPI_MODE_MASTER) {
            LL_SPI_StartMasterTransfer(spi);
            while (!LL_SPI_IsActiveMasterTransfer(spi)) {
                /*
                 * Check for the race condition where the transfer completes
                 * before this loop is entered. If EOT is set, the transfer
                 * is done and we can break.
                 */
                if (LL_SPI_IsActiveFlag_EOT(spi)) {
                    break;
                }
            }
        }
        #endif /* DT_HAS_COMPAT_STATUS_OKAY(st_stm32h7_spi) */

        #if CONFIG_SOC_SERIES_STM32H7X
        /*
         * Add a small delay after enabling to prevent transfer stalling at high
         * system clock frequency (see errata sheet ES0392).
         */
        k_busy_wait(WAIT_1US);
        #endif

        #ifdef CONFIG_SPI_STM32_INTERRUPT
        #if DT_HAS_COMPAT_STATUS_OKAY(st_stm32h7_spi)
        if (cfg->fifo_enabled) {
            LL_SPI_EnableIT_EOT(spi);
        }
        #endif /* DT_HAS_COMPAT_STATUS_OKAY(st_stm32h7_spi) */

        ll_func_enable_int_errors(spi);
        ll_func_enable_int_rx_not_empty(spi);
        #endif /* CONFIG_SPI_STM32_INTERRUPT */
    }

    return (0);
}
#endif /* !CONFIG_SPI_RTIO */

static int spi_stm32_ll_transceive(const struct device* dev,
                                   const struct spi_config* config,
                                   const struct spi_buf_set* tx_bufs,
                                   const struct spi_buf_set* rx_bufs,
                                   bool asynchronous,
                                   spi_callback_t cb,
                                   void* userdata) {
    struct spi_stm32_data* data = dev->data;
    int ret;

    if ((tx_bufs == NULL) && (rx_bufs == NULL)) {
        return (0);
    }

    if (!IS_ENABLED(CONFIG_SPI_STM32_INTERRUPT) && asynchronous) {
        return (-ENOTSUP);
    }

    spi_context_lock(&data->ctx, asynchronous, cb, userdata, config);

    spi_stm32_pm_policy_state_lock_get(dev);

    #ifdef CONFIG_SPI_RTIO
    ret = spi_rtio_transceive(data->rtio_ctx, config, tx_bufs, rx_bufs);
    #else /* CONFIG_SPI_RTIO */
    const struct spi_stm32_config *cfg = dev->config;
    SPI_TypeDef *spi = cfg->spi;

    ret = spi_stm32_configure(dev, config, tx_bufs != NULL);
    if (ret != 0) {
        goto end;
    }

    /* Set buffers info */
    if (SPI_WORD_SIZE_GET(config->operation) == 8) {
        spi_context_buffers_setup(&data->ctx, tx_bufs, rx_bufs, 1);
    }
    else {
        spi_context_buffers_setup(&data->ctx, tx_bufs, rx_bufs, 2);
    }

    uint32_t transfer_dir = LL_SPI_GetTransferDirection(spi);

    #if DT_HAS_COMPAT_STATUS_OKAY(st_stm32h7_spi)
    if (cfg->fifo_enabled && SPI_OP_MODE_GET(config->operation) == SPI_OP_MODE_MASTER) {
        int total_frames;

        if (transfer_dir == LL_SPI_FULL_DUPLEX) {
            total_frames = spi_stm32_count_total_frames(config, tx_bufs, rx_bufs);
        }
        else if (transfer_dir == LL_SPI_HALF_DUPLEX_TX) {
            total_frames = spi_stm32_count_bufset_frames(config, tx_bufs);
        }
        else {
            total_frames = spi_stm32_count_bufset_frames(config, rx_bufs);
        }

        if (total_frames < 0) {
            ret = total_frames;
            goto end;
        }
        LL_SPI_SetTransferSize(spi, (uint32_t)total_frames);
    }
    #endif /* DT_HAS_COMPAT_STATUS_OKAY(st_stm32h7_spi) */

    spi_stm32_msg_start(dev, rx_bufs == NULL);

    #ifdef CONFIG_SPI_STM32_INTERRUPT
    do {
        ret = spi_context_wait_for_completion(&data->ctx);

        if ((ret == 0) && (transfer_dir == LL_SPI_HALF_DUPLEX_TX)) {
            ret = spi_stm32_half_duplex_switch_to_receive(cfg, data);
            transfer_dir = LL_SPI_GetTransferDirection(spi);
        }
    } while ((ret == 0) && spi_stm32_transfer_ongoing(data));
    #else /* CONFIG_SPI_STM32_INTERRUPT */
    do {
        ret = spi_stm32_shift_frames(cfg, data);

        if ((ret == 0) && (transfer_dir == LL_SPI_HALF_DUPLEX_TX)) {
            ret = spi_stm32_half_duplex_switch_to_receive(cfg, data);
            transfer_dir = LL_SPI_GetTransferDirection(spi);
        }
    } while ((ret == 0) && spi_stm32_transfer_ongoing(data));

    spi_stm32_complete(dev, ret);

    #ifdef CONFIG_SPI_SLAVE
    if (spi_context_is_slave(&data->ctx) && (ret == 0)) {
        ret = data->ctx.recv_frames;
    }
    #endif /* CONFIG_SPI_SLAVE */

    #endif /* CONFIG_SPI_STM32_INTERRUPT */

end :
#endif /* CONFIG_SPI_RTIO */

    spi_context_release(&data->ctx, ret);

    return (ret);
}

/* STPM3X's specific function */
bool spi_stpm3x_is_active(struct spi_dt_spec const* spec) {
    struct spi_stm32_data const* data = spec->bus->data;
    HAL_SPI_StateTypeDef State = data->State;

    switch (State) {
        case HAL_SPI_STATE_RESET :
        case HAL_SPI_STATE_READY :
        case HAL_SPI_STATE_ERROR :
            return (false);

        default :
            return (true);
    }
}

#if DT_HAS_COMPAT_STATUS_OKAY(st_stpm3x_spi)
int spi_stpm3x_transceive_dt(struct spi_dt_spec const* spec,
                             uint8_t const tx[],
                             uint8_t rx[]) {
    struct spi_stm32_config const* cfg = spec->bus->config;
    struct spi_stm32_data* data = spec->bus->data;
    SPI_TypeDef* spi = cfg->spi;

    // Register the thunking handler
    IRQn_Type irq_n = cfg->irq_line;

    // Enable the interrupt
    NVIC_DisableIRQ(irq_n);
    NVIC_ClearPendingIRQ(irq_n);
    NVIC_EnableIRQ(irq_n);

    // Flush FIFO
    #if defined(SPI_FLAG_FRLVL)             // STM32F0 STM32F3 STM32F7 STM32L4
    LL_SPIEx_FlushRxFifo(spi);
    #endif

    // Set the function for IT treatment
    // @note already set in _spi_init_direct with HAL_SPI_Set_TxISR_Rx_ISR_8BIT
    data->ErrorCode = HAL_SPI_ERROR_NONE;
    data->State     = HAL_SPI_STATE_BUSY_TX_RX;

    data->ctx.rx_buf = rx;
    data->ctx.rx_len = 0U;
    data->ctx.tx_len = 0U;

    // Set the number of data at current transfer
    MODIFY_REG(spi->CR2, SPI_CR2_TSIZE, 4U);

    /* Enable SPI peripheral */
    LL_SPI_Enable(spi);

    __IO uint8_t* ptxdr_8bits = (__IO uint8_t*)(&(spi->TXDR));

    // Transmit data in 8 Bit mode and put in TxFIFO
    *ptxdr_8bits = tx[0];
    *ptxdr_8bits = tx[1];
    *ptxdr_8bits = tx[2];
    *ptxdr_8bits = tx[3];

    // Enable EOT, RXP, DXP, UDR, OVR, FRE, MODF and TSERF interrupts
    // No TXP since we already put all of data into TxFIFO
    LL_SPI_EnableIT(spi, (SPI_IT_EOT | SPI_IT_RXP  |
                          SPI_IT_DXP | SPI_IT_UDR  | SPI_IT_OVR |
                          SPI_IT_FRE | SPI_IT_MODF | SPI_IT_TSERF));

    // Master transfer start
    SET_BIT(spi->CR1, SPI_CR1_CSTART);

    return (0);
}

/**
 * @brief SPI STPM3X specific initialization
 * @param[in] spec SPI device tree specification
 * @param[in] cb   Callback function
 * @param[in] userdata Callback user data
 * @return 0 on success, negative error code on failure
 */
int spi_stpm3x_init(struct spi_dt_spec const* spec,
                    spi_callback_t cb,
                    void* userdata) {
    struct spi_stm32_data* data = spec->bus->data;
    int ret;

    ret = spi_stm32_configure(spec->bus, &spec->config, false);
    if (ret == 0) {
        data->State = HAL_SPI_STATE_READY;
        data->ctx.callback = cb;
        data->ctx.callback_data = userdata;
    }

    return (ret);
}
#endif /* DT_HAS_COMPAT_STATUS_OKAY(st_stpm3x_spi) */

#ifdef CONFIG_SPI_STM32_DMA
static int wait_dma_rx_tx_done(const struct device* dev) {
    struct spi_stm32_data* data = dev->data;
    int res;
    k_timeout_t timeout;

    /*
     * In slave mode we do not know when the transaction will start. Hence,
     * it doesn't make sense to have timeout in this case.
     */
    if (IS_ENABLED(CONFIG_SPI_SLAVE) &&
        spi_context_is_slave(&data->ctx)) {
        timeout = K_FOREVER;
    }
    else {
        timeout = K_MSEC(1000);
    }

    while (true) {
        res = k_sem_take(&data->status_sem, timeout);
        if (res != 0) {
            return (res);
        }

        if ((data->status_flags & SPI_STM32_DMA_ERROR_FLAG) != 0U) {
            return (-EIO);
        }

        if ((data->status_flags & SPI_STM32_DMA_DONE_FLAG) != 0U) {
            return (0);
        }
    }

    return (res);
}

#ifdef CONFIG_DCACHE
static bool is_dummy_buffer(const struct spi_buf* buf) {
    return (buf->buf == NULL);
}

static bool spi_buf_set_in_nocache(const struct spi_buf_set* bufs) {
    for (size_t i = 0; i < bufs->count; i++) {
        const struct spi_buf* buf = &bufs->buffers[i];

        if (!is_dummy_buffer(buf) &&
            !stm32_buf_in_nocache((uintptr_t)buf->buf, buf->len)) {
            return (false);
        }
    }
    return (true);
}
#endif /* CONFIG_DCACHE */

<<<<<<< HEAD
static int spi_stm32_ll_transceive_dma(const struct device* dev,
                                       const struct spi_config* config,
                                       const struct spi_buf_set* tx_bufs,
                                       const struct spi_buf_set* rx_bufs,
                                       bool asynchronous,
                                       spi_callback_t cb,
                                       void* userdata) {
    const struct spi_stm32_config* cfg = dev->config;
    struct spi_stm32_data* data = dev->data;
    SPI_TypeDef* spi = cfg->spi;
    int ret;
    int err;

    if ((tx_bufs == NULL) && (rx_bufs == NULL)) {
        return (0);
    }

    if (asynchronous) {
        return (-ENOTSUP);
    }

    #ifdef CONFIG_DCACHE
    if (((tx_bufs != NULL) && !spi_buf_set_in_nocache(tx_bufs)) ||
        ((rx_bufs != NULL) && !spi_buf_set_in_nocache(rx_bufs))) {
        LOG_ERR("SPI DMA transfers not supported on cached memory");
        return (-ENOTSUP);
    }
    #endif /* CONFIG_DCACHE */

    spi_context_lock(&data->ctx, asynchronous, cb, userdata, config);

    spi_stm32_pm_policy_state_lock_get(dev);

    k_sem_reset(&data->status_sem);

    ret = spi_stm32_configure(dev, config, (tx_bufs != NULL));
    if (ret != 0) {
        goto end;
    }

    uint32_t transfer_dir = LL_SPI_GetTransferDirection(spi);

    #if DT_HAS_COMPAT_STATUS_OKAY(st_stm32h7_spi)
    if (transfer_dir == LL_SPI_HALF_DUPLEX_RX) {
        int frames = spi_stm32_count_bufset_frames(config, rx_bufs);

        if (frames < 0) {
            ret = frames;
            goto end;
        }

        LL_SPI_SetTransferSize(cfg->spi, frames);
    }
    #endif /* st_stm32h7_spi */

    /* Set buffers info */
    if (SPI_WORD_SIZE_GET(config->operation) == 8) {
        spi_context_buffers_setup(&data->ctx, tx_bufs, rx_bufs, 1);
    }
    else {
        spi_context_buffers_setup(&data->ctx, tx_bufs, rx_bufs, 2);
    }

    #if DT_HAS_COMPAT_STATUS_OKAY(st_stm32h7_spi)
    /* set request before enabling (else SPI CFG1 reg is write protected) */
    if (transfer_dir == LL_SPI_FULL_DUPLEX) {
        LL_SPI_EnableDMAReq_RX(spi);
        LL_SPI_EnableDMAReq_TX(spi);
    }
    else if (transfer_dir == LL_SPI_HALF_DUPLEX_TX) {
        LL_SPI_EnableDMAReq_TX(spi);
    }
    else {
        LL_SPI_EnableDMAReq_RX(spi);
    }

    LL_SPI_Enable(spi);

    /* In half-duplex rx mode, start transfer after
     * setting DMA configurations
     */
    if ((transfer_dir != LL_SPI_HALF_DUPLEX_RX) &&
        (LL_SPI_GetMode(spi) == LL_SPI_MODE_MASTER)) {
        LL_SPI_StartMasterTransfer(spi);
    }
    #else
    LL_SPI_Enable(spi);
    #endif /* st_stm32h7_spi */

    /* This is turned off in spi_stm32_complete(). */
    spi_stm32_cs_control(dev, true);

    uint8_t word_size_bytes = SPI_WORD_SIZE_GET(config->operation) / BITS_PER_BYTE;

    data->dma_rx.dma_cfg.source_data_size = word_size_bytes;
    data->dma_rx.dma_cfg.dest_data_size   = word_size_bytes;
    data->dma_tx.dma_cfg.source_data_size = word_size_bytes;
    data->dma_tx.dma_cfg.dest_data_size   = word_size_bytes;

    while ((data->ctx.rx_len > 0) || (data->ctx.tx_len > 0)) {
        size_t dma_len;

        data->status_flags = 0;

        if (transfer_dir == LL_SPI_FULL_DUPLEX) {
            if (data->ctx.rx_len == 0) {
                dma_len = data->ctx.tx_len;
            }
            else if (data->ctx.tx_len == 0) {
                dma_len = data->ctx.rx_len;
            }
            else {
                dma_len = MIN(data->ctx.tx_len, data->ctx.rx_len);
            }

            ret = spi_dma_move_buffers(dev, dma_len);
        }
        else if (transfer_dir == LL_SPI_HALF_DUPLEX_TX) {
            dma_len = data->ctx.tx_len;
            ret = spi_dma_move_tx_buffers(dev, dma_len);
        }
        else {
            dma_len = data->ctx.rx_len;
            ret = spi_dma_move_rx_buffers(dev, dma_len);
        }

        #if DT_HAS_COMPAT_STATUS_OKAY(st_stm32h7_spi)
        if ((transfer_dir == LL_SPI_HALF_DUPLEX_RX) &&
            (LL_SPI_GetMode(spi) == LL_SPI_MODE_MASTER)) {
            LL_SPI_StartMasterTransfer(spi);
        }
        #endif /* st_stm32h7_spi */

        if (ret != 0) {
            break;
        }

        #if !DT_HAS_COMPAT_STATUS_OKAY(st_stm32h7_spi)
        /* toggle the DMA request to restart the transfer */
        if (transfer_dir == LL_SPI_FULL_DUPLEX) {
            LL_SPI_EnableDMAReq_RX(spi);
            LL_SPI_EnableDMAReq_TX(spi);
        }
        else if (transfer_dir == LL_SPI_HALF_DUPLEX_TX) {
            LL_SPI_EnableDMAReq_TX(spi);
        }
        else {
            LL_SPI_EnableDMAReq_RX(spi);
        }
        #endif /* ! st_stm32h7_spi */

        ret = wait_dma_rx_tx_done(dev);
        if (ret != 0) {
            break;
        }

        #ifdef SPI_SR_FTLVL
        while (LL_SPI_GetTxFIFOLevel(spi) > 0) {
            /* pass */
        }
        #endif /* SPI_SR_FTLVL */

        #ifdef CONFIG_SPI_STM32_ERRATA_BUSY
        WAIT_FOR(ll_func_spi_dma_busy(spi) != 0,
                 CONFIG_SPI_STM32_BUSY_FLAG_TIMEOUT,
                 k_yield());
        #else
        /* wait until spi is no more busy (spi TX fifo is really empty) */
        while (ll_func_spi_dma_busy(spi) == 0) {
            if (IS_ENABLED(__GTEST)) {
                break;
            }
        }
        #endif /* CONFIG_SPI_STM32_ERRATA_BUSY */

        #if !DT_HAS_COMPAT_STATUS_OKAY(st_stm32h7_spi)
        /* toggle the DMA transfer request */
        LL_SPI_DisableDMAReq_TX(spi);
        LL_SPI_DisableDMAReq_RX(spi);
        #endif /* ! st_stm32h7_spi */

        uint8_t frame_size_bytes = SPI_WORD_SIZE_GET(config->operation) / BITS_PER_BYTE;

        if (transfer_dir == LL_SPI_FULL_DUPLEX) {
            spi_context_update_tx(&data->ctx, frame_size_bytes, dma_len);
            spi_context_update_rx(&data->ctx, frame_size_bytes, dma_len);
        }
        else if (transfer_dir == LL_SPI_HALF_DUPLEX_TX) {
            spi_context_update_tx(&data->ctx, frame_size_bytes, dma_len);
        }
        else {
            spi_context_update_rx(&data->ctx, frame_size_bytes, dma_len);
        }

        if ((transfer_dir == LL_SPI_HALF_DUPLEX_TX) &&
            !spi_context_tx_on(&data->ctx) &&
            spi_context_rx_on(&data->ctx)) {
            LL_SPI_Disable(spi);
            LL_SPI_SetTransferDirection(spi, LL_SPI_HALF_DUPLEX_RX);

            transfer_dir = LL_SPI_HALF_DUPLEX_RX;

            #if DT_HAS_COMPAT_STATUS_OKAY(st_stm32h7_spi)
            int frames = spi_stm32_count_bufset_frames(config, rx_bufs);

            if (frames < 0) {
                ret = frames;
                break;
            }

            LL_SPI_SetTransferSize(cfg->spi, frames);

            LL_SPI_EnableDMAReq_RX(spi);
            #endif /* st_stm32h7_spi */

            LL_SPI_Enable(spi);
        }
    }

    /* spi complete relies on SPI Status Reg which cannot be disabled */
    spi_stm32_complete(dev, ret);
    /* disable spi instance after completion */
    LL_SPI_Disable(spi);
    /* The Config. Reg. on some mcus is write un-protected when SPI is disabled */
    LL_SPI_DisableDMAReq_TX(spi);
    LL_SPI_DisableDMAReq_RX(spi);

    err = dma_stop(data->dma_rx.dma_dev, data->dma_rx.channel);
    if (err != 0) {
        LOG_DBG("Rx dma_stop failed with error %d", err);
    }
    err = dma_stop(data->dma_tx.dma_dev, data->dma_tx.channel);
    if (err != 0) {
        LOG_DBG("Tx dma_stop failed with error %d", err);
    }

    #ifdef CONFIG_SPI_SLAVE
    if (spi_context_is_slave(&data->ctx) && (ret == 0)) {
        ret = data->ctx.recv_frames;
    }
    #endif /* CONFIG_SPI_SLAVE */

end :
    spi_context_release(&data->ctx, ret);

    spi_stm32_pm_policy_state_lock_put(dev);

    return (ret);
=======
	spi_context_lock(&data->ctx, asynchronous, cb, userdata, config);

	spi_stm32_pm_policy_state_lock_get(dev);

	k_sem_reset(&data->status_sem);

	ret = spi_stm32_configure(dev, config, tx_bufs != NULL);
	if (ret != 0) {
		goto end;
	}

	uint32_t transfer_dir = LL_SPI_GetTransferDirection(spi);

#if DT_HAS_COMPAT_STATUS_OKAY(st_stm32h7_spi)
	if (transfer_dir == LL_SPI_HALF_DUPLEX_RX) {
		int frames = spi_stm32_count_bufset_frames(config, rx_bufs);

		if (frames < 0) {
			ret = frames;
			goto end;
		}

		LL_SPI_SetTransferSize(cfg->spi, frames);
	}
#endif /* st_stm32h7_spi */

	/* Set buffers info */
	if (SPI_WORD_SIZE_GET(config->operation) == 8) {
		spi_context_buffers_setup(&data->ctx, tx_bufs, rx_bufs, 1);
	} else {
		spi_context_buffers_setup(&data->ctx, tx_bufs, rx_bufs, 2);
	}

#if DT_HAS_COMPAT_STATUS_OKAY(st_stm32h7_spi)
	/* set request before enabling (else SPI CFG1 reg is write protected) */
	if (transfer_dir == LL_SPI_FULL_DUPLEX) {
		LL_SPI_EnableDMAReq_RX(spi);
		LL_SPI_EnableDMAReq_TX(spi);
	} else if (transfer_dir == LL_SPI_HALF_DUPLEX_TX) {
		LL_SPI_EnableDMAReq_TX(spi);
	} else {
		LL_SPI_EnableDMAReq_RX(spi);
	}

	LL_SPI_Enable(spi);

	/* In half-duplex rx mode, start transfer after
	 * setting DMA configurations
	 */
	if (transfer_dir != LL_SPI_HALF_DUPLEX_RX &&
	    LL_SPI_GetMode(spi) == LL_SPI_MODE_MASTER) {
		LL_SPI_StartMasterTransfer(spi);
	}
#else
	LL_SPI_Enable(spi);
#endif /* st_stm32h7_spi */

	/* This is turned off in spi_stm32_complete(). */
	spi_stm32_cs_control(dev, true);

	uint8_t word_size_bytes = SPI_WORD_SIZE_GET(config->operation) / BITS_PER_BYTE;
	struct dma_config *rx_cfg = &data->dma_rx.dma_cfg, *tx_cfg = &data->dma_tx.dma_cfg;

	rx_cfg->source_data_size = rx_cfg->source_burst_length = word_size_bytes;
	rx_cfg->dest_data_size = rx_cfg->dest_burst_length = word_size_bytes;
	tx_cfg->source_data_size = tx_cfg->source_burst_length = word_size_bytes;
	tx_cfg->dest_data_size = tx_cfg->dest_burst_length = word_size_bytes;

	while (data->ctx.rx_len > 0 || data->ctx.tx_len > 0) {
		size_t dma_len;

		data->status_flags = 0;

		if (transfer_dir == LL_SPI_FULL_DUPLEX) {
			if (data->ctx.rx_len == 0) {
				dma_len = data->ctx.tx_len;
			} else if (data->ctx.tx_len == 0) {
				dma_len = data->ctx.rx_len;
			} else {
				dma_len = MIN(data->ctx.tx_len, data->ctx.rx_len);
			}

			ret = spi_dma_move_buffers(dev, dma_len);
		} else if (transfer_dir == LL_SPI_HALF_DUPLEX_TX) {
			dma_len = data->ctx.tx_len;
			ret = spi_dma_move_tx_buffers(dev, dma_len);
		} else {
			dma_len = data->ctx.rx_len;
			ret = spi_dma_move_rx_buffers(dev, dma_len);
		}

#if DT_HAS_COMPAT_STATUS_OKAY(st_stm32h7_spi)
		if (transfer_dir == LL_SPI_HALF_DUPLEX_RX &&
		    LL_SPI_GetMode(spi) == LL_SPI_MODE_MASTER) {
			LL_SPI_StartMasterTransfer(spi);
		}
#endif /* st_stm32h7_spi */

		if (ret != 0) {
			break;
		}

#if !DT_HAS_COMPAT_STATUS_OKAY(st_stm32h7_spi)

		/* toggle the DMA request to restart the transfer */
		if (transfer_dir == LL_SPI_FULL_DUPLEX) {
			LL_SPI_EnableDMAReq_RX(spi);
			LL_SPI_EnableDMAReq_TX(spi);
		} else if (transfer_dir == LL_SPI_HALF_DUPLEX_TX) {
			LL_SPI_EnableDMAReq_TX(spi);
		} else {
			LL_SPI_EnableDMAReq_RX(spi);
		}
#endif /* ! st_stm32h7_spi */

		ret = wait_dma_rx_tx_done(dev);
		if (ret != 0) {
			break;
		}

#ifdef SPI_SR_FTLVL
		while (LL_SPI_GetTxFIFOLevel(spi) > 0) {
		}
#endif /* SPI_SR_FTLVL */

#ifdef CONFIG_SPI_STM32_ERRATA_BUSY
		WAIT_FOR(ll_func_spi_dma_busy(spi) != 0,
			 CONFIG_SPI_STM32_BUSY_FLAG_TIMEOUT,
			 k_yield());
#else
		/* wait until spi is no more busy (spi TX fifo is really empty) */
		while (ll_func_spi_dma_busy(spi) == 0) {
		}
#endif /* CONFIG_SPI_STM32_ERRATA_BUSY */

#if !DT_HAS_COMPAT_STATUS_OKAY(st_stm32h7_spi)
		/* toggle the DMA transfer request */
		LL_SPI_DisableDMAReq_TX(spi);
		LL_SPI_DisableDMAReq_RX(spi);
#endif /* ! st_stm32h7_spi */

		uint8_t frame_size_bytes = SPI_WORD_SIZE_GET(config->operation) / BITS_PER_BYTE;

		if (transfer_dir == LL_SPI_FULL_DUPLEX) {
			spi_context_update_tx(&data->ctx, frame_size_bytes, dma_len);
			spi_context_update_rx(&data->ctx, frame_size_bytes, dma_len);
		} else if (transfer_dir == LL_SPI_HALF_DUPLEX_TX) {
			spi_context_update_tx(&data->ctx, frame_size_bytes, dma_len);
		} else {
			spi_context_update_rx(&data->ctx, frame_size_bytes, dma_len);
		}

		if (transfer_dir == LL_SPI_HALF_DUPLEX_TX &&
		    !spi_context_tx_on(&data->ctx) &&
		    spi_context_rx_on(&data->ctx)) {
			LL_SPI_Disable(spi);
			LL_SPI_SetTransferDirection(spi, LL_SPI_HALF_DUPLEX_RX);

			transfer_dir = LL_SPI_HALF_DUPLEX_RX;

#if DT_HAS_COMPAT_STATUS_OKAY(st_stm32h7_spi)
			int frames = spi_stm32_count_bufset_frames(config, rx_bufs);

			if (frames < 0) {
				ret = frames;
				break;
			}

			LL_SPI_SetTransferSize(cfg->spi, frames);

			LL_SPI_EnableDMAReq_RX(spi);
#endif /* st_stm32h7_spi */

			LL_SPI_Enable(spi);
		}
	}

	/* spi complete relies on SPI Status Reg which cannot be disabled */
	spi_stm32_complete(dev, ret);
	/* disable spi instance after completion */
	LL_SPI_Disable(spi);
	/* The Config. Reg. on some mcus is write un-protected when SPI is disabled */
	LL_SPI_DisableDMAReq_TX(spi);
	LL_SPI_DisableDMAReq_RX(spi);

	err = dma_stop(data->dma_rx.dma_dev, data->dma_rx.channel);
	if (err != 0) {
		LOG_DBG("Rx dma_stop failed with error %d", err);
	}
	err = dma_stop(data->dma_tx.dma_dev, data->dma_tx.channel);
	if (err != 0) {
		LOG_DBG("Tx dma_stop failed with error %d", err);
	}

#ifdef CONFIG_SPI_SLAVE
	if (spi_context_is_slave(&data->ctx) && ret == 0) {
		ret = data->ctx.recv_frames;
	}
#endif /* CONFIG_SPI_SLAVE */

end:
	spi_context_release(&data->ctx, ret);

	spi_stm32_pm_policy_state_lock_put(dev);

	return ret;
>>>>>>> ab09c943
}
#endif /* CONFIG_SPI_STM32_DMA */

static int spi_stm32_transceive(const struct device* dev,
                                const struct spi_config* config,
                                const struct spi_buf_set* tx_bufs,
                                const struct spi_buf_set* rx_bufs) {
    #ifdef CONFIG_SPI_STM32_DMA
    struct spi_stm32_data const* data = dev->data;

    if ((data->dma_tx.dma_dev != NULL) && (data->dma_rx.dma_dev != NULL)) {
        return spi_stm32_ll_transceive_dma(dev, config, tx_bufs, rx_bufs,
                                           false, NULL, NULL);
    }
    #endif /* CONFIG_SPI_STM32_DMA */
    return spi_stm32_ll_transceive(dev, config, tx_bufs, rx_bufs, false, NULL, NULL);
}

#ifdef CONFIG_SPI_ASYNC
static int spi_stm32_transceive_async(const struct device* dev,
                                      const struct spi_config* config,
                                      const struct spi_buf_set* tx_bufs,
                                      const struct spi_buf_set* rx_bufs,
                                      spi_callback_t cb,
                                      void* userdata) {
    return spi_stm32_ll_transceive(dev, config, tx_bufs, rx_bufs, true, cb, userdata);
}
#endif /* CONFIG_SPI_ASYNC */

static DEVICE_API(spi, api_funcs) = {
    .transceive = spi_stm32_transceive,
    #ifdef CONFIG_SPI_ASYNC
    .transceive_async = spi_stm32_transceive_async,
    #endif
    #ifdef CONFIG_SPI_RTIO
    .iodev_submit = spi_stm32_iodev_submit,
    #endif
    .release = spi_stm32_release,
};

static bool spi_stm32_is_subghzspi(const struct device* dev) {
    #if DT_HAS_COMPAT_STATUS_OKAY(st_stm32_spi_subghz)
    const struct spi_stm32_config* cfg = dev->config;

    return (cfg->use_subghzspi_nss);
    #else
    ARG_UNUSED(dev);
    return (false);
    #endif /* st_stm32_spi_subghz */
}

static int spi_stm32_pinctrl_apply(const struct device* dev, uint8_t id) {
    const struct spi_stm32_config* config = dev->config;
    int err;

    if (spi_stm32_is_subghzspi(dev)) {
        return (0);
    }

    /* Move pins to requested state */
    err = pinctrl_apply_state(config->pcfg, id);
    if ((id == PINCTRL_STATE_SLEEP) && (err == -ENOENT)) {
        /* Sleep state is optional */
        err = 0;
    }

    return (err);
}

static int spi_stm32_pm_action(const struct device* dev,
                               enum pm_device_action action) {
    struct spi_stm32_data* data = dev->data;
    const struct spi_stm32_config* config = dev->config;
    const struct device* const clk = DEVICE_DT_GET(STM32_CLOCK_CONTROL_NODE);
    int err;

    switch (action) {
        case PM_DEVICE_ACTION_RESUME :
            /* enable clock */
            err = clock_control_on(clk, (clock_control_subsys_t)&config->pclken[0]);
            if (err != 0) {
                LOG_ERR("Could not enable SPI clock");
                return (err);
            }

            /* Configure pins for active mode */
            err = spi_stm32_pinctrl_apply(dev, PINCTRL_STATE_DEFAULT);
            if (err < 0) {
                return (err);
            }

            /* @warning critical part the peripheral keeps always control of all associated GPIOs
             * When SPI master has to be disabled temporary for a specific configuration reason (e.g. CRC
             * reset, CPHA or HDDIR change) setting this bit prevents any glitches on the associated
             * outputs configured at alternate function mode by keeping them forced at state corresponding
             * the current SPI configuration.
             */
            #if DT_HAS_COMPAT_STATUS_OKAY(st_stm32h7_spi)
            LL_SPI_EnableGPIOControl(config->spi);              /* #CUSTOM@NDRS */
            #endif

            /* (re-)init SPI context and all CS configuration */
            err = spi_context_cs_configure_all(&data->ctx);
            if (err < 0) {
                return (err);
            }
            spi_context_unlock_unconditionally(&data->ctx);
            break;

        case PM_DEVICE_ACTION_SUSPEND :
            /* Stop device clock. */
            err = clock_control_off(clk, (clock_control_subsys_t)&config->pclken[0]);
            if (err != 0) {
                LOG_ERR("Could not disable SPI clock");
                return (err);
            }
            /* Configure pins for sleep mode */
            err = spi_stm32_pinctrl_apply(dev, PINCTRL_STATE_SLEEP);
            return (err);

        case PM_DEVICE_ACTION_TURN_ON :
            /* Configure pins for sleep mode */
            err = spi_stm32_pinctrl_apply(dev, PINCTRL_STATE_SLEEP);
            return (err);

        case PM_DEVICE_ACTION_TURN_OFF :
            break;

        default :
            return (-ENOTSUP);
    }

    return (0);
}

static int spi_stm32_init(const struct device* dev) {
    struct spi_stm32_data* data = dev->data;
    const struct spi_stm32_config* cfg = dev->config;
    int err;

    if (!device_is_ready(DEVICE_DT_GET(STM32_CLOCK_CONTROL_NODE))) {
        LOG_ERR("clock control device not ready");
        return (-ENODEV);
    }

    if (IS_ENABLED(STM32_SPI_DOMAIN_CLOCK_SUPPORT) && (cfg->pclk_len > 1)) {
        err = clock_control_configure(DEVICE_DT_GET(STM32_CLOCK_CONTROL_NODE),
                                      (clock_control_subsys_t)&cfg->pclken[1],
                                      NULL);
        if (err < 0) {
            LOG_ERR("Could not select SPI domain clock");
            return (err);
        }
    }

    /* For easier access during operation,
     * transfer the `tx_nop` setting to runtime data structure.
     */
    data->tx_nop = cfg->tx_nop;

    #ifdef CONFIG_SPI_STM32_INTERRUPT
    cfg->irq_config(dev);
    #endif /* CONFIG_SPI_STM32_INTERRUPT */

    #ifdef CONFIG_SPI_STM32_DMA
    if ((data->dma_rx.dma_dev != NULL) && !device_is_ready(data->dma_rx.dma_dev)) {
        LOG_ERR("%s device not ready", data->dma_rx.dma_dev->name);
        return (-ENODEV);
    }

    if ((data->dma_tx.dma_dev != NULL) && !device_is_ready(data->dma_tx.dma_dev)) {
        LOG_ERR("%s device not ready", data->dma_tx.dma_dev->name);
        return (-ENODEV);
    }

    LOG_DBG("SPI with DMA transfer");

    #endif /* CONFIG_SPI_STM32_DMA */

    #ifdef CONFIG_SPI_RTIO
    spi_rtio_init(data->rtio_ctx, dev);
    #endif /* CONFIG_SPI_RTIO */

    err = pm_device_driver_init(dev, spi_stm32_pm_action);
    return (err);
}

#ifdef CONFIG_SPI_STM32_INTERRUPT
#define STM32_SPI_IRQ_CONNECT(id)                   \
    COND_CODE_1(DT_INST_PROP(id, stpm3x_isr),       \
        (IRQ_CONNECT(DT_INST_IRQN(id),              \
                     DT_INST_IRQ(id, priority),     \
                     spi_stpm3x_isr,                \
                     DEVICE_DT_INST_GET(id), 0)),   \
        (IRQ_CONNECT(DT_INST_IRQN(id),              \
                     DT_INST_IRQ(id, priority),     \
                     spi_stm32_isr,                 \
                     DEVICE_DT_INST_GET(id), 0))    \
    )

#define STM32_SPI_IRQ_HANDLER_DECL(id)      \
    static void spi_stm32_irq_config_func_##id(const struct device* dev)

#define STM32_SPI_IRQ_HANDLER_FUNC(id)      \
    .irq_config = spi_stm32_irq_config_func_##id, \
    .irq_line = DT_INST_IRQN(id),

#define STM32_SPI_IRQ_HANDLER(id)           \
    static void spi_stm32_irq_config_func_##id(const struct device* dev) { \
        STM32_SPI_IRQ_CONNECT(id);          \
        irq_enable(DT_INST_IRQN(id));       \
    }

#else
#define STM32_SPI_IRQ_CONNECT(id)
#define STM32_SPI_IRQ_HANDLER_DECL(id)
#define STM32_SPI_IRQ_HANDLER_FUNC(id)
#define STM32_SPI_IRQ_HANDLER(id)
#endif /* CONFIG_SPI_STM32_INTERRUPT */

<<<<<<< HEAD
#define SPI_DMA_CHANNEL_INIT(index, dir, dir_cap, src_dev, dest_dev)    \
    .dma_dev = DEVICE_DT_GET(STM32_DMA_CTLR(index, dir)),       \
    .channel = DT_INST_DMAS_CELL_BY_NAME(index, dir, channel),  \
    .dma_cfg = {                            \
        .dma_slot            = STM32_DMA_SLOT(index, dir, slot),\
        .channel_direction   = STM32_DMA_CONFIG_DIRECTION(      \
                                  STM32_DMA_CHANNEL_CONFIG(index, dir)),\
        .source_data_size    = STM32_DMA_CONFIG_##src_dev##_DATA_SIZE(  \
                                  STM32_DMA_CHANNEL_CONFIG(index, dir)),\
        .dest_data_size      = STM32_DMA_CONFIG_##dest_dev##_DATA_SIZE( \
                                  STM32_DMA_CHANNEL_CONFIG(index, dir)),\
        .source_burst_length = 1, /* SINGLE transfer */         \
        .dest_burst_length   = 1, /* SINGLE transfer */         \
        .channel_priority    = STM32_DMA_CONFIG_PRIORITY(       \
                                  STM32_DMA_CHANNEL_CONFIG(index, dir)),\
        .dma_callback        = spi_stm32_dma_callback,          \
        .block_count         = 2,           \
    },                                      \
    .src_addr_increment = STM32_DMA_CONFIG_##src_dev##_ADDR_INC(\
                             STM32_DMA_CHANNEL_CONFIG(index, dir)),     \
    .dst_addr_increment = STM32_DMA_CONFIG_##dest_dev##_ADDR_INC(       \
                             STM32_DMA_CHANNEL_CONFIG(index, dir)),     \
    .fifo_threshold     = STM32_DMA_FEATURES_FIFO_THRESHOLD(    \
                             STM32_DMA_FEATURES(index, dir)),   \
=======
#define SPI_DMA_CHANNEL_INIT(index, dir, dir_cap, src_dev, dest_dev)		\
	.dma_dev = DEVICE_DT_GET(STM32_DMA_CTLR(index, dir)),			\
	.channel = DT_INST_DMAS_CELL_BY_NAME(index, dir, channel),		\
	.dma_cfg = {								\
		.dma_slot = STM32_DMA_SLOT(index, dir, slot),			\
		.channel_direction = STM32_DMA_CONFIG_DIRECTION(		\
					STM32_DMA_CHANNEL_CONFIG(index, dir)),	\
		.source_data_size = STM32_DMA_CONFIG_##src_dev##_DATA_SIZE(	\
					STM32_DMA_CHANNEL_CONFIG(index, dir)),	\
		.dest_data_size = STM32_DMA_CONFIG_##dest_dev##_DATA_SIZE(	\
					STM32_DMA_CHANNEL_CONFIG(index, dir)),	\
		/* use single transfers (burst length = data size) */		\
		.source_burst_length = STM32_DMA_CONFIG_##src_dev##_DATA_SIZE(	\
					STM32_DMA_CHANNEL_CONFIG(index, dir)),	\
		.dest_burst_length = STM32_DMA_CONFIG_##dest_dev##_DATA_SIZE(	\
					STM32_DMA_CHANNEL_CONFIG(index, dir)),	\
		.channel_priority = STM32_DMA_CONFIG_PRIORITY(			\
					STM32_DMA_CHANNEL_CONFIG(index, dir)),	\
		.dma_callback = dma_callback,					\
		.block_count = 2,						\
	},									\
	.src_addr_increment = STM32_DMA_CONFIG_##src_dev##_ADDR_INC(		\
				STM32_DMA_CHANNEL_CONFIG(index, dir)),		\
	.dst_addr_increment = STM32_DMA_CONFIG_##dest_dev##_ADDR_INC(		\
				STM32_DMA_CHANNEL_CONFIG(index, dir)),		\
	.fifo_threshold = STM32_DMA_FEATURES_FIFO_THRESHOLD(			\
				STM32_DMA_FEATURES(index, dir)),		\

>>>>>>> ab09c943

#ifdef CONFIG_SPI_STM32_DMA
#define SPI_DMA_CHANNEL(id, dir, DIR, src, dest)            \
    .dma_##dir = {                          \
        COND_CODE_1(DT_INST_DMAS_HAS_NAME(id, dir),         \
                    (SPI_DMA_CHANNEL_INIT(id, dir, DIR, src, dest)), \
                    (NULL))                 \
    },

#define SPI_DMA_STATUS_SEM(id)              \
    .status_sem = Z_SEM_INITIALIZER(spi_stm32_dev_data_##id.status_sem, 0, 1),
#else
#define SPI_DMA_CHANNEL(id, dir, DIR, src, dest)
#define SPI_DMA_STATUS_SEM(id)
#endif /* CONFIG_SPI_STM32_DMA */

#define SPI_EXPAND_1BYTE_TO_4BYTES(byte)    ((uint32_t)(byte & 0xFF) * 0x01010101U)

#define SPI_SUPPORTS_FIFO(id)   DT_INST_NODE_HAS_PROP(id, fifo_enable)
#define SPI_GET_FIFO_PROP(id)   DT_INST_PROP(id, fifo_enable)
#define SPI_FIFO_ENABLED(id)    COND_CODE_1(SPI_SUPPORTS_FIFO(id), (SPI_GET_FIFO_PROP(id)), (0))

#define STM32_SPI_INIT(id)                                      \
    STM32_SPI_IRQ_HANDLER_DECL(id);                             \
                                                                \
    PINCTRL_DT_INST_DEFINE(id);                                 \
                                                                \
    static const struct stm32_pclken pclken_##id[] =            \
                              STM32_DT_INST_CLOCKS(id);         \
                                                                \
    static struct spi_stm32_config DT_CONST spi_stm32_cfg_##id = {  \
        .spi      = (SPI_TypeDef*)DT_INST_REG_ADDR(id),         \
        .pclken   = pclken_##id,                                \
        .pclk_len = DT_INST_NUM_CLOCKS(id),                     \
        .pcfg     = PINCTRL_DT_INST_DEV_CONFIG_GET(id),         \
        .fifo_enabled = SPI_FIFO_ENABLED(id),                   \
        .ioswp    = DT_INST_PROP(id, ioswp),                    \
        STM32_SPI_IRQ_HANDLER_FUNC(id)                          \
        IF_ENABLED(DT_HAS_COMPAT_STATUS_OKAY(st_stm32_spi_subghz),  \
            (.use_subghzspi_nss =                                   \
                DT_INST_PROP_OR(id, use_subghzspi_nss, false), ))   \
        IF_ENABLED(DT_HAS_COMPAT_STATUS_OKAY(st_stm32h7_spi),   \
               (.midi_clocks = DT_INST_PROP(id, midi_clock),))  \
        IF_ENABLED(DT_HAS_COMPAT_STATUS_OKAY(st_stm32h7_spi),   \
               (.mssi_clocks = DT_INST_PROP(id, mssi_clock),))  \
    };                                                          \
                                                                \
    IF_ENABLED(CONFIG_SPI_RTIO,                                 \
        (SPI_RTIO_DEFINE(spi_stm32_rtio_##id,                   \
                         CONFIG_SPI_STM32_RTIO_SQ_SIZE,         \
                         CONFIG_SPI_STM32_RTIO_CQ_SIZE)))       \
                                                                \
    static struct spi_stm32_data spi_stm32_dev_data_##id = {    \
        SPI_CONTEXT_INIT_LOCK(spi_stm32_dev_data_##id, ctx),    \
        SPI_CONTEXT_INIT_SYNC(spi_stm32_dev_data_##id, ctx),    \
        SPI_DMA_CHANNEL(id, rx, RX, PERIPHERAL, MEMORY)         \
        SPI_DMA_CHANNEL(id, tx, TX, MEMORY, PERIPHERAL)         \
        SPI_DMA_STATUS_SEM(id)                                  \
        SPI_CONTEXT_CS_GPIOS_INITIALIZE(DT_DRV_INST(id), ctx)   \
        IF_ENABLED(CONFIG_SPI_RTIO, (.rtio_ctx = &spi_stm32_rtio_##id,)) \
    };                                                          \
                                                                \
    PM_DEVICE_DT_INST_DEFINE(id, spi_stm32_pm_action);          \
                                                                \
    SPI_DEVICE_DT_INST_DEFINE(id, spi_stm32_init,               \
                              PM_DEVICE_DT_INST_GET(id),        \
                              &spi_stm32_dev_data_##id,         \
                              &spi_stm32_cfg_##id,              \
                              POST_KERNEL, CONFIG_SPI_INIT_PRIORITY, \
                              &api_funcs);                      \
                                                                \
    STM32_SPI_IRQ_HANDLER(id)

DT_INST_FOREACH_STATUS_OKAY(STM32_SPI_INIT)

#if (__GTEST == 1U)                         /* #CUSTOM@NDRS */
#include "mcu_reg_stub.h"

#define STM32_SPI_CFG_REG_INIT(id)       \
    zephyr_gtest_spi_stm32_reg_init(&spi_stm32_cfg_##id);

static void zephyr_gtest_spi_stm32_reg_init(struct spi_stm32_config* cfg) {
    uintptr_t base_addr = (uintptr_t)cfg->spi;

    switch (base_addr) {
        case SPI1_BASE : {
            cfg->spi = (SPI_TypeDef*)ut_mcu_spi1_ptr;
            break;
        }

        case SPI2_BASE : {
            cfg->spi = (SPI_TypeDef*)ut_mcu_spi2_ptr;
            break;
        }

        case SPI3_BASE : {
            cfg->spi = (SPI_TypeDef*)ut_mcu_spi3_ptr;
            break;
        }

        #if defined(SPI4_BASE)
        case SPI4_BASE : {
            cfg->spi = (SPI_TypeDef*)ut_mcu_spi4_ptr;
            break;
        }
        #endif

        #if defined(SPI5_BASE)
        case SPI5_BASE : {
            cfg->spi = (SPI_TypeDef*)ut_mcu_spi5_ptr;
            break;
        }
        #endif

        #if defined(SPI6_BASE)
        case SPI6_BASE : {
            cfg->spi = (SPI_TypeDef*)ut_mcu_spi6_ptr;
            break;
        }
        #endif

        default : {
            break;
        }
    }
}

void zephyr_gtest_spi_stm32(void) {
    DT_INST_FOREACH_STATUS_OKAY(STM32_SPI_CFG_REG_INIT)
}

#endif<|MERGE_RESOLUTION|>--- conflicted
+++ resolved
@@ -1664,7 +1664,6 @@
 }
 #endif /* CONFIG_DCACHE */
 
-<<<<<<< HEAD
 static int spi_stm32_ll_transceive_dma(const struct device* dev,
                                        const struct spi_config* config,
                                        const struct spi_buf_set* tx_bufs,
@@ -1758,11 +1757,13 @@
     spi_stm32_cs_control(dev, true);
 
     uint8_t word_size_bytes = SPI_WORD_SIZE_GET(config->operation) / BITS_PER_BYTE;
-
-    data->dma_rx.dma_cfg.source_data_size = word_size_bytes;
-    data->dma_rx.dma_cfg.dest_data_size   = word_size_bytes;
-    data->dma_tx.dma_cfg.source_data_size = word_size_bytes;
-    data->dma_tx.dma_cfg.dest_data_size   = word_size_bytes;
+    struct dma_config* rx_cfg = &data->dma_rx.dma_cfg;
+    struct dma_config* tx_cfg = &data->dma_tx.dma_cfg;
+
+    rx_cfg->source_data_size = rx_cfg->source_burst_length = word_size_bytes;
+    rx_cfg->dest_data_size   = rx_cfg->dest_burst_length   = word_size_bytes;
+    tx_cfg->source_data_size = tx_cfg->source_burst_length = word_size_bytes;
+    tx_cfg->dest_data_size   = tx_cfg->dest_burst_length   = word_size_bytes;
 
     while ((data->ctx.rx_len > 0) || (data->ctx.tx_len > 0)) {
         size_t dma_len;
@@ -1913,214 +1914,6 @@
     spi_stm32_pm_policy_state_lock_put(dev);
 
     return (ret);
-=======
-	spi_context_lock(&data->ctx, asynchronous, cb, userdata, config);
-
-	spi_stm32_pm_policy_state_lock_get(dev);
-
-	k_sem_reset(&data->status_sem);
-
-	ret = spi_stm32_configure(dev, config, tx_bufs != NULL);
-	if (ret != 0) {
-		goto end;
-	}
-
-	uint32_t transfer_dir = LL_SPI_GetTransferDirection(spi);
-
-#if DT_HAS_COMPAT_STATUS_OKAY(st_stm32h7_spi)
-	if (transfer_dir == LL_SPI_HALF_DUPLEX_RX) {
-		int frames = spi_stm32_count_bufset_frames(config, rx_bufs);
-
-		if (frames < 0) {
-			ret = frames;
-			goto end;
-		}
-
-		LL_SPI_SetTransferSize(cfg->spi, frames);
-	}
-#endif /* st_stm32h7_spi */
-
-	/* Set buffers info */
-	if (SPI_WORD_SIZE_GET(config->operation) == 8) {
-		spi_context_buffers_setup(&data->ctx, tx_bufs, rx_bufs, 1);
-	} else {
-		spi_context_buffers_setup(&data->ctx, tx_bufs, rx_bufs, 2);
-	}
-
-#if DT_HAS_COMPAT_STATUS_OKAY(st_stm32h7_spi)
-	/* set request before enabling (else SPI CFG1 reg is write protected) */
-	if (transfer_dir == LL_SPI_FULL_DUPLEX) {
-		LL_SPI_EnableDMAReq_RX(spi);
-		LL_SPI_EnableDMAReq_TX(spi);
-	} else if (transfer_dir == LL_SPI_HALF_DUPLEX_TX) {
-		LL_SPI_EnableDMAReq_TX(spi);
-	} else {
-		LL_SPI_EnableDMAReq_RX(spi);
-	}
-
-	LL_SPI_Enable(spi);
-
-	/* In half-duplex rx mode, start transfer after
-	 * setting DMA configurations
-	 */
-	if (transfer_dir != LL_SPI_HALF_DUPLEX_RX &&
-	    LL_SPI_GetMode(spi) == LL_SPI_MODE_MASTER) {
-		LL_SPI_StartMasterTransfer(spi);
-	}
-#else
-	LL_SPI_Enable(spi);
-#endif /* st_stm32h7_spi */
-
-	/* This is turned off in spi_stm32_complete(). */
-	spi_stm32_cs_control(dev, true);
-
-	uint8_t word_size_bytes = SPI_WORD_SIZE_GET(config->operation) / BITS_PER_BYTE;
-	struct dma_config *rx_cfg = &data->dma_rx.dma_cfg, *tx_cfg = &data->dma_tx.dma_cfg;
-
-	rx_cfg->source_data_size = rx_cfg->source_burst_length = word_size_bytes;
-	rx_cfg->dest_data_size = rx_cfg->dest_burst_length = word_size_bytes;
-	tx_cfg->source_data_size = tx_cfg->source_burst_length = word_size_bytes;
-	tx_cfg->dest_data_size = tx_cfg->dest_burst_length = word_size_bytes;
-
-	while (data->ctx.rx_len > 0 || data->ctx.tx_len > 0) {
-		size_t dma_len;
-
-		data->status_flags = 0;
-
-		if (transfer_dir == LL_SPI_FULL_DUPLEX) {
-			if (data->ctx.rx_len == 0) {
-				dma_len = data->ctx.tx_len;
-			} else if (data->ctx.tx_len == 0) {
-				dma_len = data->ctx.rx_len;
-			} else {
-				dma_len = MIN(data->ctx.tx_len, data->ctx.rx_len);
-			}
-
-			ret = spi_dma_move_buffers(dev, dma_len);
-		} else if (transfer_dir == LL_SPI_HALF_DUPLEX_TX) {
-			dma_len = data->ctx.tx_len;
-			ret = spi_dma_move_tx_buffers(dev, dma_len);
-		} else {
-			dma_len = data->ctx.rx_len;
-			ret = spi_dma_move_rx_buffers(dev, dma_len);
-		}
-
-#if DT_HAS_COMPAT_STATUS_OKAY(st_stm32h7_spi)
-		if (transfer_dir == LL_SPI_HALF_DUPLEX_RX &&
-		    LL_SPI_GetMode(spi) == LL_SPI_MODE_MASTER) {
-			LL_SPI_StartMasterTransfer(spi);
-		}
-#endif /* st_stm32h7_spi */
-
-		if (ret != 0) {
-			break;
-		}
-
-#if !DT_HAS_COMPAT_STATUS_OKAY(st_stm32h7_spi)
-
-		/* toggle the DMA request to restart the transfer */
-		if (transfer_dir == LL_SPI_FULL_DUPLEX) {
-			LL_SPI_EnableDMAReq_RX(spi);
-			LL_SPI_EnableDMAReq_TX(spi);
-		} else if (transfer_dir == LL_SPI_HALF_DUPLEX_TX) {
-			LL_SPI_EnableDMAReq_TX(spi);
-		} else {
-			LL_SPI_EnableDMAReq_RX(spi);
-		}
-#endif /* ! st_stm32h7_spi */
-
-		ret = wait_dma_rx_tx_done(dev);
-		if (ret != 0) {
-			break;
-		}
-
-#ifdef SPI_SR_FTLVL
-		while (LL_SPI_GetTxFIFOLevel(spi) > 0) {
-		}
-#endif /* SPI_SR_FTLVL */
-
-#ifdef CONFIG_SPI_STM32_ERRATA_BUSY
-		WAIT_FOR(ll_func_spi_dma_busy(spi) != 0,
-			 CONFIG_SPI_STM32_BUSY_FLAG_TIMEOUT,
-			 k_yield());
-#else
-		/* wait until spi is no more busy (spi TX fifo is really empty) */
-		while (ll_func_spi_dma_busy(spi) == 0) {
-		}
-#endif /* CONFIG_SPI_STM32_ERRATA_BUSY */
-
-#if !DT_HAS_COMPAT_STATUS_OKAY(st_stm32h7_spi)
-		/* toggle the DMA transfer request */
-		LL_SPI_DisableDMAReq_TX(spi);
-		LL_SPI_DisableDMAReq_RX(spi);
-#endif /* ! st_stm32h7_spi */
-
-		uint8_t frame_size_bytes = SPI_WORD_SIZE_GET(config->operation) / BITS_PER_BYTE;
-
-		if (transfer_dir == LL_SPI_FULL_DUPLEX) {
-			spi_context_update_tx(&data->ctx, frame_size_bytes, dma_len);
-			spi_context_update_rx(&data->ctx, frame_size_bytes, dma_len);
-		} else if (transfer_dir == LL_SPI_HALF_DUPLEX_TX) {
-			spi_context_update_tx(&data->ctx, frame_size_bytes, dma_len);
-		} else {
-			spi_context_update_rx(&data->ctx, frame_size_bytes, dma_len);
-		}
-
-		if (transfer_dir == LL_SPI_HALF_DUPLEX_TX &&
-		    !spi_context_tx_on(&data->ctx) &&
-		    spi_context_rx_on(&data->ctx)) {
-			LL_SPI_Disable(spi);
-			LL_SPI_SetTransferDirection(spi, LL_SPI_HALF_DUPLEX_RX);
-
-			transfer_dir = LL_SPI_HALF_DUPLEX_RX;
-
-#if DT_HAS_COMPAT_STATUS_OKAY(st_stm32h7_spi)
-			int frames = spi_stm32_count_bufset_frames(config, rx_bufs);
-
-			if (frames < 0) {
-				ret = frames;
-				break;
-			}
-
-			LL_SPI_SetTransferSize(cfg->spi, frames);
-
-			LL_SPI_EnableDMAReq_RX(spi);
-#endif /* st_stm32h7_spi */
-
-			LL_SPI_Enable(spi);
-		}
-	}
-
-	/* spi complete relies on SPI Status Reg which cannot be disabled */
-	spi_stm32_complete(dev, ret);
-	/* disable spi instance after completion */
-	LL_SPI_Disable(spi);
-	/* The Config. Reg. on some mcus is write un-protected when SPI is disabled */
-	LL_SPI_DisableDMAReq_TX(spi);
-	LL_SPI_DisableDMAReq_RX(spi);
-
-	err = dma_stop(data->dma_rx.dma_dev, data->dma_rx.channel);
-	if (err != 0) {
-		LOG_DBG("Rx dma_stop failed with error %d", err);
-	}
-	err = dma_stop(data->dma_tx.dma_dev, data->dma_tx.channel);
-	if (err != 0) {
-		LOG_DBG("Tx dma_stop failed with error %d", err);
-	}
-
-#ifdef CONFIG_SPI_SLAVE
-	if (spi_context_is_slave(&data->ctx) && ret == 0) {
-		ret = data->ctx.recv_frames;
-	}
-#endif /* CONFIG_SPI_SLAVE */
-
-end:
-	spi_context_release(&data->ctx, ret);
-
-	spi_stm32_pm_policy_state_lock_put(dev);
-
-	return ret;
->>>>>>> ab09c943
 }
 #endif /* CONFIG_SPI_STM32_DMA */
 
@@ -2341,61 +2134,33 @@
 #define STM32_SPI_IRQ_HANDLER(id)
 #endif /* CONFIG_SPI_STM32_INTERRUPT */
 
-<<<<<<< HEAD
 #define SPI_DMA_CHANNEL_INIT(index, dir, dir_cap, src_dev, dest_dev)    \
-    .dma_dev = DEVICE_DT_GET(STM32_DMA_CTLR(index, dir)),       \
-    .channel = DT_INST_DMAS_CELL_BY_NAME(index, dir, channel),  \
-    .dma_cfg = {                            \
-        .dma_slot            = STM32_DMA_SLOT(index, dir, slot),\
-        .channel_direction   = STM32_DMA_CONFIG_DIRECTION(      \
+    .dma_dev = DEVICE_DT_GET(STM32_DMA_CTLR(index, dir)),               \
+    .channel = DT_INST_DMAS_CELL_BY_NAME(index, dir, channel),          \
+    .dma_cfg = {                                                        \
+        .dma_slot            = STM32_DMA_SLOT(index, dir, slot),        \
+        .channel_direction   = STM32_DMA_CONFIG_DIRECTION(              \
                                   STM32_DMA_CHANNEL_CONFIG(index, dir)),\
         .source_data_size    = STM32_DMA_CONFIG_##src_dev##_DATA_SIZE(  \
                                   STM32_DMA_CHANNEL_CONFIG(index, dir)),\
         .dest_data_size      = STM32_DMA_CONFIG_##dest_dev##_DATA_SIZE( \
                                   STM32_DMA_CHANNEL_CONFIG(index, dir)),\
-        .source_burst_length = 1, /* SINGLE transfer */         \
-        .dest_burst_length   = 1, /* SINGLE transfer */         \
-        .channel_priority    = STM32_DMA_CONFIG_PRIORITY(       \
-                                  STM32_DMA_CHANNEL_CONFIG(index, dir)),\
-        .dma_callback        = spi_stm32_dma_callback,          \
-        .block_count         = 2,           \
-    },                                      \
-    .src_addr_increment = STM32_DMA_CONFIG_##src_dev##_ADDR_INC(\
+        /* use single transfers (burst length = data size) */           \
+        .source_burst_length = STM32_DMA_CONFIG_##src_dev##_DATA_SIZE(  \
+            STM32_DMA_CHANNEL_CONFIG(index, dir)),                      \
+        .dest_burst_length = STM32_DMA_CONFIG_##dest_dev##_DATA_SIZE(   \
+            STM32_DMA_CHANNEL_CONFIG(index, dir)),                      \
+        .channel_priority = STM32_DMA_CONFIG_PRIORITY(                  \
+            STM32_DMA_CHANNEL_CONFIG(index, dir)),                      \
+        .dma_callback        = spi_stm32_dma_callback,                  \
+        .block_count         = 2,                                       \
+    },                                                                  \
+    .src_addr_increment = STM32_DMA_CONFIG_##src_dev##_ADDR_INC(        \
                              STM32_DMA_CHANNEL_CONFIG(index, dir)),     \
     .dst_addr_increment = STM32_DMA_CONFIG_##dest_dev##_ADDR_INC(       \
                              STM32_DMA_CHANNEL_CONFIG(index, dir)),     \
-    .fifo_threshold     = STM32_DMA_FEATURES_FIFO_THRESHOLD(    \
-                             STM32_DMA_FEATURES(index, dir)),   \
-=======
-#define SPI_DMA_CHANNEL_INIT(index, dir, dir_cap, src_dev, dest_dev)		\
-	.dma_dev = DEVICE_DT_GET(STM32_DMA_CTLR(index, dir)),			\
-	.channel = DT_INST_DMAS_CELL_BY_NAME(index, dir, channel),		\
-	.dma_cfg = {								\
-		.dma_slot = STM32_DMA_SLOT(index, dir, slot),			\
-		.channel_direction = STM32_DMA_CONFIG_DIRECTION(		\
-					STM32_DMA_CHANNEL_CONFIG(index, dir)),	\
-		.source_data_size = STM32_DMA_CONFIG_##src_dev##_DATA_SIZE(	\
-					STM32_DMA_CHANNEL_CONFIG(index, dir)),	\
-		.dest_data_size = STM32_DMA_CONFIG_##dest_dev##_DATA_SIZE(	\
-					STM32_DMA_CHANNEL_CONFIG(index, dir)),	\
-		/* use single transfers (burst length = data size) */		\
-		.source_burst_length = STM32_DMA_CONFIG_##src_dev##_DATA_SIZE(	\
-					STM32_DMA_CHANNEL_CONFIG(index, dir)),	\
-		.dest_burst_length = STM32_DMA_CONFIG_##dest_dev##_DATA_SIZE(	\
-					STM32_DMA_CHANNEL_CONFIG(index, dir)),	\
-		.channel_priority = STM32_DMA_CONFIG_PRIORITY(			\
-					STM32_DMA_CHANNEL_CONFIG(index, dir)),	\
-		.dma_callback = dma_callback,					\
-		.block_count = 2,						\
-	},									\
-	.src_addr_increment = STM32_DMA_CONFIG_##src_dev##_ADDR_INC(		\
-				STM32_DMA_CHANNEL_CONFIG(index, dir)),		\
-	.dst_addr_increment = STM32_DMA_CONFIG_##dest_dev##_ADDR_INC(		\
-				STM32_DMA_CHANNEL_CONFIG(index, dir)),		\
-	.fifo_threshold = STM32_DMA_FEATURES_FIFO_THRESHOLD(			\
-				STM32_DMA_FEATURES(index, dir)),		\
-
->>>>>>> ab09c943
+    .fifo_threshold     = STM32_DMA_FEATURES_FIFO_THRESHOLD(            \
+                             STM32_DMA_FEATURES(index, dir)),           \
 
 #ifdef CONFIG_SPI_STM32_DMA
 #define SPI_DMA_CHANNEL(id, dir, DIR, src, dest)            \
