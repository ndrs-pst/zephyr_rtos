/*
 * Copyright (c) 2016 BayLibre, SAS
 *
 * SPDX-License-Identifier: Apache-2.0
 */

#define DT_DRV_COMPAT st_stm32_spi

#define LOG_LEVEL CONFIG_SPI_LOG_LEVEL
#include <zephyr/logging/log.h>
LOG_MODULE_REGISTER(spi_ll_stm32);

#include <zephyr/sys/util.h>
#include <zephyr/kernel.h>
#include <soc.h>
#include <stm32_ll_spi.h>
#include <errno.h>
#include <zephyr/drivers/spi.h>
#include <zephyr/drivers/pinctrl.h>
#include <zephyr/toolchain.h>
#include <zephyr/pm/policy.h>
#include <zephyr/pm/device.h>
#include <zephyr/pm/device_runtime.h>
#ifdef CONFIG_SPI_STM32_DMA
#include <zephyr/drivers/dma/dma_stm32.h>
#include <zephyr/drivers/dma.h>
#endif
#include <zephyr/drivers/clock_control/stm32_clock_control.h>
#include <zephyr/drivers/clock_control.h>
#include <zephyr/irq.h>
#include <zephyr/mem_mgmt/mem_attr.h>

#ifdef CONFIG_DCACHE
#include <zephyr/dt-bindings/memory-attr/memory-attr-arm.h>
#endif /* CONFIG_DCACHE */

#ifdef CONFIG_NOCACHE_MEMORY
#include <zephyr/linker/linker-defs.h>
#elif defined(CONFIG_CACHE_MANAGEMENT)
#include <zephyr/arch/cache.h>
#endif /* CONFIG_NOCACHE_MEMORY */

#include "spi_ll_stm32.h"

#if defined(CONFIG_DCACHE) &&                               \
    !defined(CONFIG_NOCACHE_MEMORY)
/* currently, manual cache coherency management is only done on dummy_rx_tx_buffer */
#define SPI_STM32_MANUAL_CACHE_COHERENCY_REQUIRED   1
#else
#define SPI_STM32_MANUAL_CACHE_COHERENCY_REQUIRED   0
#endif /* defined(CONFIG_DCACHE) && !defined(CONFIG_NOCACHE_MEMORY) */

#define WAIT_1US        1U

/*
 * Check for SPI_SR_FRE to determine support for TI mode frame format
 * error flag, because STM32F1 SoCs do not support it and  STM32CUBE
 * for F1 family defines an unused LL_SPI_SR_FRE.
 */
#if DT_HAS_COMPAT_STATUS_OKAY(st_stm32h7_spi)
#define SPI_STM32_ERR_MSK (LL_SPI_SR_UDR | LL_SPI_SR_CRCE | LL_SPI_SR_MODF | \
                           LL_SPI_SR_OVR | LL_SPI_SR_TIFRE)
#else
#if defined(LL_SPI_SR_UDR)
#define SPI_STM32_ERR_MSK (LL_SPI_SR_UDR | LL_SPI_SR_CRCERR | LL_SPI_SR_MODF | \
                           LL_SPI_SR_OVR | LL_SPI_SR_FRE)
#elif defined(SPI_SR_FRE)
#define SPI_STM32_ERR_MSK (LL_SPI_SR_CRCERR | LL_SPI_SR_MODF | \
                           LL_SPI_SR_OVR | LL_SPI_SR_FRE)
#else
#define SPI_STM32_ERR_MSK (LL_SPI_SR_CRCERR | LL_SPI_SR_MODF | LL_SPI_SR_OVR)
#endif
#endif /* CONFIG_SOC_SERIES_STM32MP1X */

<<<<<<< HEAD
static void spi_stm32_pm_policy_state_lock_get(const struct device *dev)
{
	if (IS_ENABLED(CONFIG_PM)) {
		struct spi_stm32_data *data = dev->data;

		if (!data->pm_policy_state_on) {
			data->pm_policy_state_on = true;
			pm_policy_state_lock_get(PM_STATE_SUSPEND_TO_IDLE, PM_ALL_SUBSTATES);
			if (IS_ENABLED(CONFIG_PM_S2RAM)) {
				pm_policy_state_lock_get(PM_STATE_SUSPEND_TO_RAM, PM_ALL_SUBSTATES);
			}
			pm_device_runtime_get(dev);
		}
	}
}

static void spi_stm32_pm_policy_state_lock_put(const struct device *dev)
{
	if (IS_ENABLED(CONFIG_PM)) {
		struct spi_stm32_data *data = dev->data;

		if (data->pm_policy_state_on) {
			data->pm_policy_state_on = false;
			pm_device_runtime_put(dev);
			pm_policy_state_lock_put(PM_STATE_SUSPEND_TO_IDLE, PM_ALL_SUBSTATES);
			if (IS_ENABLED(CONFIG_PM_S2RAM)) {
				pm_policy_state_lock_put(PM_STATE_SUSPEND_TO_RAM, PM_ALL_SUBSTATES);
			}
		}
	}
=======
#if (__GTEST == 1U)
extern void bsp_hal_spi_tx_rx_cplt_callback(SPI_TypeDef* spi);
extern void bsp_hal_spi_err_callback(SPI_TypeDef* spi, uint32_t sr);
#else
__weak void bsp_hal_spi_tx_rx_cplt_callback(SPI_TypeDef* spi) {
    /* pass */
}

__weak void bsp_hal_spi_err_callback(SPI_TypeDef* spi, uint32_t ercd) {
    /* pass */
}
#endif

static void spi_stm32_pm_policy_state_lock_get(const struct device* dev) {
    if (IS_ENABLED(CONFIG_PM)) {
        struct spi_stm32_data* data = dev->data;

        if (!data->pm_policy_state_on) {
            data->pm_policy_state_on = true;
            pm_policy_state_lock_get(PM_STATE_SUSPEND_TO_IDLE, PM_ALL_SUBSTATES);
            if (IS_ENABLED(CONFIG_PM_S2RAM)) {
                pm_policy_state_lock_get(PM_STATE_SUSPEND_TO_RAM, PM_ALL_SUBSTATES);
            }
        }
    }
}

static void spi_stm32_pm_policy_state_lock_put(const struct device* dev) {
    if (IS_ENABLED(CONFIG_PM)) {
        struct spi_stm32_data* data = dev->data;

        if (data->pm_policy_state_on) {
            data->pm_policy_state_on = false;
            pm_policy_state_lock_put(PM_STATE_SUSPEND_TO_IDLE, PM_ALL_SUBSTATES);
            if (IS_ENABLED(CONFIG_PM_S2RAM)) {
                pm_policy_state_lock_put(PM_STATE_SUSPEND_TO_RAM, PM_ALL_SUBSTATES);
            }
        }
    }
>>>>>>> 3c1b4db2
}

#ifdef CONFIG_SPI_STM32_DMA
static uint32_t bits2bytes(uint32_t bits) {
    return (bits / 8);
}

/* dummy buffer is used for transferring NOP when tx buf is null
 * and used as a dummy sink for when rx buf is null.
 */
/*
 * If Nocache Memory is supported, buffer will be placed in nocache region by
 * the linker to avoid potential DMA cache-coherency problems.
 * If Nocache Memory is not supported, cache coherency might need to be kept
 * manually. See SPI_STM32_MANUAL_CACHE_COHERENCY_REQUIRED.
 */
static __aligned(32) uint32_t dummy_rx_tx_buffer __nocache;

/* #CUSTOM@NDRS */
#define DEVICE_STM32_GET_SPI(dev)           (((const struct spi_stm32_config*)(dev)->config)->spi)

/* This function is executed in the interrupt context */
__maybe_unused static void spi_stm32_dma_callback(const struct device* dev, void* arg,
                                                  uint32_t channel, int status) {
    /* arg directly holds the spi device */
    struct spi_stm32_data* data = arg;

    if (status < 0) {
        LOG_ERR("DMA callback error with channel %d.", channel);
        data->status_flags |= SPI_STM32_DMA_ERROR_FLAG;
    }
    else {
        /* identify the origin of this callback */
        if (channel == data->dma_tx.channel) {
            /* this part of the transfer ends */
            data->status_flags |= SPI_STM32_DMA_TX_DONE_FLAG;
        }
        else if (channel == data->dma_rx.channel) {
            /* this part of the transfer ends */
            data->status_flags |= SPI_STM32_DMA_RX_DONE_FLAG;
        }
        else {
            LOG_ERR("DMA callback channel %d is not valid.",
                    channel);
            data->status_flags |= SPI_STM32_DMA_ERROR_FLAG;
        }
    }

    k_sem_give(&data->status_sem);
}

static int spi_stm32_dma_tx_load(const struct device* dev, uint8_t const* buf,
                                 size_t len) {
    SPI_TypeDef* spi = DEVICE_STM32_GET_SPI(dev);
    struct spi_stm32_data* data = dev->data;
    struct dma_block_config* blk_cfg;
    int ret;

    /* remember active TX DMA channel (used in callback) */
    struct stream* stream = &data->dma_tx;

    blk_cfg = &stream->dma_blk_cfg;

    /* prepare the block for this TX DMA channel */
    memset(blk_cfg, 0, sizeof(struct dma_block_config));
    blk_cfg->block_size = len;

    /* tx direction has memory as source and periph as dest. */
    if (buf == NULL) {
        /* if tx buff is null, then sends NOP on the line. */
        dummy_rx_tx_buffer = 0;
        #if SPI_STM32_MANUAL_CACHE_COHERENCY_REQUIRED
        arch_dcache_flush_range((void*)&dummy_rx_tx_buffer, sizeof(uint32_t));
        #endif /* SPI_STM32_MANUAL_CACHE_COHERENCY_REQUIRED */
        blk_cfg->source_address  = (uint32_t)&dummy_rx_tx_buffer;
        blk_cfg->source_addr_adj = DMA_ADDR_ADJ_NO_CHANGE;
    }
    else {
        blk_cfg->source_address = (uint32_t)buf;
        if (data->dma_tx.src_addr_increment) {
            blk_cfg->source_addr_adj = DMA_ADDR_ADJ_INCREMENT;
        }
        else {
            blk_cfg->source_addr_adj = DMA_ADDR_ADJ_NO_CHANGE;
        }
    }

    blk_cfg->dest_address = ll_func_dma_get_reg_addr(spi, SPI_STM32_DMA_TX);
    /* fifo mode NOT USED there */
    if (data->dma_tx.dst_addr_increment) {
        blk_cfg->dest_addr_adj = DMA_ADDR_ADJ_INCREMENT;
    }
    else {
        blk_cfg->dest_addr_adj = DMA_ADDR_ADJ_NO_CHANGE;
    }

    /* give the fifo mode from the DT */
    blk_cfg->fifo_mode_control = (uint16_t)data->dma_tx.fifo_threshold;

    /* direction is given by the DT */
    stream->dma_cfg.head_block = blk_cfg;
    /* give the client dev as arg, as the callback comes from the dma */
    stream->dma_cfg.user_data = data;
    /* pass our client origin to the dma: data->dma_tx.dma_channel */
    ret = dma_config(data->dma_tx.dma_dev, data->dma_tx.channel,
                     &stream->dma_cfg);
    /* the channel is the actual stream from 0 */
    if (ret != 0) {
        return (ret);
    }

    /* gives the request ID to the dma mux */
    ret = dma_start(data->dma_tx.dma_dev, data->dma_tx.channel);

    return (ret);
}

static int spi_stm32_dma_rx_load(const struct device* dev, uint8_t* buf,
                                 size_t len) {
    SPI_TypeDef* spi = DEVICE_STM32_GET_SPI(dev);
    struct spi_stm32_data* data = dev->data;
    struct dma_block_config* blk_cfg;
    int ret;

    /* retrieve active RX DMA channel (used in callback) */
    struct stream* stream = &data->dma_rx;

    blk_cfg = &stream->dma_blk_cfg;

    /* prepare the block for this RX DMA channel */
    (void) memset(blk_cfg, 0, sizeof(struct dma_block_config));
    blk_cfg->block_size = len;

    /* rx direction has periph as source and mem as dest. */
    if (buf == NULL) {
        /* if rx buff is null, then write data to dummy address. */
        blk_cfg->dest_address  = (uint32_t)&dummy_rx_tx_buffer;
        blk_cfg->dest_addr_adj = DMA_ADDR_ADJ_NO_CHANGE;
    }
    else {
        blk_cfg->dest_address = (uint32_t)buf;
        if (data->dma_rx.dst_addr_increment) {
            blk_cfg->dest_addr_adj = DMA_ADDR_ADJ_INCREMENT;
        }
        else {
            blk_cfg->dest_addr_adj = DMA_ADDR_ADJ_NO_CHANGE;
        }
    }

    blk_cfg->source_address = ll_func_dma_get_reg_addr(spi, SPI_STM32_DMA_RX);
    if (data->dma_rx.src_addr_increment) {
        blk_cfg->source_addr_adj = DMA_ADDR_ADJ_INCREMENT;
    }
    else {
        blk_cfg->source_addr_adj = DMA_ADDR_ADJ_NO_CHANGE;
    }

    /* give the fifo mode from the DT */
    blk_cfg->fifo_mode_control = (uint16_t)data->dma_rx.fifo_threshold;

    /* direction is given by the DT */
    stream->dma_cfg.head_block = blk_cfg;
    stream->dma_cfg.user_data  = data;

    /* pass our client origin to the dma: data->dma_rx.channel */
    ret = dma_config(data->dma_rx.dma_dev, data->dma_rx.channel,
                     &stream->dma_cfg);
    /* the channel is the actual stream from 0 */
    if (ret != 0) {
        return (ret);
    }

    /* gives the request ID to the dma mux */
    ret = dma_start(data->dma_rx.dma_dev, data->dma_rx.channel);

    return (ret);
}

static int spi_dma_move_buffers(const struct device* dev, size_t len) {
    struct spi_stm32_data* data = dev->data;
    int ret;
    size_t dma_segment_len;

    dma_segment_len = len * data->dma_rx.dma_cfg.dest_data_size;
    ret = spi_stm32_dma_rx_load(dev, data->ctx.rx_buf, dma_segment_len);
    if (ret != 0) {
        return (ret);
    }

    dma_segment_len = len * data->dma_tx.dma_cfg.source_data_size;
    ret = spi_stm32_dma_tx_load(dev, data->ctx.tx_buf, dma_segment_len);

    return (ret);
}

#endif /* CONFIG_SPI_STM32_DMA */

/* Value to shift out when no application data needs transmitting. */
#define SPI_STM32_TX_NOP 0x00

static void spi_stm32_send_next_frame(SPI_TypeDef* spi,
                                      struct spi_stm32_data* data) {
    const uint8_t frame_size = SPI_WORD_SIZE_GET(data->ctx.config->operation);
    uint32_t tx_frame = SPI_STM32_TX_NOP;

    if (frame_size == 8) {
        if (spi_context_tx_buf_on(&data->ctx)) {
            tx_frame = UNALIGNED_GET((uint8_t*)(data->ctx.tx_buf));
        }
        LL_SPI_TransmitData8(spi, (uint8_t)tx_frame);
        spi_context_update_tx(&data->ctx, 1, 1);
    }
    else {
        if (spi_context_tx_buf_on(&data->ctx)) {
            tx_frame = UNALIGNED_GET((uint16_t*)(data->ctx.tx_buf));
        }
        LL_SPI_TransmitData16(spi, (uint16_t)tx_frame);
        spi_context_update_tx(&data->ctx, 2, 1);
    }
}

static void spi_stm32_read_next_frame(SPI_TypeDef* spi,
                                      struct spi_stm32_data* data) {
    const uint8_t frame_size = SPI_WORD_SIZE_GET(data->ctx.config->operation);
    uint32_t rx_frame;

    if (frame_size == 8) {
        rx_frame = LL_SPI_ReceiveData8(spi);
        if (spi_context_rx_buf_on(&data->ctx)) {
            UNALIGNED_PUT(rx_frame, (uint8_t*)data->ctx.rx_buf);
        }
        spi_context_update_rx(&data->ctx, 1, 1);
    }
    else {
        rx_frame = LL_SPI_ReceiveData16(spi);
        if (spi_context_rx_buf_on(&data->ctx)) {
            UNALIGNED_PUT(rx_frame, (uint16_t*)data->ctx.rx_buf);
        }
        spi_context_update_rx(&data->ctx, 2, 1);
    }
}

static bool spi_stm32_transfer_ongoing(struct spi_stm32_data* data) {
    return (spi_context_tx_on(&data->ctx) || spi_context_rx_on(&data->ctx));
}

static int spi_stm32_get_err(SPI_TypeDef* spi) {
    uint32_t sr = LL_SPI_ReadReg(spi, SR);

    if (sr & SPI_STM32_ERR_MSK) {
        LOG_ERR("%s: err=%d", __func__,
                sr & (uint32_t)SPI_STM32_ERR_MSK);

        /* OVR error must be explicitly cleared */
        if (LL_SPI_IsActiveFlag_OVR(spi)) {
            LL_SPI_ClearFlag_OVR(spi);
        }

        return (-EIO);
    }

    return (0);
}

static void spi_stm32_shift_fifo(SPI_TypeDef* spi, struct spi_stm32_data* data) {
    if (ll_func_rx_is_not_empty(spi)) {
        spi_stm32_read_next_frame(spi, data);
    }

    if (ll_func_tx_is_not_full(spi)) {
        spi_stm32_send_next_frame(spi, data);
    }
}

/* Shift a SPI frame as master. */
static void spi_stm32_shift_m(const struct spi_stm32_config* cfg,
                              struct spi_stm32_data* data) {
    SPI_TypeDef* spi = cfg->spi;

    if (cfg->fifo_enabled) {
        spi_stm32_shift_fifo(spi, data);
    }
    else {
        while (!ll_func_tx_is_not_full(spi)) {
            /* NOP */
        }

        spi_stm32_send_next_frame(spi, data);

        while (!ll_func_rx_is_not_empty(spi)) {
            /* NOP */
        }

        spi_stm32_read_next_frame(spi, data);
    }
}

/* Shift a SPI frame as slave. */
static void spi_stm32_shift_s(SPI_TypeDef* spi, struct spi_stm32_data* data) {
    if (ll_func_tx_is_not_full(spi) && spi_context_tx_on(&data->ctx)) {
        uint16_t tx_frame;

        if (SPI_WORD_SIZE_GET(data->ctx.config->operation) == 8) {
            tx_frame = UNALIGNED_GET((uint8_t*)(data->ctx.tx_buf));
            LL_SPI_TransmitData8(spi, (uint8_t)tx_frame);
            spi_context_update_tx(&data->ctx, 1, 1);
        }
        else {
            tx_frame = UNALIGNED_GET((uint16_t*)(data->ctx.tx_buf));
            LL_SPI_TransmitData16(spi, tx_frame);
            spi_context_update_tx(&data->ctx, 2, 1);
        }
    }
    else {
        ll_func_disable_int_tx_empty(spi);
    }

    if (ll_func_rx_is_not_empty(spi) &&
        spi_context_rx_buf_on(&data->ctx)) {
        uint16_t rx_frame;

        if (SPI_WORD_SIZE_GET(data->ctx.config->operation) == 8) {
            rx_frame = LL_SPI_ReceiveData8(spi);
            UNALIGNED_PUT((uint8_t)rx_frame, (uint8_t*)data->ctx.rx_buf);
            spi_context_update_rx(&data->ctx, 1, 1);
        }
        else {
            rx_frame = LL_SPI_ReceiveData16(spi);
            UNALIGNED_PUT(rx_frame, (uint16_t*)data->ctx.rx_buf);
            spi_context_update_rx(&data->ctx, 2, 1);
        }
    }
}

/*
 * Without a FIFO, we can only shift out one frame's worth of SPI
 * data, and read the response back.
 *
 * TODO: support 16-bit data frames.
 */
static int spi_stm32_shift_frames(const struct spi_stm32_config* cfg,
                                  struct spi_stm32_data* data) {
    SPI_TypeDef* spi = cfg->spi;
    uint16_t operation = (uint16_t)data->ctx.config->operation;

    if (SPI_OP_MODE_GET(operation) == SPI_OP_MODE_MASTER) {
        spi_stm32_shift_m(cfg, data);
    }
    else {
        spi_stm32_shift_s(spi, data);
    }

    return spi_stm32_get_err(spi);
}

static void spi_stm32_cs_control(const struct device* dev, bool on) {
    struct spi_stm32_data* data = dev->data;

    spi_context_cs_control(&data->ctx, on);

    #if DT_HAS_COMPAT_STATUS_OKAY(st_stm32_spi_subghz)
    const struct spi_stm32_config* cfg = dev->config;

    if (cfg->use_subghzspi_nss) {
        if (on) {
            LL_PWR_SelectSUBGHZSPI_NSS();
        }
        else {
            LL_PWR_UnselectSUBGHZSPI_NSS();
        }
    }
    #endif
}

static void spi_stm32_complete(const struct device* dev, int status) {
    const struct spi_stm32_config* cfg = dev->config;
    SPI_TypeDef* spi = cfg->spi;
    struct spi_stm32_data* data = dev->data;

    #ifdef CONFIG_SPI_STM32_INTERRUPT
    ll_func_disable_int_tx_empty(spi);
    ll_func_disable_int_rx_not_empty(spi);
    ll_func_disable_int_errors(spi);

    #if DT_HAS_COMPAT_STATUS_OKAY(st_stm32h7_spi)
    if (cfg->fifo_enabled) {
        LL_SPI_DisableIT_EOT(spi);
    }
    #endif /* DT_HAS_COMPAT_STATUS_OKAY(st_stm32h7_spi) */

    #endif

    #if DT_HAS_COMPAT_STATUS_OKAY(st_stm32_spi_fifo)
    /* Flush RX buffer */
    while (ll_func_rx_is_not_empty(spi)) {
        (void) LL_SPI_ReceiveData8(spi);

        if (IS_ENABLED(__GTEST)) {
            break;
        }
    }
    #endif

    if (LL_SPI_GetMode(spi) == LL_SPI_MODE_MASTER) {
        while (ll_func_spi_is_busy(spi)) {
            if (IS_ENABLED(__GTEST)) {
                break;
            }
        }

        spi_stm32_cs_control(dev, false);
    }

    /* BSY flag is cleared when MODF flag is raised */
    if (LL_SPI_IsActiveFlag_MODF(spi)) {
        LL_SPI_ClearFlag_MODF(spi);
    }

    #if DT_HAS_COMPAT_STATUS_OKAY(st_stm32h7_spi)
    if (cfg->fifo_enabled) {
        LL_SPI_ClearFlag(spi, (SPI_IFCR_TXTFC | SPI_IFCR_OVRC | SPI_IFCR_EOTC));
        LL_SPI_SetTransferSize(spi, 0);
    }
    #endif /* DT_HAS_COMPAT_STATUS_OKAY(st_stm32h7_spi) */

    if (!(data->ctx.config->operation & SPI_HOLD_ON_CS)) {
        ll_func_disable_spi(spi);
    }

    #ifdef CONFIG_SPI_STM32_INTERRUPT
    spi_context_complete(&data->ctx, dev, status);
    #endif

    spi_stm32_pm_policy_state_lock_put(dev);
}

#ifdef CONFIG_SPI_STM32_INTERRUPT
__maybe_unused static void /**/spi_stm32_isr(const struct device* dev) {
    const struct spi_stm32_config* cfg = dev->config;
    struct spi_stm32_data* data = dev->data;
    SPI_TypeDef* spi = cfg->spi;
    int err;

    /* Some spurious interrupts are triggered when SPI is not enabled; ignore them.
     * Do it only when fifo is enabled to leave non-fifo functionality untouched for now
     */
    if (cfg->fifo_enabled) {
        if (!LL_SPI_IsEnabled(spi)) {
            return;
        }
    }

    err = spi_stm32_get_err(spi);
    if (err != 0) {
        spi_stm32_complete(dev, err);
        return;
    }

    if (spi_stm32_transfer_ongoing(data) == true) {
        err = spi_stm32_shift_frames(cfg, data);
    }

    if ((err != 0) ||
        (spi_stm32_transfer_ongoing(data) == false)) {
        spi_stm32_complete(dev, err);
    }
}


#define SPI_EVENT_ERROR       (1UL << 1U)
#define SPI_EVENT_COMPLETE    (1UL << 2U)
#define SPI_EVENT_RX_OVERFLOW (1UL << 3U)
#define SPI_EVENT_ALL         (SPI_EVENT_ERROR | SPI_EVENT_COMPLETE | SPI_EVENT_RX_OVERFLOW)
#define SPI_EVENT_INTERNAL_TRANSFER_COMPLETE (1UL << 30U)   /* Internal flag to report that an event occurred */


/**
 * @brief Receive data in 32 Bit mode
 * @param[in] spi  SPI peripheral
 * @param[in] data SPI device data structure
 * @return None
 */
static inline void stpm3x_hal_spi_rx_isr(SPI_TypeDef* spi, struct spi_stm32_data* data) {
    /**
     * Receive data in 32 Bit mode when
     * SPI_CFG1_FTHLV is LL_SPI_FIFO_TH_04DATA
     */
    uint32_t rx_frame;

    rx_frame = LL_SPI_ReceiveData32(spi);
    UNALIGNED_PUT(rx_frame, (uint32_t*)data->ctx.rx_buf);
    LL_SPI_DisableIT_RXP(spi);
}


/**
 * @brief SPI close transfer for STPM3x devices
 * @param[in] spi  SPI peripheral
 * @param[in] data SPI device data structure
 * @return None
 */
static void stpm3x_hal_spi_cls_xfer(SPI_TypeDef* spi,
                                    struct spi_stm32_data* data) {
    uint32_t itflag = spi->SR;

    /* Clear EOT and TXTF flag */
    LL_SPI_ClearFlag(spi, (SPI_IFCR_EOTC | SPI_IFCR_TXTFC));

    /* Disable SPI peripheral */
    LL_SPI_Disable(spi);

    /* Disable ITs */
    LL_SPI_DisableIT(spi, (SPI_IT_EOT | SPI_IT_TXP | SPI_IT_RXP | SPI_IT_DXP |
                           SPI_IT_UDR | SPI_IT_OVR | SPI_IT_FRE | SPI_IT_MODF));

    /* Report UnderRun error for non RX Only communication */
    if ((itflag & SPI_FLAG_UDR) != 0UL) {                       /* data->State != HAL_SPI_STATE_BUSY_RX */
        SET_BIT(data->ErrorCode, HAL_SPI_ERROR_UDR);
        LL_SPI_ClearFlag_UDR(spi);
    }

    /* Report OverRun error for non TX Only communication */
    if ((itflag & SPI_FLAG_OVR) != 0UL) {                       /* data->State != HAL_SPI_STATE_BUSY_TX */
        SET_BIT(data->ErrorCode, HAL_SPI_ERROR_OVR);
        LL_SPI_ClearFlag_OVR(spi);
    }

    /* Check if CRC error occurred */
    if ((itflag & SPI_FLAG_CRCERR) != 0UL) {
        SET_BIT(data->ErrorCode, HAL_SPI_ERROR_CRC);
        LL_SPI_ClearFlag_CRCERR(spi);
    }

    /* SPI Mode Fault error interrupt occurred */
    if ((itflag & SPI_FLAG_MODF) != 0UL) {
        SET_BIT(data->ErrorCode, HAL_SPI_ERROR_MODF);
        LL_SPI_ClearFlag_MODF(spi);
    }

    /* SPI Frame error interrupt occurred */
    if ((itflag & SPI_FLAG_FRE) != 0UL) {
        SET_BIT(data->ErrorCode, HAL_SPI_ERROR_FRE);
        LL_SPI_ClearFlag_FRE(spi);
    }
}


/**
 * @brief SPI IRQ handler for STPM3x devices (low level)
 * @param[in] spi  SPI peripheral
 * @param[in] data SPI device data structure
 * @return None
 */
void stpm3x_hal_spi_irq_hndl_ll(SPI_TypeDef* spi,
                                struct spi_stm32_data* data) {
    /* @see STPM3X_SPI::irq_hndl, HAL_SPI_IRQHandler */
    uint32_t itsource = spi->IER;
    uint32_t itflag   = spi->SR;
    uint32_t trigger  = (itsource & itflag);
    uint32_t handled  = 0UL;
    HAL_SPI_StateTypeDef State = data->State;

    /* SPI in mode Transmitter and Receiver */
    if (HAL_IS_BIT_CLR(trigger, SPI_FLAG_OVR) &&
        HAL_IS_BIT_CLR(trigger, SPI_FLAG_UDR) &&
        HAL_IS_BIT_SET(trigger, SPI_FLAG_DXP)) {
        stpm3x_hal_spi_rx_isr(spi, data);

        handled = 1UL;
    }

    if (handled != 0UL) {
        return;
    }

    /* SPI End Of Transfer: DMA or IT based transfer */
    if (HAL_IS_BIT_SET(trigger, SPI_FLAG_EOT)) {
        /* Clear EOT/TXTF/SUSP flag */
        spi->IFCR = (SPI_IFCR_EOTC | SPI_IFCR_TXTFC | SPI_IFCR_SUSPC);

        /* Disable EOT interrupt */
        LL_SPI_DisableIT_EOT(spi);

        /* Call SPI Standard close procedure */
        stpm3x_hal_spi_cls_xfer(spi, data);

        data->State = HAL_SPI_STATE_READY;
        if (data->ErrorCode != HAL_SPI_ERROR_NONE) {
            bsp_hal_spi_err_callback(spi, data->ErrorCode);
            return;
        }

        if (State == HAL_SPI_STATE_BUSY_TX_RX) {
            bsp_hal_spi_tx_rx_cplt_callback(spi);
        }

        return;
    }

    if (HAL_IS_BIT_SET(itflag, SPI_FLAG_SUSP) &&
        HAL_IS_BIT_SET(itsource, SPI_FLAG_EOT)) {
        /* Abort on going, clear SUSP flag to avoid infinite looping */
        LL_SPI_ClearFlag_SUSP(spi);

        return;
    }

    /* SPI in Error Treatment */
    if ((trigger & (SPI_FLAG_MODF | SPI_FLAG_OVR | SPI_FLAG_FRE | SPI_FLAG_UDR)) != 0UL) {
        /* SPI Overrun error interrupt occurred */
        if ((trigger & SPI_FLAG_OVR) != 0UL) {
            SET_BIT(data->ErrorCode, HAL_SPI_ERROR_OVR);
            LL_SPI_ClearFlag_OVR(spi);
        }

        /* SPI Mode Fault error interrupt occurred */
        if ((trigger & SPI_FLAG_MODF) != 0UL) {
            SET_BIT(data->ErrorCode, HAL_SPI_ERROR_MODF);
            LL_SPI_ClearFlag_MODF(spi);
        }

        /* SPI Frame error interrupt occurred */
        if ((trigger & SPI_FLAG_FRE) != 0UL) {
            SET_BIT(data->ErrorCode, HAL_SPI_ERROR_FRE);
            LL_SPI_ClearFlag_FRE(spi);
        }

        /* SPI Underrun error interrupt occurred */
        if ((trigger & SPI_FLAG_UDR) != 0UL) {
            SET_BIT(data->ErrorCode, HAL_SPI_ERROR_UDR);
            LL_SPI_ClearFlag_UDR(spi);
        }

        if (data->ErrorCode != HAL_SPI_ERROR_NONE) {
            /* Disable SPI peripheral */
            LL_SPI_Disable(spi);

            /* Disable all interrupts */
            LL_SPI_DisableIT(spi, (SPI_IT_EOT | SPI_IT_RXP | SPI_IT_TXP | SPI_IT_MODF |
                                   SPI_IT_OVR | SPI_IT_FRE | SPI_IT_UDR));

            /* Restore data->State to Ready */
            data->State = HAL_SPI_STATE_READY;

            bsp_hal_spi_err_callback(spi, data->ErrorCode);
        }

        return;
    }
}


/**
 * @brief SPI IRQ handler for STPM3x devices (top level)
 * @param[in] spi  SPI peripheral
 * @param[in] data SPI device data structure
 * @param[in] irq_n IRQ number
 * @return SPI event
 */
uint32_t stpm3x_hal_spi_irq_hndl_asynch(SPI_TypeDef* spi,
                                        struct spi_stm32_data* data,
                                        IRQn_Type irq_n) {
    uint32_t event;

    stpm3x_hal_spi_irq_hndl_ll(spi, data);

    event = 0U;
    if (data->State == HAL_SPI_STATE_READY) {
        /* When HAL SPI is back to READY state, check if there was an error */
        int error = data->ErrorCode;
        if (error != HAL_SPI_ERROR_NONE) {
            /* something went wrong and the transfer has definitely completed */
            event = (SPI_EVENT_ERROR | SPI_EVENT_INTERNAL_TRANSFER_COMPLETE);

            if (error & HAL_SPI_ERROR_OVR) {
                event |= SPI_EVENT_RX_OVERFLOW;                 /* buffer overrun */
            }
        }
        else { /* else we're done */
            event = (SPI_EVENT_COMPLETE | SPI_EVENT_INTERNAL_TRANSFER_COMPLETE);
        }

        /* Disable the interrupt */
        NVIC_DisableIRQ(irq_n);
        NVIC_ClearPendingIRQ(irq_n);
    }

    return (event & (SPI_EVENT_ALL | SPI_EVENT_INTERNAL_TRANSFER_COMPLETE));
}


/**
 * @brief SPI interrupt handler for STPM3x devices
 * @param[in] dev SPI device structure
 */
__maybe_unused static void /**/spi_stpm3x_isr(const struct device* dev) {
    const struct spi_stm32_config* cfg = dev->config;
    struct spi_stm32_data* data = dev->data;
    struct spi_context* ctx = &data->ctx;
    uint32_t event;

    event = stpm3x_hal_spi_irq_hndl_asynch(cfg->spi, data, cfg->irq);
    if (ctx->callback && (event & SPI_EVENT_ALL)) {
        ctx->callback(dev, (event & SPI_EVENT_ALL), ctx->callback_data);
    }
}
#endif


/**
 * @brief Configure SPI by config parameters
 * @param[in] dev SPI device
 * @param[in] config SPI configuration
 * @return 0 on success, negative error code on failure
 */
static int spi_stm32_configure(const struct device* dev,
                               const struct spi_config* config) {
    struct spi_stm32_config const* cfg = dev->config;
    struct spi_stm32_data* data = dev->data;
    uint32_t const scaler[] = {
        LL_SPI_BAUDRATEPRESCALER_DIV2,
        LL_SPI_BAUDRATEPRESCALER_DIV4,
        LL_SPI_BAUDRATEPRESCALER_DIV8,
        LL_SPI_BAUDRATEPRESCALER_DIV16,
        LL_SPI_BAUDRATEPRESCALER_DIV32,
        LL_SPI_BAUDRATEPRESCALER_DIV64,
        LL_SPI_BAUDRATEPRESCALER_DIV128,
        LL_SPI_BAUDRATEPRESCALER_DIV256
    };
    SPI_TypeDef* spi = cfg->spi;
    uint32_t clock;
    int br;

    if (spi_context_configured(&data->ctx, config)) {
        /* Nothing to do */
        return (0);
    }

    if ((SPI_WORD_SIZE_GET(config->operation) != 8) &&
        (SPI_WORD_SIZE_GET(config->operation) != 16)) {
        return (-ENOTSUP);
    }

    if ((config->operation & SPI_HALF_DUPLEX) == SPI_HALF_DUPLEX) {
        /* TODO : customized to support 3-wire SPI */
    }

    /* configure the frame format Motorola (default) or TI */
    if ((config->operation & SPI_FRAME_FORMAT_TI) == SPI_FRAME_FORMAT_TI) {
        #ifdef LL_SPI_PROTOCOL_TI
        LL_SPI_SetStandard(spi, LL_SPI_PROTOCOL_TI);
        #else
        LOG_ERR("Frame Format TI not supported");
        /* on stm32F1 or some stm32L1 (cat1,2) without SPI_CR2_FRF */
        return (-ENOTSUP);
        #endif
    }
    else {
        #if defined(LL_SPI_PROTOCOL_MOTOROLA) && defined(SPI_CR2_FRF)
        LL_SPI_SetStandard(spi, LL_SPI_PROTOCOL_MOTOROLA);
        #endif
    }

    if (IS_ENABLED(STM32_SPI_DOMAIN_CLOCK_SUPPORT) && (cfg->pclk_len > 1)) {
        if (clock_control_get_rate(DEVICE_DT_GET(STM32_CLOCK_CONTROL_NODE),
                                   (clock_control_subsys_t)&cfg->pclken[1], &clock) < 0) {
            LOG_ERR("Failed call clock_control_get_rate(pclk[1])");
            return (-EIO);
        }
    }
    else {
        if (clock_control_get_rate(DEVICE_DT_GET(STM32_CLOCK_CONTROL_NODE),
                                   (clock_control_subsys_t)&cfg->pclken[0], &clock) < 0) {
            LOG_ERR("Failed call clock_control_get_rate(pclk[0])");
            return (-EIO);
        }
    }

    for (br = 1; br <= ARRAY_SIZE(scaler); ++br) {
        uint32_t clk = clock >> br;

        if (clk <= config->frequency) {
            break;
        }
    }

    if (br > ARRAY_SIZE(scaler)) {
        LOG_ERR("Unsupported frequency %uHz, max %uHz, min %uHz",
                config->frequency,
                clock >> 1,
                clock >> ARRAY_SIZE(scaler));
        return (-EINVAL);
    }

    LL_SPI_Disable(spi);
    LL_SPI_SetBaudRatePrescaler(spi, scaler[br - 1]);

    if (SPI_MODE_GET(config->operation) & SPI_MODE_CPOL) {
        LL_SPI_SetClockPolarity(spi, LL_SPI_POLARITY_HIGH);
    }
    else {
        LL_SPI_SetClockPolarity(spi, LL_SPI_POLARITY_LOW);
    }

    if (SPI_MODE_GET(config->operation) & SPI_MODE_CPHA) {
        LL_SPI_SetClockPhase(spi, LL_SPI_PHASE_2EDGE);
    }
    else {
        LL_SPI_SetClockPhase(spi, LL_SPI_PHASE_1EDGE);
    }

    LL_SPI_SetTransferDirection(spi, LL_SPI_FULL_DUPLEX);

    if (config->operation & SPI_TRANSFER_LSB) {
        LL_SPI_SetTransferBitOrder(spi, LL_SPI_LSB_FIRST);
    }
    else {
        LL_SPI_SetTransferBitOrder(spi, LL_SPI_MSB_FIRST);
    }

    if (config->operation & SPI_CRC_ENABLE) {                   /* #CUSTOM@NDRS */
        LL_SPI_EnableCRC(spi);
    }
    else {
        LL_SPI_DisableCRC(spi);
    }

    if ((spi_cs_is_gpio(config) == true) ||
        !IS_ENABLED(CONFIG_SPI_STM32_USE_HW_SS)) {
        #if DT_HAS_COMPAT_STATUS_OKAY(st_stm32h7_spi)
        if (SPI_OP_MODE_GET(config->operation) == SPI_OP_MODE_MASTER) {
            if (LL_SPI_GetNSSPolarity(spi) == LL_SPI_NSS_POLARITY_LOW) {
                LL_SPI_SetInternalSSLevel(spi, LL_SPI_SS_LEVEL_HIGH);
            }
        }
        #endif
        LL_SPI_SetNSSMode(spi, LL_SPI_NSS_SOFT);
    }
    else {
        if (config->operation & SPI_OP_MODE_SLAVE) {
            LL_SPI_SetNSSMode(spi, LL_SPI_NSS_HARD_INPUT);
        }
        else {
            LL_SPI_SetNSSMode(spi, LL_SPI_NSS_HARD_OUTPUT);
        }
    }

    if (config->operation & SPI_OP_MODE_SLAVE) {
        LL_SPI_SetMode(spi, LL_SPI_MODE_SLAVE);
    }
    else {
        LL_SPI_SetMode(spi, LL_SPI_MODE_MASTER);
    }

    if (SPI_WORD_SIZE_GET(config->operation) == 8) {
        LL_SPI_SetDataWidth(spi, LL_SPI_DATAWIDTH_8BIT);
    }
    else {
        LL_SPI_SetDataWidth(spi, LL_SPI_DATAWIDTH_16BIT);
    }

    #if DT_HAS_COMPAT_STATUS_OKAY(st_stm32h7_spi)
    LL_SPI_SetMasterSSIdleness(spi, cfg->mssi_clocks);
    LL_SPI_SetInterDataIdleness(spi, (cfg->midi_clocks << SPI_CFG2_MIDI_Pos));
    #endif

    #if DT_HAS_COMPAT_STATUS_OKAY(st_stm32_spi_fifo)
    if (config->operation & SPI_STPM3X_DRV) {                   /* #CUSTOM@NDRS */
        LL_SPI_SetFIFOThreshold(spi, LL_SPI_FIFO_TH_04DATA);
    }
    else {
        ll_func_set_fifo_threshold_8bit(spi);
    }
    #endif

    /* At this point, it's mandatory to set this on the context! */
    data->ctx.config = config;

    LOG_DBG("Installed config %p: freq %uHz (div = %u),"
            " mode %u/%u/%u, slave %u",
            config, clock >> br, 1 << br,
            (SPI_MODE_GET(config->operation) & SPI_MODE_CPOL) ? 1 : 0,
            (SPI_MODE_GET(config->operation) & SPI_MODE_CPHA) ? 1 : 0,
            (SPI_MODE_GET(config->operation) & SPI_MODE_LOOP) ? 1 : 0,
            config->slave);

    return (0);
}

static int spi_stm32_release(const struct device* dev,
                             const struct spi_config* config) {
    struct spi_stm32_data* data = dev->data;
    const struct spi_stm32_config* cfg = dev->config;

    spi_context_unlock_unconditionally(&data->ctx);
    ll_func_disable_spi(cfg->spi);

    return 0;
}

#if DT_HAS_COMPAT_STATUS_OKAY(st_stm32h7_spi)
static int32_t spi_stm32_count_bufset_frames(const struct spi_config* config,
                                             const struct spi_buf_set* bufs) {
    if (bufs == NULL) {
        return (0);
    }

    uint32_t num_bytes = 0;

    for (size_t i = 0; i < bufs->count; i++) {
        num_bytes += bufs->buffers[i].len;
    }

    uint8_t bytes_per_frame = SPI_WORD_SIZE_GET(config->operation) / 8;

    if ((num_bytes % bytes_per_frame) != 0) {
        return -EINVAL;
    }

    return (num_bytes / bytes_per_frame);
}

static int32_t spi_stm32_count_total_frames(const struct spi_config* config,
                                            const struct spi_buf_set* tx_bufs,
                                            const struct spi_buf_set* rx_bufs) {
    int tx_frames = spi_stm32_count_bufset_frames(config, tx_bufs);

    if (tx_frames < 0) {
        return (tx_frames);
    }

    int rx_frames = spi_stm32_count_bufset_frames(config, rx_bufs);

    if (rx_frames < 0) {
        return (rx_frames);
    }

    if (tx_frames > UINT16_MAX || rx_frames > UINT16_MAX) {
        return (-EMSGSIZE);
    }

    return MAX(rx_frames, tx_frames);
}
#endif /* DT_HAS_COMPAT_STATUS_OKAY(st_stm32h7_spi) */

static int transceive(const struct device* dev,
                      const struct spi_config* config,
                      const struct spi_buf_set* tx_bufs,
                      const struct spi_buf_set* rx_bufs,
                      bool asynchronous,
                      spi_callback_t cb,
                      void* userdata) {
    const struct spi_stm32_config* cfg = dev->config;
    struct spi_stm32_data* data = dev->data;
    SPI_TypeDef* spi = cfg->spi;
    int ret;

    if (!tx_bufs && !rx_bufs) {
        return (0);
    }

    #ifndef CONFIG_SPI_STM32_INTERRUPT
    if (asynchronous) {
        return (-ENOTSUP);
    }
    #endif

    spi_context_lock(&data->ctx, asynchronous, cb, userdata, config);

    spi_stm32_pm_policy_state_lock_get(dev);

    ret = spi_stm32_configure(dev, config);
    if (ret) {
        goto end;
    }

    /* Set buffers info */
    if (SPI_WORD_SIZE_GET(config->operation) == 8) {
        spi_context_buffers_setup(&data->ctx, tx_bufs, rx_bufs, 1);
    }
    else {
        spi_context_buffers_setup(&data->ctx, tx_bufs, rx_bufs, 2);
    }

    #if DT_HAS_COMPAT_STATUS_OKAY(st_stm32h7_spi)
    if (cfg->fifo_enabled && SPI_OP_MODE_GET(config->operation) == SPI_OP_MODE_MASTER) {
        int total_frames = spi_stm32_count_total_frames(
            config, tx_bufs, rx_bufs);
        if (total_frames < 0) {
            ret = total_frames;
            goto end;
        }
        LL_SPI_SetTransferSize(spi, (uint32_t)total_frames);
    }

    #endif /* DT_HAS_COMPAT_STATUS_OKAY(st_stm32h7_spi) */

    #if DT_HAS_COMPAT_STATUS_OKAY(st_stm32_spi_fifo)
    /* Flush RX buffer */
    while (ll_func_rx_is_not_empty(spi)) {
        (void) LL_SPI_ReceiveData8(spi);

        if (IS_ENABLED(__GTEST)) {
            break;
        }
    }
    #endif

    LL_SPI_Enable(spi);

    #if DT_HAS_COMPAT_STATUS_OKAY(st_stm32h7_spi)
    /* With the STM32MP1, STM32U5 and the STM32H7,
     * if the device is the SPI master,
     * we need to enable the start of the transfer with
     * LL_SPI_StartMasterTransfer(spi)
     */
    if (LL_SPI_GetMode(spi) == LL_SPI_MODE_MASTER) {
        LL_SPI_StartMasterTransfer(spi);
        while (!LL_SPI_IsActiveMasterTransfer(spi)) {
            /* NOP */
        }
    }
    #endif /* DT_HAS_COMPAT_STATUS_OKAY(st_stm32h7_spi) */

    #if CONFIG_SOC_SERIES_STM32H7X
    /*
     * Add a small delay after enabling to prevent transfer stalling at high
     * system clock frequency (see errata sheet ES0392).
     */
    k_busy_wait(WAIT_1US);
    #endif

    /* This is turned off in spi_stm32_complete(). */
    spi_stm32_cs_control(dev, true);

    #ifdef CONFIG_SPI_STM32_INTERRUPT

    #if DT_HAS_COMPAT_STATUS_OKAY(st_stm32h7_spi)
    if (cfg->fifo_enabled) {
        LL_SPI_EnableIT_EOT(spi);
    }
    #endif /* DT_HAS_COMPAT_STATUS_OKAY(st_stm32h7_spi) */

    ll_func_enable_int_errors(spi);

    if (rx_bufs) {
        ll_func_enable_int_rx_not_empty(spi);
    }

    ll_func_enable_int_tx_empty(spi);

    ret = spi_context_wait_for_completion(&data->ctx);
    #else
    do {
        ret = spi_stm32_shift_frames(cfg, data);
    } while (!ret && spi_stm32_transfer_ongoing(data));

    spi_stm32_complete(dev, ret);

    #ifdef CONFIG_SPI_SLAVE
    if (spi_context_is_slave(&data->ctx) && !ret) {
        ret = data->ctx.recv_frames;
    }
    #endif /* CONFIG_SPI_SLAVE */

    #endif

end :
    spi_context_release(&data->ctx, ret);

    return (ret);
}

/* STPM3X's specific function */
bool spi_stpm3x_is_active(struct spi_dt_spec const* spec) {
    struct spi_stm32_data const* data = spec->bus->data;
    HAL_SPI_StateTypeDef State = data->State;

    switch (State) {
        case HAL_SPI_STATE_RESET :
        case HAL_SPI_STATE_READY :
        case HAL_SPI_STATE_ERROR :
            return (false);

        default :
            return (true);
    }
}

#if DT_HAS_COMPAT_STATUS_OKAY(st_stpm3x_spi)
int spi_stpm3x_transceive_dt(struct spi_dt_spec const* spec,
                             uint8_t const tx[],
                             uint8_t rx[]) {
    struct spi_stm32_config const* cfg = spec->bus->config;
    struct spi_stm32_data* data = spec->bus->data;
    SPI_TypeDef* spi = cfg->spi;

    // Register the thunking handler
    IRQn_Type irq_n = cfg->irq;

    // Enable the interrupt
    NVIC_DisableIRQ(irq_n);
    NVIC_ClearPendingIRQ(irq_n);
    NVIC_EnableIRQ(irq_n);

    // Flush FIFO
    #if defined(SPI_FLAG_FRLVL)             // STM32F0 STM32F3 STM32F7 STM32L4
    LL_SPIEx_FlushRxFifo(spi);
    #endif

    // Set the function for IT treatment
    // @note already set in _spi_init_direct with HAL_SPI_Set_TxISR_Rx_ISR_8BIT
    data->ErrorCode = HAL_SPI_ERROR_NONE;
    data->State     = HAL_SPI_STATE_BUSY_TX_RX;

    data->ctx.rx_buf = rx;
    data->ctx.rx_len = 0U;
    data->ctx.tx_len = 0U;

    // Set the number of data at current transfer
    MODIFY_REG(spi->CR2, SPI_CR2_TSIZE, 4U);

    /* Enable SPI peripheral */
    LL_SPI_Enable(spi);

    __IO uint8_t* ptxdr_8bits = (__IO uint8_t*)(&(spi->TXDR));

    // Transmit data in 8 Bit mode and put in TxFIFO
    *ptxdr_8bits = tx[0];
    *ptxdr_8bits = tx[1];
    *ptxdr_8bits = tx[2];
    *ptxdr_8bits = tx[3];

    // Enable EOT, RXP, DXP, UDR, OVR, FRE, MODF and TSERF interrupts
    // No TXP since we already put all of data into TxFIFO
    LL_SPI_EnableIT(spi, (SPI_IT_EOT | SPI_IT_RXP  |
                          SPI_IT_DXP | SPI_IT_UDR  | SPI_IT_OVR |
                          SPI_IT_FRE | SPI_IT_MODF | SPI_IT_TSERF));

    // Master transfer start
    SET_BIT(spi->CR1, SPI_CR1_CSTART);

    return (0);
}


/**
 * @brief SPI STPM3X specific initialization
 * @param[in] spec SPI device tree specification
 * @param[in] cb   Callback function
 * @param[in] userdata Callback user data
 * @return 0 on success, negative error code on failure
 */
int spi_stpm3x_init(struct spi_dt_spec const* spec,
                    spi_callback_t cb,
                    void* userdata) {
    struct spi_stm32_data* data = spec->bus->data;
    int ret;

    ret = spi_stm32_configure(spec->bus, &spec->config);
    if (ret == 0) {
        data->State = HAL_SPI_STATE_READY;
        data->ctx.callback = cb;
        data->ctx.callback_data = userdata;
    }

    return (ret);
}
#endif /* DT_HAS_COMPAT_STATUS_OKAY(st_stpm3x_spi) */

#ifdef CONFIG_SPI_STM32_DMA
static int wait_dma_rx_tx_done(const struct device* dev) {
    struct spi_stm32_data* data = dev->data;
    int res;
    k_timeout_t timeout;

    /*
     * In slave mode we do not know when the transaction will start. Hence,
     * it doesn't make sense to have timeout in this case.
     */
    if (IS_ENABLED(CONFIG_SPI_SLAVE) &&
        spi_context_is_slave(&data->ctx)) {
        timeout = K_FOREVER;
    }
    else {
        timeout = K_MSEC(1000);
    }

    while (1) {
        res = k_sem_take(&data->status_sem, timeout);
        if (res != 0) {
            return (res);
        }

        if (data->status_flags & SPI_STM32_DMA_ERROR_FLAG) {
            return (-EIO);
        }

        if (data->status_flags & SPI_STM32_DMA_DONE_FLAG) {
            return (0);
        }
    }

    return (res);
}

#ifdef CONFIG_DCACHE
static bool buf_in_nocache(uintptr_t buf, size_t len_bytes) {
    bool buf_within_nocache = false;

    #ifdef CONFIG_NOCACHE_MEMORY
    /* Check if buffer is in nocache region defined by the linker */
    buf_within_nocache = ((buf >= ((uintptr_t)_nocache_ram_start)) &&
                          ((buf + len_bytes - 1) <= ((uintptr_t)_nocache_ram_end)));
    if (buf_within_nocache) {
        return (true);
    }
    #endif /* CONFIG_NOCACHE_MEMORY */

    /* Check if buffer is in nocache memory region defined in DT */
    buf_within_nocache = (mem_attr_check_buf(
            (void*)buf, len_bytes, DT_MEM_ARM(ATTR_MPU_RAM_NOCACHE)) == 0);

    return (buf_within_nocache);
}

static bool is_dummy_buffer(const struct spi_buf* buf) {
    return (buf->buf == NULL);
}

static bool spi_buf_set_in_nocache(const struct spi_buf_set* bufs) {
    for (size_t i = 0; i < bufs->count; i++) {
        const struct spi_buf* buf = &bufs->buffers[i];

        if (!is_dummy_buffer(buf) &&
            !buf_in_nocache((uintptr_t)buf->buf, buf->len)) {
            return (false);
        }
    }
    return (true);
}
#endif /* CONFIG_DCACHE */

static int transceive_dma(const struct device* dev,
                          const struct spi_config* config,
                          const struct spi_buf_set* tx_bufs,
                          const struct spi_buf_set* rx_bufs,
                          bool asynchronous,
                          spi_callback_t cb,
                          void* userdata) {
    const struct spi_stm32_config* cfg = dev->config;
    struct spi_stm32_data* data = dev->data;
    SPI_TypeDef* spi = cfg->spi;
    int ret;

    if (!tx_bufs && !rx_bufs) {
        return (0);
    }

    if (asynchronous) {
        return (-ENOTSUP);
    }

    #ifdef CONFIG_DCACHE
    if (((tx_bufs != NULL) && !spi_buf_set_in_nocache(tx_bufs)) ||
        ((rx_bufs != NULL) && !spi_buf_set_in_nocache(rx_bufs))) {
        return (-EFAULT);
    }
    #endif /* CONFIG_DCACHE */

    spi_context_lock(&data->ctx, asynchronous, cb, userdata, config);

    spi_stm32_pm_policy_state_lock_get(dev);

    k_sem_reset(&data->status_sem);

    ret = spi_stm32_configure(dev, config);
    if (ret) {
        goto end;
    }

    /* Set buffers info */
    if (SPI_WORD_SIZE_GET(config->operation) == 8) {
        spi_context_buffers_setup(&data->ctx, tx_bufs, rx_bufs, 1);
    }
    else {
        spi_context_buffers_setup(&data->ctx, tx_bufs, rx_bufs, 2);
    }

    #if DT_HAS_COMPAT_STATUS_OKAY(st_stm32h7_spi)
    /* set request before enabling (else SPI CFG1 reg is write protected) */
    LL_SPI_EnableDMAReq_RX(spi);
    LL_SPI_EnableDMAReq_TX(spi);

    LL_SPI_Enable(spi);
    if (LL_SPI_GetMode(spi) == LL_SPI_MODE_MASTER) {
        LL_SPI_StartMasterTransfer(spi);
    }
    #else
    LL_SPI_Enable(spi);
    #endif /* st_stm32h7_spi */

    /* This is turned off in spi_stm32_complete(). */
    spi_stm32_cs_control(dev, true);

    while ((data->ctx.rx_len > 0) || (data->ctx.tx_len > 0)) {
        size_t dma_len;

        if (data->ctx.rx_len == 0) {
            dma_len = data->ctx.tx_len;
        }
        else if (data->ctx.tx_len == 0) {
            dma_len = data->ctx.rx_len;
        }
        else {
            dma_len = MIN(data->ctx.tx_len, data->ctx.rx_len);
        }

        data->status_flags = 0;

        ret = spi_dma_move_buffers(dev, dma_len);
        if (ret != 0) {
            break;
        }

        #if !DT_HAS_COMPAT_STATUS_OKAY(st_stm32h7_spi)
        /* toggle the DMA request to restart the transfer */
        LL_SPI_EnableDMAReq_RX(spi);
        LL_SPI_EnableDMAReq_TX(spi);
        #endif /* ! st_stm32h7_spi */

        ret = wait_dma_rx_tx_done(dev);
        if (ret != 0) {
            break;
        }

        #ifdef SPI_SR_FTLVL
        while (LL_SPI_GetTxFIFOLevel(spi) > 0) {
            /* pass */
        }
        #endif

        #ifdef CONFIG_SPI_STM32_ERRATA_BUSY
        WAIT_FOR(ll_func_spi_dma_busy(spi) != 0,
                 CONFIG_SPI_STM32_BUSY_FLAG_TIMEOUT,
                 k_yield());
        #else
        /* wait until spi is no more busy (spi TX fifo is really empty) */
        while (ll_func_spi_dma_busy(spi) == 0) {
            if (IS_ENABLED(__GTEST)) {
                break;
            }
        }
        #endif

        #if !DT_HAS_COMPAT_STATUS_OKAY(st_stm32h7_spi)
        /* toggle the DMA transfer request */
        LL_SPI_DisableDMAReq_TX(spi);
        LL_SPI_DisableDMAReq_RX(spi);
        #endif /* ! st_stm32h7_spi */

        uint8_t frame_size_bytes = (uint8_t)bits2bytes(
                SPI_WORD_SIZE_GET(config->operation));

        spi_context_update_tx(&data->ctx, frame_size_bytes, dma_len);
        spi_context_update_rx(&data->ctx, frame_size_bytes, dma_len);
    }

    /* spi complete relies on SPI Status Reg which cannot be disabled */
    spi_stm32_complete(dev, ret);
    /* disable spi instance after completion */
    LL_SPI_Disable(spi);
    /* The Config. Reg. on some mcus is write un-protected when SPI is disabled */
    LL_SPI_DisableDMAReq_TX(spi);
    LL_SPI_DisableDMAReq_RX(spi);

    dma_stop(data->dma_rx.dma_dev, data->dma_rx.channel);
    dma_stop(data->dma_tx.dma_dev, data->dma_tx.channel);

    #ifdef CONFIG_SPI_SLAVE
    if (spi_context_is_slave(&data->ctx) && !ret) {
        ret = data->ctx.recv_frames;
    }
    #endif /* CONFIG_SPI_SLAVE */

end:
    spi_context_release(&data->ctx, ret);

    spi_stm32_pm_policy_state_lock_put(dev);

    return (ret);
}
#endif /* CONFIG_SPI_STM32_DMA */

static int spi_stm32_transceive(const struct device* dev,
                                const struct spi_config* config,
                                const struct spi_buf_set* tx_bufs,
                                const struct spi_buf_set* rx_bufs) {
    #ifdef CONFIG_SPI_STM32_DMA
    struct spi_stm32_data const* data = dev->data;

    if ((data->dma_tx.dma_dev != NULL) &&
        (data->dma_rx.dma_dev != NULL)) {
        return transceive_dma(dev, config, tx_bufs, rx_bufs,
                              false, NULL, NULL);
    }
    #endif /* CONFIG_SPI_STM32_DMA */
    return transceive(dev, config, tx_bufs, rx_bufs, false, NULL, NULL);
}

#ifdef CONFIG_SPI_ASYNC
static int spi_stm32_transceive_async(const struct device* dev,
                                      const struct spi_config* config,
                                      const struct spi_buf_set* tx_bufs,
                                      const struct spi_buf_set* rx_bufs,
                                      spi_callback_t cb,
                                      void* userdata) {
    return transceive(dev, config, tx_bufs, rx_bufs, true, cb, userdata);
}
#endif /* CONFIG_SPI_ASYNC */

static struct spi_driver_api DT_CONST api_funcs = {
    .transceive = spi_stm32_transceive,
    #ifdef CONFIG_SPI_ASYNC
    .transceive_async = spi_stm32_transceive_async,
    #endif
    .release = spi_stm32_release,
};

static inline bool spi_stm32_is_subghzspi(const struct device* dev) {
    #if DT_HAS_COMPAT_STATUS_OKAY(st_stm32_spi_subghz)
    const struct spi_stm32_config* cfg = dev->config;

    return (cfg->use_subghzspi_nss);
    #else
    ARG_UNUSED(dev);
    return (false);
    #endif
}

<<<<<<< HEAD
static int spi_stm32_init(const struct device *dev)
{
	struct spi_stm32_data *data __attribute__((unused)) = dev->data;
	const struct spi_stm32_config *cfg = dev->config;
	int err;

	if (!device_is_ready(DEVICE_DT_GET(STM32_CLOCK_CONTROL_NODE))) {
		LOG_ERR("clock control device not ready");
		return -ENODEV;
	}

	err = clock_control_on(DEVICE_DT_GET(STM32_CLOCK_CONTROL_NODE),
			       (clock_control_subsys_t) &cfg->pclken[0]);
	if (err < 0) {
		LOG_ERR("Could not enable SPI clock");
		return err;
	}

	if (IS_ENABLED(STM32_SPI_DOMAIN_CLOCK_SUPPORT) && (cfg->pclk_len > 1)) {
		err = clock_control_configure(DEVICE_DT_GET(STM32_CLOCK_CONTROL_NODE),
					      (clock_control_subsys_t) &cfg->pclken[1],
					      NULL);
		if (err < 0) {
			LOG_ERR("Could not select SPI domain clock");
			return err;
		}
	}

	if (!spi_stm32_is_subghzspi(dev)) {
		/* Configure dt provided device signals when available */
		err = pinctrl_apply_state(cfg->pcfg, PINCTRL_STATE_DEFAULT);
		if (err < 0) {
			LOG_ERR("SPI pinctrl setup failed (%d)", err);
			return err;
		}
	}

#ifdef CONFIG_SPI_STM32_INTERRUPT
	cfg->irq_config(dev);
#endif

#ifdef CONFIG_SPI_STM32_DMA
	if ((data->dma_rx.dma_dev != NULL) &&
				!device_is_ready(data->dma_rx.dma_dev)) {
		LOG_ERR("%s device not ready", data->dma_rx.dma_dev->name);
		return -ENODEV;
	}

	if ((data->dma_tx.dma_dev != NULL) &&
				!device_is_ready(data->dma_tx.dma_dev)) {
		LOG_ERR("%s device not ready", data->dma_tx.dma_dev->name);
		return -ENODEV;
	}

	LOG_DBG("SPI with DMA transfer");

#endif /* CONFIG_SPI_STM32_DMA */

	err = spi_context_cs_configure_all(&data->ctx);
	if (err < 0) {
		return err;
	}

	spi_context_unlock_unconditionally(&data->ctx);

	return pm_device_runtime_enable(dev);
=======
static int spi_stm32_init(const struct device* dev) {
    struct spi_stm32_data* data __attribute__((unused)) = dev->data;
    const struct spi_stm32_config* cfg = dev->config;
    int err;

    if (!device_is_ready(DEVICE_DT_GET(STM32_CLOCK_CONTROL_NODE))) {
        LOG_ERR("clock control device not ready");
        return (-ENODEV);
    }

    err = clock_control_on(DEVICE_DT_GET(STM32_CLOCK_CONTROL_NODE),
                           (clock_control_subsys_t)&cfg->pclken[0]);
    if (err < 0) {
        LOG_ERR("Could not enable SPI clock");
        return (err);
    }

    if (IS_ENABLED(STM32_SPI_DOMAIN_CLOCK_SUPPORT) && (cfg->pclk_len > 1)) {
        err = clock_control_configure(DEVICE_DT_GET(STM32_CLOCK_CONTROL_NODE),
                                      (clock_control_subsys_t)&cfg->pclken[1],
                                      NULL);
        if (err < 0) {
            LOG_ERR("Could not select SPI domain clock");
            return (err);
        }
    }

    if (!spi_stm32_is_subghzspi(dev)) {
        /* Configure dt provided device signals when available */
        err = pinctrl_apply_state(cfg->pcfg, PINCTRL_STATE_DEFAULT);
        if (err < 0) {
            LOG_ERR("SPI pinctrl setup failed (%d)", err);
            return (err);
        }
    }

    #ifdef CONFIG_SPI_STM32_INTERRUPT
    cfg->irq_config(dev);
    #endif

    /* @warning critical part the peripheral keeps always control of all associated GPIOs
     * When SPI master has to be disabled temporary for a specific configuration reason (e.g. CRC
     * reset, CPHA or HDDIR change) setting this bit prevents any glitches on the associated 
     * outputs configured at alternate function mode by keeping them forced at state corresponding
     * the current SPI configuration.
     */
    LL_SPI_EnableGPIOControl(cfg->spi);                         /* #CUSTOM@NDRS */

    #ifdef CONFIG_SPI_STM32_DMA
    if ((data->dma_rx.dma_dev != NULL) &&
        !device_is_ready(data->dma_rx.dma_dev)) {
        LOG_ERR("%s device not ready", data->dma_rx.dma_dev->name);
        return (-ENODEV);
    }

    if ((data->dma_tx.dma_dev != NULL) &&
        !device_is_ready(data->dma_tx.dma_dev)) {
        LOG_ERR("%s device not ready", data->dma_tx.dma_dev->name);
        return (-ENODEV);
    }

    LOG_DBG("SPI with DMA transfer");

    #endif /* CONFIG_SPI_STM32_DMA */

    err = spi_context_cs_configure_all(&data->ctx);
    if (err < 0) {
        return (err);
    }

    spi_context_unlock_unconditionally(&data->ctx);

    return (0);
>>>>>>> 3c1b4db2
}

#ifdef CONFIG_PM_DEVICE
static int spi_stm32_pm_action(const struct device* dev,
                               enum pm_device_action action) {
    const struct spi_stm32_config* config = dev->config;
    const struct device* const clk = DEVICE_DT_GET(STM32_CLOCK_CONTROL_NODE);
    int err;

    switch (action) {
        case PM_DEVICE_ACTION_RESUME :
            /* Set pins to active state */
            err = pinctrl_apply_state(config->pcfg, PINCTRL_STATE_DEFAULT);
            if (err < 0) {
                return (err);
            }

            /* enable clock */
            err = clock_control_on(clk, (clock_control_subsys_t)&config->pclken[0]);
            if (err != 0) {
                LOG_ERR("Could not enable SPI clock");
                return (err);
            }
            break;

        case PM_DEVICE_ACTION_SUSPEND :
            /* Stop device clock. */
            err = clock_control_off(clk, (clock_control_subsys_t)&config->pclken[0]);
            if (err != 0) {
                LOG_ERR("Could not enable SPI clock");
                return (err);
            }

            /* Move pins to sleep state */
            err = pinctrl_apply_state(config->pcfg, PINCTRL_STATE_SLEEP);
            if ((err < 0) && (err != -ENOENT)) {
                /*
                 * If returning -ENOENT, no pins where defined for sleep mode :
                 * Do not output on console (might sleep already) when going to sleep,
                 * "SPI pinctrl sleep state not available"
                 * and don't block PM suspend.
                 * Else return the error.
                 */
                return (err);
            }
            break;

        default :
            return (-ENOTSUP);
    }

    return (0);
}
#endif /* CONFIG_PM_DEVICE */

#ifdef CONFIG_SPI_STM32_INTERRUPT
#define STM32_SPI_IRQ_CONNECT(id)                   \
    COND_CODE_1(DT_INST_PROP(id, stpm3x_isr),       \
        (IRQ_CONNECT(DT_INST_IRQN(id),              \
                     DT_INST_IRQ(id, priority),     \
                     spi_stpm3x_isr,                \
                     DEVICE_DT_INST_GET(id), 0)),   \
        (IRQ_CONNECT(DT_INST_IRQN(id),              \
                     DT_INST_IRQ(id, priority),     \
                     spi_stm32_isr,                 \
                     DEVICE_DT_INST_GET(id), 0))    \
    )

#define STM32_SPI_IRQ_HANDLER_DECL(id)      \
    static void spi_stm32_irq_config_func_##id(const struct device* dev)

#define STM32_SPI_IRQ_HANDLER_FUNC(id)      \
    .irq_config = spi_stm32_irq_config_func_##id,

#define STM32_SPI_IRQ_HANDLER(id)           \
    static void spi_stm32_irq_config_func_##id(const struct device* dev) {  \
        STM32_SPI_IRQ_CONNECT(id);          \
        irq_enable(DT_INST_IRQN(id));       \
    }

#define STM32_SPI_IRQ_NUM(id)   .irq = DT_INST_IRQN(id),
#else
#define STM32_SPI_IRQ_CONNECT(id)
#define STM32_SPI_IRQ_HANDLER_DECL(id)
#define STM32_SPI_IRQ_HANDLER_FUNC(id)
#define STM32_SPI_IRQ_HANDLER(id)
#define STM32_SPI_IRQ_NUM(id)
#endif

#define SPI_DMA_CHANNEL_INIT(index, dir, dir_cap, src_dev, dest_dev)    \
    .dma_dev = DEVICE_DT_GET(STM32_DMA_CTLR(index, dir)),       \
    .channel = DT_INST_DMAS_CELL_BY_NAME(index, dir, channel),  \
    .dma_cfg = {                            \
        .dma_slot            = STM32_DMA_SLOT(index, dir, slot),\
        .channel_direction   = STM32_DMA_CONFIG_DIRECTION(      \
                                  STM32_DMA_CHANNEL_CONFIG(index, dir)),\
        .source_data_size    = STM32_DMA_CONFIG_##src_dev##_DATA_SIZE(  \
                                  STM32_DMA_CHANNEL_CONFIG(index, dir)),\
        .dest_data_size      = STM32_DMA_CONFIG_##dest_dev##_DATA_SIZE( \
                                  STM32_DMA_CHANNEL_CONFIG(index, dir)),\
        .source_burst_length = 1, /* SINGLE transfer */         \
        .dest_burst_length   = 1, /* SINGLE transfer */         \
        .channel_priority    = STM32_DMA_CONFIG_PRIORITY(       \
                                  STM32_DMA_CHANNEL_CONFIG(index, dir)),\
        .dma_callback        = spi_stm32_dma_callback,          \
        .block_count         = 2,           \
    },                                      \
    .src_addr_increment = STM32_DMA_CONFIG_##src_dev##_ADDR_INC(\
                             STM32_DMA_CHANNEL_CONFIG(index, dir)),     \
    .dst_addr_increment = STM32_DMA_CONFIG_##dest_dev##_ADDR_INC(       \
                             STM32_DMA_CHANNEL_CONFIG(index, dir)),     \
    .fifo_threshold     = STM32_DMA_FEATURES_FIFO_THRESHOLD(    \
                             STM32_DMA_FEATURES(index, dir)),   \

#if CONFIG_SPI_STM32_DMA
#define SPI_DMA_CHANNEL(id, dir, DIR, src, dest)            \
    .dma_##dir = {                          \
        COND_CODE_1(DT_INST_DMAS_HAS_NAME(id, dir),         \
                    (SPI_DMA_CHANNEL_INIT(id, dir, DIR, src, dest)), \
                    (NULL))                 \
    },

#define SPI_DMA_STATUS_SEM(id)              \
    .status_sem = Z_SEM_INITIALIZER(        \
            spi_stm32_dev_data_##id.status_sem, 0, 1),
#else
#define SPI_DMA_CHANNEL(id, dir, DIR, src, dest)
#define SPI_DMA_STATUS_SEM(id)
#endif

#define SPI_SUPPORTS_FIFO(id)   DT_INST_NODE_HAS_PROP(id, fifo_enable)
#define SPI_GET_FIFO_PROP(id)   DT_INST_PROP(id, fifo_enable)
#define SPI_FIFO_ENABLED(id)    COND_CODE_1(SPI_SUPPORTS_FIFO(id), (SPI_GET_FIFO_PROP(id)), (0))

#define STM32_SPI_INIT(id)                                      \
    STM32_SPI_IRQ_HANDLER_DECL(id);                             \
                                                                \
    PINCTRL_DT_INST_DEFINE(id);                                 \
                                                                \
    static const struct stm32_pclken pclken_##id[] =            \
                              STM32_DT_INST_CLOCKS(id);         \
                                                                \
    static struct spi_stm32_config DT_CONST spi_stm32_cfg_##id = {  \
        .spi      = (SPI_TypeDef*)DT_INST_REG_ADDR(id),         \
        .pclken   = pclken_##id,                                \
        .pclk_len = DT_INST_NUM_CLOCKS(id),                     \
        .pcfg     = PINCTRL_DT_INST_DEV_CONFIG_GET(id),         \
        .fifo_enabled = SPI_FIFO_ENABLED(id),                   \
        STM32_SPI_IRQ_HANDLER_FUNC(id)                          \
        STM32_SPI_IRQ_NUM(id)                                   \
        IF_ENABLED(DT_HAS_COMPAT_STATUS_OKAY(st_stm32_spi_subghz),  \
            (.use_subghzspi_nss =                                   \
                DT_INST_PROP_OR(id, use_subghzspi_nss, false), ))   \
        IF_ENABLED(DT_HAS_COMPAT_STATUS_OKAY(st_stm32h7_spi),   \
            (.midi_clocks =                                     \
                DT_INST_PROP(id, midi_clock), ))                \
        IF_ENABLED(DT_HAS_COMPAT_STATUS_OKAY(st_stm32h7_spi),   \
            (.mssi_clocks =                                     \
                DT_INST_PROP(id, mssi_clock), ))                \
    };                                                          \
                                                                \
    static struct spi_stm32_data spi_stm32_dev_data_##id = {    \
        SPI_CONTEXT_INIT_LOCK(spi_stm32_dev_data_##id, ctx),    \
        SPI_CONTEXT_INIT_SYNC(spi_stm32_dev_data_##id, ctx),    \
        SPI_DMA_CHANNEL(id, rx, RX, PERIPHERAL, MEMORY)         \
        SPI_DMA_CHANNEL(id, tx, TX, MEMORY, PERIPHERAL)         \
        SPI_DMA_STATUS_SEM(id)                                  \
        SPI_CONTEXT_CS_GPIOS_INITIALIZE(DT_DRV_INST(id), ctx)   \
    };                                                          \
                                                                \
    PM_DEVICE_DT_INST_DEFINE(id, spi_stm32_pm_action);          \
                                                                \
    DEVICE_DT_INST_DEFINE(id, &spi_stm32_init, PM_DEVICE_DT_INST_GET(id),   \
                          &spi_stm32_dev_data_##id, &spi_stm32_cfg_##id,    \
                          POST_KERNEL, CONFIG_SPI_INIT_PRIORITY,\
                          &api_funcs);                          \
                                                                \
    STM32_SPI_IRQ_HANDLER(id)

DT_INST_FOREACH_STATUS_OKAY(STM32_SPI_INIT)

#if (__GTEST == 1U)                         /* #CUSTOM@NDRS */
#include "mcu_reg_stub.h"

static void zephyr_gtest_spi_stm32_cfg_init(struct spi_stm32_config* cfg) {
    uintptr_t base_addr = (uintptr_t)cfg->spi;

    switch (base_addr) {
        case SPI1_BASE : {
            cfg->spi = (SPI_TypeDef*)ut_mcu_spi1_ptr;
            break;
        }

        case SPI2_BASE : {
            cfg->spi = (SPI_TypeDef*)ut_mcu_spi2_ptr;
            break;
        }

        case SPI3_BASE : {
            cfg->spi = (SPI_TypeDef*)ut_mcu_spi3_ptr;
            break;
        }

        case SPI4_BASE : {
            cfg->spi = (SPI_TypeDef*)ut_mcu_spi4_ptr;
            break;
        }

        case SPI5_BASE : {
            cfg->spi = (SPI_TypeDef*)ut_mcu_spi5_ptr;
            break;
        }

        default : { // SPI6_BASE
            cfg->spi = (SPI_TypeDef*)ut_mcu_spi6_ptr;
            break;
        }
    }
}

void zephyr_gtest_spi_stm32(void) {
    zephyr_gtest_spi_stm32_cfg_init(&spi_stm32_cfg_0);
    zephyr_gtest_spi_stm32_cfg_init(&spi_stm32_cfg_1);
    zephyr_gtest_spi_stm32_cfg_init(&spi_stm32_cfg_2);
}

#endif<|MERGE_RESOLUTION|>--- conflicted
+++ resolved
@@ -72,38 +72,6 @@
 #endif
 #endif /* CONFIG_SOC_SERIES_STM32MP1X */
 
-<<<<<<< HEAD
-static void spi_stm32_pm_policy_state_lock_get(const struct device *dev)
-{
-	if (IS_ENABLED(CONFIG_PM)) {
-		struct spi_stm32_data *data = dev->data;
-
-		if (!data->pm_policy_state_on) {
-			data->pm_policy_state_on = true;
-			pm_policy_state_lock_get(PM_STATE_SUSPEND_TO_IDLE, PM_ALL_SUBSTATES);
-			if (IS_ENABLED(CONFIG_PM_S2RAM)) {
-				pm_policy_state_lock_get(PM_STATE_SUSPEND_TO_RAM, PM_ALL_SUBSTATES);
-			}
-			pm_device_runtime_get(dev);
-		}
-	}
-}
-
-static void spi_stm32_pm_policy_state_lock_put(const struct device *dev)
-{
-	if (IS_ENABLED(CONFIG_PM)) {
-		struct spi_stm32_data *data = dev->data;
-
-		if (data->pm_policy_state_on) {
-			data->pm_policy_state_on = false;
-			pm_device_runtime_put(dev);
-			pm_policy_state_lock_put(PM_STATE_SUSPEND_TO_IDLE, PM_ALL_SUBSTATES);
-			if (IS_ENABLED(CONFIG_PM_S2RAM)) {
-				pm_policy_state_lock_put(PM_STATE_SUSPEND_TO_RAM, PM_ALL_SUBSTATES);
-			}
-		}
-	}
-=======
 #if (__GTEST == 1U)
 extern void bsp_hal_spi_tx_rx_cplt_callback(SPI_TypeDef* spi);
 extern void bsp_hal_spi_err_callback(SPI_TypeDef* spi, uint32_t sr);
@@ -127,6 +95,7 @@
             if (IS_ENABLED(CONFIG_PM_S2RAM)) {
                 pm_policy_state_lock_get(PM_STATE_SUSPEND_TO_RAM, PM_ALL_SUBSTATES);
             }
+            pm_device_runtime_get(dev);
         }
     }
 }
@@ -137,13 +106,13 @@
 
         if (data->pm_policy_state_on) {
             data->pm_policy_state_on = false;
+            pm_device_runtime_put(dev);
             pm_policy_state_lock_put(PM_STATE_SUSPEND_TO_IDLE, PM_ALL_SUBSTATES);
             if (IS_ENABLED(CONFIG_PM_S2RAM)) {
                 pm_policy_state_lock_put(PM_STATE_SUSPEND_TO_RAM, PM_ALL_SUBSTATES);
             }
         }
     }
->>>>>>> 3c1b4db2
 }
 
 #ifdef CONFIG_SPI_STM32_DMA
@@ -1584,74 +1553,6 @@
     #endif
 }
 
-<<<<<<< HEAD
-static int spi_stm32_init(const struct device *dev)
-{
-	struct spi_stm32_data *data __attribute__((unused)) = dev->data;
-	const struct spi_stm32_config *cfg = dev->config;
-	int err;
-
-	if (!device_is_ready(DEVICE_DT_GET(STM32_CLOCK_CONTROL_NODE))) {
-		LOG_ERR("clock control device not ready");
-		return -ENODEV;
-	}
-
-	err = clock_control_on(DEVICE_DT_GET(STM32_CLOCK_CONTROL_NODE),
-			       (clock_control_subsys_t) &cfg->pclken[0]);
-	if (err < 0) {
-		LOG_ERR("Could not enable SPI clock");
-		return err;
-	}
-
-	if (IS_ENABLED(STM32_SPI_DOMAIN_CLOCK_SUPPORT) && (cfg->pclk_len > 1)) {
-		err = clock_control_configure(DEVICE_DT_GET(STM32_CLOCK_CONTROL_NODE),
-					      (clock_control_subsys_t) &cfg->pclken[1],
-					      NULL);
-		if (err < 0) {
-			LOG_ERR("Could not select SPI domain clock");
-			return err;
-		}
-	}
-
-	if (!spi_stm32_is_subghzspi(dev)) {
-		/* Configure dt provided device signals when available */
-		err = pinctrl_apply_state(cfg->pcfg, PINCTRL_STATE_DEFAULT);
-		if (err < 0) {
-			LOG_ERR("SPI pinctrl setup failed (%d)", err);
-			return err;
-		}
-	}
-
-#ifdef CONFIG_SPI_STM32_INTERRUPT
-	cfg->irq_config(dev);
-#endif
-
-#ifdef CONFIG_SPI_STM32_DMA
-	if ((data->dma_rx.dma_dev != NULL) &&
-				!device_is_ready(data->dma_rx.dma_dev)) {
-		LOG_ERR("%s device not ready", data->dma_rx.dma_dev->name);
-		return -ENODEV;
-	}
-
-	if ((data->dma_tx.dma_dev != NULL) &&
-				!device_is_ready(data->dma_tx.dma_dev)) {
-		LOG_ERR("%s device not ready", data->dma_tx.dma_dev->name);
-		return -ENODEV;
-	}
-
-	LOG_DBG("SPI with DMA transfer");
-
-#endif /* CONFIG_SPI_STM32_DMA */
-
-	err = spi_context_cs_configure_all(&data->ctx);
-	if (err < 0) {
-		return err;
-	}
-
-	spi_context_unlock_unconditionally(&data->ctx);
-
-	return pm_device_runtime_enable(dev);
-=======
 static int spi_stm32_init(const struct device* dev) {
     struct spi_stm32_data* data __attribute__((unused)) = dev->data;
     const struct spi_stm32_config* cfg = dev->config;
@@ -1724,8 +1625,7 @@
 
     spi_context_unlock_unconditionally(&data->ctx);
 
-    return (0);
->>>>>>> 3c1b4db2
+    return pm_device_runtime_enable(dev);
 }
 
 #ifdef CONFIG_PM_DEVICE
@@ -1910,7 +1810,10 @@
 #if (__GTEST == 1U)                         /* #CUSTOM@NDRS */
 #include "mcu_reg_stub.h"
 
-static void zephyr_gtest_spi_stm32_cfg_init(struct spi_stm32_config* cfg) {
+#define STM32_SPI_CFG_REG_INIT(id)       \
+    zephyr_gtest_spi_stm32_reg_init(&spi_stm32_cfg_##id);
+
+static void zephyr_gtest_spi_stm32_reg_init(struct spi_stm32_config* cfg) {
     uintptr_t base_addr = (uintptr_t)cfg->spi;
 
     switch (base_addr) {
@@ -1947,9 +1850,7 @@
 }
 
 void zephyr_gtest_spi_stm32(void) {
-    zephyr_gtest_spi_stm32_cfg_init(&spi_stm32_cfg_0);
-    zephyr_gtest_spi_stm32_cfg_init(&spi_stm32_cfg_1);
-    zephyr_gtest_spi_stm32_cfg_init(&spi_stm32_cfg_2);
+    DT_INST_FOREACH_STATUS_OKAY(STM32_SPI_CFG_REG_INIT)
 }
 
 #endif