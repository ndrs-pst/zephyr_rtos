/*
 * Copyright 2018, 2024 NXP
 *
 * SPDX-License-Identifier: Apache-2.0
 */

#define DT_DRV_COMPAT nxp_imx_lpspi

#include <errno.h>
#include <zephyr/drivers/spi.h>
#include <zephyr/drivers/clock_control.h>
#include <fsl_lpspi.h>
#if CONFIG_NXP_LP_FLEXCOMM
#include <zephyr/drivers/mfd/nxp_lp_flexcomm.h>
#endif
#include <zephyr/logging/log.h>
#include <zephyr/irq.h>
#ifdef CONFIG_SPI_MCUX_LPSPI_DMA
#include <zephyr/drivers/dma.h>
#endif
#include <zephyr/drivers/pinctrl.h>
#ifdef CONFIG_SPI_RTIO
#include <zephyr/rtio/rtio.h>
#include <zephyr/spinlock.h>
#endif

LOG_MODULE_REGISTER(spi_mcux_lpspi, CONFIG_SPI_LOG_LEVEL);

#include "spi_context.h"

#define CHIP_SELECT_COUNT   4
#define MAX_DATA_WIDTH      4096

/* Required by DEVICE_MMIO_NAMED_* macros */
#define DEV_CFG(_dev)   \
    ((const struct spi_mcux_config*)(_dev)->config)
#define DEV_DATA(_dev)      ((struct spi_mcux_data*)(_dev)->data)

struct spi_mcux_config {
    DEVICE_MMIO_NAMED_ROM(reg_base);
    #ifdef CONFIG_NXP_LP_FLEXCOMM
    const struct device* parent_dev;
    #endif
    const struct device* clock_dev;
    clock_control_subsys_t clock_subsys;
    void (*irq_config_func)(const struct device* dev);
    uint32_t pcs_sck_delay;
    uint32_t sck_pcs_delay;
    uint32_t transfer_delay;
    const struct pinctrl_dev_config* pincfg;
    lpspi_pin_config_t data_pin_config;
};

#ifdef CONFIG_SPI_MCUX_LPSPI_DMA
#define SPI_MCUX_LPSPI_DMA_ERROR_FLAG       0x01
#define SPI_MCUX_LPSPI_DMA_RX_DONE_FLAG     0x02
#define SPI_MCUX_LPSPI_DMA_TX_DONE_FLAG     0x04
#define SPI_MCUX_LPSPI_DMA_DONE_FLAG        \
        (SPI_MCUX_LPSPI_DMA_RX_DONE_FLAG | SPI_MCUX_LPSPI_DMA_TX_DONE_FLAG)

struct stream {
    const struct device* dma_dev;
    uint32_t channel;                       /* stores the channel for dma */
    struct dma_config dma_cfg;
    struct dma_block_config dma_blk_cfg;
};
#endif

struct spi_mcux_data {
<<<<<<< HEAD
	DEVICE_MMIO_NAMED_RAM(reg_base);
	const struct device *dev;
	lpspi_master_handle_t handle;
	struct spi_context ctx;
	size_t transfer_len;

#ifdef CONFIG_SPI_RTIO
	struct rtio *r;
	struct mpsc io_q;
	struct rtio_iodev iodev;
	struct rtio_iodev_sqe *txn_head;
	struct rtio_iodev_sqe *txn_curr;
	struct spi_dt_spec dt_spec;
	struct k_spinlock lock;
#endif

#ifdef CONFIG_SPI_MCUX_LPSPI_DMA
	volatile uint32_t status_flags;
	struct stream dma_rx;
	struct stream dma_tx;
	/* dummy value used for transferring NOP when tx buf is null */
	uint32_t dummy_tx_buffer;
	/* dummy value used to read RX data into when rx buf is null */
	uint32_t dummy_rx_buffer;
#endif
=======
    DEVICE_MMIO_NAMED_RAM(reg_base);
    const struct device* dev;
    lpspi_master_handle_t handle;
    struct spi_context ctx;
    size_t transfer_len;

    #ifdef CONFIG_SPI_RTIO
    struct rtio* r;
    struct rtio_iodev iodev;
    struct rtio_iodev_sqe* txn_head;
    struct rtio_iodev_sqe* txn_curr;
    struct spi_dt_spec dt_spec;
    struct k_spinlock lock;
    #endif

    #ifdef CONFIG_SPI_MCUX_LPSPI_DMA
    volatile uint32_t status_flags;
    struct stream dma_rx;
    struct stream dma_tx;
    /* dummy value used for transferring NOP when tx buf is null */
    uint32_t dummy_tx_buffer;
    /* dummy value used to read RX data into when rx buf is null */
    uint32_t dummy_rx_buffer;
    #endif
>>>>>>> 9c5cb0a7
};

static int spi_mcux_transfer_next_packet(const struct device* dev) {
    struct spi_mcux_data* data = dev->data;
    LPSPI_Type* base = (LPSPI_Type*)DEVICE_MMIO_NAMED_GET(dev, reg_base);
    struct spi_context* ctx = &data->ctx;
    lpspi_transfer_t transfer;
    status_t status;

    if ((ctx->tx_len == 0) && (ctx->rx_len == 0)) {
        /* nothing left to rx or tx, we're done! */
        spi_context_cs_control(&data->ctx, false);
        spi_context_complete(&data->ctx, dev, 0);
        return (0);
    }

    transfer.configFlags = kLPSPI_MasterPcsContinuous |
                           (ctx->config->slave << LPSPI_MASTER_PCS_SHIFT);

    if (ctx->tx_len == 0) {
        /* rx only, nothing to tx */
        transfer.txData   = NULL;
        transfer.rxData   = ctx->rx_buf;
        transfer.dataSize = ctx->rx_len;
    }
    else if (ctx->rx_len == 0) {
        /* tx only, nothing to rx */
        transfer.txData   = ctx->tx_buf;
        transfer.rxData   = NULL;
        transfer.dataSize = ctx->tx_len;
    }
    else if (ctx->tx_len == ctx->rx_len) {
        /* rx and tx are the same length */
        transfer.txData   = ctx->tx_buf;
        transfer.rxData   = ctx->rx_buf;
        transfer.dataSize = ctx->tx_len;
    }
    else if (ctx->tx_len > ctx->rx_len) {
        /* Break up the tx into multiple transfers so we don't have to
         * rx into a longer intermediate buffer. Leave chip select
         * active between transfers.
         */
        transfer.txData   = ctx->tx_buf;
        transfer.rxData   = ctx->rx_buf;
        transfer.dataSize = ctx->rx_len;
    }
    else {
        /* Break up the rx into multiple transfers so we don't have to
         * tx from a longer intermediate buffer. Leave chip select
         * active between transfers.
         */
        transfer.txData   = ctx->tx_buf;
        transfer.rxData   = ctx->rx_buf;
        transfer.dataSize = ctx->tx_len;
    }

    data->transfer_len = transfer.dataSize;

    status = LPSPI_MasterTransferNonBlocking(base, &data->handle,
                                             &transfer);
    if (status != kStatus_Success) {
        LOG_ERR("Transfer could not start on %s: %d", dev->name, status);
        return status == kStatus_LPSPI_Busy ? -EBUSY : -EINVAL;
    }

    return (0);
}

static void spi_mcux_isr(const struct device* dev) {
    struct spi_mcux_data* data = dev->data;
    LPSPI_Type* base = (LPSPI_Type*)DEVICE_MMIO_NAMED_GET(dev, reg_base);

    #if CONFIG_NXP_LP_FLEXCOMM
    LPSPI_MasterTransferHandleIRQ(LPSPI_GetInstance(base), &data->handle);
    #else
    LPSPI_MasterTransferHandleIRQ(base, &data->handle);
    #endif
}

#ifdef CONFIG_SPI_RTIO
static void spi_mcux_iodev_complete(const struct device* dev, int status);
#endif

static void spi_mcux_master_transfer_callback(LPSPI_Type* base,
                                              lpspi_master_handle_t* handle, status_t status,
                                              void* userData) {
    struct spi_mcux_data* data = userData;

    #ifdef CONFIG_SPI_RTIO
    if (data->txn_head != NULL) {
        spi_mcux_iodev_complete(data->dev, status);
        return;
    }
    #endif

    spi_context_update_tx(&data->ctx, 1, data->transfer_len);
    spi_context_update_rx(&data->ctx, 1, data->transfer_len);

    spi_mcux_transfer_next_packet(data->dev);
}

static int spi_mcux_configure(const struct device* dev,
                              const struct spi_config* spi_cfg) {
    const struct spi_mcux_config* config = dev->config;
    struct spi_mcux_data* data = dev->data;
    LPSPI_Type* base = (LPSPI_Type*)DEVICE_MMIO_NAMED_GET(dev, reg_base);
    lpspi_master_config_t master_config;
    uint32_t clock_freq;
    uint32_t word_size;

    if (spi_context_configured(&data->ctx, spi_cfg)) {
        /* This configuration is already in use */
        return (0);
    }

    if (spi_cfg->operation & SPI_HALF_DUPLEX) {
        LOG_ERR("Half-duplex not supported");
        return -ENOTSUP;
    }

    LPSPI_MasterGetDefaultConfig(&master_config);

    if (spi_cfg->slave > CHIP_SELECT_COUNT) {
        LOG_ERR("Slave %d is greater than %d",
                spi_cfg->slave,
                CHIP_SELECT_COUNT);
        return (-EINVAL);
    }

    word_size = SPI_WORD_SIZE_GET(spi_cfg->operation);
    if (word_size > MAX_DATA_WIDTH) {
        LOG_ERR("Word size %d is greater than %d",
                word_size, MAX_DATA_WIDTH);
        return (-EINVAL);
    }

    master_config.bitsPerFrame = word_size;

    master_config.cpol =
        (SPI_MODE_GET(spi_cfg->operation) & SPI_MODE_CPOL)
        ? kLPSPI_ClockPolarityActiveLow
        : kLPSPI_ClockPolarityActiveHigh;

    master_config.cpha =
        (SPI_MODE_GET(spi_cfg->operation) & SPI_MODE_CPHA)
        ? kLPSPI_ClockPhaseSecondEdge
        : kLPSPI_ClockPhaseFirstEdge;

    master_config.direction =
        (spi_cfg->operation & SPI_TRANSFER_LSB)
        ? kLPSPI_LsbFirst
        : kLPSPI_MsbFirst;

    master_config.baudRate = spi_cfg->frequency;

    master_config.pcsToSckDelayInNanoSec        = config->pcs_sck_delay;
    master_config.lastSckToPcsDelayInNanoSec    = config->sck_pcs_delay;
    master_config.betweenTransferDelayInNanoSec = config->transfer_delay;

    master_config.pinCfg = config->data_pin_config;

    if (!device_is_ready(config->clock_dev)) {
        LOG_ERR("clock control device not ready");
        return (-ENODEV);
    }

    if (clock_control_get_rate(config->clock_dev, config->clock_subsys,
                               &clock_freq)) {
        return (-EINVAL);
    }

    if (data->ctx.config != NULL) {
        /* Setting the baud rate in LPSPI_MasterInit requires module to be disabled. Only
         * disable if already configured, otherwise the clock is not enabled and the
         * CR register cannot be written.
         */
        LPSPI_Enable(base, false);
        while ((base->CR & LPSPI_CR_MEN_MASK) != 0U) {
            /* Wait until LPSPI is disabled. Datasheet:
             * After writing 0, MEN (Module Enable) remains set until the LPSPI has
             * completed the current transfer and is idle.
             */
        }
    }

    LPSPI_MasterInit(base, &master_config, clock_freq);

    LPSPI_MasterTransferCreateHandle(base, &data->handle,
                                     spi_mcux_master_transfer_callback,
                                     data);

    LPSPI_SetDummyData(base, 0);

    data->ctx.config = spi_cfg;

    return (0);
}

#ifdef CONFIG_SPI_MCUX_LPSPI_DMA
static int spi_mcux_dma_rxtx_load(const struct device* dev,
                                  size_t* dma_size);

/* This function is executed in the interrupt context */
static void spi_mcux_dma_callback(const struct device* dev, void* arg,
                                  uint32_t channel, int status) {
    /* arg directly holds the spi device */
    const struct device* spi_dev = arg;
    struct spi_mcux_data* data = (struct spi_mcux_data*)spi_dev->data;

    if (status < 0) {
        LOG_ERR("DMA callback error with channel %d.", channel);
        data->status_flags |= SPI_MCUX_LPSPI_DMA_ERROR_FLAG;
    }
    else {
        /* identify the origin of this callback */
        if (channel == data->dma_tx.channel) {
            /* this part of the transfer ends */
            data->status_flags |= SPI_MCUX_LPSPI_DMA_TX_DONE_FLAG;
            LOG_DBG("DMA TX Block Complete");
        }
        else if (channel == data->dma_rx.channel) {
            /* this part of the transfer ends */
            data->status_flags |= SPI_MCUX_LPSPI_DMA_RX_DONE_FLAG;
            LOG_DBG("DMA RX Block Complete");
        }
        else {
            LOG_ERR("DMA callback channel %d is not valid.",
                    channel);
            data->status_flags |= SPI_MCUX_LPSPI_DMA_ERROR_FLAG;
        }
    }

    #if CONFIG_SPI_ASYNC
    if (data->ctx.asynchronous &&
        ((data->status_flags & SPI_MCUX_LPSPI_DMA_DONE_FLAG) ==
        SPI_MCUX_LPSPI_DMA_DONE_FLAG)) {
        /* Load dma blocks of equal length */
        size_t dma_size = MIN(data->ctx.tx_len, data->ctx.rx_len);

        if (dma_size == 0) {
            dma_size = MAX(data->ctx.tx_len, data->ctx.rx_len);
        }

        spi_context_update_tx(&data->ctx, 1, dma_size);
        spi_context_update_rx(&data->ctx, 1, dma_size);

        if (data->ctx.tx_len == 0 && data->ctx.rx_len == 0) {
            spi_context_complete(&data->ctx, spi_dev, 0);
        }
        return;
    }
    #endif

    spi_context_complete(&data->ctx, spi_dev, 0);
}

static int spi_mcux_dma_tx_load(const struct device* dev, uint8_t const* buf, size_t len) {
    struct spi_mcux_data* data = dev->data;
    struct dma_block_config* blk_cfg;
    LPSPI_Type* base = (LPSPI_Type*)DEVICE_MMIO_NAMED_GET(dev, reg_base);

    /* remember active TX DMA channel (used in callback) */
    struct stream* stream = &data->dma_tx;

    blk_cfg = &stream->dma_blk_cfg;

    /* prepare the block for this TX DMA channel */
    memset(blk_cfg, 0, sizeof(struct dma_block_config));

    if (buf == NULL) {
        /* Treat the transfer as a peripheral to peripheral one, so that DMA
         * reads from this address each time
         */
        blk_cfg->source_address = (uint32_t)&data->dummy_tx_buffer;
        stream->dma_cfg.channel_direction = PERIPHERAL_TO_PERIPHERAL;
    }
    else {
        /* tx direction has memory as source and periph as dest. */
        blk_cfg->source_address = (uint32_t)buf;
        stream->dma_cfg.channel_direction = MEMORY_TO_PERIPHERAL;
    }

    /* Enable scatter/gather */
    blk_cfg->source_gather_en = 1;

    /* Dest is LPSPI tx fifo */
    blk_cfg->dest_address = LPSPI_GetTxRegisterAddress(base);
    blk_cfg->block_size   = len;

    /* Transfer 1 byte each DMA loop */
    stream->dma_cfg.source_burst_length = 1;

    stream->dma_cfg.head_block = &stream->dma_blk_cfg;
    /* give the client dev as arg, as the callback comes from the dma */
    stream->dma_cfg.user_data = (struct device*)dev;
    /* pass our client origin to the dma: data->dma_tx.dma_channel */
    return dma_config(data->dma_tx.dma_dev, data->dma_tx.channel,
                      &stream->dma_cfg);
}

static int spi_mcux_dma_rx_load(const struct device* dev, uint8_t* buf,
                                size_t len) {
    struct spi_mcux_data* data = dev->data;
    struct dma_block_config* blk_cfg;
    LPSPI_Type* base = (LPSPI_Type*)DEVICE_MMIO_NAMED_GET(dev, reg_base);

    /* retrieve active RX DMA channel (used in callback) */
    struct stream* stream = &data->dma_rx;

    blk_cfg = &stream->dma_blk_cfg;

    /* prepare the block for this RX DMA channel */
    memset(blk_cfg, 0, sizeof(struct dma_block_config));

    if (buf == NULL) {
        /* Treat the transfer as a peripheral to peripheral one, so that DMA
         * reads from this address each time
         */
        blk_cfg->dest_address = (uint32_t)&data->dummy_rx_buffer;
        stream->dma_cfg.channel_direction = PERIPHERAL_TO_PERIPHERAL;
    }
    else {
        /* rx direction has periph as source and mem as dest. */
        blk_cfg->dest_address = (uint32_t)buf;
        stream->dma_cfg.channel_direction = PERIPHERAL_TO_MEMORY;
    }

    blk_cfg->block_size = len;

    /* Enable scatter/gather */
    blk_cfg->dest_scatter_en = 1;

    /* Source is LPSPI rx fifo */
    blk_cfg->source_address = LPSPI_GetRxRegisterAddress(base);
    stream->dma_cfg.source_burst_length = 1;

    stream->dma_cfg.head_block = blk_cfg;
    stream->dma_cfg.user_data  = dev;

    /* pass our client origin to the dma: data->dma_rx.channel */
    return dma_config(data->dma_rx.dma_dev, data->dma_rx.channel,
                      &stream->dma_cfg);
}

static int wait_dma_rx_tx_done(const struct device* dev) {
    struct spi_mcux_data* data = dev->data;
    int ret = -1;

    while (1) {
        ret = spi_context_wait_for_completion(&data->ctx);
        if (ret) {
            LOG_DBG("Timed out waiting for SPI context to complete");
            return (ret);
        }

        if (data->status_flags & SPI_MCUX_LPSPI_DMA_ERROR_FLAG) {
            return (-EIO);
        }

        if ((data->status_flags & SPI_MCUX_LPSPI_DMA_DONE_FLAG) ==
            SPI_MCUX_LPSPI_DMA_DONE_FLAG) {
            LOG_DBG("DMA block completed");
            return (0);
        }
    }
}

static inline int spi_mcux_dma_rxtx_load(const struct device* dev,
                                         size_t* dma_size) {
    struct spi_mcux_data* lpspi_data = dev->data;
    int ret = 0;

    /* Clear status flags */
    lpspi_data->status_flags = 0U;

    /* Load dma blocks of equal length */
    *dma_size = MIN(lpspi_data->ctx.tx_len, lpspi_data->ctx.rx_len);
    if (*dma_size == 0) {
        *dma_size = MAX(lpspi_data->ctx.tx_len, lpspi_data->ctx.rx_len);
    }

    ret = spi_mcux_dma_tx_load(dev, lpspi_data->ctx.tx_buf,
                               *dma_size);
    if (ret != 0) {
        return (ret);
    }

    ret = spi_mcux_dma_rx_load(dev, lpspi_data->ctx.rx_buf,
                               *dma_size);
    if (ret != 0) {
        return (ret);
    }

    /* Start DMA */
    ret = dma_start(lpspi_data->dma_tx.dma_dev,
                    lpspi_data->dma_tx.channel);
    if (ret != 0) {
        return (ret);
    }

    ret = dma_start(lpspi_data->dma_rx.dma_dev,
                    lpspi_data->dma_rx.channel);

    return (ret);
}

static int transceive_dma(const struct device* dev,
                          const struct spi_config* spi_cfg,
                          const struct spi_buf_set* tx_bufs,
                          const struct spi_buf_set* rx_bufs,
                          bool asynchronous,
                          spi_callback_t cb,
                          void* userdata) {
    struct spi_mcux_data* data = dev->data;
    LPSPI_Type* base = (LPSPI_Type*)DEVICE_MMIO_NAMED_GET(dev, reg_base);
    int ret;
    size_t dma_size;

    if (!asynchronous) {
        spi_context_lock(&data->ctx, asynchronous, cb, userdata, spi_cfg);
    }

    ret = spi_mcux_configure(dev, spi_cfg);
    if (ret) {
        if (!asynchronous) {
            spi_context_release(&data->ctx, ret);
        }

        return (ret);
    }

    /* DMA is fast enough watermarks are not required */
    LPSPI_SetFifoWatermarks(base, 0U, 0U);

    if (!asynchronous) {
        spi_context_buffers_setup(&data->ctx, tx_bufs, rx_bufs, 1);
        spi_context_cs_control(&data->ctx, true);

        /* Send each spi buf via DMA, updating context as DMA completes */
        while (data->ctx.rx_len > 0 || data->ctx.tx_len > 0) {
            /* Load dma block */
            ret = spi_mcux_dma_rxtx_load(dev, &dma_size);
            if (ret != 0) {
                goto out;
            }
            /* Enable DMA Requests */
            LPSPI_EnableDMA(base, kLPSPI_TxDmaEnable | kLPSPI_RxDmaEnable);

            /* Wait for DMA to finish */
            ret = wait_dma_rx_tx_done(dev);
            if (ret != 0) {
                goto out;
            }
            while ((LPSPI_GetStatusFlags(base) & kLPSPI_ModuleBusyFlag)) {
                /* wait until module is idle */
            }

            /* Disable DMA */
            LPSPI_DisableDMA(base, kLPSPI_TxDmaEnable | kLPSPI_RxDmaEnable);

            /* Update SPI contexts with amount of data we just sent */
            spi_context_update_tx(&data->ctx, 1, dma_size);
            spi_context_update_rx(&data->ctx, 1, dma_size);
        }
        spi_context_cs_control(&data->ctx, false);

    out :
        spi_context_release(&data->ctx, ret);
    }
    #if CONFIG_SPI_ASYNC
    else {
        data->ctx.asynchronous  = asynchronous;
        data->ctx.callback      = cb;
        data->ctx.callback_data = userdata;

        ret = spi_mcux_dma_rxtx_load(dev, &dma_size);
        if (ret != 0) {
            goto out;
        }

        /* Enable DMA Requests */
        LPSPI_EnableDMA(base, kLPSPI_TxDmaEnable | kLPSPI_RxDmaEnable);
    }
    #endif

    return (ret);
}
#endif

static int transceive(const struct device* dev,
                      const struct spi_config* spi_cfg,
                      const struct spi_buf_set* tx_bufs,
                      const struct spi_buf_set* rx_bufs,
                      bool asynchronous,
                      spi_callback_t cb,
                      void* userdata) {
    struct spi_mcux_data* data = dev->data;
    int ret;

    spi_context_lock(&data->ctx, asynchronous, cb, userdata, spi_cfg);

    ret = spi_mcux_configure(dev, spi_cfg);
    if (ret) {
        goto out;
    }

    spi_context_buffers_setup(&data->ctx, tx_bufs, rx_bufs, 1);

    spi_context_cs_control(&data->ctx, true);

    ret = spi_mcux_transfer_next_packet(dev);
    if (ret) {
        goto out;
    }

    ret = spi_context_wait_for_completion(&data->ctx);

out :
    spi_context_release(&data->ctx, ret);

    return (ret);
}

static int spi_mcux_transceive(const struct device* dev,
                               const struct spi_config* spi_cfg,
                               const struct spi_buf_set* tx_bufs,
                               const struct spi_buf_set* rx_bufs) {
    #ifdef CONFIG_SPI_MCUX_LPSPI_DMA
    const struct spi_mcux_data* data = dev->data;

    if (data->dma_rx.dma_dev && data->dma_tx.dma_dev) {
        return transceive_dma(dev, spi_cfg, tx_bufs, rx_bufs, false, NULL, NULL);
    }
    #endif /* CONFIG_SPI_MCUX_LPSPI_DMA */

    return transceive(dev, spi_cfg, tx_bufs, rx_bufs, false, NULL, NULL);
}

#ifdef CONFIG_SPI_ASYNC
static int spi_mcux_transceive_async(const struct device* dev,
                                     const struct spi_config* spi_cfg,
                                     const struct spi_buf_set* tx_bufs,
                                     const struct spi_buf_set* rx_bufs,
                                     spi_callback_t cb,
                                     void* userdata) {
    #ifdef CONFIG_SPI_MCUX_LPSPI_DMA
    struct spi_mcux_data* data = dev->data;

    if (data->dma_rx.dma_dev && data->dma_tx.dma_dev) {
        spi_context_buffers_setup(&data->ctx, tx_bufs, rx_bufs, 1);
    }

    return transceive_dma(dev, spi_cfg, tx_bufs, rx_bufs, true, cb, userdata);
    #else
    return transceive(dev, spi_cfg, tx_bufs, rx_bufs, true, cb, userdata);
    #endif /* CONFIG_SPI_MCUX_LPSPI_DMA */
}
#endif /* CONFIG_SPI_ASYNC */

<<<<<<< HEAD
#ifdef CONFIG_SPI_RTIO
	data->dt_spec.bus = dev;
	data->iodev.api = &spi_iodev_api;
	data->iodev.data = &data->dt_spec;
	mpsc_init(&data->io_q);
#endif
=======
static int spi_mcux_release(const struct device* dev,
                            const struct spi_config* spi_cfg) {
    struct spi_mcux_data* data = dev->data;
>>>>>>> 9c5cb0a7

    spi_context_unlock_unconditionally(&data->ctx);

    return (0);
}

static int spi_mcux_init(const struct device* dev) {
    const struct spi_mcux_config* config = dev->config;
    struct spi_mcux_data* data = dev->data;
    int err;

    DEVICE_MMIO_NAMED_MAP(dev, reg_base, (K_MEM_CACHE_NONE | K_MEM_DIRECT_MAP));

    #if CONFIG_NXP_LP_FLEXCOMM
    /* When using LP Flexcomm driver, register the interrupt handler
     * so we receive notification from the LP Flexcomm interrupt handler.
     */
    nxp_lp_flexcomm_setirqhandler(config->parent_dev, dev,
                                  LP_FLEXCOMM_PERIPH_LPSPI, spi_mcux_isr);
    #else
    /* Interrupt is managed by this driver */
    config->irq_config_func(dev);
    #endif

    err = spi_context_cs_configure_all(&data->ctx);
    if (err < 0) {
        return (err);
    }

    spi_context_unlock_unconditionally(&data->ctx);

    data->dev = dev;

    #ifdef CONFIG_SPI_MCUX_LPSPI_DMA
    if (data->dma_tx.dma_dev && data->dma_rx.dma_dev) {
        if (!device_is_ready(data->dma_tx.dma_dev)) {
            LOG_ERR("%s device is not ready", data->dma_tx.dma_dev->name);
            return (-ENODEV);
        }

        if (!device_is_ready(data->dma_rx.dma_dev)) {
            LOG_ERR("%s device is not ready", data->dma_rx.dma_dev->name);
            return (-ENODEV);
        }
    }
    #endif /* CONFIG_SPI_MCUX_LPSPI_DMA */

    #ifdef CONFIG_SPI_RTIO
    data->dt_spec.bus = dev;
    data->iodev.api   = &spi_iodev_api;
    data->iodev.data  = &data->dt_spec;
    mpsc_init(&data->iodev.iodev_sq);
    #endif

    err = pinctrl_apply_state(config->pincfg, PINCTRL_STATE_DEFAULT);
    if (err) {
        return (err);
    }

    spi_context_unlock_unconditionally(&data->ctx);

    return (0);
}

#ifdef CONFIG_SPI_RTIO
static inline k_spinlock_key_t spi_spin_lock(const struct device* dev) {
    struct spi_mcux_data* data = dev->data;

    return k_spin_lock(&data->lock);
}

static inline void spi_spin_unlock(const struct device* dev, k_spinlock_key_t key) {
    struct spi_mcux_data* data = dev->data;

    k_spin_unlock(&data->lock, key);
}

static void spi_mcux_iodev_next(const struct device* dev, bool completion);

static void spi_mcux_iodev_start(const struct device* dev) {
    /* const struct spi_mcux_config *config = dev->config; */
    struct spi_mcux_data* data = dev->data;
    struct rtio_sqe* sqe = &data->txn_curr->sqe;
    struct spi_dt_spec* spi_dt_spec = sqe->iodev->data;
    struct spi_config* spi_cfg = &spi_dt_spec->config;
    struct rtio_iodev_sqe* txn_head = data->txn_head;

    LPSPI_Type* base = (LPSPI_Type*)DEVICE_MMIO_NAMED_GET(dev, reg_base);
    lpspi_transfer_t transfer;
    status_t status;

    transfer.configFlags = kLPSPI_MasterPcsContinuous |
                           (spi_cfg->slave << LPSPI_MASTER_PCS_SHIFT);

    switch (sqe->op) {
        case RTIO_OP_RX :
            transfer.txData   = NULL;
            transfer.rxData   = sqe->buf;
            transfer.dataSize = sqe->buf_len;
            break;

        case RTIO_OP_TX :
            transfer.rxData   = NULL;
            transfer.txData   = sqe->buf;
            transfer.dataSize = sqe->buf_len;
            break;

        case RTIO_OP_TINY_TX :
            transfer.rxData   = NULL;
            transfer.txData   = sqe->tiny_buf;
            transfer.dataSize = sqe->tiny_buf_len;
            break;

        case RTIO_OP_TXRX :
            transfer.txData   = sqe->tx_buf;
            transfer.rxData   = sqe->rx_buf;
            transfer.dataSize = sqe->txrx_buf_len;
            break;

        default :
            LOG_ERR("Invalid op code %d for submission %p\n", sqe->op, (void*)sqe);

            spi_mcux_iodev_next(dev, true);
            rtio_iodev_sqe_err(txn_head, -EINVAL);
            spi_mcux_iodev_complete(dev, 0);
            return;
    }

    data->transfer_len = transfer.dataSize;

    k_spinlock_key_t key = spi_spin_lock(dev);

    status = LPSPI_MasterTransferNonBlocking(base, &data->handle,
                                             &transfer);
    spi_spin_unlock(dev, key);
    if (status != kStatus_Success) {
        LOG_ERR("Transfer could not start");
        rtio_iodev_sqe_err(txn_head, -EIO);
    }
}

static void spi_mcux_iodev_next(const struct device* dev, bool completion) {
    struct spi_mcux_data* data = dev->data;

    k_spinlock_key_t key = spi_spin_lock(dev);

    if (!completion && (data->txn_curr != NULL)) {
        spi_spin_unlock(dev, key);
        return;
    }

<<<<<<< HEAD
	struct mpsc_node *next = mpsc_pop(&data->io_q);
=======
    struct mpsc_node* next = mpsc_pop(&data->iodev.iodev_sq);
>>>>>>> 9c5cb0a7

    if (next != NULL) {
        struct rtio_iodev_sqe* next_sqe = CONTAINER_OF(next, struct rtio_iodev_sqe, q);

        data->txn_head = next_sqe;
        data->txn_curr = next_sqe;
    }
    else {
        data->txn_head = NULL;
        data->txn_curr = NULL;
    }

    spi_spin_unlock(dev, key);

    if (data->txn_curr != NULL) {
        struct spi_dt_spec* spi_dt_spec = data->txn_curr->sqe.iodev->data;
        struct spi_config* spi_cfg = &spi_dt_spec->config;

        spi_mcux_configure(dev, spi_cfg);
        spi_context_cs_control(&data->ctx, true);
        spi_mcux_iodev_start(dev);
    }
}

static void spi_mcux_iodev_submit(const struct device* dev,
                                  struct rtio_iodev_sqe* iodev_sqe) {
    struct spi_mcux_data* data = dev->data;

<<<<<<< HEAD
	mpsc_push(&data->io_q, &iodev_sqe->q);
	spi_mcux_iodev_next(dev, false);
=======
    mpsc_push(&data->iodev.iodev_sq, &iodev_sqe->q);
    spi_mcux_iodev_next(dev, false);
>>>>>>> 9c5cb0a7
}

static void spi_mcux_iodev_complete(const struct device* dev, int status) {
    struct spi_mcux_data* data = dev->data;

    if (data->txn_curr->sqe.flags & RTIO_SQE_TRANSACTION) {
        data->txn_curr = rtio_txn_next(data->txn_curr);
        spi_mcux_iodev_start(dev);
    }
    else {
        struct rtio_iodev_sqe* txn_head = data->txn_head;

        spi_context_cs_control(&data->ctx, false);
        spi_mcux_iodev_next(dev, true);
        rtio_iodev_sqe_ok(txn_head, status);
    }
}

#endif

static struct spi_driver_api DT_CONST spi_mcux_driver_api = {
    .transceive = spi_mcux_transceive,

    #ifdef CONFIG_SPI_ASYNC
    .transceive_async = spi_mcux_transceive_async,
    #endif

    #ifdef CONFIG_SPI_RTIO
    .iodev_submit = spi_mcux_iodev_submit,
    #endif

    .release = spi_mcux_release,
};

#define SPI_MCUX_RTIO_DEFINE(n) RTIO_DEFINE(spi_mcux_rtio_##n, CONFIG_SPI_MCUX_RTIO_SQ_SIZE, \
                                            CONFIG_SPI_MCUX_RTIO_SQ_SIZE)

#ifdef CONFIG_SPI_MCUX_LPSPI_DMA
#define SPI_DMA_CHANNELS(n)                                     \
    IF_ENABLED(DT_INST_DMAS_HAS_NAME(n, tx),                    \
    (                                                           \
        .dma_tx = {                                             \
            .dma_dev = DEVICE_DT_GET(DT_INST_DMAS_CTLR_BY_NAME(n, tx)), \
            .channel = DT_INST_DMAS_CELL_BY_NAME(n, tx, mux),   \
            .dma_cfg = {                                        \
                .channel_direction = MEMORY_TO_PERIPHERAL,      \
                .dma_callback      = spi_mcux_dma_callback,     \
                .source_data_size  = 1,                         \
                .dest_data_size    = 1,                         \
                .block_count       = 1,                         \
                .dma_slot = DT_INST_DMAS_CELL_BY_NAME(n, tx, source)    \
            }                                                   \
        },                                                      \
    ))                                                          \
    IF_ENABLED(DT_INST_DMAS_HAS_NAME(n, rx),                    \
    (                                                           \
        .dma_rx = {                                             \
            .dma_dev = DEVICE_DT_GET(DT_INST_DMAS_CTLR_BY_NAME(n, rx)), \
            .channel = DT_INST_DMAS_CELL_BY_NAME(n, rx, mux),   \
            .dma_cfg = {                                        \
                .channel_direction = PERIPHERAL_TO_MEMORY,      \
                .dma_callback      = spi_mcux_dma_callback,     \
                .source_data_size  = 1,                         \
                .dest_data_size    = 1,                         \
                .block_count       = 1,                         \
                .dma_slot = DT_INST_DMAS_CELL_BY_NAME(n, rx, source)    \
            }                                                   \
        },                                                      \
    ))
#else
#define SPI_DMA_CHANNELS(n)
#endif /* CONFIG_SPI_MCUX_LPSPI_DMA */

#define SPI_MCUX_LPSPI_MODULE_IRQ_CONNECT(n)                    \
    do {                                                        \
        IRQ_CONNECT(DT_INST_IRQN(n),                            \
                    DT_INST_IRQ(n, priority),                   \
                    spi_mcux_isr,                               \
                    DEVICE_DT_INST_GET(n), 0);                  \
        irq_enable(DT_INST_IRQN(n));                            \
    } while (false)

#define SPI_MCUX_LPSPI_MODULE_IRQ(n)                            \
    IF_ENABLED(DT_INST_IRQ_HAS_IDX(n, 0),                       \
               (SPI_MCUX_LPSPI_MODULE_IRQ_CONNECT(n)))

#ifdef CONFIG_NXP_LP_FLEXCOMM
#define PARENT_DEV(n)                                           \
    .parent_dev = DEVICE_DT_GET(DT_INST_PARENT(n)),
#else
#define PARENT_DEV(n)
#endif /* CONFIG_NXP_LP_FLEXCOMM */

#define SPI_MCUX_LPSPI_INIT(n)                                  \
    PINCTRL_DT_INST_DEFINE(n);                                  \
    COND_CODE_1(CONFIG_SPI_RTIO, (SPI_MCUX_RTIO_DEFINE(n)), ());\
                                                                \
    static void spi_mcux_config_func_##n(const struct device* dev); \
                                                                \
    static const struct spi_mcux_config spi_mcux_config_##n = { \
        DEVICE_MMIO_NAMED_ROM_INIT(reg_base, DT_DRV_INST(n)),   \
        PARENT_DEV(n)                                           \
        .clock_dev = DEVICE_DT_GET(DT_INST_CLOCKS_CTLR(n)),     \
        .clock_subsys =                                         \
        (clock_control_subsys_t)DT_INST_CLOCKS_CELL(n, name),   \
        .irq_config_func = spi_mcux_config_func_##n,            \
        .pcs_sck_delay = UTIL_AND(                              \
            DT_INST_NODE_HAS_PROP(n, pcs_sck_delay),            \
            DT_INST_PROP(n, pcs_sck_delay)),                    \
        .sck_pcs_delay = UTIL_AND(                              \
            DT_INST_NODE_HAS_PROP(n, sck_pcs_delay),            \
            DT_INST_PROP(n, sck_pcs_delay)),                    \
        .transfer_delay = UTIL_AND(                             \
            DT_INST_NODE_HAS_PROP(n, transfer_delay),           \
            DT_INST_PROP(n, transfer_delay)),                   \
        .pincfg = PINCTRL_DT_INST_DEV_CONFIG_GET(n),            \
        .data_pin_config = DT_INST_ENUM_IDX(n, data_pin_config),\
    };                                                          \
                                                                \
    static struct spi_mcux_data spi_mcux_data_##n = {           \
        SPI_CONTEXT_INIT_LOCK(spi_mcux_data_##n, ctx),          \
        SPI_CONTEXT_INIT_SYNC(spi_mcux_data_##n, ctx),          \
        SPI_CONTEXT_CS_GPIOS_INITIALIZE(DT_DRV_INST(n), ctx)    \
        SPI_DMA_CHANNELS(n)                                     \
        IF_ENABLED(CONFIG_SPI_RTIO,                             \
            (.r = &spi_mcux_rtio_##n, ))                        \
    };                                                          \
                                                                \
    DEVICE_DT_INST_DEFINE(n, spi_mcux_init, NULL,               \
                          &spi_mcux_data_##n,                   \
                          &spi_mcux_config_##n, POST_KERNEL,    \
                          CONFIG_SPI_INIT_PRIORITY,             \
                          &spi_mcux_driver_api);                \
                                                                \
    static void spi_mcux_config_func_##n(const struct device* dev) { \
        SPI_MCUX_LPSPI_MODULE_IRQ(n);                           \
    }

DT_INST_FOREACH_STATUS_OKAY(SPI_MCUX_LPSPI_INIT)<|MERGE_RESOLUTION|>--- conflicted
+++ resolved
@@ -67,33 +67,6 @@
 #endif
 
 struct spi_mcux_data {
-<<<<<<< HEAD
-	DEVICE_MMIO_NAMED_RAM(reg_base);
-	const struct device *dev;
-	lpspi_master_handle_t handle;
-	struct spi_context ctx;
-	size_t transfer_len;
-
-#ifdef CONFIG_SPI_RTIO
-	struct rtio *r;
-	struct mpsc io_q;
-	struct rtio_iodev iodev;
-	struct rtio_iodev_sqe *txn_head;
-	struct rtio_iodev_sqe *txn_curr;
-	struct spi_dt_spec dt_spec;
-	struct k_spinlock lock;
-#endif
-
-#ifdef CONFIG_SPI_MCUX_LPSPI_DMA
-	volatile uint32_t status_flags;
-	struct stream dma_rx;
-	struct stream dma_tx;
-	/* dummy value used for transferring NOP when tx buf is null */
-	uint32_t dummy_tx_buffer;
-	/* dummy value used to read RX data into when rx buf is null */
-	uint32_t dummy_rx_buffer;
-#endif
-=======
     DEVICE_MMIO_NAMED_RAM(reg_base);
     const struct device* dev;
     lpspi_master_handle_t handle;
@@ -102,6 +75,7 @@
 
     #ifdef CONFIG_SPI_RTIO
     struct rtio* r;
+    struct mpsc io_q;
     struct rtio_iodev iodev;
     struct rtio_iodev_sqe* txn_head;
     struct rtio_iodev_sqe* txn_curr;
@@ -118,7 +92,6 @@
     /* dummy value used to read RX data into when rx buf is null */
     uint32_t dummy_rx_buffer;
     #endif
->>>>>>> 9c5cb0a7
 };
 
 static int spi_mcux_transfer_next_packet(const struct device* dev) {
@@ -678,18 +651,9 @@
 }
 #endif /* CONFIG_SPI_ASYNC */
 
-<<<<<<< HEAD
-#ifdef CONFIG_SPI_RTIO
-	data->dt_spec.bus = dev;
-	data->iodev.api = &spi_iodev_api;
-	data->iodev.data = &data->dt_spec;
-	mpsc_init(&data->io_q);
-#endif
-=======
 static int spi_mcux_release(const struct device* dev,
                             const struct spi_config* spi_cfg) {
     struct spi_mcux_data* data = dev->data;
->>>>>>> 9c5cb0a7
 
     spi_context_unlock_unconditionally(&data->ctx);
 
@@ -741,7 +705,7 @@
     data->dt_spec.bus = dev;
     data->iodev.api   = &spi_iodev_api;
     data->iodev.data  = &data->dt_spec;
-    mpsc_init(&data->iodev.iodev_sq);
+    mpsc_init(&data->io_q);
     #endif
 
     err = pinctrl_apply_state(config->pincfg, PINCTRL_STATE_DEFAULT);
@@ -841,11 +805,7 @@
         return;
     }
 
-<<<<<<< HEAD
-	struct mpsc_node *next = mpsc_pop(&data->io_q);
-=======
-    struct mpsc_node* next = mpsc_pop(&data->iodev.iodev_sq);
->>>>>>> 9c5cb0a7
+    struct mpsc_node* next = mpsc_pop(&data->io_q);
 
     if (next != NULL) {
         struct rtio_iodev_sqe* next_sqe = CONTAINER_OF(next, struct rtio_iodev_sqe, q);
@@ -874,13 +834,8 @@
                                   struct rtio_iodev_sqe* iodev_sqe) {
     struct spi_mcux_data* data = dev->data;
 
-<<<<<<< HEAD
-	mpsc_push(&data->io_q, &iodev_sqe->q);
-	spi_mcux_iodev_next(dev, false);
-=======
-    mpsc_push(&data->iodev.iodev_sq, &iodev_sqe->q);
+    mpsc_push(&data->io_q, &iodev_sqe->q);
     spi_mcux_iodev_next(dev, false);
->>>>>>> 9c5cb0a7
 }
 
 static void spi_mcux_iodev_complete(const struct device* dev, int status) {
