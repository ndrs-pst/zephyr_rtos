/*
 * Copyright 2018, 2024 NXP
 *
 * SPDX-License-Identifier: Apache-2.0
 */

#define DT_DRV_COMPAT nxp_imx_lpspi

#include <errno.h>
#include <zephyr/drivers/spi.h>
#include <zephyr/drivers/clock_control.h>
#include <fsl_lpspi.h>
#if CONFIG_NXP_LP_FLEXCOMM
#include <zephyr/drivers/mfd/nxp_lp_flexcomm.h>
#endif
#include <zephyr/logging/log.h>
#include <zephyr/irq.h>
#ifdef CONFIG_SPI_MCUX_LPSPI_DMA
#include <zephyr/drivers/dma.h>
#endif
#include <zephyr/drivers/pinctrl.h>
#ifdef CONFIG_SPI_RTIO
#include <zephyr/rtio/rtio.h>
#include <zephyr/drivers/spi/rtio.h>
#include <zephyr/spinlock.h>
#endif

LOG_MODULE_REGISTER(spi_mcux_lpspi, CONFIG_SPI_LOG_LEVEL);

#include "spi_context.h"

#define CHIP_SELECT_COUNT   4
#define MAX_DATA_WIDTH      4096

/* Required by DEVICE_MMIO_NAMED_* macros */
#define DEV_CFG(_dev)  ((const struct spi_mcux_config *)(_dev)->config)
#define DEV_DATA(_dev) ((struct spi_mcux_data *)(_dev)->data)

struct spi_mcux_config {
    DEVICE_MMIO_NAMED_ROM(reg_base);
    #ifdef CONFIG_NXP_LP_FLEXCOMM
    const struct device* parent_dev;
    #endif
    const struct device* clock_dev;
    clock_control_subsys_t clock_subsys;
    void (*irq_config_func)(const struct device* dev);
    uint32_t pcs_sck_delay;
    uint32_t sck_pcs_delay;
    uint32_t transfer_delay;
    const struct pinctrl_dev_config* pincfg;
    lpspi_pin_config_t data_pin_config;
};

#ifdef CONFIG_SPI_MCUX_LPSPI_DMA
#define SPI_MCUX_LPSPI_DMA_ERROR_FLAG       0x01
#define SPI_MCUX_LPSPI_DMA_RX_DONE_FLAG     0x02
#define SPI_MCUX_LPSPI_DMA_TX_DONE_FLAG     0x04
#define SPI_MCUX_LPSPI_DMA_DONE_FLAG        \
        (SPI_MCUX_LPSPI_DMA_RX_DONE_FLAG | SPI_MCUX_LPSPI_DMA_TX_DONE_FLAG)

struct stream {
    const struct device* dma_dev;
    uint32_t channel;                       /* stores the channel for dma */
    struct dma_config dma_cfg;
    struct dma_block_config dma_blk_cfg;
};
#endif

struct spi_mcux_data {
    DEVICE_MMIO_NAMED_RAM(reg_base);
    const struct device* dev;
    lpspi_master_handle_t handle;
    struct spi_context ctx;
    size_t transfer_len;

    #ifdef CONFIG_SPI_RTIO
    struct spi_rtio* rtio_ctx;
    #endif

    #ifdef CONFIG_SPI_MCUX_LPSPI_DMA
    volatile uint32_t status_flags;
    struct stream dma_rx;
    struct stream dma_tx;
    /* dummy value used for transferring NOP when tx buf is null */
    uint32_t dummy_tx_buffer;
    /* dummy value used to read RX data into when rx buf is null */
    uint32_t dummy_rx_buffer;
    #endif
};

static int spi_mcux_transfer_next_packet(const struct device* dev) {
    struct spi_mcux_data* data = dev->data;
    LPSPI_Type* base = (LPSPI_Type*)DEVICE_MMIO_NAMED_GET(dev, reg_base);
    struct spi_context* ctx = &data->ctx;
    lpspi_transfer_t transfer;
    status_t status;

    if ((ctx->tx_len == 0) && (ctx->rx_len == 0)) {
        /* nothing left to rx or tx, we're done! */
        spi_context_cs_control(&data->ctx, false);
        spi_context_complete(&data->ctx, dev, 0);
        return (0);
    }

    transfer.configFlags = kLPSPI_MasterPcsContinuous |
                           (ctx->config->slave << LPSPI_MASTER_PCS_SHIFT);

    if (ctx->tx_len == 0) {
        /* rx only, nothing to tx */
        transfer.txData   = NULL;
        transfer.rxData   = ctx->rx_buf;
        transfer.dataSize = ctx->rx_len;
    }
    else if (ctx->rx_len == 0) {
        /* tx only, nothing to rx */
        transfer.txData   = ctx->tx_buf;
        transfer.rxData   = NULL;
        transfer.dataSize = ctx->tx_len;
    }
    else if (ctx->tx_len == ctx->rx_len) {
        /* rx and tx are the same length */
        transfer.txData   = ctx->tx_buf;
        transfer.rxData   = ctx->rx_buf;
        transfer.dataSize = ctx->tx_len;
    }
    else if (ctx->tx_len > ctx->rx_len) {
        /* Break up the tx into multiple transfers so we don't have to
         * rx into a longer intermediate buffer. Leave chip select
         * active between transfers.
         */
        transfer.txData   = ctx->tx_buf;
        transfer.rxData   = ctx->rx_buf;
        transfer.dataSize = ctx->rx_len;
    }
    else {
        /* Break up the rx into multiple transfers so we don't have to
         * tx from a longer intermediate buffer. Leave chip select
         * active between transfers.
         */
        transfer.txData   = ctx->tx_buf;
        transfer.rxData   = ctx->rx_buf;
        transfer.dataSize = ctx->tx_len;
    }

    data->transfer_len = transfer.dataSize;

    status = LPSPI_MasterTransferNonBlocking(base, &data->handle,
                                             &transfer);
    if (status != kStatus_Success) {
        LOG_ERR("Transfer could not start on %s: %d", dev->name, status);
        return status == kStatus_LPSPI_Busy ? -EBUSY : -EINVAL;
    }

    return (0);
}

static void spi_mcux_isr(const struct device* dev) {
    struct spi_mcux_data* data = dev->data;
    LPSPI_Type* base = (LPSPI_Type*)DEVICE_MMIO_NAMED_GET(dev, reg_base);

    #if CONFIG_NXP_LP_FLEXCOMM
    LPSPI_MasterTransferHandleIRQ(LPSPI_GetInstance(base), &data->handle);
    #else
    LPSPI_MasterTransferHandleIRQ(base, &data->handle);
    #endif
}

#ifdef CONFIG_SPI_RTIO
static void spi_mcux_iodev_complete(const struct device* dev, int status);
#endif

static void spi_mcux_master_transfer_callback(LPSPI_Type* base,
                                              lpspi_master_handle_t* handle, status_t status,
                                              void* userData) {
    struct spi_mcux_data* data = userData;

    #ifdef CONFIG_SPI_RTIO
    struct spi_rtio* rtio_ctx = data->rtio_ctx;

    if (rtio_ctx->txn_head != NULL) {
        spi_mcux_iodev_complete(data->dev, status);
        return;
    }
    #endif

    spi_context_update_tx(&data->ctx, 1, data->transfer_len);
    spi_context_update_rx(&data->ctx, 1, data->transfer_len);

    spi_mcux_transfer_next_packet(data->dev);
}

static int spi_mcux_configure(const struct device* dev,
                              const struct spi_config* spi_cfg) {
    const struct spi_mcux_config* config = dev->config;
    struct spi_mcux_data* data = dev->data;
    LPSPI_Type* base = (LPSPI_Type*)DEVICE_MMIO_NAMED_GET(dev, reg_base);
    lpspi_master_config_t master_config;
    uint32_t clock_freq;
    uint32_t word_size;

    if (spi_cfg->operation & SPI_HALF_DUPLEX) {
        LOG_ERR("Half-duplex not supported");
        return -ENOTSUP;
    }

    LPSPI_MasterGetDefaultConfig(&master_config);

    if (spi_cfg->slave > CHIP_SELECT_COUNT) {
        LOG_ERR("Slave %d is greater than %d",
                spi_cfg->slave,
                CHIP_SELECT_COUNT);
        return (-EINVAL);
    }

    word_size = SPI_WORD_SIZE_GET(spi_cfg->operation);
    if (word_size > MAX_DATA_WIDTH) {
        LOG_ERR("Word size %d is greater than %d",
                word_size, MAX_DATA_WIDTH);
        return (-EINVAL);
    }

    master_config.bitsPerFrame = word_size;

    master_config.cpol =
        (SPI_MODE_GET(spi_cfg->operation) & SPI_MODE_CPOL)
        ? kLPSPI_ClockPolarityActiveLow
        : kLPSPI_ClockPolarityActiveHigh;

    master_config.cpha =
        (SPI_MODE_GET(spi_cfg->operation) & SPI_MODE_CPHA)
        ? kLPSPI_ClockPhaseSecondEdge
        : kLPSPI_ClockPhaseFirstEdge;

    master_config.direction =
        (spi_cfg->operation & SPI_TRANSFER_LSB)
        ? kLPSPI_LsbFirst
        : kLPSPI_MsbFirst;

    master_config.baudRate = spi_cfg->frequency;

    master_config.pcsToSckDelayInNanoSec        = config->pcs_sck_delay;
    master_config.lastSckToPcsDelayInNanoSec    = config->sck_pcs_delay;
    master_config.betweenTransferDelayInNanoSec = config->transfer_delay;

    master_config.pinCfg = config->data_pin_config;

    if (!device_is_ready(config->clock_dev)) {
        LOG_ERR("clock control device not ready");
        return (-ENODEV);
    }

    if (clock_control_get_rate(config->clock_dev, config->clock_subsys,
                               &clock_freq)) {
        return (-EINVAL);
    }

    if (data->ctx.config != NULL) {
        /* Setting the baud rate in LPSPI_MasterInit requires module to be disabled. Only
         * disable if already configured, otherwise the clock is not enabled and the
         * CR register cannot be written.
         */
        LPSPI_Enable(base, false);
        while ((base->CR & LPSPI_CR_MEN_MASK) != 0U) {
            /* Wait until LPSPI is disabled. Datasheet:
             * After writing 0, MEN (Module Enable) remains set until the LPSPI has
             * completed the current transfer and is idle.
             */
        }
    }

    LPSPI_MasterInit(base, &master_config, clock_freq);

    if (IS_ENABLED(CONFIG_DEBUG)) {
        base->CR |= LPSPI_CR_DBGEN_MASK;
    }

    LPSPI_MasterTransferCreateHandle(base, &data->handle,
                                     spi_mcux_master_transfer_callback,
                                     data);

    LPSPI_SetDummyData(base, 0);

    data->ctx.config = spi_cfg;

    return (0);
}

#ifdef CONFIG_SPI_MCUX_LPSPI_DMA
static int spi_mcux_dma_rxtx_load(const struct device* dev,
                                  size_t* dma_size);

/* This function is executed in the interrupt context */
static void spi_mcux_dma_callback(const struct device* dev, void* arg,
                                  uint32_t channel, int status) {
    /* arg directly holds the spi device */
    const struct device* spi_dev = arg;
    struct spi_mcux_data* data = (struct spi_mcux_data*)spi_dev->data;

    if (status < 0) {
        LOG_ERR("DMA callback error with channel %d.", channel);
        data->status_flags |= SPI_MCUX_LPSPI_DMA_ERROR_FLAG;
    }
    else {
        /* identify the origin of this callback */
        if (channel == data->dma_tx.channel) {
            /* this part of the transfer ends */
            data->status_flags |= SPI_MCUX_LPSPI_DMA_TX_DONE_FLAG;
            LOG_DBG("DMA TX Block Complete");
        }
        else if (channel == data->dma_rx.channel) {
            /* this part of the transfer ends */
            data->status_flags |= SPI_MCUX_LPSPI_DMA_RX_DONE_FLAG;
            LOG_DBG("DMA RX Block Complete");
        }
        else {
            LOG_ERR("DMA callback channel %d is not valid.",
                    channel);
            data->status_flags |= SPI_MCUX_LPSPI_DMA_ERROR_FLAG;
        }
    }

    #if CONFIG_SPI_ASYNC
    if (data->ctx.asynchronous &&
        ((data->status_flags & SPI_MCUX_LPSPI_DMA_DONE_FLAG) ==
        SPI_MCUX_LPSPI_DMA_DONE_FLAG)) {
        /* Load dma blocks of equal length */
        size_t dma_size = MIN(data->ctx.tx_len, data->ctx.rx_len);

        if (dma_size == 0) {
            dma_size = MAX(data->ctx.tx_len, data->ctx.rx_len);
        }

        spi_context_update_tx(&data->ctx, 1, dma_size);
        spi_context_update_rx(&data->ctx, 1, dma_size);

        if (data->ctx.tx_len == 0 && data->ctx.rx_len == 0) {
            spi_context_complete(&data->ctx, spi_dev, 0);
        }
        return;
    }
    #endif

    spi_context_complete(&data->ctx, spi_dev, 0);
}

static int spi_mcux_dma_tx_load(const struct device* dev, uint8_t const* buf, size_t len) {
    struct spi_mcux_data* data = dev->data;
    struct dma_block_config* blk_cfg;
    LPSPI_Type* base = (LPSPI_Type*)DEVICE_MMIO_NAMED_GET(dev, reg_base);

    /* remember active TX DMA channel (used in callback) */
    struct stream* stream = &data->dma_tx;

    blk_cfg = &stream->dma_blk_cfg;

    /* prepare the block for this TX DMA channel */
    memset(blk_cfg, 0, sizeof(struct dma_block_config));

    if (buf == NULL) {
        /* Treat the transfer as a peripheral to peripheral one, so that DMA
         * reads from this address each time
         */
        blk_cfg->source_address = (uint32_t)&data->dummy_tx_buffer;
        stream->dma_cfg.channel_direction = PERIPHERAL_TO_PERIPHERAL;
    }
    else {
        /* tx direction has memory as source and periph as dest. */
        blk_cfg->source_address = (uint32_t)buf;
        stream->dma_cfg.channel_direction = MEMORY_TO_PERIPHERAL;
    }

    /* Enable scatter/gather */
    blk_cfg->source_gather_en = 1;

    /* Dest is LPSPI tx fifo */
    blk_cfg->dest_address = LPSPI_GetTxRegisterAddress(base);
    blk_cfg->block_size   = len;

    /* Transfer 1 byte each DMA loop */
    stream->dma_cfg.source_burst_length = 1;

    stream->dma_cfg.head_block = &stream->dma_blk_cfg;
    /* give the client dev as arg, as the callback comes from the dma */
    stream->dma_cfg.user_data = (struct device*)dev;
    /* pass our client origin to the dma: data->dma_tx.dma_channel */
    return dma_config(data->dma_tx.dma_dev, data->dma_tx.channel,
                      &stream->dma_cfg);
}

static int spi_mcux_dma_rx_load(const struct device* dev, uint8_t* buf,
                                size_t len) {
    struct spi_mcux_data* data = dev->data;
    struct dma_block_config* blk_cfg;
    LPSPI_Type* base = (LPSPI_Type*)DEVICE_MMIO_NAMED_GET(dev, reg_base);

    /* retrieve active RX DMA channel (used in callback) */
    struct stream* stream = &data->dma_rx;

    blk_cfg = &stream->dma_blk_cfg;

    /* prepare the block for this RX DMA channel */
    memset(blk_cfg, 0, sizeof(struct dma_block_config));

    if (buf == NULL) {
        /* Treat the transfer as a peripheral to peripheral one, so that DMA
         * reads from this address each time
         */
        blk_cfg->dest_address = (uint32_t)&data->dummy_rx_buffer;
        stream->dma_cfg.channel_direction = PERIPHERAL_TO_PERIPHERAL;
    }
    else {
        /* rx direction has periph as source and mem as dest. */
        blk_cfg->dest_address = (uint32_t)buf;
        stream->dma_cfg.channel_direction = PERIPHERAL_TO_MEMORY;
    }

    blk_cfg->block_size = len;

    /* Enable scatter/gather */
    blk_cfg->dest_scatter_en = 1;

    /* Source is LPSPI rx fifo */
    blk_cfg->source_address = LPSPI_GetRxRegisterAddress(base);
    stream->dma_cfg.source_burst_length = 1;

    stream->dma_cfg.head_block = blk_cfg;
    stream->dma_cfg.user_data  = dev;

    /* pass our client origin to the dma: data->dma_rx.channel */
    return dma_config(data->dma_rx.dma_dev, data->dma_rx.channel,
                      &stream->dma_cfg);
}

static int wait_dma_rx_tx_done(const struct device* dev) {
    struct spi_mcux_data* data = dev->data;
    int ret = -1;

    while (1) {
        ret = spi_context_wait_for_completion(&data->ctx);
        if (ret) {
            LOG_DBG("Timed out waiting for SPI context to complete");
            return (ret);
        }

        if (data->status_flags & SPI_MCUX_LPSPI_DMA_ERROR_FLAG) {
            return (-EIO);
        }

        if ((data->status_flags & SPI_MCUX_LPSPI_DMA_DONE_FLAG) ==
            SPI_MCUX_LPSPI_DMA_DONE_FLAG) {
            LOG_DBG("DMA block completed");
            return (0);
        }
    }
}

static inline int spi_mcux_dma_rxtx_load(const struct device* dev,
                                         size_t* dma_size) {
    struct spi_mcux_data* lpspi_data = dev->data;
    int ret = 0;

    /* Clear status flags */
    lpspi_data->status_flags = 0U;

    /* Load dma blocks of equal length */
    *dma_size = MIN(lpspi_data->ctx.tx_len, lpspi_data->ctx.rx_len);
    if (*dma_size == 0) {
        *dma_size = MAX(lpspi_data->ctx.tx_len, lpspi_data->ctx.rx_len);
    }

    ret = spi_mcux_dma_tx_load(dev, lpspi_data->ctx.tx_buf,
                               *dma_size);
    if (ret != 0) {
        return (ret);
    }

    ret = spi_mcux_dma_rx_load(dev, lpspi_data->ctx.rx_buf,
                               *dma_size);
    if (ret != 0) {
        return (ret);
    }

    /* Start DMA */
    ret = dma_start(lpspi_data->dma_tx.dma_dev,
                    lpspi_data->dma_tx.channel);
    if (ret != 0) {
        return (ret);
    }
    ret = dma_start(lpspi_data->dma_rx.dma_dev,
                    lpspi_data->dma_rx.channel);

    return (ret);
}

<<<<<<< HEAD
static int transceive_dma(const struct device* dev,
                          const struct spi_config* spi_cfg,
                          const struct spi_buf_set* tx_bufs,
                          const struct spi_buf_set* rx_bufs,
                          bool asynchronous,
                          spi_callback_t cb,
                          void* userdata) {
    struct spi_mcux_data* data = dev->data;
    LPSPI_Type* base = (LPSPI_Type*)DEVICE_MMIO_NAMED_GET(dev, reg_base);
    int ret;
    size_t dma_size;

    if (!asynchronous) {
        spi_context_lock(&data->ctx, asynchronous, cb, userdata, spi_cfg);
    }

    ret = spi_mcux_configure(dev, spi_cfg);
    if (ret) {
        if (!asynchronous) {
            spi_context_release(&data->ctx, ret);
        }

        return (ret);
    }

    base->TCR |= LPSPI_TCR_CONT_MASK;

    /* DMA is fast enough watermarks are not required */
    LPSPI_SetFifoWatermarks(base, 0U, 0U);

    if (!asynchronous) {
        spi_context_buffers_setup(&data->ctx, tx_bufs, rx_bufs, 1);
        spi_context_cs_control(&data->ctx, true);

        /* Send each spi buf via DMA, updating context as DMA completes */
        while (data->ctx.rx_len > 0 || data->ctx.tx_len > 0) {
            /* Load dma block */
            ret = spi_mcux_dma_rxtx_load(dev, &dma_size);
            if (ret != 0) {
                goto out;
            }

            while (!(LPSPI_GetStatusFlags(base) & kLPSPI_TxDataRequestFlag)) {
                /* wait until previous tx finished */
            }

            /* Enable DMA Requests */
            LPSPI_EnableDMA(base, kLPSPI_TxDmaEnable | kLPSPI_RxDmaEnable);

            /* Wait for DMA to finish */
            ret = wait_dma_rx_tx_done(dev);
            if (ret != 0) {
                goto out;
            }

            /* Disable DMA */
            LPSPI_DisableDMA(base, kLPSPI_TxDmaEnable | kLPSPI_RxDmaEnable);

            /* Update SPI contexts with amount of data we just sent */
            spi_context_update_tx(&data->ctx, 1, dma_size);
            spi_context_update_rx(&data->ctx, 1, dma_size);
        }
        spi_context_cs_control(&data->ctx, false);
        base->TCR = 0;

    out :
        spi_context_release(&data->ctx, ret);
    }
    #if CONFIG_SPI_ASYNC
    else {
        data->ctx.asynchronous  = asynchronous;
        data->ctx.callback      = cb;
        data->ctx.callback_data = userdata;

        ret = spi_mcux_dma_rxtx_load(dev, &dma_size);
        if (ret != 0) {
            goto out;
        }

        /* Enable DMA Requests */
        LPSPI_EnableDMA(base, kLPSPI_TxDmaEnable | kLPSPI_RxDmaEnable);
    }
    #endif

    return (ret);
=======
static int transceive_dma(const struct device *dev, const struct spi_config *spi_cfg,
			  const struct spi_buf_set *tx_bufs, const struct spi_buf_set *rx_bufs,
			  bool asynchronous, spi_callback_t cb, void *userdata)
{
	/* const struct spi_mcux_config *config = dev->config; */
	struct spi_mcux_data *data = dev->data;
	LPSPI_Type *base = (LPSPI_Type *)DEVICE_MMIO_NAMED_GET(dev, reg_base);
	int ret;
	size_t dma_size;

	if (!asynchronous) {
		spi_context_lock(&data->ctx, asynchronous, cb, userdata, spi_cfg);
	}

	ret = spi_mcux_configure(dev, spi_cfg);
	if (ret) {
		if (!asynchronous) {
			spi_context_release(&data->ctx, ret);
		}
		return ret;
	}

#ifdef CONFIG_SOC_SERIES_MCXN
	base->TCR |= LPSPI_TCR_CONT_MASK;
#endif

	/* DMA is fast enough watermarks are not required */
	LPSPI_SetFifoWatermarks(base, 0U, 0U);

	if (!asynchronous) {
		spi_context_buffers_setup(&data->ctx, tx_bufs, rx_bufs, 1);
		spi_context_cs_control(&data->ctx, true);

		/* Send each spi buf via DMA, updating context as DMA completes */
		while (data->ctx.rx_len > 0 || data->ctx.tx_len > 0) {
			/* Load dma block */
			ret = spi_mcux_dma_rxtx_load(dev, &dma_size);
			if (ret != 0) {
				goto out;
			}

#ifdef CONFIG_SOC_SERIES_MCXN
			while (!(LPSPI_GetStatusFlags(base) & kLPSPI_TxDataRequestFlag)) {
				/* wait until previous tx finished */
			}
#endif

			/* Enable DMA Requests */
			LPSPI_EnableDMA(base, kLPSPI_TxDmaEnable | kLPSPI_RxDmaEnable);

			/* Wait for DMA to finish */
			ret = wait_dma_rx_tx_done(dev);
			if (ret != 0) {
				goto out;
			}

#ifndef CONFIG_SOC_SERIES_MCXN
			while ((LPSPI_GetStatusFlags(base) & kLPSPI_ModuleBusyFlag)) {
				/* wait until module is idle */
			}
#endif

			/* Disable DMA */
			LPSPI_DisableDMA(base, kLPSPI_TxDmaEnable | kLPSPI_RxDmaEnable);

			/* Update SPI contexts with amount of data we just sent */
			spi_context_update_tx(&data->ctx, 1, dma_size);
			spi_context_update_rx(&data->ctx, 1, dma_size);
		}
		spi_context_cs_control(&data->ctx, false);
		base->TCR = 0;

out:
		spi_context_release(&data->ctx, ret);
	}
#if CONFIG_SPI_ASYNC
	else {
		data->ctx.asynchronous = asynchronous;
		data->ctx.callback = cb;
		data->ctx.callback_data = userdata;

		ret = spi_mcux_dma_rxtx_load(dev, &dma_size);
		if (ret != 0) {
			goto out;
		}

		/* Enable DMA Requests */
		LPSPI_EnableDMA(base, kLPSPI_TxDmaEnable | kLPSPI_RxDmaEnable);
	}
#endif

	return ret;
>>>>>>> c50777a8
}
#endif

#ifdef CONFIG_SPI_RTIO

static inline int transceive_rtio(const struct device* dev,
                                  const struct spi_config* spi_cfg,
                                  const struct spi_buf_set* tx_bufs,
                                  const struct spi_buf_set* rx_bufs) {
    struct spi_mcux_data* data = dev->data;
    struct spi_rtio* rtio_ctx = data->rtio_ctx;
    int ret;

    spi_context_lock(&data->ctx, false, NULL, NULL, spi_cfg);

    ret = spi_rtio_transceive(rtio_ctx, spi_cfg, tx_bufs, rx_bufs);

    spi_context_release(&data->ctx, ret);

    return (ret);
}

#endif /* CONFIG_SPI_RTIO */

static int transceive(const struct device* dev,
                      const struct spi_config* spi_cfg,
                      const struct spi_buf_set* tx_bufs,
                      const struct spi_buf_set* rx_bufs,
                      bool asynchronous,
                      spi_callback_t cb,
                      void* userdata) {
    struct spi_mcux_data* data = dev->data;
    int ret;

    spi_context_lock(&data->ctx, asynchronous, cb, userdata, spi_cfg);

    ret = spi_mcux_configure(dev, spi_cfg);
    if (ret) {
        goto out;
    }

    spi_context_buffers_setup(&data->ctx, tx_bufs, rx_bufs, 1);

    spi_context_cs_control(&data->ctx, true);

    ret = spi_mcux_transfer_next_packet(dev);
    if (ret) {
        goto out;
    }

    ret = spi_context_wait_for_completion(&data->ctx);

out :
    spi_context_release(&data->ctx, ret);

    return (ret);
}

static int spi_mcux_transceive(const struct device* dev,
                               const struct spi_config* spi_cfg,
                               const struct spi_buf_set* tx_bufs,
                               const struct spi_buf_set* rx_bufs) {
    #ifdef CONFIG_SPI_RTIO
    return transceive_rtio(dev, spi_cfg, tx_bufs, rx_bufs);
    #endif /* CONFIG_SPI_RTIO */

    #ifdef CONFIG_SPI_MCUX_LPSPI_DMA
    const struct spi_mcux_data *data = dev->data;

    if (data->dma_rx.dma_dev && data->dma_tx.dma_dev) {
        return transceive_dma(dev, spi_cfg, tx_bufs, rx_bufs, false, NULL, NULL);
    }
    #endif /* CONFIG_SPI_MCUX_LPSPI_DMA */

    return transceive(dev, spi_cfg, tx_bufs, rx_bufs, false, NULL, NULL);
}

#ifdef CONFIG_SPI_ASYNC
static int spi_mcux_transceive_async(const struct device* dev,
                                     const struct spi_config* spi_cfg,
                                     const struct spi_buf_set* tx_bufs,
                                     const struct spi_buf_set* rx_bufs,
                                     spi_callback_t cb,
                                     void* userdata) {
    #ifdef CONFIG_SPI_MCUX_LPSPI_DMA
    struct spi_mcux_data* data = dev->data;

    if (data->dma_rx.dma_dev && data->dma_tx.dma_dev) {
        spi_context_buffers_setup(&data->ctx, tx_bufs, rx_bufs, 1);
    }

    return transceive_dma(dev, spi_cfg, tx_bufs, rx_bufs, true, cb, userdata);
    #else
    return transceive(dev, spi_cfg, tx_bufs, rx_bufs, true, cb, userdata);
    #endif /* CONFIG_SPI_MCUX_LPSPI_DMA */
}
#endif /* CONFIG_SPI_ASYNC */

static int spi_mcux_release(const struct device* dev,
                            const struct spi_config* spi_cfg) {
    struct spi_mcux_data* data = dev->data;

    spi_context_unlock_unconditionally(&data->ctx);

    return (0);
}

static int spi_mcux_init(const struct device* dev) {
    const struct spi_mcux_config* config = dev->config;
    struct spi_mcux_data* data = dev->data;
    int err;

    DEVICE_MMIO_NAMED_MAP(dev, reg_base, (K_MEM_CACHE_NONE | K_MEM_DIRECT_MAP));

    #if CONFIG_NXP_LP_FLEXCOMM
    /* When using LP Flexcomm driver, register the interrupt handler
     * so we receive notification from the LP Flexcomm interrupt handler.
     */
    nxp_lp_flexcomm_setirqhandler(config->parent_dev, dev,
                                  LP_FLEXCOMM_PERIPH_LPSPI, spi_mcux_isr);
    #else
    /* Interrupt is managed by this driver */
    config->irq_config_func(dev);
    #endif

    err = spi_context_cs_configure_all(&data->ctx);
    if (err < 0) {
        return (err);
    }

    spi_context_unlock_unconditionally(&data->ctx);

    data->dev = dev;

    #ifdef CONFIG_SPI_MCUX_LPSPI_DMA
    if (data->dma_tx.dma_dev && data->dma_rx.dma_dev) {
        if (!device_is_ready(data->dma_tx.dma_dev)) {
            LOG_ERR("%s device is not ready", data->dma_tx.dma_dev->name);
            return (-ENODEV);
        }

        if (!device_is_ready(data->dma_rx.dma_dev)) {
            LOG_ERR("%s device is not ready", data->dma_rx.dma_dev->name);
            return (-ENODEV);
        }
    }
    #endif /* CONFIG_SPI_MCUX_LPSPI_DMA */

    #ifdef CONFIG_SPI_RTIO
    spi_rtio_init(data->rtio_ctx, dev);
    #endif

    err = pinctrl_apply_state(config->pincfg, PINCTRL_STATE_DEFAULT);
    if (err) {
        return (err);
    }

    spi_context_unlock_unconditionally(&data->ctx);

    return (0);
}

#ifdef CONFIG_SPI_RTIO

static inline void spi_mcux_iodev_prepare_start(const struct device* dev) {
    struct spi_mcux_data* data = dev->data;
    struct spi_rtio* rtio_ctx = data->rtio_ctx;
    struct spi_dt_spec* spi_dt_spec = rtio_ctx->txn_curr->sqe.iodev->data;
    struct spi_config* spi_config = &spi_dt_spec->config;
    int err;

    err = spi_mcux_configure(dev, spi_config);
    __ASSERT(!err, "%d", err);

    spi_context_cs_control(&data->ctx, true);
}

static void spi_mcux_iodev_start(const struct device* dev) {
    struct spi_mcux_data* data = dev->data;
    struct spi_rtio* rtio_ctx = data->rtio_ctx;
    struct rtio_sqe* sqe = &rtio_ctx->txn_curr->sqe;
    struct spi_dt_spec* spi_dt_spec = sqe->iodev->data;
    struct spi_config* spi_cfg = &spi_dt_spec->config;

    LPSPI_Type* base = (LPSPI_Type *)DEVICE_MMIO_NAMED_GET(dev, reg_base);
    lpspi_transfer_t transfer;
    status_t status;

    transfer.configFlags = kLPSPI_MasterPcsContinuous |
                           (spi_cfg->slave << LPSPI_MASTER_PCS_SHIFT);

    switch (sqe->op) {
        case RTIO_OP_RX :
            transfer.txData   = NULL;
            transfer.rxData   = sqe->rx.buf;
            transfer.dataSize = sqe->rx.buf_len;
            break;

        case RTIO_OP_TX :
            transfer.rxData   = NULL;
            transfer.txData   = sqe->tx.buf;
            transfer.dataSize = sqe->tx.buf_len;
            break;

        case RTIO_OP_TINY_TX :
            transfer.rxData   = NULL;
            transfer.txData   = sqe->tiny_tx.buf;
            transfer.dataSize = sqe->tiny_tx.buf_len;
            break;

        case RTIO_OP_TXRX :
            transfer.txData   = sqe->txrx.tx_buf;
            transfer.rxData   = sqe->txrx.rx_buf;
            transfer.dataSize = sqe->txrx.buf_len;
            break;

        default :
            LOG_ERR("Invalid op code %d for submission %p\n", sqe->op, (void *)sqe);
            spi_mcux_iodev_complete(dev, -EINVAL);
            return;
    }

    data->transfer_len = transfer.dataSize;

    status = LPSPI_MasterTransferNonBlocking(base, &data->handle,
                                             &transfer);
    if (status != kStatus_Success) {
        LOG_ERR("Transfer could not start");
        spi_mcux_iodev_complete(dev, -EIO);
    }
}

static void spi_mcux_iodev_submit(const struct device* dev,
                                  struct rtio_iodev_sqe* iodev_sqe) {
    struct spi_mcux_data* data = dev->data;
    struct spi_rtio* rtio_ctx = data->rtio_ctx;

    if (spi_rtio_submit(rtio_ctx, iodev_sqe)) {
        spi_mcux_iodev_prepare_start(dev);
        spi_mcux_iodev_start(dev);
    }
}

static void spi_mcux_iodev_complete(const struct device* dev, int status) {
    struct spi_mcux_data* data = dev->data;
    struct spi_rtio* rtio_ctx = data->rtio_ctx;

    if (!status && rtio_ctx->txn_curr->sqe.flags & RTIO_SQE_TRANSACTION) {
        rtio_ctx->txn_curr = rtio_txn_next(rtio_ctx->txn_curr);
        spi_mcux_iodev_start(dev);
    }
    else {
        /** De-assert CS-line to space from next transaction */
        spi_context_cs_control(&data->ctx, false);

        if (spi_rtio_complete(rtio_ctx, status)) {
            spi_mcux_iodev_prepare_start(dev);
            spi_mcux_iodev_start(dev);
        }
    }
}

#endif

static struct spi_driver_api DT_CONST spi_mcux_driver_api = {
    .transceive = spi_mcux_transceive,

    #ifdef CONFIG_SPI_ASYNC
    .transceive_async = spi_mcux_transceive_async,
    #endif

    #ifdef CONFIG_SPI_RTIO
    .iodev_submit = spi_mcux_iodev_submit,
    #endif

    .release = spi_mcux_release,
};

#define SPI_MCUX_RTIO_DEFINE(n) SPI_RTIO_DEFINE(spi_mcux_rtio_##n,                  \
                                                CONFIG_SPI_MCUX_RTIO_SQ_SIZE,       \
                                                CONFIG_SPI_MCUX_RTIO_SQ_SIZE)

#ifdef CONFIG_SPI_MCUX_LPSPI_DMA
#define SPI_DMA_CHANNELS(n)                                     \
    IF_ENABLED(DT_INST_DMAS_HAS_NAME(n, tx),                    \
    (                                                           \
        .dma_tx = {                                             \
            .dma_dev = DEVICE_DT_GET(DT_INST_DMAS_CTLR_BY_NAME(n, tx)), \
            .channel = DT_INST_DMAS_CELL_BY_NAME(n, tx, mux),   \
            .dma_cfg = {                                        \
                .channel_direction = MEMORY_TO_PERIPHERAL,      \
                .dma_callback      = spi_mcux_dma_callback,     \
                .source_data_size  = 1,                         \
                .dest_data_size    = 1,                         \
                .block_count       = 1,                         \
                .dma_slot = DT_INST_DMAS_CELL_BY_NAME(n, tx, source)    \
            }                                                   \
        },                                                      \
    ))                                                          \
    IF_ENABLED(DT_INST_DMAS_HAS_NAME(n, rx),                    \
    (                                                           \
        .dma_rx = {                                             \
            .dma_dev = DEVICE_DT_GET(DT_INST_DMAS_CTLR_BY_NAME(n, rx)), \
            .channel = DT_INST_DMAS_CELL_BY_NAME(n, rx, mux),   \
            .dma_cfg = {                                        \
                .channel_direction = PERIPHERAL_TO_MEMORY,      \
                .dma_callback      = spi_mcux_dma_callback,     \
                .source_data_size  = 1,                         \
                .dest_data_size    = 1,                         \
                .block_count       = 1,                         \
                .dma_slot = DT_INST_DMAS_CELL_BY_NAME(n, rx, source)    \
            }                                                   \
        },                                                      \
    ))
#else
#define SPI_DMA_CHANNELS(n)
#endif /* CONFIG_SPI_MCUX_LPSPI_DMA */

#define SPI_MCUX_LPSPI_MODULE_IRQ_CONNECT(n)                    \
    do {                                                        \
        IRQ_CONNECT(DT_INST_IRQN(n),                            \
                    DT_INST_IRQ(n, priority),                   \
                    spi_mcux_isr,                               \
                    DEVICE_DT_INST_GET(n), 0);                  \
        irq_enable(DT_INST_IRQN(n));                            \
    } while (false)

#define SPI_MCUX_LPSPI_MODULE_IRQ(n)                            \
    IF_ENABLED(DT_INST_IRQ_HAS_IDX(n, 0),                       \
               (SPI_MCUX_LPSPI_MODULE_IRQ_CONNECT(n)))

#ifdef CONFIG_NXP_LP_FLEXCOMM
#define PARENT_DEV(n)                                           \
    .parent_dev = DEVICE_DT_GET(DT_INST_PARENT(n)),
#else
#define PARENT_DEV(n)
#endif /* CONFIG_NXP_LP_FLEXCOMM */

#define SPI_MCUX_LPSPI_INIT(n)                                  \
    PINCTRL_DT_INST_DEFINE(n);                                  \
    COND_CODE_1(CONFIG_SPI_RTIO, (SPI_MCUX_RTIO_DEFINE(n)), ());\
                                                                \
    static void spi_mcux_config_func_##n(const struct device* dev); \
                                                                \
    static const struct spi_mcux_config spi_mcux_config_##n = { \
        DEVICE_MMIO_NAMED_ROM_INIT(reg_base, DT_DRV_INST(n)),   \
        PARENT_DEV(n)                                           \
        .clock_dev = DEVICE_DT_GET(DT_INST_CLOCKS_CTLR(n)),     \
        .clock_subsys =                                         \
        (clock_control_subsys_t)DT_INST_CLOCKS_CELL(n, name),   \
        .irq_config_func = spi_mcux_config_func_##n,            \
        .pcs_sck_delay = UTIL_AND(                              \
            DT_INST_NODE_HAS_PROP(n, pcs_sck_delay),            \
            DT_INST_PROP(n, pcs_sck_delay)),                    \
        .sck_pcs_delay = UTIL_AND(                              \
            DT_INST_NODE_HAS_PROP(n, sck_pcs_delay),            \
            DT_INST_PROP(n, sck_pcs_delay)),                    \
        .transfer_delay = UTIL_AND(                             \
            DT_INST_NODE_HAS_PROP(n, transfer_delay),           \
            DT_INST_PROP(n, transfer_delay)),                   \
        .pincfg = PINCTRL_DT_INST_DEV_CONFIG_GET(n),            \
        .data_pin_config = DT_INST_ENUM_IDX(n, data_pin_config),\
    };                                                          \
                                                                \
    static struct spi_mcux_data spi_mcux_data_##n = {           \
        SPI_CONTEXT_INIT_LOCK(spi_mcux_data_##n, ctx),          \
        SPI_CONTEXT_INIT_SYNC(spi_mcux_data_##n, ctx),          \
        SPI_CONTEXT_CS_GPIOS_INITIALIZE(DT_DRV_INST(n), ctx)    \
        SPI_DMA_CHANNELS(n)                                     \
        IF_ENABLED(CONFIG_SPI_RTIO,                             \
            (.rtio_ctx = &spi_mcux_rtio_##n,))                  \
    };                                                          \
                                                                \
    DEVICE_DT_INST_DEFINE(n, spi_mcux_init, NULL,               \
                          &spi_mcux_data_##n,                   \
                          &spi_mcux_config_##n, POST_KERNEL,    \
                          CONFIG_SPI_INIT_PRIORITY,             \
                          &spi_mcux_driver_api);                \
                                                                \
    static void spi_mcux_config_func_##n(const struct device* dev) { \
        SPI_MCUX_LPSPI_MODULE_IRQ(n);                           \
    }

DT_INST_FOREACH_STATUS_OKAY(SPI_MCUX_LPSPI_INIT)<|MERGE_RESOLUTION|>--- conflicted
+++ resolved
@@ -492,7 +492,6 @@
     return (ret);
 }
 
-<<<<<<< HEAD
 static int transceive_dma(const struct device* dev,
                           const struct spi_config* spi_cfg,
                           const struct spi_buf_set* tx_bufs,
@@ -515,8 +514,9 @@
             spi_context_release(&data->ctx, ret);
         }
 
-        return (ret);
-    }
+    #ifdef CONFIG_SOC_SERIES_MCXN
+    base->TCR |= LPSPI_TCR_CONT_MASK;
+    #endif
 
     base->TCR |= LPSPI_TCR_CONT_MASK;
 
@@ -535,9 +535,11 @@
                 goto out;
             }
 
+            #ifdef CONFIG_SOC_SERIES_MCXN
             while (!(LPSPI_GetStatusFlags(base) & kLPSPI_TxDataRequestFlag)) {
                 /* wait until previous tx finished */
             }
+            #endif
 
             /* Enable DMA Requests */
             LPSPI_EnableDMA(base, kLPSPI_TxDmaEnable | kLPSPI_RxDmaEnable);
@@ -548,6 +550,12 @@
                 goto out;
             }
 
+            #ifndef CONFIG_SOC_SERIES_MCXN
+            while ((LPSPI_GetStatusFlags(base) & kLPSPI_ModuleBusyFlag)) {
+                /* wait until module is idle */
+            }
+            #endif
+
             /* Disable DMA */
             LPSPI_DisableDMA(base, kLPSPI_TxDmaEnable | kLPSPI_RxDmaEnable);
 
@@ -578,100 +586,6 @@
     #endif
 
     return (ret);
-=======
-static int transceive_dma(const struct device *dev, const struct spi_config *spi_cfg,
-			  const struct spi_buf_set *tx_bufs, const struct spi_buf_set *rx_bufs,
-			  bool asynchronous, spi_callback_t cb, void *userdata)
-{
-	/* const struct spi_mcux_config *config = dev->config; */
-	struct spi_mcux_data *data = dev->data;
-	LPSPI_Type *base = (LPSPI_Type *)DEVICE_MMIO_NAMED_GET(dev, reg_base);
-	int ret;
-	size_t dma_size;
-
-	if (!asynchronous) {
-		spi_context_lock(&data->ctx, asynchronous, cb, userdata, spi_cfg);
-	}
-
-	ret = spi_mcux_configure(dev, spi_cfg);
-	if (ret) {
-		if (!asynchronous) {
-			spi_context_release(&data->ctx, ret);
-		}
-		return ret;
-	}
-
-#ifdef CONFIG_SOC_SERIES_MCXN
-	base->TCR |= LPSPI_TCR_CONT_MASK;
-#endif
-
-	/* DMA is fast enough watermarks are not required */
-	LPSPI_SetFifoWatermarks(base, 0U, 0U);
-
-	if (!asynchronous) {
-		spi_context_buffers_setup(&data->ctx, tx_bufs, rx_bufs, 1);
-		spi_context_cs_control(&data->ctx, true);
-
-		/* Send each spi buf via DMA, updating context as DMA completes */
-		while (data->ctx.rx_len > 0 || data->ctx.tx_len > 0) {
-			/* Load dma block */
-			ret = spi_mcux_dma_rxtx_load(dev, &dma_size);
-			if (ret != 0) {
-				goto out;
-			}
-
-#ifdef CONFIG_SOC_SERIES_MCXN
-			while (!(LPSPI_GetStatusFlags(base) & kLPSPI_TxDataRequestFlag)) {
-				/* wait until previous tx finished */
-			}
-#endif
-
-			/* Enable DMA Requests */
-			LPSPI_EnableDMA(base, kLPSPI_TxDmaEnable | kLPSPI_RxDmaEnable);
-
-			/* Wait for DMA to finish */
-			ret = wait_dma_rx_tx_done(dev);
-			if (ret != 0) {
-				goto out;
-			}
-
-#ifndef CONFIG_SOC_SERIES_MCXN
-			while ((LPSPI_GetStatusFlags(base) & kLPSPI_ModuleBusyFlag)) {
-				/* wait until module is idle */
-			}
-#endif
-
-			/* Disable DMA */
-			LPSPI_DisableDMA(base, kLPSPI_TxDmaEnable | kLPSPI_RxDmaEnable);
-
-			/* Update SPI contexts with amount of data we just sent */
-			spi_context_update_tx(&data->ctx, 1, dma_size);
-			spi_context_update_rx(&data->ctx, 1, dma_size);
-		}
-		spi_context_cs_control(&data->ctx, false);
-		base->TCR = 0;
-
-out:
-		spi_context_release(&data->ctx, ret);
-	}
-#if CONFIG_SPI_ASYNC
-	else {
-		data->ctx.asynchronous = asynchronous;
-		data->ctx.callback = cb;
-		data->ctx.callback_data = userdata;
-
-		ret = spi_mcux_dma_rxtx_load(dev, &dma_size);
-		if (ret != 0) {
-			goto out;
-		}
-
-		/* Enable DMA Requests */
-		LPSPI_EnableDMA(base, kLPSPI_TxDmaEnable | kLPSPI_RxDmaEnable);
-	}
-#endif
-
-	return ret;
->>>>>>> c50777a8
 }
 #endif
 
