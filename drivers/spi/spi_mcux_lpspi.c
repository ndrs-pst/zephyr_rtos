--- conflicted
+++ resolved
@@ -29,22 +29,12 @@
 
 #include "spi_context.h"
 
-<<<<<<< HEAD
 #define CHIP_SELECT_COUNT   4
 #define MAX_DATA_WIDTH      4096
-
-/* Required by DEVICE_MMIO_NAMED_* macros */
-#define DEV_CFG(_dev)   \
-    ((const struct spi_mcux_config*)(_dev)->config)
-#define DEV_DATA(_dev)      ((struct spi_mcux_data*)(_dev)->data)
-=======
-#define CHIP_SELECT_COUNT 4
-#define MAX_DATA_WIDTH    4096
 
 /* Required by DEVICE_MMIO_NAMED_* macros */
 #define DEV_CFG(_dev)  ((const struct spi_mcux_config *)(_dev)->config)
 #define DEV_DATA(_dev) ((struct spi_mcux_data *)(_dev)->data)
->>>>>>> e40fa891
 
 struct spi_mcux_config {
     DEVICE_MMIO_NAMED_ROM(reg_base);
@@ -62,19 +52,11 @@
 };
 
 #ifdef CONFIG_SPI_MCUX_LPSPI_DMA
-<<<<<<< HEAD
 #define SPI_MCUX_LPSPI_DMA_ERROR_FLAG       0x01
 #define SPI_MCUX_LPSPI_DMA_RX_DONE_FLAG     0x02
 #define SPI_MCUX_LPSPI_DMA_TX_DONE_FLAG     0x04
 #define SPI_MCUX_LPSPI_DMA_DONE_FLAG        \
         (SPI_MCUX_LPSPI_DMA_RX_DONE_FLAG | SPI_MCUX_LPSPI_DMA_TX_DONE_FLAG)
-=======
-#define SPI_MCUX_LPSPI_DMA_ERROR_FLAG   0x01
-#define SPI_MCUX_LPSPI_DMA_RX_DONE_FLAG 0x02
-#define SPI_MCUX_LPSPI_DMA_TX_DONE_FLAG 0x04
-#define SPI_MCUX_LPSPI_DMA_DONE_FLAG                                                               \
-	(SPI_MCUX_LPSPI_DMA_RX_DONE_FLAG | SPI_MCUX_LPSPI_DMA_TX_DONE_FLAG)
->>>>>>> e40fa891
 
 struct stream {
     const struct device* dma_dev;
@@ -106,7 +88,6 @@
     #endif
 };
 
-<<<<<<< HEAD
 static int spi_mcux_transfer_next_packet(const struct device* dev) {
     struct spi_mcux_data* data = dev->data;
     LPSPI_Type* base = (LPSPI_Type*)DEVICE_MMIO_NAMED_GET(dev, reg_base);
@@ -171,69 +152,6 @@
     }
 
     return (0);
-=======
-static int spi_mcux_transfer_next_packet(const struct device *dev)
-{
-	/* const struct spi_mcux_config *config = dev->config; */
-	struct spi_mcux_data *data = dev->data;
-	LPSPI_Type *base = (LPSPI_Type *)DEVICE_MMIO_NAMED_GET(dev, reg_base);
-	struct spi_context *ctx = &data->ctx;
-	lpspi_transfer_t transfer;
-	status_t status;
-
-	if ((ctx->tx_len == 0) && (ctx->rx_len == 0)) {
-		/* nothing left to rx or tx, we're done! */
-		spi_context_cs_control(&data->ctx, false);
-		spi_context_complete(&data->ctx, dev, 0);
-		return 0;
-	}
-
-	transfer.configFlags =
-		kLPSPI_MasterPcsContinuous | (ctx->config->slave << LPSPI_MASTER_PCS_SHIFT);
-
-	if (ctx->tx_len == 0) {
-		/* rx only, nothing to tx */
-		transfer.txData = NULL;
-		transfer.rxData = ctx->rx_buf;
-		transfer.dataSize = ctx->rx_len;
-	} else if (ctx->rx_len == 0) {
-		/* tx only, nothing to rx */
-		transfer.txData = (uint8_t *)ctx->tx_buf;
-		transfer.rxData = NULL;
-		transfer.dataSize = ctx->tx_len;
-	} else if (ctx->tx_len == ctx->rx_len) {
-		/* rx and tx are the same length */
-		transfer.txData = (uint8_t *)ctx->tx_buf;
-		transfer.rxData = ctx->rx_buf;
-		transfer.dataSize = ctx->tx_len;
-	} else if (ctx->tx_len > ctx->rx_len) {
-		/* Break up the tx into multiple transfers so we don't have to
-		 * rx into a longer intermediate buffer. Leave chip select
-		 * active between transfers.
-		 */
-		transfer.txData = (uint8_t *)ctx->tx_buf;
-		transfer.rxData = ctx->rx_buf;
-		transfer.dataSize = ctx->rx_len;
-	} else {
-		/* Break up the rx into multiple transfers so we don't have to
-		 * tx from a longer intermediate buffer. Leave chip select
-		 * active between transfers.
-		 */
-		transfer.txData = (uint8_t *)ctx->tx_buf;
-		transfer.rxData = ctx->rx_buf;
-		transfer.dataSize = ctx->tx_len;
-	}
-
-	data->transfer_len = transfer.dataSize;
-
-	status = LPSPI_MasterTransferNonBlocking(base, &data->handle, &transfer);
-	if (status != kStatus_Success) {
-		LOG_ERR("Transfer could not start on %s: %d", dev->name, status);
-		return status == kStatus_LPSPI_Busy ? -EBUSY : -EINVAL;
-	}
-
-	return 0;
->>>>>>> e40fa891
 }
 
 static void spi_mcux_isr(const struct device* dev) {
@@ -251,17 +169,10 @@
 static void spi_mcux_iodev_complete(const struct device* dev, int status);
 #endif
 
-<<<<<<< HEAD
 static void spi_mcux_master_transfer_callback(LPSPI_Type* base,
                                               lpspi_master_handle_t* handle, status_t status,
                                               void* userData) {
     struct spi_mcux_data* data = userData;
-=======
-static void spi_mcux_master_transfer_callback(LPSPI_Type *base, lpspi_master_handle_t *handle,
-					      status_t status, void *userData)
-{
-	struct spi_mcux_data *data = userData;
->>>>>>> e40fa891
 
     #ifdef CONFIG_SPI_RTIO
     struct spi_rtio* rtio_ctx = data->rtio_ctx;
@@ -278,7 +189,6 @@
     spi_mcux_transfer_next_packet(data->dev);
 }
 
-<<<<<<< HEAD
 static int spi_mcux_configure(const struct device* dev,
                               const struct spi_config* spi_cfg) {
     const struct spi_mcux_config* config = dev->config;
@@ -490,362 +400,6 @@
 
     /* prepare the block for this RX DMA channel */
     memset(blk_cfg, 0, sizeof(struct dma_block_config));
-=======
-static int spi_mcux_configure(const struct device *dev, const struct spi_config *spi_cfg)
-{
-	const struct spi_mcux_config *config = dev->config;
-	struct spi_mcux_data *data = dev->data;
-	LPSPI_Type *base = (LPSPI_Type *)DEVICE_MMIO_NAMED_GET(dev, reg_base);
-	lpspi_master_config_t master_config;
-	uint32_t clock_freq;
-	uint32_t word_size;
-
-	if (spi_cfg->operation & SPI_HALF_DUPLEX) {
-		LOG_ERR("Half-duplex not supported");
-		return -ENOTSUP;
-	}
-
-	LPSPI_MasterGetDefaultConfig(&master_config);
-
-	if (spi_cfg->slave > CHIP_SELECT_COUNT) {
-		LOG_ERR("Slave %d is greater than %d", spi_cfg->slave, CHIP_SELECT_COUNT);
-		return -EINVAL;
-	}
-
-	word_size = SPI_WORD_SIZE_GET(spi_cfg->operation);
-	if (word_size > MAX_DATA_WIDTH) {
-		LOG_ERR("Word size %d is greater than %d", word_size, MAX_DATA_WIDTH);
-		return -EINVAL;
-	}
-
-	master_config.bitsPerFrame = word_size;
-
-	master_config.cpol = (SPI_MODE_GET(spi_cfg->operation) & SPI_MODE_CPOL)
-				     ? kLPSPI_ClockPolarityActiveLow
-				     : kLPSPI_ClockPolarityActiveHigh;
-
-	master_config.cpha = (SPI_MODE_GET(spi_cfg->operation) & SPI_MODE_CPHA)
-				     ? kLPSPI_ClockPhaseSecondEdge
-				     : kLPSPI_ClockPhaseFirstEdge;
-
-	master_config.direction =
-		(spi_cfg->operation & SPI_TRANSFER_LSB) ? kLPSPI_LsbFirst : kLPSPI_MsbFirst;
-
-	master_config.baudRate = spi_cfg->frequency;
-
-	master_config.pcsToSckDelayInNanoSec = config->pcs_sck_delay;
-	master_config.lastSckToPcsDelayInNanoSec = config->sck_pcs_delay;
-	master_config.betweenTransferDelayInNanoSec = config->transfer_delay;
-
-	master_config.pinCfg = config->data_pin_config;
-
-	if (!device_is_ready(config->clock_dev)) {
-		LOG_ERR("clock control device not ready");
-		return -ENODEV;
-	}
-
-	if (clock_control_get_rate(config->clock_dev, config->clock_subsys, &clock_freq)) {
-		return -EINVAL;
-	}
-
-	if (data->ctx.config != NULL) {
-		/* Setting the baud rate in LPSPI_MasterInit requires module to be disabled. Only
-		 * disable if already configured, otherwise the clock is not enabled and the
-		 * CR register cannot be written.
-		 */
-		LPSPI_Enable(base, false);
-		while ((base->CR & LPSPI_CR_MEN_MASK) != 0U) {
-			/* Wait until LPSPI is disabled. Datasheet:
-			 * After writing 0, MEN (Module Enable) remains set until the LPSPI has
-			 * completed the current transfer and is idle.
-			 */
-		}
-	}
-
-	LPSPI_MasterInit(base, &master_config, clock_freq);
-
-	if (IS_ENABLED(CONFIG_DEBUG)) {
-		base->CR |= LPSPI_CR_DBGEN_MASK;
-	}
-
-	LPSPI_MasterTransferCreateHandle(base, &data->handle, spi_mcux_master_transfer_callback,
-					 data);
-
-	LPSPI_SetDummyData(base, 0);
-
-	data->ctx.config = spi_cfg;
-
-	return 0;
-}
-
-#ifdef CONFIG_SPI_MCUX_LPSPI_DMA
-static int spi_mcux_dma_rxtx_load(const struct device *dev, size_t *dma_size);
-
-/* This function is executed in the interrupt context */
-static void spi_mcux_dma_callback(const struct device *dev, void *arg, uint32_t channel, int status)
-{
-	/* arg directly holds the spi device */
-	const struct device *spi_dev = arg;
-	struct spi_mcux_data *data = (struct spi_mcux_data *)spi_dev->data;
-
-	if (status < 0) {
-		LOG_ERR("DMA callback error with channel %d.", channel);
-		data->status_flags |= SPI_MCUX_LPSPI_DMA_ERROR_FLAG;
-	} else {
-		/* identify the origin of this callback */
-		if (channel == data->dma_tx.channel) {
-			/* this part of the transfer ends */
-			data->status_flags |= SPI_MCUX_LPSPI_DMA_TX_DONE_FLAG;
-			LOG_DBG("DMA TX Block Complete");
-		} else if (channel == data->dma_rx.channel) {
-			/* this part of the transfer ends */
-			data->status_flags |= SPI_MCUX_LPSPI_DMA_RX_DONE_FLAG;
-			LOG_DBG("DMA RX Block Complete");
-		} else {
-			LOG_ERR("DMA callback channel %d is not valid.", channel);
-			data->status_flags |= SPI_MCUX_LPSPI_DMA_ERROR_FLAG;
-		}
-	}
-#if CONFIG_SPI_ASYNC
-	if (data->ctx.asynchronous &&
-	    ((data->status_flags & SPI_MCUX_LPSPI_DMA_DONE_FLAG) == SPI_MCUX_LPSPI_DMA_DONE_FLAG)) {
-		/* Load dma blocks of equal length */
-		size_t dma_size = MIN(data->ctx.tx_len, data->ctx.rx_len);
-
-		if (dma_size == 0) {
-			dma_size = MAX(data->ctx.tx_len, data->ctx.rx_len);
-		}
-
-		spi_context_update_tx(&data->ctx, 1, dma_size);
-		spi_context_update_rx(&data->ctx, 1, dma_size);
-
-		if (data->ctx.tx_len == 0 && data->ctx.rx_len == 0) {
-			spi_context_complete(&data->ctx, spi_dev, 0);
-		}
-		return;
-	}
-#endif
-	spi_context_complete(&data->ctx, spi_dev, 0);
-}
-
-static int spi_mcux_dma_tx_load(const struct device *dev, const uint8_t *buf, size_t len)
-{
-	/* const struct spi_mcux_config *cfg = dev->config; */
-	struct spi_mcux_data *data = dev->data;
-	struct dma_block_config *blk_cfg;
-	LPSPI_Type *base = (LPSPI_Type *)DEVICE_MMIO_NAMED_GET(dev, reg_base);
-
-	/* remember active TX DMA channel (used in callback) */
-	struct stream *stream = &data->dma_tx;
-
-	blk_cfg = &stream->dma_blk_cfg;
-
-	/* prepare the block for this TX DMA channel */
-	memset(blk_cfg, 0, sizeof(struct dma_block_config));
-
-	if (buf == NULL) {
-		/* Treat the transfer as a peripheral to peripheral one, so that DMA
-		 * reads from this address each time
-		 */
-		blk_cfg->source_address = (uint32_t)&data->dummy_tx_buffer;
-		stream->dma_cfg.channel_direction = PERIPHERAL_TO_PERIPHERAL;
-	} else {
-		/* tx direction has memory as source and periph as dest. */
-		blk_cfg->source_address = (uint32_t)buf;
-		stream->dma_cfg.channel_direction = MEMORY_TO_PERIPHERAL;
-	}
-	/* Enable scatter/gather */
-	blk_cfg->source_gather_en = 1;
-	/* Dest is LPSPI tx fifo */
-	blk_cfg->dest_address = LPSPI_GetTxRegisterAddress(base);
-	blk_cfg->block_size = len;
-	/* Transfer 1 byte each DMA loop */
-	stream->dma_cfg.source_burst_length = 1;
-
-	stream->dma_cfg.head_block = &stream->dma_blk_cfg;
-	/* give the client dev as arg, as the callback comes from the dma */
-	stream->dma_cfg.user_data = (struct device *)dev;
-	/* pass our client origin to the dma: data->dma_tx.dma_channel */
-	return dma_config(data->dma_tx.dma_dev, data->dma_tx.channel, &stream->dma_cfg);
-}
-
-static int spi_mcux_dma_rx_load(const struct device *dev, uint8_t *buf, size_t len)
-{
-	/*const struct spi_mcux_config *cfg = dev->config; */
-	struct spi_mcux_data *data = dev->data;
-	struct dma_block_config *blk_cfg;
-	LPSPI_Type *base = (LPSPI_Type *)DEVICE_MMIO_NAMED_GET(dev, reg_base);
-
-	/* retrieve active RX DMA channel (used in callback) */
-	struct stream *stream = &data->dma_rx;
-
-	blk_cfg = &stream->dma_blk_cfg;
-
-	/* prepare the block for this RX DMA channel */
-	memset(blk_cfg, 0, sizeof(struct dma_block_config));
-
-	if (buf == NULL) {
-		/* Treat the transfer as a peripheral to peripheral one, so that DMA
-		 * reads from this address each time
-		 */
-		blk_cfg->dest_address = (uint32_t)&data->dummy_rx_buffer;
-		stream->dma_cfg.channel_direction = PERIPHERAL_TO_PERIPHERAL;
-	} else {
-		/* rx direction has periph as source and mem as dest. */
-		blk_cfg->dest_address = (uint32_t)buf;
-		stream->dma_cfg.channel_direction = PERIPHERAL_TO_MEMORY;
-	}
-	blk_cfg->block_size = len;
-	/* Enable scatter/gather */
-	blk_cfg->dest_scatter_en = 1;
-	/* Source is LPSPI rx fifo */
-	blk_cfg->source_address = LPSPI_GetRxRegisterAddress(base);
-	stream->dma_cfg.source_burst_length = 1;
-
-	stream->dma_cfg.head_block = blk_cfg;
-	stream->dma_cfg.user_data = (struct device *)dev;
-
-	/* pass our client origin to the dma: data->dma_rx.channel */
-	return dma_config(data->dma_rx.dma_dev, data->dma_rx.channel, &stream->dma_cfg);
-}
-
-static int wait_dma_rx_tx_done(const struct device *dev)
-{
-	struct spi_mcux_data *data = dev->data;
-	int ret = -1;
-
-	while (1) {
-		ret = spi_context_wait_for_completion(&data->ctx);
-		if (ret) {
-			LOG_DBG("Timed out waiting for SPI context to complete");
-			return ret;
-		}
-		if (data->status_flags & SPI_MCUX_LPSPI_DMA_ERROR_FLAG) {
-			return -EIO;
-		}
-
-		if ((data->status_flags & SPI_MCUX_LPSPI_DMA_DONE_FLAG) ==
-		    SPI_MCUX_LPSPI_DMA_DONE_FLAG) {
-			LOG_DBG("DMA block completed");
-			return 0;
-		}
-	}
-}
-
-static inline int spi_mcux_dma_rxtx_load(const struct device *dev, size_t *dma_size)
-{
-	struct spi_mcux_data *lpspi_data = dev->data;
-	int ret = 0;
-
-	/* Clear status flags */
-	lpspi_data->status_flags = 0U;
-	/* Load dma blocks of equal length */
-	*dma_size = MIN(lpspi_data->ctx.tx_len, lpspi_data->ctx.rx_len);
-	if (*dma_size == 0) {
-		*dma_size = MAX(lpspi_data->ctx.tx_len, lpspi_data->ctx.rx_len);
-	}
-
-	ret = spi_mcux_dma_tx_load(dev, lpspi_data->ctx.tx_buf, *dma_size);
-	if (ret != 0) {
-		return ret;
-	}
-
-	ret = spi_mcux_dma_rx_load(dev, lpspi_data->ctx.rx_buf, *dma_size);
-	if (ret != 0) {
-		return ret;
-	}
-
-	/* Start DMA */
-	ret = dma_start(lpspi_data->dma_tx.dma_dev, lpspi_data->dma_tx.channel);
-	if (ret != 0) {
-		return ret;
-	}
-
-	ret = dma_start(lpspi_data->dma_rx.dma_dev, lpspi_data->dma_rx.channel);
-	return ret;
-}
-
-static int transceive_dma(const struct device *dev, const struct spi_config *spi_cfg,
-			  const struct spi_buf_set *tx_bufs, const struct spi_buf_set *rx_bufs,
-			  bool asynchronous, spi_callback_t cb, void *userdata)
-{
-	/* const struct spi_mcux_config *config = dev->config; */
-	struct spi_mcux_data *data = dev->data;
-	LPSPI_Type *base = (LPSPI_Type *)DEVICE_MMIO_NAMED_GET(dev, reg_base);
-	int ret;
-	size_t dma_size;
-
-	if (!asynchronous) {
-		spi_context_lock(&data->ctx, asynchronous, cb, userdata, spi_cfg);
-	}
-
-	ret = spi_mcux_configure(dev, spi_cfg);
-	if (ret) {
-		if (!asynchronous) {
-			spi_context_release(&data->ctx, ret);
-		}
-		return ret;
-	}
-
-	base->TCR |= LPSPI_TCR_CONT_MASK;
-
-	/* DMA is fast enough watermarks are not required */
-	LPSPI_SetFifoWatermarks(base, 0U, 0U);
-
-	if (!asynchronous) {
-		spi_context_buffers_setup(&data->ctx, tx_bufs, rx_bufs, 1);
-		spi_context_cs_control(&data->ctx, true);
-
-		/* Send each spi buf via DMA, updating context as DMA completes */
-		while (data->ctx.rx_len > 0 || data->ctx.tx_len > 0) {
-			/* Load dma block */
-			ret = spi_mcux_dma_rxtx_load(dev, &dma_size);
-			if (ret != 0) {
-				goto out;
-			}
-
-			while (!(LPSPI_GetStatusFlags(base) & kLPSPI_TxDataRequestFlag)) {
-				/* wait until previous tx finished */
-			}
-
-			/* Enable DMA Requests */
-			LPSPI_EnableDMA(base, kLPSPI_TxDmaEnable | kLPSPI_RxDmaEnable);
-
-			/* Wait for DMA to finish */
-			ret = wait_dma_rx_tx_done(dev);
-			if (ret != 0) {
-				goto out;
-			}
-
-			/* Disable DMA */
-			LPSPI_DisableDMA(base, kLPSPI_TxDmaEnable | kLPSPI_RxDmaEnable);
-
-			/* Update SPI contexts with amount of data we just sent */
-			spi_context_update_tx(&data->ctx, 1, dma_size);
-			spi_context_update_rx(&data->ctx, 1, dma_size);
-		}
-		spi_context_cs_control(&data->ctx, false);
-		base->TCR = 0;
-
-out:
-		spi_context_release(&data->ctx, ret);
-	}
-#if CONFIG_SPI_ASYNC
-	else {
-		data->ctx.asynchronous = asynchronous;
-		data->ctx.callback = cb;
-		data->ctx.callback_data = userdata;
-
-		ret = spi_mcux_dma_rxtx_load(dev, &dma_size);
-		if (ret != 0) {
-			goto out;
-		}
-
-		/* Enable DMA Requests */
-		LPSPI_EnableDMA(base, kLPSPI_TxDmaEnable | kLPSPI_RxDmaEnable);
-	}
-#endif
->>>>>>> e40fa891
 
     if (buf == NULL) {
         /* Treat the transfer as a peripheral to peripheral one, so that DMA
@@ -862,18 +416,8 @@
 
     blk_cfg->block_size = len;
 
-<<<<<<< HEAD
     /* Enable scatter/gather */
     blk_cfg->dest_scatter_en = 1;
-=======
-static inline int transceive_rtio(const struct device *dev, const struct spi_config *spi_cfg,
-				  const struct spi_buf_set *tx_bufs,
-				  const struct spi_buf_set *rx_bufs)
-{
-	struct spi_mcux_data *data = dev->data;
-	struct spi_rtio *rtio_ctx = data->rtio_ctx;
-	int ret;
->>>>>>> e40fa891
 
     /* Source is LPSPI rx fifo */
     blk_cfg->source_address = LPSPI_GetRxRegisterAddress(base);
@@ -910,7 +454,6 @@
     }
 }
 
-<<<<<<< HEAD
 static inline int spi_mcux_dma_rxtx_load(const struct device* dev,
                                          size_t* dma_size) {
     struct spi_mcux_data* lpspi_data = dev->data;
@@ -943,20 +486,11 @@
     if (ret != 0) {
         return (ret);
     }
-
     ret = dma_start(lpspi_data->dma_rx.dma_dev,
                     lpspi_data->dma_rx.channel);
 
     return (ret);
 }
-=======
-static int transceive(const struct device *dev, const struct spi_config *spi_cfg,
-		      const struct spi_buf_set *tx_bufs, const struct spi_buf_set *rx_bufs,
-		      bool asynchronous, spi_callback_t cb, void *userdata)
-{
-	struct spi_mcux_data *data = dev->data;
-	int ret;
->>>>>>> e40fa891
 
 static int transceive_dma(const struct device* dev,
                           const struct spi_config* spi_cfg,
@@ -1065,14 +599,6 @@
     return (ret);
 }
 
-<<<<<<< HEAD
-=======
-static int spi_mcux_transceive(const struct device *dev, const struct spi_config *spi_cfg,
-			       const struct spi_buf_set *tx_bufs, const struct spi_buf_set *rx_bufs)
-{
-#ifdef CONFIG_SPI_RTIO
-	return transceive_rtio(dev, spi_cfg, tx_bufs, rx_bufs);
->>>>>>> e40fa891
 #endif /* CONFIG_SPI_RTIO */
 
 static int transceive(const struct device* dev,
@@ -1092,18 +618,7 @@
         goto out;
     }
 
-<<<<<<< HEAD
     spi_context_buffers_setup(&data->ctx, tx_bufs, rx_bufs, 1);
-=======
-#ifdef CONFIG_SPI_ASYNC
-static int spi_mcux_transceive_async(const struct device *dev, const struct spi_config *spi_cfg,
-				     const struct spi_buf_set *tx_bufs,
-				     const struct spi_buf_set *rx_bufs, spi_callback_t cb,
-				     void *userdata)
-{
-#ifdef CONFIG_SPI_MCUX_LPSPI_DMA
-	struct spi_mcux_data *data = dev->data;
->>>>>>> e40fa891
 
     spi_context_cs_control(&data->ctx, true);
 
@@ -1112,13 +627,7 @@
         goto out;
     }
 
-<<<<<<< HEAD
     ret = spi_context_wait_for_completion(&data->ctx);
-=======
-static int spi_mcux_release(const struct device *dev, const struct spi_config *spi_cfg)
-{
-	struct spi_mcux_data *data = dev->data;
->>>>>>> e40fa891
 
 out :
     spi_context_release(&data->ctx, ret);
@@ -1126,7 +635,6 @@
     return (ret);
 }
 
-<<<<<<< HEAD
 static int spi_mcux_transceive(const struct device* dev,
                                const struct spi_config* spi_cfg,
                                const struct spi_buf_set* tx_bufs,
@@ -1134,26 +642,6 @@
     #ifdef CONFIG_SPI_RTIO
     return transceive_rtio(dev, spi_cfg, tx_bufs, rx_bufs);
     #endif /* CONFIG_SPI_RTIO */
-=======
-static int spi_mcux_init(const struct device *dev)
-{
-	int err;
-	const struct spi_mcux_config *config = dev->config;
-	struct spi_mcux_data *data = dev->data;
-
-	DEVICE_MMIO_NAMED_MAP(dev, reg_base, K_MEM_CACHE_NONE | K_MEM_DIRECT_MAP);
-
-#if CONFIG_NXP_LP_FLEXCOMM
-	/* When using LP Flexcomm driver, register the interrupt handler
-	 * so we receive notification from the LP Flexcomm interrupt handler.
-	 */
-	nxp_lp_flexcomm_setirqhandler(config->parent_dev, dev, LP_FLEXCOMM_PERIPH_LPSPI,
-				      spi_mcux_isr);
-#else
-	/* Interrupt is managed by this driver */
-	config->irq_config_func(dev);
-#endif
->>>>>>> e40fa891
 
     #ifdef CONFIG_SPI_MCUX_LPSPI_DMA
     const struct spi_mcux_data *data = dev->data;
@@ -1266,8 +754,6 @@
     spi_context_cs_control(&data->ctx, true);
 }
 
-<<<<<<< HEAD
-
 static void spi_mcux_iodev_start(const struct device* dev) {
     struct spi_mcux_data* data = dev->data;
     struct spi_rtio* rtio_ctx = data->rtio_ctx;
@@ -1327,63 +813,6 @@
                                   struct rtio_iodev_sqe* iodev_sqe) {
     struct spi_mcux_data* data = dev->data;
     struct spi_rtio* rtio_ctx = data->rtio_ctx;
-=======
-static void spi_mcux_iodev_start(const struct device *dev)
-{
-	struct spi_mcux_data *data = dev->data;
-	struct spi_rtio *rtio_ctx = data->rtio_ctx;
-	struct rtio_sqe *sqe = &rtio_ctx->txn_curr->sqe;
-	struct spi_dt_spec *spi_dt_spec = sqe->iodev->data;
-	struct spi_config *spi_cfg = &spi_dt_spec->config;
-
-	LPSPI_Type *base = (LPSPI_Type *)DEVICE_MMIO_NAMED_GET(dev, reg_base);
-	lpspi_transfer_t transfer;
-	status_t status;
-
-	transfer.configFlags =
-		kLPSPI_MasterPcsContinuous | (spi_cfg->slave << LPSPI_MASTER_PCS_SHIFT);
-
-	switch (sqe->op) {
-	case RTIO_OP_RX:
-		transfer.txData = NULL;
-		transfer.rxData = sqe->rx.buf;
-		transfer.dataSize = sqe->rx.buf_len;
-		break;
-	case RTIO_OP_TX:
-		transfer.rxData = NULL;
-		transfer.txData = sqe->tx.buf;
-		transfer.dataSize = sqe->tx.buf_len;
-		break;
-	case RTIO_OP_TINY_TX:
-		transfer.rxData = NULL;
-		transfer.txData = sqe->tiny_tx.buf;
-		transfer.dataSize = sqe->tiny_tx.buf_len;
-		break;
-	case RTIO_OP_TXRX:
-		transfer.txData = sqe->txrx.tx_buf;
-		transfer.rxData = sqe->txrx.rx_buf;
-		transfer.dataSize = sqe->txrx.buf_len;
-		break;
-	default:
-		LOG_ERR("Invalid op code %d for submission %p\n", sqe->op, (void *)sqe);
-		spi_mcux_iodev_complete(dev, -EINVAL);
-		return;
-	}
-
-	data->transfer_len = transfer.dataSize;
-
-	status = LPSPI_MasterTransferNonBlocking(base, &data->handle, &transfer);
-	if (status != kStatus_Success) {
-		LOG_ERR("Transfer could not start");
-		spi_mcux_iodev_complete(dev, -EIO);
-	}
-}
-
-static void spi_mcux_iodev_submit(const struct device *dev, struct rtio_iodev_sqe *iodev_sqe)
-{
-	struct spi_mcux_data *data = dev->data;
-	struct spi_rtio *rtio_ctx = data->rtio_ctx;
->>>>>>> e40fa891
 
     if (spi_rtio_submit(rtio_ctx, iodev_sqe)) {
         spi_mcux_iodev_prepare_start(dev);
@@ -1412,7 +841,6 @@
 
 #endif
 
-<<<<<<< HEAD
 static struct spi_driver_api DT_CONST spi_mcux_driver_api = {
     .transceive = spi_mcux_transceive,
 
@@ -1463,50 +891,10 @@
             }                                                   \
         },                                                      \
     ))
-=======
-static const struct spi_driver_api spi_mcux_driver_api = {
-	.transceive = spi_mcux_transceive,
-#ifdef CONFIG_SPI_ASYNC
-	.transceive_async = spi_mcux_transceive_async,
-#endif
-#ifdef CONFIG_SPI_RTIO
-	.iodev_submit = spi_mcux_iodev_submit,
-#endif
-	.release = spi_mcux_release,
-};
-
-#define SPI_MCUX_RTIO_DEFINE(n)                                                                    \
-	SPI_RTIO_DEFINE(spi_mcux_rtio_##n, CONFIG_SPI_MCUX_RTIO_SQ_SIZE,                           \
-			CONFIG_SPI_MCUX_RTIO_SQ_SIZE)
-
-#ifdef CONFIG_SPI_MCUX_LPSPI_DMA
-#define SPI_DMA_CHANNELS(n)                                                                        \
-	IF_ENABLED(                                                                                \
-		DT_INST_DMAS_HAS_NAME(n, tx),                                                      \
-		(.dma_tx = {.dma_dev = DEVICE_DT_GET(DT_INST_DMAS_CTLR_BY_NAME(n, tx)),            \
-			    .channel = DT_INST_DMAS_CELL_BY_NAME(n, tx, mux),                      \
-			    .dma_cfg = {.channel_direction = MEMORY_TO_PERIPHERAL,                 \
-					.dma_callback = spi_mcux_dma_callback,                     \
-					.source_data_size = 1,                                     \
-					.dest_data_size = 1,                                       \
-					.block_count = 1,                                          \
-					.dma_slot = DT_INST_DMAS_CELL_BY_NAME(n, tx, source)}},))  \
-	IF_ENABLED(                                                                                \
-		DT_INST_DMAS_HAS_NAME(n, rx),                                                      \
-		(.dma_rx = {.dma_dev = DEVICE_DT_GET(DT_INST_DMAS_CTLR_BY_NAME(n, rx)),            \
-			    .channel = DT_INST_DMAS_CELL_BY_NAME(n, rx, mux),                      \
-			    .dma_cfg = {.channel_direction = PERIPHERAL_TO_MEMORY,                 \
-					.dma_callback = spi_mcux_dma_callback,                     \
-					.source_data_size = 1,                                     \
-					.dest_data_size = 1,                                       \
-					.block_count = 1,                                          \
-					.dma_slot = DT_INST_DMAS_CELL_BY_NAME(n, rx, source)}},))
->>>>>>> e40fa891
 #else
 #define SPI_DMA_CHANNELS(n)
 #endif /* CONFIG_SPI_MCUX_LPSPI_DMA */
 
-<<<<<<< HEAD
 #define SPI_MCUX_LPSPI_MODULE_IRQ_CONNECT(n)                    \
     do {                                                        \
         IRQ_CONNECT(DT_INST_IRQN(n),                            \
@@ -1523,25 +911,10 @@
 #ifdef CONFIG_NXP_LP_FLEXCOMM
 #define PARENT_DEV(n)                                           \
     .parent_dev = DEVICE_DT_GET(DT_INST_PARENT(n)),
-=======
-#define SPI_MCUX_LPSPI_MODULE_IRQ_CONNECT(n)                                                       \
-	do {                                                                                       \
-		IRQ_CONNECT(DT_INST_IRQN(n), DT_INST_IRQ(n, priority), spi_mcux_isr,               \
-			    DEVICE_DT_INST_GET(n), 0);                                             \
-		irq_enable(DT_INST_IRQN(n));                                                       \
-	} while (false)
-
-#define SPI_MCUX_LPSPI_MODULE_IRQ(n)                                                               \
-	IF_ENABLED(DT_INST_IRQ_HAS_IDX(n, 0), (SPI_MCUX_LPSPI_MODULE_IRQ_CONNECT(n)))
-
-#ifdef CONFIG_NXP_LP_FLEXCOMM
-#define PARENT_DEV(n) .parent_dev = DEVICE_DT_GET(DT_INST_PARENT(n)),
->>>>>>> e40fa891
 #else
 #define PARENT_DEV(n)
 #endif /* CONFIG_NXP_LP_FLEXCOMM */
 
-<<<<<<< HEAD
 #define SPI_MCUX_LPSPI_INIT(n)                                  \
     PINCTRL_DT_INST_DEFINE(n);                                  \
     COND_CODE_1(CONFIG_SPI_RTIO, (SPI_MCUX_RTIO_DEFINE(n)), ());\
@@ -1586,43 +959,5 @@
     static void spi_mcux_config_func_##n(const struct device* dev) { \
         SPI_MCUX_LPSPI_MODULE_IRQ(n);                           \
     }
-=======
-#define SPI_MCUX_LPSPI_INIT(n)                                                                     \
-	PINCTRL_DT_INST_DEFINE(n);                                                                 \
-	COND_CODE_1(CONFIG_SPI_RTIO, (SPI_MCUX_RTIO_DEFINE(n)), ());                               \
-                                                                                                   \
-	static void spi_mcux_config_func_##n(const struct device *dev);                            \
-                                                                                                   \
-	static const struct spi_mcux_config spi_mcux_config_##n = {                                \
-		DEVICE_MMIO_NAMED_ROM_INIT(reg_base, DT_DRV_INST(n)),                              \
-		PARENT_DEV(n).clock_dev = DEVICE_DT_GET(DT_INST_CLOCKS_CTLR(n)),                   \
-		.clock_subsys = (clock_control_subsys_t)DT_INST_CLOCKS_CELL(n, name),              \
-		.irq_config_func = spi_mcux_config_func_##n,                                       \
-		.pcs_sck_delay = UTIL_AND(DT_INST_NODE_HAS_PROP(n, pcs_sck_delay),                 \
-					  DT_INST_PROP(n, pcs_sck_delay)),                         \
-		.sck_pcs_delay = UTIL_AND(DT_INST_NODE_HAS_PROP(n, sck_pcs_delay),                 \
-					  DT_INST_PROP(n, sck_pcs_delay)),                         \
-		.transfer_delay = UTIL_AND(DT_INST_NODE_HAS_PROP(n, transfer_delay),               \
-					   DT_INST_PROP(n, transfer_delay)),                       \
-		.pincfg = PINCTRL_DT_INST_DEV_CONFIG_GET(n),                                       \
-		.data_pin_config = DT_INST_ENUM_IDX(n, data_pin_config),                           \
-	};                                                                                         \
-                                                                                                   \
-	static struct spi_mcux_data spi_mcux_data_##n = {                                          \
-		SPI_CONTEXT_INIT_LOCK(spi_mcux_data_##n, ctx),                                     \
-		SPI_CONTEXT_INIT_SYNC(spi_mcux_data_##n, ctx),                                     \
-		SPI_CONTEXT_CS_GPIOS_INITIALIZE(DT_DRV_INST(n), ctx) SPI_DMA_CHANNELS(n)           \
-			IF_ENABLED(CONFIG_SPI_RTIO, (.rtio_ctx = &spi_mcux_rtio_##n,))             \
-                                                                                                   \
-	};                                                                                         \
-                                                                                                   \
-	DEVICE_DT_INST_DEFINE(n, spi_mcux_init, NULL, &spi_mcux_data_##n, &spi_mcux_config_##n,    \
-			      POST_KERNEL, CONFIG_SPI_INIT_PRIORITY, &spi_mcux_driver_api);        \
-                                                                                                   \
-	static void spi_mcux_config_func_##n(const struct device *dev)                             \
-	{                                                                                          \
-		SPI_MCUX_LPSPI_MODULE_IRQ(n);                                                      \
-	}
->>>>>>> e40fa891
 
 DT_INST_FOREACH_STATUS_OKAY(SPI_MCUX_LPSPI_INIT)