--- conflicted
+++ resolved
@@ -904,8 +904,6 @@
     #ifdef CONFIG_SPI_STM32_INTERRUPT
     spi_context_complete(&data->ctx, dev, status);
     #endif
-
-    spi_stm32_pm_policy_state_lock_put(dev);
 }
 
 #ifdef CONFIG_SPI_STM32_INTERRUPT
@@ -990,7 +988,6 @@
     LL_SPI_DisableIT_RXP(spi);
 }
 
-<<<<<<< HEAD
 /**
  * @brief SPI close transfer for STPM3x devices
  * @param[in] spi  SPI peripheral
@@ -1144,11 +1141,6 @@
 
         return;
     }
-=======
-#ifdef CONFIG_SPI_STM32_INTERRUPT
-	spi_context_complete(&data->ctx, dev, status);
-#endif
->>>>>>> e02a1b74
 }
 
 /**
@@ -1649,6 +1641,8 @@
 end :
 #endif /* CONFIG_SPI_RTIO */
 
+    spi_stm32_pm_policy_state_lock_put(dev);
+
     spi_context_release(&data->ctx, ret);
 
     return (ret);
@@ -1720,14 +1714,8 @@
                           SPI_IT_DXP | SPI_IT_UDR  | SPI_IT_OVR |
                           SPI_IT_FRE | SPI_IT_MODF | SPI_IT_TSERF));
 
-<<<<<<< HEAD
     // Master transfer start
     SET_BIT(spi->CR1, SPI_CR1_CSTART);
-=======
-end:
-#endif /* CONFIG_SPI_RTIO */
-	spi_stm32_pm_policy_state_lock_put(dev);
->>>>>>> e02a1b74
 
     return (0);
 }
@@ -1810,7 +1798,6 @@
 }
 #endif /* CONFIG_DCACHE */
 
-<<<<<<< HEAD
 static int spi_stm32_ll_transceive_dma(const struct device* dev,
                                        const struct spi_config* config,
                                        const struct spi_buf_set* tx_bufs,
@@ -2063,225 +2050,11 @@
     #endif /* CONFIG_SPI_SLAVE */
 
 end :
+    spi_stm32_pm_policy_state_lock_put(dev);
+
     spi_context_release(&data->ctx, ret);
 
-    spi_stm32_pm_policy_state_lock_put(dev);
-
     return (ret);
-=======
-	spi_context_lock(&data->ctx, asynchronous, cb, userdata, config);
-
-	spi_stm32_pm_policy_state_lock_get(dev);
-
-	k_sem_reset(&data->status_sem);
-
-	ret = spi_stm32_configure(dev, config, tx_bufs != NULL);
-	if (ret != 0) {
-		goto end;
-	}
-
-	uint32_t transfer_dir = LL_SPI_GetTransferDirection(spi);
-
-#if DT_HAS_COMPAT_STATUS_OKAY(st_stm32h7_spi)
-	if (transfer_dir == LL_SPI_HALF_DUPLEX_RX) {
-		int frames = spi_stm32_count_bufset_frames(config, rx_bufs);
-
-		if (frames < 0) {
-			ret = frames;
-			goto end;
-		}
-
-		LL_SPI_SetTransferSize(cfg->spi, frames);
-	}
-#endif /* st_stm32h7_spi */
-
-	/* Set buffers info */
-	spi_context_buffers_setup(&data->ctx, tx_bufs, rx_bufs, bits2bytes(config->operation));
-
-#if DT_HAS_COMPAT_STATUS_OKAY(st_stm32h7_spi)
-	/* set request before enabling (else SPI CFG1 reg is write protected) */
-	if (transfer_dir == LL_SPI_FULL_DUPLEX) {
-		LL_SPI_EnableDMAReq_RX(spi);
-		LL_SPI_EnableDMAReq_TX(spi);
-	} else if (transfer_dir == LL_SPI_HALF_DUPLEX_TX) {
-		LL_SPI_EnableDMAReq_TX(spi);
-	} else {
-		LL_SPI_EnableDMAReq_RX(spi);
-	}
-
-	LL_SPI_Enable(spi);
-
-	/* In half-duplex rx mode, start transfer after
-	 * setting DMA configurations
-	 */
-	if (transfer_dir != LL_SPI_HALF_DUPLEX_RX &&
-	    LL_SPI_GetMode(spi) == LL_SPI_MODE_MASTER) {
-		LL_SPI_StartMasterTransfer(spi);
-	}
-#else
-	LL_SPI_Enable(spi);
-#endif /* st_stm32h7_spi */
-
-	/* This is turned off in spi_stm32_complete(). */
-	spi_stm32_cs_control(dev, true);
-
-	uint8_t word_size_bytes = bits2bytes(config->operation);
-	struct dma_config *rx_cfg = &data->dma_rx.dma_cfg, *tx_cfg = &data->dma_tx.dma_cfg;
-
-	rx_cfg->source_data_size = rx_cfg->source_burst_length = word_size_bytes;
-	rx_cfg->dest_data_size = rx_cfg->dest_burst_length = word_size_bytes;
-	tx_cfg->source_data_size = tx_cfg->source_burst_length = word_size_bytes;
-	tx_cfg->dest_data_size = tx_cfg->dest_burst_length = word_size_bytes;
-
-	while (data->ctx.rx_len > 0 || data->ctx.tx_len > 0) {
-		size_t dma_len;
-
-		data->status_flags = 0;
-
-		if (transfer_dir == LL_SPI_FULL_DUPLEX) {
-			if (data->ctx.rx_len == 0) {
-				dma_len = data->ctx.tx_len;
-			} else if (data->ctx.tx_len == 0) {
-				dma_len = data->ctx.rx_len;
-			} else {
-				dma_len = MIN(data->ctx.tx_len, data->ctx.rx_len);
-			}
-
-			ret = spi_dma_move_buffers(dev, dma_len);
-		} else if (transfer_dir == LL_SPI_HALF_DUPLEX_TX) {
-			dma_len = data->ctx.tx_len;
-			ret = spi_dma_move_tx_buffers(dev, dma_len);
-		} else {
-			dma_len = data->ctx.rx_len;
-			ret = spi_dma_move_rx_buffers(dev, dma_len);
-		}
-
-#if DT_HAS_COMPAT_STATUS_OKAY(st_stm32h7_spi)
-		if (transfer_dir == LL_SPI_HALF_DUPLEX_RX &&
-		    LL_SPI_GetMode(spi) == LL_SPI_MODE_MASTER) {
-			LL_SPI_StartMasterTransfer(spi);
-		}
-#endif /* st_stm32h7_spi */
-
-		if (ret != 0) {
-			break;
-		}
-
-#if !DT_HAS_COMPAT_STATUS_OKAY(st_stm32h7_spi)
-
-		/* toggle the DMA request to restart the transfer */
-		if (transfer_dir == LL_SPI_FULL_DUPLEX) {
-			LL_SPI_EnableDMAReq_RX(spi);
-			LL_SPI_EnableDMAReq_TX(spi);
-		} else if (transfer_dir == LL_SPI_HALF_DUPLEX_TX) {
-			LL_SPI_EnableDMAReq_TX(spi);
-		} else {
-			LL_SPI_EnableDMAReq_RX(spi);
-		}
-#endif /* ! st_stm32h7_spi */
-
-		ret = wait_dma_rx_tx_done(dev);
-		if (ret != 0) {
-			break;
-		}
-
-#ifdef SPI_SR_FTLVL
-		while (LL_SPI_GetTxFIFOLevel(spi) > 0) {
-		}
-#endif /* SPI_SR_FTLVL */
-
-#ifdef CONFIG_SPI_STM32_ERRATA_BUSY
-		WAIT_FOR(!ll_func_spi_dma_busy(spi),
-			 CONFIG_SPI_STM32_BUSY_FLAG_TIMEOUT,
-			 k_yield());
-#else
-		/* wait until spi is no more busy (spi TX fifo is really empty) */
-		while (ll_func_spi_dma_busy(spi) && LL_SPI_IsEnabled(spi)) {
-#if DT_HAS_COMPAT_STATUS_OKAY(st_stm32h7_spi)
-			uint32_t width = SPI_WORD_SIZE_GET(data->ctx.config->operation);
-			/* The TXC flag is not raised at the end of 9, 17 or 25
-			 * bit transfer, so disable the SPI in these cases to avoid being stuck.
-			 */
-			if ((width == 9U) || (width == 17U) || (width == 25U)) {
-				k_usleep(1000);
-				ll_func_disable_spi(spi);
-			}
-#endif /* DT_HAS_COMPAT_STATUS_OKAY(st_stm32h7_spi) */
-		}
-#endif /* CONFIG_SPI_STM32_ERRATA_BUSY */
-
-#if !DT_HAS_COMPAT_STATUS_OKAY(st_stm32h7_spi)
-		/* toggle the DMA transfer request */
-		LL_SPI_DisableDMAReq_TX(spi);
-		LL_SPI_DisableDMAReq_RX(spi);
-#endif /* ! st_stm32h7_spi */
-
-		uint8_t frame_size_bytes = bits2bytes(config->operation);
-
-		if (transfer_dir == LL_SPI_FULL_DUPLEX) {
-			spi_context_update_tx(&data->ctx, frame_size_bytes, dma_len);
-			spi_context_update_rx(&data->ctx, frame_size_bytes, dma_len);
-		} else if (transfer_dir == LL_SPI_HALF_DUPLEX_TX) {
-			spi_context_update_tx(&data->ctx, frame_size_bytes, dma_len);
-		} else {
-			spi_context_update_rx(&data->ctx, frame_size_bytes, dma_len);
-		}
-
-		if (transfer_dir == LL_SPI_HALF_DUPLEX_TX &&
-		    !spi_context_tx_on(&data->ctx) &&
-		    spi_context_rx_on(&data->ctx)) {
-			LL_SPI_Disable(spi);
-			LL_SPI_SetTransferDirection(spi, LL_SPI_HALF_DUPLEX_RX);
-
-			transfer_dir = LL_SPI_HALF_DUPLEX_RX;
-
-#if DT_HAS_COMPAT_STATUS_OKAY(st_stm32h7_spi)
-			int frames = spi_stm32_count_bufset_frames(config, rx_bufs);
-
-			if (frames < 0) {
-				ret = frames;
-				break;
-			}
-
-			LL_SPI_SetTransferSize(cfg->spi, frames);
-
-			LL_SPI_EnableDMAReq_RX(spi);
-#endif /* st_stm32h7_spi */
-
-			LL_SPI_Enable(spi);
-		}
-	}
-
-	/* spi complete relies on SPI Status Reg which cannot be disabled */
-	spi_stm32_complete(dev, ret);
-	/* disable spi instance after completion */
-	LL_SPI_Disable(spi);
-	/* The Config. Reg. on some mcus is write un-protected when SPI is disabled */
-	LL_SPI_DisableDMAReq_TX(spi);
-	LL_SPI_DisableDMAReq_RX(spi);
-
-	err = dma_stop(data->dma_rx.dma_dev, data->dma_rx.channel);
-	if (err != 0) {
-		LOG_DBG("Rx dma_stop failed with error %d", err);
-	}
-	err = dma_stop(data->dma_tx.dma_dev, data->dma_tx.channel);
-	if (err != 0) {
-		LOG_DBG("Tx dma_stop failed with error %d", err);
-	}
-
-#ifdef CONFIG_SPI_SLAVE
-	if (spi_context_is_slave(&data->ctx) && ret == 0) {
-		ret = data->ctx.recv_frames;
-	}
-#endif /* CONFIG_SPI_SLAVE */
-
-end:
-	spi_stm32_pm_policy_state_lock_put(dev);
-
-	spi_context_release(&data->ctx, ret);
-
-	return ret;
->>>>>>> e02a1b74
 }
 #endif /* CONFIG_SPI_STM32_DMA */
 
@@ -2326,60 +2099,11 @@
     #if DT_HAS_COMPAT_STATUS_OKAY(st_stm32_spi_subghz)
     const struct spi_stm32_config* cfg = dev->config;
 
-<<<<<<< HEAD
     return (cfg->use_subghzspi_nss);
     #else
     ARG_UNUSED(dev);
     return (false);
     #endif /* st_stm32_spi_subghz */
-=======
-static int spi_stm32_pm_action(const struct device *dev,
-			       enum pm_device_action action)
-{
-	__maybe_unused struct spi_stm32_data *data = dev->data;
-	const struct spi_stm32_config *config = dev->config;
-	const struct device *const clk = DEVICE_DT_GET(STM32_CLOCK_CONTROL_NODE);
-	int err;
-
-	switch (action) {
-	case PM_DEVICE_ACTION_RESUME:
-		/* Configure pins for active mode */
-		err = spi_stm32_pinctrl_apply(dev, PINCTRL_STATE_DEFAULT);
-		if (err < 0) {
-			return err;
-		}
-		/* enable clock */
-		err = clock_control_on(clk, (clock_control_subsys_t)&config->pclken[0]);
-		if (err != 0) {
-			LOG_ERR("Could not enable SPI clock");
-			return err;
-		}
-		/* (re-)init SPI context and all CS configuration */
-		err = spi_context_cs_configure_all(&data->ctx);
-		if (err < 0) {
-			return err;
-		}
-		break;
-	case PM_DEVICE_ACTION_SUSPEND:
-		/* Stop device clock. */
-		err = clock_control_off(clk, (clock_control_subsys_t)&config->pclken[0]);
-		if (err != 0) {
-			LOG_ERR("Could not disable SPI clock");
-			return err;
-		}
-		/* Configure pins for sleep mode */
-		return spi_stm32_pinctrl_apply(dev, PINCTRL_STATE_SLEEP);
-	case PM_DEVICE_ACTION_TURN_ON:
-		/* Configure pins for sleep mode */
-		return spi_stm32_pinctrl_apply(dev, PINCTRL_STATE_SLEEP);
-	case PM_DEVICE_ACTION_TURN_OFF:
-		break;
-	default:
-		return -ENOTSUP;
-	}
-
-	return 0;
->>>>>>> e02a1b74
 }
 
 static int spi_stm32_pinctrl_apply(const struct device* dev, uint8_t id) {
@@ -2402,7 +2126,7 @@
 
 static int spi_stm32_pm_action(const struct device* dev,
                                enum pm_device_action action) {
-    struct spi_stm32_data* data = dev->data;
+    __maybe_unused struct spi_stm32_data* data = dev->data;
     const struct spi_stm32_config* config = dev->config;
     const struct device* const clk = DEVICE_DT_GET(STM32_CLOCK_CONTROL_NODE);
     int err;
@@ -2437,7 +2161,6 @@
             if (err < 0) {
                 return (err);
             }
-            spi_context_unlock_unconditionally(&data->ctx);
             break;
 
         case PM_DEVICE_ACTION_SUSPEND :
@@ -2466,7 +2189,6 @@
     return (0);
 }
 
-<<<<<<< HEAD
 static int spi_stm32_init(const struct device* dev) {
     struct spi_stm32_data* data = dev->data;
     const struct spi_stm32_config* cfg = dev->config;
@@ -2515,13 +2237,10 @@
     spi_rtio_init(data->rtio_ctx, dev);
     #endif /* CONFIG_SPI_RTIO */
 
+    spi_context_unlock_unconditionally(&data->ctx);
+
     err = pm_device_driver_init(dev, spi_stm32_pm_action);
     return (err);
-=======
-	spi_context_unlock_unconditionally(&data->ctx);
-
-	return pm_device_driver_init(dev, spi_stm32_pm_action);
->>>>>>> e02a1b74
 }
 
 #ifdef CONFIG_SPI_STM32_INTERRUPT
