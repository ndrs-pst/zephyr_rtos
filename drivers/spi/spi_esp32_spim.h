/*
 * Copyright (c) 2020 Espressif Systems (Shanghai) Co., Ltd.
 *
 * SPDX-License-Identifier: Apache-2.0
 */

#ifndef ZEPHYR_DRIVERS_SPI_ESP32_SPIM_H_
#define ZEPHYR_DRIVERS_SPI_ESP32_SPIM_H_

#include <zephyr/drivers/pinctrl.h>
#include <hal/spi_hal.h>
#ifdef SOC_GDMA_SUPPORTED
#include <hal/gdma_hal.h>
#endif

#define SPI_MASTER_FREQ_8M      (APB_CLK_FREQ/10)
#define SPI_MASTER_FREQ_9M      (APB_CLK_FREQ/9)    /* 8.89MHz */
#define SPI_MASTER_FREQ_10M     (APB_CLK_FREQ/8)    /* 10MHz */
#define SPI_MASTER_FREQ_11M     (APB_CLK_FREQ/7)    /* 11.43MHz */
#define SPI_MASTER_FREQ_13M     (APB_CLK_FREQ/6)    /* 13.33MHz */
#define SPI_MASTER_FREQ_16M     (APB_CLK_FREQ/5)    /* 16MHz */
#define SPI_MASTER_FREQ_20M     (APB_CLK_FREQ/4)    /* 20MHz */
#define SPI_MASTER_FREQ_26M     (APB_CLK_FREQ/3)    /* 26.67MHz */
#define SPI_MASTER_FREQ_40M     (APB_CLK_FREQ/2)    /* 40MHz */
#define SPI_MASTER_FREQ_80M     (APB_CLK_FREQ/1)    /* 80MHz */

struct spi_esp32_config {
<<<<<<< HEAD
	spi_dev_t *spi;
	const struct device *clock_dev;
	int duty_cycle;
	int input_delay_ns;
	int irq_source;
	int irq_priority;
	int irq_flags;
	const struct pinctrl_dev_config *pcfg;
	clock_control_subsys_t clock_subsys;
	bool use_iomux;
	bool dma_enabled;
	int dma_clk_src;
	int dma_host;
	int cs_setup;
	int cs_hold;
	bool line_idle_low;
	spi_clock_source_t clock_source;
=======
    spi_dev_t* spi;
    const struct device* clock_dev;
    int duty_cycle;
    int input_delay_ns;
    int irq_source;
    const struct pinctrl_dev_config* pcfg;
    clock_control_subsys_t clock_subsys;
    bool use_iomux;
    bool dma_enabled;
    int  dma_clk_src;
    int  dma_host;
    int  cs_setup;
    int  cs_hold;
    bool line_idle_low;
    spi_clock_source_t clock_source;
>>>>>>> 58fded8c
};

struct spi_esp32_data {
    struct spi_context ctx;
    spi_hal_context_t hal;
    spi_hal_config_t  hal_config;
    #ifdef SOC_GDMA_SUPPORTED
    gdma_hal_context_t hal_gdma;
    #endif
    spi_hal_timing_conf_t timing_config;
    spi_hal_dev_config_t  dev_config;
    spi_hal_trans_config_t trans_config;
    uint8_t dfs;
    lldesc_t dma_desc_tx;
    lldesc_t dma_desc_rx;
    uint32_t clock_source_hz;
};

#endif /* ZEPHYR_DRIVERS_SPI_ESP32_SPIM_H_ */<|MERGE_RESOLUTION|>--- conflicted
+++ resolved
@@ -25,30 +25,13 @@
 #define SPI_MASTER_FREQ_80M     (APB_CLK_FREQ/1)    /* 80MHz */
 
 struct spi_esp32_config {
-<<<<<<< HEAD
-	spi_dev_t *spi;
-	const struct device *clock_dev;
-	int duty_cycle;
-	int input_delay_ns;
-	int irq_source;
-	int irq_priority;
-	int irq_flags;
-	const struct pinctrl_dev_config *pcfg;
-	clock_control_subsys_t clock_subsys;
-	bool use_iomux;
-	bool dma_enabled;
-	int dma_clk_src;
-	int dma_host;
-	int cs_setup;
-	int cs_hold;
-	bool line_idle_low;
-	spi_clock_source_t clock_source;
-=======
     spi_dev_t* spi;
     const struct device* clock_dev;
     int duty_cycle;
     int input_delay_ns;
     int irq_source;
+    int irq_priority;
+    int irq_flags;
     const struct pinctrl_dev_config* pcfg;
     clock_control_subsys_t clock_subsys;
     bool use_iomux;
@@ -59,7 +42,6 @@
     int  cs_hold;
     bool line_idle_low;
     spi_clock_source_t clock_source;
->>>>>>> 58fded8c
 };
 
 struct spi_esp32_data {
