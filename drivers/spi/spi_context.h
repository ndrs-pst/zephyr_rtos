--- conflicted
+++ resolved
@@ -474,11 +474,10 @@
  * Parameter "len" is the number of data frames of TX that were sent.
  */
 static ALWAYS_INLINE
-<<<<<<< HEAD
 void spi_context_update_tx(struct spi_context* ctx, uint8_t dfs, uint32_t len) {
     if (ctx->tx_len > 0U) {
         if (len <= ctx->tx_len) {
-            ctx->tx_len -= (len * dfs);
+            ctx->tx_len -= len;
             if (ctx->tx_len == 0U) {
                 /* Current buffer is done. Get the next one to be processed. */
                 ++ctx->current_tx;
@@ -498,33 +497,6 @@
             LOG_ERR("Update exceeds current buffer");
         }
     }
-=======
-void spi_context_update_tx(struct spi_context *ctx, uint8_t dfs, uint32_t len)
-{
-	if (!ctx->tx_len) {
-		return;
-	}
-
-	if (len > ctx->tx_len) {
-		LOG_ERR("Update exceeds current buffer");
-		return;
-	}
-
-	ctx->tx_len -= len;
-	if (!ctx->tx_len) {
-		/* Current buffer is done. Get the next one to be processed. */
-		++ctx->current_tx;
-		--ctx->tx_count;
-		ctx->tx_buf = (const uint8_t *)
-			spi_context_get_next_buf(&ctx->current_tx,
-						 &ctx->tx_count,
-						 &ctx->tx_len, dfs);
-	} else if (ctx->tx_buf) {
-		ctx->tx_buf += dfs * len;
-	}
-
-	LOG_DBG("tx buf/len %p/%zu", (void *)ctx->tx_buf, ctx->tx_len);
->>>>>>> fd6b05c8
 }
 
 /* Returns true if there is still TX buffers left in the spi_buf_set
@@ -558,10 +530,9 @@
 
 #endif /* CONFIG_SPI_SLAVE */
 
-<<<<<<< HEAD
     if (ctx->rx_len > 0U) {
         if (len <= ctx->rx_len) {
-            ctx->rx_len -= (len * dfs);
+            ctx->rx_len -= len;
             if (ctx->rx_len == 0U) {
                 /* Current buffer is done. Get the next one to be processed. */
                 ++ctx->current_rx;
@@ -583,31 +554,6 @@
             LOG_ERR("Update exceeds current buffer");
         }
     }
-=======
-	if (!ctx->rx_len) {
-		return;
-	}
-
-	if (len > ctx->rx_len) {
-		LOG_ERR("Update exceeds current buffer");
-		return;
-	}
-
-	ctx->rx_len -= len;
-	if (!ctx->rx_len) {
-		/* Current buffer is done. Get the next one to be processed. */
-		++ctx->current_rx;
-		--ctx->rx_count;
-		ctx->rx_buf = (uint8_t *)
-			spi_context_get_next_buf(&ctx->current_rx,
-						 &ctx->rx_count,
-						 &ctx->rx_len, dfs);
-	} else if (ctx->rx_buf) {
-		ctx->rx_buf += dfs * len;
-	}
-
-	LOG_DBG("rx buf/len %p/%zu", (void *)ctx->rx_buf, ctx->rx_len);
->>>>>>> fd6b05c8
 }
 
 /* Returns true if there is still RX buffers left in the spi_buf_set
@@ -693,27 +639,15 @@
 /* Similar to spi_context_total_tx_len, except does not count words that have been finished
  * in the current buffer, ie only including what is remaining in the current buffer in the sum.
  */
-<<<<<<< HEAD
-static inline size_t spi_context_tx_len_left(struct spi_context* ctx) {
-    return ctx->tx_len + spi_context_count_tx_buf_lens(ctx, 1);
-=======
-static inline size_t spi_context_tx_len_left(struct spi_context *ctx, uint8_t dfs)
-{
-	return (ctx->tx_len * dfs) + spi_context_count_tx_buf_lens(ctx, 1);
->>>>>>> fd6b05c8
+static inline size_t spi_context_tx_len_left(struct spi_context* ctx, uint8_t dfs) {
+    return (ctx->tx_len * dfs) + spi_context_count_tx_buf_lens(ctx, 1);
 }
 
 /* Similar to spi_context_total_rx_len, except does not count words that have been finished
  * in the current buffer, ie only including what is remaining in the current buffer in the sum.
  */
-<<<<<<< HEAD
-static inline size_t spi_context_rx_len_left(struct spi_context* ctx) {
-    return ctx->rx_len + spi_context_count_rx_buf_lens(ctx, 1);
-=======
-static inline size_t spi_context_rx_len_left(struct spi_context *ctx, uint8_t dfs)
-{
-	return (ctx->rx_len * dfs) + spi_context_count_rx_buf_lens(ctx, 1);
->>>>>>> fd6b05c8
+static inline size_t spi_context_rx_len_left(struct spi_context* ctx, uint8_t dfs) {
+    return (ctx->rx_len * dfs) + spi_context_count_rx_buf_lens(ctx, 1);
 }
 
 #ifdef __cplusplus
