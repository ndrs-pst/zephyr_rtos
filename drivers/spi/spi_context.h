--- conflicted
+++ resolved
@@ -84,14 +84,15 @@
 }
 
 static inline void spi_context_lock(struct spi_context *ctx,
-<<<<<<< HEAD
                                     bool asynchronous,
                                     spi_callback_t callback,
                                     void* callback_data,
                                     const struct spi_config* spi_cfg) {
-    if (((spi_cfg->operation & SPI_LOCK_ON) != 0U) &&
-        (k_sem_count_get(&ctx->lock) == 0) &&
-        (ctx->owner == spi_cfg)) {
+    bool already_locked = (spi_cfg->operation & SPI_LOCK_ON) &&
+                          (k_sem_count_get(&ctx->lock) == 0) &&
+                          (ctx->owner == spi_cfg);
+
+    if (already_locked) {
         return;
     }
 
@@ -103,27 +104,6 @@
     ctx->callback      = callback;
     ctx->callback_data = callback_data;
     #endif /* CONFIG_SPI_ASYNC */
-=======
-				    bool asynchronous,
-				    spi_callback_t callback,
-				    void *callback_data,
-				    const struct spi_config *spi_cfg)
-{
-	bool already_locked = (spi_cfg->operation & SPI_LOCK_ON) &&
-			      (k_sem_count_get(&ctx->lock) == 0) &&
-			      (ctx->owner == spi_cfg);
-
-	if (!already_locked) {
-		k_sem_take(&ctx->lock, K_FOREVER);
-		ctx->owner = spi_cfg;
-	}
-
-#ifdef CONFIG_SPI_ASYNC
-	ctx->asynchronous = asynchronous;
-	ctx->callback = callback;
-	ctx->callback_data = callback_data;
-#endif /* CONFIG_SPI_ASYNC */
->>>>>>> 90dfeaf6
 }
 
 static inline void spi_context_release(struct spi_context* ctx, int status) {
