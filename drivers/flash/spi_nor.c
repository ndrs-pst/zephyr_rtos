/*
 * Copyright (c) 2018 Savoir-Faire Linux.
 * Copyright (c) 2020 Peter Bigot Consulting, LLC
 *
 * This driver is heavily inspired from the spi_flash_w25qxxdv.c SPI NOR driver.
 *
 * SPDX-License-Identifier: Apache-2.0
 */

#define DT_DRV_COMPAT jedec_spi_nor

#include <errno.h>
#include <zephyr/drivers/flash.h>
#include <zephyr/drivers/spi.h>
#include <zephyr/init.h>
#include <string.h>
#include <zephyr/logging/log.h>
#include <zephyr/sys_clock.h>

#include "spi_nor.h"
#include "jesd216.h"
#include "flash_priv.h"

LOG_MODULE_REGISTER(spi_nor, CONFIG_FLASH_LOG_LEVEL);

/* Device Power Management Notes
 *
 * These flash devices have several modes during operation:
 * * When CSn is asserted (during a SPI operation) the device is
 *   active.
 * * When CSn is deasserted the device enters a standby mode.
 * * Some devices support a Deep Power-Down mode which reduces current
 *   to as little as 0.1% of standby.
 *
 * The power reduction from DPD is sufficient to warrant allowing its
 * use even in cases where Zephyr's device power management is not
 * available.  This is selected through the SPI_NOR_IDLE_IN_DPD
 * Kconfig option.
 *
 * When mapped to the Zephyr Device Power Management states:
 * * PM_DEVICE_STATE_ACTIVE covers both active and standby modes;
 * * PM_DEVICE_STATE_SUSPENDED, and PM_DEVICE_STATE_OFF all correspond to
 *   deep-power-down mode.
 */

#define SPI_NOR_MAX_ADDR_WIDTH 4

#if DT_INST_NODE_HAS_PROP(0, t_enter_dpd)
#define T_DP_MS ceiling_fraction(DT_INST_PROP(0, t_enter_dpd), NSEC_PER_MSEC)
#else /* T_ENTER_DPD */
#define T_DP_MS 0
#endif /* T_ENTER_DPD */
#if DT_INST_NODE_HAS_PROP(0, t_exit_dpd)
#define T_RES1_MS ceiling_fraction(DT_INST_PROP(0, t_exit_dpd), NSEC_PER_MSEC)
#endif /* T_EXIT_DPD */
#if DT_INST_NODE_HAS_PROP(0, dpd_wakeup_sequence)
#define T_DPDD_MS ceiling_fraction(DT_INST_PROP_BY_IDX(0, dpd_wakeup_sequence, 0), NSEC_PER_MSEC)
#define T_CRDP_MS ceiling_fraction(DT_INST_PROP_BY_IDX(0, dpd_wakeup_sequence, 1), NSEC_PER_MSEC)
#define T_RDP_MS ceiling_fraction(DT_INST_PROP_BY_IDX(0, dpd_wakeup_sequence, 2), NSEC_PER_MSEC)
#else /* DPD_WAKEUP_SEQUENCE */
#define T_DPDD_MS 0
#endif /* DPD_WAKEUP_SEQUENCE */

/* Build-time data associated with the device. */
struct spi_nor_config {
    /* Devicetree SPI configuration */
    struct spi_dt_spec spi;

    /* Runtime SFDP stores no static configuration. */

#ifndef CONFIG_SPI_NOR_SFDP_RUNTIME
    /* Size of device in bytes, from size property */
    uint32_t flash_size;

#ifdef CONFIG_FLASH_PAGE_LAYOUT
    /* Flash page layout can be determined from devicetree. */
    struct flash_pages_layout layout;
#endif /* CONFIG_FLASH_PAGE_LAYOUT */

    /* Expected JEDEC ID, from jedec-id property */
    uint8_t jedec_id[SPI_NOR_MAX_ID_LEN];

#if defined(CONFIG_SPI_NOR_SFDP_MINIMAL)
    /* Optional support for entering 32-bit address mode. */
    uint8_t enter_4byte_addr;
#endif /* CONFIG_SPI_NOR_SFDP_MINIMAL */

#if defined(CONFIG_SPI_NOR_SFDP_DEVICETREE)
    /* Length of BFP structure, in 32-bit words. */
    uint8_t bfp_len;

    /* Pointer to the BFP table as read from the device
     * (little-endian stored words), from sfdp-bfp property
     */
    const struct jesd216_bfp *bfp;
#endif /* CONFIG_SPI_NOR_SFDP_DEVICETREE */
#endif /* CONFIG_SPI_NOR_SFDP_RUNTIME */

    /* Optional bits in SR to be cleared on startup.
     *
     * This information cannot be derived from SFDP.
     */
    uint8_t has_lock;
};

/**
 * struct spi_nor_data - Structure for defining the SPI NOR access
 * @sem: The semaphore to access to the flash
 */
struct spi_nor_data {
    struct k_sem sem;

#if DT_INST_NODE_HAS_PROP(0, has_dpd)
    /* Low 32-bits of uptime counter at which device last entered
     * deep power-down.
     */
    uint32_t ts_enter_dpd;
#endif

    /* Miscellaneous flags */

    /* If set addressed operations should use 32-bit rather than
     * 24-bit addresses.
     *
     * This is ignored if the access parameter to a command
     * explicitly specifies 24-bit or 32-bit addressing.
     */
    bool flag_access_32bit: 1;

    /* Minimal SFDP stores no dynamic configuration.  Runtime and
     * devicetree store page size and erase_types; runtime also
     * stores flash size and layout.
     */
#ifndef CONFIG_SPI_NOR_SFDP_MINIMAL

    struct jesd216_erase_type erase_types[JESD216_NUM_ERASE_TYPES];

    /* Number of bytes per page */
    uint16_t page_size;

#ifdef CONFIG_SPI_NOR_SFDP_RUNTIME
    /* Size of flash, in bytes */
    uint32_t flash_size;

#ifdef CONFIG_FLASH_PAGE_LAYOUT
    struct flash_pages_layout layout;
#endif /* CONFIG_FLASH_PAGE_LAYOUT */
#endif /* CONFIG_SPI_NOR_SFDP_RUNTIME */
#endif /* CONFIG_SPI_NOR_SFDP_MINIMAL */
};

#ifdef CONFIG_SPI_NOR_SFDP_MINIMAL
/* The historically supported erase sizes. */
static const struct jesd216_erase_type minimal_erase_types[JESD216_NUM_ERASE_TYPES] = {
    {
        .cmd = SPI_NOR_CMD_BE,
        .exp = 16,
    },
    {
        .cmd = SPI_NOR_CMD_SE,
        .exp = 12,
    },
};
#endif /* CONFIG_SPI_NOR_SFDP_MINIMAL */

static int spi_nor_write_protection_set(const struct device* dev, bool write_protect);

/* Get pointer to array of supported erase types.  Static const for
 * minimal, data for runtime and devicetree.
 */
static inline const struct jesd216_erase_type* dev_erase_types(const struct device* dev) {
#ifdef CONFIG_SPI_NOR_SFDP_MINIMAL
    return (minimal_erase_types);
#else /* CONFIG_SPI_NOR_SFDP_MINIMAL */
    const struct spi_nor_data* data = dev->data;

    return (data->erase_types);
#endif /* CONFIG_SPI_NOR_SFDP_MINIMAL */
}

/* Get the size of the flash device.  Data for runtime, constant for
 * minimal and devicetree.
 */
static inline uint32_t dev_flash_size(const struct device* dev) {
#ifdef CONFIG_SPI_NOR_SFDP_RUNTIME
    const struct spi_nor_data* data = dev->data;

    return (data->flash_size);
#else /* CONFIG_SPI_NOR_SFDP_RUNTIME */
    const struct spi_nor_config* cfg = dev->config;

    return (cfg->flash_size);
#endif /* CONFIG_SPI_NOR_SFDP_RUNTIME */
}

/* #CUSTOM@NDRS */
size_t /**/spi_nor_flash_size(const struct device* dev) {
    size_t sz;

    sz = (size_t)dev_flash_size(dev);

    return (sz);
}

/* Get the flash device page size.  Constant for minimal, data for
 * runtime and devicetree.
 */
static inline uint16_t dev_page_size(const struct device* dev) {
#ifdef CONFIG_SPI_NOR_SFDP_MINIMAL
    return 256;
#else /* CONFIG_SPI_NOR_SFDP_MINIMAL */
    const struct spi_nor_data *data = dev->data;

    return data->page_size;
#endif /* CONFIG_SPI_NOR_SFDP_MINIMAL */
}

static const struct flash_parameters flash_nor_parameters = {
    .write_block_size = 1U,
    .erase_value      = 0xFFU
};

/* Capture the time at which the device entered deep power-down. */
static inline void record_entered_dpd(const struct device* const dev) {
    #if DT_INST_NODE_HAS_PROP(0, has_dpd)
    struct spi_nor_data* const driver_data = dev->data;

    driver_data->ts_enter_dpd = k_uptime_get_32();
    #endif
}

/* Check the current time against the time DPD was entered and delay
 * until it's ok to initiate the DPD exit process.
 */
static inline void delay_until_exit_dpd_ok(const struct device* const dev) {
#if DT_INST_NODE_HAS_PROP(0, has_dpd)
    struct spi_nor_data* const driver_data = dev->data;
    int32_t since;

    since = (int32_t)(k_uptime_get_32() - driver_data->ts_enter_dpd);

    /* If the time is negative the 32-bit counter has wrapped,
     * which is certainly long enough no further delay is
     * required.  Otherwise we have to check whether it's been
     * long enough taking into account necessary delays for
     * entering and exiting DPD.
     */
    if (since >= 0) {
        /* Subtract time required for DPD to be reached */
        since -= T_DP_MS;

        /* Subtract time required in DPD before exit */
        since -= T_DPDD_MS;

        /* If the adjusted time is negative we have to wait
         * until it reaches zero before we can proceed.
         */
        if (since < 0) {
            k_sleep(K_MSEC((uint32_t)-since));
        }
    }
#endif /* DT_INST_NODE_HAS_PROP(0, has_dpd) */
}

/* Indicates that an access command includes bytes for the address.
 * If not provided the opcode is not followed by address bytes.
 */
#define NOR_ACCESS_ADDRESSED    BIT(0)

/* Indicates that addressed access uses a 24-bit address regardless of
 * spi_nor_data::flag_32bit_addr.
 */
#define NOR_ACCESS_24BIT_ADDR   BIT(1)

/* Indicates that addressed access uses a 32-bit address regardless of
 * spi_nor_data::flag_32bit_addr.
 */
#define NOR_ACCESS_32BIT_ADDR   BIT(2)

/* Indicates that an access command is performing a write.  If not
 * provided access is a read.
 */
#define NOR_ACCESS_WRITE        BIT(7)

/*
 * @brief Send an SPI command
 *
 * @param dev Device struct
 * @param opcode The command to send
 * @param access flags that determine how the command is constructed.
 *        See NOR_ACCESS_*.
 * @param addr The address to send
 * @param data The buffer to store or read the value
 * @param length The size of the buffer
 * @return 0 on success, negative errno code otherwise
 */
static int spi_nor_access(const struct device* const dev,
                          uint8_t opcode, unsigned int access,
                          off_t addr, void* data, size_t length) {
    const struct spi_nor_config* const driver_cfg = dev->config;
    struct spi_nor_data* const driver_data = dev->data;
    bool is_addressed = ((access & NOR_ACCESS_ADDRESSED) != 0U);
    bool is_write     = ((access & NOR_ACCESS_WRITE) != 0U);
    uint8_t buf[5];

    struct spi_buf spi_buf[2] = {
        {
            .buf = buf,
            .len = 1
        },
        {
            .buf = data,
            .len = length
        }
    };

    buf[0] = opcode;
    if (is_addressed == true) {
        bool access_24bit = ((access & NOR_ACCESS_24BIT_ADDR) != 0U);
        bool access_32bit = ((access & NOR_ACCESS_32BIT_ADDR) != 0U);
        bool use_32bit    = (access_32bit || (!access_24bit && driver_data->flag_access_32bit));
        union {
            uint32_t u32;
            uint8_t  u8[4];
        } addr32 = {
            .u32 = sys_cpu_to_be32(addr),
        };

        if (use_32bit == true) {
            memcpy(&buf[1], &addr32.u8[0], 4);
            spi_buf[0].len += 4;
        }
        else {
            memcpy(&buf[1], &addr32.u8[1], 3);
            spi_buf[0].len += 3;
        }
    };

    const struct spi_buf_set tx_set = {
        .buffers = spi_buf,
        .count   = (length != 0) ? 2 : 1
    };

    const struct spi_buf_set rx_set = {
        .buffers = spi_buf,
        .count   = 2
    };

    if (is_write == true) {
        return spi_write_dt(&driver_cfg->spi, &tx_set);
    }

    return spi_transceive_dt(&driver_cfg->spi, &tx_set, &rx_set);
}

#define spi_nor_cmd_read(dev, opcode, dest, length) \
    spi_nor_access(dev, opcode, 0, 0, dest, length)
#define spi_nor_cmd_addr_read(dev, opcode, addr, dest, length)  \
    spi_nor_access(dev, opcode, NOR_ACCESS_ADDRESSED, addr, dest, length)
#define spi_nor_cmd_write(dev, opcode) \
    spi_nor_access(dev, opcode, NOR_ACCESS_WRITE, 0, NULL, 0)
#define spi_nor_cmd_addr_write(dev, opcode, addr, src, length)  \
    spi_nor_access(dev, opcode, (NOR_ACCESS_WRITE | NOR_ACCESS_ADDRESSED),  \
                   addr, (void*)src, length)

/**
 * @brief Wait until the flash is ready
 *
 * @note The device must be externally acquired before invoking this
 * function.
 *
 * This function should be invoked after every ERASE, PROGRAM, or
 * WRITE_STATUS operation before continuing.  This allows us to assume
 * that the device is ready to accept new commands at any other point
 * in the code.
 *
 * @param dev The device structure
 * @return 0 on success, negative errno code otherwise
 */
static int spi_nor_wait_until_ready(const struct device* dev) {
    int ret;
    uint8_t reg;

    do {
        ret = spi_nor_cmd_read(dev, SPI_NOR_CMD_RDSR, &reg, sizeof(reg));
    } while (!ret && (reg & SPI_NOR_WIP_BIT));

    return (ret);
}

#if defined(CONFIG_SPI_NOR_SFDP_RUNTIME) || defined(CONFIG_FLASH_JESD216_API)
/*
 * @brief Read content from the SFDP hierarchy
 *
 * @note The device must be externally acquired before invoking this
 * function.
 *
 * @param dev Device struct
 * @param addr The address to send
 * @param data The buffer to store or read the value
 * @param length The size of the buffer
 * @return 0 on success, negative errno code otherwise
 */
static int read_sfdp(const struct device* const dev,
                     off_t addr, void* data, size_t length) {
    /* READ_SFDP requires a 24-bit address followed by a single
     * byte for a wait state.  This is effected by using 32-bit
     * address by shifting the 24-bit address up 8 bits.
     */
    return spi_nor_access(dev, JESD216_CMD_READ_SFDP,
                          (NOR_ACCESS_32BIT_ADDR | NOR_ACCESS_ADDRESSED),
                          (addr << 8), data, length);
}
#endif /* CONFIG_SPI_NOR_SFDP_RUNTIME */

static int enter_dpd(const struct device* const dev) {
    int ret;

    ret = 0;
    if (IS_ENABLED(DT_INST_PROP(0, has_dpd))) {
        ret = spi_nor_cmd_write(dev, SPI_NOR_CMD_DPD);
        if (ret == 0) {
            record_entered_dpd(dev);
        }
    }

    return (ret);
}

static int exit_dpd(const struct device* const dev) {
    int ret;

    ret = 0;
    if (IS_ENABLED(DT_INST_PROP(0, has_dpd))) {
        delay_until_exit_dpd_ok(dev);

#if DT_INST_NODE_HAS_PROP(0, dpd_wakeup_sequence)
        /* Assert CSn and wait for tCRDP.
         *
         * Unfortunately the SPI API doesn't allow us to
         * control CSn so fake it by writing a known-supported
         * single-byte command, hoping that'll hold the assert
         * long enough.  This is highly likely, since the
         * duration is usually less than two SPI clock cycles.
         */
        ret = spi_nor_cmd_write(dev, SPI_NOR_CMD_RDID);

        /* Deassert CSn and wait for tRDP */
        k_sleep(K_MSEC(T_RDP_MS));
#else /* DPD_WAKEUP_SEQUENCE */
        ret = spi_nor_cmd_write(dev, SPI_NOR_CMD_RDPD);

        if (ret == 0) {
            #if DT_INST_NODE_HAS_PROP(0, t_exit_dpd)
            k_sleep(K_MSEC(T_RES1_MS));
            #endif /* T_EXIT_DPD */
        }
#endif /* DPD_WAKEUP_SEQUENCE */
    }

    return (ret);
}

/* Everything necessary to acquire owning access to the device.
 *
 * This means taking the lock and, if necessary, waking the device
 * from deep power-down mode.
 */
static void acquire_device(const struct device* dev) {
    if (IS_ENABLED(CONFIG_MULTITHREADING)) {
        struct spi_nor_data* const driver_data = dev->data;

        k_sem_take(&driver_data->sem, K_FOREVER);
    }

    if (IS_ENABLED(CONFIG_SPI_NOR_IDLE_IN_DPD)) {
        exit_dpd(dev);
    }
}

/* Everything necessary to release access to the device.
 *
 * This means (optionally) putting the device into deep power-down
 * mode, and releasing the lock.
 */
static void release_device(const struct device* dev) {
    if (IS_ENABLED(CONFIG_SPI_NOR_IDLE_IN_DPD)) {
        enter_dpd(dev);
    }

    if (IS_ENABLED(CONFIG_MULTITHREADING)) {
        struct spi_nor_data* const driver_data = dev->data;

        k_sem_give(&driver_data->sem);
    }
}

/**
 * @brief Read the status register.
 *
 * @note The device must be externally acquired before invoking this
 * function.
 *
 * @param dev Device struct
 *
 * @return the non-negative value of the status register, or an error code.
 */
static int spi_nor_rdsr(const struct device* dev) {
    uint8_t reg;
    int ret;

    ret = spi_nor_cmd_read(dev, SPI_NOR_CMD_RDSR, &reg, sizeof(reg));
    if (ret == 0) {
        ret = reg;
    }

    return (ret);
}

/**
 * @brief Write the status register.
 *
 * @note The device must be externally acquired before invoking this
 * function.
 *
 * @param dev Device struct
 * @param sr The new value of the status register
 *
 * @return 0 on success or a negative error code.
 */
static int spi_nor_wrsr(const struct device* dev, uint8_t sr) {
    int ret;

    ret = spi_nor_cmd_write(dev, SPI_NOR_CMD_WREN);
    if (ret == 0) {
        ret = spi_nor_access(dev, SPI_NOR_CMD_WRSR, NOR_ACCESS_WRITE, 0, &sr, sizeof(sr));
        spi_nor_wait_until_ready(dev);
    }

    return (ret);
}

static int spi_nor_read(const struct device* dev,
                        off_t addr, void* dest, size_t size) {
    const size_t flash_size = dev_flash_size(dev);
    int ret;

    /* should be between 0 and flash size */
    if ((addr < 0) || ((addr + size) > flash_size)) {
        return -EINVAL;
    }

    acquire_device(dev);

    ret = spi_nor_cmd_addr_read(dev, SPI_NOR_CMD_READ, addr, dest, size);

    release_device(dev);

    return (ret);
}

static int /**/spi_nor_write(const struct device* dev,
                             off_t addr, const void* src, size_t size) {
    const size_t   flash_size = dev_flash_size(dev);
    const uint16_t page_size  = dev_page_size(dev);
    int ret;

    /* should be between 0 and flash size */
    if ((addr < 0) || ((size + addr) > flash_size)) {
        return (-EINVAL);
    }

    acquire_device(dev);
    ret = spi_nor_write_protection_set(dev, false);
    if (ret == 0) {
        while (size > 0) {
            size_t to_write = size;

            /* Don't write more than a page. */
            if (to_write >= page_size) {
                to_write = page_size;
            }

            /* Don't write across a page boundary */
            if (((addr + to_write - 1U) / page_size) != (addr / page_size)) {
                to_write = page_size - (addr % page_size);
            }

            spi_nor_cmd_write(dev, SPI_NOR_CMD_WREN);
            ret = spi_nor_cmd_addr_write(dev, SPI_NOR_CMD_PP, addr, src, to_write);
            if (ret != 0) {
                break;
            }

            size -= to_write;
            src   = (const uint8_t*)src + to_write;
            addr += to_write;

            spi_nor_wait_until_ready(dev);
        }
    }

    int ret2 = spi_nor_write_protection_set(dev, true);

    if (!ret) {
        ret = ret2;
    }

    release_device(dev);

    return (ret);
}

static int spi_nor_erase(const struct device* dev, off_t addr, size_t size) {
    const size_t flash_size = dev_flash_size(dev);
    int ret = 0;

    /* erase area must be sub-region of device */
    if ((addr < 0) || ((size + addr) > flash_size)) {
        return -ENODEV;
    }

    /* address must be sector-aligned */
    if (!SPI_NOR_IS_SECTOR_ALIGNED(addr)) {
        return -EINVAL;
    }

    /* size must be a multiple of sectors */
    if ((size % SPI_NOR_SECTOR_SIZE) != 0) {
        return -EINVAL;
    }

    acquire_device(dev);
    ret = spi_nor_write_protection_set(dev, false);

    while ((size > 0) && (ret == 0)) {
        spi_nor_cmd_write(dev, SPI_NOR_CMD_WREN);

        if (size == flash_size) {
            /* chip erase */
            spi_nor_cmd_write(dev, SPI_NOR_CMD_CE);
            size -= flash_size;
        }
        else {
            const struct jesd216_erase_type* erase_types = dev_erase_types(dev);
            const struct jesd216_erase_type* bet = NULL;

            for (uint8_t ei = 0; ei < JESD216_NUM_ERASE_TYPES; ++ei) {
                const struct jesd216_erase_type* etp = &erase_types[ei];

                if ((etp->exp != 0)                    &&
                    SPI_NOR_IS_ALIGNED(addr, etp->exp) &&
                    SPI_NOR_IS_ALIGNED(size, etp->exp) &&
                    ((bet == NULL) || (etp->exp > bet->exp))) {
                    bet = etp;
                }
            }

            if (bet != NULL) {
                spi_nor_cmd_addr_write(dev, bet->cmd, addr, NULL, 0);
                addr += BIT(bet->exp);
                size -= BIT(bet->exp);
            }
            else {
                LOG_DBG("Can't erase %zu at 0x%lx", size, (long)addr);
                ret = -EINVAL;
            }
        }

#ifdef __XCC__
        /*
         * FIXME: remove this hack once XCC is fixed.
         *
         * Without this volatile return value, XCC would segfault
         * compiling this file complaining about failure in CGPREP
         * phase.
         */
        volatile int xcc_ret =
#endif
        spi_nor_wait_until_ready(dev);
    }

    int ret2 = spi_nor_write_protection_set(dev, true);

    if (!ret) {
        ret = ret2;
    }

    release_device(dev);

    return (ret);
}

/* @note The device must be externally acquired before invoking this
 * function.
 */
static int spi_nor_write_protection_set(const struct device* dev, bool write_protect) {
    int ret;

    ret = spi_nor_cmd_write(dev, (write_protect) ? SPI_NOR_CMD_WRDI : SPI_NOR_CMD_WREN);

    if (IS_ENABLED(DT_INST_PROP(0, requires_ulbpr)) &&
        (ret == 0)                                  &&
        (write_protect == false)) {
        ret = spi_nor_cmd_write(dev, SPI_NOR_CMD_ULBPR);
    }

    return (ret);
}

#if defined(CONFIG_FLASH_JESD216_API)

static int spi_nor_sfdp_read(const struct device* dev, off_t addr, void* dest, size_t size) {
    acquire_device(dev);

    int ret = read_sfdp(dev, addr, dest, size);

    release_device(dev);

    return (ret);
}

#endif /* CONFIG_FLASH_JESD216_API */

static int spi_nor_read_jedec_id(const struct device* dev, uint8_t* id) {
    if (id == NULL) {
        return (-EINVAL);
    }

    acquire_device(dev);

    int ret = spi_nor_cmd_read(dev, SPI_NOR_CMD_RDID, id, SPI_NOR_MAX_ID_LEN);

    release_device(dev);

    return (ret);
}

/* Put the device into the appropriate address mode, if supported.
 *
 * On successful return spi_nor_data::flag_access_32bit has been set
 * (cleared) if the device is configured for 4-byte (3-byte) addresses
 * for read, write, and erase commands.
 *
 * @param dev the device
 *
 * @param enter_4byte_addr the Enter 4-Byte Addressing bit set from
 * DW16 of SFDP BFP.  A value of all zeros or all ones is interpreted
 * as "not supported".
 *
 * @retval -ENOTSUP if 4-byte addressing is supported but not in a way
 * that the driver can handle.
 * @retval negative codes if the attempt was made and failed
 * @retval 0 if the device is successfully left in 24-bit mode or
 *         reconfigured to 32-bit mode.
 */
static int spi_nor_set_address_mode(const struct device* dev,
                                    uint8_t enter_4byte_addr) {
    int ret;

    /* Do nothing if not provided (either no bits or all bits
     * set).
     */
    if ((enter_4byte_addr == 0U) || (enter_4byte_addr == 0xFFU)) {
        return (0);
    }

    LOG_DBG("Checking enter-4byte-addr %02x", enter_4byte_addr);

    /* This currently only supports command 0xB7 (Enter 4-Byte
     * Address Mode), with or without preceding WREN.
     */
    if ((enter_4byte_addr & 0x03U) == 0) {
        return (-ENOTSUP);
    }

    acquire_device(dev);

    ret = 0;
    if ((enter_4byte_addr & 0x02U) != 0) {
        /* Enter after WREN. */
        ret = spi_nor_cmd_write(dev, SPI_NOR_CMD_WREN);
    }

    if (ret == 0) {
        ret = spi_nor_cmd_write(dev, SPI_NOR_CMD_4BA);
    }

    if (ret == 0) {
        struct spi_nor_data *data = dev->data;

        data->flag_access_32bit = true;
    }

    release_device(dev);

    return (ret);
}

#ifndef CONFIG_SPI_NOR_SFDP_MINIMAL

static int spi_nor_process_bfp(const struct device *dev,
                   const struct jesd216_param_header *php,
                   const struct jesd216_bfp *bfp)
{
    struct spi_nor_data *data = dev->data;
    struct jesd216_erase_type *etp = data->erase_types;
    const size_t flash_size = (size_t)(jesd216_bfp_density(bfp) / 8U);

    LOG_INF("%s: %u MiBy flash", dev->name, (uint32_t)(flash_size >> 20));

    /* Copy over the erase types, preserving their order.  (The
     * Sector Map Parameter table references them by index.)
     */
    memset(data->erase_types, 0, sizeof(data->erase_types));
    for (uint8_t ti = 1; ti <= ARRAY_SIZE(data->erase_types); ++ti) {
        if (jesd216_bfp_erase(bfp, ti, etp) == 0) {
            LOG_DBG("Erase %u with %02x", (uint32_t)BIT(etp->exp), etp->cmd);
        }
        ++etp;
    }

    data->page_size = jesd216_bfp_page_size(php, bfp);
#ifdef CONFIG_SPI_NOR_SFDP_RUNTIME
    data->flash_size = flash_size;
#else /* CONFIG_SPI_NOR_SFDP_RUNTIME */
    if (flash_size != dev_flash_size(dev)) {
        LOG_ERR("BFP flash size mismatch with devicetree");
        return -EINVAL;
    }
#endif /* CONFIG_SPI_NOR_SFDP_RUNTIME */

    LOG_DBG("Page size %u bytes", data->page_size);

    /* If 4-byte addressing is supported, switch to it. */
    if (jesd216_bfp_addrbytes(bfp) != JESD216_SFDP_BFP_DW1_ADDRBYTES_VAL_3B) {
        struct jesd216_bfp_dw16 dw16;
        int rc = 0;

        if (jesd216_bfp_decode_dw16(php, bfp, &dw16) == 0) {
            rc = spi_nor_set_address_mode(dev, dw16.enter_4ba);
        }

        if (rc != 0) {
            LOG_ERR("Unable to enter 4-byte mode: %d\n", rc);
            return rc;
        }
    }
    return 0;
}

static int spi_nor_process_sfdp(const struct device *dev)
{
    int rc;

#if defined(CONFIG_SPI_NOR_SFDP_RUNTIME)
<<<<<<< HEAD
	/* For runtime we need to read the SFDP table, identify the
	 * BFP block, and process it.
	 */
	const uint8_t decl_nph = 2;
	union {
		/* We only process BFP so use one parameter block */
		uint8_t raw[JESD216_SFDP_SIZE(decl_nph)];
		struct jesd216_sfdp_header sfdp;
	} u;
	const struct jesd216_sfdp_header *hp = &u.sfdp;

	rc = spi_nor_sfdp_read(dev, 0, u.raw, sizeof(u.raw));
	if (rc != 0) {
		LOG_ERR("SFDP read failed: %d", rc);
		return rc;
	}

	uint32_t magic = jesd216_sfdp_magic(hp);

	if (magic != JESD216_SFDP_MAGIC) {
		LOG_ERR("SFDP magic %08x invalid", magic);
		return -EINVAL;
	}

	LOG_INF("%s: SFDP v %u.%u AP %x with %u PH", dev->name,
		hp->rev_major, hp->rev_minor, hp->access, 1 + hp->nph);

	const struct jesd216_param_header *php = hp->phdr;
	const struct jesd216_param_header *phpe = php + MIN(decl_nph, 1 + hp->nph);

	while (php != phpe) {
		uint16_t id = jesd216_param_id(php);

		LOG_INF("PH%u: %04x rev %u.%u: %u DW @ %x",
			(php - hp->phdr), id, php->rev_major, php->rev_minor,
			php->len_dw, jesd216_param_addr(php));

		if (id == JESD216_SFDP_PARAM_ID_BFP) {
			union {
				uint32_t dw[MIN(php->len_dw, 20)];
				struct jesd216_bfp bfp;
			} u;
			const struct jesd216_bfp *bfp = &u.bfp;

			rc = spi_nor_sfdp_read(dev, jesd216_param_addr(php), u.dw, sizeof(u.dw));
			if (rc == 0) {
				rc = spi_nor_process_bfp(dev, php, bfp);
			}

			if (rc != 0) {
				LOG_INF("SFDP BFP failed: %d", rc);
				break;
			}
		}
		++php;
	}
=======
    /* For runtime we need to read the SFDP table, identify the
     * BFP block, and process it.
     */
    const uint8_t decl_nph = 2;
    union {
        /* We only process BFP so use one parameter block */
        uint8_t raw[JESD216_SFDP_SIZE(2U)];                     /* @see Use value from decl_nph */
        struct jesd216_sfdp_header sfdp;
    } u;
    const struct jesd216_sfdp_header *hp = &u.sfdp;

    rc = read_sfdp(dev, 0, u.raw, sizeof(u.raw));
    if (rc != 0) {
        LOG_ERR("SFDP read failed: %d", rc);
        return rc;
    }

    uint32_t magic = jesd216_sfdp_magic(hp);

    if (magic != JESD216_SFDP_MAGIC) {
        LOG_ERR("SFDP magic %08x invalid", magic);
        return -EINVAL;
    }

    LOG_INF("%s: SFDP v %u.%u AP %x with %u PH", dev->name,
        hp->rev_major, hp->rev_minor, hp->access, 1 + hp->nph);

    const struct jesd216_param_header* php = hp->phdr;
    const struct jesd216_param_header* phpe = php + MIN(decl_nph, 1 + hp->nph);

    while (php != phpe) {
        uint16_t id = jesd216_param_id(php);

        LOG_INF("PH%u: %04x rev %u.%u: %u DW @ %x", (php - hp->phdr), id, php->rev_major, php->rev_minor, php->len_dw, jesd216_param_addr(php));

        if (id == JESD216_SFDP_PARAM_ID_BFP) {
            union {
                uint32_t dw[20];
                struct jesd216_bfp bfp;
            } u;
            const struct jesd216_bfp* bfp = &u.bfp;
            size_t len = (MIN(php->len_dw, 20) * sizeof(uint32_t));

            rc = read_sfdp(dev, jesd216_param_addr(php), u.dw, len);
            if (rc == 0) {
                rc = spi_nor_process_bfp(dev, php, bfp);
            }

            if (rc != 0) {
                LOG_INF("SFDP BFP failed: %d", rc);
                break;
            }
        }
        ++php;
    }
>>>>>>> 40e07455
#elif defined(CONFIG_SPI_NOR_SFDP_DEVICETREE)
    /* For devicetree we need to synthesize a parameter header and
     * process the stored BFP data as if we had read it.
     */
    const struct spi_nor_config *cfg = dev->config;
    struct jesd216_param_header bfp_hdr = {
        .len_dw = cfg->bfp_len,
    };

    rc = spi_nor_process_bfp(dev, &bfp_hdr, cfg->bfp);
#else
#error Unhandled SFDP choice
#endif

    return rc;
}

#if defined(CONFIG_FLASH_PAGE_LAYOUT)
static int setup_pages_layout(const struct device *dev)
{
    int rv = 0;

#if defined(CONFIG_SPI_NOR_SFDP_RUNTIME)
    struct spi_nor_data *data = dev->data;
    const size_t flash_size = dev_flash_size(dev);
    const uint32_t layout_page_size = CONFIG_SPI_NOR_FLASH_LAYOUT_PAGE_SIZE;
    uint8_t exp = 0;

    /* Find the smallest erase size. */
    for (size_t i = 0; i < ARRAY_SIZE(data->erase_types); ++i) {
        const struct jesd216_erase_type *etp = &data->erase_types[i];

        if ((etp->cmd != 0)
            && ((exp == 0) || (etp->exp < exp))) {
            exp = etp->exp;
        }
    }

    if (exp == 0) {
        return -ENOTSUP;
    }

    uint32_t erase_size = BIT(exp);

    /* Error if layout page size is not a multiple of smallest
     * erase size.
     */
    if ((layout_page_size % erase_size) != 0) {
        LOG_ERR("layout page %u not compatible with erase size %u",
            layout_page_size, erase_size);
        return -EINVAL;
    }

    /* Warn but accept layout page sizes that leave inaccessible
     * space.
     */
    if ((flash_size % layout_page_size) != 0) {
        LOG_INF("layout page %u wastes space with device size %zu",
            layout_page_size, flash_size);
    }

    data->layout.pages_size = layout_page_size;
    data->layout.pages_count = flash_size / layout_page_size;
    LOG_DBG("layout %u x %u By pages", data->layout.pages_count, data->layout.pages_size);
#elif defined(CONFIG_SPI_NOR_SFDP_DEVICETREE)
    const struct spi_nor_config *cfg = dev->config;
    const struct flash_pages_layout *layout = &cfg->layout;
    const size_t flash_size = dev_flash_size(dev);
    size_t layout_size = layout->pages_size * layout->pages_count;

    if (flash_size != layout_size) {
        LOG_ERR("device size %u mismatch %zu * %zu By pages",
            flash_size, layout->pages_count, layout->pages_size);
        return -EINVAL;
    }
#else /* CONFIG_SPI_NOR_SFDP_RUNTIME */
#error Unhandled SFDP choice
#endif /* CONFIG_SPI_NOR_SFDP_RUNTIME */

    return rv;
}
#endif /* CONFIG_FLASH_PAGE_LAYOUT */
#endif /* CONFIG_SPI_NOR_SFDP_MINIMAL */

/**
 * @brief Configure the flash
 *
 * @param dev The flash device structure
 * @param info The flash info structure
 * @return 0 on success, negative errno code otherwise
 */
static int spi_nor_configure(const struct device* dev) {
    const struct spi_nor_config* cfg = dev->config;
    uint8_t jedec_id[SPI_NOR_MAX_ID_LEN];
    int rc;

    /* Validate bus and CS is ready */
    if (spi_is_ready(&cfg->spi) == false) {
        return (-ENODEV);
    }

    /* Might be in DPD if system restarted without power cycle. */
    #if (__GTEST == 0U)                     /* #CUSTOM@NDRS */
    exit_dpd(dev);
    #endif

    /* now the spi bus is configured, we can verify SPI
     * connectivity by reading the JEDEC ID.
     */

    rc = spi_nor_read_jedec_id(dev, jedec_id);
    if (rc != 0) {
        LOG_ERR("JEDEC ID read failed: %d", rc);
        return -ENODEV;
    }

    #ifndef CONFIG_SPI_NOR_SFDP_RUNTIME
    /* For minimal and devicetree we need to check the JEDEC ID
     * against the one from devicetree, to ensure we didn't find a
     * device that has different parameters.
     */

    if (memcmp(jedec_id, cfg->jedec_id, sizeof(jedec_id)) != 0) {
        LOG_ERR("Device id %02x %02x %02x does not match config %02x %02x %02x",
            jedec_id[0], jedec_id[1], jedec_id[2],
            cfg->jedec_id[0], cfg->jedec_id[1], cfg->jedec_id[2]);
        return -EINVAL;
    }
    #endif

    /* Check for block protect bits that need to be cleared.  This
     * information cannot be determined from SFDP content, so the
     * devicetree node property must be set correctly for any device
     * that powers up with block protect enabled.
     */
    if (cfg->has_lock != 0) {
        acquire_device(dev);

        rc = spi_nor_rdsr(dev);

        /* Only clear if RDSR worked and something's set. */
        if (rc > 0) {
            rc = spi_nor_wrsr(dev, rc & ~cfg->has_lock);
        }

        release_device(dev);

        if (rc != 0) {
            LOG_ERR("BP clear failed: %d\n", rc);
            return -ENODEV;
        }
    }

#ifdef CONFIG_SPI_NOR_SFDP_MINIMAL
    /* For minimal we support some overrides from specific
     * devicertee properties.
     */
    if (cfg->enter_4byte_addr != 0) {
        rc = spi_nor_set_address_mode(dev, cfg->enter_4byte_addr);

        if (rc != 0) {
            LOG_ERR("Unable to enter 4-byte mode: %d\n", rc);
            return (-ENODEV);
        }
    }

#else /* CONFIG_SPI_NOR_SFDP_MINIMAL */
    /* For devicetree and runtime we need to process BFP data and
     * set up or validate page layout.
     */
    rc = spi_nor_process_sfdp(dev);
    if (rc != 0) {
        LOG_ERR("SFDP read failed: %d", rc);
        return -ENODEV;
    }

#if defined(CONFIG_FLASH_PAGE_LAYOUT)
    rc = setup_pages_layout(dev);
    if (rc != 0) {
        LOG_ERR("layout setup failed: %d", rc);
        return -ENODEV;
    }
#endif /* CONFIG_FLASH_PAGE_LAYOUT */
#endif /* CONFIG_SPI_NOR_SFDP_MINIMAL */

    if (IS_ENABLED(CONFIG_SPI_NOR_IDLE_IN_DPD) &&
        (enter_dpd(dev) != 0)) {
        return (-ENODEV);
    }

    return (0);
}

/**
 * @brief Initialize and configure the flash
 *
 * @param name The flash name
 * @return 0 on success, negative errno code otherwise
 */
static int spi_nor_init(const struct device* dev) {
    if (IS_ENABLED(CONFIG_MULTITHREADING)) {
        struct spi_nor_data* const driver_data = dev->data;

        k_sem_init(&driver_data->sem, 1, K_SEM_MAX_LIMIT);
    }

    return spi_nor_configure(dev);
}

#if defined(CONFIG_FLASH_PAGE_LAYOUT)

static void spi_nor_pages_layout(const struct device* dev,
                                 const struct flash_pages_layout** layout,
                                 size_t* layout_size) {
    /* Data for runtime, const for devicetree and minimal. */
#ifdef CONFIG_SPI_NOR_SFDP_RUNTIME
    const struct spi_nor_data *data = dev->data;

    *layout = &data->layout;
#else /* CONFIG_SPI_NOR_SFDP_RUNTIME */
    const struct spi_nor_config *cfg = dev->config;

    *layout = &cfg->layout;
#endif /* CONFIG_SPI_NOR_SFDP_RUNTIME */

    *layout_size = 1;
}

#endif /* CONFIG_FLASH_PAGE_LAYOUT */

static const struct flash_parameters* flash_nor_get_parameters(const struct device* dev) {
    ARG_UNUSED(dev);

    return (&flash_nor_parameters);
}

static const struct flash_driver_api spi_nor_api = {
    .read  = spi_nor_read,
    .write = spi_nor_write,
    .erase = spi_nor_erase,
    .get_parameters = flash_nor_get_parameters,
#if defined(CONFIG_FLASH_PAGE_LAYOUT)
    .page_layout = spi_nor_pages_layout,
#endif
#if defined(CONFIG_FLASH_JESD216_API)
    .sfdp_read = spi_nor_sfdp_read,
    .read_jedec_id = spi_nor_read_jedec_id,
#endif
};

#ifndef CONFIG_SPI_NOR_SFDP_RUNTIME
/* We need to know the size and ID of the configuration data we're
 * using so we can disable the device we see at runtime if it isn't
 * compatible with what we're taking from devicetree or minimal.
 */
BUILD_ASSERT(DT_INST_NODE_HAS_PROP(0, jedec_id),
             "jedec,spi-nor jedec-id required for non-runtime SFDP");

#if defined(CONFIG_FLASH_PAGE_LAYOUT)

/* For devicetree or minimal page layout we need to know the size of
 * the device.  We can't extract it from the raw BFP data, so require
 * it to be present in devicetree.
 */
BUILD_ASSERT(DT_INST_NODE_HAS_PROP(0, size),
             "jedec,spi-nor size required for non-runtime SFDP page layout");

/* instance 0 size in bytes */
#define INST_0_BYTES        (DT_INST_PROP(0, size) / 8)

BUILD_ASSERT(SPI_NOR_IS_SECTOR_ALIGNED(CONFIG_SPI_NOR_FLASH_LAYOUT_PAGE_SIZE),
             "SPI_NOR_FLASH_LAYOUT_PAGE_SIZE must be multiple of 4096");

/* instance 0 page count */
#define LAYOUT_PAGES_COUNT_0     (INST_0_BYTES / CONFIG_SPI_NOR_FLASH_LAYOUT_PAGE_SIZE)

BUILD_ASSERT((CONFIG_SPI_NOR_FLASH_LAYOUT_PAGE_SIZE * LAYOUT_PAGES_COUNT_0) == INST_0_BYTES,
             "SPI_NOR_FLASH_LAYOUT_PAGE_SIZE incompatible with flash size");

#if (DT_NUM_INST_STATUS_OKAY(DT_DRV_COMPAT) > 1)
BUILD_ASSERT(DT_INST_NODE_HAS_PROP(1, jedec_id), "jedec,spi-nor jedec-id required for non-runtime SFDP");
BUILD_ASSERT(DT_INST_NODE_HAS_PROP(1, size), "jedec,spi-nor size required for non-runtime SFDP page layout");

#define INST_1_BYTES            (DT_INST_PROP(1, size) / 8)
#define LAYOUT_PAGES_COUNT_1    (INST_1_BYTES / CONFIG_SPI_NOR_FLASH_LAYOUT_PAGE_SIZE)
BUILD_ASSERT((CONFIG_SPI_NOR_FLASH_LAYOUT_PAGE_SIZE * LAYOUT_PAGES_COUNT_1) == INST_1_BYTES,
             "SPI_NOR_FLASH_LAYOUT_PAGE_SIZE incompatible with flash size");
#endif

#if (DT_NUM_INST_STATUS_OKAY(DT_DRV_COMPAT) > 2)
BUILD_ASSERT(DT_INST_NODE_HAS_PROP(2, jedec_id), "jedec,spi-nor jedec-id required for non-runtime SFDP");
BUILD_ASSERT(DT_INST_NODE_HAS_PROP(2, size), "jedec,spi-nor size required for non-runtime SFDP page layout");

#define INST_2_BYTES            (DT_INST_PROP(2, size) / 8)
#define LAYOUT_PAGES_COUNT_2    (INST_2_BYTES / CONFIG_SPI_NOR_FLASH_LAYOUT_PAGE_SIZE)
BUILD_ASSERT((CONFIG_SPI_NOR_FLASH_LAYOUT_PAGE_SIZE * LAYOUT_PAGES_COUNT_2) == INST_2_BYTES,
             "SPI_NOR_FLASH_LAYOUT_PAGE_SIZE incompatible with flash size");
#endif

#endif /* CONFIG_FLASH_PAGE_LAYOUT */

#ifdef CONFIG_SPI_NOR_SFDP_DEVICETREE
BUILD_ASSERT(DT_INST_NODE_HAS_PROP(0, sfdp_bfp),
             "jedec,spi-nor sfdp-bfp required for devicetree SFDP");
static const __aligned(4) uint8_t bfp_data_0[] = DT_INST_PROP(0, sfdp_bfp);

#if (DT_NUM_INST_STATUS_OKAY(DT_DRV_COMPAT) > 1) && DT_INST_NODE_HAS_PROP(1, sfdp_bfp)
static const __aligned(4) uint8_t bfp_data_1[] = DT_INST_PROP(1, sfdp_bfp);
#endif

#if (DT_NUM_INST_STATUS_OKAY(DT_DRV_COMPAT) > 2) && DT_INST_NODE_HAS_PROP(2, sfdp_bfp)
static const __aligned(4) uint8_t bfp_data_2[] = DT_INST_PROP(2, sfdp_bfp);
#endif
#endif /* CONFIG_SPI_NOR_SFDP_DEVICETREE */

#endif /* CONFIG_SPI_NOR_SFDP_RUNTIME */

#if DT_INST_NODE_HAS_PROP(0, has_lock)
/* Currently we only know of devices where the BP bits are present in
 * the first byte of the status register.  Complain if that changes.
 */
BUILD_ASSERT(DT_INST_PROP(0, has_lock) == (DT_INST_PROP(0, has_lock) & 0xFF),
             "Need support for lock clear beyond SR1");
#endif

static struct spi_nor_config DT_CONST spi_nor_config_0 = {
    .spi = SPI_DT_SPEC_INST_GET(0, SPI_WORD_SET(8), CONFIG_SPI_NOR_CS_WAIT_DELAY),
#if !defined(CONFIG_SPI_NOR_SFDP_RUNTIME)

#if defined(CONFIG_FLASH_PAGE_LAYOUT)
    .layout = {
        .pages_count = LAYOUT_PAGES_COUNT_0,
        .pages_size  = CONFIG_SPI_NOR_FLASH_LAYOUT_PAGE_SIZE,
    },
#undef LAYOUT_PAGES_COUNT
#endif /* CONFIG_FLASH_PAGE_LAYOUT */

    .flash_size = (DT_INST_PROP(0, size) / 8U),
    .jedec_id   =  DT_INST_PROP(0, jedec_id),

#if DT_INST_NODE_HAS_PROP(0, has_lock)
    .has_lock = DT_INST_PROP(0, has_lock),
#endif

#if defined(CONFIG_SPI_NOR_SFDP_MINIMAL) && DT_INST_NODE_HAS_PROP(0, enter_4byte_addr)
    .enter_4byte_addr = DT_INST_PROP(0, enter_4byte_addr),
#endif

#ifdef CONFIG_SPI_NOR_SFDP_DEVICETREE
    .bfp_len = (sizeof(bfp_data_0) / 4),
    .bfp     = (const struct jesd216_bfp *)bfp_data_0,
#endif /* CONFIG_SPI_NOR_SFDP_DEVICETREE */

#endif /* CONFIG_SPI_NOR_SFDP_RUNTIME */
};

#if (DT_NUM_INST_STATUS_OKAY(DT_DRV_COMPAT) > 1)
static struct spi_nor_config DT_CONST spi_nor_config_1 = {
    .spi = SPI_DT_SPEC_INST_GET(1, SPI_WORD_SET(8), CONFIG_SPI_NOR_CS_WAIT_DELAY),
#if !defined(CONFIG_SPI_NOR_SFDP_RUNTIME)

#if defined(CONFIG_FLASH_PAGE_LAYOUT)
    .layout = {
        .pages_count = LAYOUT_PAGES_COUNT_1,
        .pages_size  = CONFIG_SPI_NOR_FLASH_LAYOUT_PAGE_SIZE,
    },
#undef LAYOUT_PAGES_COUNT
#endif /* CONFIG_FLASH_PAGE_LAYOUT */

    .flash_size = (DT_INST_PROP(1, size) / 8U),
    .jedec_id   =  DT_INST_PROP(1, jedec_id),

#if DT_INST_NODE_HAS_PROP(1, has_lock)
    .has_lock = DT_INST_PROP(1, has_lock),
#endif

#if defined(CONFIG_SPI_NOR_SFDP_MINIMAL) && DT_INST_NODE_HAS_PROP(1, enter_4byte_addr)
    .enter_4byte_addr = DT_INST_PROP(1, enter_4byte_addr),
#endif

#ifdef CONFIG_SPI_NOR_SFDP_DEVICETREE
    .bfp_len = (sizeof(bfp_data_1) / 4),
    .bfp     = (const struct jesd216_bfp*)bfp_data_1,
#endif /* CONFIG_SPI_NOR_SFDP_DEVICETREE */

#endif /* CONFIG_SPI_NOR_SFDP_RUNTIME */
};
#endif

#if (DT_NUM_INST_STATUS_OKAY(DT_DRV_COMPAT) > 2)
static struct spi_nor_config DT_CONST spi_nor_config_2 = {
    .spi = SPI_DT_SPEC_INST_GET(2, SPI_WORD_SET(8), CONFIG_SPI_NOR_CS_WAIT_DELAY),
#if !defined(CONFIG_SPI_NOR_SFDP_RUNTIME)

#if defined(CONFIG_FLASH_PAGE_LAYOUT)
    .layout = {
        .pages_count = LAYOUT_PAGES_COUNT_2,
        .pages_size  = CONFIG_SPI_NOR_FLASH_LAYOUT_PAGE_SIZE,
    },
#undef LAYOUT_PAGES_COUNT
#endif /* CONFIG_FLASH_PAGE_LAYOUT */

    .flash_size = (DT_INST_PROP(2, size) / 8U),
    .jedec_id   =  DT_INST_PROP(2, jedec_id),

#if DT_INST_NODE_HAS_PROP(2, has_lock)
    .has_lock = DT_INST_PROP(2, has_lock),
#endif

#if defined(CONFIG_SPI_NOR_SFDP_MINIMAL) && DT_INST_NODE_HAS_PROP(2, enter_4byte_addr)
    .enter_4byte_addr = DT_INST_PROP(2, enter_4byte_addr),
#endif

#ifdef CONFIG_SPI_NOR_SFDP_DEVICETREE
    .bfp_len = (sizeof(bfp_data_2) / 4),
    .bfp     = (const struct jesd216_bfp*)bfp_data_2,
#endif /* CONFIG_SPI_NOR_SFDP_DEVICETREE */

#endif /* CONFIG_SPI_NOR_SFDP_RUNTIME */
};
#endif

/* #CUSTOM@NDRS Support up to 3 instances of SPI_NOR */
static struct spi_nor_data spi_nor_data_0;
DEVICE_DT_INST_DEFINE(0, &spi_nor_init, NULL,
                      &spi_nor_data_0, &spi_nor_config_0,
                      POST_KERNEL, CONFIG_SPI_NOR_INIT_PRIORITY,
                      &spi_nor_api);

#if (DT_NUM_INST_STATUS_OKAY(DT_DRV_COMPAT) > 1)
static struct spi_nor_data spi_nor_data_1;
DEVICE_DT_INST_DEFINE(1, &spi_nor_init, NULL,
                      &spi_nor_data_1, &spi_nor_config_1,
                      POST_KERNEL, CONFIG_SPI_NOR_INIT_PRIORITY,
                      &spi_nor_api);
#endif

#if (DT_NUM_INST_STATUS_OKAY(DT_DRV_COMPAT) > 2)
static struct spi_nor_data spi_nor_data_2;
DEVICE_DT_INST_DEFINE(2, &spi_nor_init, NULL,
                      &spi_nor_data_2, &spi_nor_config_2,
                      POST_KERNEL, CONFIG_SPI_NOR_INIT_PRIORITY,
                      &spi_nor_api);
#endif

#if (__GTEST == 1U)                         /* #CUSTOM@NDRS */
#include <zephyr/arch/arm/aarch32/cortex_m/cmsis.h>
#include "samc21_reg_stub.h"

extern void zephyr_gpio_sam0_set_regs(const struct gpio_dt_spec* spec, volatile void* reg_ptr);

void zephyr_gtest_spi_nor(void) {
    struct device const* dev;

    dev = DEVICE_DT_GET(DT_NODELABEL(is25lp080));
    zephyr_gpio_sam0_set_regs(&spi_nor_config_0.spi.config.cs->gpio, ut_mcu_port_ptr);

    // Setup spi_nor_data_0 data parameter
    spi_nor_data_0.flash_size = (16UL * 1024UL * 1024UL);
    spi_nor_data_0.page_size  = 4096U;

    spi_nor_data_0.erase_types[0].cmd = 0x20;
    spi_nor_data_0.erase_types[0].exp = 0x0C;
    spi_nor_data_0.erase_types[1].cmd = 0x52;
    spi_nor_data_0.erase_types[1].exp = 0x0F;
    spi_nor_data_0.erase_types[2].cmd = 0xD8;
    spi_nor_data_0.erase_types[2].exp = 0x10;

    spi_nor_data_0.layout.pages_count = 4096U;
    spi_nor_data_0.layout.pages_size  = 4096U;
}
#endif<|MERGE_RESOLUTION|>--- conflicted
+++ resolved
@@ -63,44 +63,44 @@
 
 /* Build-time data associated with the device. */
 struct spi_nor_config {
-    /* Devicetree SPI configuration */
-    struct spi_dt_spec spi;
-
-    /* Runtime SFDP stores no static configuration. */
+	/* Devicetree SPI configuration */
+	struct spi_dt_spec spi;
+
+	/* Runtime SFDP stores no static configuration. */
 
 #ifndef CONFIG_SPI_NOR_SFDP_RUNTIME
-    /* Size of device in bytes, from size property */
-    uint32_t flash_size;
+	/* Size of device in bytes, from size property */
+	uint32_t flash_size;
 
 #ifdef CONFIG_FLASH_PAGE_LAYOUT
-    /* Flash page layout can be determined from devicetree. */
-    struct flash_pages_layout layout;
+	/* Flash page layout can be determined from devicetree. */
+	struct flash_pages_layout layout;
 #endif /* CONFIG_FLASH_PAGE_LAYOUT */
 
-    /* Expected JEDEC ID, from jedec-id property */
-    uint8_t jedec_id[SPI_NOR_MAX_ID_LEN];
+	/* Expected JEDEC ID, from jedec-id property */
+	uint8_t jedec_id[SPI_NOR_MAX_ID_LEN];
 
 #if defined(CONFIG_SPI_NOR_SFDP_MINIMAL)
-    /* Optional support for entering 32-bit address mode. */
-    uint8_t enter_4byte_addr;
+	/* Optional support for entering 32-bit address mode. */
+	uint8_t enter_4byte_addr;
 #endif /* CONFIG_SPI_NOR_SFDP_MINIMAL */
 
 #if defined(CONFIG_SPI_NOR_SFDP_DEVICETREE)
-    /* Length of BFP structure, in 32-bit words. */
-    uint8_t bfp_len;
-
-    /* Pointer to the BFP table as read from the device
-     * (little-endian stored words), from sfdp-bfp property
-     */
-    const struct jesd216_bfp *bfp;
+	/* Length of BFP structure, in 32-bit words. */
+	uint8_t bfp_len;
+
+	/* Pointer to the BFP table as read from the device
+	 * (little-endian stored words), from sfdp-bfp property
+	 */
+	const struct jesd216_bfp *bfp;
 #endif /* CONFIG_SPI_NOR_SFDP_DEVICETREE */
 #endif /* CONFIG_SPI_NOR_SFDP_RUNTIME */
 
-    /* Optional bits in SR to be cleared on startup.
-     *
-     * This information cannot be derived from SFDP.
-     */
-    uint8_t has_lock;
+	/* Optional bits in SR to be cleared on startup.
+	 *
+	 * This information cannot be derived from SFDP.
+	 */
+	uint8_t has_lock;
 };
 
 /**
@@ -108,42 +108,42 @@
  * @sem: The semaphore to access to the flash
  */
 struct spi_nor_data {
-    struct k_sem sem;
+	struct k_sem sem;
 
 #if DT_INST_NODE_HAS_PROP(0, has_dpd)
-    /* Low 32-bits of uptime counter at which device last entered
-     * deep power-down.
-     */
-    uint32_t ts_enter_dpd;
-#endif
-
-    /* Miscellaneous flags */
-
-    /* If set addressed operations should use 32-bit rather than
-     * 24-bit addresses.
-     *
-     * This is ignored if the access parameter to a command
-     * explicitly specifies 24-bit or 32-bit addressing.
-     */
-    bool flag_access_32bit: 1;
-
-    /* Minimal SFDP stores no dynamic configuration.  Runtime and
-     * devicetree store page size and erase_types; runtime also
-     * stores flash size and layout.
-     */
+	/* Low 32-bits of uptime counter at which device last entered
+	 * deep power-down.
+	 */
+	uint32_t ts_enter_dpd;
+#endif
+
+	/* Miscellaneous flags */
+
+	/* If set addressed operations should use 32-bit rather than
+	 * 24-bit addresses.
+	 *
+	 * This is ignored if the access parameter to a command
+	 * explicitly specifies 24-bit or 32-bit addressing.
+	 */
+	bool flag_access_32bit: 1;
+
+	/* Minimal SFDP stores no dynamic configuration.  Runtime and
+	 * devicetree store page size and erase_types; runtime also
+	 * stores flash size and layout.
+	 */
 #ifndef CONFIG_SPI_NOR_SFDP_MINIMAL
 
-    struct jesd216_erase_type erase_types[JESD216_NUM_ERASE_TYPES];
-
-    /* Number of bytes per page */
-    uint16_t page_size;
+	struct jesd216_erase_type erase_types[JESD216_NUM_ERASE_TYPES];
+
+	/* Number of bytes per page */
+	uint16_t page_size;
 
 #ifdef CONFIG_SPI_NOR_SFDP_RUNTIME
-    /* Size of flash, in bytes */
-    uint32_t flash_size;
+	/* Size of flash, in bytes */
+	uint32_t flash_size;
 
 #ifdef CONFIG_FLASH_PAGE_LAYOUT
-    struct flash_pages_layout layout;
+	struct flash_pages_layout layout;
 #endif /* CONFIG_FLASH_PAGE_LAYOUT */
 #endif /* CONFIG_SPI_NOR_SFDP_RUNTIME */
 #endif /* CONFIG_SPI_NOR_SFDP_MINIMAL */
@@ -152,14 +152,14 @@
 #ifdef CONFIG_SPI_NOR_SFDP_MINIMAL
 /* The historically supported erase sizes. */
 static const struct jesd216_erase_type minimal_erase_types[JESD216_NUM_ERASE_TYPES] = {
-    {
-        .cmd = SPI_NOR_CMD_BE,
-        .exp = 16,
-    },
-    {
-        .cmd = SPI_NOR_CMD_SE,
-        .exp = 12,
-    },
+	{
+		.cmd = SPI_NOR_CMD_BE,
+		.exp = 16,
+	},
+	{
+		.cmd = SPI_NOR_CMD_SE,
+		.exp = 12,
+	},
 };
 #endif /* CONFIG_SPI_NOR_SFDP_MINIMAL */
 
@@ -172,7 +172,7 @@
 #ifdef CONFIG_SPI_NOR_SFDP_MINIMAL
     return (minimal_erase_types);
 #else /* CONFIG_SPI_NOR_SFDP_MINIMAL */
-    const struct spi_nor_data* data = dev->data;
+	const struct spi_nor_data *data = dev->data;
 
     return (data->erase_types);
 #endif /* CONFIG_SPI_NOR_SFDP_MINIMAL */
@@ -183,11 +183,11 @@
  */
 static inline uint32_t dev_flash_size(const struct device* dev) {
 #ifdef CONFIG_SPI_NOR_SFDP_RUNTIME
-    const struct spi_nor_data* data = dev->data;
+	const struct spi_nor_data *data = dev->data;
 
     return (data->flash_size);
 #else /* CONFIG_SPI_NOR_SFDP_RUNTIME */
-    const struct spi_nor_config* cfg = dev->config;
+	const struct spi_nor_config *cfg = dev->config;
 
     return (cfg->flash_size);
 #endif /* CONFIG_SPI_NOR_SFDP_RUNTIME */
@@ -207,11 +207,11 @@
  */
 static inline uint16_t dev_page_size(const struct device* dev) {
 #ifdef CONFIG_SPI_NOR_SFDP_MINIMAL
-    return 256;
+	return 256;
 #else /* CONFIG_SPI_NOR_SFDP_MINIMAL */
-    const struct spi_nor_data *data = dev->data;
-
-    return data->page_size;
+	const struct spi_nor_data *data = dev->data;
+
+	return data->page_size;
 #endif /* CONFIG_SPI_NOR_SFDP_MINIMAL */
 }
 
@@ -222,11 +222,11 @@
 
 /* Capture the time at which the device entered deep power-down. */
 static inline void record_entered_dpd(const struct device* const dev) {
-    #if DT_INST_NODE_HAS_PROP(0, has_dpd)
-    struct spi_nor_data* const driver_data = dev->data;
-
-    driver_data->ts_enter_dpd = k_uptime_get_32();
-    #endif
+#if DT_INST_NODE_HAS_PROP(0, has_dpd)
+	struct spi_nor_data *const driver_data = dev->data;
+
+	driver_data->ts_enter_dpd = k_uptime_get_32();
+#endif
 }
 
 /* Check the current time against the time DPD was entered and delay
@@ -234,53 +234,53 @@
  */
 static inline void delay_until_exit_dpd_ok(const struct device* const dev) {
 #if DT_INST_NODE_HAS_PROP(0, has_dpd)
-    struct spi_nor_data* const driver_data = dev->data;
+	struct spi_nor_data *const driver_data = dev->data;
     int32_t since;
 
     since = (int32_t)(k_uptime_get_32() - driver_data->ts_enter_dpd);
 
-    /* If the time is negative the 32-bit counter has wrapped,
-     * which is certainly long enough no further delay is
-     * required.  Otherwise we have to check whether it's been
-     * long enough taking into account necessary delays for
-     * entering and exiting DPD.
-     */
-    if (since >= 0) {
-        /* Subtract time required for DPD to be reached */
-        since -= T_DP_MS;
-
-        /* Subtract time required in DPD before exit */
-        since -= T_DPDD_MS;
-
-        /* If the adjusted time is negative we have to wait
-         * until it reaches zero before we can proceed.
-         */
-        if (since < 0) {
-            k_sleep(K_MSEC((uint32_t)-since));
-        }
-    }
+	/* If the time is negative the 32-bit counter has wrapped,
+	 * which is certainly long enough no further delay is
+	 * required.  Otherwise we have to check whether it's been
+	 * long enough taking into account necessary delays for
+	 * entering and exiting DPD.
+	 */
+	if (since >= 0) {
+		/* Subtract time required for DPD to be reached */
+		since -= T_DP_MS;
+
+		/* Subtract time required in DPD before exit */
+		since -= T_DPDD_MS;
+
+		/* If the adjusted time is negative we have to wait
+		 * until it reaches zero before we can proceed.
+		 */
+		if (since < 0) {
+			k_sleep(K_MSEC((uint32_t)-since));
+		}
+	}
 #endif /* DT_INST_NODE_HAS_PROP(0, has_dpd) */
 }
 
 /* Indicates that an access command includes bytes for the address.
  * If not provided the opcode is not followed by address bytes.
  */
-#define NOR_ACCESS_ADDRESSED    BIT(0)
+#define NOR_ACCESS_ADDRESSED BIT(0)
 
 /* Indicates that addressed access uses a 24-bit address regardless of
  * spi_nor_data::flag_32bit_addr.
  */
-#define NOR_ACCESS_24BIT_ADDR   BIT(1)
+#define NOR_ACCESS_24BIT_ADDR BIT(1)
 
 /* Indicates that addressed access uses a 32-bit address regardless of
  * spi_nor_data::flag_32bit_addr.
  */
-#define NOR_ACCESS_32BIT_ADDR   BIT(2)
+#define NOR_ACCESS_32BIT_ADDR BIT(2)
 
 /* Indicates that an access command is performing a write.  If not
  * provided access is a read.
  */
-#define NOR_ACCESS_WRITE        BIT(7)
+#define NOR_ACCESS_WRITE BIT(7)
 
 /*
  * @brief Send an SPI command
@@ -294,74 +294,74 @@
  * @param length The size of the buffer
  * @return 0 on success, negative errno code otherwise
  */
-static int spi_nor_access(const struct device* const dev,
-                          uint8_t opcode, unsigned int access,
+static int spi_nor_access(const struct device *const dev,
+			  uint8_t opcode, unsigned int access,
                           off_t addr, void* data, size_t length) {
-    const struct spi_nor_config* const driver_cfg = dev->config;
-    struct spi_nor_data* const driver_data = dev->data;
+	const struct spi_nor_config *const driver_cfg = dev->config;
+	struct spi_nor_data *const driver_data = dev->data;
     bool is_addressed = ((access & NOR_ACCESS_ADDRESSED) != 0U);
     bool is_write     = ((access & NOR_ACCESS_WRITE) != 0U);
     uint8_t buf[5];
 
-    struct spi_buf spi_buf[2] = {
-        {
-            .buf = buf,
+	struct spi_buf spi_buf[2] = {
+		{
+			.buf = buf,
             .len = 1
-        },
-        {
-            .buf = data,
-            .len = length
-        }
-    };
-
-    buf[0] = opcode;
+		},
+		{
+			.buf = data,
+			.len = length
+		}
+	};
+
+	buf[0] = opcode;
     if (is_addressed == true) {
         bool access_24bit = ((access & NOR_ACCESS_24BIT_ADDR) != 0U);
         bool access_32bit = ((access & NOR_ACCESS_32BIT_ADDR) != 0U);
         bool use_32bit    = (access_32bit || (!access_24bit && driver_data->flag_access_32bit));
-        union {
-            uint32_t u32;
-            uint8_t  u8[4];
-        } addr32 = {
-            .u32 = sys_cpu_to_be32(addr),
-        };
+		union {
+			uint32_t u32;
+			uint8_t u8[4];
+		} addr32 = {
+			.u32 = sys_cpu_to_be32(addr),
+		};
 
         if (use_32bit == true) {
-            memcpy(&buf[1], &addr32.u8[0], 4);
-            spi_buf[0].len += 4;
+			memcpy(&buf[1], &addr32.u8[0], 4);
+			spi_buf[0].len += 4;
         }
         else {
-            memcpy(&buf[1], &addr32.u8[1], 3);
-            spi_buf[0].len += 3;
-        }
-    };
-
-    const struct spi_buf_set tx_set = {
-        .buffers = spi_buf,
+			memcpy(&buf[1], &addr32.u8[1], 3);
+			spi_buf[0].len += 3;
+		}
+	};
+
+	const struct spi_buf_set tx_set = {
+		.buffers = spi_buf,
         .count   = (length != 0) ? 2 : 1
-    };
-
-    const struct spi_buf_set rx_set = {
-        .buffers = spi_buf,
+	};
+
+	const struct spi_buf_set rx_set = {
+		.buffers = spi_buf,
         .count   = 2
-    };
+	};
 
     if (is_write == true) {
-        return spi_write_dt(&driver_cfg->spi, &tx_set);
-    }
-
-    return spi_transceive_dt(&driver_cfg->spi, &tx_set, &rx_set);
+		return spi_write_dt(&driver_cfg->spi, &tx_set);
+	}
+
+	return spi_transceive_dt(&driver_cfg->spi, &tx_set, &rx_set);
 }
 
 #define spi_nor_cmd_read(dev, opcode, dest, length) \
-    spi_nor_access(dev, opcode, 0, 0, dest, length)
-#define spi_nor_cmd_addr_read(dev, opcode, addr, dest, length)  \
-    spi_nor_access(dev, opcode, NOR_ACCESS_ADDRESSED, addr, dest, length)
+	spi_nor_access(dev, opcode, 0, 0, dest, length)
+#define spi_nor_cmd_addr_read(dev, opcode, addr, dest, length) \
+	spi_nor_access(dev, opcode, NOR_ACCESS_ADDRESSED, addr, dest, length)
 #define spi_nor_cmd_write(dev, opcode) \
-    spi_nor_access(dev, opcode, NOR_ACCESS_WRITE, 0, NULL, 0)
-#define spi_nor_cmd_addr_write(dev, opcode, addr, src, length)  \
+	spi_nor_access(dev, opcode, NOR_ACCESS_WRITE, 0, NULL, 0)
+#define spi_nor_cmd_addr_write(dev, opcode, addr, src, length) \
     spi_nor_access(dev, opcode, (NOR_ACCESS_WRITE | NOR_ACCESS_ADDRESSED),  \
-                   addr, (void*)src, length)
+		       addr, (void *)src, length)
 
 /**
  * @brief Wait until the flash is ready
@@ -378,12 +378,12 @@
  * @return 0 on success, negative errno code otherwise
  */
 static int spi_nor_wait_until_ready(const struct device* dev) {
-    int ret;
-    uint8_t reg;
-
-    do {
-        ret = spi_nor_cmd_read(dev, SPI_NOR_CMD_RDSR, &reg, sizeof(reg));
-    } while (!ret && (reg & SPI_NOR_WIP_BIT));
+	int ret;
+	uint8_t reg;
+
+	do {
+		ret = spi_nor_cmd_read(dev, SPI_NOR_CMD_RDSR, &reg, sizeof(reg));
+	} while (!ret && (reg & SPI_NOR_WIP_BIT));
 
     return (ret);
 }
@@ -401,13 +401,13 @@
  * @param length The size of the buffer
  * @return 0 on success, negative errno code otherwise
  */
-static int read_sfdp(const struct device* const dev,
+static int read_sfdp(const struct device *const dev,
                      off_t addr, void* data, size_t length) {
-    /* READ_SFDP requires a 24-bit address followed by a single
-     * byte for a wait state.  This is effected by using 32-bit
-     * address by shifting the 24-bit address up 8 bits.
-     */
-    return spi_nor_access(dev, JESD216_CMD_READ_SFDP,
+	/* READ_SFDP requires a 24-bit address followed by a single
+	 * byte for a wait state.  This is effected by using 32-bit
+	 * address by shifting the 24-bit address up 8 bits.
+	 */
+	return spi_nor_access(dev, JESD216_CMD_READ_SFDP,
                           (NOR_ACCESS_32BIT_ADDR | NOR_ACCESS_ADDRESSED),
                           (addr << 8), data, length);
 }
@@ -417,12 +417,12 @@
     int ret;
 
     ret = 0;
-    if (IS_ENABLED(DT_INST_PROP(0, has_dpd))) {
-        ret = spi_nor_cmd_write(dev, SPI_NOR_CMD_DPD);
-        if (ret == 0) {
-            record_entered_dpd(dev);
-        }
-    }
+	if (IS_ENABLED(DT_INST_PROP(0, has_dpd))) {
+		ret = spi_nor_cmd_write(dev, SPI_NOR_CMD_DPD);
+		if (ret == 0) {
+			record_entered_dpd(dev);
+		}
+	}
 
     return (ret);
 }
@@ -431,32 +431,32 @@
     int ret;
 
     ret = 0;
-    if (IS_ENABLED(DT_INST_PROP(0, has_dpd))) {
-        delay_until_exit_dpd_ok(dev);
+	if (IS_ENABLED(DT_INST_PROP(0, has_dpd))) {
+		delay_until_exit_dpd_ok(dev);
 
 #if DT_INST_NODE_HAS_PROP(0, dpd_wakeup_sequence)
-        /* Assert CSn and wait for tCRDP.
-         *
-         * Unfortunately the SPI API doesn't allow us to
-         * control CSn so fake it by writing a known-supported
-         * single-byte command, hoping that'll hold the assert
-         * long enough.  This is highly likely, since the
-         * duration is usually less than two SPI clock cycles.
-         */
-        ret = spi_nor_cmd_write(dev, SPI_NOR_CMD_RDID);
-
-        /* Deassert CSn and wait for tRDP */
-        k_sleep(K_MSEC(T_RDP_MS));
+		/* Assert CSn and wait for tCRDP.
+		 *
+		 * Unfortunately the SPI API doesn't allow us to
+		 * control CSn so fake it by writing a known-supported
+		 * single-byte command, hoping that'll hold the assert
+		 * long enough.  This is highly likely, since the
+		 * duration is usually less than two SPI clock cycles.
+		 */
+		ret = spi_nor_cmd_write(dev, SPI_NOR_CMD_RDID);
+
+		/* Deassert CSn and wait for tRDP */
+		k_sleep(K_MSEC(T_RDP_MS));
 #else /* DPD_WAKEUP_SEQUENCE */
-        ret = spi_nor_cmd_write(dev, SPI_NOR_CMD_RDPD);
-
-        if (ret == 0) {
-            #if DT_INST_NODE_HAS_PROP(0, t_exit_dpd)
-            k_sleep(K_MSEC(T_RES1_MS));
-            #endif /* T_EXIT_DPD */
-        }
+		ret = spi_nor_cmd_write(dev, SPI_NOR_CMD_RDPD);
+
+		if (ret == 0) {
+#if DT_INST_NODE_HAS_PROP(0, t_exit_dpd)
+			k_sleep(K_MSEC(T_RES1_MS));
+#endif /* T_EXIT_DPD */
+		}
 #endif /* DPD_WAKEUP_SEQUENCE */
-    }
+	}
 
     return (ret);
 }
@@ -467,15 +467,15 @@
  * from deep power-down mode.
  */
 static void acquire_device(const struct device* dev) {
-    if (IS_ENABLED(CONFIG_MULTITHREADING)) {
-        struct spi_nor_data* const driver_data = dev->data;
-
-        k_sem_take(&driver_data->sem, K_FOREVER);
-    }
-
-    if (IS_ENABLED(CONFIG_SPI_NOR_IDLE_IN_DPD)) {
-        exit_dpd(dev);
-    }
+	if (IS_ENABLED(CONFIG_MULTITHREADING)) {
+		struct spi_nor_data *const driver_data = dev->data;
+
+		k_sem_take(&driver_data->sem, K_FOREVER);
+	}
+
+	if (IS_ENABLED(CONFIG_SPI_NOR_IDLE_IN_DPD)) {
+		exit_dpd(dev);
+	}
 }
 
 /* Everything necessary to release access to the device.
@@ -484,15 +484,15 @@
  * mode, and releasing the lock.
  */
 static void release_device(const struct device* dev) {
-    if (IS_ENABLED(CONFIG_SPI_NOR_IDLE_IN_DPD)) {
-        enter_dpd(dev);
-    }
-
-    if (IS_ENABLED(CONFIG_MULTITHREADING)) {
-        struct spi_nor_data* const driver_data = dev->data;
-
-        k_sem_give(&driver_data->sem);
-    }
+	if (IS_ENABLED(CONFIG_SPI_NOR_IDLE_IN_DPD)) {
+		enter_dpd(dev);
+	}
+
+	if (IS_ENABLED(CONFIG_MULTITHREADING)) {
+		struct spi_nor_data *const driver_data = dev->data;
+
+		k_sem_give(&driver_data->sem);
+	}
 }
 
 /**
@@ -506,13 +506,13 @@
  * @return the non-negative value of the status register, or an error code.
  */
 static int spi_nor_rdsr(const struct device* dev) {
-    uint8_t reg;
+	uint8_t reg;
     int ret;
 
     ret = spi_nor_cmd_read(dev, SPI_NOR_CMD_RDSR, &reg, sizeof(reg));
-    if (ret == 0) {
-        ret = reg;
-    }
+	if (ret == 0) {
+		ret = reg;
+	}
 
     return (ret);
 }
@@ -532,161 +532,161 @@
     int ret;
 
     ret = spi_nor_cmd_write(dev, SPI_NOR_CMD_WREN);
-    if (ret == 0) {
+	if (ret == 0) {
         ret = spi_nor_access(dev, SPI_NOR_CMD_WRSR, NOR_ACCESS_WRITE, 0, &sr, sizeof(sr));
-        spi_nor_wait_until_ready(dev);
-    }
+		spi_nor_wait_until_ready(dev);
+	}
 
     return (ret);
 }
 
 static int spi_nor_read(const struct device* dev,
                         off_t addr, void* dest, size_t size) {
-    const size_t flash_size = dev_flash_size(dev);
-    int ret;
-
-    /* should be between 0 and flash size */
-    if ((addr < 0) || ((addr + size) > flash_size)) {
-        return -EINVAL;
-    }
-
-    acquire_device(dev);
-
-    ret = spi_nor_cmd_addr_read(dev, SPI_NOR_CMD_READ, addr, dest, size);
-
-    release_device(dev);
+	const size_t flash_size = dev_flash_size(dev);
+	int ret;
+
+	/* should be between 0 and flash size */
+	if ((addr < 0) || ((addr + size) > flash_size)) {
+		return -EINVAL;
+	}
+
+	acquire_device(dev);
+
+	ret = spi_nor_cmd_addr_read(dev, SPI_NOR_CMD_READ, addr, dest, size);
+
+	release_device(dev);
 
     return (ret);
 }
 
 static int /**/spi_nor_write(const struct device* dev,
                              off_t addr, const void* src, size_t size) {
-    const size_t   flash_size = dev_flash_size(dev);
-    const uint16_t page_size  = dev_page_size(dev);
+	const size_t flash_size = dev_flash_size(dev);
+	const uint16_t page_size = dev_page_size(dev);
     int ret;
 
-    /* should be between 0 and flash size */
-    if ((addr < 0) || ((size + addr) > flash_size)) {
+	/* should be between 0 and flash size */
+	if ((addr < 0) || ((size + addr) > flash_size)) {
         return (-EINVAL);
-    }
-
-    acquire_device(dev);
-    ret = spi_nor_write_protection_set(dev, false);
-    if (ret == 0) {
-        while (size > 0) {
-            size_t to_write = size;
-
-            /* Don't write more than a page. */
-            if (to_write >= page_size) {
-                to_write = page_size;
-            }
-
-            /* Don't write across a page boundary */
+	}
+
+	acquire_device(dev);
+	ret = spi_nor_write_protection_set(dev, false);
+	if (ret == 0) {
+		while (size > 0) {
+			size_t to_write = size;
+
+			/* Don't write more than a page. */
+			if (to_write >= page_size) {
+				to_write = page_size;
+			}
+
+			/* Don't write across a page boundary */
             if (((addr + to_write - 1U) / page_size) != (addr / page_size)) {
-                to_write = page_size - (addr % page_size);
-            }
-
-            spi_nor_cmd_write(dev, SPI_NOR_CMD_WREN);
+				to_write = page_size - (addr % page_size);
+			}
+
+			spi_nor_cmd_write(dev, SPI_NOR_CMD_WREN);
             ret = spi_nor_cmd_addr_write(dev, SPI_NOR_CMD_PP, addr, src, to_write);
-            if (ret != 0) {
-                break;
-            }
-
-            size -= to_write;
-            src   = (const uint8_t*)src + to_write;
-            addr += to_write;
-
-            spi_nor_wait_until_ready(dev);
-        }
-    }
-
-    int ret2 = spi_nor_write_protection_set(dev, true);
-
-    if (!ret) {
-        ret = ret2;
-    }
-
-    release_device(dev);
+			if (ret != 0) {
+				break;
+			}
+
+			size -= to_write;
+			src = (const uint8_t *)src + to_write;
+			addr += to_write;
+
+			spi_nor_wait_until_ready(dev);
+		}
+	}
+
+	int ret2 = spi_nor_write_protection_set(dev, true);
+
+	if (!ret) {
+		ret = ret2;
+	}
+
+	release_device(dev);
 
     return (ret);
 }
 
 static int spi_nor_erase(const struct device* dev, off_t addr, size_t size) {
-    const size_t flash_size = dev_flash_size(dev);
-    int ret = 0;
+	const size_t flash_size = dev_flash_size(dev);
+	int ret = 0;
 
     /* erase area must be sub-region of device */
-    if ((addr < 0) || ((size + addr) > flash_size)) {
-        return -ENODEV;
-    }
-
-    /* address must be sector-aligned */
-    if (!SPI_NOR_IS_SECTOR_ALIGNED(addr)) {
-        return -EINVAL;
-    }
-
-    /* size must be a multiple of sectors */
-    if ((size % SPI_NOR_SECTOR_SIZE) != 0) {
-        return -EINVAL;
-    }
-
-    acquire_device(dev);
-    ret = spi_nor_write_protection_set(dev, false);
-
-    while ((size > 0) && (ret == 0)) {
-        spi_nor_cmd_write(dev, SPI_NOR_CMD_WREN);
-
-        if (size == flash_size) {
-            /* chip erase */
-            spi_nor_cmd_write(dev, SPI_NOR_CMD_CE);
-            size -= flash_size;
+	if ((addr < 0) || ((size + addr) > flash_size)) {
+		return -ENODEV;
+	}
+
+	/* address must be sector-aligned */
+	if (!SPI_NOR_IS_SECTOR_ALIGNED(addr)) {
+		return -EINVAL;
+	}
+
+	/* size must be a multiple of sectors */
+	if ((size % SPI_NOR_SECTOR_SIZE) != 0) {
+		return -EINVAL;
+	}
+
+	acquire_device(dev);
+	ret = spi_nor_write_protection_set(dev, false);
+
+	while ((size > 0) && (ret == 0)) {
+		spi_nor_cmd_write(dev, SPI_NOR_CMD_WREN);
+
+		if (size == flash_size) {
+			/* chip erase */
+			spi_nor_cmd_write(dev, SPI_NOR_CMD_CE);
+			size -= flash_size;
         }
         else {
             const struct jesd216_erase_type* erase_types = dev_erase_types(dev);
-            const struct jesd216_erase_type* bet = NULL;
-
-            for (uint8_t ei = 0; ei < JESD216_NUM_ERASE_TYPES; ++ei) {
+			const struct jesd216_erase_type *bet = NULL;
+
+			for (uint8_t ei = 0; ei < JESD216_NUM_ERASE_TYPES; ++ei) {
                 const struct jesd216_erase_type* etp = &erase_types[ei];
 
                 if ((etp->exp != 0)                    &&
                     SPI_NOR_IS_ALIGNED(addr, etp->exp) &&
                     SPI_NOR_IS_ALIGNED(size, etp->exp) &&
                     ((bet == NULL) || (etp->exp > bet->exp))) {
-                    bet = etp;
-                }
-            }
-
-            if (bet != NULL) {
-                spi_nor_cmd_addr_write(dev, bet->cmd, addr, NULL, 0);
-                addr += BIT(bet->exp);
-                size -= BIT(bet->exp);
+					bet = etp;
+				}
+			}
+
+			if (bet != NULL) {
+				spi_nor_cmd_addr_write(dev, bet->cmd, addr, NULL, 0);
+				addr += BIT(bet->exp);
+				size -= BIT(bet->exp);
             }
             else {
                 LOG_DBG("Can't erase %zu at 0x%lx", size, (long)addr);
-                ret = -EINVAL;
-            }
-        }
+				ret = -EINVAL;
+			}
+		}
 
 #ifdef __XCC__
-        /*
-         * FIXME: remove this hack once XCC is fixed.
-         *
-         * Without this volatile return value, XCC would segfault
-         * compiling this file complaining about failure in CGPREP
-         * phase.
-         */
-        volatile int xcc_ret =
-#endif
-        spi_nor_wait_until_ready(dev);
-    }
-
-    int ret2 = spi_nor_write_protection_set(dev, true);
-
-    if (!ret) {
-        ret = ret2;
-    }
-
-    release_device(dev);
+		/*
+		 * FIXME: remove this hack once XCC is fixed.
+		 *
+		 * Without this volatile return value, XCC would segfault
+		 * compiling this file complaining about failure in CGPREP
+		 * phase.
+		 */
+		volatile int xcc_ret =
+#endif
+		spi_nor_wait_until_ready(dev);
+	}
+
+	int ret2 = spi_nor_write_protection_set(dev, true);
+
+	if (!ret) {
+		ret = ret2;
+	}
+
+	release_device(dev);
 
     return (ret);
 }
@@ -695,15 +695,15 @@
  * function.
  */
 static int spi_nor_write_protection_set(const struct device* dev, bool write_protect) {
-    int ret;
+	int ret;
 
     ret = spi_nor_cmd_write(dev, (write_protect) ? SPI_NOR_CMD_WRDI : SPI_NOR_CMD_WREN);
 
     if (IS_ENABLED(DT_INST_PROP(0, requires_ulbpr)) &&
         (ret == 0)                                  &&
         (write_protect == false)) {
-        ret = spi_nor_cmd_write(dev, SPI_NOR_CMD_ULBPR);
-    }
+		ret = spi_nor_cmd_write(dev, SPI_NOR_CMD_ULBPR);
+	}
 
     return (ret);
 }
@@ -711,11 +711,11 @@
 #if defined(CONFIG_FLASH_JESD216_API)
 
 static int spi_nor_sfdp_read(const struct device* dev, off_t addr, void* dest, size_t size) {
-    acquire_device(dev);
-
-    int ret = read_sfdp(dev, addr, dest, size);
-
-    release_device(dev);
+	acquire_device(dev);
+
+	int ret = read_sfdp(dev, addr, dest, size);
+
+	release_device(dev);
 
     return (ret);
 }
@@ -723,15 +723,15 @@
 #endif /* CONFIG_FLASH_JESD216_API */
 
 static int spi_nor_read_jedec_id(const struct device* dev, uint8_t* id) {
-    if (id == NULL) {
+	if (id == NULL) {
         return (-EINVAL);
-    }
-
-    acquire_device(dev);
-
-    int ret = spi_nor_cmd_read(dev, SPI_NOR_CMD_RDID, id, SPI_NOR_MAX_ID_LEN);
-
-    release_device(dev);
+	}
+
+	acquire_device(dev);
+
+	int ret = spi_nor_cmd_read(dev, SPI_NOR_CMD_RDID, id, SPI_NOR_MAX_ID_LEN);
+
+	release_device(dev);
 
     return (ret);
 }
@@ -754,45 +754,45 @@
  * @retval 0 if the device is successfully left in 24-bit mode or
  *         reconfigured to 32-bit mode.
  */
-static int spi_nor_set_address_mode(const struct device* dev,
+static int spi_nor_set_address_mode(const struct device *dev,
                                     uint8_t enter_4byte_addr) {
     int ret;
 
-    /* Do nothing if not provided (either no bits or all bits
-     * set).
-     */
+	/* Do nothing if not provided (either no bits or all bits
+	 * set).
+	 */
     if ((enter_4byte_addr == 0U) || (enter_4byte_addr == 0xFFU)) {
         return (0);
-    }
-
-    LOG_DBG("Checking enter-4byte-addr %02x", enter_4byte_addr);
-
-    /* This currently only supports command 0xB7 (Enter 4-Byte
-     * Address Mode), with or without preceding WREN.
-     */
+	}
+
+	LOG_DBG("Checking enter-4byte-addr %02x", enter_4byte_addr);
+
+	/* This currently only supports command 0xB7 (Enter 4-Byte
+	 * Address Mode), with or without preceding WREN.
+	 */
     if ((enter_4byte_addr & 0x03U) == 0) {
         return (-ENOTSUP);
-    }
-
-    acquire_device(dev);
+	}
+
+	acquire_device(dev);
 
     ret = 0;
     if ((enter_4byte_addr & 0x02U) != 0) {
-        /* Enter after WREN. */
-        ret = spi_nor_cmd_write(dev, SPI_NOR_CMD_WREN);
-    }
-
-    if (ret == 0) {
-        ret = spi_nor_cmd_write(dev, SPI_NOR_CMD_4BA);
-    }
-
-    if (ret == 0) {
-        struct spi_nor_data *data = dev->data;
-
-        data->flag_access_32bit = true;
-    }
-
-    release_device(dev);
+		/* Enter after WREN. */
+		ret = spi_nor_cmd_write(dev, SPI_NOR_CMD_WREN);
+	}
+
+	if (ret == 0) {
+		ret = spi_nor_cmd_write(dev, SPI_NOR_CMD_4BA);
+	}
+
+	if (ret == 0) {
+		struct spi_nor_data *data = dev->data;
+
+		data->flag_access_32bit = true;
+	}
+
+	release_device(dev);
 
     return (ret);
 }
@@ -800,68 +800,67 @@
 #ifndef CONFIG_SPI_NOR_SFDP_MINIMAL
 
 static int spi_nor_process_bfp(const struct device *dev,
-                   const struct jesd216_param_header *php,
-                   const struct jesd216_bfp *bfp)
+			       const struct jesd216_param_header *php,
+			       const struct jesd216_bfp *bfp)
 {
-    struct spi_nor_data *data = dev->data;
-    struct jesd216_erase_type *etp = data->erase_types;
+	struct spi_nor_data *data = dev->data;
+	struct jesd216_erase_type *etp = data->erase_types;
     const size_t flash_size = (size_t)(jesd216_bfp_density(bfp) / 8U);
 
-    LOG_INF("%s: %u MiBy flash", dev->name, (uint32_t)(flash_size >> 20));
-
-    /* Copy over the erase types, preserving their order.  (The
-     * Sector Map Parameter table references them by index.)
-     */
-    memset(data->erase_types, 0, sizeof(data->erase_types));
-    for (uint8_t ti = 1; ti <= ARRAY_SIZE(data->erase_types); ++ti) {
-        if (jesd216_bfp_erase(bfp, ti, etp) == 0) {
-            LOG_DBG("Erase %u with %02x", (uint32_t)BIT(etp->exp), etp->cmd);
-        }
-        ++etp;
-    }
-
-    data->page_size = jesd216_bfp_page_size(php, bfp);
+	LOG_INF("%s: %u MiBy flash", dev->name, (uint32_t)(flash_size >> 20));
+
+	/* Copy over the erase types, preserving their order.  (The
+	 * Sector Map Parameter table references them by index.)
+	 */
+	memset(data->erase_types, 0, sizeof(data->erase_types));
+	for (uint8_t ti = 1; ti <= ARRAY_SIZE(data->erase_types); ++ti) {
+		if (jesd216_bfp_erase(bfp, ti, etp) == 0) {
+			LOG_DBG("Erase %u with %02x", (uint32_t)BIT(etp->exp), etp->cmd);
+		}
+		++etp;
+	}
+
+	data->page_size = jesd216_bfp_page_size(php, bfp);
 #ifdef CONFIG_SPI_NOR_SFDP_RUNTIME
-    data->flash_size = flash_size;
+	data->flash_size = flash_size;
 #else /* CONFIG_SPI_NOR_SFDP_RUNTIME */
-    if (flash_size != dev_flash_size(dev)) {
-        LOG_ERR("BFP flash size mismatch with devicetree");
-        return -EINVAL;
-    }
+	if (flash_size != dev_flash_size(dev)) {
+		LOG_ERR("BFP flash size mismatch with devicetree");
+		return -EINVAL;
+	}
 #endif /* CONFIG_SPI_NOR_SFDP_RUNTIME */
 
-    LOG_DBG("Page size %u bytes", data->page_size);
-
-    /* If 4-byte addressing is supported, switch to it. */
-    if (jesd216_bfp_addrbytes(bfp) != JESD216_SFDP_BFP_DW1_ADDRBYTES_VAL_3B) {
-        struct jesd216_bfp_dw16 dw16;
-        int rc = 0;
-
-        if (jesd216_bfp_decode_dw16(php, bfp, &dw16) == 0) {
-            rc = spi_nor_set_address_mode(dev, dw16.enter_4ba);
-        }
-
-        if (rc != 0) {
-            LOG_ERR("Unable to enter 4-byte mode: %d\n", rc);
-            return rc;
-        }
-    }
-    return 0;
+	LOG_DBG("Page size %u bytes", data->page_size);
+
+	/* If 4-byte addressing is supported, switch to it. */
+	if (jesd216_bfp_addrbytes(bfp) != JESD216_SFDP_BFP_DW1_ADDRBYTES_VAL_3B) {
+		struct jesd216_bfp_dw16 dw16;
+		int rc = 0;
+
+		if (jesd216_bfp_decode_dw16(php, bfp, &dw16) == 0) {
+			rc = spi_nor_set_address_mode(dev, dw16.enter_4ba);
+		}
+
+		if (rc != 0) {
+			LOG_ERR("Unable to enter 4-byte mode: %d\n", rc);
+			return rc;
+		}
+	}
+	return 0;
 }
 
 static int spi_nor_process_sfdp(const struct device *dev)
 {
-    int rc;
+	int rc;
 
 #if defined(CONFIG_SPI_NOR_SFDP_RUNTIME)
-<<<<<<< HEAD
 	/* For runtime we need to read the SFDP table, identify the
 	 * BFP block, and process it.
 	 */
 	const uint8_t decl_nph = 2;
 	union {
 		/* We only process BFP so use one parameter block */
-		uint8_t raw[JESD216_SFDP_SIZE(decl_nph)];
+        uint8_t raw[JESD216_SFDP_SIZE(2U)];                     /* @see Use value from decl_nph */
 		struct jesd216_sfdp_header sfdp;
 	} u;
 	const struct jesd216_sfdp_header *hp = &u.sfdp;
@@ -888,16 +887,15 @@
 	while (php != phpe) {
 		uint16_t id = jesd216_param_id(php);
 
-		LOG_INF("PH%u: %04x rev %u.%u: %u DW @ %x",
-			(php - hp->phdr), id, php->rev_major, php->rev_minor,
-			php->len_dw, jesd216_param_addr(php));
+        LOG_INF("PH%u: %04x rev %u.%u: %u DW @ %x", (php - hp->phdr), id, php->rev_major, php->rev_minor, php->len_dw, jesd216_param_addr(php));
 
 		if (id == JESD216_SFDP_PARAM_ID_BFP) {
 			union {
-				uint32_t dw[MIN(php->len_dw, 20)];
+                uint32_t dw[20];
 				struct jesd216_bfp bfp;
 			} u;
 			const struct jesd216_bfp *bfp = &u.bfp;
+            size_t len = (MIN(php->len_dw, 20) * sizeof(uint32_t));
 
 			rc = spi_nor_sfdp_read(dev, jesd216_param_addr(php), u.dw, sizeof(u.dw));
 			if (rc == 0) {
@@ -911,143 +909,86 @@
 		}
 		++php;
 	}
-=======
-    /* For runtime we need to read the SFDP table, identify the
-     * BFP block, and process it.
-     */
-    const uint8_t decl_nph = 2;
-    union {
-        /* We only process BFP so use one parameter block */
-        uint8_t raw[JESD216_SFDP_SIZE(2U)];                     /* @see Use value from decl_nph */
-        struct jesd216_sfdp_header sfdp;
-    } u;
-    const struct jesd216_sfdp_header *hp = &u.sfdp;
-
-    rc = read_sfdp(dev, 0, u.raw, sizeof(u.raw));
-    if (rc != 0) {
-        LOG_ERR("SFDP read failed: %d", rc);
-        return rc;
-    }
-
-    uint32_t magic = jesd216_sfdp_magic(hp);
-
-    if (magic != JESD216_SFDP_MAGIC) {
-        LOG_ERR("SFDP magic %08x invalid", magic);
-        return -EINVAL;
-    }
-
-    LOG_INF("%s: SFDP v %u.%u AP %x with %u PH", dev->name,
-        hp->rev_major, hp->rev_minor, hp->access, 1 + hp->nph);
-
-    const struct jesd216_param_header* php = hp->phdr;
-    const struct jesd216_param_header* phpe = php + MIN(decl_nph, 1 + hp->nph);
-
-    while (php != phpe) {
-        uint16_t id = jesd216_param_id(php);
-
-        LOG_INF("PH%u: %04x rev %u.%u: %u DW @ %x", (php - hp->phdr), id, php->rev_major, php->rev_minor, php->len_dw, jesd216_param_addr(php));
-
-        if (id == JESD216_SFDP_PARAM_ID_BFP) {
-            union {
-                uint32_t dw[20];
-                struct jesd216_bfp bfp;
-            } u;
-            const struct jesd216_bfp* bfp = &u.bfp;
-            size_t len = (MIN(php->len_dw, 20) * sizeof(uint32_t));
-
-            rc = read_sfdp(dev, jesd216_param_addr(php), u.dw, len);
-            if (rc == 0) {
-                rc = spi_nor_process_bfp(dev, php, bfp);
-            }
-
-            if (rc != 0) {
-                LOG_INF("SFDP BFP failed: %d", rc);
-                break;
-            }
-        }
-        ++php;
-    }
->>>>>>> 40e07455
 #elif defined(CONFIG_SPI_NOR_SFDP_DEVICETREE)
-    /* For devicetree we need to synthesize a parameter header and
-     * process the stored BFP data as if we had read it.
-     */
-    const struct spi_nor_config *cfg = dev->config;
-    struct jesd216_param_header bfp_hdr = {
-        .len_dw = cfg->bfp_len,
-    };
-
-    rc = spi_nor_process_bfp(dev, &bfp_hdr, cfg->bfp);
+	/* For devicetree we need to synthesize a parameter header and
+	 * process the stored BFP data as if we had read it.
+	 */
+	const struct spi_nor_config *cfg = dev->config;
+	struct jesd216_param_header bfp_hdr = {
+		.len_dw = cfg->bfp_len,
+	};
+
+	rc = spi_nor_process_bfp(dev, &bfp_hdr, cfg->bfp);
 #else
 #error Unhandled SFDP choice
 #endif
 
-    return rc;
+	return rc;
 }
 
 #if defined(CONFIG_FLASH_PAGE_LAYOUT)
 static int setup_pages_layout(const struct device *dev)
 {
-    int rv = 0;
+	int rv = 0;
 
 #if defined(CONFIG_SPI_NOR_SFDP_RUNTIME)
-    struct spi_nor_data *data = dev->data;
-    const size_t flash_size = dev_flash_size(dev);
-    const uint32_t layout_page_size = CONFIG_SPI_NOR_FLASH_LAYOUT_PAGE_SIZE;
-    uint8_t exp = 0;
-
-    /* Find the smallest erase size. */
-    for (size_t i = 0; i < ARRAY_SIZE(data->erase_types); ++i) {
-        const struct jesd216_erase_type *etp = &data->erase_types[i];
-
-        if ((etp->cmd != 0)
-            && ((exp == 0) || (etp->exp < exp))) {
-            exp = etp->exp;
-        }
-    }
-
-    if (exp == 0) {
-        return -ENOTSUP;
-    }
-
-    uint32_t erase_size = BIT(exp);
-
-    /* Error if layout page size is not a multiple of smallest
-     * erase size.
-     */
-    if ((layout_page_size % erase_size) != 0) {
-        LOG_ERR("layout page %u not compatible with erase size %u",
-            layout_page_size, erase_size);
-        return -EINVAL;
-    }
-
-    /* Warn but accept layout page sizes that leave inaccessible
-     * space.
-     */
-    if ((flash_size % layout_page_size) != 0) {
-        LOG_INF("layout page %u wastes space with device size %zu",
-            layout_page_size, flash_size);
-    }
-
-    data->layout.pages_size = layout_page_size;
-    data->layout.pages_count = flash_size / layout_page_size;
-    LOG_DBG("layout %u x %u By pages", data->layout.pages_count, data->layout.pages_size);
+	struct spi_nor_data *data = dev->data;
+	const size_t flash_size = dev_flash_size(dev);
+	const uint32_t layout_page_size = CONFIG_SPI_NOR_FLASH_LAYOUT_PAGE_SIZE;
+	uint8_t exp = 0;
+
+	/* Find the smallest erase size. */
+	for (size_t i = 0; i < ARRAY_SIZE(data->erase_types); ++i) {
+		const struct jesd216_erase_type *etp = &data->erase_types[i];
+
+		if ((etp->cmd != 0)
+		    && ((exp == 0) || (etp->exp < exp))) {
+			exp = etp->exp;
+		}
+	}
+
+	if (exp == 0) {
+		return -ENOTSUP;
+	}
+
+	uint32_t erase_size = BIT(exp);
+
+	/* Error if layout page size is not a multiple of smallest
+	 * erase size.
+	 */
+	if ((layout_page_size % erase_size) != 0) {
+		LOG_ERR("layout page %u not compatible with erase size %u",
+			layout_page_size, erase_size);
+		return -EINVAL;
+	}
+
+	/* Warn but accept layout page sizes that leave inaccessible
+	 * space.
+	 */
+	if ((flash_size % layout_page_size) != 0) {
+		LOG_INF("layout page %u wastes space with device size %zu",
+			layout_page_size, flash_size);
+	}
+
+	data->layout.pages_size = layout_page_size;
+	data->layout.pages_count = flash_size / layout_page_size;
+	LOG_DBG("layout %u x %u By pages", data->layout.pages_count, data->layout.pages_size);
 #elif defined(CONFIG_SPI_NOR_SFDP_DEVICETREE)
-    const struct spi_nor_config *cfg = dev->config;
-    const struct flash_pages_layout *layout = &cfg->layout;
-    const size_t flash_size = dev_flash_size(dev);
-    size_t layout_size = layout->pages_size * layout->pages_count;
-
-    if (flash_size != layout_size) {
-        LOG_ERR("device size %u mismatch %zu * %zu By pages",
-            flash_size, layout->pages_count, layout->pages_size);
-        return -EINVAL;
-    }
+	const struct spi_nor_config *cfg = dev->config;
+	const struct flash_pages_layout *layout = &cfg->layout;
+	const size_t flash_size = dev_flash_size(dev);
+	size_t layout_size = layout->pages_size * layout->pages_count;
+
+	if (flash_size != layout_size) {
+		LOG_ERR("device size %u mismatch %zu * %zu By pages",
+			flash_size, layout->pages_count, layout->pages_size);
+		return -EINVAL;
+	}
 #else /* CONFIG_SPI_NOR_SFDP_RUNTIME */
 #error Unhandled SFDP choice
 #endif /* CONFIG_SPI_NOR_SFDP_RUNTIME */
 
-    return rv;
+	return rv;
 }
 #endif /* CONFIG_FLASH_PAGE_LAYOUT */
 #endif /* CONFIG_SPI_NOR_SFDP_MINIMAL */
@@ -1060,103 +1001,103 @@
  * @return 0 on success, negative errno code otherwise
  */
 static int spi_nor_configure(const struct device* dev) {
-    const struct spi_nor_config* cfg = dev->config;
-    uint8_t jedec_id[SPI_NOR_MAX_ID_LEN];
-    int rc;
-
-    /* Validate bus and CS is ready */
+	const struct spi_nor_config *cfg = dev->config;
+	uint8_t jedec_id[SPI_NOR_MAX_ID_LEN];
+	int rc;
+
+	/* Validate bus and CS is ready */
     if (spi_is_ready(&cfg->spi) == false) {
         return (-ENODEV);
-    }
-
-    /* Might be in DPD if system restarted without power cycle. */
+	}
+
+	/* Might be in DPD if system restarted without power cycle. */
     #if (__GTEST == 0U)                     /* #CUSTOM@NDRS */
-    exit_dpd(dev);
+	exit_dpd(dev);
     #endif
 
-    /* now the spi bus is configured, we can verify SPI
-     * connectivity by reading the JEDEC ID.
-     */
-
-    rc = spi_nor_read_jedec_id(dev, jedec_id);
-    if (rc != 0) {
-        LOG_ERR("JEDEC ID read failed: %d", rc);
-        return -ENODEV;
-    }
-
-    #ifndef CONFIG_SPI_NOR_SFDP_RUNTIME
-    /* For minimal and devicetree we need to check the JEDEC ID
-     * against the one from devicetree, to ensure we didn't find a
-     * device that has different parameters.
-     */
-
-    if (memcmp(jedec_id, cfg->jedec_id, sizeof(jedec_id)) != 0) {
-        LOG_ERR("Device id %02x %02x %02x does not match config %02x %02x %02x",
-            jedec_id[0], jedec_id[1], jedec_id[2],
-            cfg->jedec_id[0], cfg->jedec_id[1], cfg->jedec_id[2]);
-        return -EINVAL;
-    }
-    #endif
-
-    /* Check for block protect bits that need to be cleared.  This
-     * information cannot be determined from SFDP content, so the
-     * devicetree node property must be set correctly for any device
-     * that powers up with block protect enabled.
-     */
-    if (cfg->has_lock != 0) {
-        acquire_device(dev);
-
-        rc = spi_nor_rdsr(dev);
-
-        /* Only clear if RDSR worked and something's set. */
-        if (rc > 0) {
-            rc = spi_nor_wrsr(dev, rc & ~cfg->has_lock);
-        }
+	/* now the spi bus is configured, we can verify SPI
+	 * connectivity by reading the JEDEC ID.
+	 */
+
+	rc = spi_nor_read_jedec_id(dev, jedec_id);
+	if (rc != 0) {
+		LOG_ERR("JEDEC ID read failed: %d", rc);
+		return -ENODEV;
+	}
+
+#ifndef CONFIG_SPI_NOR_SFDP_RUNTIME
+	/* For minimal and devicetree we need to check the JEDEC ID
+	 * against the one from devicetree, to ensure we didn't find a
+	 * device that has different parameters.
+	 */
+
+	if (memcmp(jedec_id, cfg->jedec_id, sizeof(jedec_id)) != 0) {
+		LOG_ERR("Device id %02x %02x %02x does not match config %02x %02x %02x",
+			jedec_id[0], jedec_id[1], jedec_id[2],
+			cfg->jedec_id[0], cfg->jedec_id[1], cfg->jedec_id[2]);
+		return -EINVAL;
+	}
+#endif
+
+	/* Check for block protect bits that need to be cleared.  This
+	 * information cannot be determined from SFDP content, so the
+	 * devicetree node property must be set correctly for any device
+	 * that powers up with block protect enabled.
+	 */
+	if (cfg->has_lock != 0) {
+		acquire_device(dev);
+
+		rc = spi_nor_rdsr(dev);
+
+		/* Only clear if RDSR worked and something's set. */
+		if (rc > 0) {
+			rc = spi_nor_wrsr(dev, rc & ~cfg->has_lock);
+		}
 
         release_device(dev);
 
-        if (rc != 0) {
-            LOG_ERR("BP clear failed: %d\n", rc);
-            return -ENODEV;
-        }
-    }
+		if (rc != 0) {
+			LOG_ERR("BP clear failed: %d\n", rc);
+			return -ENODEV;
+		}
+	}
 
 #ifdef CONFIG_SPI_NOR_SFDP_MINIMAL
-    /* For minimal we support some overrides from specific
-     * devicertee properties.
-     */
-    if (cfg->enter_4byte_addr != 0) {
-        rc = spi_nor_set_address_mode(dev, cfg->enter_4byte_addr);
-
-        if (rc != 0) {
-            LOG_ERR("Unable to enter 4-byte mode: %d\n", rc);
+	/* For minimal we support some overrides from specific
+	 * devicertee properties.
+	 */
+	if (cfg->enter_4byte_addr != 0) {
+		rc = spi_nor_set_address_mode(dev, cfg->enter_4byte_addr);
+
+		if (rc != 0) {
+			LOG_ERR("Unable to enter 4-byte mode: %d\n", rc);
             return (-ENODEV);
-        }
-    }
+		}
+	}
 
 #else /* CONFIG_SPI_NOR_SFDP_MINIMAL */
-    /* For devicetree and runtime we need to process BFP data and
-     * set up or validate page layout.
-     */
-    rc = spi_nor_process_sfdp(dev);
-    if (rc != 0) {
-        LOG_ERR("SFDP read failed: %d", rc);
-        return -ENODEV;
-    }
+	/* For devicetree and runtime we need to process BFP data and
+	 * set up or validate page layout.
+	 */
+	rc = spi_nor_process_sfdp(dev);
+	if (rc != 0) {
+		LOG_ERR("SFDP read failed: %d", rc);
+		return -ENODEV;
+	}
 
 #if defined(CONFIG_FLASH_PAGE_LAYOUT)
-    rc = setup_pages_layout(dev);
-    if (rc != 0) {
-        LOG_ERR("layout setup failed: %d", rc);
-        return -ENODEV;
-    }
+	rc = setup_pages_layout(dev);
+	if (rc != 0) {
+		LOG_ERR("layout setup failed: %d", rc);
+		return -ENODEV;
+	}
 #endif /* CONFIG_FLASH_PAGE_LAYOUT */
 #endif /* CONFIG_SPI_NOR_SFDP_MINIMAL */
 
     if (IS_ENABLED(CONFIG_SPI_NOR_IDLE_IN_DPD) &&
         (enter_dpd(dev) != 0)) {
         return (-ENODEV);
-    }
+	}
 
     return (0);
 }
@@ -1168,53 +1109,53 @@
  * @return 0 on success, negative errno code otherwise
  */
 static int spi_nor_init(const struct device* dev) {
-    if (IS_ENABLED(CONFIG_MULTITHREADING)) {
-        struct spi_nor_data* const driver_data = dev->data;
-
-        k_sem_init(&driver_data->sem, 1, K_SEM_MAX_LIMIT);
-    }
-
-    return spi_nor_configure(dev);
+	if (IS_ENABLED(CONFIG_MULTITHREADING)) {
+		struct spi_nor_data *const driver_data = dev->data;
+
+		k_sem_init(&driver_data->sem, 1, K_SEM_MAX_LIMIT);
+	}
+
+	return spi_nor_configure(dev);
 }
 
 #if defined(CONFIG_FLASH_PAGE_LAYOUT)
 
-static void spi_nor_pages_layout(const struct device* dev,
-                                 const struct flash_pages_layout** layout,
+static void spi_nor_pages_layout(const struct device *dev,
+				 const struct flash_pages_layout **layout,
                                  size_t* layout_size) {
-    /* Data for runtime, const for devicetree and minimal. */
+	/* Data for runtime, const for devicetree and minimal. */
 #ifdef CONFIG_SPI_NOR_SFDP_RUNTIME
-    const struct spi_nor_data *data = dev->data;
-
-    *layout = &data->layout;
+	const struct spi_nor_data *data = dev->data;
+
+	*layout = &data->layout;
 #else /* CONFIG_SPI_NOR_SFDP_RUNTIME */
-    const struct spi_nor_config *cfg = dev->config;
-
-    *layout = &cfg->layout;
+	const struct spi_nor_config *cfg = dev->config;
+
+	*layout = &cfg->layout;
 #endif /* CONFIG_SPI_NOR_SFDP_RUNTIME */
 
-    *layout_size = 1;
+	*layout_size = 1;
 }
 
 #endif /* CONFIG_FLASH_PAGE_LAYOUT */
 
 static const struct flash_parameters* flash_nor_get_parameters(const struct device* dev) {
-    ARG_UNUSED(dev);
+	ARG_UNUSED(dev);
 
     return (&flash_nor_parameters);
 }
 
 static const struct flash_driver_api spi_nor_api = {
-    .read  = spi_nor_read,
-    .write = spi_nor_write,
-    .erase = spi_nor_erase,
-    .get_parameters = flash_nor_get_parameters,
+	.read = spi_nor_read,
+	.write = spi_nor_write,
+	.erase = spi_nor_erase,
+	.get_parameters = flash_nor_get_parameters,
 #if defined(CONFIG_FLASH_PAGE_LAYOUT)
-    .page_layout = spi_nor_pages_layout,
+	.page_layout = spi_nor_pages_layout,
 #endif
 #if defined(CONFIG_FLASH_JESD216_API)
-    .sfdp_read = spi_nor_sfdp_read,
-    .read_jedec_id = spi_nor_read_jedec_id,
+	.sfdp_read = spi_nor_sfdp_read,
+	.read_jedec_id = spi_nor_read_jedec_id,
 #endif
 };
 
@@ -1224,7 +1165,7 @@
  * compatible with what we're taking from devicetree or minimal.
  */
 BUILD_ASSERT(DT_INST_NODE_HAS_PROP(0, jedec_id),
-             "jedec,spi-nor jedec-id required for non-runtime SFDP");
+	     "jedec,spi-nor jedec-id required for non-runtime SFDP");
 
 #if defined(CONFIG_FLASH_PAGE_LAYOUT)
 
@@ -1233,19 +1174,19 @@
  * it to be present in devicetree.
  */
 BUILD_ASSERT(DT_INST_NODE_HAS_PROP(0, size),
-             "jedec,spi-nor size required for non-runtime SFDP page layout");
+	     "jedec,spi-nor size required for non-runtime SFDP page layout");
 
 /* instance 0 size in bytes */
-#define INST_0_BYTES        (DT_INST_PROP(0, size) / 8)
+#define INST_0_BYTES (DT_INST_PROP(0, size) / 8)
 
 BUILD_ASSERT(SPI_NOR_IS_SECTOR_ALIGNED(CONFIG_SPI_NOR_FLASH_LAYOUT_PAGE_SIZE),
-             "SPI_NOR_FLASH_LAYOUT_PAGE_SIZE must be multiple of 4096");
+	     "SPI_NOR_FLASH_LAYOUT_PAGE_SIZE must be multiple of 4096");
 
 /* instance 0 page count */
 #define LAYOUT_PAGES_COUNT_0     (INST_0_BYTES / CONFIG_SPI_NOR_FLASH_LAYOUT_PAGE_SIZE)
 
 BUILD_ASSERT((CONFIG_SPI_NOR_FLASH_LAYOUT_PAGE_SIZE * LAYOUT_PAGES_COUNT_0) == INST_0_BYTES,
-             "SPI_NOR_FLASH_LAYOUT_PAGE_SIZE incompatible with flash size");
+	     "SPI_NOR_FLASH_LAYOUT_PAGE_SIZE incompatible with flash size");
 
 #if (DT_NUM_INST_STATUS_OKAY(DT_DRV_COMPAT) > 1)
 BUILD_ASSERT(DT_INST_NODE_HAS_PROP(1, jedec_id), "jedec,spi-nor jedec-id required for non-runtime SFDP");
@@ -1271,7 +1212,7 @@
 
 #ifdef CONFIG_SPI_NOR_SFDP_DEVICETREE
 BUILD_ASSERT(DT_INST_NODE_HAS_PROP(0, sfdp_bfp),
-             "jedec,spi-nor sfdp-bfp required for devicetree SFDP");
+	     "jedec,spi-nor sfdp-bfp required for devicetree SFDP");
 static const __aligned(4) uint8_t bfp_data_0[] = DT_INST_PROP(0, sfdp_bfp);
 
 #if (DT_NUM_INST_STATUS_OKAY(DT_DRV_COMPAT) > 1) && DT_INST_NODE_HAS_PROP(1, sfdp_bfp)
@@ -1290,7 +1231,7 @@
  * the first byte of the status register.  Complain if that changes.
  */
 BUILD_ASSERT(DT_INST_PROP(0, has_lock) == (DT_INST_PROP(0, has_lock) & 0xFF),
-             "Need support for lock clear beyond SR1");
+	     "Need support for lock clear beyond SR1");
 #endif
 
 static struct spi_nor_config DT_CONST spi_nor_config_0 = {
@@ -1298,27 +1239,27 @@
 #if !defined(CONFIG_SPI_NOR_SFDP_RUNTIME)
 
 #if defined(CONFIG_FLASH_PAGE_LAYOUT)
-    .layout = {
+	.layout = {
         .pages_count = LAYOUT_PAGES_COUNT_0,
-        .pages_size  = CONFIG_SPI_NOR_FLASH_LAYOUT_PAGE_SIZE,
-    },
+		.pages_size = CONFIG_SPI_NOR_FLASH_LAYOUT_PAGE_SIZE,
+	},
 #undef LAYOUT_PAGES_COUNT
 #endif /* CONFIG_FLASH_PAGE_LAYOUT */
 
     .flash_size = (DT_INST_PROP(0, size) / 8U),
-    .jedec_id   =  DT_INST_PROP(0, jedec_id),
+	.jedec_id = DT_INST_PROP(0, jedec_id),
 
 #if DT_INST_NODE_HAS_PROP(0, has_lock)
-    .has_lock = DT_INST_PROP(0, has_lock),
+	.has_lock = DT_INST_PROP(0, has_lock),
 #endif
 
 #if defined(CONFIG_SPI_NOR_SFDP_MINIMAL) && DT_INST_NODE_HAS_PROP(0, enter_4byte_addr)
-    .enter_4byte_addr = DT_INST_PROP(0, enter_4byte_addr),
+	.enter_4byte_addr = DT_INST_PROP(0, enter_4byte_addr),
 #endif
 
 #ifdef CONFIG_SPI_NOR_SFDP_DEVICETREE
     .bfp_len = (sizeof(bfp_data_0) / 4),
-    .bfp     = (const struct jesd216_bfp *)bfp_data_0,
+	.bfp = (const struct jesd216_bfp *)bfp_data_0,
 #endif /* CONFIG_SPI_NOR_SFDP_DEVICETREE */
 
 #endif /* CONFIG_SPI_NOR_SFDP_RUNTIME */
@@ -1393,9 +1334,9 @@
 /* #CUSTOM@NDRS Support up to 3 instances of SPI_NOR */
 static struct spi_nor_data spi_nor_data_0;
 DEVICE_DT_INST_DEFINE(0, &spi_nor_init, NULL,
-                      &spi_nor_data_0, &spi_nor_config_0,
-                      POST_KERNEL, CONFIG_SPI_NOR_INIT_PRIORITY,
-                      &spi_nor_api);
+		 &spi_nor_data_0, &spi_nor_config_0,
+		 POST_KERNEL, CONFIG_SPI_NOR_INIT_PRIORITY,
+		 &spi_nor_api);
 
 #if (DT_NUM_INST_STATUS_OKAY(DT_DRV_COMPAT) > 1)
 static struct spi_nor_data spi_nor_data_1;
