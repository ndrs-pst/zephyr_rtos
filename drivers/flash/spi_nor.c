--- conflicted
+++ resolved
@@ -188,7 +188,6 @@
 };
 #endif /* CONFIG_SPI_NOR_SFDP_MINIMAL */
 
-<<<<<<< HEAD
 /* Register writes should be ready extremely quickly */
 #define WAIT_READY_REGISTER K_NO_WAIT
 /* Page writes range from sub-ms to 10ms */
@@ -197,11 +196,7 @@
 #define WAIT_READY_ERASE K_MSEC(50)
 
 static int spi_nor_write_protection_set(const struct device *dev,
-					bool write_protect);
-=======
-static int spi_nor_write_protection_set(const struct device* dev,
                                         bool write_protect);
->>>>>>> b9418656
 
 /* Get pointer to array of supported erase types.  Static const for
  * minimal, data for runtime and devicetree.
@@ -420,37 +415,26 @@
  * @param poll_delay Duration between polls of status register
  * @return 0 on success, negative errno code otherwise
  */
-<<<<<<< HEAD
-static int spi_nor_wait_until_ready(const struct device *dev, k_timeout_t poll_delay)
-{
-	int ret;
-	uint8_t reg;
-
-	ARG_UNUSED(poll_delay);
-
-	while (true) {
-		ret = spi_nor_cmd_read(dev, SPI_NOR_CMD_RDSR, &reg, sizeof(reg));
-		/* Exit on error or no longer WIP */
-		if (ret || !(reg & SPI_NOR_WIP_BIT)) {
-			break;
-		}
-#ifdef CONFIG_SPI_NOR_SLEEP_WHILE_WAITING_UNTIL_READY
-		/* Don't monopolise the CPU while waiting for ready */
-		k_sleep(poll_delay);
-#endif /* CONFIG_SPI_NOR_SLEEP_WHILE_WAITING_UNTIL_READY */
-	}
-	return ret;
-=======
-static int spi_nor_wait_until_ready(const struct device* dev) {
+static int spi_nor_wait_until_ready(const struct device *dev, k_timeout_t poll_delay) {
     int ret;
     uint8_t reg;
 
-    do {
+    ARG_UNUSED(poll_delay);
+
+    while (true) {
         ret = spi_nor_cmd_read(dev, SPI_NOR_CMD_RDSR, &reg, sizeof(reg));
-    } while (!ret && (reg & SPI_NOR_WIP_BIT));
+        /* Exit on error or no longer WIP */
+        if (ret || !(reg & SPI_NOR_WIP_BIT)) {
+            break;
+        }
+
+        #ifdef CONFIG_SPI_NOR_SLEEP_WHILE_WAITING_UNTIL_READY
+        /* Don't monopolise the CPU while waiting for ready */
+        k_sleep(poll_delay);
+        #endif /* CONFIG_SPI_NOR_SLEEP_WHILE_WAITING_UNTIL_READY */
+    }
 
     return (ret);
->>>>>>> b9418656
 }
 
 #if defined(CONFIG_SPI_NOR_SFDP_RUNTIME) || defined(CONFIG_FLASH_JESD216_API)
@@ -593,32 +577,18 @@
  *
  * @return 0 on success or a negative error code.
  */
-<<<<<<< HEAD
 static int spi_nor_wrsr(const struct device *dev,
-			uint8_t sr)
-{
-	int ret = spi_nor_cmd_write(dev, SPI_NOR_CMD_WREN);
-
-	if (ret == 0) {
-		ret = spi_nor_access(dev, SPI_NOR_CMD_WRSR, NOR_ACCESS_WRITE, 0, &sr,
-				     sizeof(sr));
-		spi_nor_wait_until_ready(dev, WAIT_READY_REGISTER);
-	}
-
-	return ret;
-=======
-static int spi_nor_wrsr(const struct device* dev, uint8_t sr) {
+                        uint8_t sr) {
     int ret;
 
     ret = spi_nor_cmd_write(dev, SPI_NOR_CMD_WREN);
     if (ret == 0) {
         ret = spi_nor_access(dev, SPI_NOR_CMD_WRSR, NOR_ACCESS_WRITE, 0, &sr,
                              sizeof(sr));
-        spi_nor_wait_until_ready(dev);
+        spi_nor_wait_until_ready(dev, WAIT_READY_REGISTER);
     }
 
     return (ret);
->>>>>>> b9418656
 }
 
 #if DT_INST_NODE_HAS_PROP(0, mxicy_mx25r_power_mode)
@@ -658,37 +628,6 @@
  * @return 0 on success or a negative error code.
  */
 static int mxicy_wrcr(const struct device *dev,
-<<<<<<< HEAD
-			uint16_t cr)
-{
-	/* The configuration register bytes on the Macronix MX25R devices are
-	 * written using the Write Status Register command where the configuration
-	 * register bytes are written as two extra bytes after the status register.
-	 * First read out the current status register to preserve the value.
-	 */
-	int sr = spi_nor_rdsr(dev);
-
-	if (sr < 0) {
-		LOG_ERR("Read status register failed: %d", sr);
-		return sr;
-	}
-
-	int ret = spi_nor_cmd_write(dev, SPI_NOR_CMD_WREN);
-
-	if (ret == 0) {
-		uint8_t data[] = {
-			sr,
-			cr & 0xFF,	/* Configuration register 1 */
-			cr >> 8		/* Configuration register 2 */
-		};
-
-		ret = spi_nor_access(dev, SPI_NOR_CMD_WRSR, NOR_ACCESS_WRITE, 0, data,
-			sizeof(data));
-		spi_nor_wait_until_ready(dev, WAIT_READY_REGISTER);
-	}
-
-	return ret;
-=======
                       uint16_t cr) {
     /* The configuration register bytes on the Macronix MX25R devices are
      * written using the Write Status Register command where the configuration
@@ -713,11 +652,10 @@
 
         ret = spi_nor_access(dev, SPI_NOR_CMD_WRSR, NOR_ACCESS_WRITE, 0, data,
                              sizeof(data));
-        spi_nor_wait_until_ready(dev);
+        spi_nor_wait_until_ready(dev, WAIT_READY_REGISTER);
     }
 
     return (ret);
->>>>>>> b9418656
 }
 
 static int mxicy_configure(const struct device* dev, const uint8_t* jedec_id) {
@@ -796,138 +734,10 @@
                                const uintptr_t in, void* out) {
     int ret;
 
-<<<<<<< HEAD
-static int spi_nor_write(const struct device *dev, off_t addr,
-			 const void *src,
-			 size_t size)
-{
-	const size_t flash_size = dev_flash_size(dev);
-	const uint16_t page_size = dev_page_size(dev);
-	int ret = 0;
-
-	/* should be between 0 and flash size */
-	if ((addr < 0) || ((size + addr) > flash_size)) {
-		return -EINVAL;
-	}
-
-	acquire_device(dev);
-	ret = spi_nor_write_protection_set(dev, false);
-	if (ret == 0) {
-		while (size > 0) {
-			size_t to_write = size;
-
-			/* Don't write more than a page. */
-			if (to_write >= page_size) {
-				to_write = page_size;
-			}
-
-			/* Don't write across a page boundary */
-			if (((addr + to_write - 1U) / page_size)
-			!= (addr / page_size)) {
-				to_write = page_size - (addr % page_size);
-			}
-
-			spi_nor_cmd_write(dev, SPI_NOR_CMD_WREN);
-			ret = spi_nor_cmd_addr_write(dev, SPI_NOR_CMD_PP, addr,
-						src, to_write);
-			if (ret != 0) {
-				break;
-			}
-
-			size -= to_write;
-			src = (const uint8_t *)src + to_write;
-			addr += to_write;
-
-			spi_nor_wait_until_ready(dev, WAIT_READY_WRITE);
-		}
-	}
-
-	int ret2 = spi_nor_write_protection_set(dev, true);
-
-	if (!ret) {
-		ret = ret2;
-	}
-
-	release_device(dev);
-	return ret;
-}
-
-static int spi_nor_erase(const struct device *dev, off_t addr, size_t size)
-{
-	const size_t flash_size = dev_flash_size(dev);
-	int ret = 0;
-
-	/* erase area must be subregion of device */
-	if ((addr < 0) || ((size + addr) > flash_size)) {
-		return -EINVAL;
-	}
-
-	/* address must be sector-aligned */
-	if (!SPI_NOR_IS_SECTOR_ALIGNED(addr)) {
-		return -EINVAL;
-	}
-
-	/* size must be a multiple of sectors */
-	if ((size % SPI_NOR_SECTOR_SIZE) != 0) {
-		return -EINVAL;
-	}
-
-	acquire_device(dev);
-	ret = spi_nor_write_protection_set(dev, false);
-
-	while ((size > 0) && (ret == 0)) {
-		spi_nor_cmd_write(dev, SPI_NOR_CMD_WREN);
-
-		if (size == flash_size) {
-			/* chip erase */
-			spi_nor_cmd_write(dev, SPI_NOR_CMD_CE);
-			size -= flash_size;
-		} else {
-			const struct jesd216_erase_type *erase_types =
-				dev_erase_types(dev);
-			const struct jesd216_erase_type *bet = NULL;
-
-			for (uint8_t ei = 0; ei < JESD216_NUM_ERASE_TYPES; ++ei) {
-				const struct jesd216_erase_type *etp =
-					&erase_types[ei];
-
-				if ((etp->exp != 0)
-				    && SPI_NOR_IS_ALIGNED(addr, etp->exp)
-				    && (size >= BIT(etp->exp))
-				    && ((bet == NULL)
-					|| (etp->exp > bet->exp))) {
-					bet = etp;
-				}
-			}
-			if (bet != NULL) {
-				spi_nor_cmd_addr_write(dev, bet->cmd, addr, NULL, 0);
-				addr += BIT(bet->exp);
-				size -= BIT(bet->exp);
-			} else {
-				LOG_DBG("Can't erase %zu at 0x%lx",
-					size, (long)addr);
-				ret = -EINVAL;
-			}
-		}
-
-#ifdef __XCC__
-		/*
-		 * FIXME: remove this hack once XCC is fixed.
-		 *
-		 * Without this volatile return value, XCC would segfault
-		 * compiling this file complaining about failure in CGPREP
-		 * phase.
-		 */
-		volatile int xcc_ret =
-#endif
-		spi_nor_wait_until_ready(dev, WAIT_READY_ERASE);
-	}
-=======
     ARG_UNUSED(in);
     ARG_UNUSED(out);
 
     acquire_device(dev);
->>>>>>> b9418656
 
     switch (code) {
         case FLASH_EX_OP_RESET:
@@ -987,7 +797,7 @@
             src = (const uint8_t *)src + to_write;
             addr += to_write;
 
-            spi_nor_wait_until_ready(dev);
+            spi_nor_wait_until_ready(dev, WAIT_READY_WRITE);
         }
     }
 
@@ -1069,7 +879,7 @@
          */
         volatile int xcc_ret =
         #endif
-        spi_nor_wait_until_ready(dev);
+        spi_nor_wait_until_ready(dev, WAIT_READY_ERASE);
     }
 
     int ret2 = spi_nor_write_protection_set(dev, true);
@@ -1410,75 +1220,6 @@
  * @param info The flash info structure
  * @return 0 on success, negative errno code otherwise
  */
-<<<<<<< HEAD
-static int spi_nor_configure(const struct device *dev)
-{
-	const struct spi_nor_config *cfg = dev->config;
-	uint8_t jedec_id[SPI_NOR_MAX_ID_LEN];
-	int rc;
-
-	/* Validate bus and CS is ready */
-	if (!spi_is_ready_dt(&cfg->spi)) {
-		return -ENODEV;
-	}
-
-#if DT_INST_NODE_HAS_PROP(0, reset_gpios)
-	if (!gpio_is_ready_dt(&cfg->reset)) {
-		LOG_ERR("Reset pin not ready");
-		return -ENODEV;
-	}
-	if (gpio_pin_configure_dt(&cfg->reset, GPIO_OUTPUT_ACTIVE)) {
-		LOG_ERR("Couldn't configure reset pin");
-		return -ENODEV;
-	}
-	rc = gpio_pin_set_dt(&cfg->reset, 0);
-	if (rc) {
-		return rc;
-	}
-#endif
-
-	/* After a soft-reset the flash might be in DPD or busy writing/erasing.
-	 * Exit DPD and wait until flash is ready.
-	 */
-	acquire_device(dev);
-
-	rc = exit_dpd(dev);
-	if (rc < 0) {
-		LOG_ERR("Failed to exit DPD (%d)", rc);
-		release_device(dev);
-		return -ENODEV;
-	}
-
-	rc = spi_nor_rdsr(dev);
-	if (rc > 0 && (rc & SPI_NOR_WIP_BIT)) {
-		LOG_WRN("Waiting until flash is ready");
-		spi_nor_wait_until_ready(dev, WAIT_READY_REGISTER);
-	}
-	release_device(dev);
-
-	/* now the spi bus is configured, we can verify SPI
-	 * connectivity by reading the JEDEC ID.
-	 */
-
-	rc = spi_nor_read_jedec_id(dev, jedec_id);
-	if (rc != 0) {
-		LOG_ERR("JEDEC ID read failed: %d", rc);
-		return -ENODEV;
-	}
-
-#ifndef CONFIG_SPI_NOR_SFDP_RUNTIME
-	/* For minimal and devicetree we need to check the JEDEC ID
-	 * against the one from devicetree, to ensure we didn't find a
-	 * device that has different parameters.
-	 */
-
-	if (memcmp(jedec_id, cfg->jedec_id, sizeof(jedec_id)) != 0) {
-		LOG_ERR("Device id %02x %02x %02x does not match config %02x %02x %02x",
-			jedec_id[0], jedec_id[1], jedec_id[2],
-			cfg->jedec_id[0], cfg->jedec_id[1], cfg->jedec_id[2]);
-		return -EINVAL;
-	}
-=======
 static int spi_nor_configure(const struct device* dev) {
     const struct spi_nor_config *cfg = dev->config;
     uint8_t jedec_id[SPI_NOR_MAX_ID_LEN];
@@ -1504,8 +1245,7 @@
     if (rc) {
         return rc;
     }
->>>>>>> b9418656
-#endif
+    #endif
 
     #if (__GTEST == 0U)                     /* #CUSTOM@NDRS */
     /* After a soft-reset the flash might be in DPD or busy writing/erasing.
@@ -1521,9 +1261,9 @@
     }
 
     rc = spi_nor_rdsr(dev);
-    if (rc > 0 && (rc & SPI_NOR_WIP_BIT)) {
+    if ((rc > 0) && (rc & SPI_NOR_WIP_BIT)) {
         LOG_WRN("Waiting until flash is ready");
-        spi_nor_wait_until_ready(dev);
+        spi_nor_wait_until_ready(dev, WAIT_READY_REGISTER);
     }
     release_device(dev);
     #endif
