--- conflicted
+++ resolved
@@ -1261,7 +1261,6 @@
     return (0);
 }
 
-<<<<<<< HEAD
 static int spi_nor_process_sfdp(const struct device* dev) {
     int rc;
 
@@ -1301,7 +1300,7 @@
     while (php != phpe) {
         uint16_t id = jesd216_param_id(php);
 
-        LOG_INF("PH%u: %04x rev %u.%u: %u DW @ %x",
+        LOG_INF("PH%" PRIdPTR ": %04x rev %u.%u: %u DW @ %x",
                 (php - hp->phdr), id, php->rev_major, php->rev_minor,
                 php->len_dw, jesd216_param_addr(php));
 
@@ -1432,7 +1431,7 @@
 
     data->layout.pages_size  = layout_page_size;
     data->layout.pages_count = (flash_size / layout_page_size);
-    LOG_DBG("layout %u x %u By pages", data->layout.pages_count, data->layout.pages_size);
+    LOG_DBG("layout %zu x %zu By pages", data->layout.pages_count, data->layout.pages_size);
     #elif defined(CONFIG_SPI_NOR_SFDP_DEVICETREE)
     const struct spi_nor_config* cfg = dev->config;
     const struct flash_pages_layout* layout = &cfg->layout;
@@ -1449,190 +1448,6 @@
     #endif /* CONFIG_SPI_NOR_SFDP_RUNTIME */
 
     return (0);
-=======
-static int spi_nor_process_sfdp(const struct device *dev)
-{
-	int rc;
-
-#if defined(CONFIG_SPI_NOR_SFDP_RUNTIME)
-	struct spi_nor_data *dev_data = dev->data;
-	/* For runtime we need to read the SFDP table, identify the
-	 * BFP block, and process it.
-	 */
-	const uint8_t decl_nph = 2;
-	union {
-		/* We only process BFP so use one parameter block */
-		uint8_t raw[JESD216_SFDP_SIZE(decl_nph)];
-		struct jesd216_sfdp_header sfdp;
-	} u_header;
-	const struct jesd216_sfdp_header *hp = &u_header.sfdp;
-
-	rc = spi_nor_sfdp_read(dev, 0, u_header.raw, sizeof(u_header.raw));
-	if (rc != 0) {
-		LOG_ERR("SFDP read failed: %d", rc);
-		return rc;
-	}
-
-	uint32_t magic = jesd216_sfdp_magic(hp);
-
-	if (magic != JESD216_SFDP_MAGIC) {
-		LOG_ERR("SFDP magic %08x invalid", magic);
-		return -EINVAL;
-	}
-
-	LOG_INF("%s: SFDP v %u.%u AP %x with %u PH", dev->name,
-		hp->rev_major, hp->rev_minor, hp->access, 1 + hp->nph);
-
-	const struct jesd216_param_header *php = hp->phdr;
-	const struct jesd216_param_header *phpe = php + MIN(decl_nph, 1 + hp->nph);
-
-	while (php != phpe) {
-		uint16_t id = jesd216_param_id(php);
-
-		LOG_INF("PH%" PRIdPTR ": %04x rev %u.%u: %u DW @ %x",
-			(php - hp->phdr), id, php->rev_major, php->rev_minor,
-			php->len_dw, jesd216_param_addr(php));
-
-		if (id == JESD216_SFDP_PARAM_ID_BFP) {
-			union {
-				uint32_t dw[MIN(php->len_dw, 20)];
-				struct jesd216_bfp bfp;
-			} u_param;
-			const struct jesd216_bfp *bfp = &u_param.bfp;
-
-			rc = spi_nor_sfdp_read(dev, jesd216_param_addr(php),
-				u_param.dw, sizeof(u_param.dw));
-			if (rc == 0) {
-				rc = spi_nor_process_bfp(dev, php, bfp);
-			}
-
-			if (rc != 0) {
-				LOG_INF("SFDP BFP failed: %d", rc);
-				break;
-			}
-		}
-		if (id == JESD216_SFDP_PARAM_ID_4B_ADDR_INSTR) {
-			if (IS_ENABLED(ANY_INST_USE_4B_ADDR_OPCODES) &&
-			    DEV_CFG(dev)->use_4b_addr_opcodes) {
-				/*
-				 * Check table 4 byte address instruction table to get supported
-				 * erase opcodes when running in 4 byte address mode
-				 */
-				union {
-					uint32_t dw[2];
-					struct {
-						uint32_t dummy;
-						uint8_t type[4];
-					} types;
-				} u2;
-				rc = spi_nor_sfdp_read(
-					dev, jesd216_param_addr(php), (uint8_t *)u2.dw,
-					MIN(sizeof(uint32_t) * php->len_dw, sizeof(u2.dw)));
-				if (rc != 0) {
-					break;
-				}
-				for (uint8_t ei = 0; ei < JESD216_NUM_ERASE_TYPES; ++ei) {
-					struct jesd216_erase_type *etp = &dev_data->erase_types[ei];
-					const uint8_t cmd = u2.types.type[ei];
-					/* 0xff means not supported */
-					if (cmd == 0xff) {
-						etp->exp = 0;
-						etp->cmd = 0;
-					} else {
-						etp->cmd = cmd;
-					};
-				}
-
-				if (!((sys_le32_to_cpu(u2.dw[0]) &
-				       JESD216_SFDP_4B_ADDR_DW1_1S_1S_1S_READ_13_SUP) &&
-				      (sys_le32_to_cpu(u2.dw[0]) &
-				       JESD216_SFDP_4B_ADDR_DW1_1S_1S_1S_PP_12_SUP))) {
-					LOG_ERR("4-byte addressing not supported");
-					return -ENOTSUP;
-				}
-			}
-		}
-		++php;
-	}
-#elif defined(CONFIG_SPI_NOR_SFDP_DEVICETREE)
-	/* For devicetree we need to synthesize a parameter header and
-	 * process the stored BFP data as if we had read it.
-	 */
-	const struct spi_nor_config *cfg = dev->config;
-	struct jesd216_param_header bfp_hdr = {
-		.len_dw = cfg->bfp_len,
-	};
-
-	rc = spi_nor_process_bfp(dev, &bfp_hdr, cfg->bfp);
-#else
-#error Unhandled SFDP choice
-#endif
-
-	return rc;
-}
-
-#if defined(CONFIG_FLASH_PAGE_LAYOUT)
-static int setup_pages_layout(const struct device *dev)
-{
-#if defined(CONFIG_SPI_NOR_SFDP_RUNTIME)
-	struct spi_nor_data *data = dev->data;
-	const size_t flash_size = dev_flash_size(dev);
-	const uint32_t layout_page_size = CONFIG_SPI_NOR_FLASH_LAYOUT_PAGE_SIZE;
-	uint8_t exp = 0;
-
-	/* Find the smallest erase size. */
-	for (size_t i = 0; i < ARRAY_SIZE(data->erase_types); ++i) {
-		const struct jesd216_erase_type *etp = &data->erase_types[i];
-
-		if ((etp->cmd != 0)
-		    && ((exp == 0) || (etp->exp < exp))) {
-			exp = etp->exp;
-		}
-	}
-
-	if (exp == 0) {
-		return -ENOTSUP;
-	}
-
-	uint32_t erase_size = BIT(exp);
-
-	/* Error if layout page size is not a multiple of smallest
-	 * erase size.
-	 */
-	if ((layout_page_size % erase_size) != 0) {
-		LOG_ERR("layout page %u not compatible with erase size %u",
-			layout_page_size, erase_size);
-		return -EINVAL;
-	}
-
-	/* Warn but accept layout page sizes that leave inaccessible
-	 * space.
-	 */
-	if ((flash_size % layout_page_size) != 0) {
-		LOG_INF("layout page %u wastes space with device size %zu",
-			layout_page_size, flash_size);
-	}
-
-	data->layout.pages_size = layout_page_size;
-	data->layout.pages_count = flash_size / layout_page_size;
-	LOG_DBG("layout %zu x %zu By pages", data->layout.pages_count, data->layout.pages_size);
-#elif defined(CONFIG_SPI_NOR_SFDP_DEVICETREE)
-	const struct spi_nor_config *cfg = dev->config;
-	const struct flash_pages_layout *layout = &cfg->layout;
-	const size_t flash_size = dev_flash_size(dev);
-	size_t layout_size = layout->pages_size * layout->pages_count;
-
-	if (flash_size != layout_size) {
-		LOG_ERR("device size %u mismatch %zu * %zu By pages",
-			flash_size, layout->pages_count, layout->pages_size);
-		return -EINVAL;
-	}
-#else /* CONFIG_SPI_NOR_SFDP_RUNTIME */
-#error Unhandled SFDP choice
-#endif /* CONFIG_SPI_NOR_SFDP_RUNTIME */
-
-	return 0;
->>>>>>> 5efaf9d8
 }
 #endif /* CONFIG_FLASH_PAGE_LAYOUT */
 #endif /* CONFIG_SPI_NOR_SFDP_MINIMAL */
