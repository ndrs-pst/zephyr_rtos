/*
 * Copyright (c) 2018 Savoir-Faire Linux.
 * Copyright (c) 2020 Peter Bigot Consulting, LLC
 * Copyright (c) 2023 Intercreate, Inc.
 *
 * This driver is heavily inspired from the spi_flash_w25qxxdv.c SPI NOR driver.
 *
 * SPDX-License-Identifier: Apache-2.0
 */

#define DT_DRV_COMPAT jedec_spi_nor

#include <errno.h>
#include <zephyr/drivers/flash.h>
#include <zephyr/drivers/gpio.h>
#include <zephyr/drivers/spi.h>
#include <zephyr/init.h>
#include <string.h>
#include <zephyr/logging/log.h>
#include <zephyr/sys_clock.h>
#include <zephyr/pm/device.h>
#include <zephyr/pm/device_runtime.h>

#include "spi_nor.h"
#include "jesd216.h"
#include "flash_priv.h"

LOG_MODULE_REGISTER(spi_nor, CONFIG_FLASH_LOG_LEVEL);

/* Device Power Management Notes
 *
 * These flash devices have several modes during operation:
 * * When CSn is asserted (during a SPI operation) the device is
 *   active.
 * * When CSn is deasserted the device enters a standby mode.
 * * Some devices support a Deep Power-Down mode which reduces current
 *   to as little as 0.1% of standby.
 *
 * When mapped to the Zephyr Device Power Management states:
 * * PM_DEVICE_STATE_ACTIVE covers both active and standby modes;
 * * PM_DEVICE_STATE_SUSPENDED corresponds to deep-power-down mode;
 * * PM_DEVICE_STATE_OFF covers the powered off state;
 */

#define SPI_NOR_MAX_ADDR_WIDTH              4
#define SPI_NOR_3B_ADDR_MAX                 0xFFFFFF

#define ANY_INST_HAS_TRUE_(idx, bool_prop)  \
    COND_CODE_1(DT_INST_PROP(idx, bool_prop), (1, ), ())

#define ANY_INST_HAS_TRUE(bool_prop)        \
    COND_CODE_1(IS_EMPTY(DT_INST_FOREACH_STATUS_OKAY_VARGS(ANY_INST_HAS_TRUE_, bool_prop)), \
                (0), (1))

#define ANY_INST_HAS_PROP_(idx, prop_name)  \
    COND_CODE_1(DT_INST_NODE_HAS_PROP(idx, prop_name), (1, ), ())
#define ANY_INST_HAS_PROP(prop_name)        \
    COND_CODE_1(IS_EMPTY(DT_INST_FOREACH_STATUS_OKAY_VARGS(ANY_INST_HAS_PROP_, prop_name)), \
                (0), (1))

#define ANY_INST_HAS_MXICY_MX25R_POWER_MODE ANY_INST_HAS_PROP(mxicy_mx25r_power_mode)
#define ANY_INST_HAS_DPD                    ANY_INST_HAS_TRUE(has_dpd)
#define ANY_INST_HAS_T_EXIT_DPD             ANY_INST_HAS_PROP(t_exit_dpd)
#define ANY_INST_HAS_DPD_WAKEUP_SEQUENCE    ANY_INST_HAS_PROP(dpd_wakeup_sequence)
#define ANY_INST_HAS_RESET_GPIOS            ANY_INST_HAS_PROP(reset_gpios)
#define ANY_INST_HAS_WP_GPIOS               ANY_INST_HAS_PROP(wp_gpios)
#define ANY_INST_HAS_HOLD_GPIOS             ANY_INST_HAS_PROP(hold_gpios)
#define ANY_INST_USE_4B_ADDR_OPCODES        ANY_INST_HAS_TRUE(use_4b_addr_opcodes)

#ifdef CONFIG_SPI_NOR_ACTIVE_DWELL_MS
#define ACTIVE_DWELL_MS CONFIG_SPI_NOR_ACTIVE_DWELL_MS
#else
#define ACTIVE_DWELL_MS 0
#endif

#define DEV_CFG(_dev_) ((const struct spi_nor_config* const)(_dev_)->config)

/* MXICY Related defines*/
/* MXICY Low-power/high perf mode is second bit in configuration register 2 */
#define LH_SWITCH_BIT 9

#define JEDEC_MACRONIX_ID   0xc2
#define JEDEC_MX25R_TYPE_ID 0x28

/* Build-time data associated with the device. */
struct spi_nor_config {
    /* Devicetree SPI configuration */
    struct spi_dt_spec spi;

    #if ANY_INST_HAS_RESET_GPIOS
    const struct gpio_dt_spec reset;
    #endif

    /* Runtime SFDP stores no static configuration. */

    #ifndef CONFIG_SPI_NOR_SFDP_RUNTIME
    /* Size of device in bytes, from size property */
    uint32_t flash_size;

    #ifdef CONFIG_FLASH_PAGE_LAYOUT
    /* Flash page layout can be determined from devicetree. */
    struct flash_pages_layout layout;
    #endif /* CONFIG_FLASH_PAGE_LAYOUT */

    /* Expected JEDEC ID, from jedec-id property */
    uint8_t jedec_id[SPI_NOR_MAX_ID_LEN];

    #if defined(CONFIG_SPI_NOR_SFDP_MINIMAL)
    /* Optional support for entering 32-bit address mode. */
    uint8_t enter_4byte_addr;
    #endif /* CONFIG_SPI_NOR_SFDP_MINIMAL */

    #if defined(CONFIG_SPI_NOR_SFDP_DEVICETREE)
    /* Length of BFP structure, in 32-bit words. */
    uint8_t bfp_len;

    /* Pointer to the BFP table as read from the device
     * (little-endian stored words), from sfdp-bfp property
     */
    const struct jesd216_bfp* bfp;
    #endif /* CONFIG_SPI_NOR_SFDP_DEVICETREE */
    #endif /* CONFIG_SPI_NOR_SFDP_RUNTIME */

    /* Optional bits in SR to be cleared on startup.
     *
     * This information cannot be derived from SFDP.
     */
    uint8_t has_lock;

    #if ANY_INST_HAS_WP_GPIOS
    /* The write-protect GPIO (wp-gpios) */
    const struct gpio_dt_spec wp;
    #endif

    #if ANY_INST_HAS_HOLD_GPIOS
    /* The hold GPIO (hold-gpios) */
    const struct gpio_dt_spec hold;
    #endif

    #if ANY_INST_HAS_DPD
    uint16_t t_enter_dpd;                   /* in milliseconds */
    uint16_t t_dpdd_ms;                     /* in milliseconds */
    #if ANY_INST_HAS_T_EXIT_DPD
    uint16_t t_exit_dpd;                    /* in milliseconds */
    #endif
    #endif

    #if ANY_INST_HAS_DPD_WAKEUP_SEQUENCE
    uint16_t t_crdp_ms;                     /* in milliseconds */
    uint16_t t_rdp_ms;                      /* in milliseconds */
    #endif

    #if ANY_INST_HAS_MXICY_MX25R_POWER_MODE
    bool mxicy_mx25r_power_mode;
    #endif
    bool use_4b_addr_opcodes:1;

    /* exist flags for dts opt-ins */
    bool dpd_exist                    : 1;
    bool dpd_wakeup_sequence_exist    : 1;
    bool mxicy_mx25r_power_mode_exist : 1;
    bool reset_gpios_exist            : 1;
    bool requires_ulbpr_exist         : 1;
    bool wp_gpios_exist               : 1;
    bool hold_gpios_exist             : 1;
};

/**
 * struct spi_nor_data - Structure for defining the SPI NOR access
 * @sem: The semaphore to access to the flash
 */
struct spi_nor_data {
    struct k_sem sem;

    #if ANY_INST_HAS_DPD
    /* Low 32-bits of uptime counter at which device last entered
     * deep power-down.
     */
    uint32_t ts_enter_dpd;
    #endif

    /* Miscellaneous flags */

    /* If set addressed operations should use 32-bit rather than
     * 24-bit addresses.
     *
     * This is ignored if the access parameter to a command
     * explicitly specifies 24-bit or 32-bit addressing.
     */
    bool flag_access_32bit : 1;

    /* Minimal SFDP stores no dynamic configuration.  Runtime and
     * devicetree store page size and erase_types; runtime also
     * stores flash size and layout.
     */
    #ifndef CONFIG_SPI_NOR_SFDP_MINIMAL

    struct jesd216_erase_type erase_types[JESD216_NUM_ERASE_TYPES];

    /* Number of bytes per page */
    uint16_t page_size;

    #ifdef CONFIG_SPI_NOR_SFDP_RUNTIME
    /* Size of flash, in bytes */
    uint32_t flash_size;

    #ifdef CONFIG_FLASH_PAGE_LAYOUT
    struct flash_pages_layout layout;
    #endif /* CONFIG_FLASH_PAGE_LAYOUT */
    #endif /* CONFIG_SPI_NOR_SFDP_RUNTIME */
    #endif /* CONFIG_SPI_NOR_SFDP_MINIMAL */
};

#ifdef CONFIG_SPI_NOR_SFDP_MINIMAL
/* The historically supported erase sizes. */
static const struct jesd216_erase_type minimal_erase_types[JESD216_NUM_ERASE_TYPES] = {
    {
        .cmd = SPI_NOR_CMD_BE,
        .exp = 16,
    },
    {
        .cmd = SPI_NOR_CMD_SE,
        .exp = 12,
    },
};

static const struct jesd216_erase_type minimal_erase_types_4b[JESD216_NUM_ERASE_TYPES] = {
    {
        .cmd = SPI_NOR_CMD_BE_4B,
        .exp = 16,
    },
    {
        .cmd = SPI_NOR_CMD_SE_4B,
        .exp = 12,
    },
};
#endif /* CONFIG_SPI_NOR_SFDP_MINIMAL */

/* Register writes should be ready extremely quickly */
#define WAIT_READY_REGISTER     K_NO_WAIT
/* Page writes range from sub-ms to 10ms */
#define WAIT_READY_WRITE        K_TICKS(1)
/* Erases can range from 45ms to 240sec */
#define WAIT_READY_ERASE        K_MSEC(50)

static int spi_nor_write_protection_set(const struct device* dev,
                                        bool write_protect);

/* Get pointer to array of supported erase types.  Static const for
 * minimal, data for runtime and devicetree.
 */
static inline const struct jesd216_erase_type*
dev_erase_types(const struct device* dev) {
    #ifdef CONFIG_SPI_NOR_SFDP_MINIMAL
    if (IS_ENABLED(ANY_INST_USE_4B_ADDR_OPCODES) && DEV_CFG(dev)->use_4b_addr_opcodes) {
        return (minimal_erase_types_4b);
    }
    return (minimal_erase_types);
    #else /* CONFIG_SPI_NOR_SFDP_MINIMAL */
    const struct spi_nor_data* data = dev->data;

    return (data->erase_types);
    #endif /* CONFIG_SPI_NOR_SFDP_MINIMAL */
}

/* Get the size of the flash device.  Data for runtime, constant for
 * minimal and devicetree.
 */
static inline uint32_t dev_flash_size(const struct device* dev) {
    #ifdef CONFIG_SPI_NOR_SFDP_RUNTIME
    const struct spi_nor_data* data = dev->data;

    return (data->flash_size);
    #else /* CONFIG_SPI_NOR_SFDP_RUNTIME */
    const struct spi_nor_config* cfg = dev->config;

    return (cfg->flash_size);
    #endif /* CONFIG_SPI_NOR_SFDP_RUNTIME */
}

/* #CUSTOM@NDRS */
size_t /**/spi_nor_flash_size(const struct device* dev) {
    size_t sz;

    sz = (size_t)dev_flash_size(dev);

    return (sz);
}

/* Get the flash device page size.  Constant for minimal, data for
 * runtime and devicetree.
 */
static inline uint16_t dev_page_size(const struct device* dev) {
    #ifdef CONFIG_SPI_NOR_SFDP_MINIMAL
    return DT_INST_PROP_OR(0, page_size, 256);
    #else /* CONFIG_SPI_NOR_SFDP_MINIMAL */
    const struct spi_nor_data* data = dev->data;

    return (data->page_size);
    #endif /* CONFIG_SPI_NOR_SFDP_MINIMAL */
}

static const struct flash_parameters flash_nor_parameters = {
    .write_block_size = 1U,
    .erase_value      = 0xFFU
};

/* Capture the time at which the device entered deep power-down. */
static inline void record_entered_dpd(const struct device* const dev) {
    #if ANY_INST_HAS_DPD
    const struct spi_nor_config* const driver_config = dev->config;

    if (driver_config->dpd_exist) {
        struct spi_nor_data* const driver_data = dev->data;

        driver_data->ts_enter_dpd = k_uptime_get_32();
    }
    #else
    ARG_UNUSED(dev);
    #endif
}

/* Check the current time against the time DPD was entered and delay
 * until it's ok to initiate the DPD exit process.
 */
static inline void delay_until_exit_dpd_ok(const struct device* const dev) {
    #if ANY_INST_HAS_DPD
    const struct spi_nor_config* const driver_config = dev->config;

    if (driver_config->dpd_exist) {
        struct spi_nor_data* const driver_data = dev->data;
        int32_t since = (int32_t)(k_uptime_get_32() - driver_data->ts_enter_dpd);

        /* If the time is negative the 32-bit counter has wrapped,
         * which is certainly long enough no further delay is
         * required.  Otherwise we have to check whether it's been
         * long enough taking into account necessary delays for
         * entering and exiting DPD.
         */
        if (since >= 0) {
            /* Subtract time required for DPD to be reached */
            since -= driver_config->t_enter_dpd;

            /* Subtract time required in DPD before exit */
            since -= driver_config->t_dpdd_ms;

            /* If the adjusted time is negative we have to wait
             * until it reaches zero before we can proceed.
             */
            if (since < 0) {
                k_sleep(K_MSEC((uint32_t)-since));
            }
        }
    }
    #else
    ARG_UNUSED(dev);
    #endif /* ANY_INST_HAS_DPD */
}

/* Indicates that an access command includes bytes for the address.
 * If not provided the opcode is not followed by address bytes.
 */
#define NOR_ACCESS_ADDRESSED    BIT(0)

/* Indicates that addressed access uses a 24-bit address regardless of
 * spi_nor_data::flag_32bit_addr.
 */
#define NOR_ACCESS_24BIT_ADDR   BIT(1)

/* Indicates that addressed access uses a 32-bit address regardless of
 * spi_nor_data::flag_32bit_addr.
 */
#define NOR_ACCESS_32BIT_ADDR   BIT(2)

/* Indicates that an access command is performing a write.  If not
 * provided access is a read.
 */
#define NOR_ACCESS_WRITE        BIT(7)

/*
 * @brief Send an SPI command
 *
 * @param dev Device struct
 * @param opcode The command to send
 * @param access flags that determine how the command is constructed.
 *        See NOR_ACCESS_*.
 * @param addr The address to send
 * @param data The buffer to store or read the value
 * @param length The size of the buffer
 * @return 0 on success, negative errno code otherwise
 */
static int spi_nor_access(const struct device* const dev,
                          uint8_t opcode, unsigned int access,
                          off_t addr, void* data, size_t length) {
    const struct spi_nor_config* const driver_cfg = dev->config;
    struct spi_nor_data* const driver_data = dev->data;
    bool is_addressed = ((access & NOR_ACCESS_ADDRESSED) != 0U);
    bool is_write     = ((access & NOR_ACCESS_WRITE) != 0U);
    uint8_t buf[5];

    struct spi_buf spi_buf[2] = {
        {
            .buf = buf,
            .len = 1
        },
        {
            .buf = data,
            .len = length
        }
    };

    buf[0] = opcode;
    if (is_addressed == true) {
        bool access_24bit = ((access & NOR_ACCESS_24BIT_ADDR) != 0U);
        bool access_32bit = ((access & NOR_ACCESS_32BIT_ADDR) != 0U);
        bool use_32bit    = (access_32bit || (!access_24bit && driver_data->flag_access_32bit));

        union {
            uint32_t u32;
            uint8_t  u8[4];
        } addr32 = {
            .u32 = sys_cpu_to_be32(addr),
        };

        if (use_32bit == true) {
            memcpy(&buf[1], &addr32.u8[0], 4);
            spi_buf[0].len += 4;
        }
        else {
            memcpy(&buf[1], &addr32.u8[1], 3);
            spi_buf[0].len += 3;
        }
    };

    const struct spi_buf_set tx_set = {
        .buffers = spi_buf,
        .count   = (length != 0) ? 2 : 1
    };

    const struct spi_buf_set rx_set = {
        .buffers = spi_buf,
        .count   = 2
    };

    if (is_write == true) {
        return spi_write_dt(&driver_cfg->spi, &tx_set);
    }

    return spi_transceive_dt(&driver_cfg->spi, &tx_set, &rx_set);
}

#define spi_nor_cmd_read(dev, opcode, dest, length) \
    spi_nor_access(dev, opcode, 0, 0, dest, length)

#define spi_nor_cmd_addr_read(dev, opcode, addr, dest, length) \
    spi_nor_access(dev, opcode, NOR_ACCESS_ADDRESSED, addr, dest, length)

#define spi_nor_cmd_addr_read_3b(dev, opcode, addr, dest, length)                           \
    spi_nor_access(dev, opcode, NOR_ACCESS_24BIT_ADDR | NOR_ACCESS_ADDRESSED, addr, dest,   \
                   length)

#define spi_nor_cmd_addr_read_4b(dev, opcode, addr, dest, length)                           \
    spi_nor_access(dev, opcode, NOR_ACCESS_32BIT_ADDR | NOR_ACCESS_ADDRESSED, addr, dest,   \
                   length)

#define spi_nor_cmd_write(dev, opcode) \
    spi_nor_access(dev, opcode, NOR_ACCESS_WRITE, 0, NULL, 0)

#define spi_nor_cmd_addr_write(dev, opcode, addr, src, length)                              \
    spi_nor_access(dev, opcode, (NOR_ACCESS_WRITE | NOR_ACCESS_ADDRESSED),                  \
                   addr, (void*)src, length)

#define spi_nor_cmd_addr_write_3b(dev, opcode, addr, src, length)                           \
    spi_nor_access(dev, opcode,                                                             \
                   NOR_ACCESS_24BIT_ADDR | NOR_ACCESS_WRITE | NOR_ACCESS_ADDRESSED, addr,   \
                   (void*)src, length)

#define spi_nor_cmd_addr_write_4b(dev, opcode, addr, src, length)                           \
    spi_nor_access(dev, opcode,                                                             \
                   NOR_ACCESS_32BIT_ADDR | NOR_ACCESS_WRITE | NOR_ACCESS_ADDRESSED, addr,   \
                   (void*)src, length)

/**
 * @brief Wait until the flash is ready
 *
 * @note The device must be externally acquired before invoking this
 * function.
 *
 * This function should be invoked after every ERASE, PROGRAM, or
 * WRITE_STATUS operation before continuing.  This allows us to assume
 * that the device is ready to accept new commands at any other point
 * in the code.
 *
 * @param dev The device structure
 * @param poll_delay Duration between polls of status register
 * @return 0 on success, negative errno code otherwise
 */
static int spi_nor_wait_until_ready(const struct device* dev, k_timeout_t poll_delay) {
    int ret;
    uint8_t reg;

    ARG_UNUSED(poll_delay);

    while (true) {
        ret = spi_nor_cmd_read(dev, SPI_NOR_CMD_RDSR, &reg, sizeof(reg));
        /* Exit on error or no longer WIP */
        if (ret || !(reg & SPI_NOR_WIP_BIT)) {
            break;
        }

        #ifdef CONFIG_SPI_NOR_SLEEP_WHILE_WAITING_UNTIL_READY
        /* Don't monopolise the CPU while waiting for ready */
        k_sleep(poll_delay);
        #endif /* CONFIG_SPI_NOR_SLEEP_WHILE_WAITING_UNTIL_READY */
    }

    return (ret);
}

#if defined(CONFIG_SPI_NOR_SFDP_RUNTIME) || defined(CONFIG_FLASH_JESD216_API)
/*
 * @brief Read content from the SFDP hierarchy
 *
 * @note The device must be externally acquired before invoking this
 * function.
 *
 * @param dev Device struct
 * @param addr The address to send
 * @param data The buffer to store or read the value
 * @param length The size of the buffer
 * @return 0 on success, negative errno code otherwise
 */
static int read_sfdp(const struct device* const dev,
                     off_t addr, void* data, size_t length) {
    /* READ_SFDP requires a 24-bit address followed by a single
     * byte for a wait state.  This is effected by using 32-bit
     * address by shifting the 24-bit address up 8 bits.
     */
    return spi_nor_access(dev, JESD216_CMD_READ_SFDP,
                          (NOR_ACCESS_32BIT_ADDR | NOR_ACCESS_ADDRESSED),
                          (addr << 8), data, length);
}
#endif /* CONFIG_SPI_NOR_SFDP_RUNTIME */

static int enter_dpd(const struct device* const dev) {
    int ret;
    const struct spi_nor_config* cfg = dev->config;

    ret = 0;
    if (cfg->dpd_exist) {
        ret = spi_nor_cmd_write(dev, SPI_NOR_CMD_DPD);
        if (ret == 0) {
            record_entered_dpd(dev);
        }
    }

    return (ret);
}

static int exit_dpd(const struct device* const dev) {
    int ret;

    ret = 0;

    #if ANY_INST_HAS_DPD
    struct spi_nor_config const* cfg = dev->config;
    if (cfg->dpd_exist) {
        delay_until_exit_dpd_ok(dev);

        if (cfg->dpd_wakeup_sequence_exist) {
            #if ANY_INST_HAS_DPD_WAKEUP_SEQUENCE
            /* Assert CSn and wait for tCRDP.
             *
             * Unfortunately the SPI API doesn't allow us to
             * control CSn so fake it by writing a known-supported
             * single-byte command, hoping that'll hold the assert
             * long enough.  This is highly likely, since the
             * duration is usually less than two SPI clock cycles.
             */
            ret = spi_nor_cmd_write(dev, SPI_NOR_CMD_RDID);

            /* Deassert CSn and wait for tRDP */
            k_sleep(K_MSEC(cfg->t_rdp_ms));
            #endif /* ANY_INST_HAS_DPD_WAKEUP_SEQUENCE */
        }
        else {
            ret = spi_nor_cmd_write(dev, SPI_NOR_CMD_RDPD);

            #if ANY_INST_HAS_T_EXIT_DPD
            if (ret == 0) {
                if (cfg->dpd_exist) {
                    k_sleep(K_MSEC(cfg->t_exit_dpd));
                }
            }
            #endif /* T_EXIT_DPD */
        }
    }
    #endif /* ANY_INST_HAS_DPD */

    return (ret);
}

/* Everything necessary to acquire owning access to the device. */
static void acquire_device(const struct device* dev) {
    const struct spi_nor_config *cfg = dev->config;

    if (IS_ENABLED(CONFIG_MULTITHREADING)) {
        struct spi_nor_data *const driver_data = dev->data;

        k_sem_take(&driver_data->sem, K_FOREVER);
    }

    (void) pm_device_runtime_get(cfg->spi.bus);
}

/* Everything necessary to release access to the device. */
static void release_device(const struct device* dev) {
    struct spi_nor_config const* cfg = dev->config;

    (void) pm_device_runtime_put(cfg->spi.bus);

    if (IS_ENABLED(CONFIG_MULTITHREADING)) {
        struct spi_nor_data* const driver_data = dev->data;

        k_sem_give(&driver_data->sem);
    }
}

/**
 * @brief Read the status register.
 *
 * @note The device must be externally acquired before invoking this
 * function.
 *
 * @param dev Device struct
 *
 * @return the non-negative value of the status register, or an error code.
 */
static int spi_nor_rdsr(const struct device* dev) {
    uint8_t reg;
    int ret;

    ret = spi_nor_cmd_read(dev, SPI_NOR_CMD_RDSR, &reg, sizeof(reg));
    if (ret == 0) {
        ret = reg;
    }

    return (ret);
}

/**
 * @brief Write the status register.
 *
 * @note The device must be externally acquired before invoking this
 * function.
 *
 * @param dev Device struct
 * @param sr The new value of the status register
 *
 * @return 0 on success or a negative error code.
 */
static int spi_nor_wrsr(const struct device* dev,
                        uint8_t sr) {
    int ret;

    ret = spi_nor_cmd_write(dev, SPI_NOR_CMD_WREN);
    if (ret != 0) {
        return (ret);
    }

    ret = spi_nor_access(dev, SPI_NOR_CMD_WRSR, NOR_ACCESS_WRITE, 0, &sr,
                         sizeof(sr));
    if (ret != 0) {
        return (ret);
    }

    return spi_nor_wait_until_ready(dev, WAIT_READY_REGISTER);
}

#if ANY_INST_HAS_MXICY_MX25R_POWER_MODE

/**
 * @brief Read the configuration register.
 *
 * @note The device must be externally acquired before invoking this
 * function.
 *
 * @param dev Device struct
 *
 * @return the non-negative value of the configuration register, or an error code.
 */
static int mxicy_rdcr(const struct device* dev) {
    const struct spi_nor_config* cfg = dev->config;
    uint16_t cr = -ENOSYS;

    if (cfg->mxicy_mx25r_power_mode_exist) {
        int ret = spi_nor_cmd_read(dev, CMD_RDCR, &cr, sizeof(cr));

        if (ret < 0) {
            return (ret);
        }
    }

    return (cr);
}

/**
 * @brief Write the configuration register.
 *
 * @note The device must be externally acquired before invoking this
 * function.
 *
 * @param dev Device struct
 * @param cr  The new value of the configuration register
 *
 * @return 0 on success or a negative error code.
 */
static int mxicy_wrcr(const struct device* dev,
                      uint16_t cr) {
    const struct spi_nor_config* cfg = dev->config;
    int ret = -ENOSYS;
    /* The configuration register bytes on the Macronix MX25R devices are
     * written using the Write Status Register command where the configuration
     * register bytes are written as two extra bytes after the status register.
     * First read out the current status register to preserve the value.
     */

    if (cfg->mxicy_mx25r_power_mode_exist) {
        int sr = spi_nor_rdsr(dev);

        if (sr < 0) {
            LOG_ERR("Read status register failed: %d", sr);
            return (sr);
        }

        ret = spi_nor_cmd_write(dev, SPI_NOR_CMD_WREN);
        if (ret != 0) {
            return ret;
        }

        uint8_t data[] = {
            sr,
            cr & 0xFF,      /* Configuration register 1 */
            cr >> 8         /* Configuration register 2 */
        };

        ret = spi_nor_access(dev, SPI_NOR_CMD_WRSR, NOR_ACCESS_WRITE, 0,
                             data, sizeof(data));
        if (ret != 0) {
            return ret;
        }

        ret = spi_nor_wait_until_ready(dev, WAIT_READY_REGISTER);
    }

    return (ret);
}

static int mxicy_configure(const struct device* dev, uint8_t const* jedec_id) {
    const struct spi_nor_config* cfg = dev->config;
    int ret = -ENOSYS;

    if (cfg->mxicy_mx25r_power_mode_exist) {
        /* Low-power/high perf mode is second bit in configuration register 2 */
        int current_cr, new_cr;
        /* lh_switch enum index:
         * 0: Ultra low power
         * 1: High performance mode
         */
        bool const use_high_perf = cfg->mxicy_mx25r_power_mode;

        /* Only supported on Macronix MX25R Ultra Low Power series. */
        if ((jedec_id[0] != JEDEC_MACRONIX_ID) ||
            (jedec_id[1] != JEDEC_MX25R_TYPE_ID)) {
            LOG_WRN("L/H switch not supported for device id: %02x %02x %02x",
                    jedec_id[0], jedec_id[1], jedec_id[2]);
            /* Do not return an error here because the flash still functions */
            return (0);
        }

        acquire_device(dev);

        /* Read current configuration register */

        ret = mxicy_rdcr(dev);
        if (ret < 0) {
            release_device(dev);
            return (ret);
        }
        current_cr = ret;

        LOG_DBG("Use high performance mode? %d", use_high_perf);
        new_cr = current_cr;
        WRITE_BIT(new_cr, LH_SWITCH_BIT, use_high_perf);
        if (new_cr != current_cr) {
            ret = mxicy_wrcr(dev, new_cr);
        }
        else {
            ret = 0;
        }

        if (ret < 0) {
            LOG_ERR("Enable high performace mode failed: %d", ret);
        }

        release_device(dev);
    }

    return (ret);
}

#endif /* ANY_INST_HAS_MXICY_MX25R_POWER_MODE */

static int spi_nor_read(const struct device* dev, off_t addr, void* dest,
                        size_t size) {
    const size_t flash_size = dev_flash_size(dev);
    int ret;

    /* should be between 0 and flash size */
    if ((addr < 0) || ((addr + size) > flash_size)) {
        return (-EINVAL);
    }

    /* Ensure flash is powered before read */
    if (pm_device_runtime_get(dev) < 0) {
        return (-EIO);
    }

    acquire_device(dev);

    if (IS_ENABLED(ANY_INST_USE_4B_ADDR_OPCODES) && DEV_CFG(dev)->use_4b_addr_opcodes) {
        if (addr > SPI_NOR_3B_ADDR_MAX) {
            ret = spi_nor_cmd_addr_read_4b(dev, SPI_NOR_CMD_READ_4B, addr, dest, size);
        }
        else {
            ret = spi_nor_cmd_addr_read_3b(dev, SPI_NOR_CMD_READ, addr, dest, size);
        }
    }
    else {
        ret = spi_nor_cmd_addr_read(dev, SPI_NOR_CMD_READ, addr, dest, size);
    }

    release_device(dev);

    /* Release flash power requirement */
    (void) pm_device_runtime_put_async(dev, K_MSEC(ACTIVE_DWELL_MS));

    return (ret);
}

#if defined(CONFIG_FLASH_EX_OP_ENABLED)
static int flash_spi_nor_ex_op(const struct device* dev, uint16_t code,
                               const uintptr_t in, void* out) {
    int ret;

    ARG_UNUSED(in);
    ARG_UNUSED(out);

    if (pm_device_runtime_get(dev) < 0) {
        return (-EIO);
    }

    acquire_device(dev);

    switch (code) {
        case FLASH_EX_OP_RESET :
            ret = spi_nor_cmd_write(dev, SPI_NOR_CMD_RESET_EN);
            if (ret == 0) {
                ret = spi_nor_cmd_write(dev, SPI_NOR_CMD_RESET_MEM);
            }
            break;

        default:
            ret = -ENOTSUP;
            break;
    }

    release_device(dev);
    (void) pm_device_runtime_put_async(dev, K_MSEC(ACTIVE_DWELL_MS));

    return (ret);
}
#endif

static int /**/spi_nor_write(const struct device* dev, off_t addr,
                             void const* src,
                             size_t size) {
    const size_t flash_size = dev_flash_size(dev);
    const uint16_t page_size = dev_page_size(dev);
    int ret;

    /* should be between 0 and flash size */
    if ((addr < 0) || ((size + addr) > flash_size)) {
        return (-EINVAL);
    }

    /* Ensure flash is powered before write */
    if (pm_device_runtime_get(dev) < 0) {
        return (-EIO);
    }

    acquire_device(dev);
    ret = spi_nor_write_protection_set(dev, false);
    if (ret == 0) {
        while (size > 0) {
            size_t to_write = size;

            /* Don't write more than a page. */
            if (to_write >= page_size) {
                to_write = page_size;
            }

            /* Don't write across a page boundary */
            if (((addr + to_write - 1U) / page_size)
                != (addr / page_size)) {
                to_write = page_size - (addr % page_size);
            }

            ret = spi_nor_cmd_write(dev, SPI_NOR_CMD_WREN);
            if (ret != 0) {
                break;
            }

            if (IS_ENABLED(ANY_INST_USE_4B_ADDR_OPCODES) &&
                DEV_CFG(dev)->use_4b_addr_opcodes) {
                if (addr > SPI_NOR_3B_ADDR_MAX) {
                    ret = spi_nor_cmd_addr_write_4b(dev, SPI_NOR_CMD_PP_4B,
                                                    addr, src, to_write);
                }
                else {
                    ret = spi_nor_cmd_addr_write_3b(dev, SPI_NOR_CMD_PP, addr,
                                                    src, to_write);
                }
            }
            else {
                ret = spi_nor_cmd_addr_write(dev, SPI_NOR_CMD_PP, addr, src,
                                             to_write);
            }

            if (ret != 0) {
                break;
            }

            size -= to_write;
            src   = (uint8_t const*)src + to_write;
            addr += to_write;

            ret = spi_nor_wait_until_ready(dev, WAIT_READY_WRITE);
            if (ret != 0) {
                break;
            }
        }
    }

    int ret2 = spi_nor_write_protection_set(dev, true);

    if (ret == 0) {
        /* In case of no error from ret then override with ret2 */
        ret = ret2;
    }

    release_device(dev);

    /* Release flash power requirement */
    (void) pm_device_runtime_put_async(dev, K_MSEC(ACTIVE_DWELL_MS));

    return (ret);
}

static int spi_nor_erase(const struct device* dev, off_t addr, size_t size) {
    const size_t flash_size = dev_flash_size(dev);
    int ret;

    /* erase area must be sub-region of device */
    if ((addr < 0) || ((size + addr) > flash_size)) {
        return (-EINVAL);
    }

    /* address must be sector-aligned */
    if (!SPI_NOR_IS_SECTOR_ALIGNED(addr)) {
        return (-EINVAL);
    }

    /* size must be a multiple of sectors */
    if ((size % SPI_NOR_SECTOR_SIZE) != 0) {
        return (-EINVAL);
    }

    /* Ensure flash is powered before erase */
    if (pm_device_runtime_get(dev) < 0) {
        return (-EIO);
    }

    acquire_device(dev);
    ret = spi_nor_write_protection_set(dev, false);

    while ((size > 0) && (ret == 0)) {
        ret = spi_nor_cmd_write(dev, SPI_NOR_CMD_WREN);
        if (ret) {
            break;
        }

        if (size == flash_size) {
            /* chip erase */
            ret = spi_nor_cmd_write(dev, SPI_NOR_CMD_CE);
            size -= flash_size;
        }
        else {
            const struct jesd216_erase_type* erase_types =
                    dev_erase_types(dev);
            const struct jesd216_erase_type* bet = NULL;

            for (uint_fast8_t ei = 0; ei < JESD216_NUM_ERASE_TYPES; ++ei) {
                const struct jesd216_erase_type* etp =
                        &erase_types[ei];

                if ((etp->exp != 0)                    &&
                    SPI_NOR_IS_ALIGNED(addr, etp->exp) &&
                    (size >= BIT(etp->exp))            &&
                    ((bet == NULL) || (etp->exp > bet->exp))) {
                    bet = etp;
                }
            }

            if (bet != NULL) {
                if (IS_ENABLED(ANY_INST_USE_4B_ADDR_OPCODES) &&
                    DEV_CFG(dev)->use_4b_addr_opcodes) {
                    ret = spi_nor_cmd_addr_write_4b(dev, bet->cmd, addr, NULL,
                                                    0);
                }
                else {
                    ret = spi_nor_cmd_addr_write(dev, bet->cmd, addr, NULL, 0);
                }

                addr += BIT(bet->exp);
                size -= BIT(bet->exp);
            }
            else {
                LOG_DBG("Can't erase %zu at 0x%lx",
                        size, (long)addr);
                ret = -EINVAL;
            }
        }

        if (ret != 0) {
            break;
        }

        ret = spi_nor_wait_until_ready(dev, WAIT_READY_ERASE);
    }

    int ret2 = spi_nor_write_protection_set(dev, true);

    if (ret == 0) {
        ret = ret2;
    }

    release_device(dev);

    /* Release flash power requirement */
    (void) pm_device_runtime_put_async(dev, K_MSEC(ACTIVE_DWELL_MS));

    return (ret);
}

/* @note The device must be externally acquired before invoking this
 * function.
 */
static int spi_nor_write_protection_set(const struct device* dev,
                                        bool write_protect) {
    int ret;
    const struct spi_nor_config* cfg = dev->config;

    #if ANY_INST_HAS_WP_GPIOS
    if (DEV_CFG(dev)->wp_gpios_exist && write_protect == false) {
        gpio_pin_set_dt(&(DEV_CFG(dev)->wp), 0);
    }
    #endif

    ret = spi_nor_cmd_write(dev, (write_protect) ?
          SPI_NOR_CMD_WRDI : SPI_NOR_CMD_WREN);

    if (cfg->requires_ulbpr_exist &&
        (ret == 0)                &&
        (write_protect == false)) {
        ret = spi_nor_cmd_write(dev, SPI_NOR_CMD_ULBPR);
    }

    #if ANY_INST_HAS_WP_GPIOS
    if (DEV_CFG(dev)->wp_gpios_exist && write_protect == true) {
        gpio_pin_set_dt(&(DEV_CFG(dev)->wp), 1);
    }
    #endif

    return (ret);
}

#if defined(CONFIG_FLASH_JESD216_API) || defined(CONFIG_SPI_NOR_SFDP_RUNTIME)

static int spi_nor_sfdp_read(const struct device* dev, off_t addr,
                             void* dest, size_t size) {
    if (pm_device_runtime_get(dev) < 0) {
        return (-EIO);
    }

    acquire_device(dev);

    int ret = read_sfdp(dev, addr, dest, size);

    release_device(dev);

    (void) pm_device_runtime_put_async(dev, K_MSEC(ACTIVE_DWELL_MS));

    return (ret);
}

#endif /* CONFIG_FLASH_JESD216_API || CONFIG_SPI_NOR_SFDP_RUNTIME */

static int spi_nor_read_jedec_id(const struct device* dev,
                                 uint8_t* id) {
    if (id == NULL) {
        return (-EINVAL);
    }

    if (pm_device_runtime_get(dev) < 0) {
        return (-EIO);
    }

    acquire_device(dev);

    int ret = spi_nor_cmd_read(dev, SPI_NOR_CMD_RDID, id, SPI_NOR_MAX_ID_LEN);

    release_device(dev);

    (void) pm_device_runtime_put_async(dev, K_MSEC(ACTIVE_DWELL_MS));

    return (ret);
}

/* Put the device into the appropriate address mode, if supported.
 *
 * On successful return spi_nor_data::flag_access_32bit has been set
 * (cleared) if the device is configured for 4-byte (3-byte) addresses
 * for read, write, and erase commands.
 *
 * @param dev the device
 *
 * @param enter_4byte_addr the Enter 4-Byte Addressing bit set from
 * DW16 of SFDP BFP.  A value of all zeros or all ones is interpreted
 * as "not supported".
 *
 * @retval -ENOTSUP if 4-byte addressing is supported but not in a way
 * that the driver can handle.
 * @retval negative codes if the attempt was made and failed
 * @retval 0 if the device is successfully left in 24-bit mode or
 *         reconfigured to 32-bit mode.
 */
static int spi_nor_set_address_mode(const struct device* dev,
                                    uint8_t enter_4byte_addr) {
    int ret = 0;

    LOG_DBG("Checking enter-4byte-addr %02x", enter_4byte_addr);

    /* Do nothing if not provided (either no bits or all bits
     * set).
     */
    if ((enter_4byte_addr == 0U) ||
        (enter_4byte_addr == 0xFFU)) {
        return (0);
    }

    /* This currently only supports command 0xB7 (Enter 4-Byte
     * Address Mode), with or without preceding WREN.
     */
    if ((enter_4byte_addr & 0x03U) == 0) {
        return (-ENOTSUP);
    }

    acquire_device(dev);

    if ((enter_4byte_addr & 0x02U) != 0) {
        /* Enter after WREN. */
        ret = spi_nor_cmd_write(dev, SPI_NOR_CMD_WREN);
    }

    if (ret == 0) {
        ret = spi_nor_cmd_write(dev, SPI_NOR_CMD_4BA);

        if (ret == 0) {
            struct spi_nor_data* data = dev->data;

            data->flag_access_32bit = true;
        }
    }

    release_device(dev);

    return (ret);
}

#ifndef CONFIG_SPI_NOR_SFDP_MINIMAL

static int spi_nor_process_bfp(const struct device* dev,
                               const struct jesd216_param_header* php,
                               const struct jesd216_bfp* bfp) {
    struct spi_nor_data* data = dev->data;
    struct jesd216_erase_type* etp = data->erase_types;
    const size_t flash_size = (size_t)(jesd216_bfp_density(bfp) / 8U);

    LOG_INF("%s: %u %ciBy flash", dev->name,
            (flash_size < (1024U * 1024U)) ? (uint32_t)(flash_size >> 10)
                                           : (uint32_t)(flash_size >> 20),
            (flash_size < (1024U * 1024U)) ? 'k' : 'M');

    /* Copy over the erase types, preserving their order.  (The
     * Sector Map Parameter table references them by index.)
     */
    memset(data->erase_types, 0, sizeof(data->erase_types));
    for (uint_fast8_t ti = 1; ti <= ARRAY_SIZE(data->erase_types); ++ti) {
        if (jesd216_bfp_erase(bfp, ti, etp) == 0) {
            LOG_DBG("Erase %u with %02x", (uint32_t)BIT(etp->exp), etp->cmd);
        }
        ++etp;
    }

    data->page_size = jesd216_bfp_page_size(php, bfp);
    #ifdef CONFIG_SPI_NOR_SFDP_RUNTIME
    data->flash_size = flash_size;
    #else /* CONFIG_SPI_NOR_SFDP_RUNTIME */
    if (flash_size != dev_flash_size(dev)) {
        LOG_ERR("BFP flash size mismatch with devicetree");
        return (-EINVAL);
    }
    #endif /* CONFIG_SPI_NOR_SFDP_RUNTIME */

    LOG_DBG("Page size %u bytes", data->page_size);

    /* If 4-byte addressing is supported, switch to it. */
    if (jesd216_bfp_addrbytes(bfp) != JESD216_SFDP_BFP_DW1_ADDRBYTES_VAL_3B) {
        struct jesd216_bfp_dw16 dw16;
        int rc = 0;

        if (IS_ENABLED(ANY_INST_USE_4B_ADDR_OPCODES) && DEV_CFG(dev)->use_4b_addr_opcodes) {
            LOG_DBG("4-byte addressing supported, using it via specific opcodes");
            return (0);
        }

        if (jesd216_bfp_decode_dw16(php, bfp, &dw16) == 0) {
            rc = spi_nor_set_address_mode(dev, dw16.enter_4ba);
        }

        if (rc != 0) {
            LOG_ERR("Unable to enter 4-byte mode: %d\n", rc);
            return (rc);
        }
    }

    return (0);
}

static int spi_nor_process_sfdp(const struct device* dev) {
    int rc;

    #if defined(CONFIG_SPI_NOR_SFDP_RUNTIME)
    struct spi_nor_data* dev_data = dev->data;
    /* For runtime we need to read the SFDP table, identify the
     * BFP block, and process it.
     */
    const uint8_t decl_nph = 2;

    union {
        /* We only process BFP so use one parameter block */
        uint8_t raw[JESD216_SFDP_SIZE(2U)];                     /* @see Use value from decl_nph */
        struct jesd216_sfdp_header sfdp;
    } u_header;
    const struct jesd216_sfdp_header* hp = &u_header.sfdp;

    rc = spi_nor_sfdp_read(dev, 0, u_header.raw, sizeof(u_header.raw));
    if (rc != 0) {
        LOG_ERR("SFDP read failed: %d", rc);
        return (rc);
    }

    uint32_t magic = jesd216_sfdp_magic(hp);

    if (magic != JESD216_SFDP_MAGIC) {
        LOG_ERR("SFDP magic %08x invalid", magic);
        return (-EINVAL);
    }

    LOG_INF("%s: SFDP v %u.%u AP %x with %u PH", dev->name,
            hp->rev_major, hp->rev_minor, hp->access, 1 + hp->nph);

    const struct jesd216_param_header* php  = hp->phdr;
    const struct jesd216_param_header* phpe = php + MIN(decl_nph, 1 + hp->nph);

    while (php != phpe) {
        uint16_t id = jesd216_param_id(php);

        LOG_INF("PH%u: %04x rev %u.%u: %u DW @ %x",
                (php - hp->phdr), id, php->rev_major, php->rev_minor,
                php->len_dw, jesd216_param_addr(php));

        if (id == JESD216_SFDP_PARAM_ID_BFP) {
            union {
                uint32_t dw[20];                                        /* The maximum size of BFP is 20 DWORD */
                struct jesd216_bfp bfp;
            } u_param;
            const struct jesd216_bfp* bfp = &u_param.bfp;
            size_t len = (MIN(php->len_dw, 20) * sizeof(uint32_t));     /* #CUSTOM@NDRS */

            rc = spi_nor_sfdp_read(dev, jesd216_param_addr(php),
                                   u_param.dw, len);
            if (rc == 0) {
                rc = spi_nor_process_bfp(dev, php, bfp);
            }

            if (rc != 0) {
                LOG_INF("SFDP BFP failed: %d", rc);
                break;
            }
        }

        if (id == JESD216_SFDP_PARAM_ID_4B_ADDR_INSTR) {
            if (IS_ENABLED(ANY_INST_USE_4B_ADDR_OPCODES) &&
                DEV_CFG(dev)->use_4b_addr_opcodes) {
                /*
                 * Check table 4 byte address instruction table to get supported
                 * erase opcodes when running in 4 byte address mode
                 */
                union {
                    uint32_t dw[2];
                    struct {
                        uint32_t dummy;
                        uint8_t type[4];
                    } types;
                } u2;

                rc = spi_nor_sfdp_read(
                    dev, jesd216_param_addr(php), (uint8_t*)u2.dw,
                    MIN(sizeof(uint32_t) * php->len_dw, sizeof(u2.dw)));
                if (rc != 0) {
                    break;
                }

                for (uint8_t ei = 0; ei < JESD216_NUM_ERASE_TYPES; ++ei) {
                    struct jesd216_erase_type* etp = &dev_data->erase_types[ei];
                    const uint8_t cmd = u2.types.type[ei];

                    /* 0xFF means not supported */
                    if (cmd == 0xFF) {
                        etp->exp = 0;
                        etp->cmd = 0;
                    }
                    else {
                        etp->cmd = cmd;
                    };
                }

                if (!((sys_le32_to_cpu(u2.dw[0]) & BIT(0)) &&
                      (sys_le32_to_cpu(u2.dw[1]) & BIT(6)))) {
                    LOG_ERR("4-byte addressing not supported");
                    return (-ENOTSUP);
                }
            }
        }
        ++php;
    }
    #elif defined(CONFIG_SPI_NOR_SFDP_DEVICETREE)
    /* For devicetree we need to synthesize a parameter header and
     * process the stored BFP data as if we had read it.
     */
    const struct spi_nor_config* cfg = dev->config;
    struct jesd216_param_header bfp_hdr = {
         .len_dw = cfg->bfp_len,
    };

    rc = spi_nor_process_bfp(dev, &bfp_hdr, cfg->bfp);
    #else
    #error Unhandled SFDP choice
    #endif

    return (rc);
}

#if defined(CONFIG_FLASH_PAGE_LAYOUT)
static int setup_pages_layout(const struct device* dev) {
    #if defined(CONFIG_SPI_NOR_SFDP_RUNTIME)
    struct spi_nor_data* data = dev->data;
    const size_t flash_size = dev_flash_size(dev);
    const uint32_t layout_page_size = CONFIG_SPI_NOR_FLASH_LAYOUT_PAGE_SIZE;
    uint8_t exp = 0;

    /* Find the smallest erase size. */
    for (size_t i = 0; i < ARRAY_SIZE(data->erase_types); ++i) {
        const struct jesd216_erase_type* etp = &data->erase_types[i];

        if ((etp->cmd != 0) &&
            ((exp == 0) || (etp->exp < exp))) {
            exp = etp->exp;
        }
    }

    if (exp == 0) {
        return (-ENOTSUP);
    }

    uint32_t erase_size = BIT(exp);

    /* Error if layout page size is not a multiple of smallest
     * erase size.
     */
    if ((layout_page_size % erase_size) != 0) {
        LOG_ERR("layout page %u not compatible with erase size %u",
                layout_page_size, erase_size);
        return (-EINVAL);
    }

    /* Warn but accept layout page sizes that leave inaccessible
     * space.
     */
    if ((flash_size % layout_page_size) != 0) {
        LOG_INF("layout page %u wastes space with device size %zu",
                layout_page_size, flash_size);
    }

    data->layout.pages_size  = layout_page_size;
    data->layout.pages_count = (flash_size / layout_page_size);
    LOG_DBG("layout %u x %u By pages", data->layout.pages_count, data->layout.pages_size);
    #elif defined(CONFIG_SPI_NOR_SFDP_DEVICETREE)
    const struct spi_nor_config* cfg = dev->config;
    const struct flash_pages_layout* layout = &cfg->layout;
    const size_t flash_size = dev_flash_size(dev);
    size_t layout_size = layout->pages_size * layout->pages_count;

    if (flash_size != layout_size) {
        LOG_ERR("device size %u mismatch %zu * %zu By pages",
                flash_size, layout->pages_count, layout->pages_size);
        return (-EINVAL);
    }
    #else /* CONFIG_SPI_NOR_SFDP_RUNTIME */
    #error Unhandled SFDP choice
    #endif /* CONFIG_SPI_NOR_SFDP_RUNTIME */

    return (0);
}
#endif /* CONFIG_FLASH_PAGE_LAYOUT */
#endif /* CONFIG_SPI_NOR_SFDP_MINIMAL */

/**
 * @brief Configure the flash
 *
 * @param dev The flash device structure
 * @param info The flash info structure
 * @return 0 on success, negative errno code otherwise
 */
static int spi_nor_configure(const struct device* dev) {
    const struct spi_nor_config* cfg = dev->config;
    uint8_t jedec_id[SPI_NOR_MAX_ID_LEN];
    int rc;

    /* Validate bus and CS is ready */
    if (!spi_is_ready_dt(&cfg->spi)) {
        return (-ENODEV);
    }

    #if ANY_INST_HAS_RESET_GPIOS

    if (cfg->reset_gpios_exist) {
        if (!gpio_is_ready_dt(&cfg->reset)) {
            LOG_ERR("Reset pin not ready");
            return (-ENODEV);
        }

        if (gpio_pin_configure_dt(&cfg->reset, GPIO_OUTPUT_ACTIVE)) {
            LOG_ERR("Couldn't configure reset pin");
            return (-ENODEV);
        }

        rc = gpio_pin_set_dt(&cfg->reset, 0);
        if (rc) {
            return (rc);
        }
    }
    #endif

    #if (__GTEST == 0U)                     /* #CUSTOM@NDRS */
    /* After a soft-reset the flash might be in DPD or busy writing/erasing.
     * Exit DPD and wait until flash is ready.
     */
    acquire_device(dev);

    rc = exit_dpd(dev);
    if (rc < 0) {
        LOG_ERR("Failed to exit DPD (%d)", rc);
        release_device(dev);
        return (-ENODEV);
    }

    rc = spi_nor_rdsr(dev);
    if ((rc > 0) && (rc & SPI_NOR_WIP_BIT)) {
        LOG_WRN("Waiting until flash is ready");
        rc = spi_nor_wait_until_ready(dev, WAIT_READY_REGISTER);
    }
    release_device(dev);

    if (rc < 0) {
        LOG_ERR("Failed to wait until flash is ready (%d)", rc);
        return (-ENODEV);
    }
    #endif

    /* now the spi bus is configured, we can verify SPI
     * connectivity by reading the JEDEC ID.
     */

    rc = spi_nor_read_jedec_id(dev, jedec_id);
    if (rc != 0) {
        LOG_ERR("JEDEC ID read failed: %d", rc);
        return (-ENODEV);
    }

    #ifndef CONFIG_SPI_NOR_SFDP_RUNTIME
    /* For minimal and devicetree we need to check the JEDEC ID
     * against the one from devicetree, to ensure we didn't find a
     * device that has different parameters.
     */

    if (memcmp(jedec_id, cfg->jedec_id, sizeof(jedec_id)) != 0) {
        LOG_ERR("Device id %02x %02x %02x does not match config %02x %02x %02x",
                jedec_id[0], jedec_id[1], jedec_id[2],
                cfg->jedec_id[0], cfg->jedec_id[1], cfg->jedec_id[2]);
        return (-EINVAL);
    }
    #endif

    /* Check for block protect bits that need to be cleared.  This
     * information cannot be determined from SFDP content, so the
     * devicetree node property must be set correctly for any device
     * that powers up with block protect enabled.
     */
    if (cfg->has_lock != 0) {
        acquire_device(dev);

        rc = spi_nor_rdsr(dev);

        /* Only clear if RDSR worked and something's set. */
        if (rc > 0) {
            rc = spi_nor_wrsr(dev, rc & ~cfg->has_lock);
        }

        release_device(dev);

        if (rc != 0) {
            LOG_ERR("BP clear failed: %d\n", rc);
            return (-ENODEV);
        }
    }

    #ifdef CONFIG_SPI_NOR_SFDP_MINIMAL
    /* For minimal we support some overrides from specific
     * devicertee properties.
     */
    if (cfg->enter_4byte_addr != 0) {
        rc = spi_nor_set_address_mode(dev, cfg->enter_4byte_addr);

        if (rc != 0) {
            LOG_ERR("Unable to enter 4-byte mode: %d\n", rc);
            return (-ENODEV);
        }
    }

    #else /* CONFIG_SPI_NOR_SFDP_MINIMAL */
    /* For devicetree and runtime we need to process BFP data and
     * set up or validate page layout.
     */
    rc = spi_nor_process_sfdp(dev);
    if (rc != 0) {
        LOG_ERR("SFDP read failed: %d", rc);
        return (-ENODEV);
    }

    #if defined(CONFIG_FLASH_PAGE_LAYOUT)
    rc = setup_pages_layout(dev);
    if (rc != 0) {
        LOG_ERR("layout setup failed: %d", rc);
        return (-ENODEV);
    }
    #endif /* CONFIG_FLASH_PAGE_LAYOUT */
    #endif /* CONFIG_SPI_NOR_SFDP_MINIMAL */

    #if ANY_INST_HAS_MXICY_MX25R_POWER_MODE
    if (cfg->mxicy_mx25r_power_mode_exist) {
        /* Do not fail init if setting configuration register fails */
        (void) mxicy_configure(dev, jedec_id);
    }
    #endif /* ANY_INST_HAS_MXICY_MX25R_POWER_MODE */

    return (0);
}

static int spi_nor_pm_control(const struct device* dev, enum pm_device_action action) {
    int rc = 0;

    switch (action) {
        case PM_DEVICE_ACTION_SUSPEND :
            acquire_device(dev);
            rc = enter_dpd(dev);
            release_device(dev);
            break;

        case PM_DEVICE_ACTION_RESUME :
            acquire_device(dev);
            rc = exit_dpd(dev);
            release_device(dev);
            break;

        case PM_DEVICE_ACTION_TURN_ON :
            /* Coming out of power off */
            rc = spi_nor_configure(dev);
            if (rc == 0) {
                /* Move to DPD, the correct device state
                 * for PM_DEVICE_STATE_SUSPENDED
                 */
                acquire_device(dev);
                rc = enter_dpd(dev);
                release_device(dev);
            }
            break;

        case PM_DEVICE_ACTION_TURN_OFF :
            break;

        default:
            rc = -ENOSYS;
    }

    return rc;
}

/**
 * @brief Initialize and configure the flash
 *
 * @param name The flash name
 * @return 0 on success, negative errno code otherwise
 */
static int spi_nor_init(const struct device* dev) {
    if (IS_ENABLED(CONFIG_MULTITHREADING)) {
        struct spi_nor_data* const driver_data = dev->data;

        k_sem_init(&driver_data->sem, 1, K_SEM_MAX_LIMIT);
    }

    #if ANY_INST_HAS_WP_GPIOS
    if (DEV_CFG(dev)->wp_gpios_exist) {
        if (!device_is_ready(DEV_CFG(dev)->wp.port)) {
            LOG_ERR("Write-protect pin not ready");
            return (-ENODEV);
        }

        if (gpio_pin_configure_dt(&(DEV_CFG(dev)->wp), GPIO_OUTPUT_ACTIVE)) {
            LOG_ERR("Write-protect pin failed to set active");
            return (-ENODEV);
        }
    }
    #endif /* ANY_INST_HAS_WP_GPIOS */

    #if ANY_INST_HAS_HOLD_GPIOS
    if (DEV_CFG(dev)->hold_gpios_exist) {
        if (!device_is_ready(DEV_CFG(dev)->hold.port)) {
            LOG_ERR("Hold pin not ready");
            return (-ENODEV);
        }

        if (gpio_pin_configure_dt(&(DEV_CFG(dev)->hold), GPIO_OUTPUT_INACTIVE)) {
            LOG_ERR("Hold pin failed to set inactive");
            return (-ENODEV);
        }
    }
    #endif /* ANY_INST_HAS_HOLD_GPIOS */

    return pm_device_driver_init(dev, spi_nor_pm_control);
}

#if defined(CONFIG_FLASH_PAGE_LAYOUT)

static void spi_nor_pages_layout(const struct device* dev,
                                 const struct flash_pages_layout** layout,
                                 size_t* layout_size) {
    /* Data for runtime, const for devicetree and minimal. */
    #ifdef CONFIG_SPI_NOR_SFDP_RUNTIME
    struct spi_nor_data const* data = dev->data;

    *layout = &data->layout;
    #else /* CONFIG_SPI_NOR_SFDP_RUNTIME */
    const struct spi_nor_config* cfg = dev->config;

    *layout = &cfg->layout;
    #endif /* CONFIG_SPI_NOR_SFDP_RUNTIME */

    *layout_size = 1;
}

#endif /* CONFIG_FLASH_PAGE_LAYOUT */

static const struct flash_parameters*
flash_nor_get_parameters(const struct device* dev) {
    ARG_UNUSED(dev);

    return (&flash_nor_parameters);
}

static int flash_nor_get_size(const struct device *dev, uint64_t *size)
{
	*size = (uint64_t)dev_flash_size(dev);

	return 0;
}

static const struct flash_driver_api spi_nor_api = {
<<<<<<< HEAD
    .read  = spi_nor_read,
    .write = spi_nor_write,
    .erase = spi_nor_erase,
    .get_parameters = flash_nor_get_parameters,
    #if defined(CONFIG_FLASH_PAGE_LAYOUT)
    .page_layout = spi_nor_pages_layout,
    #endif
    #if defined(CONFIG_FLASH_JESD216_API)
    .sfdp_read = spi_nor_sfdp_read,
    .read_jedec_id = spi_nor_read_jedec_id,
    #endif
    #if defined(CONFIG_FLASH_EX_OP_ENABLED)
    .ex_op = flash_spi_nor_ex_op,
    #endif
=======
	.read = spi_nor_read,
	.write = spi_nor_write,
	.erase = spi_nor_erase,
	.get_parameters = flash_nor_get_parameters,
	.get_size = flash_nor_get_size,
#if defined(CONFIG_FLASH_PAGE_LAYOUT)
	.page_layout = spi_nor_pages_layout,
#endif
#if defined(CONFIG_FLASH_JESD216_API)
	.sfdp_read = spi_nor_sfdp_read,
	.read_jedec_id = spi_nor_read_jedec_id,
#endif
#if defined(CONFIG_FLASH_EX_OP_ENABLED)
	.ex_op = flash_spi_nor_ex_op,
#endif
>>>>>>> eb4f2fb4
};

#define PAGE_LAYOUT_GEN(idx)                                    \
    BUILD_ASSERT(DT_INST_NODE_HAS_PROP(idx, size),              \
                 "jedec,spi-nor size required for non-runtime SFDP page layout");   \
    enum {                                                      \
        INST_##idx##_BYTES = (DT_INST_PROP(idx, size) / 8)      \
    };                                                          \
    BUILD_ASSERT(SPI_NOR_IS_SECTOR_ALIGNED(CONFIG_SPI_NOR_FLASH_LAYOUT_PAGE_SIZE),  \
                 "SPI_NOR_FLASH_LAYOUT_PAGE_SIZE must be multiple of 4096");        \
    enum {                                                      \
        LAYOUT_PAGES_##idx##_COUNT =                            \
            (INST_##idx##_BYTES / CONFIG_SPI_NOR_FLASH_LAYOUT_PAGE_SIZE)            \
    };                                                          \
    BUILD_ASSERT((CONFIG_SPI_NOR_FLASH_LAYOUT_PAGE_SIZE * LAYOUT_PAGES_##idx##_COUNT) == \
                 INST_##idx##_BYTES,                            \
                 "SPI_NOR_FLASH_LAYOUT_PAGE_SIZE incompatible with flash size");

#define SFDP_BFP_ATTR_GEN(idx)                                  \
    BUILD_ASSERT(DT_INST_NODE_HAS_PROP(idx, sfdp_bfp),          \
                 "jedec,spi-nor sfdp-bfp required for devicetree SFDP");            \
    static const __aligned(4) uint8_t bfp_##idx##_data[] = DT_INST_PROP(idx, sfdp_bfp);

#define INST_ATTR_GEN(idx)                                      \
    BUILD_ASSERT(DT_INST_NODE_HAS_PROP(idx, jedec_id),          \
                 "jedec,spi-nor jedec-id required for non-runtime SFDP");   \
    IF_ENABLED(CONFIG_FLASH_PAGE_LAYOUT, (PAGE_LAYOUT_GEN(idx)))            \
    IF_ENABLED(CONFIG_SPI_NOR_SFDP_DEVICETREE, (SFDP_BFP_ATTR_GEN(idx)))

    #define ATTRIBUTES_DEFINE(idx) COND_CODE_1(CONFIG_SPI_NOR_SFDP_RUNTIME, EMPTY(), \
    (INST_ATTR_GEN(idx)))

#define DEFINE_PAGE_LAYOUT(idx)                                 \
    IF_ENABLED(CONFIG_FLASH_PAGE_LAYOUT,                        \
               (.layout = {                                     \
                    .pages_count = LAYOUT_PAGES_##idx##_COUNT,  \
                    .pages_size = CONFIG_SPI_NOR_FLASH_LAYOUT_PAGE_SIZE, \
                },))

#define INST_HAS_LOCK(idx)  DT_INST_NODE_HAS_PROP(idx, has_lock)

#define LOCK_DEFINE(idx)                                        \
    IF_ENABLED(INST_HAS_LOCK(idx), (BUILD_ASSERT(DT_INST_PROP(idx, has_lock) == \
                                    (DT_INST_PROP(idx, has_lock) & 0xFF),       \
                                    "Need support for lock clear beyond SR1");))

#define CONFIGURE_4BYTE_ADDR(idx) .enter_4byte_addr = DT_INST_PROP_OR(idx, enter_4byte_addr, 0),

#define INIT_T_ENTER_DPD(idx)                                   \
    COND_CODE_1(DT_INST_NODE_HAS_PROP(idx, t_enter_dpd),        \
        (.t_enter_dpd =                                         \
            DIV_ROUND_UP(DT_INST_PROP(idx, t_enter_dpd), NSEC_PER_MSEC)),\
        (.t_enter_dpd = 0))

#if ANY_INST_HAS_T_EXIT_DPD
#define INIT_T_EXIT_DPD(idx)                                    \
    COND_CODE_1(                                                \
        DT_INST_NODE_HAS_PROP(idx, t_exit_dpd),                 \
        (.t_exit_dpd = DIV_ROUND_UP(DT_INST_PROP(idx, t_exit_dpd), NSEC_PER_MSEC)),\
        (.t_exit_dpd = 0))
#endif

#define INIT_WP_GPIOS(idx) .wp = GPIO_DT_SPEC_INST_GET_OR(idx, wp_gpios, {0})

#define INIT_HOLD_GPIOS(idx) .hold = GPIO_DT_SPEC_INST_GET_OR(idx, hold_gpios, {0})

#define INIT_WAKEUP_SEQ_PARAMS(idx)                             \
    COND_CODE_1(DT_INST_NODE_HAS_PROP(idx, dpd_wakeup_sequence),\
        (.t_dpdd_ms = DIV_ROUND_UP(                             \
            DT_INST_PROP_BY_IDX(idx, dpd_wakeup_sequence, 0), NSEC_PER_MSEC),\
         .t_crdp_ms = DIV_ROUND_UP(                             \
            DT_INST_PROP_BY_IDX(idx, dpd_wakeup_sequence, 1), NSEC_PER_MSEC),\
         .t_rdp_ms = DIV_ROUND_UP(                              \
            DT_INST_PROP_BY_IDX(idx, dpd_wakeup_sequence, 2), NSEC_PER_MSEC)),\
        (.t_dpdd_ms = 0, .t_crdp_ms = 0, .t_rdp_ms = 0))

#define INIT_MXICY_MX25R_POWER_MODE(idx)                        \
    .mxicy_mx25r_power_mode = DT_INST_ENUM_IDX_OR(idx, mxicy_mx25r_power_mode, 0)

#define INIT_RESET_GPIOS(idx) .reset = GPIO_DT_SPEC_INST_GET_OR(idx, reset_gpios, {0})

#define INST_CONFIG_STRUCT_GEN(idx)                             \
    DEFINE_PAGE_LAYOUT(idx)                                     \
    .flash_size = DT_INST_PROP(idx, size) / 8,                  \
    .jedec_id   = DT_INST_PROP(idx, jedec_id),                  \
    IF_ENABLED(CONFIG_SPI_NOR_SFDP_MINIMAL, (CONFIGURE_4BYTE_ADDR(idx)))    \
    IF_ENABLED(CONFIG_SPI_NOR_SFDP_DEVICETREE,                  \
        (.bfp_len = sizeof(bfp_##idx##_data) / 4,               \
         .bfp = (const struct jesd216_bfp *)bfp_##idx##_data,))

#define GENERATE_CONFIG_STRUCT(idx)                                     \
    static const struct spi_nor_config spi_nor_##idx##_config = {       \
        .spi = SPI_DT_SPEC_INST_GET(idx, SPI_WORD_SET(8), CONFIG_SPI_NOR_CS_WAIT_DELAY), \
        .dpd_exist = DT_INST_PROP(idx, has_dpd),                        \
        .dpd_wakeup_sequence_exist = DT_INST_NODE_HAS_PROP(idx, dpd_wakeup_sequence), \
        .mxicy_mx25r_power_mode_exist =                                 \
            DT_INST_NODE_HAS_PROP(idx, mxicy_mx25r_power_mode),         \
        .reset_gpios_exist = DT_INST_NODE_HAS_PROP(idx, reset_gpios),   \
        .requires_ulbpr_exist = DT_INST_PROP(idx, requires_ulbpr),      \
        .wp_gpios_exist = DT_INST_NODE_HAS_PROP(idx, wp_gpios),         \
        .hold_gpios_exist = DT_INST_NODE_HAS_PROP(idx, hold_gpios),     \
        .use_4b_addr_opcodes = DT_INST_PROP(idx, use_4b_addr_opcodes),  \
        IF_ENABLED(INST_HAS_LOCK(idx), (.has_lock = DT_INST_PROP(idx, has_lock),)) \
        IF_ENABLED(ANY_INST_HAS_DPD, (INIT_T_ENTER_DPD(idx),))          \
        IF_ENABLED(UTIL_AND(ANY_INST_HAS_DPD, ANY_INST_HAS_T_EXIT_DPD), \
            (INIT_T_EXIT_DPD(idx),))                                    \
        IF_ENABLED(ANY_INST_HAS_DPD_WAKEUP_SEQUENCE, (INIT_WAKEUP_SEQ_PARAMS(idx),)) \
        IF_ENABLED(ANY_INST_HAS_MXICY_MX25R_POWER_MODE,                 \
            (INIT_MXICY_MX25R_POWER_MODE(idx),))                        \
        IF_ENABLED(ANY_INST_HAS_RESET_GPIOS, (INIT_RESET_GPIOS(idx),))  \
        IF_ENABLED(ANY_INST_HAS_WP_GPIOS, (INIT_WP_GPIOS(idx),))        \
        IF_ENABLED(ANY_INST_HAS_HOLD_GPIOS, (INIT_HOLD_GPIOS(idx),))    \
        IF_DISABLED(CONFIG_SPI_NOR_SFDP_RUNTIME, (INST_CONFIG_STRUCT_GEN(idx)))};

#define ASSIGN_PM(idx)                                          \
    PM_DEVICE_DT_INST_DEFINE(idx, spi_nor_pm_control);

#define SPI_NOR_INST(idx)                                       \
    ASSIGN_PM(idx)                                              \
    ATTRIBUTES_DEFINE(idx)                                      \
    LOCK_DEFINE(idx)                                            \
    GENERATE_CONFIG_STRUCT(idx)                                 \
    static struct spi_nor_data spi_nor_##idx##_data;            \
    DEVICE_DT_INST_DEFINE(idx, spi_nor_init, PM_DEVICE_DT_INST_GET(idx),  \
                          &spi_nor_##idx##_data, &spi_nor_##idx##_config, \
                          POST_KERNEL, CONFIG_SPI_NOR_INIT_PRIORITY, &spi_nor_api);

DT_INST_FOREACH_STATUS_OKAY(SPI_NOR_INST)

#if (__GTEST == 1U)                         /* #CUSTOM@NDRS */
#include <cmsis_core.h>

#if defined(CONFIG_SOC_SERIES_SAMV71)

#endif

#if defined(CONFIG_SOC_SERIES_SAMC21)
#include "samc21_reg_stub.h"

extern void zephyr_gpio_sam0_set_regs(const struct gpio_dt_spec* spec, volatile void* reg_ptr);

void zephyr_gtest_spi_nor(void) {
    struct device const* dev;

    dev = DEVICE_DT_GET(DT_NODELABEL(is25lp080));
    (void) dev;
    zephyr_gpio_sam0_set_regs(&spi_nor_0_config.spi.config.cs.gpio, ut_mcu_port_ptr);

    // Setup spi_nor_data_0 data parameter
    #if defined(CONFIG_SPI_NOR_SFDP_RUNTIME)
    spi_nor_0_data.flash_size = (16UL * 1024UL * 1024UL);
    spi_nor_0_data.page_size  = 4096U;

    spi_nor_0_data.erase_types[0].cmd = 0x20;
    spi_nor_0_data.erase_types[0].exp = 0x0C;
    spi_nor_0_data.erase_types[1].cmd = 0x52;
    spi_nor_0_data.erase_types[1].exp = 0x0F;
    spi_nor_0_data.erase_types[2].cmd = 0xD8;
    spi_nor_0_data.erase_types[2].exp = 0x10;

    spi_nor_0_data.layout.pages_count = 4096U;
    spi_nor_0_data.layout.pages_size  = 4096U;
    #endif
}
#endif

#endif<|MERGE_RESOLUTION|>--- conflicted
+++ resolved
@@ -1710,19 +1710,18 @@
     return (&flash_nor_parameters);
 }
 
-static int flash_nor_get_size(const struct device *dev, uint64_t *size)
-{
-	*size = (uint64_t)dev_flash_size(dev);
-
-	return 0;
+static int flash_nor_get_size(const struct device* dev, uint64_t* size) {
+    *size = (uint64_t)dev_flash_size(dev);
+
+    return (0);
 }
 
 static const struct flash_driver_api spi_nor_api = {
-<<<<<<< HEAD
     .read  = spi_nor_read,
     .write = spi_nor_write,
     .erase = spi_nor_erase,
     .get_parameters = flash_nor_get_parameters,
+    .get_size = flash_nor_get_size,
     #if defined(CONFIG_FLASH_PAGE_LAYOUT)
     .page_layout = spi_nor_pages_layout,
     #endif
@@ -1733,23 +1732,6 @@
     #if defined(CONFIG_FLASH_EX_OP_ENABLED)
     .ex_op = flash_spi_nor_ex_op,
     #endif
-=======
-	.read = spi_nor_read,
-	.write = spi_nor_write,
-	.erase = spi_nor_erase,
-	.get_parameters = flash_nor_get_parameters,
-	.get_size = flash_nor_get_size,
-#if defined(CONFIG_FLASH_PAGE_LAYOUT)
-	.page_layout = spi_nor_pages_layout,
-#endif
-#if defined(CONFIG_FLASH_JESD216_API)
-	.sfdp_read = spi_nor_sfdp_read,
-	.read_jedec_id = spi_nor_read_jedec_id,
-#endif
-#if defined(CONFIG_FLASH_EX_OP_ENABLED)
-	.ex_op = flash_spi_nor_ex_op,
-#endif
->>>>>>> eb4f2fb4
 };
 
 #define PAGE_LAYOUT_GEN(idx)                                    \
