--- conflicted
+++ resolved
@@ -315,9 +315,7 @@
 /* Check the current time against the time DPD was entered and delay
  * until it's ok to initiate the DPD exit process.
  */
-<<<<<<< HEAD
 static inline void delay_until_exit_dpd_ok(const struct device* const dev) {
-    #if ANY_INST_HAS_DPD
     const struct spi_nor_config* const driver_config = dev->config;
 
     if (driver_config->dpd_exist) {
@@ -345,40 +343,6 @@
             }
         }
     }
-    #else
-    ARG_UNUSED(dev);
-    #endif /* ANY_INST_HAS_DPD */
-=======
-static inline void delay_until_exit_dpd_ok(const struct device *const dev)
-{
-	const struct spi_nor_config *const driver_config = dev->config;
-
-	if (driver_config->dpd_exist) {
-		struct spi_nor_data *const driver_data = dev->data;
-		int32_t since = (int32_t)(k_uptime_get_32() - driver_data->ts_enter_dpd);
-
-		/* If the time is negative the 32-bit counter has wrapped,
-		 * which is certainly long enough no further delay is
-		 * required.  Otherwise we have to check whether it's been
-		 * long enough taking into account necessary delays for
-		 * entering and exiting DPD.
-		 */
-		if (since >= 0) {
-			/* Subtract time required for DPD to be reached */
-			since -= driver_config->t_enter_dpd;
-
-			/* Subtract time required in DPD before exit */
-			since -= driver_config->t_dpdd_ms;
-
-			/* If the adjusted time is negative we have to wait
-			 * until it reaches zero before we can proceed.
-			 */
-			if (since < 0) {
-				k_sleep(K_MSEC((uint32_t)-since));
-			}
-		}
-	}
->>>>>>> 9dcef722
 }
 #endif /* ANY_INST_HAS_DPD */
 
