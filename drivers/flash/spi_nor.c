/*
 * Copyright (c) 2018 Savoir-Faire Linux.
 * Copyright (c) 2020 Peter Bigot Consulting, LLC
 * Copyright (c) 2023 Intercreate, Inc.
 *
 * This driver is heavily inspired from the spi_flash_w25qxxdv.c SPI NOR driver.
 *
 * SPDX-License-Identifier: Apache-2.0
 */

#define DT_DRV_COMPAT jedec_spi_nor

#include <errno.h>
#include <zephyr/drivers/flash.h>
#include <zephyr/drivers/gpio.h>
#include <zephyr/drivers/spi.h>
#include <zephyr/init.h>
#include <string.h>
#include <zephyr/logging/log.h>
#include <zephyr/sys_clock.h>
#include <zephyr/pm/device.h>
#include <zephyr/pm/device_runtime.h>

#include "spi_nor.h"
#include "jesd216.h"
#include "flash_priv.h"

LOG_MODULE_REGISTER(spi_nor, CONFIG_FLASH_LOG_LEVEL);

/* Device Power Management Notes
 *
 * These flash devices have several modes during operation:
 * * When CSn is asserted (during a SPI operation) the device is
 *   active.
 * * When CSn is deasserted the device enters a standby mode.
 * * Some devices support a Deep Power-Down mode which reduces current
 *   to as little as 0.1% of standby.
 *
 * When mapped to the Zephyr Device Power Management states:
 * * PM_DEVICE_STATE_ACTIVE covers both active and standby modes;
 * * PM_DEVICE_STATE_SUSPENDED corresponds to deep-power-down mode;
 * * PM_DEVICE_STATE_OFF covers the powered off state;
 */

#define SPI_NOR_MAX_ADDR_WIDTH              4
#define SPI_NOR_3B_ADDR_MAX                 0xFFFFFF

#define ANY_INST_HAS_MXICY_MX25R_POWER_MODE DT_ANY_INST_HAS_PROP_STATUS_OKAY(mxicy_mx25r_power_mode)
#define ANY_INST_HAS_DPD                    DT_ANY_INST_HAS_BOOL_STATUS_OKAY(has_dpd)
#define ANY_INST_HAS_T_EXIT_DPD             DT_ANY_INST_HAS_PROP_STATUS_OKAY(t_exit_dpd)
#define ANY_INST_HAS_DPD_WAKEUP_SEQUENCE    DT_ANY_INST_HAS_PROP_STATUS_OKAY(dpd_wakeup_sequence)
#define ANY_INST_HAS_RESET_GPIOS            DT_ANY_INST_HAS_PROP_STATUS_OKAY(reset_gpios)
#define ANY_INST_HAS_WP_GPIOS               DT_ANY_INST_HAS_PROP_STATUS_OKAY(wp_gpios)
#define ANY_INST_HAS_HOLD_GPIOS             DT_ANY_INST_HAS_PROP_STATUS_OKAY(hold_gpios)
#define ANY_INST_USE_4B_ADDR_OPCODES        DT_ANY_INST_HAS_BOOL_STATUS_OKAY(use_4b_addr_opcodes)
#define ANY_INST_HAS_FLSR \
<<<<<<< HEAD
        DT_ANY_INST_HAS_BOOL_STATUS_OKAY(use_flag_status_register)
#define ANY_INST_USE_FAST_READ              DT_ANY_INST_HAS_BOOL_STATUS_OKAY(use_fast_read)
=======
	DT_ANY_INST_HAS_BOOL_STATUS_OKAY(use_flag_status_register)
#define ANY_INST_USE_FAST_READ DT_ANY_INST_HAS_BOOL_STATUS_OKAY(use_fast_read)
#define ANY_INST_REQUIRES_ULBPR DT_ANY_INST_HAS_BOOL_STATUS_OKAY(requires_ulbpr)
>>>>>>> 3db00489

#ifdef CONFIG_SPI_NOR_ACTIVE_DWELL_MS
#define ACTIVE_DWELL_MS CONFIG_SPI_NOR_ACTIVE_DWELL_MS
#else
#define ACTIVE_DWELL_MS 0
#endif

#define DEV_CFG(_dev_) ((const struct spi_nor_config* const)(_dev_)->config)

/* MXICY Related defines*/
/* MXICY Low-power/high perf mode is second bit in configuration register 2 */
#define LH_SWITCH_BIT 9

#define JEDEC_MACRONIX_ID   0xc2
#define JEDEC_MX25R_TYPE_ID 0x28

/* Build-time data associated with the device. */
struct spi_nor_config {
    /* Devicetree SPI configuration */
    struct spi_dt_spec spi;

    #if ANY_INST_HAS_RESET_GPIOS
    const struct gpio_dt_spec reset;
    #endif

    /* Runtime SFDP stores no static configuration. */

    #ifndef CONFIG_SPI_NOR_SFDP_RUNTIME
    /* Size of device in bytes, from size property */
    uint32_t flash_size;

    #ifdef CONFIG_FLASH_PAGE_LAYOUT
    /* Flash page layout can be determined from devicetree. */
    struct flash_pages_layout layout;
    #endif /* CONFIG_FLASH_PAGE_LAYOUT */

    /* Expected JEDEC ID, from jedec-id property */
    uint8_t jedec_id[SPI_NOR_MAX_ID_LEN];

    #if defined(CONFIG_SPI_NOR_SFDP_MINIMAL)
    /* Optional support for entering 32-bit address mode. */
    uint8_t enter_4byte_addr;
    #endif /* CONFIG_SPI_NOR_SFDP_MINIMAL */

    #if defined(CONFIG_SPI_NOR_SFDP_DEVICETREE)
    /* Length of BFP structure, in 32-bit words. */
    uint8_t bfp_len;

    /* Pointer to the BFP table as read from the device
     * (little-endian stored words), from sfdp-bfp property
     */
    const struct jesd216_bfp* bfp;
    #endif /* CONFIG_SPI_NOR_SFDP_DEVICETREE */
    #endif /* CONFIG_SPI_NOR_SFDP_RUNTIME */

    /* Optional bits in SR to be cleared on startup.
     *
     * This information cannot be derived from SFDP.
     */
    uint8_t has_lock;

    #if ANY_INST_HAS_WP_GPIOS
    /* The write-protect GPIO (wp-gpios) */
    const struct gpio_dt_spec wp;
    #endif

    #if ANY_INST_HAS_HOLD_GPIOS
    /* The hold GPIO (hold-gpios) */
    const struct gpio_dt_spec hold;
    #endif

    #if ANY_INST_HAS_DPD
    uint16_t t_enter_dpd;                   /* in milliseconds */
    uint16_t t_dpdd_ms;                     /* in milliseconds */
    #if ANY_INST_HAS_T_EXIT_DPD
    uint16_t t_exit_dpd;                    /* in milliseconds */
    #endif
    #endif

    #if ANY_INST_HAS_DPD_WAKEUP_SEQUENCE
    uint16_t t_crdp_ms;                     /* in milliseconds */
    uint16_t t_rdp_ms;                      /* in milliseconds */
    #endif

    #if ANY_INST_HAS_MXICY_MX25R_POWER_MODE
    bool mxicy_mx25r_power_mode;
    #endif
    bool use_4b_addr_opcodes : 1;

    /* exist flags for dts opt-ins */
    bool dpd_exist                    : 1;
    bool dpd_wakeup_sequence_exist    : 1;
    bool mxicy_mx25r_power_mode_exist : 1;
    bool reset_gpios_exist            : 1;
    bool requires_ulbpr_exist         : 1;
    bool wp_gpios_exist               : 1;
    bool hold_gpios_exist             : 1;
    bool has_flsr                     : 1;
    bool use_fast_read                : 1;
};

/**
 * struct spi_nor_data - Structure for defining the SPI NOR access
 * @sem: The semaphore to access to the flash
 */
struct spi_nor_data {
    struct k_sem sem;

    #if ANY_INST_HAS_DPD
    /* Low 32-bits of uptime counter at which device last entered
     * deep power-down.
     */
    uint32_t ts_enter_dpd;
    #endif

    /* Miscellaneous flags */

    /* If set addressed operations should use 32-bit rather than
     * 24-bit addresses.
     *
     * This is ignored if the access parameter to a command
     * explicitly specifies 24-bit or 32-bit addressing.
     */
    bool flag_access_32bit : 1;

    /* Minimal SFDP stores no dynamic configuration.  Runtime and
     * devicetree store page size and erase_types; runtime also
     * stores flash size and layout.
     */
    #ifndef CONFIG_SPI_NOR_SFDP_MINIMAL

    struct jesd216_erase_type erase_types[JESD216_NUM_ERASE_TYPES];

    /* Number of bytes per page */
    uint16_t page_size;

    #ifdef CONFIG_SPI_NOR_SFDP_RUNTIME
    /* Size of flash, in bytes */
    uint32_t flash_size;

    #ifdef CONFIG_FLASH_PAGE_LAYOUT
    struct flash_pages_layout layout;
    #endif /* CONFIG_FLASH_PAGE_LAYOUT */
    #endif /* CONFIG_SPI_NOR_SFDP_RUNTIME */
    #endif /* CONFIG_SPI_NOR_SFDP_MINIMAL */
};

#ifdef CONFIG_SPI_NOR_SFDP_MINIMAL
/* The historically supported erase sizes. */
static const struct jesd216_erase_type minimal_erase_types[JESD216_NUM_ERASE_TYPES] = {
    {
        .cmd = SPI_NOR_CMD_BE,
        .exp = 16,
    },
    {
        .cmd = SPI_NOR_CMD_SE,
        .exp = 12,
    },
};

static const struct jesd216_erase_type minimal_erase_types_4b[JESD216_NUM_ERASE_TYPES] = {
    {
        .cmd = SPI_NOR_CMD_BE_4B,
        .exp = 16,
    },
    {
        .cmd = SPI_NOR_CMD_SE_4B,
        .exp = 12,
    },
};
#endif /* CONFIG_SPI_NOR_SFDP_MINIMAL */

/* Register writes should be ready extremely quickly */
#define WAIT_READY_REGISTER     K_NO_WAIT
/* Page writes range from sub-ms to 10ms */
#define WAIT_READY_WRITE        K_TICKS(1)

#ifdef CONFIG_SPI_NOR_SLEEP_WHILE_WAITING_UNTIL_READY
#define WAIT_READY_ERASE        K_MSEC(CONFIG_SPI_NOR_SLEEP_ERASE_MS)
#else
#define WAIT_READY_ERASE        K_NO_WAIT
#endif

static int spi_nor_write_protection_set(const struct device* dev,
                                        bool write_protect);

/* Get pointer to array of supported erase types.  Static const for
 * minimal, data for runtime and devicetree.
 */
static inline const struct jesd216_erase_type*
dev_erase_types(const struct device* dev) {
    #ifdef CONFIG_SPI_NOR_SFDP_MINIMAL
    if (IS_ENABLED(ANY_INST_USE_4B_ADDR_OPCODES) && DEV_CFG(dev)->use_4b_addr_opcodes) {
        return (minimal_erase_types_4b);
    }
    return (minimal_erase_types);
    #else /* CONFIG_SPI_NOR_SFDP_MINIMAL */
    const struct spi_nor_data* data = dev->data;

    return (data->erase_types);
    #endif /* CONFIG_SPI_NOR_SFDP_MINIMAL */
}

/* Get the size of the flash device.  Data for runtime, constant for
 * minimal and devicetree.
 */
static inline uint32_t dev_flash_size(const struct device* dev) {
    #ifdef CONFIG_SPI_NOR_SFDP_RUNTIME
    const struct spi_nor_data* data = dev->data;

    return (data->flash_size);
    #else /* CONFIG_SPI_NOR_SFDP_RUNTIME */
    const struct spi_nor_config* cfg = dev->config;

    return (cfg->flash_size);
    #endif /* CONFIG_SPI_NOR_SFDP_RUNTIME */
}

/* #CUSTOM@NDRS */
size_t /**/spi_nor_flash_size(const struct device* dev) {
    size_t sz;

    sz = (size_t)dev_flash_size(dev);

    return (sz);
}

/* Get the flash device page size.  Constant for minimal, data for
 * runtime and devicetree.
 */
static inline uint16_t dev_page_size(const struct device* dev) {
    #ifdef CONFIG_SPI_NOR_SFDP_MINIMAL
    return DT_INST_PROP_OR(0, page_size, 256);
    #else /* CONFIG_SPI_NOR_SFDP_MINIMAL */
    const struct spi_nor_data* data = dev->data;

    return (data->page_size);
    #endif /* CONFIG_SPI_NOR_SFDP_MINIMAL */
}

static const struct flash_parameters flash_nor_parameters = {
    .write_block_size = 1U,
    .erase_value      = 0xFFU
};

/* Capture the time at which the device entered deep power-down. */
static inline void record_entered_dpd(const struct device* const dev) {
    #if ANY_INST_HAS_DPD
    const struct spi_nor_config* const driver_config = dev->config;

    if (driver_config->dpd_exist) {
        struct spi_nor_data* const driver_data = dev->data;

        driver_data->ts_enter_dpd = k_uptime_get_32();
    }
    #else
    ARG_UNUSED(dev);
    #endif
}

#if ANY_INST_HAS_DPD
/* Check the current time against the time DPD was entered and delay
 * until it's ok to initiate the DPD exit process.
 */
static inline void delay_until_exit_dpd_ok(const struct device* const dev) {
    const struct spi_nor_config* const driver_config = dev->config;

    if (driver_config->dpd_exist) {
        struct spi_nor_data* const driver_data = dev->data;
        int32_t since = (int32_t)(k_uptime_get_32() - driver_data->ts_enter_dpd);

        /* If the time is negative the 32-bit counter has wrapped,
         * which is certainly long enough no further delay is
         * required.  Otherwise we have to check whether it's been
         * long enough taking into account necessary delays for
         * entering and exiting DPD.
         */
        if (since >= 0) {
            /* Subtract time required for DPD to be reached */
            since -= driver_config->t_enter_dpd;

            /* Subtract time required in DPD before exit */
            since -= driver_config->t_dpdd_ms;

            /* If the adjusted time is negative we have to wait
             * until it reaches zero before we can proceed.
             */
            if (since < 0) {
                k_sleep(K_MSEC((uint32_t)-since));
            }
        }
    }
}
#endif /* ANY_INST_HAS_DPD */

/* Indicates that an access command includes bytes for the address.
 * If not provided the opcode is not followed by address bytes.
 */
#define NOR_ACCESS_ADDRESSED    BIT(0)

/* Indicates that addressed access uses a 24-bit address regardless of
 * spi_nor_data::flag_32bit_addr.
 */
#define NOR_ACCESS_24BIT_ADDR   BIT(1)

/* Indicates that addressed access uses a 32-bit address regardless of
 * spi_nor_data::flag_32bit_addr.
 */
#define NOR_ACCESS_32BIT_ADDR   BIT(2)

/* Indicates that a dummy byte is to be sent following the address.
 */
#define NOR_ACCESS_DUMMY_BYTE   BIT(3)

/* Indicates that an access command is performing a write.  If not
 * provided access is a read.
 */
#define NOR_ACCESS_WRITE        BIT(7)

/*
 * @brief Send an SPI command
 *
 * @param dev Device struct
 * @param opcode The command to send
 * @param access flags that determine how the command is constructed.
 *        See NOR_ACCESS_*.
 * @param addr The address to send
 * @param data The buffer to store or read the value
 * @param length The size of the buffer
 * @return 0 on success, negative errno code otherwise
 */
static int spi_nor_access(const struct device* const dev,
                          uint8_t opcode, unsigned int access,
                          off_t addr, void* data, size_t length) {
    const struct spi_nor_config* const driver_cfg = dev->config;
    struct spi_nor_data* const driver_data = dev->data;
    bool is_addressed = ((access & NOR_ACCESS_ADDRESSED) != 0U);
    bool is_write  = ((access & NOR_ACCESS_WRITE) != 0U);
    bool has_dummy = ((access & NOR_ACCESS_DUMMY_BYTE) != 0U);
    uint8_t buf[6];
    struct spi_buf spi_buf_tx[2] = {
        {
            .buf = buf,
            .len = 1
        },
        {
            .buf = data,
            .len = length
        }
    };
    struct spi_buf spi_buf_rx[2] = {
        {
            .buf = NULL,
            .len = 1
        },
        {
            .buf = data,
            .len = length
        }
    };

    buf[0] = opcode;
    if (is_addressed == true) {
        bool access_24bit = ((access & NOR_ACCESS_24BIT_ADDR) != 0U);
        bool access_32bit = ((access & NOR_ACCESS_32BIT_ADDR) != 0U);
        bool use_32bit    = (access_32bit || (!access_24bit && driver_data->flag_access_32bit));

        union {
            uint32_t u32;
            uint8_t  u8[4];
        } addr32 = {
            .u32 = sys_cpu_to_be32(addr),
        };

        if (use_32bit == true) {
            memcpy(&buf[1], &addr32.u8[0], 4);
            spi_buf_tx[0].len += 4;
            spi_buf_rx[0].len += 4;
        }
        else {
            memcpy(&buf[1], &addr32.u8[1], 3);
            spi_buf_tx[0].len += 3;
            spi_buf_rx[0].len += 3;
        }
    };

    if (has_dummy == true) {
        spi_buf_tx[0].len++;
        spi_buf_rx[0].len++;
    }

    const struct spi_buf_set tx_set = {
        .buffers = spi_buf_tx,
        .count   = (is_write && (length != 0)) ? 2 : 1
    };

    const struct spi_buf_set rx_set = {
        .buffers = spi_buf_rx,
        .count   = 2
    };

    if (is_write == true) {
        return spi_write_dt(&driver_cfg->spi, &tx_set);
    }

    return spi_transceive_dt(&driver_cfg->spi, &tx_set, &rx_set);
}

#define spi_nor_cmd_read(dev, opcode, dest, length) \
    spi_nor_access(dev, opcode, 0, 0, dest, length)

#define spi_nor_cmd_addr_read(dev, opcode, addr, dest, length) \
    spi_nor_access(dev, opcode, NOR_ACCESS_ADDRESSED, addr, dest, length)

#define spi_nor_cmd_addr_read_3b(dev, opcode, addr, dest, length) \
    spi_nor_access(dev, opcode, NOR_ACCESS_24BIT_ADDR | NOR_ACCESS_ADDRESSED, addr, dest, length)

#define spi_nor_cmd_addr_read_4b(dev, opcode, addr, dest, length) \
    spi_nor_access(dev, opcode, NOR_ACCESS_32BIT_ADDR | NOR_ACCESS_ADDRESSED, addr, dest, length)

#define spi_nor_cmd_addr_fast_read(dev, opcode, addr, dest, length) \
    spi_nor_access(dev, opcode, NOR_ACCESS_ADDRESSED | NOR_ACCESS_DUMMY_BYTE, addr, dest, length)

#define spi_nor_cmd_addr_fast_read_3b(dev, opcode, addr, dest, length) \
    spi_nor_access(dev, opcode, \
                   NOR_ACCESS_24BIT_ADDR | NOR_ACCESS_ADDRESSED | NOR_ACCESS_DUMMY_BYTE, addr, \
                   dest, length)

#define spi_nor_cmd_addr_fast_read_4b(dev, opcode, addr, dest, length) \
    spi_nor_access(dev, opcode, \
                   NOR_ACCESS_32BIT_ADDR | NOR_ACCESS_ADDRESSED | NOR_ACCESS_DUMMY_BYTE, addr, \
                   dest, length)

#define spi_nor_cmd_write(dev, opcode) \
    spi_nor_access(dev, opcode, NOR_ACCESS_WRITE, 0, NULL, 0)

#define spi_nor_cmd_addr_write(dev, opcode, addr, src, length) \
    spi_nor_access(dev, opcode, (NOR_ACCESS_WRITE | NOR_ACCESS_ADDRESSED), \
                   addr, (void*)src, length)

#define spi_nor_cmd_addr_write_3b(dev, opcode, addr, src, length) \
    spi_nor_access(dev, opcode, \
                   NOR_ACCESS_24BIT_ADDR | NOR_ACCESS_WRITE | NOR_ACCESS_ADDRESSED, addr, \
                   (void*)src, length)

#define spi_nor_cmd_addr_write_4b(dev, opcode, addr, src, length) \
    spi_nor_access(dev, opcode, \
                   NOR_ACCESS_32BIT_ADDR | NOR_ACCESS_WRITE | NOR_ACCESS_ADDRESSED, addr, \
                   (void*)src, length)

/**
 * @brief Wait until the flash is ready
 *
 * @note The device must be externally acquired before invoking this
 * function.
 *
 * This function should be invoked after every ERASE, PROGRAM, or
 * WRITE_STATUS operation before continuing.  This allows us to assume
 * that the device is ready to accept new commands at any other point
 * in the code.
 *
 * @param dev The device structure
 * @param poll_delay Duration between polls of status register
 * @return 0 on success, negative errno code otherwise
 */
static int spi_nor_wait_until_ready(const struct device* dev, k_timeout_t poll_delay) {
    const struct spi_nor_config* cfg = dev->config;
    int ret;
    uint8_t reg;

    ARG_UNUSED(poll_delay);

    while (true) {
        /* If flag status register is present, check it rather than the standard
         * status register since it allows better error detection. Also, some devices
         * that have it require it to be read after a program operation.
         */
        if (IS_ENABLED(ANY_INST_HAS_FLSR) && cfg->has_flsr) {
            ret = spi_nor_cmd_read(dev, SPI_NOR_CMD_RDFLSR, &reg, sizeof(reg));
            if (ret) {
                break;
            }

            if (reg & SPI_NOR_FLSR_READY) {
                if (reg & SPI_NOR_FLSR_ERASE_FAIL) {
                    LOG_ERR("Erase failure");
                    ret = -EIO;
                }

                if (reg & SPI_NOR_FLSR_PROGRAM_FAIL) {
                    LOG_ERR("Program failure");
                    ret = -EIO;
                }

                if (reg & SPI_NOR_FLSR_PROT_ERROR) {
                    LOG_ERR("Protection violation");
                    ret = -EIO;
                }

                if (ret) {
                    /* Clear flag status register for next operation */
                    int ret2 = spi_nor_cmd_write(dev, SPI_NOR_CMD_CLRFLSR);

                    if (ret2) {
                        LOG_ERR("Failed to clear flag status register: %d", ret2);
                    }
                }
                break;
            }
        }
        else {
            ret = spi_nor_cmd_read(dev, SPI_NOR_CMD_RDSR, &reg, sizeof(reg));
            /* Exit on error or no longer WIP */
            if (ret || !(reg & SPI_NOR_WIP_BIT)) {
                break;
            }
        }

        #ifdef CONFIG_SPI_NOR_SLEEP_WHILE_WAITING_UNTIL_READY
        /* Don't monopolise the CPU while waiting for ready */
        k_sleep(poll_delay);
        #endif /* CONFIG_SPI_NOR_SLEEP_WHILE_WAITING_UNTIL_READY */
    }

    return (ret);
}

#if defined(CONFIG_SPI_NOR_SFDP_RUNTIME) || defined(CONFIG_FLASH_JESD216_API)
/*
 * @brief Read content from the SFDP hierarchy
 *
 * @note The device must be externally acquired before invoking this
 * function.
 *
 * @param dev Device struct
 * @param addr The address to send
 * @param data The buffer to store or read the value
 * @param length The size of the buffer
 * @return 0 on success, negative errno code otherwise
 */
static int read_sfdp(const struct device* const dev,
                     off_t addr, void* data, size_t length) {
    /* READ_SFDP requires a 24-bit address followed by a single
     * byte for a wait state.  This is effected by using 32-bit
     * address by shifting the 24-bit address up 8 bits.
     */
    return spi_nor_access(dev, JESD216_CMD_READ_SFDP,
                          (NOR_ACCESS_32BIT_ADDR | NOR_ACCESS_ADDRESSED),
                          (addr << 8), data, length);
}
#endif /* CONFIG_SPI_NOR_SFDP_RUNTIME */

static int enter_dpd(const struct device* const dev) {
    int ret;
    const struct spi_nor_config* cfg = dev->config;

    ret = 0;
    if (cfg->dpd_exist) {
        ret = spi_nor_cmd_write(dev, SPI_NOR_CMD_DPD);
        if (ret == 0) {
            record_entered_dpd(dev);
        }
    }

    return (ret);
}

static int exit_dpd(const struct device* const dev) {
    int ret;

    ret = 0;

    #if ANY_INST_HAS_DPD
    struct spi_nor_config const* cfg = dev->config;
    if (cfg->dpd_exist) {
        delay_until_exit_dpd_ok(dev);

        if (cfg->dpd_wakeup_sequence_exist) {
            #if ANY_INST_HAS_DPD_WAKEUP_SEQUENCE
            /* Assert CSn and wait for tCRDP.
             *
             * Unfortunately the SPI API doesn't allow us to
             * control CSn so fake it by writing a known-supported
             * single-byte command, hoping that'll hold the assert
             * long enough.  This is highly likely, since the
             * duration is usually less than two SPI clock cycles.
             */
            ret = spi_nor_cmd_write(dev, SPI_NOR_CMD_RDID);

            /* Deassert CSn and wait for tRDP */
            k_sleep(K_MSEC(cfg->t_rdp_ms));
            #endif /* ANY_INST_HAS_DPD_WAKEUP_SEQUENCE */
        }
        else {
            ret = spi_nor_cmd_write(dev, SPI_NOR_CMD_RDPD);

            #if ANY_INST_HAS_T_EXIT_DPD
            if (ret == 0) {
                if (cfg->dpd_exist) {
                    k_sleep(K_MSEC(cfg->t_exit_dpd));
                }
            }
            #endif /* T_EXIT_DPD */
        }
    }
    #endif /* ANY_INST_HAS_DPD */

    return (ret);
}

/* Everything necessary to acquire owning access to the device. */
static void acquire_device(const struct device* dev) {
    const struct spi_nor_config* cfg = dev->config;

    if (IS_ENABLED(CONFIG_MULTITHREADING)) {
        struct spi_nor_data* const driver_data = dev->data;

        k_sem_take(&driver_data->sem, K_FOREVER);
    }

    (void) pm_device_runtime_get(cfg->spi.bus);
}

/* Everything necessary to release access to the device. */
static void release_device(const struct device* dev) {
    struct spi_nor_config const* cfg = dev->config;

    (void) pm_device_runtime_put(cfg->spi.bus);

    if (IS_ENABLED(CONFIG_MULTITHREADING)) {
        struct spi_nor_data* const driver_data = dev->data;

        k_sem_give(&driver_data->sem);
    }
}

/**
 * @brief Read the status register.
 *
 * @note The device must be externally acquired before invoking this
 * function.
 *
 * @param dev Device struct
 *
 * @return the non-negative value of the status register, or an error code.
 */
static int spi_nor_rdsr(const struct device* dev) {
    uint8_t reg;
    int ret;

    ret = spi_nor_cmd_read(dev, SPI_NOR_CMD_RDSR, &reg, sizeof(reg));
    if (ret == 0) {
        ret = reg;
    }

    return (ret);
}

/**
 * @brief Write the status register.
 *
 * @note The device must be externally acquired before invoking this
 * function.
 *
 * @param dev Device struct
 * @param sr The new value of the status register
 *
 * @return 0 on success or a negative error code.
 */
static int spi_nor_wrsr(const struct device* dev, uint8_t sr) {
    int ret;

    ret = spi_nor_cmd_write(dev, SPI_NOR_CMD_WREN);
    if (ret != 0) {
        return (ret);
    }

    ret = spi_nor_access(dev, SPI_NOR_CMD_WRSR, NOR_ACCESS_WRITE, 0, &sr,
                         sizeof(sr));
    if (ret != 0) {
        return (ret);
    }

    return spi_nor_wait_until_ready(dev, WAIT_READY_REGISTER);
}

#if ANY_INST_HAS_MXICY_MX25R_POWER_MODE

/**
 * @brief Read the configuration register.
 *
 * @note The device must be externally acquired before invoking this
 * function.
 *
 * @param dev Device struct
 *
 * @return the non-negative value of the configuration register, or an error code.
 */
static int mxicy_rdcr(const struct device* dev) {
    const struct spi_nor_config* cfg = dev->config;
    uint16_t cr = -ENOSYS;

    if (cfg->mxicy_mx25r_power_mode_exist) {
        int ret = spi_nor_cmd_read(dev, CMD_RDCR, &cr, sizeof(cr));

        if (ret < 0) {
            return (ret);
        }
    }

    return (cr);
}

/**
 * @brief Write the configuration register.
 *
 * @note The device must be externally acquired before invoking this
 * function.
 *
 * @param dev Device struct
 * @param cr  The new value of the configuration register
 *
 * @return 0 on success or a negative error code.
 */
static int mxicy_wrcr(const struct device* dev,
                      uint16_t cr) {
    const struct spi_nor_config* cfg = dev->config;
    int ret = -ENOSYS;
    /* The configuration register bytes on the Macronix MX25R devices are
     * written using the Write Status Register command where the configuration
     * register bytes are written as two extra bytes after the status register.
     * First read out the current status register to preserve the value.
     */

    if (cfg->mxicy_mx25r_power_mode_exist) {
        int sr = spi_nor_rdsr(dev);

        if (sr < 0) {
            LOG_ERR("Read status register failed: %d", sr);
            return (sr);
        }

        ret = spi_nor_cmd_write(dev, SPI_NOR_CMD_WREN);
        if (ret != 0) {
            return ret;
        }

        uint8_t data[] = {
            sr,
            cr & 0xFF,      /* Configuration register 1 */
            cr >> 8         /* Configuration register 2 */
        };

        ret = spi_nor_access(dev, SPI_NOR_CMD_WRSR, NOR_ACCESS_WRITE, 0,
                             data, sizeof(data));
        if (ret != 0) {
            return ret;
        }

        ret = spi_nor_wait_until_ready(dev, WAIT_READY_REGISTER);
    }

    return (ret);
}

static int mxicy_configure(const struct device* dev, uint8_t const* jedec_id) {
    const struct spi_nor_config* cfg = dev->config;
    int ret = -ENOSYS;

    if (cfg->mxicy_mx25r_power_mode_exist) {
        /* Low-power/high perf mode is second bit in configuration register 2 */
        int current_cr, new_cr;
        /* lh_switch enum index:
         * 0: Ultra low power
         * 1: High performance mode
         */
        bool const use_high_perf = cfg->mxicy_mx25r_power_mode;

        /* Only supported on Macronix MX25R Ultra Low Power series. */
        if ((jedec_id[0] != JEDEC_MACRONIX_ID) ||
            (jedec_id[1] != JEDEC_MX25R_TYPE_ID)) {
            LOG_WRN("L/H switch not supported for device id: %02x %02x %02x",
                    jedec_id[0], jedec_id[1], jedec_id[2]);
            /* Do not return an error here because the flash still functions */
            return (0);
        }

        acquire_device(dev);

        /* Read current configuration register */

        ret = mxicy_rdcr(dev);
        if (ret < 0) {
            release_device(dev);
            return (ret);
        }
        current_cr = ret;

        LOG_DBG("Use high performance mode? %d", use_high_perf);
        new_cr = current_cr;
        WRITE_BIT(new_cr, LH_SWITCH_BIT, use_high_perf);
        if (new_cr != current_cr) {
            ret = mxicy_wrcr(dev, new_cr);
        }
        else {
            ret = 0;
        }

        if (ret < 0) {
            LOG_ERR("Enable high performace mode failed: %d", ret);
        }

        release_device(dev);
    }

    return (ret);
}

#endif /* ANY_INST_HAS_MXICY_MX25R_POWER_MODE */

static int spi_nor_read(const struct device* dev, off_t addr, void* dest,
                        size_t size) {
    const struct spi_nor_config* cfg = dev->config;
    size_t const flash_size = dev_flash_size(dev);
    int ret;

    /* should be between 0 and flash size */
    if ((addr < 0) || ((addr + size) > flash_size)) {
        return (-EINVAL);
    }

    /* Ensure flash is powered before read */
    if (pm_device_runtime_get(dev) < 0) {
        return (-EIO);
    }

    acquire_device(dev);

    if (IS_ENABLED(ANY_INST_USE_4B_ADDR_OPCODES) && cfg->use_4b_addr_opcodes) {
        if (addr > SPI_NOR_3B_ADDR_MAX) {
            if (IS_ENABLED(ANY_INST_USE_FAST_READ) && cfg->use_fast_read) {
                ret = spi_nor_cmd_addr_fast_read_4b(dev, SPI_NOR_CMD_READ_FAST_4B,
                                                    addr, dest, size);
            }
            else {
                ret = spi_nor_cmd_addr_read_4b(dev, SPI_NOR_CMD_READ_4B, addr, dest,
                                               size);
            }
        }
        else {
            if (IS_ENABLED(ANY_INST_USE_FAST_READ) && cfg->use_fast_read) {
                ret = spi_nor_cmd_addr_fast_read_3b(dev, SPI_NOR_CMD_READ_FAST,
                                                    addr, dest, size);
            }
            else {
                ret = spi_nor_cmd_addr_read_3b(dev, SPI_NOR_CMD_READ, addr, dest,
                                               size);
            }
        }
    }
    else {
        if (IS_ENABLED(ANY_INST_USE_FAST_READ) && cfg->use_fast_read) {
            ret = spi_nor_cmd_addr_fast_read(dev, SPI_NOR_CMD_READ_FAST, addr, dest,
                                             size);
        }
        else {
            ret = spi_nor_cmd_addr_read(dev, SPI_NOR_CMD_READ, addr, dest, size);
        }
    }

    release_device(dev);

    /* Release flash power requirement */
    (void) pm_device_runtime_put_async(dev, K_MSEC(ACTIVE_DWELL_MS));

    return (ret);
}

#if defined(CONFIG_FLASH_EX_OP_ENABLED)
static int flash_spi_nor_ex_op(const struct device* dev, uint16_t code,
                               uintptr_t const in, void* out) {
    int ret;

    ARG_UNUSED(in);
    ARG_UNUSED(out);

    if (pm_device_runtime_get(dev) < 0) {
        return (-EIO);
    }

    acquire_device(dev);

    switch (code) {
        case FLASH_EX_OP_RESET :
            ret = spi_nor_cmd_write(dev, SPI_NOR_CMD_RESET_EN);
            if (ret == 0) {
                ret = spi_nor_cmd_write(dev, SPI_NOR_CMD_RESET_MEM);
            }
            break;

        default :
            ret = -ENOTSUP;
            break;
    }

    release_device(dev);
    (void) pm_device_runtime_put_async(dev, K_MSEC(ACTIVE_DWELL_MS));

    return (ret);
}
#endif

static int /**/spi_nor_write(const struct device* dev, off_t addr,
                             void const* src,
                             size_t size) {
    size_t const flash_size = dev_flash_size(dev);
    uint16_t const page_size = dev_page_size(dev);
    int ret;

    /* should be between 0 and flash size */
    if ((addr < 0) || ((size + addr) > flash_size)) {
        return (-EINVAL);
    }

    /* Ensure flash is powered before write */
    if (pm_device_runtime_get(dev) < 0) {
        return (-EIO);
    }

    acquire_device(dev);
    ret = spi_nor_write_protection_set(dev, false);
    if (ret == 0) {
        while (size > 0) {
            size_t to_write = size;

            /* Don't write more than a page. */
            if (to_write >= page_size) {
                to_write = page_size;
            }

            /* Don't write across a page boundary */
            if (((addr + to_write - 1U) / page_size) != (addr / page_size)) {
                to_write = page_size - (addr % page_size);
            }

            ret = spi_nor_cmd_write(dev, SPI_NOR_CMD_WREN);
            if (ret != 0) {
                break;
            }

            if (IS_ENABLED(ANY_INST_USE_4B_ADDR_OPCODES) &&
                DEV_CFG(dev)->use_4b_addr_opcodes) {
                if (addr > SPI_NOR_3B_ADDR_MAX) {
                    ret = spi_nor_cmd_addr_write_4b(dev, SPI_NOR_CMD_PP_4B,
                                                    addr, src, to_write);
                }
                else {
                    ret = spi_nor_cmd_addr_write_3b(dev, SPI_NOR_CMD_PP, addr,
                                                    src, to_write);
                }
            }
            else {
                ret = spi_nor_cmd_addr_write(dev, SPI_NOR_CMD_PP, addr, src,
                                             to_write);
            }

            if (ret != 0) {
                break;
            }

            size -= to_write;
            src   = (uint8_t const*)src + to_write;
            addr += to_write;

            ret = spi_nor_wait_until_ready(dev, WAIT_READY_WRITE);
            if (ret != 0) {
                break;
            }
        }
    }

    int ret2 = spi_nor_write_protection_set(dev, true);

    if (ret == 0) {
        /* In case of no error from ret then override with ret2 */
        ret = ret2;
    }

    release_device(dev);

    /* Release flash power requirement */
    (void) pm_device_runtime_put_async(dev, K_MSEC(ACTIVE_DWELL_MS));

    return (ret);
}

static int spi_nor_erase(const struct device* dev, off_t addr, size_t size) {
    size_t const flash_size = dev_flash_size(dev);
    int ret;

    /* erase area must be sub-region of device */
    if ((addr < 0) || ((size + addr) > flash_size)) {
        return (-EINVAL);
    }

    /* address must be sector-aligned */
    if (!SPI_NOR_IS_SECTOR_ALIGNED(addr)) {
        return (-EINVAL);
    }

    /* size must be a multiple of sectors */
    if ((size % SPI_NOR_SECTOR_SIZE) != 0) {
        return (-EINVAL);
    }

    /* Ensure flash is powered before erase */
    if (pm_device_runtime_get(dev) < 0) {
        return (-EIO);
    }

    acquire_device(dev);
    ret = spi_nor_write_protection_set(dev, false);

    while ((size > 0) && (ret == 0)) {
        ret = spi_nor_cmd_write(dev, SPI_NOR_CMD_WREN);
        if (ret) {
            break;
        }

        if (size == flash_size) {
            /* chip erase */
            ret = spi_nor_cmd_write(dev, SPI_NOR_CMD_CE);
            size -= flash_size;
        }
        else {
            const struct jesd216_erase_type* erase_types =
                    dev_erase_types(dev);
            const struct jesd216_erase_type* bet = NULL;

            for (uint_fast8_t ei = 0; ei < JESD216_NUM_ERASE_TYPES; ++ei) {
                const struct jesd216_erase_type* etp =
                        &erase_types[ei];

                if ((etp->exp != 0) &&
                    SPI_NOR_IS_ALIGNED(addr, etp->exp) &&
                    (size >= BIT(etp->exp)) &&
                    ((bet == NULL) || (etp->exp > bet->exp))) {
                    bet = etp;
                }
            }

            if (bet != NULL) {
                if (IS_ENABLED(ANY_INST_USE_4B_ADDR_OPCODES) &&
                    DEV_CFG(dev)->use_4b_addr_opcodes) {
                    ret = spi_nor_cmd_addr_write_4b(dev, bet->cmd, addr, NULL, 0);
                }
                else {
                    ret = spi_nor_cmd_addr_write(dev, bet->cmd, addr, NULL, 0);
                }

                addr += BIT(bet->exp);
                size -= BIT(bet->exp);
            }
            else {
                LOG_DBG("Can't erase %zu at 0x%lx",
                        size, (long)addr);
                ret = -EINVAL;
            }
        }

        if (ret != 0) {
            break;
        }

        ret = spi_nor_wait_until_ready(dev, WAIT_READY_ERASE);
    }

    int ret2 = spi_nor_write_protection_set(dev, true);

    if (ret == 0) {
        ret = ret2;
    }

    release_device(dev);

    /* Release flash power requirement */
    (void) pm_device_runtime_put_async(dev, K_MSEC(ACTIVE_DWELL_MS));

    return (ret);
}

/* @note The device must be externally acquired before invoking this
 * function.
 */
<<<<<<< HEAD
static int spi_nor_write_protection_set(const struct device* dev,
                                        bool write_protect) {
    int ret;
    const struct spi_nor_config* cfg = dev->config;

    #if ANY_INST_HAS_WP_GPIOS
    if (DEV_CFG(dev)->wp_gpios_exist && write_protect == false) {
        gpio_pin_set_dt(&(DEV_CFG(dev)->wp), 0);
    }
    #endif

    ret = spi_nor_cmd_write(dev, (write_protect) ?
          SPI_NOR_CMD_WRDI : SPI_NOR_CMD_WREN);

    if (cfg->requires_ulbpr_exist &&
        (ret == 0) &&
        (write_protect == false)) {
        ret = spi_nor_cmd_write(dev, SPI_NOR_CMD_ULBPR);
    }

    #if ANY_INST_HAS_WP_GPIOS
    if (DEV_CFG(dev)->wp_gpios_exist && write_protect == true) {
        gpio_pin_set_dt(&(DEV_CFG(dev)->wp), 1);
    }
    #endif

    return (ret);
=======
static int spi_nor_write_protection_set(const struct device *dev,
					bool write_protect)
{
	int ret = 0;

#if ANY_INST_HAS_WP_GPIOS
	if (DEV_CFG(dev)->wp_gpios_exist && !write_protect) {
		gpio_pin_set_dt(&(DEV_CFG(dev)->wp), 0);
	}
#endif

	if (IS_ENABLED(ANY_INST_REQUIRES_ULBPR)
	    && DEV_CFG(dev)->requires_ulbpr_exist
	    && !write_protect) {
		ret = spi_nor_cmd_write(dev, SPI_NOR_CMD_ULBPR);
	}

#if ANY_INST_HAS_WP_GPIOS
	if (DEV_CFG(dev)->wp_gpios_exist && write_protect) {
		gpio_pin_set_dt(&(DEV_CFG(dev)->wp), 1);
	}
#endif

	return ret;
>>>>>>> 3db00489
}

#if defined(CONFIG_FLASH_JESD216_API) || defined(CONFIG_SPI_NOR_SFDP_RUNTIME)

static int spi_nor_sfdp_read(const struct device* dev, off_t addr,
                             void* dest, size_t size) {
    if (pm_device_runtime_get(dev) < 0) {
        return (-EIO);
    }

    acquire_device(dev);

    int ret = read_sfdp(dev, addr, dest, size);

    release_device(dev);

    (void) pm_device_runtime_put_async(dev, K_MSEC(ACTIVE_DWELL_MS));

    return (ret);
}

#endif /* CONFIG_FLASH_JESD216_API || CONFIG_SPI_NOR_SFDP_RUNTIME */

static int spi_nor_read_jedec_id(const struct device* dev,
                                 uint8_t* id) {
    if (id == NULL) {
        return (-EINVAL);
    }

    if (pm_device_runtime_get(dev) < 0) {
        return (-EIO);
    }

    acquire_device(dev);

    int ret = spi_nor_cmd_read(dev, SPI_NOR_CMD_RDID, id, SPI_NOR_MAX_ID_LEN);

    release_device(dev);

    (void) pm_device_runtime_put_async(dev, K_MSEC(ACTIVE_DWELL_MS));

    return (ret);
}

/* Put the device into the appropriate address mode, if supported.
 *
 * On successful return spi_nor_data::flag_access_32bit has been set
 * (cleared) if the device is configured for 4-byte (3-byte) addresses
 * for read, write, and erase commands.
 *
 * @param dev the device
 *
 * @param enter_4byte_addr the Enter 4-Byte Addressing bit set from
 * DW16 of SFDP BFP.  A value of all zeros or all ones is interpreted
 * as "not supported".
 *
 * @retval -ENOTSUP if 4-byte addressing is supported but not in a way
 * that the driver can handle.
 * @retval negative codes if the attempt was made and failed
 * @retval 0 if the device is successfully left in 24-bit mode or
 *         reconfigured to 32-bit mode.
 */
static int spi_nor_set_address_mode(const struct device* dev,
                                    uint8_t enter_4byte_addr) {
    int ret = 0;

    LOG_DBG("Checking enter-4byte-addr %02x", enter_4byte_addr);

    /* Do nothing if not provided (either no bits or all bits
     * set).
     */
    if ((enter_4byte_addr == 0U) ||
        (enter_4byte_addr == 0xFFU)) {
        return (0);
    }

    /* This currently only supports command 0xB7 (Enter 4-Byte
     * Address Mode), with or without preceding WREN.
     * Or when BIT(3) is set where the 4-byte address mode can be entered
     * by setting BIT(7) in a register via a 0x17 write
     * instruction. See JEDEC 216F 16th DWORD.
     */
    if ((enter_4byte_addr & 0x0BU) == 0) {
        return (-ENOTSUP);
    }

    acquire_device(dev);

    if ((enter_4byte_addr & 0x08) != 0) {
        /* Enter 4-byte address mode by setting BIT(7) in a register
         * via a 0x17 write instruction.
         */
        uint8_t sr = BIT(7);

        ret = spi_nor_access(dev, 0x17, NOR_ACCESS_WRITE, 0, &sr, sizeof(sr));
        goto done;
    }

    if ((enter_4byte_addr & 0x02U) != 0) {
        /* Enter after WREN. */
        ret = spi_nor_cmd_write(dev, SPI_NOR_CMD_WREN);
    }

    if (ret == 0) {
        ret = spi_nor_cmd_write(dev, SPI_NOR_CMD_4BA);
    }

done :
    if (ret == 0) {
        struct spi_nor_data* data = dev->data;

        data->flag_access_32bit = true;
    }

    release_device(dev);

    return (ret);
}

#ifndef CONFIG_SPI_NOR_SFDP_MINIMAL

static int spi_nor_process_bfp(const struct device* dev,
                               const struct jesd216_param_header* php,
                               const struct jesd216_bfp* bfp) {
    struct spi_nor_data* data = dev->data;
    struct jesd216_erase_type* etp = data->erase_types;
    size_t const flash_size = (size_t)(jesd216_bfp_density(bfp) / 8U);

    LOG_INF("%s: %u %ciBy flash", dev->name,
            (flash_size < (1024U * 1024U)) ? (uint32_t)(flash_size >> 10)
                                           : (uint32_t)(flash_size >> 20),
            (flash_size < (1024U * 1024U)) ? 'k' : 'M');

    /* Copy over the erase types, preserving their order.  (The
     * Sector Map Parameter table references them by index.)
     */
    memset(data->erase_types, 0, sizeof(data->erase_types));
    for (uint_fast8_t ti = 1; ti <= ARRAY_SIZE(data->erase_types); ++ti) {
        if (jesd216_bfp_erase(bfp, ti, etp) == 0) {
            LOG_DBG("Erase %u with %02x", (uint32_t)BIT(etp->exp), etp->cmd);
        }
        ++etp;
    }

    data->page_size = jesd216_bfp_page_size(php, bfp);
    #ifdef CONFIG_SPI_NOR_SFDP_RUNTIME
    data->flash_size = flash_size;
    #else /* CONFIG_SPI_NOR_SFDP_RUNTIME */
    if (flash_size != dev_flash_size(dev)) {
        LOG_ERR("BFP flash size mismatch with devicetree");
        return (-EINVAL);
    }
    #endif /* CONFIG_SPI_NOR_SFDP_RUNTIME */

    LOG_DBG("Page size %u bytes", data->page_size);

    /* If 4-byte addressing is supported, switch to it. */
    if (jesd216_bfp_addrbytes(bfp) != JESD216_SFDP_BFP_DW1_ADDRBYTES_VAL_3B) {
        struct jesd216_bfp_dw16 dw16;
        int rc = 0;

        if (IS_ENABLED(ANY_INST_USE_4B_ADDR_OPCODES) && DEV_CFG(dev)->use_4b_addr_opcodes) {
            LOG_DBG("4-byte addressing supported, using it via specific opcodes");
            return (0);
        }

        if (jesd216_bfp_decode_dw16(php, bfp, &dw16) == 0) {
            rc = spi_nor_set_address_mode(dev, dw16.enter_4ba);
        }

        if (rc != 0) {
            LOG_ERR("Unable to enter 4-byte mode: %d\n", rc);
            return (rc);
        }
    }

    return (0);
}

static int spi_nor_process_sfdp(const struct device* dev) {
    int rc;

    #if defined(CONFIG_SPI_NOR_SFDP_RUNTIME)
    struct spi_nor_data* dev_data = dev->data;
    /* For runtime we need to read the SFDP table, identify the
     * BFP block, and process it.
     */
    uint8_t const decl_nph = 2;

    union {
        /* We only process BFP so use one parameter block */
        uint8_t raw[JESD216_SFDP_SIZE(2U)];                     /* @see Use value from decl_nph */
        struct jesd216_sfdp_header sfdp;
    } u_header;
    const struct jesd216_sfdp_header* hp = &u_header.sfdp;

    rc = spi_nor_sfdp_read(dev, 0, u_header.raw, sizeof(u_header.raw));
    if (rc != 0) {
        LOG_ERR("SFDP read failed: %d", rc);
        return (rc);
    }

    uint32_t magic = jesd216_sfdp_magic(hp);

    if (magic != JESD216_SFDP_MAGIC) {
        LOG_ERR("SFDP magic %08x invalid", magic);
        return (-EINVAL);
    }

    LOG_INF("%s: SFDP v %u.%u AP %x with %u PH", dev->name,
            hp->rev_major, hp->rev_minor, hp->access, 1 + hp->nph);

    const struct jesd216_param_header* php  = hp->phdr;
    const struct jesd216_param_header* phpe = php + MIN(decl_nph, 1 + hp->nph);

    while (php != phpe) {
        uint16_t id = jesd216_param_id(php);

        LOG_INF("PH%u: %04x rev %u.%u: %u DW @ %x",
                (int)(php - hp->phdr), id, php->rev_major, php->rev_minor,
                php->len_dw, jesd216_param_addr(php));

        if (id == JESD216_SFDP_PARAM_ID_BFP) {
            union {
                uint32_t dw[20];                                /* The maximum size of BFP is 20 DWORD */
                struct jesd216_bfp bfp;
            } u_param;
            const struct jesd216_bfp* bfp = &u_param.bfp;
            size_t len = (MIN(php->len_dw, 20) * sizeof(uint32_t)); /* #CUSTOM@NDRS */

            rc = spi_nor_sfdp_read(dev, jesd216_param_addr(php),
                                   u_param.dw, len);
            if (rc == 0) {
                rc = spi_nor_process_bfp(dev, php, bfp);
            }

            if (rc != 0) {
                LOG_INF("SFDP BFP failed: %d", rc);
                break;
            }
        }

        if (id == JESD216_SFDP_PARAM_ID_4B_ADDR_INSTR) {
            if (IS_ENABLED(ANY_INST_USE_4B_ADDR_OPCODES) &&
                DEV_CFG(dev)->use_4b_addr_opcodes) {
                /*
                 * Check table 4 byte address instruction table to get supported
                 * erase opcodes when running in 4 byte address mode
                 */
                union {
                    uint32_t dw[2];

                    struct {
                        uint32_t dummy;
                        uint8_t type[4];
                    } types;
                } u2;

                rc = spi_nor_sfdp_read(
                        dev, jesd216_param_addr(php), (uint8_t*)u2.dw,
                        MIN(sizeof(uint32_t) * php->len_dw, sizeof(u2.dw)));
                if (rc != 0) {
                    break;
                }

                for (uint8_t ei = 0; ei < JESD216_NUM_ERASE_TYPES; ++ei) {
                    struct jesd216_erase_type* etp = &dev_data->erase_types[ei];
                    uint8_t const cmd = u2.types.type[ei];

                    /* 0xFF means not supported */
                    if (cmd == 0xFF) {
                        etp->exp = 0;
                        etp->cmd = 0;
                    }
                    else {
                        etp->cmd = cmd;
                    };
                }

                if (!((sys_le32_to_cpu(u2.dw[0]) &
                       JESD216_SFDP_4B_ADDR_DW1_1S_1S_1S_READ_13_SUP) &&
                      (sys_le32_to_cpu(u2.dw[0]) &
                       JESD216_SFDP_4B_ADDR_DW1_1S_1S_1S_PP_12_SUP))) {
                    LOG_ERR("4-byte addressing not supported");
                    return (-ENOTSUP);
                }
            }
        }
        ++php;
    }
    #elif defined(CONFIG_SPI_NOR_SFDP_DEVICETREE)
    /* For devicetree we need to synthesize a parameter header and
     * process the stored BFP data as if we had read it.
     */
    const struct spi_nor_config* cfg = dev->config;
    struct jesd216_param_header bfp_hdr = {
         .len_dw = cfg->bfp_len,
    };

    rc = spi_nor_process_bfp(dev, &bfp_hdr, cfg->bfp);
    #else
    #error Unhandled SFDP choice
    #endif

    return (rc);
}

#if defined(CONFIG_FLASH_PAGE_LAYOUT)
static int setup_pages_layout(const struct device* dev) {
    #if defined(CONFIG_SPI_NOR_SFDP_RUNTIME)
    struct spi_nor_data* data = dev->data;
    size_t const flash_size = dev_flash_size(dev);
    uint32_t const layout_page_size = CONFIG_SPI_NOR_FLASH_LAYOUT_PAGE_SIZE;
    uint8_t exp = 0;

    /* Find the smallest erase size. */
    for (size_t i = 0; i < ARRAY_SIZE(data->erase_types); ++i) {
        const struct jesd216_erase_type* etp = &data->erase_types[i];

        if ((etp->cmd != 0) &&
            ((exp == 0) || (etp->exp < exp))) {
            exp = etp->exp;
        }
    }

    if (exp == 0) {
        return (-ENOTSUP);
    }

    uint32_t erase_size = BIT(exp);

    /* Error if layout page size is not a multiple of smallest
     * erase size.
     */
    if ((layout_page_size % erase_size) != 0) {
        LOG_ERR("layout page %u not compatible with erase size %u",
                layout_page_size, erase_size);
        return (-EINVAL);
    }

    /* Warn but accept layout page sizes that leave inaccessible
     * space.
     */
    if ((flash_size % layout_page_size) != 0) {
        LOG_INF("layout page %u wastes space with device size %zu",
                layout_page_size, flash_size);
    }

    data->layout.pages_size  = layout_page_size;
    data->layout.pages_count = (flash_size / layout_page_size);
    LOG_DBG("layout %zu x %zu By pages", data->layout.pages_count, data->layout.pages_size);
    #elif defined(CONFIG_SPI_NOR_SFDP_DEVICETREE)
    const struct spi_nor_config* cfg = dev->config;
    const struct flash_pages_layout* layout = &cfg->layout;
    size_t const flash_size = dev_flash_size(dev);
    size_t layout_size = layout->pages_size * layout->pages_count;

    if (flash_size != layout_size) {
        LOG_ERR("device size %u mismatch %zu * %zu By pages",
                flash_size, layout->pages_count, layout->pages_size);
        return (-EINVAL);
    }
    #else /* CONFIG_SPI_NOR_SFDP_RUNTIME */
    #error Unhandled SFDP choice
    #endif /* CONFIG_SPI_NOR_SFDP_RUNTIME */

    return (0);
}
#endif /* CONFIG_FLASH_PAGE_LAYOUT */
#endif /* CONFIG_SPI_NOR_SFDP_MINIMAL */

/**
 * @brief Configure the flash
 *
 * @param dev The flash device structure
 * @param info The flash info structure
 * @return 0 on success, negative errno code otherwise
 */
static int spi_nor_configure(const struct device* dev) {
    const struct spi_nor_config* cfg = dev->config;
    uint8_t jedec_id[SPI_NOR_MAX_ID_LEN];
    int rc;

    /* Validate bus and CS is ready */
    if (!spi_is_ready_dt(&cfg->spi)) {
        return (-ENODEV);
    }

    #if ANY_INST_HAS_RESET_GPIOS

    if (cfg->reset_gpios_exist) {
        if (!gpio_is_ready_dt(&cfg->reset)) {
            LOG_ERR("Reset pin not ready");
            return (-ENODEV);
        }

        if (gpio_pin_configure_dt(&cfg->reset, GPIO_OUTPUT_ACTIVE)) {
            LOG_ERR("Couldn't configure reset pin");
            return (-ENODEV);
        }

        rc = gpio_pin_set_dt(&cfg->reset, 0);
        if (rc) {
            return (rc);
        }
    }
    #endif

    #if (__GTEST == 0U)                     /* #CUSTOM@NDRS */
    /* After a soft-reset the flash might be in DPD or busy writing/erasing.
     * Exit DPD and wait until flash is ready.
     */
    acquire_device(dev);

    rc = exit_dpd(dev);
    if (rc < 0) {
        LOG_ERR("Failed to exit DPD (%d)", rc);
        release_device(dev);
        return (-ENODEV);
    }

    rc = spi_nor_rdsr(dev);
    if ((rc > 0) && (rc & SPI_NOR_WIP_BIT)) {
        LOG_WRN("Waiting until flash is ready");
        rc = spi_nor_wait_until_ready(dev, WAIT_READY_REGISTER);
    }
    release_device(dev);

    if (rc < 0) {
        LOG_ERR("Failed to wait until flash is ready (%d)", rc);
        return (-ENODEV);
    }
    #endif

    /* now the spi bus is configured, we can verify SPI
     * connectivity by reading the JEDEC ID.
     */

    rc = spi_nor_read_jedec_id(dev, jedec_id);
    if (rc != 0) {
        LOG_ERR("JEDEC ID read failed: %d", rc);
        return (-ENODEV);
    }

    #ifndef CONFIG_SPI_NOR_SFDP_RUNTIME
    /* For minimal and devicetree we need to check the JEDEC ID
     * against the one from devicetree, to ensure we didn't find a
     * device that has different parameters.
     */

    if (memcmp(jedec_id, cfg->jedec_id, sizeof(jedec_id)) != 0) {
        LOG_ERR("Device id %02x %02x %02x does not match config %02x %02x %02x",
                jedec_id[0], jedec_id[1], jedec_id[2],
                cfg->jedec_id[0], cfg->jedec_id[1], cfg->jedec_id[2]);
        return (-EINVAL);
    }
    #endif

    /* Check for block protect bits that need to be cleared.  This
     * information cannot be determined from SFDP content, so the
     * devicetree node property must be set correctly for any device
     * that powers up with block protect enabled.
     */
    if (cfg->has_lock != 0) {
        acquire_device(dev);

        rc = spi_nor_rdsr(dev);

        /* Only clear if RDSR worked and something's set. */
        if (rc > 0) {
            rc = spi_nor_wrsr(dev, rc & ~cfg->has_lock);
        }

        release_device(dev);

        if (rc != 0) {
            LOG_ERR("BP clear failed: %d\n", rc);
            return (-ENODEV);
        }
    }

    #ifdef CONFIG_SPI_NOR_SFDP_MINIMAL
    /* For minimal we support some overrides from specific
     * devicertee properties.
     */
    if (cfg->enter_4byte_addr != 0) {
        rc = spi_nor_set_address_mode(dev, cfg->enter_4byte_addr);

        if (rc != 0) {
            LOG_ERR("Unable to enter 4-byte mode: %d\n", rc);
            return (-ENODEV);
        }
    }

    #else /* CONFIG_SPI_NOR_SFDP_MINIMAL */
    /* For devicetree and runtime we need to process BFP data and
     * set up or validate page layout.
     */
    rc = spi_nor_process_sfdp(dev);
    if (rc != 0) {
        LOG_ERR("SFDP read failed: %d", rc);
        return (-ENODEV);
    }

    #if defined(CONFIG_FLASH_PAGE_LAYOUT)
    rc = setup_pages_layout(dev);
    if (rc != 0) {
        LOG_ERR("layout setup failed: %d", rc);
        return (-ENODEV);
    }
    #endif /* CONFIG_FLASH_PAGE_LAYOUT */
    #endif /* CONFIG_SPI_NOR_SFDP_MINIMAL */

    #if ANY_INST_HAS_MXICY_MX25R_POWER_MODE
    if (cfg->mxicy_mx25r_power_mode_exist) {
        /* Do not fail init if setting configuration register fails */
        (void) mxicy_configure(dev, jedec_id);
    }
    #endif /* ANY_INST_HAS_MXICY_MX25R_POWER_MODE */

    return (0);
}

static int spi_nor_pm_control(const struct device* dev, enum pm_device_action action) {
    int rc = 0;

    switch (action) {
        case PM_DEVICE_ACTION_SUSPEND :
            acquire_device(dev);
            rc = enter_dpd(dev);
            release_device(dev);
            break;

        case PM_DEVICE_ACTION_RESUME :
            acquire_device(dev);
            rc = exit_dpd(dev);
            release_device(dev);
            break;

        case PM_DEVICE_ACTION_TURN_ON :
            /* Coming out of power off */
            rc = spi_nor_configure(dev);
            if (rc == 0) {
                /* Move to DPD, the correct device state
                 * for PM_DEVICE_STATE_SUSPENDED
                 */
                acquire_device(dev);
                rc = enter_dpd(dev);
                release_device(dev);
            }
            break;

        case PM_DEVICE_ACTION_TURN_OFF :
            break;

        default :
            rc = -ENOSYS;
    }

    return rc;
}

/**
 * @brief Initialize and configure the flash
 *
 * @param name The flash name
 * @return 0 on success, negative errno code otherwise
 */
static int spi_nor_init(const struct device* dev) {
    if (IS_ENABLED(CONFIG_MULTITHREADING)) {
        struct spi_nor_data* const driver_data = dev->data;

        k_sem_init(&driver_data->sem, 1, K_SEM_MAX_LIMIT);
    }

    #if ANY_INST_HAS_WP_GPIOS
    if (DEV_CFG(dev)->wp_gpios_exist) {
        if (!device_is_ready(DEV_CFG(dev)->wp.port)) {
            LOG_ERR("Write-protect pin not ready");
            return (-ENODEV);
        }

        if (gpio_pin_configure_dt(&(DEV_CFG(dev)->wp), GPIO_OUTPUT_ACTIVE)) {
            LOG_ERR("Write-protect pin failed to set active");
            return (-ENODEV);
        }
    }
    #endif /* ANY_INST_HAS_WP_GPIOS */

    #if ANY_INST_HAS_HOLD_GPIOS
    if (DEV_CFG(dev)->hold_gpios_exist) {
        if (!device_is_ready(DEV_CFG(dev)->hold.port)) {
            LOG_ERR("Hold pin not ready");
            return (-ENODEV);
        }

        if (gpio_pin_configure_dt(&(DEV_CFG(dev)->hold), GPIO_OUTPUT_INACTIVE)) {
            LOG_ERR("Hold pin failed to set inactive");
            return (-ENODEV);
        }
    }
    #endif /* ANY_INST_HAS_HOLD_GPIOS */

    return pm_device_driver_init(dev, spi_nor_pm_control);
}

#if defined(CONFIG_FLASH_PAGE_LAYOUT)

static void spi_nor_pages_layout(const struct device* dev,
                                 const struct flash_pages_layout** layout,
                                 size_t* layout_size) {
    /* Data for runtime, const for devicetree and minimal. */
    #ifdef CONFIG_SPI_NOR_SFDP_RUNTIME
    struct spi_nor_data const* data = dev->data;

    *layout = &data->layout;
    #else /* CONFIG_SPI_NOR_SFDP_RUNTIME */
    const struct spi_nor_config* cfg = dev->config;

    *layout = &cfg->layout;
    #endif /* CONFIG_SPI_NOR_SFDP_RUNTIME */

    *layout_size = 1;
}

#endif /* CONFIG_FLASH_PAGE_LAYOUT */

static const struct flash_parameters*
flash_nor_get_parameters(const struct device* dev) {
    ARG_UNUSED(dev);

    return (&flash_nor_parameters);
}

static int flash_nor_get_size(const struct device* dev, uint64_t* size) {
    *size = (uint64_t)dev_flash_size(dev);

    return (0);
}

static DEVICE_API(flash, spi_nor_api) = {
    .read  = spi_nor_read,
    .write = spi_nor_write,
    .erase = spi_nor_erase,
    .get_parameters = flash_nor_get_parameters,
    .get_size = flash_nor_get_size,

    #if defined(CONFIG_FLASH_PAGE_LAYOUT)
    .page_layout = spi_nor_pages_layout,
    #endif

    #if defined(CONFIG_FLASH_JESD216_API)
    .sfdp_read = spi_nor_sfdp_read,
    .read_jedec_id = spi_nor_read_jedec_id,
    #endif

    #if defined(CONFIG_FLASH_EX_OP_ENABLED)
    .ex_op = flash_spi_nor_ex_op,
    #endif
};

#define PAGE_LAYOUT_GEN(idx)                                    \
    BUILD_ASSERT(DT_INST_NODE_HAS_PROP(idx, size),              \
                 "jedec,spi-nor size required for non-runtime SFDP page layout");   \
    enum {                                                      \
        INST_##idx##_BYTES = (DT_INST_PROP(idx, size) / 8)      \
    };                                                          \
    BUILD_ASSERT(SPI_NOR_IS_SECTOR_ALIGNED(CONFIG_SPI_NOR_FLASH_LAYOUT_PAGE_SIZE),  \
                 "SPI_NOR_FLASH_LAYOUT_PAGE_SIZE must be multiple of 4096");        \
    enum {                                                      \
        LAYOUT_PAGES_##idx##_COUNT =                            \
            (INST_##idx##_BYTES / CONFIG_SPI_NOR_FLASH_LAYOUT_PAGE_SIZE)            \
    };                                                          \
    BUILD_ASSERT((CONFIG_SPI_NOR_FLASH_LAYOUT_PAGE_SIZE * LAYOUT_PAGES_##idx##_COUNT) == \
                 INST_##idx##_BYTES,                            \
                 "SPI_NOR_FLASH_LAYOUT_PAGE_SIZE incompatible with flash size");

#define SFDP_BFP_ATTR_GEN(idx)                                  \
    BUILD_ASSERT(DT_INST_NODE_HAS_PROP(idx, sfdp_bfp),          \
                 "jedec,spi-nor sfdp-bfp required for devicetree SFDP");            \
    static const __aligned(4) uint8_t bfp_##idx##_data[] = DT_INST_PROP(idx, sfdp_bfp);

#define INST_ATTR_GEN(idx)                                      \
    BUILD_ASSERT(DT_INST_NODE_HAS_PROP(idx, jedec_id),          \
                 "jedec,spi-nor jedec-id required for non-runtime SFDP");   \
    IF_ENABLED(CONFIG_FLASH_PAGE_LAYOUT, (PAGE_LAYOUT_GEN(idx)))            \
    IF_ENABLED(CONFIG_SPI_NOR_SFDP_DEVICETREE, (SFDP_BFP_ATTR_GEN(idx)))

    #define ATTRIBUTES_DEFINE(idx) COND_CODE_1(CONFIG_SPI_NOR_SFDP_RUNTIME, EMPTY(), \
    (INST_ATTR_GEN(idx)))

#define DEFINE_PAGE_LAYOUT(idx)                                 \
    IF_ENABLED(CONFIG_FLASH_PAGE_LAYOUT,                        \
               (.layout = {                                     \
                    .pages_count = LAYOUT_PAGES_##idx##_COUNT,  \
                    .pages_size = CONFIG_SPI_NOR_FLASH_LAYOUT_PAGE_SIZE, \
                },))

#define INST_HAS_LOCK(idx)  DT_INST_NODE_HAS_PROP(idx, has_lock)

#define LOCK_DEFINE(idx)                                        \
    IF_ENABLED(INST_HAS_LOCK(idx), (BUILD_ASSERT(DT_INST_PROP(idx, has_lock) == \
                                    (DT_INST_PROP(idx, has_lock) & 0xFF),       \
                                    "Need support for lock clear beyond SR1");))

#define CONFIGURE_4BYTE_ADDR(idx) .enter_4byte_addr = DT_INST_PROP_OR(idx, enter_4byte_addr, 0),

#define INIT_T_ENTER_DPD(idx)                                   \
    COND_CODE_1(DT_INST_NODE_HAS_PROP(idx, t_enter_dpd),        \
        (.t_enter_dpd =                                         \
            DIV_ROUND_UP(DT_INST_PROP(idx, t_enter_dpd), NSEC_PER_MSEC)),\
        (.t_enter_dpd = 0))

#if ANY_INST_HAS_T_EXIT_DPD
#define INIT_T_EXIT_DPD(idx)                                    \
    COND_CODE_1(                                                \
        DT_INST_NODE_HAS_PROP(idx, t_exit_dpd),                 \
        (.t_exit_dpd = DIV_ROUND_UP(DT_INST_PROP(idx, t_exit_dpd), NSEC_PER_MSEC)),\
        (.t_exit_dpd = 0))
#endif

#define INIT_WP_GPIOS(idx) .wp = GPIO_DT_SPEC_INST_GET_OR(idx, wp_gpios, {0})

#define INIT_HOLD_GPIOS(idx) .hold = GPIO_DT_SPEC_INST_GET_OR(idx, hold_gpios, {0})

#define INIT_WAKEUP_SEQ_PARAMS(idx)                             \
    COND_CODE_1(DT_INST_NODE_HAS_PROP(idx, dpd_wakeup_sequence),\
        (.t_dpdd_ms = DIV_ROUND_UP(                             \
            DT_INST_PROP_BY_IDX(idx, dpd_wakeup_sequence, 0), NSEC_PER_MSEC),\
         .t_crdp_ms = DIV_ROUND_UP(                             \
            DT_INST_PROP_BY_IDX(idx, dpd_wakeup_sequence, 1), NSEC_PER_MSEC),\
         .t_rdp_ms = DIV_ROUND_UP(                              \
            DT_INST_PROP_BY_IDX(idx, dpd_wakeup_sequence, 2), NSEC_PER_MSEC)),\
        (.t_dpdd_ms = 0, .t_crdp_ms = 0, .t_rdp_ms = 0))

#define INIT_MXICY_MX25R_POWER_MODE(idx)                        \
    .mxicy_mx25r_power_mode = DT_INST_ENUM_IDX_OR(idx, mxicy_mx25r_power_mode, 0)

#define INIT_RESET_GPIOS(idx) .reset = GPIO_DT_SPEC_INST_GET_OR(idx, reset_gpios, {0})

#define INST_CONFIG_STRUCT_GEN(idx)                             \
    DEFINE_PAGE_LAYOUT(idx)                                     \
    .flash_size = DT_INST_PROP(idx, size) / 8,                  \
    .jedec_id   = DT_INST_PROP(idx, jedec_id),                  \
    IF_ENABLED(CONFIG_SPI_NOR_SFDP_MINIMAL, (CONFIGURE_4BYTE_ADDR(idx)))    \
    IF_ENABLED(CONFIG_SPI_NOR_SFDP_DEVICETREE,                  \
        (.bfp_len = sizeof(bfp_##idx##_data) / 4,               \
         .bfp = (const struct jesd216_bfp *)bfp_##idx##_data,))

#define GENERATE_CONFIG_STRUCT(idx)                                     \
    static const struct spi_nor_config spi_nor_##idx##_config = {       \
        .spi = SPI_DT_SPEC_INST_GET(idx, SPI_WORD_SET(8), CONFIG_SPI_NOR_CS_WAIT_DELAY), \
        .dpd_exist = DT_INST_PROP(idx, has_dpd),                        \
        .dpd_wakeup_sequence_exist = DT_INST_NODE_HAS_PROP(idx, dpd_wakeup_sequence), \
        .mxicy_mx25r_power_mode_exist =                                 \
            DT_INST_NODE_HAS_PROP(idx, mxicy_mx25r_power_mode),         \
        .reset_gpios_exist = DT_INST_NODE_HAS_PROP(idx, reset_gpios),   \
        .requires_ulbpr_exist = DT_INST_PROP(idx, requires_ulbpr),      \
        .wp_gpios_exist = DT_INST_NODE_HAS_PROP(idx, wp_gpios),         \
        .hold_gpios_exist = DT_INST_NODE_HAS_PROP(idx, hold_gpios),     \
        .use_4b_addr_opcodes = DT_INST_PROP(idx, use_4b_addr_opcodes),  \
        .has_flsr = DT_INST_PROP(idx, use_flag_status_register),        \
        .use_fast_read = DT_INST_PROP(idx, use_fast_read),              \
        IF_ENABLED(INST_HAS_LOCK(idx), (.has_lock = DT_INST_PROP(idx, has_lock),)) \
        IF_ENABLED(ANY_INST_HAS_DPD, (INIT_T_ENTER_DPD(idx),))          \
        IF_ENABLED(UTIL_AND(ANY_INST_HAS_DPD, ANY_INST_HAS_T_EXIT_DPD), \
            (INIT_T_EXIT_DPD(idx),))                                    \
        IF_ENABLED(ANY_INST_HAS_DPD_WAKEUP_SEQUENCE, (INIT_WAKEUP_SEQ_PARAMS(idx),)) \
        IF_ENABLED(ANY_INST_HAS_MXICY_MX25R_POWER_MODE,                 \
            (INIT_MXICY_MX25R_POWER_MODE(idx),))                        \
        IF_ENABLED(ANY_INST_HAS_RESET_GPIOS, (INIT_RESET_GPIOS(idx),))  \
        IF_ENABLED(ANY_INST_HAS_WP_GPIOS, (INIT_WP_GPIOS(idx),))        \
        IF_ENABLED(ANY_INST_HAS_HOLD_GPIOS, (INIT_HOLD_GPIOS(idx),))    \
        IF_DISABLED(CONFIG_SPI_NOR_SFDP_RUNTIME, (INST_CONFIG_STRUCT_GEN(idx)))};

#define ASSIGN_PM(idx)                                          \
    PM_DEVICE_DT_INST_DEFINE(idx, spi_nor_pm_control);

#define SPI_NOR_INST(idx)                                       \
    ASSIGN_PM(idx)                                              \
    ATTRIBUTES_DEFINE(idx)                                      \
    LOCK_DEFINE(idx)                                            \
    GENERATE_CONFIG_STRUCT(idx)                                 \
    static struct spi_nor_data spi_nor_##idx##_data;            \
    DEVICE_DT_INST_DEFINE(idx, spi_nor_init, PM_DEVICE_DT_INST_GET(idx),  \
                          &spi_nor_##idx##_data, &spi_nor_##idx##_config, \
                          POST_KERNEL, CONFIG_SPI_NOR_INIT_PRIORITY, &spi_nor_api);

DT_INST_FOREACH_STATUS_OKAY(SPI_NOR_INST)

#if (__GTEST == 1U)                         /* #CUSTOM@NDRS */
#include <cmsis_core.h>

#if defined(CONFIG_SOC_SERIES_SAMV71)

#endif

#if defined(CONFIG_SOC_SERIES_SAMC21)
#include "mcu_reg_stub.h"

extern void zephyr_gpio_sam0_set_regs(const struct gpio_dt_spec* spec, volatile void* reg_ptr);

void zephyr_gtest_spi_nor(void) {
    struct device const* dev;

    dev = DEVICE_DT_GET(DT_NODELABEL(is25lp080));
    (void) dev;
    zephyr_gpio_sam0_set_regs(&spi_nor_0_config.spi.config.cs.gpio, ut_mcu_port_ptr);

    // Setup spi_nor_data_0 data parameter
    #if defined(CONFIG_SPI_NOR_SFDP_RUNTIME)
    spi_nor_0_data.flash_size = (16UL * 1024UL * 1024UL);
    spi_nor_0_data.page_size  = 4096U;

    spi_nor_0_data.erase_types[0].cmd = 0x20;
    spi_nor_0_data.erase_types[0].exp = 0x0C;
    spi_nor_0_data.erase_types[1].cmd = 0x52;
    spi_nor_0_data.erase_types[1].exp = 0x0F;
    spi_nor_0_data.erase_types[2].cmd = 0xD8;
    spi_nor_0_data.erase_types[2].exp = 0x10;

    spi_nor_0_data.layout.pages_count = 4096U;
    spi_nor_0_data.layout.pages_size  = 4096U;
    #endif
}
#endif

#endif<|MERGE_RESOLUTION|>--- conflicted
+++ resolved
@@ -54,14 +54,9 @@
 #define ANY_INST_HAS_HOLD_GPIOS             DT_ANY_INST_HAS_PROP_STATUS_OKAY(hold_gpios)
 #define ANY_INST_USE_4B_ADDR_OPCODES        DT_ANY_INST_HAS_BOOL_STATUS_OKAY(use_4b_addr_opcodes)
 #define ANY_INST_HAS_FLSR \
-<<<<<<< HEAD
         DT_ANY_INST_HAS_BOOL_STATUS_OKAY(use_flag_status_register)
 #define ANY_INST_USE_FAST_READ              DT_ANY_INST_HAS_BOOL_STATUS_OKAY(use_fast_read)
-=======
-	DT_ANY_INST_HAS_BOOL_STATUS_OKAY(use_flag_status_register)
-#define ANY_INST_USE_FAST_READ DT_ANY_INST_HAS_BOOL_STATUS_OKAY(use_fast_read)
 #define ANY_INST_REQUIRES_ULBPR DT_ANY_INST_HAS_BOOL_STATUS_OKAY(requires_ulbpr)
->>>>>>> 3db00489
 
 #ifdef CONFIG_SPI_NOR_ACTIVE_DWELL_MS
 #define ACTIVE_DWELL_MS CONFIG_SPI_NOR_ACTIVE_DWELL_MS
@@ -1156,60 +1151,29 @@
 /* @note The device must be externally acquired before invoking this
  * function.
  */
-<<<<<<< HEAD
 static int spi_nor_write_protection_set(const struct device* dev,
                                         bool write_protect) {
-    int ret;
-    const struct spi_nor_config* cfg = dev->config;
+    int ret = 0;
 
     #if ANY_INST_HAS_WP_GPIOS
-    if (DEV_CFG(dev)->wp_gpios_exist && write_protect == false) {
+    if (DEV_CFG(dev)->wp_gpios_exist && !write_protect) {
         gpio_pin_set_dt(&(DEV_CFG(dev)->wp), 0);
     }
     #endif
 
-    ret = spi_nor_cmd_write(dev, (write_protect) ?
-          SPI_NOR_CMD_WRDI : SPI_NOR_CMD_WREN);
-
-    if (cfg->requires_ulbpr_exist &&
-        (ret == 0) &&
-        (write_protect == false)) {
+    if (IS_ENABLED(ANY_INST_REQUIRES_ULBPR) &&
+        DEV_CFG(dev)->requires_ulbpr_exist  &&
+        !write_protect) {
         ret = spi_nor_cmd_write(dev, SPI_NOR_CMD_ULBPR);
     }
 
     #if ANY_INST_HAS_WP_GPIOS
-    if (DEV_CFG(dev)->wp_gpios_exist && write_protect == true) {
+    if (DEV_CFG(dev)->wp_gpios_exist && write_protect) {
         gpio_pin_set_dt(&(DEV_CFG(dev)->wp), 1);
     }
     #endif
 
     return (ret);
-=======
-static int spi_nor_write_protection_set(const struct device *dev,
-					bool write_protect)
-{
-	int ret = 0;
-
-#if ANY_INST_HAS_WP_GPIOS
-	if (DEV_CFG(dev)->wp_gpios_exist && !write_protect) {
-		gpio_pin_set_dt(&(DEV_CFG(dev)->wp), 0);
-	}
-#endif
-
-	if (IS_ENABLED(ANY_INST_REQUIRES_ULBPR)
-	    && DEV_CFG(dev)->requires_ulbpr_exist
-	    && !write_protect) {
-		ret = spi_nor_cmd_write(dev, SPI_NOR_CMD_ULBPR);
-	}
-
-#if ANY_INST_HAS_WP_GPIOS
-	if (DEV_CFG(dev)->wp_gpios_exist && write_protect) {
-		gpio_pin_set_dt(&(DEV_CFG(dev)->wp), 1);
-	}
-#endif
-
-	return ret;
->>>>>>> 3db00489
 }
 
 #if defined(CONFIG_FLASH_JESD216_API) || defined(CONFIG_SPI_NOR_SFDP_RUNTIME)
@@ -1438,10 +1402,9 @@
                 struct jesd216_bfp bfp;
             } u_param;
             const struct jesd216_bfp* bfp = &u_param.bfp;
-            size_t len = (MIN(php->len_dw, 20) * sizeof(uint32_t)); /* #CUSTOM@NDRS */
 
             rc = spi_nor_sfdp_read(dev, jesd216_param_addr(php),
-                                   u_param.dw, len);
+                                   u_param.dw, sizeof(u_param.dw));
             if (rc == 0) {
                 rc = spi_nor_process_bfp(dev, php, bfp);
             }
