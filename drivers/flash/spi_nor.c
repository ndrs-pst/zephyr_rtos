--- conflicted
+++ resolved
@@ -80,86 +80,6 @@
 
 /* Build-time data associated with the device. */
 struct spi_nor_config {
-<<<<<<< HEAD
-	/* Devicetree SPI configuration */
-	struct spi_dt_spec spi;
-
-#if ANY_INST_HAS_RESET_GPIOS
-	const struct gpio_dt_spec reset;
-#endif
-
-	/* Runtime SFDP stores no static configuration. */
-
-#ifndef CONFIG_SPI_NOR_SFDP_RUNTIME
-	/* Size of device in bytes, from size property */
-	uint32_t flash_size;
-
-#ifdef CONFIG_FLASH_PAGE_LAYOUT
-	/* Flash page layout can be determined from devicetree. */
-	struct flash_pages_layout layout;
-#endif /* CONFIG_FLASH_PAGE_LAYOUT */
-
-	/* Expected JEDEC ID, from jedec-id property */
-	uint8_t jedec_id[SPI_NOR_MAX_ID_LEN];
-
-#if defined(CONFIG_SPI_NOR_SFDP_MINIMAL)
-	/* Optional support for entering 32-bit address mode. */
-	uint8_t enter_4byte_addr;
-#endif /* CONFIG_SPI_NOR_SFDP_MINIMAL */
-
-#if defined(CONFIG_SPI_NOR_SFDP_DEVICETREE)
-	/* Length of BFP structure, in 32-bit words. */
-	uint8_t bfp_len;
-
-	/* Pointer to the BFP table as read from the device
-	 * (little-endian stored words), from sfdp-bfp property
-	 */
-	const struct jesd216_bfp *bfp;
-#endif /* CONFIG_SPI_NOR_SFDP_DEVICETREE */
-#endif /* CONFIG_SPI_NOR_SFDP_RUNTIME */
-
-	/* Optional bits in SR to be cleared on startup.
-	 *
-	 * This information cannot be derived from SFDP.
-	 */
-	uint8_t has_lock;
-
-#if ANY_INST_HAS_WP_GPIOS
-	/* The write-protect GPIO (wp-gpios) */
-	const struct gpio_dt_spec wp;
-#endif
-
-#if ANY_INST_HAS_HOLD_GPIOS
-	/* The hold GPIO (hold-gpios) */
-	const struct gpio_dt_spec hold;
-#endif
-
-#if ANY_INST_HAS_DPD
-	uint16_t t_enter_dpd; /* in milliseconds */
-	uint16_t t_dpdd_ms;   /* in milliseconds */
-#if ANY_INST_HAS_T_EXIT_DPD
-	uint16_t t_exit_dpd;  /* in milliseconds */
-#endif
-#endif
-
-#if ANY_INST_HAS_DPD_WAKEUP_SEQUENCE
-	uint16_t t_crdp_ms; /* in milliseconds */
-	uint16_t t_rdp_ms;  /* in milliseconds */
-#endif
-
-#if ANY_INST_HAS_MXICY_MX25R_POWER_MODE
-	bool mxicy_mx25r_power_mode;
-#endif
-
-	/* exist flags for dts opt-ins */
-	bool dpd_exist:1;
-	bool dpd_wakeup_sequence_exist:1;
-	bool mxicy_mx25r_power_mode_exist:1;
-	bool reset_gpios_exist:1;
-	bool requires_ulbpr_exist:1;
-	bool wp_gpios_exist:1;
-	bool hold_gpios_exist:1;
-=======
     /* Devicetree SPI configuration */
     struct spi_dt_spec spi;
 
@@ -214,16 +134,16 @@
     #endif
 
     #if ANY_INST_HAS_DPD
-    uint16_t t_enter_dpd;                   /* in microseconds */
-    uint16_t t_dpdd_ms;                     /* in microseconds */
+    uint16_t t_enter_dpd;                   /* in milliseconds */
+    uint16_t t_dpdd_ms;                     /* in milliseconds */
     #if ANY_INST_HAS_T_EXIT_DPD
-    uint16_t t_exit_dpd;                    /* in microseconds */
+    uint16_t t_exit_dpd;                    /* in milliseconds */
     #endif
     #endif
 
     #if ANY_INST_HAS_DPD_WAKEUP_SEQUENCE
-    uint16_t t_crdp_ms;                     /* in microseconds */
-    uint16_t t_rdp_ms;                      /* in microseconds */
+    uint16_t t_crdp_ms;                     /* in milliseconds */
+    uint16_t t_rdp_ms;                      /* in milliseconds */
     #endif
 
     #if ANY_INST_HAS_MXICY_MX25R_POWER_MODE
@@ -238,7 +158,6 @@
     bool requires_ulbpr_exist         : 1;
     bool wp_gpios_exist               : 1;
     bool hold_gpios_exist             : 1;
->>>>>>> afb39a4a
 };
 
 /**
