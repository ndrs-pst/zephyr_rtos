--- conflicted
+++ resolved
@@ -223,23 +223,16 @@
 };
 #endif /* CONFIG_SPI_NOR_SFDP_MINIMAL */
 
-
 /* Register writes should be ready extremely quickly */
 #define WAIT_READY_REGISTER     K_NO_WAIT
 /* Page writes range from sub-ms to 10ms */
-<<<<<<< HEAD
 #define WAIT_READY_WRITE        K_TICKS(1)
-/* Erases can range from 45ms to 240sec */
-#define WAIT_READY_ERASE        K_MSEC(50)
-=======
-#define WAIT_READY_WRITE K_TICKS(1)
 
 #ifdef CONFIG_SPI_NOR_SLEEP_WHILE_WAITING_UNTIL_READY
-#define WAIT_READY_ERASE K_MSEC(CONFIG_SPI_NOR_SLEEP_ERASE_MS)
+#define WAIT_READY_ERASE        K_MSEC(CONFIG_SPI_NOR_SLEEP_ERASE_MS)
 #else
-#define WAIT_READY_ERASE K_NO_WAIT
+#define WAIT_READY_ERASE        K_NO_WAIT
 #endif
->>>>>>> 7254a615
 
 static int spi_nor_write_protection_set(const struct device* dev,
                                         bool write_protect);
