--- conflicted
+++ resolved
@@ -48,29 +48,28 @@
 
 #define SPI_NOR_MAX_ADDR_WIDTH 4
 
-
 #define ANY_INST_HAS_TRUE_(idx, bool_prop)  \
-    COND_CODE_1(DT_INST_PROP(idx, bool_prop), (1,), ())
+    COND_CODE_1(DT_INST_PROP(idx, bool_prop), (1, ), ())
 
 #define ANY_INST_HAS_TRUE(bool_prop)        \
     COND_CODE_1(IS_EMPTY(DT_INST_FOREACH_STATUS_OKAY_VARGS(ANY_INST_HAS_TRUE_, bool_prop)), \
                 (0), (1))
 
 #define ANY_INST_HAS_PROP_(idx, prop_name)  \
-    COND_CODE_1(DT_INST_NODE_HAS_PROP(idx, prop_name), (1,), ())
+    COND_CODE_1(DT_INST_NODE_HAS_PROP(idx, prop_name), (1, ), ())
 #define ANY_INST_HAS_PROP(prop_name)        \
     COND_CODE_1(IS_EMPTY(DT_INST_FOREACH_STATUS_OKAY_VARGS(ANY_INST_HAS_PROP_, prop_name)), \
                 (0), (1))
 
 #define ANY_INST_HAS_MXICY_MX25R_POWER_MODE ANY_INST_HAS_PROP(mxicy_mx25r_power_mode)
-#define ANY_INST_HAS_DPD ANY_INST_HAS_TRUE(has_dpd)
-#define ANY_INST_HAS_T_EXIT_DPD ANY_INST_HAS_PROP(t_exit_dpd)
-#define ANY_INST_HAS_DPD_WAKEUP_SEQUENCE ANY_INST_HAS_PROP(dpd_wakeup_sequence)
-#define ANY_INST_HAS_RESET_GPIOS ANY_INST_HAS_PROP(reset_gpios)
-#define ANY_INST_HAS_WP_GPIOS ANY_INST_HAS_PROP(wp_gpios)
-#define ANY_INST_HAS_HOLD_GPIOS ANY_INST_HAS_PROP(hold_gpios)
-
-#define DEV_CFG(_dev_) ((const struct spi_nor_config * const) (_dev_)->config)
+#define ANY_INST_HAS_DPD                    ANY_INST_HAS_TRUE(has_dpd)
+#define ANY_INST_HAS_T_EXIT_DPD             ANY_INST_HAS_PROP(t_exit_dpd)
+#define ANY_INST_HAS_DPD_WAKEUP_SEQUENCE    ANY_INST_HAS_PROP(dpd_wakeup_sequence)
+#define ANY_INST_HAS_RESET_GPIOS            ANY_INST_HAS_PROP(reset_gpios)
+#define ANY_INST_HAS_WP_GPIOS               ANY_INST_HAS_PROP(wp_gpios)
+#define ANY_INST_HAS_HOLD_GPIOS             ANY_INST_HAS_PROP(hold_gpios)
+
+#define DEV_CFG(_dev_) ((const struct spi_nor_config* const)(_dev_)->config)
 
 /* MXICY Related defines*/
 /* MXICY Low-power/high perf mode is second bit in configuration register 2 */
@@ -114,7 +113,7 @@
     /* Pointer to the BFP table as read from the device
      * (little-endian stored words), from sfdp-bfp property
      */
-    const struct jesd216_bfp *bfp;
+    const struct jesd216_bfp* bfp;
     #endif /* CONFIG_SPI_NOR_SFDP_DEVICETREE */
     #endif /* CONFIG_SPI_NOR_SFDP_RUNTIME */
 
@@ -152,14 +151,14 @@
     #endif
 
     /* exist flags for dts opt-ins */
-    bool dpd_exist:1;
-    bool dpd_wakeup_sequence_exist:1;
-    bool mxicy_mx25r_power_mode_exist:1;
-    bool enter_4byte_addr_exist:1;
-    bool reset_gpios_exist:1;
-    bool requires_ulbpr_exist:1;
-    bool wp_gpios_exist:1;
-    bool hold_gpios_exist:1;
+    bool dpd_exist                    : 1;
+    bool dpd_wakeup_sequence_exist    : 1;
+    bool mxicy_mx25r_power_mode_exist : 1;
+    bool enter_4byte_addr_exist       : 1;
+    bool reset_gpios_exist            : 1;
+    bool requires_ulbpr_exist         : 1;
+    bool wp_gpios_exist               : 1;
+    bool hold_gpios_exist             : 1;
 };
 
 /**
@@ -184,7 +183,7 @@
      * This is ignored if the access parameter to a command
      * explicitly specifies 24-bit or 32-bit addressing.
      */
-    bool flag_access_32bit: 1;
+    bool flag_access_32bit : 1;
 
     /* Minimal SFDP stores no dynamic configuration.  Runtime and
      * devicetree store page size and erase_types; runtime also
@@ -229,7 +228,7 @@
 /* Erases can range from 45ms to 240sec */
 #define WAIT_READY_ERASE        K_MSEC(50)
 
-static int spi_nor_write_protection_set(const struct device *dev,
+static int spi_nor_write_protection_set(const struct device* dev,
                                         bool write_protect);
 
 /* Get pointer to array of supported erase types.  Static const for
@@ -240,7 +239,7 @@
     #ifdef CONFIG_SPI_NOR_SFDP_MINIMAL
     return (minimal_erase_types);
     #else /* CONFIG_SPI_NOR_SFDP_MINIMAL */
-    const struct spi_nor_data *data = dev->data;
+    const struct spi_nor_data* data = dev->data;
 
     return (data->erase_types);
     #endif /* CONFIG_SPI_NOR_SFDP_MINIMAL */
@@ -255,7 +254,7 @@
 
     return (data->flash_size);
     #else /* CONFIG_SPI_NOR_SFDP_RUNTIME */
-    const struct spi_nor_config *cfg = dev->config;
+    const struct spi_nor_config* cfg = dev->config;
 
     return (cfg->flash_size);
     #endif /* CONFIG_SPI_NOR_SFDP_RUNTIME */
@@ -291,10 +290,10 @@
 /* Capture the time at which the device entered deep power-down. */
 static inline void record_entered_dpd(const struct device* const dev) {
     #if ANY_INST_HAS_DPD
-    const struct spi_nor_config *const driver_config = dev->config;
+    const struct spi_nor_config* const driver_config = dev->config;
 
     if (driver_config->dpd_exist) {
-        struct spi_nor_data *const driver_data = dev->data;
+        struct spi_nor_data* const driver_data = dev->data;
 
         driver_data->ts_enter_dpd = k_uptime_get_32();
     }
@@ -308,10 +307,10 @@
  */
 static inline void delay_until_exit_dpd_ok(const struct device* const dev) {
     #if ANY_INST_HAS_DPD
-    const struct spi_nor_config *const driver_config = dev->config;
+    const struct spi_nor_config* const driver_config = dev->config;
 
     if (driver_config->dpd_exist) {
-        struct spi_nor_data *const driver_data = dev->data;
+        struct spi_nor_data* const driver_data = dev->data;
         int32_t since = (int32_t)(k_uptime_get_32() - driver_data->ts_enter_dpd);
 
         /* If the time is negative the 32-bit counter has wrapped,
@@ -397,9 +396,10 @@
         bool access_24bit = ((access & NOR_ACCESS_24BIT_ADDR) != 0U);
         bool access_32bit = ((access & NOR_ACCESS_32BIT_ADDR) != 0U);
         bool use_32bit    = (access_32bit || (!access_24bit && driver_data->flag_access_32bit));
+
         union {
             uint32_t u32;
-            uint8_t u8[4];
+            uint8_t  u8[4];
         } addr32 = {
             .u32 = sys_cpu_to_be32(addr),
         };
@@ -442,7 +442,7 @@
 
 #define spi_nor_cmd_addr_write(dev, opcode, addr, src, length) \
     spi_nor_access(dev, opcode, (NOR_ACCESS_WRITE | NOR_ACCESS_ADDRESSED), \
-                   addr, (void *)src, length)
+                   addr, (void*)src, length)
 
 /**
  * @brief Wait until the flash is ready
@@ -680,7 +680,7 @@
  *
  * @return 0 on success or a negative error code.
  */
-static int mxicy_wrcr(const struct device *dev,
+static int mxicy_wrcr(const struct device* dev,
                       uint16_t cr) {
     const struct spi_nor_config* cfg = dev->config;
     int ret = -ENOSYS;
@@ -716,7 +716,7 @@
     return (ret);
 }
 
-static int mxicy_configure(const struct device* dev, const uint8_t* jedec_id) {
+static int mxicy_configure(const struct device* dev, uint8_t const* jedec_id) {
     const struct spi_nor_config* cfg = dev->config;
     int ret = -ENOSYS;
 
@@ -727,7 +727,7 @@
          * 0: Ultra low power
          * 1: High performance mode
          */
-        const bool use_high_perf = cfg->mxicy_mx25r_power_mode;
+        bool const use_high_perf = cfg->mxicy_mx25r_power_mode;
 
         /* Only supported on Macronix MX25R Ultra Low Power series. */
         if ((jedec_id[0] != JEDEC_MACRONIX_ID) ||
@@ -801,14 +801,14 @@
     acquire_device(dev);
 
     switch (code) {
-        case FLASH_EX_OP_RESET:
+        case FLASH_EX_OP_RESET :
             ret = spi_nor_cmd_write(dev, SPI_NOR_CMD_RESET_EN);
             if (ret == 0) {
                 ret = spi_nor_cmd_write(dev, SPI_NOR_CMD_RESET_MEM);
             }
             break;
 
-        default:
+        default :
             ret = -ENOTSUP;
             break;
     }
@@ -820,7 +820,7 @@
 #endif
 
 static int /**/spi_nor_write(const struct device* dev, off_t addr,
-                             const void* src,
+                             void const* src,
                              size_t size) {
     const size_t flash_size = dev_flash_size(dev);
     const uint16_t page_size = dev_page_size(dev);
@@ -856,7 +856,7 @@
             }
 
             size -= to_write;
-            src   = (const uint8_t*)src + to_write;
+            src   = (uint8_t const*)src + to_write;
             addr += to_write;
 
             spi_nor_wait_until_ready(dev, WAIT_READY_WRITE);
@@ -910,7 +910,8 @@
             const struct jesd216_erase_type* bet = NULL;
 
             for (uint_fast8_t ei = 0; ei < JESD216_NUM_ERASE_TYPES; ++ei) {
-                const struct jesd216_erase_type* etp = &erase_types[ei];
+                const struct jesd216_erase_type* etp =
+                        &erase_types[ei];
 
                 if ((etp->exp != 0)                    &&
                     SPI_NOR_IS_ALIGNED(addr, etp->exp) &&
@@ -942,6 +943,7 @@
          */
         volatile int xcc_ret =
         #endif
+
         spi_nor_wait_until_ready(dev, WAIT_READY_ERASE);
     }
 
@@ -1073,7 +1075,7 @@
         }
 
         if (ret == 0) {
-            struct spi_nor_data *data = dev->data;
+            struct spi_nor_data* data = dev->data;
 
             data->flag_access_32bit = true;
         }
@@ -1144,6 +1146,7 @@
      * BFP block, and process it.
      */
     const uint8_t decl_nph = 2;
+
     union {
         /* We only process BFP so use one parameter block */
         uint8_t raw[JESD216_SFDP_SIZE(2U)];                     /* @see Use value from decl_nph */
@@ -1202,9 +1205,9 @@
     /* For devicetree we need to synthesize a parameter header and
      * process the stored BFP data as if we had read it.
      */
-    const struct spi_nor_config *cfg = dev->config;
+    const struct spi_nor_config* cfg = dev->config;
     struct jesd216_param_header bfp_hdr = {
-        .len_dw = cfg->bfp_len,
+         .len_dw = cfg->bfp_len,
     };
 
     rc = spi_nor_process_bfp(dev, &bfp_hdr, cfg->bfp);
@@ -1225,7 +1228,7 @@
 
     /* Find the smallest erase size. */
     for (size_t i = 0; i < ARRAY_SIZE(data->erase_types); ++i) {
-        const struct jesd216_erase_type *etp = &data->erase_types[i];
+        const struct jesd216_erase_type* etp = &data->erase_types[i];
 
         if ((etp->cmd != 0) &&
             ((exp == 0) || (etp->exp < exp))) {
@@ -1260,8 +1263,8 @@
     data->layout.pages_count = (flash_size / layout_page_size);
     LOG_DBG("layout %u x %u By pages", data->layout.pages_count, data->layout.pages_size);
     #elif defined(CONFIG_SPI_NOR_SFDP_DEVICETREE)
-    const struct spi_nor_config *cfg = dev->config;
-    const struct flash_pages_layout *layout = &cfg->layout;
+    const struct spi_nor_config* cfg = dev->config;
+    const struct flash_pages_layout* layout = &cfg->layout;
     const size_t flash_size = dev_flash_size(dev);
     size_t layout_size = layout->pages_size * layout->pages_count;
 
@@ -1286,143 +1289,6 @@
  * @param info The flash info structure
  * @return 0 on success, negative errno code otherwise
  */
-<<<<<<< HEAD
-static int spi_nor_configure(const struct device *dev)
-{
-	const struct spi_nor_config *cfg = dev->config;
-	uint8_t jedec_id[SPI_NOR_MAX_ID_LEN];
-	int rc;
-
-	/* Validate bus and CS is ready */
-	if (!spi_is_ready_dt(&cfg->spi)) {
-		return -ENODEV;
-	}
-
-#if ANY_INST_HAS_RESET_GPIOS
-
-	if (cfg->reset_gpios_exist) {
-		if (!gpio_is_ready_dt(&cfg->reset)) {
-			LOG_ERR("Reset pin not ready");
-			return -ENODEV;
-		}
-		if (gpio_pin_configure_dt(&cfg->reset, GPIO_OUTPUT_ACTIVE)) {
-			LOG_ERR("Couldn't configure reset pin");
-			return -ENODEV;
-		}
-		rc = gpio_pin_set_dt(&cfg->reset, 0);
-		if (rc) {
-			return rc;
-		}
-	}
-#endif
-
-	/* After a soft-reset the flash might be in DPD or busy writing/erasing.
-	 * Exit DPD and wait until flash is ready.
-	 */
-	acquire_device(dev);
-
-	rc = exit_dpd(dev);
-	if (rc < 0) {
-		LOG_ERR("Failed to exit DPD (%d)", rc);
-		release_device(dev);
-		return -ENODEV;
-	}
-
-	rc = spi_nor_rdsr(dev);
-	if (rc > 0 && (rc & SPI_NOR_WIP_BIT)) {
-		LOG_WRN("Waiting until flash is ready");
-		spi_nor_wait_until_ready(dev, WAIT_READY_REGISTER);
-	}
-	release_device(dev);
-
-	/* now the spi bus is configured, we can verify SPI
-	 * connectivity by reading the JEDEC ID.
-	 */
-
-	rc = spi_nor_read_jedec_id(dev, jedec_id);
-	if (rc != 0) {
-		LOG_ERR("JEDEC ID read failed: %d", rc);
-		return -ENODEV;
-	}
-
-#ifndef CONFIG_SPI_NOR_SFDP_RUNTIME
-	/* For minimal and devicetree we need to check the JEDEC ID
-	 * against the one from devicetree, to ensure we didn't find a
-	 * device that has different parameters.
-	 */
-
-	if (memcmp(jedec_id, cfg->jedec_id, sizeof(jedec_id)) != 0) {
-		LOG_ERR("Device id %02x %02x %02x does not match config %02x %02x %02x",
-			jedec_id[0], jedec_id[1], jedec_id[2],
-			cfg->jedec_id[0], cfg->jedec_id[1], cfg->jedec_id[2]);
-		return -EINVAL;
-	}
-#endif
-
-	/* Check for block protect bits that need to be cleared.  This
-	 * information cannot be determined from SFDP content, so the
-	 * devicetree node property must be set correctly for any device
-	 * that powers up with block protect enabled.
-	 */
-	if (cfg->has_lock != 0) {
-		acquire_device(dev);
-
-		rc = spi_nor_rdsr(dev);
-
-		/* Only clear if RDSR worked and something's set. */
-		if (rc > 0) {
-			rc = spi_nor_wrsr(dev, rc & ~cfg->has_lock);
-		}
-
-		release_device(dev);
-
-		if (rc != 0) {
-			LOG_ERR("BP clear failed: %d\n", rc);
-			return -ENODEV;
-		}
-	}
-
-#ifdef CONFIG_SPI_NOR_SFDP_MINIMAL
-	/* For minimal we support some overrides from specific
-	 * devicertee properties.
-	 */
-	if (cfg->enter_4byte_addr != 0) {
-		rc = spi_nor_set_address_mode(dev, cfg->enter_4byte_addr);
-
-		if (rc != 0) {
-			LOG_ERR("Unable to enter 4-byte mode: %d\n", rc);
-			return -ENODEV;
-		}
-	}
-
-#else /* CONFIG_SPI_NOR_SFDP_MINIMAL */
-	/* For devicetree and runtime we need to process BFP data and
-	 * set up or validate page layout.
-	 */
-	rc = spi_nor_process_sfdp(dev);
-	if (rc != 0) {
-		LOG_ERR("SFDP read failed: %d", rc);
-		return -ENODEV;
-	}
-
-#if defined(CONFIG_FLASH_PAGE_LAYOUT)
-	rc = setup_pages_layout(dev);
-	if (rc != 0) {
-		LOG_ERR("layout setup failed: %d", rc);
-		return -ENODEV;
-	}
-#endif /* CONFIG_FLASH_PAGE_LAYOUT */
-#endif /* CONFIG_SPI_NOR_SFDP_MINIMAL */
-
-#if ANY_INST_HAS_MXICY_MX25R_POWER_MODE
-	if (cfg->mxicy_mx25r_power_mode_exist) {
-	/* Do not fail init if setting configuration register fails */
-		(void)mxicy_configure(dev, jedec_id);
-	}
-#endif /* ANY_INST_HAS_MXICY_MX25R_POWER_MODE */
-
-	return 0;
-=======
 static int spi_nor_configure(const struct device* dev) {
     const struct spi_nor_config* cfg = dev->config;
     uint8_t jedec_id[SPI_NOR_MAX_ID_LEN];
@@ -1560,38 +1426,32 @@
     }
     #endif /* ANY_INST_HAS_MXICY_MX25R_POWER_MODE */
 
-    if (IS_ENABLED(CONFIG_SPI_NOR_IDLE_IN_DPD) &&
-        (enter_dpd(dev) != 0)) {
-        return (-ENODEV);
-    }
-
     return (0);
->>>>>>> 3c1b4db2
-}
-
-static int spi_nor_pm_control(const struct device *dev, enum pm_device_action action) {
+}
+
+static int spi_nor_pm_control(const struct device* dev, enum pm_device_action action) {
     int rc = 0;
 
     switch (action) {
         #ifdef CONFIG_SPI_NOR_IDLE_IN_DPD
-        case PM_DEVICE_ACTION_SUSPEND:
-        case PM_DEVICE_ACTION_RESUME:
+        case PM_DEVICE_ACTION_SUSPEND :
+        case PM_DEVICE_ACTION_RESUME :
             break;
         #else
-        case PM_DEVICE_ACTION_SUSPEND:
+        case PM_DEVICE_ACTION_SUSPEND :
             acquire_device(dev);
             rc = enter_dpd(dev);
             release_device(dev);
             break;
 
-        case PM_DEVICE_ACTION_RESUME:
+        case PM_DEVICE_ACTION_RESUME :
             acquire_device(dev);
             rc = exit_dpd(dev);
             release_device(dev);
             break;
         #endif /* CONFIG_SPI_NOR_IDLE_IN_DPD */
 
-        case PM_DEVICE_ACTION_TURN_ON:
+        case PM_DEVICE_ACTION_TURN_ON :
             /* Coming out of power off */
             rc = spi_nor_configure(dev);
             #ifndef CONFIG_SPI_NOR_IDLE_IN_DPD
@@ -1606,10 +1466,10 @@
             #endif /* CONFIG_SPI_NOR_IDLE_IN_DPD */
             break;
 
-        case PM_DEVICE_ACTION_TURN_OFF:
+        case PM_DEVICE_ACTION_TURN_OFF :
             break;
 
-        default:
+        default :
             rc = -ENOSYS;
             break;
     }
@@ -1672,7 +1532,7 @@
 
     *layout = &data->layout;
     #else /* CONFIG_SPI_NOR_SFDP_RUNTIME */
-    const struct spi_nor_config *cfg = dev->config;
+    const struct spi_nor_config* cfg = dev->config;
 
     *layout = &cfg->layout;
     #endif /* CONFIG_SPI_NOR_SFDP_RUNTIME */
