/*
 * Copyright (c) 2018 Savoir-Faire Linux.
 * Copyright (c) 2020 Peter Bigot Consulting, LLC
 * Copyright (c) 2023 Intercreate, Inc.
 *
 * This driver is heavily inspired from the spi_flash_w25qxxdv.c SPI NOR driver.
 *
 * SPDX-License-Identifier: Apache-2.0
 */

#define DT_DRV_COMPAT jedec_spi_nor

#include <errno.h>
#include <zephyr/drivers/flash.h>
#include <zephyr/drivers/gpio.h>
#include <zephyr/drivers/spi.h>
#include <zephyr/init.h>
#include <string.h>
#include <zephyr/logging/log.h>
#include <zephyr/sys_clock.h>
#include <zephyr/pm/device.h>
#include <zephyr/pm/device_runtime.h>

#include "spi_nor.h"
#include "jesd216.h"
#include "flash_priv.h"

LOG_MODULE_REGISTER(spi_nor, CONFIG_FLASH_LOG_LEVEL);

/* Device Power Management Notes
 *
 * These flash devices have several modes during operation:
 * * When CSn is asserted (during a SPI operation) the device is
 *   active.
 * * When CSn is deasserted the device enters a standby mode.
 * * Some devices support a Deep Power-Down mode which reduces current
 *   to as little as 0.1% of standby.
 *
 * When mapped to the Zephyr Device Power Management states:
 * * PM_DEVICE_STATE_ACTIVE covers both active and standby modes;
 * * PM_DEVICE_STATE_SUSPENDED corresponds to deep-power-down mode;
 * * PM_DEVICE_STATE_OFF covers the powered off state;
 */

#define SPI_NOR_MAX_ADDR_WIDTH              4
#define SPI_NOR_3B_ADDR_MAX                 0xFFFFFF

#define ANY_INST_HAS_MXICY_MX25R_POWER_MODE DT_ANY_INST_HAS_PROP_STATUS_OKAY(mxicy_mx25r_power_mode)
#define ANY_INST_HAS_DPD                    DT_ANY_INST_HAS_BOOL_STATUS_OKAY(has_dpd)
#define ANY_INST_HAS_T_EXIT_DPD             DT_ANY_INST_HAS_PROP_STATUS_OKAY(t_exit_dpd)
#define ANY_INST_HAS_DPD_WAKEUP_SEQUENCE    DT_ANY_INST_HAS_PROP_STATUS_OKAY(dpd_wakeup_sequence)
#define ANY_INST_HAS_RESET_GPIOS            DT_ANY_INST_HAS_PROP_STATUS_OKAY(reset_gpios)
#define ANY_INST_HAS_WP_GPIOS               DT_ANY_INST_HAS_PROP_STATUS_OKAY(wp_gpios)
#define ANY_INST_HAS_HOLD_GPIOS             DT_ANY_INST_HAS_PROP_STATUS_OKAY(hold_gpios)
#define ANY_INST_USE_4B_ADDR_OPCODES        DT_ANY_INST_HAS_BOOL_STATUS_OKAY(use_4b_addr_opcodes)

#ifdef CONFIG_SPI_NOR_ACTIVE_DWELL_MS
#define ACTIVE_DWELL_MS CONFIG_SPI_NOR_ACTIVE_DWELL_MS
#else
#define ACTIVE_DWELL_MS 0
#endif

#define DEV_CFG(_dev_) ((const struct spi_nor_config* const)(_dev_)->config)

/* MXICY Related defines*/
/* MXICY Low-power/high perf mode is second bit in configuration register 2 */
#define LH_SWITCH_BIT 9

#define JEDEC_MACRONIX_ID   0xc2
#define JEDEC_MX25R_TYPE_ID 0x28

/* Build-time data associated with the device. */
struct spi_nor_config {
    /* Devicetree SPI configuration */
    struct spi_dt_spec spi;

    #if ANY_INST_HAS_RESET_GPIOS
    const struct gpio_dt_spec reset;
    #endif

    /* Runtime SFDP stores no static configuration. */

    #ifndef CONFIG_SPI_NOR_SFDP_RUNTIME
    /* Size of device in bytes, from size property */
    uint32_t flash_size;

    #ifdef CONFIG_FLASH_PAGE_LAYOUT
    /* Flash page layout can be determined from devicetree. */
    struct flash_pages_layout layout;
    #endif /* CONFIG_FLASH_PAGE_LAYOUT */

    /* Expected JEDEC ID, from jedec-id property */
    uint8_t jedec_id[SPI_NOR_MAX_ID_LEN];

    #if defined(CONFIG_SPI_NOR_SFDP_MINIMAL)
    /* Optional support for entering 32-bit address mode. */
    uint8_t enter_4byte_addr;
    #endif /* CONFIG_SPI_NOR_SFDP_MINIMAL */

    #if defined(CONFIG_SPI_NOR_SFDP_DEVICETREE)
    /* Length of BFP structure, in 32-bit words. */
    uint8_t bfp_len;

    /* Pointer to the BFP table as read from the device
     * (little-endian stored words), from sfdp-bfp property
     */
    const struct jesd216_bfp* bfp;
    #endif /* CONFIG_SPI_NOR_SFDP_DEVICETREE */
    #endif /* CONFIG_SPI_NOR_SFDP_RUNTIME */

    /* Optional bits in SR to be cleared on startup.
     *
     * This information cannot be derived from SFDP.
     */
    uint8_t has_lock;

    #if ANY_INST_HAS_WP_GPIOS
    /* The write-protect GPIO (wp-gpios) */
    const struct gpio_dt_spec wp;
    #endif

    #if ANY_INST_HAS_HOLD_GPIOS
    /* The hold GPIO (hold-gpios) */
    const struct gpio_dt_spec hold;
    #endif

    #if ANY_INST_HAS_DPD
    uint16_t t_enter_dpd;                   /* in milliseconds */
    uint16_t t_dpdd_ms;                     /* in milliseconds */
    #if ANY_INST_HAS_T_EXIT_DPD
    uint16_t t_exit_dpd;                    /* in milliseconds */
    #endif
    #endif

    #if ANY_INST_HAS_DPD_WAKEUP_SEQUENCE
    uint16_t t_crdp_ms;                     /* in milliseconds */
    uint16_t t_rdp_ms;                      /* in milliseconds */
    #endif

    #if ANY_INST_HAS_MXICY_MX25R_POWER_MODE
    bool mxicy_mx25r_power_mode;
    #endif
    bool use_4b_addr_opcodes:1;

    /* exist flags for dts opt-ins */
    bool dpd_exist                    : 1;
    bool dpd_wakeup_sequence_exist    : 1;
    bool mxicy_mx25r_power_mode_exist : 1;
    bool reset_gpios_exist            : 1;
    bool requires_ulbpr_exist         : 1;
    bool wp_gpios_exist               : 1;
    bool hold_gpios_exist             : 1;
};

/**
 * struct spi_nor_data - Structure for defining the SPI NOR access
 * @sem: The semaphore to access to the flash
 */
struct spi_nor_data {
    struct k_sem sem;

    #if ANY_INST_HAS_DPD
    /* Low 32-bits of uptime counter at which device last entered
     * deep power-down.
     */
    uint32_t ts_enter_dpd;
    #endif

    /* Miscellaneous flags */

    /* If set addressed operations should use 32-bit rather than
     * 24-bit addresses.
     *
     * This is ignored if the access parameter to a command
     * explicitly specifies 24-bit or 32-bit addressing.
     */
    bool flag_access_32bit : 1;

    /* Minimal SFDP stores no dynamic configuration.  Runtime and
     * devicetree store page size and erase_types; runtime also
     * stores flash size and layout.
     */
    #ifndef CONFIG_SPI_NOR_SFDP_MINIMAL

    struct jesd216_erase_type erase_types[JESD216_NUM_ERASE_TYPES];

    /* Number of bytes per page */
    uint16_t page_size;

    #ifdef CONFIG_SPI_NOR_SFDP_RUNTIME
    /* Size of flash, in bytes */
    uint32_t flash_size;

    #ifdef CONFIG_FLASH_PAGE_LAYOUT
    struct flash_pages_layout layout;
    #endif /* CONFIG_FLASH_PAGE_LAYOUT */
    #endif /* CONFIG_SPI_NOR_SFDP_RUNTIME */
    #endif /* CONFIG_SPI_NOR_SFDP_MINIMAL */
};

#ifdef CONFIG_SPI_NOR_SFDP_MINIMAL
/* The historically supported erase sizes. */
static const struct jesd216_erase_type minimal_erase_types[JESD216_NUM_ERASE_TYPES] = {
    {
        .cmd = SPI_NOR_CMD_BE,
        .exp = 16,
    },
    {
        .cmd = SPI_NOR_CMD_SE,
        .exp = 12,
    },
};

static const struct jesd216_erase_type minimal_erase_types_4b[JESD216_NUM_ERASE_TYPES] = {
    {
        .cmd = SPI_NOR_CMD_BE_4B,
        .exp = 16,
    },
    {
        .cmd = SPI_NOR_CMD_SE_4B,
        .exp = 12,
    },
};
#endif /* CONFIG_SPI_NOR_SFDP_MINIMAL */

/* Register writes should be ready extremely quickly */
#define WAIT_READY_REGISTER     K_NO_WAIT
/* Page writes range from sub-ms to 10ms */
#define WAIT_READY_WRITE        K_TICKS(1)

#ifdef CONFIG_SPI_NOR_SLEEP_WHILE_WAITING_UNTIL_READY
#define WAIT_READY_ERASE        K_MSEC(CONFIG_SPI_NOR_SLEEP_ERASE_MS)
#else
#define WAIT_READY_ERASE        K_NO_WAIT
#endif

static int spi_nor_write_protection_set(const struct device* dev,
                                        bool write_protect);

/* Get pointer to array of supported erase types.  Static const for
 * minimal, data for runtime and devicetree.
 */
static inline const struct jesd216_erase_type*
dev_erase_types(const struct device* dev) {
    #ifdef CONFIG_SPI_NOR_SFDP_MINIMAL
    if (IS_ENABLED(ANY_INST_USE_4B_ADDR_OPCODES) && DEV_CFG(dev)->use_4b_addr_opcodes) {
        return (minimal_erase_types_4b);
    }
    return (minimal_erase_types);
    #else /* CONFIG_SPI_NOR_SFDP_MINIMAL */
    const struct spi_nor_data* data = dev->data;

    return (data->erase_types);
    #endif /* CONFIG_SPI_NOR_SFDP_MINIMAL */
}

/* Get the size of the flash device.  Data for runtime, constant for
 * minimal and devicetree.
 */
static inline uint32_t dev_flash_size(const struct device* dev) {
    #ifdef CONFIG_SPI_NOR_SFDP_RUNTIME
    const struct spi_nor_data* data = dev->data;

    return (data->flash_size);
    #else /* CONFIG_SPI_NOR_SFDP_RUNTIME */
    const struct spi_nor_config* cfg = dev->config;

    return (cfg->flash_size);
    #endif /* CONFIG_SPI_NOR_SFDP_RUNTIME */
}

/* #CUSTOM@NDRS */
size_t /**/spi_nor_flash_size(const struct device* dev) {
    size_t sz;

    sz = (size_t)dev_flash_size(dev);

    return (sz);
}

/* Get the flash device page size.  Constant for minimal, data for
 * runtime and devicetree.
 */
static inline uint16_t dev_page_size(const struct device* dev) {
    #ifdef CONFIG_SPI_NOR_SFDP_MINIMAL
    return DT_INST_PROP_OR(0, page_size, 256);
    #else /* CONFIG_SPI_NOR_SFDP_MINIMAL */
    const struct spi_nor_data* data = dev->data;

    return (data->page_size);
    #endif /* CONFIG_SPI_NOR_SFDP_MINIMAL */
}

static const struct flash_parameters flash_nor_parameters = {
    .write_block_size = 1U,
    .erase_value      = 0xFFU
};

/* Capture the time at which the device entered deep power-down. */
static inline void record_entered_dpd(const struct device* const dev) {
    #if ANY_INST_HAS_DPD
    const struct spi_nor_config* const driver_config = dev->config;

    if (driver_config->dpd_exist) {
        struct spi_nor_data* const driver_data = dev->data;

        driver_data->ts_enter_dpd = k_uptime_get_32();
    }
    #else
    ARG_UNUSED(dev);
    #endif
}

#if ANY_INST_HAS_DPD
/* Check the current time against the time DPD was entered and delay
 * until it's ok to initiate the DPD exit process.
 */
static inline void delay_until_exit_dpd_ok(const struct device* const dev) {
    const struct spi_nor_config* const driver_config = dev->config;

    if (driver_config->dpd_exist) {
        struct spi_nor_data* const driver_data = dev->data;
        int32_t since = (int32_t)(k_uptime_get_32() - driver_data->ts_enter_dpd);

        /* If the time is negative the 32-bit counter has wrapped,
         * which is certainly long enough no further delay is
         * required.  Otherwise we have to check whether it's been
         * long enough taking into account necessary delays for
         * entering and exiting DPD.
         */
        if (since >= 0) {
            /* Subtract time required for DPD to be reached */
            since -= driver_config->t_enter_dpd;

            /* Subtract time required in DPD before exit */
            since -= driver_config->t_dpdd_ms;

            /* If the adjusted time is negative we have to wait
             * until it reaches zero before we can proceed.
             */
            if (since < 0) {
                k_sleep(K_MSEC((uint32_t)-since));
            }
        }
    }
}
#endif /* ANY_INST_HAS_DPD */

/* Indicates that an access command includes bytes for the address.
 * If not provided the opcode is not followed by address bytes.
 */
#define NOR_ACCESS_ADDRESSED    BIT(0)

/* Indicates that addressed access uses a 24-bit address regardless of
 * spi_nor_data::flag_32bit_addr.
 */
#define NOR_ACCESS_24BIT_ADDR   BIT(1)

/* Indicates that addressed access uses a 32-bit address regardless of
 * spi_nor_data::flag_32bit_addr.
 */
#define NOR_ACCESS_32BIT_ADDR   BIT(2)

/* Indicates that an access command is performing a write.  If not
 * provided access is a read.
 */
#define NOR_ACCESS_WRITE        BIT(7)

/*
 * @brief Send an SPI command
 *
 * @param dev Device struct
 * @param opcode The command to send
 * @param access flags that determine how the command is constructed.
 *        See NOR_ACCESS_*.
 * @param addr The address to send
 * @param data The buffer to store or read the value
 * @param length The size of the buffer
 * @return 0 on success, negative errno code otherwise
 */
static int spi_nor_access(const struct device* const dev,
                          uint8_t opcode, unsigned int access,
                          off_t addr, void* data, size_t length) {
    const struct spi_nor_config* const driver_cfg = dev->config;
    struct spi_nor_data* const driver_data = dev->data;
    bool is_addressed = ((access & NOR_ACCESS_ADDRESSED) != 0U);
    bool is_write     = ((access & NOR_ACCESS_WRITE) != 0U);
    uint8_t buf[5];

    struct spi_buf spi_buf[2] = {
        {
            .buf = buf,
            .len = 1
        },
        {
            .buf = data,
            .len = length
        }
    };

    buf[0] = opcode;
    if (is_addressed == true) {
        bool access_24bit = ((access & NOR_ACCESS_24BIT_ADDR) != 0U);
        bool access_32bit = ((access & NOR_ACCESS_32BIT_ADDR) != 0U);
        bool use_32bit    = (access_32bit || (!access_24bit && driver_data->flag_access_32bit));

        union {
            uint32_t u32;
            uint8_t  u8[4];
        } addr32 = {
            .u32 = sys_cpu_to_be32(addr),
        };

        if (use_32bit == true) {
            memcpy(&buf[1], &addr32.u8[0], 4);
            spi_buf[0].len += 4;
        }
        else {
            memcpy(&buf[1], &addr32.u8[1], 3);
            spi_buf[0].len += 3;
        }
    };

    const struct spi_buf_set tx_set = {
        .buffers = spi_buf,
        .count   = (length != 0) ? 2 : 1
    };

    const struct spi_buf_set rx_set = {
        .buffers = spi_buf,
        .count   = 2
    };

    if (is_write == true) {
        return spi_write_dt(&driver_cfg->spi, &tx_set);
    }

    return spi_transceive_dt(&driver_cfg->spi, &tx_set, &rx_set);
}

#define spi_nor_cmd_read(dev, opcode, dest, length) \
    spi_nor_access(dev, opcode, 0, 0, dest, length)

#define spi_nor_cmd_addr_read(dev, opcode, addr, dest, length) \
    spi_nor_access(dev, opcode, NOR_ACCESS_ADDRESSED, addr, dest, length)

#define spi_nor_cmd_addr_read_3b(dev, opcode, addr, dest, length)                           \
    spi_nor_access(dev, opcode, NOR_ACCESS_24BIT_ADDR | NOR_ACCESS_ADDRESSED, addr, dest,   \
                   length)

#define spi_nor_cmd_addr_read_4b(dev, opcode, addr, dest, length)                           \
    spi_nor_access(dev, opcode, NOR_ACCESS_32BIT_ADDR | NOR_ACCESS_ADDRESSED, addr, dest,   \
                   length)

#define spi_nor_cmd_write(dev, opcode) \
    spi_nor_access(dev, opcode, NOR_ACCESS_WRITE, 0, NULL, 0)

#define spi_nor_cmd_addr_write(dev, opcode, addr, src, length)                              \
    spi_nor_access(dev, opcode, (NOR_ACCESS_WRITE | NOR_ACCESS_ADDRESSED),                  \
                   addr, (void*)src, length)

#define spi_nor_cmd_addr_write_3b(dev, opcode, addr, src, length)                           \
    spi_nor_access(dev, opcode,                                                             \
                   NOR_ACCESS_24BIT_ADDR | NOR_ACCESS_WRITE | NOR_ACCESS_ADDRESSED, addr,   \
                   (void*)src, length)

#define spi_nor_cmd_addr_write_4b(dev, opcode, addr, src, length)                           \
    spi_nor_access(dev, opcode,                                                             \
                   NOR_ACCESS_32BIT_ADDR | NOR_ACCESS_WRITE | NOR_ACCESS_ADDRESSED, addr,   \
                   (void*)src, length)

/**
 * @brief Wait until the flash is ready
 *
 * @note The device must be externally acquired before invoking this
 * function.
 *
 * This function should be invoked after every ERASE, PROGRAM, or
 * WRITE_STATUS operation before continuing.  This allows us to assume
 * that the device is ready to accept new commands at any other point
 * in the code.
 *
 * @param dev The device structure
 * @param poll_delay Duration between polls of status register
 * @return 0 on success, negative errno code otherwise
 */
static int spi_nor_wait_until_ready(const struct device* dev, k_timeout_t poll_delay) {
    int ret;
    uint8_t reg;

    ARG_UNUSED(poll_delay);

    while (true) {
        ret = spi_nor_cmd_read(dev, SPI_NOR_CMD_RDSR, &reg, sizeof(reg));
        /* Exit on error or no longer WIP */
        if (ret || !(reg & SPI_NOR_WIP_BIT)) {
            break;
        }

        #ifdef CONFIG_SPI_NOR_SLEEP_WHILE_WAITING_UNTIL_READY
        /* Don't monopolise the CPU while waiting for ready */
        k_sleep(poll_delay);
        #endif /* CONFIG_SPI_NOR_SLEEP_WHILE_WAITING_UNTIL_READY */
    }

    return (ret);
}

#if defined(CONFIG_SPI_NOR_SFDP_RUNTIME) || defined(CONFIG_FLASH_JESD216_API)
/*
 * @brief Read content from the SFDP hierarchy
 *
 * @note The device must be externally acquired before invoking this
 * function.
 *
 * @param dev Device struct
 * @param addr The address to send
 * @param data The buffer to store or read the value
 * @param length The size of the buffer
 * @return 0 on success, negative errno code otherwise
 */
static int read_sfdp(const struct device* const dev,
                     off_t addr, void* data, size_t length) {
    /* READ_SFDP requires a 24-bit address followed by a single
     * byte for a wait state.  This is effected by using 32-bit
     * address by shifting the 24-bit address up 8 bits.
     */
    return spi_nor_access(dev, JESD216_CMD_READ_SFDP,
                          (NOR_ACCESS_32BIT_ADDR | NOR_ACCESS_ADDRESSED),
                          (addr << 8), data, length);
}
#endif /* CONFIG_SPI_NOR_SFDP_RUNTIME */

static int enter_dpd(const struct device* const dev) {
    int ret;
    const struct spi_nor_config* cfg = dev->config;

    ret = 0;
    if (cfg->dpd_exist) {
        ret = spi_nor_cmd_write(dev, SPI_NOR_CMD_DPD);
        if (ret == 0) {
            record_entered_dpd(dev);
        }
    }

    return (ret);
}

static int exit_dpd(const struct device* const dev) {
    int ret;

    ret = 0;

    #if ANY_INST_HAS_DPD
    struct spi_nor_config const* cfg = dev->config;
    if (cfg->dpd_exist) {
        delay_until_exit_dpd_ok(dev);

        if (cfg->dpd_wakeup_sequence_exist) {
            #if ANY_INST_HAS_DPD_WAKEUP_SEQUENCE
            /* Assert CSn and wait for tCRDP.
             *
             * Unfortunately the SPI API doesn't allow us to
             * control CSn so fake it by writing a known-supported
             * single-byte command, hoping that'll hold the assert
             * long enough.  This is highly likely, since the
             * duration is usually less than two SPI clock cycles.
             */
            ret = spi_nor_cmd_write(dev, SPI_NOR_CMD_RDID);

            /* Deassert CSn and wait for tRDP */
            k_sleep(K_MSEC(cfg->t_rdp_ms));
            #endif /* ANY_INST_HAS_DPD_WAKEUP_SEQUENCE */
        }
        else {
            ret = spi_nor_cmd_write(dev, SPI_NOR_CMD_RDPD);

            #if ANY_INST_HAS_T_EXIT_DPD
            if (ret == 0) {
                if (cfg->dpd_exist) {
                    k_sleep(K_MSEC(cfg->t_exit_dpd));
                }
            }
            #endif /* T_EXIT_DPD */
        }
    }
    #endif /* ANY_INST_HAS_DPD */

    return (ret);
}

/* Everything necessary to acquire owning access to the device. */
static void acquire_device(const struct device* dev) {
    const struct spi_nor_config *cfg = dev->config;

    if (IS_ENABLED(CONFIG_MULTITHREADING)) {
        struct spi_nor_data *const driver_data = dev->data;

        k_sem_take(&driver_data->sem, K_FOREVER);
    }

    (void) pm_device_runtime_get(cfg->spi.bus);
}

/* Everything necessary to release access to the device. */
static void release_device(const struct device* dev) {
    struct spi_nor_config const* cfg = dev->config;

    (void) pm_device_runtime_put(cfg->spi.bus);

    if (IS_ENABLED(CONFIG_MULTITHREADING)) {
        struct spi_nor_data* const driver_data = dev->data;

        k_sem_give(&driver_data->sem);
    }
}

/**
 * @brief Read the status register.
 *
 * @note The device must be externally acquired before invoking this
 * function.
 *
 * @param dev Device struct
 *
 * @return the non-negative value of the status register, or an error code.
 */
static int spi_nor_rdsr(const struct device* dev) {
    uint8_t reg;
    int ret;

    ret = spi_nor_cmd_read(dev, SPI_NOR_CMD_RDSR, &reg, sizeof(reg));
    if (ret == 0) {
        ret = reg;
    }

    return (ret);
}

/**
 * @brief Write the status register.
 *
 * @note The device must be externally acquired before invoking this
 * function.
 *
 * @param dev Device struct
 * @param sr The new value of the status register
 *
 * @return 0 on success or a negative error code.
 */
static int spi_nor_wrsr(const struct device* dev,
                        uint8_t sr) {
    int ret;

    ret = spi_nor_cmd_write(dev, SPI_NOR_CMD_WREN);
    if (ret != 0) {
        return (ret);
    }

    ret = spi_nor_access(dev, SPI_NOR_CMD_WRSR, NOR_ACCESS_WRITE, 0, &sr,
                         sizeof(sr));
    if (ret != 0) {
        return (ret);
    }

    return spi_nor_wait_until_ready(dev, WAIT_READY_REGISTER);
}

#if ANY_INST_HAS_MXICY_MX25R_POWER_MODE

/**
 * @brief Read the configuration register.
 *
 * @note The device must be externally acquired before invoking this
 * function.
 *
 * @param dev Device struct
 *
 * @return the non-negative value of the configuration register, or an error code.
 */
static int mxicy_rdcr(const struct device* dev) {
    const struct spi_nor_config* cfg = dev->config;
    uint16_t cr = -ENOSYS;

    if (cfg->mxicy_mx25r_power_mode_exist) {
        int ret = spi_nor_cmd_read(dev, CMD_RDCR, &cr, sizeof(cr));

        if (ret < 0) {
            return (ret);
        }
    }

    return (cr);
}

/**
 * @brief Write the configuration register.
 *
 * @note The device must be externally acquired before invoking this
 * function.
 *
 * @param dev Device struct
 * @param cr  The new value of the configuration register
 *
 * @return 0 on success or a negative error code.
 */
static int mxicy_wrcr(const struct device* dev,
                      uint16_t cr) {
    const struct spi_nor_config* cfg = dev->config;
    int ret = -ENOSYS;
    /* The configuration register bytes on the Macronix MX25R devices are
     * written using the Write Status Register command where the configuration
     * register bytes are written as two extra bytes after the status register.
     * First read out the current status register to preserve the value.
     */

    if (cfg->mxicy_mx25r_power_mode_exist) {
        int sr = spi_nor_rdsr(dev);

        if (sr < 0) {
            LOG_ERR("Read status register failed: %d", sr);
            return (sr);
        }

        ret = spi_nor_cmd_write(dev, SPI_NOR_CMD_WREN);
        if (ret != 0) {
            return ret;
        }

        uint8_t data[] = {
            sr,
            cr & 0xFF,      /* Configuration register 1 */
            cr >> 8         /* Configuration register 2 */
        };

        ret = spi_nor_access(dev, SPI_NOR_CMD_WRSR, NOR_ACCESS_WRITE, 0,
                             data, sizeof(data));
        if (ret != 0) {
            return ret;
        }

        ret = spi_nor_wait_until_ready(dev, WAIT_READY_REGISTER);
    }

    return (ret);
}

static int mxicy_configure(const struct device* dev, uint8_t const* jedec_id) {
    const struct spi_nor_config* cfg = dev->config;
    int ret = -ENOSYS;

    if (cfg->mxicy_mx25r_power_mode_exist) {
        /* Low-power/high perf mode is second bit in configuration register 2 */
        int current_cr, new_cr;
        /* lh_switch enum index:
         * 0: Ultra low power
         * 1: High performance mode
         */
        bool const use_high_perf = cfg->mxicy_mx25r_power_mode;

        /* Only supported on Macronix MX25R Ultra Low Power series. */
        if ((jedec_id[0] != JEDEC_MACRONIX_ID) ||
            (jedec_id[1] != JEDEC_MX25R_TYPE_ID)) {
            LOG_WRN("L/H switch not supported for device id: %02x %02x %02x",
                    jedec_id[0], jedec_id[1], jedec_id[2]);
            /* Do not return an error here because the flash still functions */
            return (0);
        }

        acquire_device(dev);

        /* Read current configuration register */

        ret = mxicy_rdcr(dev);
        if (ret < 0) {
            release_device(dev);
            return (ret);
        }
        current_cr = ret;

        LOG_DBG("Use high performance mode? %d", use_high_perf);
        new_cr = current_cr;
        WRITE_BIT(new_cr, LH_SWITCH_BIT, use_high_perf);
        if (new_cr != current_cr) {
            ret = mxicy_wrcr(dev, new_cr);
        }
        else {
            ret = 0;
        }

        if (ret < 0) {
            LOG_ERR("Enable high performace mode failed: %d", ret);
        }

        release_device(dev);
    }

    return (ret);
}

#endif /* ANY_INST_HAS_MXICY_MX25R_POWER_MODE */

static int spi_nor_read(const struct device* dev, off_t addr, void* dest,
                        size_t size) {
    const size_t flash_size = dev_flash_size(dev);
    int ret;

    /* should be between 0 and flash size */
    if ((addr < 0) || ((addr + size) > flash_size)) {
        return (-EINVAL);
    }

    /* Ensure flash is powered before read */
    if (pm_device_runtime_get(dev) < 0) {
        return (-EIO);
    }

    acquire_device(dev);

    if (IS_ENABLED(ANY_INST_USE_4B_ADDR_OPCODES) && DEV_CFG(dev)->use_4b_addr_opcodes) {
        if (addr > SPI_NOR_3B_ADDR_MAX) {
            ret = spi_nor_cmd_addr_read_4b(dev, SPI_NOR_CMD_READ_4B, addr, dest, size);
        }
        else {
            ret = spi_nor_cmd_addr_read_3b(dev, SPI_NOR_CMD_READ, addr, dest, size);
        }
    }
    else {
        ret = spi_nor_cmd_addr_read(dev, SPI_NOR_CMD_READ, addr, dest, size);
    }

    release_device(dev);

    /* Release flash power requirement */
    (void) pm_device_runtime_put_async(dev, K_MSEC(ACTIVE_DWELL_MS));

    return (ret);
}

#if defined(CONFIG_FLASH_EX_OP_ENABLED)
static int flash_spi_nor_ex_op(const struct device* dev, uint16_t code,
                               const uintptr_t in, void* out) {
    int ret;

    ARG_UNUSED(in);
    ARG_UNUSED(out);

    if (pm_device_runtime_get(dev) < 0) {
        return (-EIO);
    }

    acquire_device(dev);

    switch (code) {
        case FLASH_EX_OP_RESET :
            ret = spi_nor_cmd_write(dev, SPI_NOR_CMD_RESET_EN);
            if (ret == 0) {
                ret = spi_nor_cmd_write(dev, SPI_NOR_CMD_RESET_MEM);
            }
            break;

        default:
            ret = -ENOTSUP;
            break;
    }

    release_device(dev);
    (void) pm_device_runtime_put_async(dev, K_MSEC(ACTIVE_DWELL_MS));

    return (ret);
}
#endif

static int /**/spi_nor_write(const struct device* dev, off_t addr,
                             void const* src,
                             size_t size) {
    const size_t flash_size = dev_flash_size(dev);
    const uint16_t page_size = dev_page_size(dev);
    int ret;

    /* should be between 0 and flash size */
    if ((addr < 0) || ((size + addr) > flash_size)) {
        return (-EINVAL);
    }

    /* Ensure flash is powered before write */
    if (pm_device_runtime_get(dev) < 0) {
        return (-EIO);
    }

    acquire_device(dev);
    ret = spi_nor_write_protection_set(dev, false);
    if (ret == 0) {
        while (size > 0) {
            size_t to_write = size;

            /* Don't write more than a page. */
            if (to_write >= page_size) {
                to_write = page_size;
            }

            /* Don't write across a page boundary */
            if (((addr + to_write - 1U) / page_size)
                != (addr / page_size)) {
                to_write = page_size - (addr % page_size);
            }

            ret = spi_nor_cmd_write(dev, SPI_NOR_CMD_WREN);
            if (ret != 0) {
                break;
            }

            if (IS_ENABLED(ANY_INST_USE_4B_ADDR_OPCODES) &&
                DEV_CFG(dev)->use_4b_addr_opcodes) {
                if (addr > SPI_NOR_3B_ADDR_MAX) {
                    ret = spi_nor_cmd_addr_write_4b(dev, SPI_NOR_CMD_PP_4B,
                                                    addr, src, to_write);
                }
                else {
                    ret = spi_nor_cmd_addr_write_3b(dev, SPI_NOR_CMD_PP, addr,
                                                    src, to_write);
                }
            }
            else {
                ret = spi_nor_cmd_addr_write(dev, SPI_NOR_CMD_PP, addr, src,
                                             to_write);
            }

            if (ret != 0) {
                break;
            }

            size -= to_write;
            src   = (uint8_t const*)src + to_write;
            addr += to_write;

            ret = spi_nor_wait_until_ready(dev, WAIT_READY_WRITE);
            if (ret != 0) {
                break;
            }
        }
    }

    int ret2 = spi_nor_write_protection_set(dev, true);

    if (ret == 0) {
        /* In case of no error from ret then override with ret2 */
        ret = ret2;
    }

    release_device(dev);

    /* Release flash power requirement */
    (void) pm_device_runtime_put_async(dev, K_MSEC(ACTIVE_DWELL_MS));

    return (ret);
}

static int spi_nor_erase(const struct device* dev, off_t addr, size_t size) {
    const size_t flash_size = dev_flash_size(dev);
    int ret;

    /* erase area must be sub-region of device */
    if ((addr < 0) || ((size + addr) > flash_size)) {
        return (-EINVAL);
    }

    /* address must be sector-aligned */
    if (!SPI_NOR_IS_SECTOR_ALIGNED(addr)) {
        return (-EINVAL);
    }

    /* size must be a multiple of sectors */
    if ((size % SPI_NOR_SECTOR_SIZE) != 0) {
        return (-EINVAL);
    }

    /* Ensure flash is powered before erase */
    if (pm_device_runtime_get(dev) < 0) {
        return (-EIO);
    }

    acquire_device(dev);
    ret = spi_nor_write_protection_set(dev, false);

    while ((size > 0) && (ret == 0)) {
        ret = spi_nor_cmd_write(dev, SPI_NOR_CMD_WREN);
        if (ret) {
            break;
        }

        if (size == flash_size) {
            /* chip erase */
            ret = spi_nor_cmd_write(dev, SPI_NOR_CMD_CE);
            size -= flash_size;
        }
        else {
            const struct jesd216_erase_type* erase_types =
                    dev_erase_types(dev);
            const struct jesd216_erase_type* bet = NULL;

            for (uint_fast8_t ei = 0; ei < JESD216_NUM_ERASE_TYPES; ++ei) {
                const struct jesd216_erase_type* etp =
                        &erase_types[ei];

                if ((etp->exp != 0)                    &&
                    SPI_NOR_IS_ALIGNED(addr, etp->exp) &&
                    (size >= BIT(etp->exp))            &&
                    ((bet == NULL) || (etp->exp > bet->exp))) {
                    bet = etp;
                }
            }

            if (bet != NULL) {
                if (IS_ENABLED(ANY_INST_USE_4B_ADDR_OPCODES) &&
                    DEV_CFG(dev)->use_4b_addr_opcodes) {
                    ret = spi_nor_cmd_addr_write_4b(dev, bet->cmd, addr, NULL,
                                                    0);
                }
                else {
                    ret = spi_nor_cmd_addr_write(dev, bet->cmd, addr, NULL, 0);
                }

                addr += BIT(bet->exp);
                size -= BIT(bet->exp);
            }
            else {
                LOG_DBG("Can't erase %zu at 0x%lx",
                        size, (long)addr);
                ret = -EINVAL;
            }
        }

        if (ret != 0) {
            break;
        }

        ret = spi_nor_wait_until_ready(dev, WAIT_READY_ERASE);
    }

    int ret2 = spi_nor_write_protection_set(dev, true);

    if (ret == 0) {
        ret = ret2;
    }

    release_device(dev);

    /* Release flash power requirement */
    (void) pm_device_runtime_put_async(dev, K_MSEC(ACTIVE_DWELL_MS));

    return (ret);
}

/* @note The device must be externally acquired before invoking this
 * function.
 */
static int spi_nor_write_protection_set(const struct device* dev,
                                        bool write_protect) {
    int ret;
    const struct spi_nor_config* cfg = dev->config;

    #if ANY_INST_HAS_WP_GPIOS
    if (DEV_CFG(dev)->wp_gpios_exist && write_protect == false) {
        gpio_pin_set_dt(&(DEV_CFG(dev)->wp), 0);
    }
    #endif

    ret = spi_nor_cmd_write(dev, (write_protect) ?
          SPI_NOR_CMD_WRDI : SPI_NOR_CMD_WREN);

    if (cfg->requires_ulbpr_exist &&
        (ret == 0)                &&
        (write_protect == false)) {
        ret = spi_nor_cmd_write(dev, SPI_NOR_CMD_ULBPR);
    }

    #if ANY_INST_HAS_WP_GPIOS
    if (DEV_CFG(dev)->wp_gpios_exist && write_protect == true) {
        gpio_pin_set_dt(&(DEV_CFG(dev)->wp), 1);
    }
    #endif

    return (ret);
}

#if defined(CONFIG_FLASH_JESD216_API) || defined(CONFIG_SPI_NOR_SFDP_RUNTIME)

static int spi_nor_sfdp_read(const struct device* dev, off_t addr,
                             void* dest, size_t size) {
    if (pm_device_runtime_get(dev) < 0) {
        return (-EIO);
    }

    acquire_device(dev);

    int ret = read_sfdp(dev, addr, dest, size);

    release_device(dev);

    (void) pm_device_runtime_put_async(dev, K_MSEC(ACTIVE_DWELL_MS));

    return (ret);
}

#endif /* CONFIG_FLASH_JESD216_API || CONFIG_SPI_NOR_SFDP_RUNTIME */

static int spi_nor_read_jedec_id(const struct device* dev,
                                 uint8_t* id) {
    if (id == NULL) {
        return (-EINVAL);
    }

    if (pm_device_runtime_get(dev) < 0) {
        return (-EIO);
    }

    acquire_device(dev);

    int ret = spi_nor_cmd_read(dev, SPI_NOR_CMD_RDID, id, SPI_NOR_MAX_ID_LEN);

    release_device(dev);

    (void) pm_device_runtime_put_async(dev, K_MSEC(ACTIVE_DWELL_MS));

    return (ret);
}

/* Put the device into the appropriate address mode, if supported.
 *
 * On successful return spi_nor_data::flag_access_32bit has been set
 * (cleared) if the device is configured for 4-byte (3-byte) addresses
 * for read, write, and erase commands.
 *
 * @param dev the device
 *
 * @param enter_4byte_addr the Enter 4-Byte Addressing bit set from
 * DW16 of SFDP BFP.  A value of all zeros or all ones is interpreted
 * as "not supported".
 *
 * @retval -ENOTSUP if 4-byte addressing is supported but not in a way
 * that the driver can handle.
 * @retval negative codes if the attempt was made and failed
 * @retval 0 if the device is successfully left in 24-bit mode or
 *         reconfigured to 32-bit mode.
 */
static int spi_nor_set_address_mode(const struct device* dev,
                                    uint8_t enter_4byte_addr) {
    int ret = 0;

    LOG_DBG("Checking enter-4byte-addr %02x", enter_4byte_addr);

    /* Do nothing if not provided (either no bits or all bits
     * set).
     */
    if ((enter_4byte_addr == 0U) ||
        (enter_4byte_addr == 0xFFU)) {
        return (0);
    }

<<<<<<< HEAD
    /* This currently only supports command 0xB7 (Enter 4-Byte
     * Address Mode), with or without preceding WREN.
     */
    if ((enter_4byte_addr & 0x03U) == 0) {
        return (-ENOTSUP);
    }
=======
	/* This currently only supports command 0xB7 (Enter 4-Byte
	 * Address Mode), with or without preceding WREN.
	 * Or when BIT(3) is set where the 4-byte address mode can be entered
	 * by setting BIT(7) in a register via a 0x17 write
	 * instruction. See JEDEC 216F 16th DWORD.
	 */
	if ((enter_4byte_addr & 0x0b) == 0) {
		return -ENOTSUP;
	}
>>>>>>> 06be6ebf

    acquire_device(dev);

<<<<<<< HEAD
    if ((enter_4byte_addr & 0x02U) != 0) {
        /* Enter after WREN. */
        ret = spi_nor_cmd_write(dev, SPI_NOR_CMD_WREN);
    }

    if (ret == 0) {
        ret = spi_nor_cmd_write(dev, SPI_NOR_CMD_4BA);

        if (ret == 0) {
            struct spi_nor_data* data = dev->data;

            data->flag_access_32bit = true;
        }
    }
=======
	if ((enter_4byte_addr & 0x08) != 0) {
		/* Enter 4-byte address mode by setting BIT(7) in a register
		 * via a 0x17 write instruction.
		 */
		uint8_t sr = BIT(7);

		ret = spi_nor_access(dev, 0x17, NOR_ACCESS_WRITE, 0, &sr, sizeof(sr));
		goto done;
	}

	if ((enter_4byte_addr & 0x02) != 0) {
		/* Enter after WREN. */
		ret = spi_nor_cmd_write(dev, SPI_NOR_CMD_WREN);
	}

	if (ret == 0) {
		ret = spi_nor_cmd_write(dev, SPI_NOR_CMD_4BA);
	}

done:
	if (ret == 0) {
		struct spi_nor_data *data = dev->data;

		data->flag_access_32bit = true;
	}
>>>>>>> 06be6ebf

    release_device(dev);

    return (ret);
}

#ifndef CONFIG_SPI_NOR_SFDP_MINIMAL

static int spi_nor_process_bfp(const struct device* dev,
                               const struct jesd216_param_header* php,
                               const struct jesd216_bfp* bfp) {
    struct spi_nor_data* data = dev->data;
    struct jesd216_erase_type* etp = data->erase_types;
    const size_t flash_size = (size_t)(jesd216_bfp_density(bfp) / 8U);

    LOG_INF("%s: %u %ciBy flash", dev->name,
            (flash_size < (1024U * 1024U)) ? (uint32_t)(flash_size >> 10)
                                           : (uint32_t)(flash_size >> 20),
            (flash_size < (1024U * 1024U)) ? 'k' : 'M');

    /* Copy over the erase types, preserving their order.  (The
     * Sector Map Parameter table references them by index.)
     */
    memset(data->erase_types, 0, sizeof(data->erase_types));
    for (uint_fast8_t ti = 1; ti <= ARRAY_SIZE(data->erase_types); ++ti) {
        if (jesd216_bfp_erase(bfp, ti, etp) == 0) {
            LOG_DBG("Erase %u with %02x", (uint32_t)BIT(etp->exp), etp->cmd);
        }
        ++etp;
    }

    data->page_size = jesd216_bfp_page_size(php, bfp);
    #ifdef CONFIG_SPI_NOR_SFDP_RUNTIME
    data->flash_size = flash_size;
    #else /* CONFIG_SPI_NOR_SFDP_RUNTIME */
    if (flash_size != dev_flash_size(dev)) {
        LOG_ERR("BFP flash size mismatch with devicetree");
        return (-EINVAL);
    }
    #endif /* CONFIG_SPI_NOR_SFDP_RUNTIME */

    LOG_DBG("Page size %u bytes", data->page_size);

    /* If 4-byte addressing is supported, switch to it. */
    if (jesd216_bfp_addrbytes(bfp) != JESD216_SFDP_BFP_DW1_ADDRBYTES_VAL_3B) {
        struct jesd216_bfp_dw16 dw16;
        int rc = 0;

        if (IS_ENABLED(ANY_INST_USE_4B_ADDR_OPCODES) && DEV_CFG(dev)->use_4b_addr_opcodes) {
            LOG_DBG("4-byte addressing supported, using it via specific opcodes");
            return (0);
        }

        if (jesd216_bfp_decode_dw16(php, bfp, &dw16) == 0) {
            rc = spi_nor_set_address_mode(dev, dw16.enter_4ba);
        }

        if (rc != 0) {
            LOG_ERR("Unable to enter 4-byte mode: %d\n", rc);
            return (rc);
        }
    }

    return (0);
}

static int spi_nor_process_sfdp(const struct device* dev) {
    int rc;

    #if defined(CONFIG_SPI_NOR_SFDP_RUNTIME)
    struct spi_nor_data* dev_data = dev->data;
    /* For runtime we need to read the SFDP table, identify the
     * BFP block, and process it.
     */
    const uint8_t decl_nph = 2;

    union {
        /* We only process BFP so use one parameter block */
        uint8_t raw[JESD216_SFDP_SIZE(2U)];                     /* @see Use value from decl_nph */
        struct jesd216_sfdp_header sfdp;
    } u_header;
    const struct jesd216_sfdp_header* hp = &u_header.sfdp;

    rc = spi_nor_sfdp_read(dev, 0, u_header.raw, sizeof(u_header.raw));
    if (rc != 0) {
        LOG_ERR("SFDP read failed: %d", rc);
        return (rc);
    }

    uint32_t magic = jesd216_sfdp_magic(hp);

    if (magic != JESD216_SFDP_MAGIC) {
        LOG_ERR("SFDP magic %08x invalid", magic);
        return (-EINVAL);
    }

    LOG_INF("%s: SFDP v %u.%u AP %x with %u PH", dev->name,
            hp->rev_major, hp->rev_minor, hp->access, 1 + hp->nph);

    const struct jesd216_param_header* php  = hp->phdr;
    const struct jesd216_param_header* phpe = php + MIN(decl_nph, 1 + hp->nph);

    while (php != phpe) {
        uint16_t id = jesd216_param_id(php);

        LOG_INF("PH%u: %04x rev %u.%u: %u DW @ %x",
                (php - hp->phdr), id, php->rev_major, php->rev_minor,
                php->len_dw, jesd216_param_addr(php));

        if (id == JESD216_SFDP_PARAM_ID_BFP) {
            union {
                uint32_t dw[20];                                        /* The maximum size of BFP is 20 DWORD */
                struct jesd216_bfp bfp;
            } u_param;
            const struct jesd216_bfp* bfp = &u_param.bfp;
            size_t len = (MIN(php->len_dw, 20) * sizeof(uint32_t));     /* #CUSTOM@NDRS */

            rc = spi_nor_sfdp_read(dev, jesd216_param_addr(php),
                                   u_param.dw, len);
            if (rc == 0) {
                rc = spi_nor_process_bfp(dev, php, bfp);
            }

            if (rc != 0) {
                LOG_INF("SFDP BFP failed: %d", rc);
                break;
            }
        }

        if (id == JESD216_SFDP_PARAM_ID_4B_ADDR_INSTR) {
            if (IS_ENABLED(ANY_INST_USE_4B_ADDR_OPCODES) &&
                DEV_CFG(dev)->use_4b_addr_opcodes) {
                /*
                 * Check table 4 byte address instruction table to get supported
                 * erase opcodes when running in 4 byte address mode
                 */
                union {
                    uint32_t dw[2];
                    struct {
                        uint32_t dummy;
                        uint8_t type[4];
                    } types;
                } u2;

                rc = spi_nor_sfdp_read(
                    dev, jesd216_param_addr(php), (uint8_t*)u2.dw,
                    MIN(sizeof(uint32_t) * php->len_dw, sizeof(u2.dw)));
                if (rc != 0) {
                    break;
                }

                for (uint8_t ei = 0; ei < JESD216_NUM_ERASE_TYPES; ++ei) {
                    struct jesd216_erase_type* etp = &dev_data->erase_types[ei];
                    const uint8_t cmd = u2.types.type[ei];

                    /* 0xFF means not supported */
                    if (cmd == 0xFF) {
                        etp->exp = 0;
                        etp->cmd = 0;
                    }
                    else {
                        etp->cmd = cmd;
                    };
                }

                if (!((sys_le32_to_cpu(u2.dw[0]) &
                       JESD216_SFDP_4B_ADDR_DW1_1S_1S_1S_READ_13_SUP) &&
                      (sys_le32_to_cpu(u2.dw[0]) &
                       JESD216_SFDP_4B_ADDR_DW1_1S_1S_1S_PP_12_SUP))) {
                    LOG_ERR("4-byte addressing not supported");
                    return (-ENOTSUP);
                }
            }
        }
        ++php;
    }
    #elif defined(CONFIG_SPI_NOR_SFDP_DEVICETREE)
    /* For devicetree we need to synthesize a parameter header and
     * process the stored BFP data as if we had read it.
     */
    const struct spi_nor_config* cfg = dev->config;
    struct jesd216_param_header bfp_hdr = {
         .len_dw = cfg->bfp_len,
    };

    rc = spi_nor_process_bfp(dev, &bfp_hdr, cfg->bfp);
    #else
    #error Unhandled SFDP choice
    #endif

    return (rc);
}

#if defined(CONFIG_FLASH_PAGE_LAYOUT)
static int setup_pages_layout(const struct device* dev) {
    #if defined(CONFIG_SPI_NOR_SFDP_RUNTIME)
    struct spi_nor_data* data = dev->data;
    const size_t flash_size = dev_flash_size(dev);
    const uint32_t layout_page_size = CONFIG_SPI_NOR_FLASH_LAYOUT_PAGE_SIZE;
    uint8_t exp = 0;

    /* Find the smallest erase size. */
    for (size_t i = 0; i < ARRAY_SIZE(data->erase_types); ++i) {
        const struct jesd216_erase_type* etp = &data->erase_types[i];

        if ((etp->cmd != 0) &&
            ((exp == 0) || (etp->exp < exp))) {
            exp = etp->exp;
        }
    }

    if (exp == 0) {
        return (-ENOTSUP);
    }

    uint32_t erase_size = BIT(exp);

    /* Error if layout page size is not a multiple of smallest
     * erase size.
     */
    if ((layout_page_size % erase_size) != 0) {
        LOG_ERR("layout page %u not compatible with erase size %u",
                layout_page_size, erase_size);
        return (-EINVAL);
    }

    /* Warn but accept layout page sizes that leave inaccessible
     * space.
     */
    if ((flash_size % layout_page_size) != 0) {
        LOG_INF("layout page %u wastes space with device size %zu",
                layout_page_size, flash_size);
    }

    data->layout.pages_size  = layout_page_size;
    data->layout.pages_count = (flash_size / layout_page_size);
    LOG_DBG("layout %u x %u By pages", data->layout.pages_count, data->layout.pages_size);
    #elif defined(CONFIG_SPI_NOR_SFDP_DEVICETREE)
    const struct spi_nor_config* cfg = dev->config;
    const struct flash_pages_layout* layout = &cfg->layout;
    const size_t flash_size = dev_flash_size(dev);
    size_t layout_size = layout->pages_size * layout->pages_count;

    if (flash_size != layout_size) {
        LOG_ERR("device size %u mismatch %zu * %zu By pages",
                flash_size, layout->pages_count, layout->pages_size);
        return (-EINVAL);
    }
    #else /* CONFIG_SPI_NOR_SFDP_RUNTIME */
    #error Unhandled SFDP choice
    #endif /* CONFIG_SPI_NOR_SFDP_RUNTIME */

    return (0);
}
#endif /* CONFIG_FLASH_PAGE_LAYOUT */
#endif /* CONFIG_SPI_NOR_SFDP_MINIMAL */

/**
 * @brief Configure the flash
 *
 * @param dev The flash device structure
 * @param info The flash info structure
 * @return 0 on success, negative errno code otherwise
 */
static int spi_nor_configure(const struct device* dev) {
    const struct spi_nor_config* cfg = dev->config;
    uint8_t jedec_id[SPI_NOR_MAX_ID_LEN];
    int rc;

    /* Validate bus and CS is ready */
    if (!spi_is_ready_dt(&cfg->spi)) {
        return (-ENODEV);
    }

    #if ANY_INST_HAS_RESET_GPIOS

    if (cfg->reset_gpios_exist) {
        if (!gpio_is_ready_dt(&cfg->reset)) {
            LOG_ERR("Reset pin not ready");
            return (-ENODEV);
        }

        if (gpio_pin_configure_dt(&cfg->reset, GPIO_OUTPUT_ACTIVE)) {
            LOG_ERR("Couldn't configure reset pin");
            return (-ENODEV);
        }

        rc = gpio_pin_set_dt(&cfg->reset, 0);
        if (rc) {
            return (rc);
        }
    }
    #endif

    #if (__GTEST == 0U)                     /* #CUSTOM@NDRS */
    /* After a soft-reset the flash might be in DPD or busy writing/erasing.
     * Exit DPD and wait until flash is ready.
     */
    acquire_device(dev);

    rc = exit_dpd(dev);
    if (rc < 0) {
        LOG_ERR("Failed to exit DPD (%d)", rc);
        release_device(dev);
        return (-ENODEV);
    }

    rc = spi_nor_rdsr(dev);
    if ((rc > 0) && (rc & SPI_NOR_WIP_BIT)) {
        LOG_WRN("Waiting until flash is ready");
        rc = spi_nor_wait_until_ready(dev, WAIT_READY_REGISTER);
    }
    release_device(dev);

    if (rc < 0) {
        LOG_ERR("Failed to wait until flash is ready (%d)", rc);
        return (-ENODEV);
    }
    #endif

    /* now the spi bus is configured, we can verify SPI
     * connectivity by reading the JEDEC ID.
     */

    rc = spi_nor_read_jedec_id(dev, jedec_id);
    if (rc != 0) {
        LOG_ERR("JEDEC ID read failed: %d", rc);
        return (-ENODEV);
    }

    #ifndef CONFIG_SPI_NOR_SFDP_RUNTIME
    /* For minimal and devicetree we need to check the JEDEC ID
     * against the one from devicetree, to ensure we didn't find a
     * device that has different parameters.
     */

    if (memcmp(jedec_id, cfg->jedec_id, sizeof(jedec_id)) != 0) {
        LOG_ERR("Device id %02x %02x %02x does not match config %02x %02x %02x",
                jedec_id[0], jedec_id[1], jedec_id[2],
                cfg->jedec_id[0], cfg->jedec_id[1], cfg->jedec_id[2]);
        return (-EINVAL);
    }
    #endif

    /* Check for block protect bits that need to be cleared.  This
     * information cannot be determined from SFDP content, so the
     * devicetree node property must be set correctly for any device
     * that powers up with block protect enabled.
     */
    if (cfg->has_lock != 0) {
        acquire_device(dev);

        rc = spi_nor_rdsr(dev);

        /* Only clear if RDSR worked and something's set. */
        if (rc > 0) {
            rc = spi_nor_wrsr(dev, rc & ~cfg->has_lock);
        }

        release_device(dev);

        if (rc != 0) {
            LOG_ERR("BP clear failed: %d\n", rc);
            return (-ENODEV);
        }
    }

    #ifdef CONFIG_SPI_NOR_SFDP_MINIMAL
    /* For minimal we support some overrides from specific
     * devicertee properties.
     */
    if (cfg->enter_4byte_addr != 0) {
        rc = spi_nor_set_address_mode(dev, cfg->enter_4byte_addr);

        if (rc != 0) {
            LOG_ERR("Unable to enter 4-byte mode: %d\n", rc);
            return (-ENODEV);
        }
    }

    #else /* CONFIG_SPI_NOR_SFDP_MINIMAL */
    /* For devicetree and runtime we need to process BFP data and
     * set up or validate page layout.
     */
    rc = spi_nor_process_sfdp(dev);
    if (rc != 0) {
        LOG_ERR("SFDP read failed: %d", rc);
        return (-ENODEV);
    }

    #if defined(CONFIG_FLASH_PAGE_LAYOUT)
    rc = setup_pages_layout(dev);
    if (rc != 0) {
        LOG_ERR("layout setup failed: %d", rc);
        return (-ENODEV);
    }
    #endif /* CONFIG_FLASH_PAGE_LAYOUT */
    #endif /* CONFIG_SPI_NOR_SFDP_MINIMAL */

    #if ANY_INST_HAS_MXICY_MX25R_POWER_MODE
    if (cfg->mxicy_mx25r_power_mode_exist) {
        /* Do not fail init if setting configuration register fails */
        (void) mxicy_configure(dev, jedec_id);
    }
    #endif /* ANY_INST_HAS_MXICY_MX25R_POWER_MODE */

    return (0);
}

static int spi_nor_pm_control(const struct device* dev, enum pm_device_action action) {
    int rc = 0;

    switch (action) {
        case PM_DEVICE_ACTION_SUSPEND :
            acquire_device(dev);
            rc = enter_dpd(dev);
            release_device(dev);
            break;

        case PM_DEVICE_ACTION_RESUME :
            acquire_device(dev);
            rc = exit_dpd(dev);
            release_device(dev);
            break;

        case PM_DEVICE_ACTION_TURN_ON :
            /* Coming out of power off */
            rc = spi_nor_configure(dev);
            if (rc == 0) {
                /* Move to DPD, the correct device state
                 * for PM_DEVICE_STATE_SUSPENDED
                 */
                acquire_device(dev);
                rc = enter_dpd(dev);
                release_device(dev);
            }
            break;

        case PM_DEVICE_ACTION_TURN_OFF :
            break;

        default:
            rc = -ENOSYS;
    }

    return rc;
}

/**
 * @brief Initialize and configure the flash
 *
 * @param name The flash name
 * @return 0 on success, negative errno code otherwise
 */
static int spi_nor_init(const struct device* dev) {
    if (IS_ENABLED(CONFIG_MULTITHREADING)) {
        struct spi_nor_data* const driver_data = dev->data;

        k_sem_init(&driver_data->sem, 1, K_SEM_MAX_LIMIT);
    }

    #if ANY_INST_HAS_WP_GPIOS
    if (DEV_CFG(dev)->wp_gpios_exist) {
        if (!device_is_ready(DEV_CFG(dev)->wp.port)) {
            LOG_ERR("Write-protect pin not ready");
            return (-ENODEV);
        }

        if (gpio_pin_configure_dt(&(DEV_CFG(dev)->wp), GPIO_OUTPUT_ACTIVE)) {
            LOG_ERR("Write-protect pin failed to set active");
            return (-ENODEV);
        }
    }
    #endif /* ANY_INST_HAS_WP_GPIOS */

    #if ANY_INST_HAS_HOLD_GPIOS
    if (DEV_CFG(dev)->hold_gpios_exist) {
        if (!device_is_ready(DEV_CFG(dev)->hold.port)) {
            LOG_ERR("Hold pin not ready");
            return (-ENODEV);
        }

        if (gpio_pin_configure_dt(&(DEV_CFG(dev)->hold), GPIO_OUTPUT_INACTIVE)) {
            LOG_ERR("Hold pin failed to set inactive");
            return (-ENODEV);
        }
    }
    #endif /* ANY_INST_HAS_HOLD_GPIOS */

    return pm_device_driver_init(dev, spi_nor_pm_control);
}

#if defined(CONFIG_FLASH_PAGE_LAYOUT)

static void spi_nor_pages_layout(const struct device* dev,
                                 const struct flash_pages_layout** layout,
                                 size_t* layout_size) {
    /* Data for runtime, const for devicetree and minimal. */
    #ifdef CONFIG_SPI_NOR_SFDP_RUNTIME
    struct spi_nor_data const* data = dev->data;

    *layout = &data->layout;
    #else /* CONFIG_SPI_NOR_SFDP_RUNTIME */
    const struct spi_nor_config* cfg = dev->config;

    *layout = &cfg->layout;
    #endif /* CONFIG_SPI_NOR_SFDP_RUNTIME */

    *layout_size = 1;
}

#endif /* CONFIG_FLASH_PAGE_LAYOUT */

static const struct flash_parameters*
flash_nor_get_parameters(const struct device* dev) {
    ARG_UNUSED(dev);

    return (&flash_nor_parameters);
}

static int flash_nor_get_size(const struct device* dev, uint64_t* size) {
    *size = (uint64_t)dev_flash_size(dev);

    return (0);
}

static DEVICE_API(flash, spi_nor_api) = {
    .read  = spi_nor_read,
    .write = spi_nor_write,
    .erase = spi_nor_erase,
    .get_parameters = flash_nor_get_parameters,
    .get_size = flash_nor_get_size,
    #if defined(CONFIG_FLASH_PAGE_LAYOUT)
    .page_layout = spi_nor_pages_layout,
    #endif
    #if defined(CONFIG_FLASH_JESD216_API)
    .sfdp_read = spi_nor_sfdp_read,
    .read_jedec_id = spi_nor_read_jedec_id,
    #endif
    #if defined(CONFIG_FLASH_EX_OP_ENABLED)
    .ex_op = flash_spi_nor_ex_op,
    #endif
};

#define PAGE_LAYOUT_GEN(idx)                                    \
    BUILD_ASSERT(DT_INST_NODE_HAS_PROP(idx, size),              \
                 "jedec,spi-nor size required for non-runtime SFDP page layout");   \
    enum {                                                      \
        INST_##idx##_BYTES = (DT_INST_PROP(idx, size) / 8)      \
    };                                                          \
    BUILD_ASSERT(SPI_NOR_IS_SECTOR_ALIGNED(CONFIG_SPI_NOR_FLASH_LAYOUT_PAGE_SIZE),  \
                 "SPI_NOR_FLASH_LAYOUT_PAGE_SIZE must be multiple of 4096");        \
    enum {                                                      \
        LAYOUT_PAGES_##idx##_COUNT =                            \
            (INST_##idx##_BYTES / CONFIG_SPI_NOR_FLASH_LAYOUT_PAGE_SIZE)            \
    };                                                          \
    BUILD_ASSERT((CONFIG_SPI_NOR_FLASH_LAYOUT_PAGE_SIZE * LAYOUT_PAGES_##idx##_COUNT) == \
                 INST_##idx##_BYTES,                            \
                 "SPI_NOR_FLASH_LAYOUT_PAGE_SIZE incompatible with flash size");

#define SFDP_BFP_ATTR_GEN(idx)                                  \
    BUILD_ASSERT(DT_INST_NODE_HAS_PROP(idx, sfdp_bfp),          \
                 "jedec,spi-nor sfdp-bfp required for devicetree SFDP");            \
    static const __aligned(4) uint8_t bfp_##idx##_data[] = DT_INST_PROP(idx, sfdp_bfp);

#define INST_ATTR_GEN(idx)                                      \
    BUILD_ASSERT(DT_INST_NODE_HAS_PROP(idx, jedec_id),          \
                 "jedec,spi-nor jedec-id required for non-runtime SFDP");   \
    IF_ENABLED(CONFIG_FLASH_PAGE_LAYOUT, (PAGE_LAYOUT_GEN(idx)))            \
    IF_ENABLED(CONFIG_SPI_NOR_SFDP_DEVICETREE, (SFDP_BFP_ATTR_GEN(idx)))

    #define ATTRIBUTES_DEFINE(idx) COND_CODE_1(CONFIG_SPI_NOR_SFDP_RUNTIME, EMPTY(), \
    (INST_ATTR_GEN(idx)))

#define DEFINE_PAGE_LAYOUT(idx)                                 \
    IF_ENABLED(CONFIG_FLASH_PAGE_LAYOUT,                        \
               (.layout = {                                     \
                    .pages_count = LAYOUT_PAGES_##idx##_COUNT,  \
                    .pages_size = CONFIG_SPI_NOR_FLASH_LAYOUT_PAGE_SIZE, \
                },))

#define INST_HAS_LOCK(idx)  DT_INST_NODE_HAS_PROP(idx, has_lock)

#define LOCK_DEFINE(idx)                                        \
    IF_ENABLED(INST_HAS_LOCK(idx), (BUILD_ASSERT(DT_INST_PROP(idx, has_lock) == \
                                    (DT_INST_PROP(idx, has_lock) & 0xFF),       \
                                    "Need support for lock clear beyond SR1");))

#define CONFIGURE_4BYTE_ADDR(idx) .enter_4byte_addr = DT_INST_PROP_OR(idx, enter_4byte_addr, 0),

#define INIT_T_ENTER_DPD(idx)                                   \
    COND_CODE_1(DT_INST_NODE_HAS_PROP(idx, t_enter_dpd),        \
        (.t_enter_dpd =                                         \
            DIV_ROUND_UP(DT_INST_PROP(idx, t_enter_dpd), NSEC_PER_MSEC)),\
        (.t_enter_dpd = 0))

#if ANY_INST_HAS_T_EXIT_DPD
#define INIT_T_EXIT_DPD(idx)                                    \
    COND_CODE_1(                                                \
        DT_INST_NODE_HAS_PROP(idx, t_exit_dpd),                 \
        (.t_exit_dpd = DIV_ROUND_UP(DT_INST_PROP(idx, t_exit_dpd), NSEC_PER_MSEC)),\
        (.t_exit_dpd = 0))
#endif

#define INIT_WP_GPIOS(idx) .wp = GPIO_DT_SPEC_INST_GET_OR(idx, wp_gpios, {0})

#define INIT_HOLD_GPIOS(idx) .hold = GPIO_DT_SPEC_INST_GET_OR(idx, hold_gpios, {0})

#define INIT_WAKEUP_SEQ_PARAMS(idx)                             \
    COND_CODE_1(DT_INST_NODE_HAS_PROP(idx, dpd_wakeup_sequence),\
        (.t_dpdd_ms = DIV_ROUND_UP(                             \
            DT_INST_PROP_BY_IDX(idx, dpd_wakeup_sequence, 0), NSEC_PER_MSEC),\
         .t_crdp_ms = DIV_ROUND_UP(                             \
            DT_INST_PROP_BY_IDX(idx, dpd_wakeup_sequence, 1), NSEC_PER_MSEC),\
         .t_rdp_ms = DIV_ROUND_UP(                              \
            DT_INST_PROP_BY_IDX(idx, dpd_wakeup_sequence, 2), NSEC_PER_MSEC)),\
        (.t_dpdd_ms = 0, .t_crdp_ms = 0, .t_rdp_ms = 0))

#define INIT_MXICY_MX25R_POWER_MODE(idx)                        \
    .mxicy_mx25r_power_mode = DT_INST_ENUM_IDX_OR(idx, mxicy_mx25r_power_mode, 0)

#define INIT_RESET_GPIOS(idx) .reset = GPIO_DT_SPEC_INST_GET_OR(idx, reset_gpios, {0})

#define INST_CONFIG_STRUCT_GEN(idx)                             \
    DEFINE_PAGE_LAYOUT(idx)                                     \
    .flash_size = DT_INST_PROP(idx, size) / 8,                  \
    .jedec_id   = DT_INST_PROP(idx, jedec_id),                  \
    IF_ENABLED(CONFIG_SPI_NOR_SFDP_MINIMAL, (CONFIGURE_4BYTE_ADDR(idx)))    \
    IF_ENABLED(CONFIG_SPI_NOR_SFDP_DEVICETREE,                  \
        (.bfp_len = sizeof(bfp_##idx##_data) / 4,               \
         .bfp = (const struct jesd216_bfp *)bfp_##idx##_data,))

#define GENERATE_CONFIG_STRUCT(idx)                                     \
    static const struct spi_nor_config spi_nor_##idx##_config = {       \
        .spi = SPI_DT_SPEC_INST_GET(idx, SPI_WORD_SET(8), CONFIG_SPI_NOR_CS_WAIT_DELAY), \
        .dpd_exist = DT_INST_PROP(idx, has_dpd),                        \
        .dpd_wakeup_sequence_exist = DT_INST_NODE_HAS_PROP(idx, dpd_wakeup_sequence), \
        .mxicy_mx25r_power_mode_exist =                                 \
            DT_INST_NODE_HAS_PROP(idx, mxicy_mx25r_power_mode),         \
        .reset_gpios_exist = DT_INST_NODE_HAS_PROP(idx, reset_gpios),   \
        .requires_ulbpr_exist = DT_INST_PROP(idx, requires_ulbpr),      \
        .wp_gpios_exist = DT_INST_NODE_HAS_PROP(idx, wp_gpios),         \
        .hold_gpios_exist = DT_INST_NODE_HAS_PROP(idx, hold_gpios),     \
        .use_4b_addr_opcodes = DT_INST_PROP(idx, use_4b_addr_opcodes),  \
        IF_ENABLED(INST_HAS_LOCK(idx), (.has_lock = DT_INST_PROP(idx, has_lock),)) \
        IF_ENABLED(ANY_INST_HAS_DPD, (INIT_T_ENTER_DPD(idx),))          \
        IF_ENABLED(UTIL_AND(ANY_INST_HAS_DPD, ANY_INST_HAS_T_EXIT_DPD), \
            (INIT_T_EXIT_DPD(idx),))                                    \
        IF_ENABLED(ANY_INST_HAS_DPD_WAKEUP_SEQUENCE, (INIT_WAKEUP_SEQ_PARAMS(idx),)) \
        IF_ENABLED(ANY_INST_HAS_MXICY_MX25R_POWER_MODE,                 \
            (INIT_MXICY_MX25R_POWER_MODE(idx),))                        \
        IF_ENABLED(ANY_INST_HAS_RESET_GPIOS, (INIT_RESET_GPIOS(idx),))  \
        IF_ENABLED(ANY_INST_HAS_WP_GPIOS, (INIT_WP_GPIOS(idx),))        \
        IF_ENABLED(ANY_INST_HAS_HOLD_GPIOS, (INIT_HOLD_GPIOS(idx),))    \
        IF_DISABLED(CONFIG_SPI_NOR_SFDP_RUNTIME, (INST_CONFIG_STRUCT_GEN(idx)))};

#define ASSIGN_PM(idx)                                          \
    PM_DEVICE_DT_INST_DEFINE(idx, spi_nor_pm_control);

#define SPI_NOR_INST(idx)                                       \
    ASSIGN_PM(idx)                                              \
    ATTRIBUTES_DEFINE(idx)                                      \
    LOCK_DEFINE(idx)                                            \
    GENERATE_CONFIG_STRUCT(idx)                                 \
    static struct spi_nor_data spi_nor_##idx##_data;            \
    DEVICE_DT_INST_DEFINE(idx, spi_nor_init, PM_DEVICE_DT_INST_GET(idx),  \
                          &spi_nor_##idx##_data, &spi_nor_##idx##_config, \
                          POST_KERNEL, CONFIG_SPI_NOR_INIT_PRIORITY, &spi_nor_api);

DT_INST_FOREACH_STATUS_OKAY(SPI_NOR_INST)

#if (__GTEST == 1U)                         /* #CUSTOM@NDRS */
#include <cmsis_core.h>

#if defined(CONFIG_SOC_SERIES_SAMV71)

#endif

#if defined(CONFIG_SOC_SERIES_SAMC21)
#include "mcu_reg_stub.h"

extern void zephyr_gpio_sam0_set_regs(const struct gpio_dt_spec* spec, volatile void* reg_ptr);

void zephyr_gtest_spi_nor(void) {
    struct device const* dev;

    dev = DEVICE_DT_GET(DT_NODELABEL(is25lp080));
    (void) dev;
    zephyr_gpio_sam0_set_regs(&spi_nor_0_config.spi.config.cs.gpio, ut_mcu_port_ptr);

    // Setup spi_nor_data_0 data parameter
    #if defined(CONFIG_SPI_NOR_SFDP_RUNTIME)
    spi_nor_0_data.flash_size = (16UL * 1024UL * 1024UL);
    spi_nor_0_data.page_size  = 4096U;

    spi_nor_0_data.erase_types[0].cmd = 0x20;
    spi_nor_0_data.erase_types[0].exp = 0x0C;
    spi_nor_0_data.erase_types[1].cmd = 0x52;
    spi_nor_0_data.erase_types[1].exp = 0x0F;
    spi_nor_0_data.erase_types[2].cmd = 0xD8;
    spi_nor_0_data.erase_types[2].exp = 0x10;

    spi_nor_0_data.layout.pages_count = 4096U;
    spi_nor_0_data.layout.pages_size  = 4096U;
    #endif
}
#endif

#endif<|MERGE_RESOLUTION|>--- conflicted
+++ resolved
@@ -1158,28 +1158,28 @@
         return (0);
     }
 
-<<<<<<< HEAD
     /* This currently only supports command 0xB7 (Enter 4-Byte
      * Address Mode), with or without preceding WREN.
+     * Or when BIT(3) is set where the 4-byte address mode can be entered
+     * by setting BIT(7) in a register via a 0x17 write
+     * instruction. See JEDEC 216F 16th DWORD.
      */
-    if ((enter_4byte_addr & 0x03U) == 0) {
+    if ((enter_4byte_addr & 0x0BU) == 0) {
         return (-ENOTSUP);
     }
-=======
-	/* This currently only supports command 0xB7 (Enter 4-Byte
-	 * Address Mode), with or without preceding WREN.
-	 * Or when BIT(3) is set where the 4-byte address mode can be entered
-	 * by setting BIT(7) in a register via a 0x17 write
-	 * instruction. See JEDEC 216F 16th DWORD.
-	 */
-	if ((enter_4byte_addr & 0x0b) == 0) {
-		return -ENOTSUP;
-	}
->>>>>>> 06be6ebf
 
     acquire_device(dev);
 
-<<<<<<< HEAD
+    if ((enter_4byte_addr & 0x08) != 0) {
+        /* Enter 4-byte address mode by setting BIT(7) in a register
+         * via a 0x17 write instruction.
+         */
+        uint8_t sr = BIT(7);
+
+        ret = spi_nor_access(dev, 0x17, NOR_ACCESS_WRITE, 0, &sr, sizeof(sr));
+        goto done;
+    }
+
     if ((enter_4byte_addr & 0x02U) != 0) {
         /* Enter after WREN. */
         ret = spi_nor_cmd_write(dev, SPI_NOR_CMD_WREN);
@@ -1187,40 +1187,14 @@
 
     if (ret == 0) {
         ret = spi_nor_cmd_write(dev, SPI_NOR_CMD_4BA);
-
-        if (ret == 0) {
-            struct spi_nor_data* data = dev->data;
-
-            data->flag_access_32bit = true;
-        }
-    }
-=======
-	if ((enter_4byte_addr & 0x08) != 0) {
-		/* Enter 4-byte address mode by setting BIT(7) in a register
-		 * via a 0x17 write instruction.
-		 */
-		uint8_t sr = BIT(7);
-
-		ret = spi_nor_access(dev, 0x17, NOR_ACCESS_WRITE, 0, &sr, sizeof(sr));
-		goto done;
-	}
-
-	if ((enter_4byte_addr & 0x02) != 0) {
-		/* Enter after WREN. */
-		ret = spi_nor_cmd_write(dev, SPI_NOR_CMD_WREN);
-	}
-
-	if (ret == 0) {
-		ret = spi_nor_cmd_write(dev, SPI_NOR_CMD_4BA);
-	}
-
-done:
-	if (ret == 0) {
-		struct spi_nor_data *data = dev->data;
-
-		data->flag_access_32bit = true;
-	}
->>>>>>> 06be6ebf
+    }
+
+done :
+    if (ret == 0) {
+        struct spi_nor_data *data = dev->data;
+
+        data->flag_access_32bit = true;
+    }
 
     release_device(dev);
 
