--- conflicted
+++ resolved
@@ -188,19 +188,21 @@
 };
 #endif /* CONFIG_SPI_NOR_SFDP_MINIMAL */
 
-static int spi_nor_write_protection_set(const struct device* dev, bool write_protect);
+static int spi_nor_write_protection_set(const struct device* dev,
+                                        bool write_protect);
 
 /* Get pointer to array of supported erase types.  Static const for
  * minimal, data for runtime and devicetree.
  */
-static inline const struct jesd216_erase_type* dev_erase_types(const struct device* dev) {
-#ifdef CONFIG_SPI_NOR_SFDP_MINIMAL
+static inline const struct jesd216_erase_type*
+dev_erase_types(const struct device* dev) {
+    #ifdef CONFIG_SPI_NOR_SFDP_MINIMAL
     return (minimal_erase_types);
-#else /* CONFIG_SPI_NOR_SFDP_MINIMAL */
+    #else /* CONFIG_SPI_NOR_SFDP_MINIMAL */
     const struct spi_nor_data *data = dev->data;
 
     return (data->erase_types);
-#endif /* CONFIG_SPI_NOR_SFDP_MINIMAL */
+    #endif /* CONFIG_SPI_NOR_SFDP_MINIMAL */
 }
 
 /* Get the size of the flash device.  Data for runtime, constant for
@@ -686,8 +688,8 @@
 
 #endif /* DT_INST_NODE_HAS_PROP(0, mxicy_mx25r_power_mode) */
 
-static int spi_nor_read(const struct device* dev,
-                        off_t addr, void* dest, size_t size) {
+static int spi_nor_read(const struct device* dev, off_t addr, void* dest,
+                        size_t size) {
     const size_t flash_size = dev_flash_size(dev);
     int ret;
 
@@ -734,8 +736,9 @@
 }
 #endif
 
-static int /**/spi_nor_write(const struct device* dev,
-                             off_t addr, const void* src, size_t size) {
+static int /**/spi_nor_write(const struct device* dev, off_t addr,
+                             const void* src,
+                             size_t size) {
     const size_t flash_size = dev_flash_size(dev);
     const uint16_t page_size = dev_page_size(dev);
     int ret;
@@ -762,7 +765,8 @@
             }
 
             spi_nor_cmd_write(dev, SPI_NOR_CMD_WREN);
-            ret = spi_nor_cmd_addr_write(dev, SPI_NOR_CMD_PP, addr, src, to_write);
+            ret = spi_nor_cmd_addr_write(dev, SPI_NOR_CMD_PP, addr,
+                                         src, to_write);
             if (ret != 0) {
                 break;
             }
@@ -878,7 +882,8 @@
     }
     #endif
 
-    ret = spi_nor_cmd_write(dev, (write_protect) ? SPI_NOR_CMD_WRDI : SPI_NOR_CMD_WREN);
+    ret = spi_nor_cmd_write(dev, (write_protect) ?
+          SPI_NOR_CMD_WRDI : SPI_NOR_CMD_WREN);
 
     if (IS_ENABLED(DT_INST_PROP(0, requires_ulbpr)) &&
         (ret == 0)                                  &&
@@ -897,7 +902,8 @@
 
 #if defined(CONFIG_FLASH_JESD216_API) || defined(CONFIG_SPI_NOR_SFDP_RUNTIME)
 
-static int spi_nor_sfdp_read(const struct device* dev, off_t addr, void* dest, size_t size) {
+static int spi_nor_sfdp_read(const struct device* dev, off_t addr,
+                             void* dest, size_t size) {
     acquire_device(dev);
 
     int ret = read_sfdp(dev, addr, dest, size);
@@ -948,7 +954,8 @@
     /* Do nothing if not provided (either no bits or all bits
      * set).
      */
-    if ((enter_4byte_addr == 0U) || (enter_4byte_addr == 0xFFU)) {
+    if ((enter_4byte_addr == 0U) ||
+        (enter_4byte_addr == 0xFFU)) {
         return (0);
     }
 
@@ -1085,7 +1092,8 @@
             const struct jesd216_bfp* bfp = &u_param.bfp;
             size_t len = (MIN(php->len_dw, 20) * sizeof(uint32_t));     /* #CUSTOM@NDRS */
 
-            rc = spi_nor_sfdp_read(dev, jesd216_param_addr(php), u_param.dw, len);
+            rc = spi_nor_sfdp_read(dev, jesd216_param_addr(php),
+                                   u_param.dw, len);
             if (rc == 0) {
                 rc = spi_nor_process_bfp(dev, php, bfp);
             }
@@ -1328,57 +1336,13 @@
 
 #ifdef CONFIG_PM_DEVICE
 
-<<<<<<< HEAD
-static int spi_nor_pm_control(const struct device *dev, enum pm_device_action action)
-{
-	int rc = 0;
-
-	switch (action) {
-#ifdef CONFIG_SPI_NOR_IDLE_IN_DPD
-	case PM_DEVICE_ACTION_SUSPEND:
-	case PM_DEVICE_ACTION_RESUME:
-		break;
-#else
-	case PM_DEVICE_ACTION_SUSPEND:
-		acquire_device(dev);
-		rc = enter_dpd(dev);
-		release_device(dev);
-		break;
-	case PM_DEVICE_ACTION_RESUME:
-		acquire_device(dev);
-		rc = exit_dpd(dev);
-		release_device(dev);
-		break;
-#endif /* CONFIG_SPI_NOR_IDLE_IN_DPD */
-	case PM_DEVICE_ACTION_TURN_ON:
-		/* Coming out of power off */
-		rc = spi_nor_configure(dev);
-#ifndef CONFIG_SPI_NOR_IDLE_IN_DPD
-		if (rc == 0) {
-			/* Move to DPD, the correct device state
-			 * for PM_DEVICE_STATE_SUSPENDED
-			 */
-			acquire_device(dev);
-			rc = enter_dpd(dev);
-			release_device(dev);
-		}
-#endif /* CONFIG_SPI_NOR_IDLE_IN_DPD */
-		break;
-	case PM_DEVICE_ACTION_TURN_OFF:
-		break;
-	default:
-		rc = -ENOSYS;
-	}
-
-	return rc;
-=======
 static int spi_nor_pm_control(const struct device* dev, enum pm_device_action action) {
     int rc = 0;
 
     switch (action) {
         #ifdef CONFIG_SPI_NOR_IDLE_IN_DPD
-        case PM_DEVICE_ACTION_SUSPEND :
-        case PM_DEVICE_ACTION_RESUME :
+        case PM_DEVICE_ACTION_SUSPEND:
+        case PM_DEVICE_ACTION_RESUME:
             break;
         #else
         case PM_DEVICE_ACTION_SUSPEND:
@@ -1386,6 +1350,7 @@
             rc = enter_dpd(dev);
             release_device(dev);
             break;
+
         case PM_DEVICE_ACTION_RESUME:
             acquire_device(dev);
             rc = exit_dpd(dev);
@@ -1396,17 +1361,26 @@
         case PM_DEVICE_ACTION_TURN_ON:
             /* Coming out of power off */
             rc = spi_nor_configure(dev);
+            #ifndef CONFIG_SPI_NOR_IDLE_IN_DPD
+            if (rc == 0) {
+                /* Move to DPD, the correct device state
+                 * for PM_DEVICE_STATE_SUSPENDED
+                 */
+                acquire_device(dev);
+                rc = enter_dpd(dev);
+                release_device(dev);
+            }
+            #endif /* CONFIG_SPI_NOR_IDLE_IN_DPD */
             break;
 
         case PM_DEVICE_ACTION_TURN_OFF:
             break;
 
-        default :
+        default:
             rc = -ENOSYS;
     }
 
     return (rc);
->>>>>>> 4c003873
 }
 
 #endif /* CONFIG_PM_DEVICE */
@@ -1476,7 +1450,8 @@
 
 #endif /* CONFIG_FLASH_PAGE_LAYOUT */
 
-static const struct flash_parameters* flash_nor_get_parameters(const struct device* dev) {
+static const struct flash_parameters*
+flash_nor_get_parameters(const struct device* dev) {
     ARG_UNUSED(dev);
 
     return (&flash_nor_parameters);
@@ -1590,7 +1565,8 @@
 INST_HOLD_GPIO_SPEC(0)
 
 static struct spi_nor_config DT_CONST spi_nor_config_0 = {
-    .spi = SPI_DT_SPEC_INST_GET(0, SPI_WORD_SET(8), CONFIG_SPI_NOR_CS_WAIT_DELAY),
+    .spi = SPI_DT_SPEC_INST_GET(0, SPI_WORD_SET(8),
+                                CONFIG_SPI_NOR_CS_WAIT_DELAY),
     #if DT_INST_NODE_HAS_PROP(0, reset_gpios)
     .reset = GPIO_DT_SPEC_INST_GET(0, reset_gpios),
     #endif
@@ -1700,6 +1676,7 @@
 
 /* #CUSTOM@NDRS Support up to 3 instances of SPI_NOR */
 static struct spi_nor_data spi_nor_data_0;
+
 PM_DEVICE_DT_INST_DEFINE(0, spi_nor_pm_control);
 DEVICE_DT_INST_DEFINE(0, &spi_nor_init, PM_DEVICE_DT_INST_GET(0),
                       &spi_nor_data_0, &spi_nor_config_0,
