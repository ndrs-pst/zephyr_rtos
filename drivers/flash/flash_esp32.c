--- conflicted
+++ resolved
@@ -74,92 +74,68 @@
 #include <stdint.h>
 #include <string.h>
 
-<<<<<<< HEAD
-static int flash_esp32_read(const struct device* dev, off_t address, void* buffer, size_t length) {
-    int ret;
-
-    #ifdef CONFIG_MCUBOOT
-    /* ensure everything is 4-byte aligned */
-    size_t aligned_length = ROUND_UP(length, 4);
-    off_t aligned_address = ROUND_DOWN(address, 4);
-    size_t address_offset = address - aligned_address;
-    uint32_t temp_buf[aligned_length / 4];
-
-    if (!esp_flash_encryption_enabled()) {
-        ret = esp_rom_flash_read(aligned_address, temp_buf, aligned_length, false);
-    }
-    else {
-        ret = esp_rom_flash_read(aligned_address, temp_buf, aligned_length, true);
-    }
-
-    memcpy((void *)buffer, ((uint8_t *)temp_buf) + address_offset, length);
-    #else
-
-    flash_esp32_sem_take(dev);
-=======
 #ifdef CONFIG_MCUBOOT
 #define READ_BUFFER_SIZE 32
-static bool flash_esp32_is_aligned(off_t address, void *buffer, size_t length)
-{
-	/* check if address, buffer pointer, and length are 4-byte aligned */
-	return ((address & 3) == 0) && (((uintptr_t)buffer & 3) == 0) && ((length & 3) == 0);
+
+static bool flash_esp32_is_aligned(off_t address, void* buffer, size_t length) {
+    /* check if address, buffer pointer, and length are 4-byte aligned */
+    return ((address & 3) == 0) && (((uintptr_t)buffer & 3) == 0) && ((length & 3) == 0);
 }
 #endif
 
-static int flash_esp32_read(const struct device *dev, off_t address, void *buffer, size_t length)
-{
-	int ret = 0;
-
-#ifdef CONFIG_MCUBOOT
-	uint8_t *dest_ptr = (uint8_t *)buffer;
-	size_t remaining = length;
-	size_t copy_size = 0;
-	size_t aligned_size = 0;
-	bool allow_decrypt = esp_flash_encryption_enabled();
-
-	if (flash_esp32_is_aligned(address, buffer, length)) {
-		ret = esp_rom_flash_read(address, buffer, length, allow_decrypt);
-		return (ret == ESP_OK) ? 0 : -EIO;
-	}
-
-	/* handle unaligned reading */
-	uint8_t __aligned(4) temp_buf[READ_BUFFER_SIZE + 8];
-	while (remaining > 0) {
-		size_t addr_offset = address & 3;
-		size_t buf_offset = (uintptr_t)dest_ptr & 3;
-
-		copy_size = (remaining > READ_BUFFER_SIZE) ? READ_BUFFER_SIZE : remaining;
-
-		if (addr_offset == 0 && buf_offset == 0 && copy_size >= 4) {
-			aligned_size = copy_size & ~3;
-			ret = esp_rom_flash_read(address, dest_ptr, aligned_size, allow_decrypt);
-			if (ret != ESP_OK) {
-				return -EIO;
-			}
-
-			address += aligned_size;
-			dest_ptr += aligned_size;
-			remaining -= aligned_size;
-		} else {
-			size_t start_addr = address - addr_offset;
-
-			aligned_size = (copy_size + addr_offset + 3) & ~3;
-
-			ret = esp_rom_flash_read(start_addr, temp_buf, aligned_size, allow_decrypt);
-			if (ret != ESP_OK) {
-				return -EIO;
-			}
-
-			memcpy(dest_ptr, temp_buf + addr_offset, copy_size);
-
-			address += copy_size;
-			dest_ptr += copy_size;
-			remaining -= copy_size;
-		}
-	}
-#else
-	flash_esp32_sem_take(dev);
->>>>>>> 70f55bcc
+static int flash_esp32_read(const struct device* dev, off_t address, void* buffer, size_t length) {
+    int ret = 0;
+
+    #ifdef CONFIG_MCUBOOT
+    uint8_t* dest_ptr = (uint8_t*)buffer;
+    size_t remaining = length;
+    size_t copy_size = 0;
+    size_t aligned_size = 0;
+    bool allow_decrypt = esp_flash_encryption_enabled();
+
+    if (flash_esp32_is_aligned(address, buffer, length)) {
+        ret = esp_rom_flash_read(address, buffer, length, allow_decrypt);
+        return (ret == ESP_OK) ? 0 : -EIO;
+    }
+
+    /* handle unaligned reading */
+    uint8_t __aligned(4) temp_buf[READ_BUFFER_SIZE + 8];
+    while (remaining > 0) {
+        size_t addr_offset = address & 3;
+        size_t buf_offset  = (uintptr_t)dest_ptr & 3;
+
+        copy_size = (remaining > READ_BUFFER_SIZE) ? READ_BUFFER_SIZE : remaining;
+
+        if ((addr_offset == 0) && (buf_offset == 0) && (copy_size >= 4)) {
+            aligned_size = copy_size & ~3;
+            ret = esp_rom_flash_read(address, dest_ptr, aligned_size, allow_decrypt);
+            if (ret != ESP_OK) {
+                return -EIO;
+            }
+
+            address   += aligned_size;
+            dest_ptr  += aligned_size;
+            remaining -= aligned_size;
+        }
+        else {
+            size_t start_addr = address - addr_offset;
+
+            aligned_size = (copy_size + addr_offset + 3) & ~3;
+
+            ret = esp_rom_flash_read(start_addr, temp_buf, aligned_size, allow_decrypt);
+            if (ret != ESP_OK) {
+                return -EIO;
+            }
+
+            memcpy(dest_ptr, temp_buf + addr_offset, copy_size);
+
+            address   += copy_size;
+            dest_ptr  += copy_size;
+            remaining -= copy_size;
+        }
+    }
+    #else
+    flash_esp32_sem_take(dev);
 
     if (esp_flash_encryption_enabled()) {
         ret = esp_flash_read_encrypted(NULL, address, buffer, length);
@@ -168,14 +144,8 @@
         ret = esp_flash_read(NULL, buffer, address, length);
     }
 
-<<<<<<< HEAD
     flash_esp32_sem_give(dev);
-
-    #endif
-=======
-	flash_esp32_sem_give(dev);
-#endif
->>>>>>> 70f55bcc
+    #endif
 
     if (ret != 0) {
         LOG_ERR("Flash read error: %d", ret);
@@ -185,7 +155,6 @@
     return (0);
 }
 
-<<<<<<< HEAD
 static int flash_esp32_write(const struct device* dev,
                              off_t address,
                              void const* buffer,
@@ -193,48 +162,16 @@
     int ret;
 
     #ifdef CONFIG_MCUBOOT
-    /* ensure everything is 4-byte aligned */
-    size_t aligned_length = ROUND_UP(length, 4);
-    off_t aligned_address = ROUND_DOWN(address, 4);
-    size_t address_offset = address - aligned_address;
-    uint32_t temp_buf[aligned_length / 4];
-=======
-static int flash_esp32_write(const struct device *dev,
-			     off_t address,
-			     const void *buffer,
-			     size_t length)
-{
-	int ret = 0;
-
-#ifdef CONFIG_MCUBOOT
-	if (!flash_esp32_is_aligned(address, (void *)buffer, length)) {
-		LOG_ERR("Unaligned flash write is not supported");
-		return -EINVAL;
-	}
-
-	bool encrypt = esp_flash_encryption_enabled();
-
-	ret = esp_rom_flash_write(address, (void *)buffer, length, encrypt);
-#else
-	flash_esp32_sem_take(dev);
->>>>>>> 70f55bcc
-
-    if (!esp_flash_encryption_enabled()) {
-        ret = esp_rom_flash_write(aligned_address, temp_buf, aligned_length, false);
-    }
-    else {
-        ret = esp_rom_flash_write(aligned_address, temp_buf, aligned_length, true);
-    }
-
-<<<<<<< HEAD
-    memcpy((void *)buffer, ((uint8_t *)temp_buf) + address_offset, length);
+    if (!flash_esp32_is_aligned(address, (void*)buffer, length)) {
+        LOG_ERR("Unaligned flash write is not supported");
+        return (-EINVAL);
+    }
+
+    bool encrypt = esp_flash_encryption_enabled();
+
+    ret = esp_rom_flash_write(address, (void*)buffer, length, encrypt);
     #else
-
     flash_esp32_sem_take(dev);
-=======
-	flash_esp32_sem_give(dev);
-#endif
->>>>>>> 70f55bcc
 
     if (esp_flash_encryption_enabled()) {
         ret = esp_flash_write_encrypted(NULL, address, buffer, length);
@@ -244,7 +181,6 @@
     }
 
     flash_esp32_sem_give(dev);
-
     #endif
 
     if (ret != 0) {
@@ -282,7 +218,7 @@
 void flash_esp32_page_layout(const struct device* dev,
                              const struct flash_pages_layout** layout,
                              size_t* layout_size) {
-    *layout      = &flash_esp32_pages_layout;
+    *layout = &flash_esp32_pages_layout;
     *layout_size = 1;
 }
 #endif /* CONFIG_FLASH_PAGE_LAYOUT */
