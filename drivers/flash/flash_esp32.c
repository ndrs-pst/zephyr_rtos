/*
 * Copyright (c) 2021 Espressif Systems (Shanghai) Co., Ltd.
 *
 * SPDX-License-Identifier: Apache-2.0
 */

#define DT_DRV_COMPAT     espressif_esp32_flash_controller
#define SOC_NV_FLASH_NODE DT_INST(0, soc_nv_flash)

#define FLASH_WRITE_BLK_SZ DT_PROP(SOC_NV_FLASH_NODE, write_block_size)
#define FLASH_ERASE_BLK_SZ DT_PROP(SOC_NV_FLASH_NODE, erase_block_size)

/*
 * HAL includes go first to
 * avoid BIT macro redefinition
 */
#include <esp_flash.h>
#include <spi_flash_mmap.h>
#include <soc/spi_struct.h>
#include <esp_flash_encrypt.h>
#include <esp_flash_internal.h>

#include <zephyr/kernel.h>
#include <zephyr/device.h>
#include <stddef.h>
#include <string.h>
#include <errno.h>
#include <zephyr/drivers/flash.h>
#include <soc.h>

#include <zephyr/logging/log.h>
LOG_MODULE_REGISTER(flash_esp32, CONFIG_FLASH_LOG_LEVEL);

#define FLASH_SEM_TIMEOUT (k_is_in_isr() ? K_NO_WAIT : K_FOREVER)

struct flash_esp32_dev_config {
    spi_dev_t* controller;
};

struct flash_esp32_dev_data {
    #ifdef CONFIG_MULTITHREADING
    struct k_sem sem;
    #endif
};

static const struct flash_parameters flash_esp32_parameters = {
    .write_block_size = FLASH_WRITE_BLK_SZ,
    .erase_value      = 0xFF
};

#ifdef CONFIG_MULTITHREADING
static inline void flash_esp32_sem_take(const struct device* dev) {
    struct flash_esp32_dev_data* data = dev->data;

    k_sem_take(&data->sem, FLASH_SEM_TIMEOUT);
}

static inline void flash_esp32_sem_give(const struct device* dev) {
    struct flash_esp32_dev_data* data = dev->data;

    k_sem_give(&data->sem);
}
#else

#define flash_esp32_sem_take(dev) do {} while (0)
#define flash_esp32_sem_give(dev) do {} while (0)

#endif /* CONFIG_MULTITHREADING */

static int flash_esp32_read(const struct device* dev, off_t address, void* buffer, size_t length) {
    int ret;

    flash_esp32_sem_take(dev);
    if (!esp_flash_encryption_enabled()) {
        ret = esp_flash_read(NULL, buffer, address, length);
    }
    else {
        ret = esp_flash_read_encrypted(NULL, address, buffer, length);
    }
    flash_esp32_sem_give(dev);

    if (ret != 0) {
        LOG_ERR("esp_flash_read failed %d", ret);
        return (-EIO);
    }

    return (0);
}

static int flash_esp32_write(const struct device* dev,
                             off_t address,
                             void const* buffer,
                             size_t length) {
    int ret;

    flash_esp32_sem_take(dev);
    if (!esp_flash_encryption_enabled()) {
        ret = esp_flash_write(NULL, buffer, address, length);
    }
    else {
        ret = esp_flash_write_encrypted(NULL, address, buffer, length);
    }
    flash_esp32_sem_give(dev);

    if (ret != 0) {
        LOG_ERR("esp_flash_write failed %d", ret);
        return (-EIO);
    }

    return (0);
}

static int flash_esp32_erase(const struct device* dev, off_t start, size_t len) {
    flash_esp32_sem_take(dev);
    int ret = esp_flash_erase_region(NULL, start, len);
    flash_esp32_sem_give(dev);

    if (ret != 0) {
        LOG_ERR("esp_flash_erase_region failed %d", ret);
        return (-EIO);
    }

    return (0);
}

#if CONFIG_FLASH_PAGE_LAYOUT
static const struct flash_pages_layout flash_esp32_pages_layout = {
    .pages_count = DT_REG_SIZE(SOC_NV_FLASH_NODE) / FLASH_ERASE_BLK_SZ,
    .pages_size  = DT_PROP(SOC_NV_FLASH_NODE, erase_block_size),
};

void flash_esp32_page_layout(const struct device* dev,
                             const struct flash_pages_layout** layout,
                             size_t* layout_size) {
    *layout      = &flash_esp32_pages_layout;
    *layout_size = 1;
}
#endif /* CONFIG_FLASH_PAGE_LAYOUT */

static const struct flash_parameters*
flash_esp32_get_parameters(const struct device* dev) {
    ARG_UNUSED(dev);

    return (&flash_esp32_parameters);
}

static int flash_esp32_init(const struct device* dev) {
    uint32_t ret;

    #ifdef CONFIG_MULTITHREADING
    struct flash_esp32_dev_data* const dev_data = dev->data;

    k_sem_init(&dev_data->sem, 1, 1);
    #endif /* CONFIG_MULTITHREADING */
    ret = esp_flash_init_default_chip();
    if (ret != 0) {
        LOG_ERR("esp_flash_init_default_chip failed %d", ret);
        return (0);
    }

    return (0);
}

<<<<<<< HEAD
static const struct flash_driver_api flash_esp32_driver_api = {
    .read           = flash_esp32_read,
    .write          = flash_esp32_write,
    .erase          = flash_esp32_erase,
    .get_parameters = flash_esp32_get_parameters,
    #ifdef CONFIG_FLASH_PAGE_LAYOUT
    .page_layout = flash_esp32_page_layout,
    #endif
=======
static DEVICE_API(flash, flash_esp32_driver_api) = {
	.read = flash_esp32_read,
	.write = flash_esp32_write,
	.erase = flash_esp32_erase,
	.get_parameters = flash_esp32_get_parameters,
#ifdef CONFIG_FLASH_PAGE_LAYOUT
	.page_layout = flash_esp32_page_layout,
#endif
>>>>>>> 28bd478a
};

static struct flash_esp32_dev_data flash_esp32_data;

static const struct flash_esp32_dev_config flash_esp32_config = {
    .controller = (spi_dev_t*)DT_INST_REG_ADDR(0),
};

DEVICE_DT_INST_DEFINE(0, flash_esp32_init,
                      NULL,
                      &flash_esp32_data, &flash_esp32_config,
                      POST_KERNEL, CONFIG_FLASH_INIT_PRIORITY,
                      &flash_esp32_driver_api);<|MERGE_RESOLUTION|>--- conflicted
+++ resolved
@@ -161,8 +161,7 @@
     return (0);
 }
 
-<<<<<<< HEAD
-static const struct flash_driver_api flash_esp32_driver_api = {
+static DEVICE_API(flash, flash_esp32_driver_api) = {
     .read           = flash_esp32_read,
     .write          = flash_esp32_write,
     .erase          = flash_esp32_erase,
@@ -170,16 +169,6 @@
     #ifdef CONFIG_FLASH_PAGE_LAYOUT
     .page_layout = flash_esp32_page_layout,
     #endif
-=======
-static DEVICE_API(flash, flash_esp32_driver_api) = {
-	.read = flash_esp32_read,
-	.write = flash_esp32_write,
-	.erase = flash_esp32_erase,
-	.get_parameters = flash_esp32_get_parameters,
-#ifdef CONFIG_FLASH_PAGE_LAYOUT
-	.page_layout = flash_esp32_page_layout,
-#endif
->>>>>>> 28bd478a
 };
 
 static struct flash_esp32_dev_data flash_esp32_data;
