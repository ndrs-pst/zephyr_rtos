/*
 * Copyright (c) 2017 Linaro Limited
 * Copyright (c) 2017 BayLibre, SAS.
 * Copyright (c) 2019 Centaur Analytics, Inc
 * Copyright (c) 2023 Google Inc
 *
 * SPDX-License-Identifier: Apache-2.0
 */

#include <zephyr/kernel.h>
#include <zephyr/device.h>

#define DT_DRV_COMPAT st_stm32_flash_controller

#include <string.h>
#include <zephyr/drivers/flash.h>
#include <zephyr/drivers/flash/stm32_flash_api_extensions.h>
#include <zephyr/init.h>
#include <soc.h>
#include <stm32_ll_bus.h>
#include <stm32_ll_rcc.h>
#include <zephyr/logging/log.h>

#include "flash_stm32.h"
#include "stm32_hsem.h"

LOG_MODULE_REGISTER(flash_stm32, CONFIG_FLASH_LOG_LEVEL);

/* Let's wait for double the max erase time to be sure that the operation is
 * completed.
 */
#define STM32_FLASH_TIMEOUT     \
    (2 * DT_PROP(DT_INST(0, st_stm32_nv_flash), max_erase_time))

static const struct flash_parameters flash_stm32_parameters = {
    .write_block_size = FLASH_STM32_WRITE_BLOCK_SIZE,

    /* Some SoCs (L0/L1) use an EEPROM under the hood. Distinguish
     * between them based on the presence of the PECR register. */
    #if defined(FLASH_PECR_ERASE)
    .erase_value = 0,
    #else
    .erase_value = 0xFF,
    #endif
};

static int flash_stm32_write_protection(struct device const* dev, bool enable);

bool __weak flash_stm32_valid_range(struct device const* dev, off_t offset,
                                    uint32_t len, bool write) {
    if (write && !flash_stm32_valid_write(offset, len)) {
        return (false);
    }

    return flash_stm32_range_exists(dev, offset, len);
}

int __weak flash_stm32_check_configuration(void) {
    return (0);
}

#if defined(CONFIG_MULTITHREADING)
/*
 * This is named flash_stm32_sem_take instead of flash_stm32_lock (and
 * similarly for flash_stm32_sem_give) to avoid confusion with locking
 * actual flash pages.
 */
static inline void _flash_stm32_sem_take(struct device const* dev) {
    k_sem_take(&FLASH_STM32_PRIV(dev)->sem, K_FOREVER);
    z_stm32_hsem_lock(CFG_HW_FLASH_SEMID, HSEM_LOCK_WAIT_FOREVER);
}

static inline void _flash_stm32_sem_give(struct device const* dev) {
    z_stm32_hsem_unlock(CFG_HW_FLASH_SEMID);
    k_sem_give(&FLASH_STM32_PRIV(dev)->sem);
}

#define flash_stm32_sem_init(dev) k_sem_init(&FLASH_STM32_PRIV(dev)->sem, 1, 1)
#define flash_stm32_sem_take(dev) _flash_stm32_sem_take(dev)
#define flash_stm32_sem_give(dev) _flash_stm32_sem_give(dev)
#else
#define flash_stm32_sem_init(dev)
#define flash_stm32_sem_take(dev)
#define flash_stm32_sem_give(dev)
#endif

#if !defined(CONFIG_SOC_SERIES_STM32WBX)
static int flash_stm32_check_status(struct device const* dev) {

    if (FLASH_STM32_REGS(dev)->FLASH_STM32_SR & FLASH_STM32_SR_ERRORS) {
        LOG_DBG("Status: 0x%08lx",
                FLASH_STM32_REGS(dev)->FLASH_STM32_SR &
                                                FLASH_STM32_SR_ERRORS);
        /* Clear errors to unblock usage of the flash */
        FLASH_STM32_REGS(dev)->FLASH_STM32_SR = FLASH_STM32_REGS(dev)->FLASH_STM32_SR &
                                                FLASH_STM32_SR_ERRORS;
        return (-EIO);
    }

    return (0);
}
#endif /* CONFIG_SOC_SERIES_STM32WBX */

int flash_stm32_wait_flash_idle(struct device const* dev) {
    int64_t timeout_time = (k_uptime_get() + STM32_FLASH_TIMEOUT);
    uint32_t busy_flags;
    int rc;

    rc = flash_stm32_check_status(dev);
    if (rc < 0) {
        return (-EIO);
    }

    busy_flags = FLASH_STM32_SR_BUSY;

    /* Some Series can't modify FLASH_CR reg while CFGBSY is set. Wait as well */
    #if defined(FLASH_STM32_SR_CFGBSY)
    busy_flags |= FLASH_STM32_SR_CFGBSY;
    #endif

    while ((FLASH_STM32_REGS(dev)->FLASH_STM32_SR & busy_flags)) {
        if (k_uptime_get() > timeout_time) {
            LOG_ERR("Timeout! val: %d", STM32_FLASH_TIMEOUT);
            return (-EIO);
        }
    }

    return (0);
}

<<<<<<< HEAD
static void flash_stm32_flush_caches(const struct device *dev,
				     off_t offset, size_t len)
{
#if defined(CONFIG_SOC_SERIES_STM32F0X) || defined(CONFIG_SOC_SERIES_STM32F3X) || \
	defined(CONFIG_SOC_SERIES_STM32G0X) || defined(CONFIG_SOC_SERIES_STM32L5X) || \
	defined(CONFIG_SOC_SERIES_STM32U5X) || defined(CONFIG_SOC_SERIES_STM32H5X)
	ARG_UNUSED(dev);
	ARG_UNUSED(offset);
	ARG_UNUSED(len);
#elif defined(CONFIG_SOC_SERIES_STM32F4X) || \
	defined(CONFIG_SOC_SERIES_STM32L4X) || \
	defined(CONFIG_SOC_SERIES_STM32WBX) || \
	defined(CONFIG_SOC_SERIES_STM32G4X)
	ARG_UNUSED(offset);
	ARG_UNUSED(len);

	FLASH_TypeDef *regs = FLASH_STM32_REGS(dev);

	if (regs->ACR & FLASH_ACR_DCEN) {
		regs->ACR &= ~FLASH_ACR_DCEN;
		regs->ACR |= FLASH_ACR_DCRST;
		regs->ACR &= ~FLASH_ACR_DCRST;
		regs->ACR |= FLASH_ACR_DCEN;
	}
#elif defined(CONFIG_SOC_SERIES_STM32F7X)
	SCB_InvalidateDCache_by_Addr((uint32_t *)(FLASH_STM32_BASE_ADDRESS
						  + offset), len);
#endif
=======
static void flash_stm32_flush_caches(struct device const* dev,
                                     off_t offset, size_t len) {
    #if defined(CONFIG_SOC_SERIES_STM32F0X) || defined(CONFIG_SOC_SERIES_STM32F3X) || \
        defined(CONFIG_SOC_SERIES_STM32G0X) || defined(CONFIG_SOC_SERIES_STM32L5X) || \
        defined(CONFIG_SOC_SERIES_STM32U5X) || defined(CONFIG_SOC_SERIES_STM32H5X)
    ARG_UNUSED(dev);
    ARG_UNUSED(offset);
    ARG_UNUSED(len);
    #elif defined(CONFIG_SOC_SERIES_STM32F4X) || \
          defined(CONFIG_SOC_SERIES_STM32L4X) || \
          defined(CONFIG_SOC_SERIES_STM32WBX) || \
          defined(CONFIG_SOC_SERIES_STM32G4X)
    ARG_UNUSED(offset);
    ARG_UNUSED(len);

    FLASH_TypeDef* regs = FLASH_STM32_REGS(dev);

    if (regs->ACR & FLASH_ACR_DCEN) {
        regs->ACR &= ~FLASH_ACR_DCEN;
        regs->ACR |= FLASH_ACR_DCRST;
        regs->ACR &= ~FLASH_ACR_DCRST;
        regs->ACR |= FLASH_ACR_DCEN;
    }
    #elif defined(CONFIG_SOC_SERIES_STM32F7X)
    SCB_InvalidateDCache_by_Addr((uint32_t*)(CONFIG_FLASH_BASE_ADDRESS
                                             + offset), len);
    #endif
>>>>>>> a83aaec3
}

static int flash_stm32_read(struct device const* dev, off_t offset,
                            void* data,
                            size_t len) {
    if (!flash_stm32_valid_range(dev, offset, len, false)) {
        LOG_ERR("Read range invalid. Offset: %ld, len: %zu",
                (long int)offset, len);
        return (-EINVAL);
    }

    if (!len) {
        return (0);
    }

    LOG_DBG("Read offset: %ld, len: %zu", (long int)offset, len);

<<<<<<< HEAD
	memcpy(data, (uint8_t *) FLASH_STM32_BASE_ADDRESS + offset, len);
=======
    (void) memcpy(data, (uint8_t*)CONFIG_FLASH_BASE_ADDRESS + offset, len);
>>>>>>> a83aaec3

    return (0);
}

static int flash_stm32_erase(struct device const* dev, off_t offset,
                             size_t len) {
    int rc;

    if (!flash_stm32_valid_range(dev, offset, len, true)) {
        LOG_ERR("Erase range invalid. Offset: %ld, len: %zu",
                (long int)offset, len);
        return (-EINVAL);
    }

    if (!len) {
        return (0);
    }

    flash_stm32_sem_take(dev);

    LOG_DBG("Erase offset: %ld, len: %zu", (long int)offset, len);

    rc = flash_stm32_write_protection(dev, false);
    if (rc == 0) {
        rc = flash_stm32_block_erase_loop(dev, offset, len);
    }

    flash_stm32_flush_caches(dev, offset, len);

    int rc2 = flash_stm32_write_protection(dev, true);

    if (!rc) {
        rc = rc2;
    }

    flash_stm32_sem_give(dev);

    return (rc);
}

static int flash_stm32_write(struct device const* dev, off_t offset,
                             void const* data, size_t len) {
    int rc;

    if (!flash_stm32_valid_range(dev, offset, len, true)) {
        LOG_ERR("Write range invalid. Offset: %ld, len: %zu",
                (long int)offset, len);
        return (-EINVAL);
    }

    if (!len) {
        return (0);
    }

    flash_stm32_sem_take(dev);

    LOG_DBG("Write offset: %ld, len: %zu", (long int)offset, len);

    rc = flash_stm32_write_protection(dev, false);
    if (rc == 0) {
        rc = flash_stm32_write_range(dev, offset, data, len);
    }

    int rc2 = flash_stm32_write_protection(dev, true);
    if (!rc) {
        rc = rc2;
    }

    flash_stm32_sem_give(dev);

    return (rc);
}

static int flash_stm32_write_protection(struct device const* dev, bool enable) {
    FLASH_TypeDef* regs = FLASH_STM32_REGS(dev);

    int rc = 0;

    if (enable) {
        rc = flash_stm32_wait_flash_idle(dev);
        if (rc) {
            flash_stm32_sem_give(dev);
            return (rc);
        }
    }

    #if defined(FLASH_SECURITY_NS)
    if (enable) {
        regs->NSCR |= FLASH_STM32_NSLOCK;
    }
    else {
        if (regs->NSCR & FLASH_STM32_NSLOCK) {
            regs->NSKEYR = FLASH_KEY1;
            regs->NSKEYR = FLASH_KEY2;
        }
    }
    #elif defined(FLASH_CR_LOCK)
    if (enable) {
        regs->CR |= FLASH_CR_LOCK;
    }
    else {
        if (regs->CR & FLASH_CR_LOCK) {
            regs->KEYR = FLASH_KEY1;
            regs->KEYR = FLASH_KEY2;
        }
    }
    #else
    if (enable) {
        regs->PECR |= FLASH_PECR_PRGLOCK;
        regs->PECR |= FLASH_PECR_PELOCK;
    }
    else {
        if (regs->PECR & FLASH_PECR_PRGLOCK) {
            LOG_DBG("Disabling write protection");
            regs->PEKEYR  = FLASH_PEKEY1;
            regs->PEKEYR  = FLASH_PEKEY2;
            regs->PRGKEYR = FLASH_PRGKEY1;
            regs->PRGKEYR = FLASH_PRGKEY2;
        }
        if (FLASH->PECR & FLASH_PECR_PRGLOCK) {
            LOG_ERR("Unlock failed");
            rc = -EIO;
        }
    }
    #endif /* FLASH_SECURITY_NS */

    if (enable) {
        LOG_DBG("Enable write protection");
    }
    else {
        LOG_DBG("Disable write protection");
    }

    return (rc);
}

int flash_stm32_option_bytes_lock(struct device const* dev, bool enable) {
    FLASH_TypeDef* regs = FLASH_STM32_REGS(dev);

    #if defined(FLASH_OPTCR_OPTLOCK) /* F2, F4, F7 and H7 */
    if (enable) {
        regs->OPTCR |= FLASH_OPTCR_OPTLOCK;
    }
    else if (regs->OPTCR & FLASH_OPTCR_OPTLOCK) {
        regs->OPTKEYR = FLASH_OPT_KEY1;
        regs->OPTKEYR = FLASH_OPT_KEY2;
    }
    #else
    int rc;

    /* Unlock CR/PECR/NSCR register if needed. */
    if (!enable) {
        rc = flash_stm32_write_protection(dev, false);
        if (rc) {
            return (rc);
        }
    }

    #if defined(FLASH_CR_OPTWRE)       /* F0, F1 and F3 */
    if (enable) {
        regs->CR &= ~FLASH_CR_OPTWRE;
    }
    else if (!(regs->CR & FLASH_CR_OPTWRE)) {
        regs->OPTKEYR = FLASH_OPTKEY1;
        regs->OPTKEYR = FLASH_OPTKEY2;
    }
    #elif defined(FLASH_CR_OPTLOCK)    /* G0, G4, L4, WB and WL */
    if (enable) {
        regs->CR |= FLASH_CR_OPTLOCK;
    }
    else if (regs->CR & FLASH_CR_OPTLOCK) {
        regs->OPTKEYR = FLASH_OPTKEY1;
        regs->OPTKEYR = FLASH_OPTKEY2;
    }
    #elif defined(FLASH_PECR_OPTLOCK)  /* L0 and L1 */
    if (enable) {
        regs->PECR |= FLASH_PECR_OPTLOCK;
    }
    else if (regs->PECR & FLASH_PECR_OPTLOCK) {
        regs->OPTKEYR = FLASH_OPTKEY1;
        regs->OPTKEYR = FLASH_OPTKEY2;
    }
    #elif defined(FLASH_NSCR_OPTLOCK)  /* L5 and U5 */
    if (enable) {
        regs->NSCR |= FLASH_NSCR_OPTLOCK;
    }
    else if (regs->NSCR & FLASH_NSCR_OPTLOCK) {
        regs->OPTKEYR = FLASH_OPTKEY1;
        regs->OPTKEYR = FLASH_OPTKEY2;
    }
    #elif defined(FLASH_NSCR1_OPTLOCK) /* WBA */
    if (enable) {
        regs->NSCR1 |= FLASH_NSCR1_OPTLOCK;
    }
    else if (regs->NSCR1 & FLASH_NSCR1_OPTLOCK) {
        regs->OPTKEYR = FLASH_OPTKEY1;
        regs->OPTKEYR = FLASH_OPTKEY2;
    }
    #endif
    /* Lock CR/PECR/NSCR register if needed. */
    if (enable) {
        rc = flash_stm32_write_protection(dev, true);
        if (rc) {
            return (rc);
        }
    }
    #endif

    if (enable) {
        LOG_DBG("Option bytes locked");
    }
    else {
        LOG_DBG("Option bytes unlocked");
    }

    return (0);
}

#if defined(CONFIG_FLASH_EX_OP_ENABLED) && defined(CONFIG_FLASH_STM32_BLOCK_REGISTERS)
static int flash_stm32_control_register_disable(struct device const* dev) {
    FLASH_TypeDef* regs = FLASH_STM32_REGS(dev);

    #if defined(FLASH_CR_LOCK) /* F0, F1, F2, F3, F4, F7, L4, G0, G4, H7, WB, WL \
                                */
    /*
     * Access to control register can be disabled by writing wrong key to
     * the key register. Option register will remain disabled until reset.
     * Writing wrong key causes a bus fault, so we need to set FAULTMASK to
     * disable faults, and clear bus fault pending bit before enabling them
     * again.
     */
    regs->CR |= FLASH_CR_LOCK;

    __set_FAULTMASK(1);
    regs->KEYR = 0xffffffff;

    /* Clear Bus Fault pending bit */
    SCB->SHCSR &= ~SCB_SHCSR_BUSFAULTPENDED_Msk;
    __set_FAULTMASK(0);

    return (0);
    #else
    ARG_UNUSED(regs);

    return (-ENOTSUP);
    #endif
}

static int flash_stm32_option_bytes_disable(struct device const* dev) {
    FLASH_TypeDef* regs = FLASH_STM32_REGS(dev);

    #if defined(FLASH_OPTCR_OPTLOCK) /* F2, F4, F7 and H7 */
    /*
     * Access to option register can be disabled by writing wrong key to
     * the key register. Option register will remain disabled until reset.
     * Writing wrong key causes a bus fault, so we need to set FAULTMASK to
     * disable faults, and clear bus fault pending bit before enabling them
     * again.
     */
    regs->OPTCR |= FLASH_OPTCR_OPTLOCK;

    __set_FAULTMASK(1);
    regs->OPTKEYR = 0xffffffff;

    /* Clear Bus Fault pending bit */
    SCB->SHCSR &= ~SCB_SHCSR_BUSFAULTPENDED_Msk;
    __set_FAULTMASK(0);

    return (0);
    #else
    ARG_UNUSED(regs);

    return (-ENOTSUP);
    #endif
}
#endif /* CONFIG_FLASH_STM32_BLOCK_REGISTERS */

static const struct flash_parameters*
flash_stm32_get_parameters(struct device const* dev) {
    ARG_UNUSED(dev);

    return &flash_stm32_parameters;
}

#ifdef CONFIG_FLASH_EX_OP_ENABLED
static int flash_stm32_ex_op(struct device const* dev, uint16_t code,
                             const uintptr_t in, void* out) {
    int rv = -ENOTSUP;

    flash_stm32_sem_take(dev);

    switch (code) {
        #if defined(CONFIG_FLASH_STM32_WRITE_PROTECT)
        case FLASH_STM32_EX_OP_SECTOR_WP :
            rv = flash_stm32_ex_op_sector_wp(dev, in, out);
            break;
        #endif /* CONFIG_FLASH_STM32_WRITE_PROTECT */

        #if defined(CONFIG_FLASH_STM32_READOUT_PROTECTION)
        case FLASH_STM32_EX_OP_RDP :
            rv = flash_stm32_ex_op_rdp(dev, in, out);
            break;
        #endif /* CONFIG_FLASH_STM32_READOUT_PROTECTION */

        #if defined(CONFIG_FLASH_STM32_BLOCK_REGISTERS)
        case FLASH_STM32_EX_OP_BLOCK_OPTION_REG :
            rv = flash_stm32_option_bytes_disable(dev);
            break;

        case FLASH_STM32_EX_OP_BLOCK_CONTROL_REG :
            rv = flash_stm32_control_register_disable(dev);
            break;
        #endif /* CONFIG_FLASH_STM32_BLOCK_REGISTERS */
    }

    flash_stm32_sem_give(dev);

    return rv;
}
#endif

static struct flash_stm32_priv flash_data = {
    .regs = (FLASH_TypeDef*)DT_INST_REG_ADDR(0),
    /* Getting clocks information from device tree description depending
     * on the presence of 'clocks' property.
     */
    #if DT_INST_NODE_HAS_PROP(0, clocks)
    .pclken = {
        .enr = DT_INST_CLOCKS_CELL(0, bits),
        .bus = DT_INST_CLOCKS_CELL(0, bus),
    }
    #endif
};

static const struct flash_driver_api flash_stm32_api = {
    .erase = flash_stm32_erase,
    .write = flash_stm32_write,
    .read  = flash_stm32_read,
    .get_parameters = flash_stm32_get_parameters,
    #ifdef CONFIG_FLASH_PAGE_LAYOUT
    .page_layout = flash_stm32_page_layout,
    #endif
    #ifdef CONFIG_FLASH_EX_OP_ENABLED
    .ex_op = flash_stm32_ex_op,
    #endif
};

<<<<<<< HEAD
static int stm32_flash_init(const struct device *dev)
{
	int rc;
	/* Below is applicable to F0, F1, F3, G0, G4, L1, L4, L5, U5 & WB55 series.
	 * For F2, F4, F7 & H7 series, this is not applicable.
	 */
#if DT_INST_NODE_HAS_PROP(0, clocks)
	struct flash_stm32_priv *p = FLASH_STM32_PRIV(dev);
	const struct device *const clk = DEVICE_DT_GET(STM32_CLOCK_CONTROL_NODE);

	/*
	 * On STM32 F0, F1, F3 & L1 series, flash interface clock source is
	 * always HSI, so statically enable HSI here.
	 */
#if defined(CONFIG_SOC_SERIES_STM32F0X) || \
	defined(CONFIG_SOC_SERIES_STM32F1X) || \
	defined(CONFIG_SOC_SERIES_STM32F3X) || \
	defined(CONFIG_SOC_SERIES_STM32L1X)
	LL_RCC_HSI_Enable();

	while (!LL_RCC_HSI_IsReady()) {
	}
#endif

	if (!device_is_ready(clk)) {
		LOG_ERR("clock control device not ready");
		return -ENODEV;
	}

	/* enable clock */
	if (clock_control_on(clk, (clock_control_subsys_t)&p->pclken) != 0) {
		LOG_ERR("Failed to enable clock");
		return -EIO;
	}
#endif

#ifdef CONFIG_SOC_SERIES_STM32WBX
	LL_AHB3_GRP1_EnableClock(LL_AHB3_GRP1_PERIPH_HSEM);
#endif /* CONFIG_SOC_SERIES_STM32WBX */

	flash_stm32_sem_init(dev);

	LOG_DBG("Flash @0x%x initialized. BS: %zu",
		FLASH_STM32_BASE_ADDRESS,
		flash_stm32_parameters.write_block_size);

	/* Check Flash configuration */
	rc = flash_stm32_check_configuration();
	if (rc < 0) {
		return rc;
	}

#if ((CONFIG_FLASH_LOG_LEVEL >= LOG_LEVEL_DBG) && CONFIG_FLASH_PAGE_LAYOUT)
	const struct flash_pages_layout *layout;
	size_t layout_size;

	flash_stm32_page_layout(dev, &layout, &layout_size);
	for (size_t i = 0; i < layout_size; i++) {
		LOG_DBG("Block %zu: bs: %zu count: %zu", i,
			layout[i].pages_size, layout[i].pages_count);
	}
#endif

	return 0;
=======
static int stm32_flash_init(struct device const* dev) {
    int rc;

    /* Below is applicable to F0, F1, F3, G0, G4, L1, L4, L5, U5 & WB55 series.
     * For F2, F4, F7 & H7 series, this is not applicable.
     */
    #if DT_INST_NODE_HAS_PROP(0, clocks)
    struct flash_stm32_priv*   p   = FLASH_STM32_PRIV(dev);
    struct device const* const clk = DEVICE_DT_GET(STM32_CLOCK_CONTROL_NODE);

    /*
     * On STM32 F0, F1, F3 & L1 series, flash interface clock source is
     * always HSI, so statically enable HSI here.
     */
    #if defined(CONFIG_SOC_SERIES_STM32F0X) || \
        defined(CONFIG_SOC_SERIES_STM32F1X) || \
        defined(CONFIG_SOC_SERIES_STM32F3X) || \
        defined(CONFIG_SOC_SERIES_STM32L1X)
    LL_RCC_HSI_Enable();

    while (!LL_RCC_HSI_IsReady()) {
        /* pass */
    }
    #endif

    if (!device_is_ready(clk)) {
        LOG_ERR("clock control device not ready");
        return (-ENODEV);
    }

    /* enable clock */
    if (clock_control_on(clk, (clock_control_subsys_t)&p->pclken) != 0) {
        LOG_ERR("Failed to enable clock");
        return (-EIO);
    }
    #endif

    #ifdef CONFIG_SOC_SERIES_STM32WBX
    LL_AHB3_GRP1_EnableClock(LL_AHB3_GRP1_PERIPH_HSEM);
    #endif /* CONFIG_SOC_SERIES_STM32WBX */

    flash_stm32_sem_init(dev);

    LOG_DBG("Flash initialized. BS: %zu",
            flash_stm32_parameters.write_block_size);

    /* Check Flash configuration */
    rc = flash_stm32_check_configuration();
    if (rc < 0) {
        return (rc);
    }

    #if ((CONFIG_FLASH_LOG_LEVEL >= LOG_LEVEL_DBG) && CONFIG_FLASH_PAGE_LAYOUT)
    const struct flash_pages_layout* layout;
    size_t                           layout_size;

    flash_stm32_page_layout(dev, &layout, &layout_size);
    for (size_t i = 0; i < layout_size; i++) {
        LOG_DBG("Block %zu: bs: %zu count: %zu", i,
                layout[i].pages_size, layout[i].pages_count);
    }
    #endif

    return (0);
>>>>>>> a83aaec3
}

DEVICE_DT_INST_DEFINE(0, stm32_flash_init, NULL,
                      &flash_data, NULL, POST_KERNEL,
                      CONFIG_FLASH_INIT_PRIORITY, &flash_stm32_api);<|MERGE_RESOLUTION|>--- conflicted
+++ resolved
@@ -128,36 +128,6 @@
     return (0);
 }
 
-<<<<<<< HEAD
-static void flash_stm32_flush_caches(const struct device *dev,
-				     off_t offset, size_t len)
-{
-#if defined(CONFIG_SOC_SERIES_STM32F0X) || defined(CONFIG_SOC_SERIES_STM32F3X) || \
-	defined(CONFIG_SOC_SERIES_STM32G0X) || defined(CONFIG_SOC_SERIES_STM32L5X) || \
-	defined(CONFIG_SOC_SERIES_STM32U5X) || defined(CONFIG_SOC_SERIES_STM32H5X)
-	ARG_UNUSED(dev);
-	ARG_UNUSED(offset);
-	ARG_UNUSED(len);
-#elif defined(CONFIG_SOC_SERIES_STM32F4X) || \
-	defined(CONFIG_SOC_SERIES_STM32L4X) || \
-	defined(CONFIG_SOC_SERIES_STM32WBX) || \
-	defined(CONFIG_SOC_SERIES_STM32G4X)
-	ARG_UNUSED(offset);
-	ARG_UNUSED(len);
-
-	FLASH_TypeDef *regs = FLASH_STM32_REGS(dev);
-
-	if (regs->ACR & FLASH_ACR_DCEN) {
-		regs->ACR &= ~FLASH_ACR_DCEN;
-		regs->ACR |= FLASH_ACR_DCRST;
-		regs->ACR &= ~FLASH_ACR_DCRST;
-		regs->ACR |= FLASH_ACR_DCEN;
-	}
-#elif defined(CONFIG_SOC_SERIES_STM32F7X)
-	SCB_InvalidateDCache_by_Addr((uint32_t *)(FLASH_STM32_BASE_ADDRESS
-						  + offset), len);
-#endif
-=======
 static void flash_stm32_flush_caches(struct device const* dev,
                                      off_t offset, size_t len) {
     #if defined(CONFIG_SOC_SERIES_STM32F0X) || defined(CONFIG_SOC_SERIES_STM32F3X) || \
@@ -182,10 +152,9 @@
         regs->ACR |= FLASH_ACR_DCEN;
     }
     #elif defined(CONFIG_SOC_SERIES_STM32F7X)
-    SCB_InvalidateDCache_by_Addr((uint32_t*)(CONFIG_FLASH_BASE_ADDRESS
-                                             + offset), len);
-    #endif
->>>>>>> a83aaec3
+    SCB_InvalidateDCache_by_Addr((uint32_t*)(FLASH_STM32_BASE_ADDRESS
+                                 + offset), len);
+    #endif
 }
 
 static int flash_stm32_read(struct device const* dev, off_t offset,
@@ -203,11 +172,7 @@
 
     LOG_DBG("Read offset: %ld, len: %zu", (long int)offset, len);
 
-<<<<<<< HEAD
-	memcpy(data, (uint8_t *) FLASH_STM32_BASE_ADDRESS + offset, len);
-=======
-    (void) memcpy(data, (uint8_t*)CONFIG_FLASH_BASE_ADDRESS + offset, len);
->>>>>>> a83aaec3
+    memcpy(data, (uint8_t*)FLASH_STM32_BASE_ADDRESS + offset, len);
 
     return (0);
 }
@@ -555,72 +520,6 @@
     #endif
 };
 
-<<<<<<< HEAD
-static int stm32_flash_init(const struct device *dev)
-{
-	int rc;
-	/* Below is applicable to F0, F1, F3, G0, G4, L1, L4, L5, U5 & WB55 series.
-	 * For F2, F4, F7 & H7 series, this is not applicable.
-	 */
-#if DT_INST_NODE_HAS_PROP(0, clocks)
-	struct flash_stm32_priv *p = FLASH_STM32_PRIV(dev);
-	const struct device *const clk = DEVICE_DT_GET(STM32_CLOCK_CONTROL_NODE);
-
-	/*
-	 * On STM32 F0, F1, F3 & L1 series, flash interface clock source is
-	 * always HSI, so statically enable HSI here.
-	 */
-#if defined(CONFIG_SOC_SERIES_STM32F0X) || \
-	defined(CONFIG_SOC_SERIES_STM32F1X) || \
-	defined(CONFIG_SOC_SERIES_STM32F3X) || \
-	defined(CONFIG_SOC_SERIES_STM32L1X)
-	LL_RCC_HSI_Enable();
-
-	while (!LL_RCC_HSI_IsReady()) {
-	}
-#endif
-
-	if (!device_is_ready(clk)) {
-		LOG_ERR("clock control device not ready");
-		return -ENODEV;
-	}
-
-	/* enable clock */
-	if (clock_control_on(clk, (clock_control_subsys_t)&p->pclken) != 0) {
-		LOG_ERR("Failed to enable clock");
-		return -EIO;
-	}
-#endif
-
-#ifdef CONFIG_SOC_SERIES_STM32WBX
-	LL_AHB3_GRP1_EnableClock(LL_AHB3_GRP1_PERIPH_HSEM);
-#endif /* CONFIG_SOC_SERIES_STM32WBX */
-
-	flash_stm32_sem_init(dev);
-
-	LOG_DBG("Flash @0x%x initialized. BS: %zu",
-		FLASH_STM32_BASE_ADDRESS,
-		flash_stm32_parameters.write_block_size);
-
-	/* Check Flash configuration */
-	rc = flash_stm32_check_configuration();
-	if (rc < 0) {
-		return rc;
-	}
-
-#if ((CONFIG_FLASH_LOG_LEVEL >= LOG_LEVEL_DBG) && CONFIG_FLASH_PAGE_LAYOUT)
-	const struct flash_pages_layout *layout;
-	size_t layout_size;
-
-	flash_stm32_page_layout(dev, &layout, &layout_size);
-	for (size_t i = 0; i < layout_size; i++) {
-		LOG_DBG("Block %zu: bs: %zu count: %zu", i,
-			layout[i].pages_size, layout[i].pages_count);
-	}
-#endif
-
-	return 0;
-=======
 static int stm32_flash_init(struct device const* dev) {
     int rc;
 
@@ -664,7 +563,8 @@
 
     flash_stm32_sem_init(dev);
 
-    LOG_DBG("Flash initialized. BS: %zu",
+    LOG_DBG("Flash @0x%x initialized. BS: %zu",
+            FLASH_STM32_BASE_ADDRESS,
             flash_stm32_parameters.write_block_size);
 
     /* Check Flash configuration */
@@ -685,7 +585,6 @@
     #endif
 
     return (0);
->>>>>>> a83aaec3
 }
 
 DEVICE_DT_INST_DEFINE(0, stm32_flash_init, NULL,
