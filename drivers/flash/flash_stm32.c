--- conflicted
+++ resolved
@@ -87,27 +87,11 @@
 #endif
 
 #if !defined(CONFIG_SOC_SERIES_STM32WBX)
-<<<<<<< HEAD
-static int flash_stm32_check_status(const struct device *dev)
-{
-
-	if (FLASH_STM32_REGS(dev)->FLASH_STM32_SR & FLASH_STM32_SR_ERRORS) {
-		LOG_DBG("Status: 0x%08lx",
-			(unsigned long)FLASH_STM32_REGS(dev)->FLASH_STM32_SR &
-							FLASH_STM32_SR_ERRORS);
-		/* Clear errors to unblock usage of the flash */
-		FLASH_STM32_REGS(dev)->FLASH_STM32_SR = FLASH_STM32_REGS(dev)->FLASH_STM32_SR &
-							FLASH_STM32_SR_ERRORS;
-		return -EIO;
-	}
-
-	return 0;
-=======
 static int flash_stm32_check_status(struct device const* dev) {
 
     if (FLASH_STM32_REGS(dev)->FLASH_STM32_SR & FLASH_STM32_SR_ERRORS) {
         LOG_DBG("Status: 0x%08lx",
-                FLASH_STM32_REGS(dev)->FLASH_STM32_SR &
+                (unsigned long)FLASH_STM32_REGS(dev)->FLASH_STM32_SR &
                                                 FLASH_STM32_SR_ERRORS);
         /* Clear errors to unblock usage of the flash */
         FLASH_STM32_REGS(dev)->FLASH_STM32_SR = FLASH_STM32_REGS(dev)->FLASH_STM32_SR &
@@ -116,7 +100,6 @@
     }
 
     return (0);
->>>>>>> 9acbd8c8
 }
 #endif /* CONFIG_SOC_SERIES_STM32WBX */
 
