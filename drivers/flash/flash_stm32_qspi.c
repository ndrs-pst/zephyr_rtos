/*
 * Copyright (c) 2020 Piotr Mienkowski
 * Copyright (c) 2020 Linaro Limited
 * Copyright (c) 2022 Georgij Cernysiov
 *
 * SPDX-License-Identifier: Apache-2.0
 */

#define DT_DRV_COMPAT st_stm32_qspi_nor

#include <errno.h>
#include <zephyr/kernel.h>
#include <zephyr/toolchain.h>
#include <zephyr/arch/common/ffs.h>
#include <zephyr/sys/__assert.h>
#include <zephyr/sys/util.h>
#include <soc.h>
#include <string.h>
#include <zephyr/drivers/pinctrl.h>
#include <zephyr/drivers/clock_control/stm32_clock_control.h>
#include <zephyr/drivers/clock_control.h>
#include <zephyr/drivers/flash.h>
#include <zephyr/drivers/dma.h>
#include <zephyr/drivers/dma/dma_stm32.h>
#include <zephyr/drivers/gpio.h>

#if DT_INST_NODE_HAS_PROP(0, spi_bus_width) && \
        (DT_INST_PROP(0, spi_bus_width) == 4)
#define STM32_QSPI_USE_QUAD_IO 1
#else
#define STM32_QSPI_USE_QUAD_IO 0
#endif

/* Get the base address of the flash from the DTS node */
#define STM32_QSPI_BASE_ADDRESS DT_INST_REG_ADDR(0)

#define STM32_QSPI_RESET_GPIO DT_INST_NODE_HAS_PROP(0, reset_gpios)
#define STM32_QSPI_RESET_CMD  DT_INST_NODE_HAS_PROP(0, reset_cmd)

#include <stm32_ll_dma.h>
#include <stm32_ll_mdma.h>

#include "spi_nor.h"
#include "jesd216.h"

#include <zephyr/logging/log.h>
#include <zephyr/irq.h>
LOG_MODULE_REGISTER(flash_stm32_qspi, CONFIG_FLASH_LOG_LEVEL);

#define STM32_QSPI_FIFO_THRESHOLD       8
#define STM32_QSPI_CLOCK_PRESCALER_MAX  255

#define STM32_QSPI_UNKNOWN_MODE         (0xFF)

#define STM32_QSPI_USE_DMA              DT_NODE_HAS_PROP(DT_INST_PARENT(0), dmas)
#define STM32_QSPI_DMA_THRESHOLD        32      /* Threshold value in bytes for DMA use */

#if DT_HAS_COMPAT_STATUS_OKAY(st_stm32_qspi_nor)

#if STM32_QSPI_USE_DMA
#if defined(CONFIG_SOC_SERIES_STM32H7X)
static const uint32_t table_src_size[] = {
    MDMA_SRC_DATASIZE_BYTE,
    MDMA_SRC_DATASIZE_HALFWORD,
    MDMA_SRC_DATASIZE_WORD
};

static const uint32_t table_dst_size[] = {
    MDMA_DEST_DATASIZE_BYTE,
    MDMA_DEST_DATASIZE_HALFWORD,
    MDMA_DEST_DATASIZE_WORD
};

/* Lookup table to set dma priority from the DTS */
static const uint32_t table_priority[] = {
    MDMA_PRIORITY_LOW,
    MDMA_PRIORITY_MEDIUM,
    MDMA_PRIORITY_HIGH,
    MDMA_PRIORITY_VERY_HIGH
};
#else
static const uint32_t table_m_size[] = {
    LL_DMA_MDATAALIGN_BYTE,
    LL_DMA_MDATAALIGN_HALFWORD,
    LL_DMA_MDATAALIGN_WORD,
};

static const uint32_t table_p_size[] = {
    LL_DMA_PDATAALIGN_BYTE,
    LL_DMA_PDATAALIGN_HALFWORD,
    LL_DMA_PDATAALIGN_WORD,
};

/* Lookup table to set dma priority from the DTS */
static const uint32_t table_priority[] = {
    DMA_PRIORITY_LOW,
    DMA_PRIORITY_MEDIUM,
    DMA_PRIORITY_HIGH,
    DMA_PRIORITY_VERY_HIGH,
};
#endif /* CONFIG_SOC_SERIES_STM32H7X */
#endif /* STM32_QSPI_USE_DMA */

typedef void (*irq_config_func_t)(struct device const* dev);

struct stm32_dma_stream {
    void* reg;                  /* MDMA_TypeDef, DMA_TypeDef */
    struct device const* dev;
    uint32_t channel;
    struct dma_config cfg;
};

struct flash_stm32_qspi_config {
    QUADSPI_TypeDef* regs;
    struct stm32_pclken pclken;
    irq_config_func_t irq_config;
    size_t flash_size;
    uint32_t max_frequency;
    const struct pinctrl_dev_config* pcfg;
    #if STM32_QSPI_RESET_GPIO
    const struct gpio_dt_spec reset;
    #endif

    #if DT_NODE_HAS_PROP(DT_INST(0, st_stm32_qspi_nor), jedec_id)
    uint8_t jedec_id[DT_INST_PROP_LEN(0, jedec_id)];
    #endif /* jedec_id */
};

struct flash_stm32_qspi_data {
    QSPI_HandleTypeDef hqspi;
    struct k_sem sem;
    struct k_sem sync;

    #if defined(CONFIG_FLASH_PAGE_LAYOUT)
    struct flash_pages_layout layout;
    #endif
    struct jesd216_erase_type erase_types[JESD216_NUM_ERASE_TYPES];

    /* Number of bytes per page */
    uint16_t page_size;
    enum jesd216_dw15_qer_type qer_type;
    enum jesd216_mode_type mode;
    int cmd_status;
    struct stm32_dma_stream dma;
    uint8_t qspi_write_cmd;
    uint8_t qspi_read_cmd;
    uint8_t qspi_read_cmd_latency;

    /*
     * If set addressed operations should use 32-bit rather than
     * 24-bit addresses.
     */
    bool flag_access_32bit : 1;
};

static QSPI_CommandTypeDef const qspi_cmd_wren = {
    .Instruction     = SPI_NOR_CMD_WREN,
    .InstructionMode = QSPI_INSTRUCTION_1_LINE
};

static inline void qspi_lock_thread(struct device const* dev) {
    struct flash_stm32_qspi_data* dev_data = dev->data;

    k_sem_take(&dev_data->sem, K_FOREVER);
}

static inline void qspi_unlock_thread(struct device const* dev) {
    struct flash_stm32_qspi_data* dev_data = dev->data;

    k_sem_give(&dev_data->sem);
}

static inline void qspi_set_address_size(struct device const* dev,
                                         QSPI_CommandTypeDef* cmd) {
    struct flash_stm32_qspi_data const* dev_data = dev->data;

    if (dev_data->flag_access_32bit) {
        cmd->AddressSize = QSPI_ADDRESS_32_BITS;
        return;
    }

    cmd->AddressSize = QSPI_ADDRESS_24_BITS;
}

static inline int qspi_prepare_quad_read(struct device const* dev,
                                         QSPI_CommandTypeDef* cmd) {
    struct flash_stm32_qspi_data const* dev_data = dev->data;

    __ASSERT_NO_MSG((dev_data->mode == JESD216_MODE_114) ||
                    (dev_data->mode == JESD216_MODE_144));

    cmd->Instruction = dev_data->qspi_read_cmd;
    cmd->AddressMode = ((dev_data->mode == JESD216_MODE_114)
                            ? QSPI_ADDRESS_1_LINE
                            : QSPI_ADDRESS_4_LINES);
    cmd->DataMode    = QSPI_DATA_4_LINES;
    cmd->DummyCycles = dev_data->qspi_read_cmd_latency;

    return (0);
}

static inline int qspi_prepare_quad_program(struct device const* dev,
                                            QSPI_CommandTypeDef* cmd) {
    struct flash_stm32_qspi_data const* dev_data = dev->data;

    __ASSERT_NO_MSG(dev_data->qspi_write_cmd == SPI_NOR_CMD_PP_1_1_4 ||
                    dev_data->qspi_write_cmd == SPI_NOR_CMD_PP_1_4_4);

    cmd->Instruction = dev_data->qspi_write_cmd;
    cmd->AddressMode = ((cmd->Instruction == SPI_NOR_CMD_PP_1_1_4)
                            ? QSPI_ADDRESS_1_LINE
                            : QSPI_ADDRESS_4_LINES);
    cmd->DataMode    = QSPI_DATA_4_LINES;
    cmd->DummyCycles = 0;

    return (0);
}

/*
 * Send a command over QSPI bus.
 */
static int qspi_send_cmd(struct device const* dev, QSPI_CommandTypeDef const* cmd) {
    const struct flash_stm32_qspi_config* dev_cfg = dev->config;
    struct flash_stm32_qspi_data* dev_data = dev->data;
    HAL_StatusTypeDef hal_ret;

    ARG_UNUSED(dev_cfg);

    LOG_DBG("Instruction 0x%x", cmd->Instruction);

    dev_data->cmd_status = 0;

    hal_ret = HAL_QSPI_Command_IT(&dev_data->hqspi, cmd);
    if (hal_ret != HAL_OK) {
        LOG_ERR("%d: Failed to send QSPI instruction", hal_ret);
        return (-EIO);
    }
    LOG_DBG("CCR 0x%x", dev_cfg->regs->CCR);

    k_sem_take(&dev_data->sync, K_FOREVER);

    return (dev_data->cmd_status);
}

/*
 * Perform a read access over QSPI bus.
 */
static int qspi_read_access(struct device const* dev, QSPI_CommandTypeDef* cmd,
                            uint8_t* data, size_t size) {
    const struct flash_stm32_qspi_config* dev_cfg  = dev->config;
    struct flash_stm32_qspi_data* dev_data = dev->data;
    HAL_StatusTypeDef hal_ret;

    ARG_UNUSED(dev_cfg);

    cmd->NbData = size;

    dev_data->cmd_status = 0;

    hal_ret = HAL_QSPI_Command_IT(&dev_data->hqspi, cmd);
    if (hal_ret != HAL_OK) {
        LOG_ERR("%d: Failed to send QSPI instruction", hal_ret);
        return (-EIO);
    }

    if ((STM32_QSPI_USE_DMA == 1) &&
        (size >= STM32_QSPI_DMA_THRESHOLD)) {
        hal_ret = HAL_QSPI_Receive_DMA(&dev_data->hqspi, data);
    }
    else {
        hal_ret = HAL_QSPI_Receive_IT(&dev_data->hqspi, data);
    }

    if (hal_ret != HAL_OK) {
        LOG_ERR("%d: Failed to read data", hal_ret);
        return (-EIO);
    }

    k_sem_take(&dev_data->sync, K_FOREVER);

    return (dev_data->cmd_status);
}

/*
 * Perform a write access over QSPI bus.
 */
static int qspi_write_access(struct device const* dev, QSPI_CommandTypeDef* cmd,
                             uint8_t const* data, size_t size) {
    const struct flash_stm32_qspi_config* dev_cfg = dev->config;
    struct flash_stm32_qspi_data* dev_data = dev->data;
    HAL_StatusTypeDef hal_ret;

    ARG_UNUSED(dev_cfg);

    LOG_DBG("Instruction 0x%x", cmd->Instruction);

    cmd->NbData = size;

    dev_data->cmd_status = 0;

    hal_ret = HAL_QSPI_Command_IT(&dev_data->hqspi, cmd);
    if (hal_ret != HAL_OK) {
        LOG_ERR("%d: Failed to send QSPI instruction", hal_ret);
        return (-EIO);
    }

    if ((STM32_QSPI_USE_DMA == 1) &&
        (size >= STM32_QSPI_DMA_THRESHOLD)) {
        hal_ret = HAL_QSPI_Transmit_DMA(&dev_data->hqspi, (uint8_t*)data);
    }
    else {
        hal_ret = HAL_QSPI_Transmit_IT(&dev_data->hqspi, (uint8_t*)data);
    }

    if (hal_ret != HAL_OK) {
        LOG_ERR("%d: Failed to read data", hal_ret);
        return (-EIO);
    }
    LOG_DBG("CCR 0x%x", dev_cfg->regs->CCR);

    k_sem_take(&dev_data->sync, K_FOREVER);

    return (dev_data->cmd_status);
}

#if defined(CONFIG_FLASH_JESD216_API)
/*
 * Read Serial Flash ID :
 * perform a read access over SPI bus for read Identification (DataMode is already set)
 * and compare to the jedec-id from the DTYS table exists
 */
static int qspi_read_jedec_id(struct device const* dev, uint8_t* id) {
    struct flash_stm32_qspi_data* dev_data = dev->data;
    uint8_t data[JESD216_READ_ID_LEN];

    QSPI_CommandTypeDef cmd = {
        .Instruction     = JESD216_CMD_READ_ID,
        .AddressSize     = QSPI_ADDRESS_NONE,
        .DummyCycles     = 8,
        .InstructionMode = QSPI_INSTRUCTION_1_LINE,
        .AddressMode     = QSPI_ADDRESS_1_LINE,
        .DataMode        = QSPI_DATA_1_LINE,
        .NbData          = JESD216_READ_ID_LEN,
    };

    HAL_StatusTypeDef hal_ret;

    hal_ret = HAL_QSPI_Command_IT(&dev_data->hqspi, &cmd);

    if (hal_ret != HAL_OK) {
        LOG_ERR("%d: Failed to send OSPI instruction", hal_ret);
        return (-EIO);
    }

    hal_ret = HAL_QSPI_Receive(&dev_data->hqspi, data, HAL_QSPI_TIMEOUT_DEFAULT_VALUE);
    if (hal_ret != HAL_OK) {
        LOG_ERR("%d: Failed to read data", hal_ret);
        return (-EIO);
    }

    dev_data->cmd_status = 0;
    id = &data[0];

    return (0);
}
#endif /* CONFIG_FLASH_JESD216_API */

/*
 * Read Serial Flash Discovery Parameter
 */
static int qspi_read_sfdp(struct device const* dev, off_t addr, void* data,
                          size_t size) {
    struct flash_stm32_qspi_data* dev_data = dev->data;
    HAL_StatusTypeDef hal_ret;

    __ASSERT(data != NULL, "null destination");

    LOG_INF("Reading SFDP");

    QSPI_CommandTypeDef cmd = {
        .Instruction     = JESD216_CMD_READ_SFDP,
        .Address         = addr,
        .AddressSize     = QSPI_ADDRESS_24_BITS,
        .DummyCycles     = 8,
        .InstructionMode = QSPI_INSTRUCTION_1_LINE,
        .AddressMode     = QSPI_ADDRESS_1_LINE,
        .DataMode        = QSPI_DATA_1_LINE,
        .NbData          = size,
    };

    hal_ret = HAL_QSPI_Command(&dev_data->hqspi, &cmd,
                               HAL_QSPI_TIMEOUT_DEFAULT_VALUE);
    if (hal_ret != HAL_OK) {
        LOG_ERR("%d: Failed to send SFDP instruction", hal_ret);
        return (-EIO);
    }

    hal_ret = HAL_QSPI_Receive(&dev_data->hqspi, (uint8_t*)data,
                               HAL_QSPI_TIMEOUT_DEFAULT_VALUE);
    if (hal_ret != HAL_OK) {
        LOG_ERR("%d: Failed to read SFDP", hal_ret);
        return (-EIO);
    }

    dev_data->cmd_status = 0;

    return (0);
}

static bool qspi_address_is_valid(struct device const* dev, off_t addr,
                                  size_t size) {
    const struct flash_stm32_qspi_config* dev_cfg = dev->config;
    size_t flash_size = dev_cfg->flash_size;

    return ((addr >= 0) && ((uint64_t)addr + (uint64_t)size <= flash_size));
}

<<<<<<< HEAD
#ifdef CONFIG_STM32_MEMMAP
/* Must be called inside qspi_lock_thread(). */
static int stm32_qspi_set_memory_mapped(const struct device *dev)
{
	int ret;
	HAL_StatusTypeDef hal_ret;
	struct flash_stm32_qspi_data *dev_data = dev->data;

	QSPI_CommandTypeDef cmd = {
		.Instruction = SPI_NOR_CMD_READ,
		.Address = 0,
		.InstructionMode = QSPI_INSTRUCTION_1_LINE,
		.AddressMode = QSPI_ADDRESS_1_LINE,
		.DataMode = QSPI_DATA_1_LINE,
	};

	qspi_set_address_size(dev, &cmd);
	if (IS_ENABLED(STM32_QSPI_USE_QUAD_IO)) {
		ret = qspi_prepare_quad_read(dev, &cmd);
		if (ret < 0) {
			return ret;
		}
	}

	QSPI_MemoryMappedTypeDef mem_mapped = {
		.TimeOutActivation = QSPI_TIMEOUT_COUNTER_DISABLE,
	};

	hal_ret = HAL_QSPI_MemoryMapped(&dev_data->hqspi, &cmd, &mem_mapped);
	if (hal_ret != 0) {
		LOG_ERR("%d: Failed to enable memory mapped", hal_ret);
		return -EIO;
	}

	LOG_DBG("MemoryMap mode enabled");
	return 0;
}

static bool stm32_qspi_is_memory_mapped(const struct device *dev)
{
	struct flash_stm32_qspi_data *dev_data = dev->data;

	return READ_BIT(dev_data->hqspi.Instance->CCR, QUADSPI_CCR_FMODE) == QUADSPI_CCR_FMODE;
}

static int stm32_qspi_abort(const struct device *dev)
{
	struct flash_stm32_qspi_data *dev_data = dev->data;
	HAL_StatusTypeDef hal_ret;

	hal_ret = HAL_QSPI_Abort(&dev_data->hqspi);
	if (hal_ret != HAL_OK) {
		LOG_ERR("%d: QSPI abort failed", hal_ret);
		return -EIO;
	}

	return 0;
}
#endif

static int flash_stm32_qspi_read(const struct device *dev, off_t addr,
				 void *data, size_t size)
{
	int ret;

	if (!qspi_address_is_valid(dev, addr, size)) {
		LOG_DBG("Error: address or size exceeds expected values: "
			"addr 0x%lx, size %zu", (long)addr, size);
		return -EINVAL;
	}

	/* read non-zero size */
	if (size == 0) {
		return 0;
	}

#ifdef CONFIG_STM32_MEMMAP
	qspi_lock_thread(dev);

	/* Do reads through memory-mapping instead of indirect */
	if (!stm32_qspi_is_memory_mapped(dev)) {
		ret = stm32_qspi_set_memory_mapped(dev);
		if (ret != 0) {
			LOG_ERR("READ: failed to set memory mapped");
			goto end;
		}
	}

	__ASSERT_NO_MSG(stm32_qspi_is_memory_mapped(dev));

	uintptr_t mmap_addr = STM32_QSPI_BASE_ADDRESS + addr;

	LOG_DBG("Memory-mapped read from 0x%08lx, len %zu", mmap_addr, size);
	memcpy(data, (void *)mmap_addr, size);
	ret = 0;
	goto end;
#else
	QSPI_CommandTypeDef cmd = {
		.Instruction = SPI_NOR_CMD_READ,
		.Address = addr,
		.InstructionMode = QSPI_INSTRUCTION_1_LINE,
		.AddressMode = QSPI_ADDRESS_1_LINE,
		.DataMode = QSPI_DATA_1_LINE,
	};

	qspi_set_address_size(dev, &cmd);
	if (IS_ENABLED(STM32_QSPI_USE_QUAD_IO)) {
		ret = qspi_prepare_quad_read(dev, &cmd);
		if (ret < 0) {
			return ret;
		}
	}

	qspi_lock_thread(dev);

	ret = qspi_read_access(dev, &cmd, data, size);
	goto end;
#endif

end:
	qspi_unlock_thread(dev);

	return ret;
=======
static int flash_stm32_qspi_read(struct device const* dev, off_t addr,
                                 void* data, size_t size) {
    bool is_valid;
    int ret;

    is_valid = qspi_address_is_valid(dev, addr, size);
    if (is_valid == false) {
        LOG_DBG("Error: address or size exceeds expected values: "
                "addr 0x%lx, size %zu", (long)addr, size);
        return (-EINVAL);
    }

    /* read non-zero size */
    if (size == 0) {
        return (0);
    }

    QSPI_CommandTypeDef cmd = {
        .Instruction     = SPI_NOR_CMD_READ,
        .Address         = addr,
        .InstructionMode = QSPI_INSTRUCTION_1_LINE,
        .AddressMode     = QSPI_ADDRESS_1_LINE,
        .DataMode        = QSPI_DATA_1_LINE,
    };

    qspi_set_address_size(dev, &cmd);
    if (IS_ENABLED(STM32_QSPI_USE_QUAD_IO)) {
        ret = qspi_prepare_quad_read(dev, &cmd);
        if (ret < 0) {
            return (ret);
        }
    }

    qspi_lock_thread(dev);

    ret = qspi_read_access(dev, &cmd, data, size);

    qspi_unlock_thread(dev);

    return (ret);
>>>>>>> 3c1b4db2
}

static int qspi_wait_until_ready(struct device const* dev) {
    uint8_t reg;
    int ret;

    QSPI_CommandTypeDef cmd = {
        .Instruction     = SPI_NOR_CMD_RDSR,
        .InstructionMode = QSPI_INSTRUCTION_1_LINE,
        .DataMode        = QSPI_DATA_1_LINE,
    };

    do {
        ret = qspi_read_access(dev, &cmd, &reg, sizeof(reg));
    } while (!ret && (reg & SPI_NOR_WIP_BIT));

    return (ret);
}

<<<<<<< HEAD
static int flash_stm32_qspi_write(const struct device *dev, off_t addr,
				  const void *data, size_t size)
{
	int ret = 0;

	if (!qspi_address_is_valid(dev, addr, size)) {
		LOG_DBG("Error: address or size exceeds expected values: "
			"addr 0x%lx, size %zu", (long)addr, size);
		return -EINVAL;
	}

	/* write non-zero size */
	if (size == 0) {
		return 0;
	}

	QSPI_CommandTypeDef cmd_write_en = {
		.Instruction = SPI_NOR_CMD_WREN,
		.InstructionMode = QSPI_INSTRUCTION_1_LINE,
	};

	QSPI_CommandTypeDef cmd_pp = {
		.Instruction = SPI_NOR_CMD_PP,
		.InstructionMode = QSPI_INSTRUCTION_1_LINE,
		.AddressMode = QSPI_ADDRESS_1_LINE,
		.DataMode = QSPI_DATA_1_LINE,
	};

	qspi_set_address_size(dev, &cmd_pp);
	if (IS_ENABLED(STM32_QSPI_USE_QUAD_IO)) {
		ret = qspi_prepare_quad_program(dev, &cmd_pp);
		if (ret < 0) {
			return ret;
		}
	}

	qspi_lock_thread(dev);

#ifdef CONFIG_STM32_MEMMAP
	if (stm32_qspi_is_memory_mapped(dev)) {
		/* Abort ongoing transfer to force CS high/BUSY deasserted */
		ret = stm32_qspi_abort(dev);
		if (ret != 0) {
			LOG_ERR("Failed to abort memory-mapped access before write");
			goto end;
		}
	}
#endif

	while (size > 0) {
		size_t to_write = size;

		/* Don't write more than a page. */
		if (to_write >= SPI_NOR_PAGE_SIZE) {
			to_write = SPI_NOR_PAGE_SIZE;
		}

		/* Don't write across a page boundary */
		if (((addr + to_write - 1U) / SPI_NOR_PAGE_SIZE)
		    != (addr / SPI_NOR_PAGE_SIZE)) {
			to_write = SPI_NOR_PAGE_SIZE -
						(addr % SPI_NOR_PAGE_SIZE);
		}

		ret = qspi_send_cmd(dev, &cmd_write_en);
		if (ret != 0) {
			break;
		}

		cmd_pp.Address = addr;
		ret = qspi_write_access(dev, &cmd_pp, data, to_write);
		if (ret != 0) {
			break;
		}

		size -= to_write;
		data = (const uint8_t *)data + to_write;
		addr += to_write;

		ret = qspi_wait_until_ready(dev);
		if (ret != 0) {
			break;
		}
	}
	goto end;

end:
	qspi_unlock_thread(dev);

	return ret;
}

static int flash_stm32_qspi_erase(const struct device *dev, off_t addr,
				  size_t size)
{
	const struct flash_stm32_qspi_config *dev_cfg = dev->config;
	struct flash_stm32_qspi_data *dev_data = dev->data;
	int ret = 0;

	if (!qspi_address_is_valid(dev, addr, size)) {
		LOG_DBG("Error: address or size exceeds expected values: "
			"addr 0x%lx, size %zu", (long)addr, size);
		return -EINVAL;
	}

	/* erase non-zero size */
	if (size == 0) {
		return 0;
	}

	QSPI_CommandTypeDef cmd_write_en = {
		.Instruction = SPI_NOR_CMD_WREN,
		.InstructionMode = QSPI_INSTRUCTION_1_LINE,
	};

	QSPI_CommandTypeDef cmd_erase = {
		.Instruction = 0,
		.InstructionMode = QSPI_INSTRUCTION_1_LINE,
		.AddressMode = QSPI_ADDRESS_1_LINE,
	};

	qspi_set_address_size(dev, &cmd_erase);
	qspi_lock_thread(dev);

#ifdef CONFIG_STM32_MEMMAP
	if (stm32_qspi_is_memory_mapped(dev)) {
		/* Abort ongoing transfer to force CS high/BUSY deasserted */
		ret = stm32_qspi_abort(dev);
		if (ret != 0) {
			LOG_ERR("Failed to abort memory-mapped access before erase");
			goto end;
		}
	}
#endif

	while ((size > 0) && (ret == 0)) {
		cmd_erase.Address = addr;
		qspi_send_cmd(dev, &cmd_write_en);

		if (size == dev_cfg->flash_size) {
			/* chip erase */
			cmd_erase.Instruction = SPI_NOR_CMD_CE;
			cmd_erase.AddressMode = QSPI_ADDRESS_NONE;
			qspi_send_cmd(dev, &cmd_erase);
			size -= dev_cfg->flash_size;
		} else {
			const struct jesd216_erase_type *erase_types =
							dev_data->erase_types;
			const struct jesd216_erase_type *bet = NULL;

			for (uint8_t ei = 0;
				ei < JESD216_NUM_ERASE_TYPES; ++ei) {
				const struct jesd216_erase_type *etp =
							&erase_types[ei];

				if ((etp->exp != 0)
				    && SPI_NOR_IS_ALIGNED(addr, etp->exp)
				    && SPI_NOR_IS_ALIGNED(size, etp->exp)
				    && ((bet == NULL)
					|| (etp->exp > bet->exp))) {
					bet = etp;
					cmd_erase.Instruction = bet->cmd;
				}
			}
			if (bet != NULL) {
				qspi_send_cmd(dev, &cmd_erase);
				addr += BIT(bet->exp);
				size -= BIT(bet->exp);
			} else {
				LOG_ERR("Can't erase %zu at 0x%lx",
					size, (long)addr);
				ret = -EINVAL;
			}
		}
		qspi_wait_until_ready(dev);
	}
	goto end;

end:
	qspi_unlock_thread(dev);

	return ret;
=======
static int flash_stm32_qspi_write(struct device const* dev, off_t addr,
                                  void const* data, size_t size) {
    int ret = 0;

    if (!qspi_address_is_valid(dev, addr, size)) {
        LOG_DBG("Error: address or size exceeds expected values: "
                "addr 0x%lx, size %zu", (long)addr, size);
        return (-EINVAL);
    }

    /* write non-zero size */
    if (size == 0) {
        return (0);
    }

    QSPI_CommandTypeDef cmd_pp = {
        .Instruction     = SPI_NOR_CMD_PP,
        .InstructionMode = QSPI_INSTRUCTION_1_LINE,
        .AddressMode     = QSPI_ADDRESS_1_LINE,
        .DataMode        = QSPI_DATA_1_LINE,
    };

    qspi_set_address_size(dev, &cmd_pp);
    if (IS_ENABLED(STM32_QSPI_USE_QUAD_IO)) {
        ret = qspi_prepare_quad_program(dev, &cmd_pp);
        if (ret < 0) {
            return (ret);
        }
    }

    qspi_lock_thread(dev);

    while (size > 0) {
        size_t to_write = size;

        /* Don't write more than a page. */
        if (to_write >= SPI_NOR_PAGE_SIZE) {
            to_write = SPI_NOR_PAGE_SIZE;
        }

        /* Don't write across a page boundary */
        if (((addr + to_write - 1U) / SPI_NOR_PAGE_SIZE)
            != (addr / SPI_NOR_PAGE_SIZE)) {
            to_write = SPI_NOR_PAGE_SIZE -
                                    (addr % SPI_NOR_PAGE_SIZE);
        }

        ret = qspi_send_cmd(dev, &qspi_cmd_wren);
        if (ret != 0) {
            break;
        }

        cmd_pp.Address = addr;
        ret = qspi_write_access(dev, &cmd_pp, data, to_write);
        if (ret != 0) {
            break;
        }

        size -= to_write;
        data  = (uint8_t const*)data + to_write;
        addr += to_write;

        ret = qspi_wait_until_ready(dev);
        if (ret != 0) {
            break;
        }
    }

    qspi_unlock_thread(dev);

    return (ret);
}

static int flash_stm32_qspi_erase(struct device const* dev, off_t addr,
                                  size_t size) {
    const struct flash_stm32_qspi_config* dev_cfg = dev->config;
    struct flash_stm32_qspi_data const* dev_data = dev->data;
    bool is_valid;
    int ret = 0;

    is_valid = qspi_address_is_valid(dev, addr, size);
    if (is_valid == false) {
        LOG_DBG("Error: address or size exceeds expected values: "
                "addr 0x%lx, size %zu", (long)addr, size);
        return (-EINVAL);
    }

    /* erase non-zero size */
    if (size == 0) {
        return (0);
    }

    QSPI_CommandTypeDef cmd_erase = {
        .Instruction     = 0,
        .InstructionMode = QSPI_INSTRUCTION_1_LINE,
        .AddressMode     = QSPI_ADDRESS_1_LINE,
    };

    qspi_set_address_size(dev, &cmd_erase);
    qspi_lock_thread(dev);

    while ((size > 0) && (ret == 0)) {
        cmd_erase.Address = addr;
        qspi_send_cmd(dev, &qspi_cmd_wren);

        if (size == dev_cfg->flash_size) {
            /* chip erase */
            cmd_erase.Instruction = SPI_NOR_CMD_CE;
            cmd_erase.AddressMode = QSPI_ADDRESS_NONE;
            qspi_send_cmd(dev, &cmd_erase);
            size -= dev_cfg->flash_size;
        }
        else {
            const struct jesd216_erase_type* erase_types =
                                                dev_data->erase_types;
            const struct jesd216_erase_type* bet = NULL;

            for (uint8_t ei = 0;
                ei < JESD216_NUM_ERASE_TYPES; ++ei) {
                const struct jesd216_erase_type* etp =
                                        &erase_types[ei];

                if ((etp->exp != 0) &&
                    SPI_NOR_IS_ALIGNED(addr, etp->exp) && 
                    SPI_NOR_IS_ALIGNED(size, etp->exp) &&
                    ((bet == NULL) || (etp->exp > bet->exp))) {
                    bet = etp;
                    cmd_erase.Instruction = bet->cmd;
                }
            }

            if (bet != NULL) {
                qspi_send_cmd(dev, &cmd_erase);
                addr += BIT(bet->exp);
                size -= BIT(bet->exp);
            }
            else {
                LOG_ERR("Can't erase %zu at 0x%lx",
                        size, (long)addr);
                ret = -EINVAL;
            }
        }
        qspi_wait_until_ready(dev);
    }

    qspi_unlock_thread(dev);

    return (ret);
>>>>>>> 3c1b4db2
}

static struct flash_parameters const flash_stm32_qspi_parameters = {
    .write_block_size = 1,
    .erase_value = 0xFF
};

static struct flash_parameters const*
flash_stm32_qspi_get_parameters(struct device const* dev) {
    ARG_UNUSED(dev);

    return (&flash_stm32_qspi_parameters);
}

static void flash_stm32_qspi_isr(struct device const* dev) {
    struct flash_stm32_qspi_data* dev_data = dev->data;

    HAL_QSPI_IRQHandler(&dev_data->hqspi);
}

/* This function is executed in the interrupt context */
#if STM32_QSPI_USE_DMA
#if defined(CONFIG_SOC_SERIES_STM32H7X) /* #CUSTOM@NDRS */
static void qspi_dma_callback(struct device const* dev, void* arg,
                              uint32_t channel, int status) {
    MDMA_HandleTypeDef* hmdma = arg;

    ARG_UNUSED(dev);

    if (status < 0) {
        LOG_ERR("DMA callback error with channel %d.", channel);
    }

    HAL_MDMA_IRQHandler(hmdma);
}
#else
static void qspi_dma_callback(struct device const* dev, void* arg,
                              uint32_t channel, int status) {
    DMA_HandleTypeDef* hdma = arg;

    ARG_UNUSED(dev);

    if (status < 0) {
        LOG_ERR("DMA callback error with channel %d.", channel);
    }

    HAL_DMA_IRQHandler(hdma);
}
#endif
#endif

__weak HAL_StatusTypeDef HAL_DMA_Abort(DMA_HandleTypeDef* hdma) {
    return (HAL_OK);
}

__weak HAL_StatusTypeDef HAL_DMA_Abort_IT(DMA_HandleTypeDef* hdma) {
    return (HAL_OK);
}

/*
 * Transfer Error callback.
 */
void HAL_QSPI_ErrorCallback(QSPI_HandleTypeDef* hqspi) {
    struct flash_stm32_qspi_data* dev_data =
            CONTAINER_OF(hqspi, struct flash_stm32_qspi_data, hqspi);

    LOG_DBG("Enter");

    dev_data->cmd_status = -EIO;

    k_sem_give(&dev_data->sync);
}

/*
 * Command completed callback.
 */
void HAL_QSPI_CmdCpltCallback(QSPI_HandleTypeDef* hqspi) {
    struct flash_stm32_qspi_data* dev_data =
            CONTAINER_OF(hqspi, struct flash_stm32_qspi_data, hqspi);

    k_sem_give(&dev_data->sync);
}

/*
 * Rx Transfer completed callback.
 */
void HAL_QSPI_RxCpltCallback(QSPI_HandleTypeDef* hqspi) {
    struct flash_stm32_qspi_data* dev_data =
            CONTAINER_OF(hqspi, struct flash_stm32_qspi_data, hqspi);

    k_sem_give(&dev_data->sync);
}

/*
 * Tx Transfer completed callback.
 */
void HAL_QSPI_TxCpltCallback(QSPI_HandleTypeDef* hqspi) {
    struct flash_stm32_qspi_data* dev_data =
            CONTAINER_OF(hqspi, struct flash_stm32_qspi_data, hqspi);

    k_sem_give(&dev_data->sync);
}

/*
 * Status Match callback.
 */
void HAL_QSPI_StatusMatchCallback(QSPI_HandleTypeDef* hqspi) {
    struct flash_stm32_qspi_data* dev_data =
            CONTAINER_OF(hqspi, struct flash_stm32_qspi_data, hqspi);

    k_sem_give(&dev_data->sync);
}

/*
 * Timeout callback.
 */
void HAL_QSPI_TimeOutCallback(QSPI_HandleTypeDef* hqspi) {
    struct flash_stm32_qspi_data* dev_data =
            CONTAINER_OF(hqspi, struct flash_stm32_qspi_data, hqspi);

    LOG_DBG("Enter");

    dev_data->cmd_status = -EIO;

    k_sem_give(&dev_data->sync);
}

#if defined(CONFIG_FLASH_PAGE_LAYOUT)
static void flash_stm32_qspi_pages_layout(struct device const* dev,
                                          const struct flash_pages_layout** layout,
                                          size_t* layout_size) {
    struct flash_stm32_qspi_data const* dev_data = dev->data;

    *layout      = &dev_data->layout;
    *layout_size = 1;
}
#endif

static const struct flash_driver_api flash_stm32_qspi_driver_api = {
    .read           = flash_stm32_qspi_read,
    .write          = flash_stm32_qspi_write,
    .erase          = flash_stm32_qspi_erase,
    .get_parameters = flash_stm32_qspi_get_parameters,
    #if defined(CONFIG_FLASH_PAGE_LAYOUT)
    .page_layout = flash_stm32_qspi_pages_layout,
    #endif
    #if defined(CONFIG_FLASH_JESD216_API)
    .sfdp_read     = qspi_read_sfdp,
    .read_jedec_id = qspi_read_jedec_id,
    #endif /* CONFIG_FLASH_JESD216_API */
};

#if defined(CONFIG_FLASH_PAGE_LAYOUT)
static int setup_pages_layout(struct device const* dev) {
    const struct flash_stm32_qspi_config* dev_cfg = dev->config;
    struct flash_stm32_qspi_data* data = dev->data;
    const size_t flash_size   = dev_cfg->flash_size;
    uint32_t layout_page_size = data->page_size;
    uint8_t exp = 0;

    /* Find the smallest erase size. */
    for (size_t i = 0; i < ARRAY_SIZE(data->erase_types); ++i) {
        const struct jesd216_erase_type* etp = &data->erase_types[i];

        if ((etp->cmd != 0) &&
            ((exp == 0) || (etp->exp < exp))) {
            exp = etp->exp;
        }
    }

    if (exp == 0) {
        return (-ENOTSUP);
    }

    uint32_t erase_size = BIT(exp);

    /* We need layout page size to be compatible with erase size */
    if ((layout_page_size % erase_size) != 0) {
        LOG_DBG("layout page %u not compatible with erase size %u",
                layout_page_size, erase_size);
        LOG_DBG("erase size will be used as layout page size");
        layout_page_size = erase_size;
    }

    /* Warn but accept layout page sizes that leave inaccessible
     * space.
     */
    if ((flash_size % layout_page_size) != 0) {
        LOG_INF("layout page %u wastes space with device size %zu",
                layout_page_size, flash_size);
    }

    data->layout.pages_size  = layout_page_size;
    data->layout.pages_count = flash_size / layout_page_size;
    LOG_DBG("layout %u x %u By pages", data->layout.pages_count,
                                       data->layout.pages_size);

    return (0);
}
#endif /* CONFIG_FLASH_PAGE_LAYOUT */

static int qspi_program_addr_4b(struct device const* dev, bool write_enable) {
    int ret;

    /* Send write enable command, if required */
    if (write_enable == true) {
        ret = qspi_send_cmd(dev, &qspi_cmd_wren);
        if (ret != 0) {
            return (ret);
        }
    }

    /* Program the flash memory to use 4 bytes addressing */
    QSPI_CommandTypeDef cmd = {
        .Instruction     = SPI_NOR_CMD_4BA,
        .InstructionMode = QSPI_INSTRUCTION_1_LINE,
    };

    /*
     * No need to Read control register afterwards to verify if 4byte addressing mode
     * is enabled as the effect of the command is immediate
     * and the SPI_NOR_CMD_RDCR is vendor-specific :
     * SPI_NOR_4BYTE_BIT is BIT 5 for Macronix and 0 for Micron or Windbond
     * Moreover bit value meaning is also vendor-specific
     */

    return qspi_send_cmd(dev, &cmd);
}

static int qspi_read_status_register(struct device const* dev, uint8_t reg_num, uint8_t* reg) {
    QSPI_CommandTypeDef cmd = {
        .InstructionMode = QSPI_INSTRUCTION_1_LINE,
        .DataMode = QSPI_DATA_1_LINE,
    };

    switch (reg_num) {
        case 1U :
            cmd.Instruction = SPI_NOR_CMD_RDSR;
            break;

        case 2U :
            cmd.Instruction = SPI_NOR_CMD_RDSR2;
            break;

        case 3U :
            cmd.Instruction = SPI_NOR_CMD_RDSR3;
            break;

        default :
            return (-EINVAL);
    }

    return qspi_read_access(dev, &cmd, reg, sizeof(*reg));
}

static int qspi_write_status_register(struct device const* dev, uint8_t reg_num, uint8_t reg) {
    struct flash_stm32_qspi_data const* dev_data = dev->data;
    size_t size;
    uint8_t regs[4];
    uint8_t const* regs_p;
    int ret;

    QSPI_CommandTypeDef cmd = {
        .Instruction     = SPI_NOR_CMD_WRSR,
        .InstructionMode = QSPI_INSTRUCTION_1_LINE,
        .DataMode        = QSPI_DATA_1_LINE,
    };

    if (reg_num == 1) {
        size    = 1U;
        regs[0] = reg;
        regs_p  = &regs[0];
        /* 1 byte write clears SR2, write SR2 as well */
        if (dev_data->qer_type == JESD216_DW15_QER_S2B1v1) {
            ret = qspi_read_status_register(dev, 2, &regs[1]);
            if (ret < 0) {
                return (ret);
            }
            size = 2U;
        }
    }
    else if (reg_num == 2) {
        cmd.Instruction = SPI_NOR_CMD_WRSR2;
        size    = 1U;
        regs[1] = reg;
        regs_p  = &regs[1];
        /* if SR2 write needs SR1 */
        if ((dev_data->qer_type == JESD216_DW15_QER_VAL_S2B1v1) ||
            (dev_data->qer_type == JESD216_DW15_QER_VAL_S2B1v4) ||
            (dev_data->qer_type == JESD216_DW15_QER_VAL_S2B1v5)) {
            ret = qspi_read_status_register(dev, 1, &regs[0]);
            if (ret < 0) {
                return (ret);
            }

            cmd.Instruction = SPI_NOR_CMD_WRSR;
            size   = 2U;
            regs_p = &regs[0];
        }
    }
    else if (reg_num == 3) {
        cmd.Instruction = SPI_NOR_CMD_WRSR3;
        size    = 1U;
        regs[2] = reg;
        regs_p  = &regs[2];
    }
    else {
        return (-EINVAL);
    }

    return qspi_write_access(dev, &cmd, regs_p, size);
}

static int qspi_write_enable(struct device const* dev) {
    uint8_t reg;
    int ret;

    ret = qspi_send_cmd(dev, &qspi_cmd_wren);
    if (ret) {
        return (ret);
    }

    do {
        ret = qspi_read_status_register(dev, 1U, &reg);
    } while (!ret && !(reg & SPI_NOR_WEL_BIT));

    return (ret);
}

static int qspi_program_quad_io(struct device const* dev) {
    struct flash_stm32_qspi_data const* data = dev->data;
    uint8_t qe_reg_num;
    uint8_t qe_bit;
    uint8_t reg;
    int ret;

    switch (data->qer_type) {
        case JESD216_DW15_QER_NONE :
            /* no QE bit, device detects reads based on opcode */
            return (0);

        case JESD216_DW15_QER_S1B6 :
            qe_reg_num = 1U;
            qe_bit = BIT(6U);
            break;

        case JESD216_DW15_QER_S2B7 :
            qe_reg_num = 2U;
            qe_bit = BIT(7U);
            break;

        case JESD216_DW15_QER_S2B1v1 :
        case JESD216_DW15_QER_S2B1v4 :
        case JESD216_DW15_QER_S2B1v5 :
        case JESD216_DW15_QER_S2B1v6 :
            qe_reg_num = 2U;
            qe_bit = BIT(1U);
            break;

        default :
            return (-ENOTSUP);
    }

    ret = qspi_read_status_register(dev, qe_reg_num, &reg);
    if (ret < 0) {
        return (ret);
    }

    /* exit early if QE bit is already set */
    if ((reg & qe_bit) != 0U) {
        return (0);
    }

    reg |= qe_bit;

    ret = qspi_write_enable(dev);
    if (ret < 0) {
        return (ret);
    }

    ret = qspi_write_status_register(dev, qe_reg_num, reg);
    if (ret < 0) {
        return (ret);
    }

    ret = qspi_wait_until_ready(dev);
    if (ret < 0) {
        return (ret);
    }

    /* validate that QE bit is set */
    ret = qspi_read_status_register(dev, qe_reg_num, &reg);
    if (ret < 0) {
        return (ret);
    }

    if ((reg & qe_bit) == 0U) {
        LOG_ERR("Status Register %u [0x%02x] not set", qe_reg_num, reg);
        return (-EIO);
    }

    return (ret);
}

static int spi_nor_process_bfp(struct device const* dev,
                               const struct jesd216_param_header* php,
                               const struct jesd216_bfp* bfp) {
    const struct flash_stm32_qspi_config* dev_cfg = dev->config;
    struct flash_stm32_qspi_data* data = dev->data;
    struct jesd216_erase_type* etp = data->erase_types;
    const size_t flash_size = (size_t)(jesd216_bfp_density(bfp) / 8U);
    uint8_t addr_mode;
    int rc;

    if (flash_size != dev_cfg->flash_size) {
        LOG_ERR("Unexpected flash size: %u", flash_size);
    }

    LOG_INF("%s: %u MiB flash", dev->name, (uint32_t)(flash_size >> 20));

    /* Copy over the erase types, preserving their order.  (The
     * Sector Map Parameter table references them by index.)
     */
    memset(data->erase_types, 0, sizeof(data->erase_types));
    for (uint8_t ti = 1; ti <= ARRAY_SIZE(data->erase_types); ++ti) {
        if (jesd216_bfp_erase(bfp, ti, etp) == 0) {
            LOG_DBG("Erase %u with %02x",
                    (uint32_t)BIT(etp->exp), etp->cmd);
        }
        ++etp;
    }

    data->page_size = (uint16_t)jesd216_bfp_page_size(php, bfp);

    LOG_DBG("Page size %u bytes", data->page_size);
    LOG_DBG("Flash size %u bytes", flash_size);

    addr_mode = jesd216_bfp_addrbytes(bfp);
    if (addr_mode == JESD216_SFDP_BFP_DW1_ADDRBYTES_VAL_3B4B) {
        struct jesd216_bfp_dw16 dw16;

        if (jesd216_bfp_decode_dw16(php, bfp, &dw16) == 0) {
            /*
             * According to JESD216, the bit0 of dw16.enter_4ba
             * portion of flash description register 16 indicates
             * if it is enough to use 0xB7 instruction without
             * write enable to switch to 4 bytes addressing mode.
             * If bit 1 is set, a write enable is needed.
             */
            if (dw16.enter_4ba & 0x03) {
                rc = qspi_program_addr_4b(dev, dw16.enter_4ba & 2);
                if (rc == 0) {
                    data->flag_access_32bit = true;
                    LOG_INF("Flash - address mode: 4B");
                }
                else {
                    LOG_ERR("Unable to enter 4B mode: %d\n", rc);
                    return rc;
                }
            }
        }
    }

    if (addr_mode == JESD216_SFDP_BFP_DW1_ADDRBYTES_VAL_4B) {
        data->flag_access_32bit = true;
        LOG_INF("Flash - address mode: 4B");
    }

    /*
     * Only check if the 1-4-4 (i.e. 4READ) or 1-1-4 (QREAD)
     * is supported - other modes are not.
     */
    if (IS_ENABLED(STM32_QSPI_USE_QUAD_IO)) {
        enum jesd216_mode_type const supported_modes[] = {JESD216_MODE_114,
                                                          JESD216_MODE_144};
        struct jesd216_bfp_dw15 dw15;
        struct jesd216_instr res;

        /* reset active mode */
        data->mode = STM32_QSPI_UNKNOWN_MODE;

        /* query supported read modes, begin from the slowest */
        for (size_t i = 0; i < ARRAY_SIZE(supported_modes); ++i) {
            rc = jesd216_bfp_read_support(php, bfp, supported_modes[i], &res);
            if (rc >= 0) {
                LOG_INF("Quad read mode %d instr [0x%x] supported",
                        supported_modes[i], res.instr);

                data->mode = supported_modes[i];
                data->qspi_read_cmd = res.instr;
                data->qspi_read_cmd_latency = res.wait_states;

                if (res.mode_clocks) {
                    data->qspi_read_cmd_latency += res.mode_clocks;
                }
            }
        }

        /* don't continue when there is no supported mode */
        if (data->mode == STM32_QSPI_UNKNOWN_MODE) {
            LOG_ERR("No supported flash read mode found");
            return (-ENOTSUP);
        }

        LOG_INF("Quad read mode %d instr [0x%x] will be used", data->mode, res.instr);

        /* try to decode QE requirement type */
        rc = jesd216_bfp_decode_dw15(php, bfp, &dw15);
        if (rc < 0) {
            /* will use QER from DTS or default (refer to device data) */
            LOG_WRN("Unable to decode QE requirement [DW15]: %d", rc);
        }
        else {
            /* bypass DTS QER value */
            data->qer_type = dw15.qer;
        }

        LOG_INF("QE requirement mode: %x", data->qer_type);

        /* enable QE */
        rc = qspi_program_quad_io(dev);
        if (rc < 0) {
            LOG_ERR("Failed to enable Quad mode: %d", rc);
            return rc;
        }

        LOG_INF("Quad mode enabled");
    }

    return (0);
}

#if STM32_QSPI_RESET_GPIO
static void flash_stm32_qspi_gpio_reset(struct device const* dev) {
    const struct flash_stm32_qspi_config* dev_cfg = dev->config;

    /* Generate RESETn pulse for the flash memory */
    gpio_pin_configure_dt(&dev_cfg->reset, GPIO_OUTPUT_ACTIVE);
    k_msleep(DT_INST_PROP(0, reset_gpios_duration));
    gpio_pin_set_dt(&dev_cfg->reset, 0);
}
#endif

#if STM32_QSPI_RESET_CMD
static int flash_stm32_qspi_send_reset(struct device const* dev) {
    QSPI_CommandTypeDef cmd = {
        .Instruction     = SPI_NOR_CMD_RESET_EN,
        .InstructionMode = QSPI_INSTRUCTION_1_LINE,
    };
    int ret;

    ret = qspi_send_cmd(dev, &cmd);
    if (ret != 0) {
        LOG_ERR("%d: Failed to send RESET_EN", ret);
        return (ret);
    }

    cmd.Instruction = SPI_NOR_CMD_RESET_MEM;
    ret = qspi_send_cmd(dev, &cmd);
    if (ret != 0) {
        LOG_ERR("%d: Failed to send RESET_MEM", ret);
        return (ret);
    }
    return (0);
}
#endif

#if STM32_QSPI_USE_DMA
#if defined(CONFIG_SOC_SERIES_STM32H7X)
static int flash_stm32_qspi_mdma_init(struct flash_stm32_qspi_data* dev_data) {
    /*
     * DMA configuration
     * Due to use of QSPI HAL API in current driver,
     * both HAL and Zephyr DMA drivers should be configured.
     * The required configuration for Zephyr DMA driver should only provide
     * the minimum information to inform the DMA slot will be in used and
     * how to route callbacks.
     */
    struct dma_config dma_cfg = dev_data->dma.cfg;
    static MDMA_HandleTypeDef hmdma;
    bool is_ready;
    int ret;

    is_ready = device_is_ready(dev_data->dma.dev);
    if (is_ready == false) {
        LOG_ERR("%s device not ready", dev_data->dma.dev->name);
        return (-ENODEV);
    }

    /* Proceed to the minimum Zephyr DMA driver init */
    dma_cfg.user_data = &hmdma;
    /* HACK: This field is used to inform driver that it is overridden */
    dma_cfg.linked_channel = STM32_DMA_HAL_OVERRIDE;
    ret = dma_config(dev_data->dma.dev, dev_data->dma.channel, &dma_cfg);
    if (ret != 0) {
        return (ret);
    }

    /* Proceed to the HAL DMA driver init */
    if (dma_cfg.source_data_size != dma_cfg.dest_data_size) {
        LOG_ERR("Source and destination data sizes not aligned");
        return (-EINVAL);
    }

    int index = find_lsb_set(dma_cfg.source_data_size) - 1;
    if (index < ARRAY_SIZE(table_src_size) &&
        index < ARRAY_SIZE(table_dst_size)) {
        hmdma.Init.SourceDataSize = table_src_size[index];
        hmdma.Init.DestDataSize   = table_dst_size[index];
    }
    else {
        LOG_ERR("Invalid data size");
        return (-EINVAL);
    }

    hmdma.Init.Request             = MDMA_REQUEST_SW;
    hmdma.Init.TransferTriggerMode = MDMA_BLOCK_TRANSFER;
    hmdma.Init.Priority            = table_priority[dma_cfg.channel_priority];
    hmdma.Init.Endianness          = MDMA_LITTLE_ENDIANNESS_PRESERVE;
    hmdma.Init.SourceInc           = MDMA_SRC_INC_DISABLE;
    hmdma.Init.DestinationInc      = MDMA_DEST_INC_DISABLE;
    hmdma.Init.DataAlignment       = MDMA_DATAALIGN_RIGHT;
    hmdma.Init.SourceBurst         = MDMA_SOURCE_BURST_SINGLE;
    hmdma.Init.DestBurst           = MDMA_DEST_BURST_SINGLE;
    hmdma.Init.BufferTransferLength = 0;
    hmdma.Init.SourceBlockAddressOffset = 0;
    hmdma.Init.DestBlockAddressOffset = 0;

    hmdma.Instance = LL_MDMA_GET_CHANNEL_INSTANCE(dev_data->dma.reg, dev_data->dma.channel);

    /* Initialize DMA HAL */
    __HAL_LINKDMA(&dev_data->hqspi, hmdma, hmdma);
    HAL_MDMA_Init(&hmdma);

    return (ret);
}

static int flash_stm32_qspi_dma_init(struct flash_stm32_qspi_data* dev_data) {
    ARG_UNUSED(dev_data);

    return (-ENOTSUP);
}

<<<<<<< HEAD
	/* Clock configuration */
	if (clock_control_on(DEVICE_DT_GET(STM32_CLOCK_CONTROL_NODE),
			     (clock_control_subsys_t) &dev_cfg->pclken) != 0) {
		LOG_DBG("Could not enable QSPI clock");
		return -EIO;
	}

	if (clock_control_get_rate(DEVICE_DT_GET(STM32_CLOCK_CONTROL_NODE),
			(clock_control_subsys_t) &dev_cfg->pclken,
			&ahb_clock_freq) < 0) {
		LOG_DBG("Failed to get AHB clock frequency");
		return -EIO;
	}

	for (; prescaler <= STM32_QSPI_CLOCK_PRESCALER_MAX; prescaler++) {
		uint32_t clk = ahb_clock_freq / (prescaler + 1);

		if (clk <= dev_cfg->max_frequency) {
			break;
		}
	}
	__ASSERT_NO_MSG(prescaler <= STM32_QSPI_CLOCK_PRESCALER_MAX);
	/* Initialize QSPI HAL */
	dev_data->hqspi.Init.ClockPrescaler = prescaler;
	/* Give a bit position from 0 to 31 to the HAL init minus 1 for the DCR1 reg */
	dev_data->hqspi.Init.FlashSize = find_lsb_set(dev_cfg->flash_size) - 2;

	HAL_QSPI_Init(&dev_data->hqspi);

#if DT_NODE_HAS_PROP(DT_NODELABEL(quadspi), flash_id) && \
	defined(QUADSPI_CR_FSEL)
	/*
	 * Some stm32 mcu with quadspi (like stm32l47x or stm32l48x)
	 * does not support Dual-Flash Mode
	 */
	uint8_t qspi_flash_id = DT_PROP(DT_NODELABEL(quadspi), flash_id);

	HAL_QSPI_SetFlashID(&dev_data->hqspi,
			    (qspi_flash_id - 1) << QUADSPI_CR_FSEL_Pos);
#endif
	/* Initialize semaphores */
	k_sem_init(&dev_data->sem, 1, 1);
	k_sem_init(&dev_data->sync, 0, 1);
=======
#else
static int flash_stm32_qspi_mdma_init(struct flash_stm32_qspi_data* dev_data) {
    ARG_UNUSED(dev_data);
>>>>>>> 3c1b4db2

    return (-ENOTSUP);
}

static int flash_stm32_qspi_dma_init(struct flash_stm32_qspi_data* dev_data) {
    /*
     * DMA configuration
     * Due to use of QSPI HAL API in current driver,
     * both HAL and Zephyr DMA drivers should be configured.
     * The required configuration for Zephyr DMA driver should only provide
     * the minimum information to inform the DMA slot will be in used and
     * how to route callbacks.
     */
    struct dma_config dma_cfg = dev_data->dma.cfg;
    static DMA_HandleTypeDef hdma;
    int ret;

    if (!device_is_ready(dev_data->dma.dev)) {
        LOG_ERR("%s device not ready", dev_data->dma.dev->name);
        return (-ENODEV);
    }

    /* Proceed to the minimum Zephyr DMA driver init */
    dma_cfg.user_data = &hdma;
    /* HACK: This field is used to inform driver that it is overridden */
    dma_cfg.linked_channel = STM32_DMA_HAL_OVERRIDE;
    ret = dma_config(dev_data->dma.dev, dev_data->dma.channel, &dma_cfg);
    if (ret != 0) {
        return (ret);
    }

    /* Proceed to the HAL DMA driver init */
    if (dma_cfg.source_data_size != dma_cfg.dest_data_size) {
        LOG_ERR("Source and destination data sizes not aligned");
        return (-EINVAL);
    }

    int index = find_lsb_set(dma_cfg.source_data_size) - 1;

    hdma.Init.PeriphDataAlignment = table_p_size[index];
    hdma.Init.MemDataAlignment    = table_m_size[index];
    hdma.Init.PeriphInc           = DMA_PINC_DISABLE;
    hdma.Init.MemInc              = DMA_MINC_ENABLE;
    hdma.Init.Mode                = DMA_NORMAL;
    hdma.Init.Priority            = table_priority[dma_cfg.channel_priority];

    #ifdef CONFIG_DMA_STM32_V1
    /* TODO: Not tested in this configuration */
    hdma.Init.Channel = dma_cfg.dma_slot;
    hdma.Instance     = __LL_DMA_GET_STREAM_INSTANCE(dev_data->dma.reg,
                                                     dev_data->dma.channel);
    #else
    hdma.Init.Request = dma_cfg.dma_slot;
    #ifdef CONFIG_DMAMUX_STM32
    /* HAL expects a valid DMA channel (not a DMAMUX channel) */
    hdma.Instance = __LL_DMA_GET_CHANNEL_INSTANCE(dev_data->dma.reg,
                                                  dev_data->dma.channel);
    #else
    hdma.Instance = __LL_DMA_GET_CHANNEL_INSTANCE(dev_data->dma.reg,
                                                  dev_data->dma.channel - 1);
    #endif
    #endif /* CONFIG_DMA_STM32_V1 */

    /* Initialize DMA HAL */
    __HAL_LINKDMA(&dev_data->hqspi, hdma, hdma);
    HAL_DMA_Init(&hdma);

}
#endif /* CONFIG_SOC_SERIES_STM32H7X */
#else
static int flash_stm32_qspi_mdma_init(struct flash_stm32_qspi_data* dev_data) {
    ARG_UNUSED(dev_data);

    return (-ENOTSUP);
}

<<<<<<< HEAD
#ifdef CONFIG_STM32_MEMMAP
	ret = stm32_qspi_set_memory_mapped(dev);
	if (ret != 0) {
		LOG_ERR("Failed to enable memory-mapped mode: %d", ret);
		return ret;
	}
	LOG_INF("Memory-mapped NOR quad-flash at 0x%lx (0x%x bytes)",
		(long)(STM32_QSPI_BASE_ADDRESS),
		dev_cfg->flash_size);
#else
	LOG_INF("NOR quad-flash at 0x%lx (0x%x bytes)",
		(long)(STM32_QSPI_BASE_ADDRESS),
		dev_cfg->flash_size);
#endif
=======
static int flash_stm32_qspi_dma_init(struct flash_stm32_qspi_data* dev_data) {
    ARG_UNUSED(dev_data);
>>>>>>> 3c1b4db2

    return (-ENOTSUP);
}
#endif /* STM32_QSPI_USE_DMA */

static int flash_stm32_qspi_init(struct device const* dev) {
    const struct flash_stm32_qspi_config* dev_cfg = dev->config;
    struct flash_stm32_qspi_data* dev_data = dev->data;
    uint32_t ahb_clock_freq;
    uint32_t prescaler = 0;
    int ret;

    /* Signals configuration */
    ret = pinctrl_apply_state(dev_cfg->pcfg, PINCTRL_STATE_DEFAULT);
    if (ret < 0) {
        LOG_ERR("QSPI pinctrl setup failed (%d)", ret);
        return (ret);
    }

    #if STM32_QSPI_RESET_GPIO
    flash_stm32_qspi_gpio_reset(dev);
    #endif

    if (IS_ENABLED(STM32_QSPI_USE_DMA)) {
        if (IS_ENABLED(CONFIG_SOC_SERIES_STM32H7X)) {
            ret = flash_stm32_qspi_mdma_init(dev_data);
        }
        else {
            ret = flash_stm32_qspi_dma_init(dev_data);
        }

        if (ret < 0) {
            return (ret);
        }
    }

    /* Clock configuration */
    ret = clock_control_on(DEVICE_DT_GET(STM32_CLOCK_CONTROL_NODE),
                           (clock_control_subsys_t)&dev_cfg->pclken);
    if (ret != 0) {
        LOG_DBG("Could not enable QSPI clock");
        return (-EIO);
    }

    ret = clock_control_get_rate(DEVICE_DT_GET(STM32_CLOCK_CONTROL_NODE),
                                 (clock_control_subsys_t)&dev_cfg->pclken,
                                 &ahb_clock_freq);
    if (ret < 0) {
        LOG_DBG("Failed to get AHB clock frequency");
        return (-EIO);
    }

    for (; prescaler <= STM32_QSPI_CLOCK_PRESCALER_MAX; prescaler++) {
        uint32_t clk = ahb_clock_freq / (prescaler + 1);

        if (clk <= dev_cfg->max_frequency) {
            break;
        }
    }

    __ASSERT_NO_MSG(prescaler <= STM32_QSPI_CLOCK_PRESCALER_MAX);
    /* Initialize QSPI HAL */
    dev_data->hqspi.Init.ClockPrescaler = prescaler;
    /* Give a bit position from 0 to 31 to the HAL init minus 1 for the DCR1 reg */
    dev_data->hqspi.Init.FlashSize = find_lsb_set(dev_cfg->flash_size) - 2;

    HAL_QSPI_Init(&dev_data->hqspi);

    #if DT_NODE_HAS_PROP(DT_NODELABEL(quadspi), flash_id)
    uint8_t qspi_flash_id = DT_PROP(DT_NODELABEL(quadspi), flash_id);

    HAL_QSPI_SetFlashID(&dev_data->hqspi,
                        (qspi_flash_id - 1) << QUADSPI_CR_FSEL_Pos);
    #endif

    /* Initialize semaphores */
    k_sem_init(&dev_data->sem, 1, 1);
    k_sem_init(&dev_data->sync, 0, 1);

    /* Run IRQ init */
    dev_cfg->irq_config(dev);

    #if STM32_QSPI_RESET_CMD
    flash_stm32_qspi_send_reset(dev);
    k_busy_wait(DT_INST_PROP(0, reset_cmd_wait));
    #endif

    /* Run NOR init */
    const uint8_t decl_nph = 2;

    union {
        /* We only process BFP so use one parameter block */
        uint8_t raw[JESD216_SFDP_SIZE(2U)];                     /* @see Use value from decl_nph */
        struct jesd216_sfdp_header sfdp;
    } u_header;
    const struct jesd216_sfdp_header* hp = &u_header.sfdp;

    ret = qspi_read_sfdp(dev, 0, u_header.raw, sizeof(u_header.raw));
    if (ret != 0) {
        LOG_ERR("SFDP read failed: %d", ret);
        return (ret);
    }

    uint32_t magic = jesd216_sfdp_magic(hp);

    if (magic != JESD216_SFDP_MAGIC) {
        LOG_ERR("SFDP magic %08x invalid", magic);
        return (-EINVAL);
    }

    LOG_INF("%s: SFDP v %u.%u AP %x with %u PH", dev->name,
            hp->rev_major, hp->rev_minor, hp->access, 1 + hp->nph);

    const struct jesd216_param_header* php  = hp->phdr;
    const struct jesd216_param_header* phpe = php + MIN(decl_nph, 1 + hp->nph);

    while (php != phpe) {
        uint16_t id = jesd216_param_id(php);

        LOG_INF("PH%u: %04x rev %u.%u: %u DW @ %x",
                (php - hp->phdr), id, php->rev_major, php->rev_minor,
                php->len_dw, jesd216_param_addr(php));

        if (id == JESD216_SFDP_PARAM_ID_BFP) {
            union {
                uint32_t dw[20];
                struct jesd216_bfp bfp;
            } u2_header;
            const struct jesd216_bfp* bfp = &u2_header.bfp;

            ret = qspi_read_sfdp(dev, jesd216_param_addr(php),
                                 (uint8_t*)u2_header.dw,
                                 MIN(sizeof(uint32_t) * php->len_dw, sizeof(u2_header.dw)));
            if (ret == 0) {
                ret = spi_nor_process_bfp(dev, php, bfp);
            }

            if (ret != 0) {
                LOG_ERR("SFDP BFP failed: %d", ret);
                break;
            }
        }
        ++php;
    }

    #if defined(CONFIG_FLASH_PAGE_LAYOUT)
    ret = setup_pages_layout(dev);
    if (ret != 0) {
        LOG_ERR("layout setup failed: %d", ret);
        return (-ENODEV);
    }
    #endif /* CONFIG_FLASH_PAGE_LAYOUT */

    LOG_INF("NOR quad-flash at 0x%lx (0x%x bytes)",
            (long)(STM32_QSPI_BASE_ADDRESS),
            dev_cfg->flash_size);

    return (0);
}

#define DMA_CHANNEL_CONFIG(node, dir)                                   \
    DT_DMAS_CELL_BY_NAME(node, dir, channel_config)

#define QSPI_DMA_CHANNEL_INIT(node, dir)                                \
    .dev = DEVICE_DT_GET(DT_DMAS_CTLR(node)),                           \
    .channel = DT_DMAS_CELL_BY_NAME(node, dir, channel),                \
    .reg = (void*)DT_REG_ADDR(                                          \
                            DT_PHANDLE_BY_NAME(node, dmas, dir)),       \
    .cfg = {                                                            \
        .dma_slot         = DT_DMAS_CELL_BY_NAME(node, dir, slot),      \
        .source_data_size = STM32_DMA_CONFIG_PERIPHERAL_DATA_SIZE(      \
                                DMA_CHANNEL_CONFIG(node, dir)),         \
        .dest_data_size   = STM32_DMA_CONFIG_MEMORY_DATA_SIZE(          \
                                DMA_CHANNEL_CONFIG(node, dir)),         \
        .channel_priority = STM32_DMA_CONFIG_PRIORITY(                  \
                                DMA_CHANNEL_CONFIG(node, dir)),         \
        .dma_callback     = qspi_dma_callback,                          \
    },

#define QSPI_DMA_CHANNEL(node, dir)                                     \
    .dma = {                                                            \
        COND_CODE_1(DT_DMAS_HAS_NAME(node, dir),                        \
                (QSPI_DMA_CHANNEL_INIT(node, dir)),                     \
                (NULL))                                                 \
        },

#define QSPI_FLASH_MODULE(drv_id, flash_id)                             \
    (DT_DRV_INST(drv_id), qspi_nor_flash_##flash_id)

static void flash_stm32_qspi_irq_config_func(struct device const* dev);

#define DT_WRITEOC_PROP_OR(inst, default_value)                                         \
    COND_CODE_1(DT_INST_NODE_HAS_PROP(inst, writeoc),                                   \
                (_CONCAT(SPI_NOR_CMD_, DT_STRING_TOKEN(DT_DRV_INST(inst), writeoc))),   \
                ((default_value)))

#define DT_QER_PROP_OR(inst, default_value)                                             \
    COND_CODE_1(DT_INST_NODE_HAS_PROP(inst, quad_enable_requirements),                  \
                (_CONCAT(JESD216_DW15_QER_VAL_,                                         \
                         DT_STRING_TOKEN(DT_DRV_INST(inst), quad_enable_requirements))),\
                ((default_value)))

#define STM32_QSPI_NODE DT_INST_PARENT(0)

PINCTRL_DT_DEFINE(STM32_QSPI_NODE);

static struct flash_stm32_qspi_config DT_CONST flash_stm32_qspi_cfg = {
    .regs = (QUADSPI_TypeDef*)DT_REG_ADDR(STM32_QSPI_NODE),
    .pclken = {
        .enr = DT_CLOCKS_CELL(STM32_QSPI_NODE, bits),
        .bus = DT_CLOCKS_CELL(STM32_QSPI_NODE, bus)
    },
    .irq_config    = flash_stm32_qspi_irq_config_func,
    .flash_size    = DT_INST_REG_ADDR_BY_IDX(0, 1),
    .max_frequency = DT_INST_PROP(0, qspi_max_frequency),
    .pcfg          = PINCTRL_DT_DEV_CONFIG_GET(STM32_QSPI_NODE),
    #if STM32_QSPI_RESET_GPIO
    .reset = GPIO_DT_SPEC_INST_GET(0, reset_gpios),
    #endif
    #if DT_NODE_HAS_PROP(DT_INST(0, st_stm32_qspi_nor), jedec_id)
    .jedec_id = DT_INST_PROP(0, jedec_id),
    #endif  /* jedec_id */
};

static struct flash_stm32_qspi_data flash_stm32_qspi_dev_data = {
    .hqspi = {
        .Instance = (QUADSPI_TypeDef*)DT_REG_ADDR(STM32_QSPI_NODE),
        .Init = {
            .FifoThreshold      = STM32_QSPI_FIFO_THRESHOLD,
            .SampleShifting     = QSPI_SAMPLE_SHIFTING_NONE,
            .ChipSelectHighTime = QSPI_CS_HIGH_TIME_1_CYCLE,
            .ClockMode          = QSPI_CLOCK_MODE_0,
        },
    },
    .qer_type       = DT_QER_PROP_OR(0, JESD216_DW15_QER_VAL_S1B6),
    .qspi_write_cmd = DT_WRITEOC_PROP_OR(0, SPI_NOR_CMD_PP_1_4_4),
    QSPI_DMA_CHANNEL(STM32_QSPI_NODE, tx_rx)
};

DEVICE_DT_INST_DEFINE(0, &flash_stm32_qspi_init, NULL,
                      &flash_stm32_qspi_dev_data, &flash_stm32_qspi_cfg,
                      POST_KERNEL, CONFIG_FLASH_INIT_PRIORITY,
                      &flash_stm32_qspi_driver_api);

static void flash_stm32_qspi_irq_config_func(struct device const* dev) {
    IRQ_CONNECT(DT_IRQN(STM32_QSPI_NODE), DT_IRQ(STM32_QSPI_NODE, priority),
                flash_stm32_qspi_isr, DEVICE_DT_INST_GET(0), 0);
    irq_enable(DT_IRQN(STM32_QSPI_NODE));
}

#endif<|MERGE_RESOLUTION|>--- conflicted
+++ resolved
@@ -53,7 +53,7 @@
 #define STM32_QSPI_UNKNOWN_MODE         (0xFF)
 
 #define STM32_QSPI_USE_DMA              DT_NODE_HAS_PROP(DT_INST_PARENT(0), dmas)
-#define STM32_QSPI_DMA_THRESHOLD        32      /* Threshold value in bytes for DMA use */
+#define STM32_QSPI_DMA_THRESHOLD        32      /* Threshold value in bytes for DMA use #CUSTOM@NDRS */
 
 #if DT_HAS_COMPAT_STATUS_OKAY(st_stm32_qspi_nor)
 
@@ -415,131 +415,63 @@
     return ((addr >= 0) && ((uint64_t)addr + (uint64_t)size <= flash_size));
 }
 
-<<<<<<< HEAD
 #ifdef CONFIG_STM32_MEMMAP
 /* Must be called inside qspi_lock_thread(). */
-static int stm32_qspi_set_memory_mapped(const struct device *dev)
-{
-	int ret;
-	HAL_StatusTypeDef hal_ret;
-	struct flash_stm32_qspi_data *dev_data = dev->data;
-
-	QSPI_CommandTypeDef cmd = {
-		.Instruction = SPI_NOR_CMD_READ,
-		.Address = 0,
-		.InstructionMode = QSPI_INSTRUCTION_1_LINE,
-		.AddressMode = QSPI_ADDRESS_1_LINE,
-		.DataMode = QSPI_DATA_1_LINE,
-	};
-
-	qspi_set_address_size(dev, &cmd);
-	if (IS_ENABLED(STM32_QSPI_USE_QUAD_IO)) {
-		ret = qspi_prepare_quad_read(dev, &cmd);
-		if (ret < 0) {
-			return ret;
-		}
-	}
-
-	QSPI_MemoryMappedTypeDef mem_mapped = {
-		.TimeOutActivation = QSPI_TIMEOUT_COUNTER_DISABLE,
-	};
-
-	hal_ret = HAL_QSPI_MemoryMapped(&dev_data->hqspi, &cmd, &mem_mapped);
-	if (hal_ret != 0) {
-		LOG_ERR("%d: Failed to enable memory mapped", hal_ret);
-		return -EIO;
-	}
-
-	LOG_DBG("MemoryMap mode enabled");
-	return 0;
-}
-
-static bool stm32_qspi_is_memory_mapped(const struct device *dev)
-{
-	struct flash_stm32_qspi_data *dev_data = dev->data;
-
-	return READ_BIT(dev_data->hqspi.Instance->CCR, QUADSPI_CCR_FMODE) == QUADSPI_CCR_FMODE;
-}
-
-static int stm32_qspi_abort(const struct device *dev)
-{
-	struct flash_stm32_qspi_data *dev_data = dev->data;
-	HAL_StatusTypeDef hal_ret;
-
-	hal_ret = HAL_QSPI_Abort(&dev_data->hqspi);
-	if (hal_ret != HAL_OK) {
-		LOG_ERR("%d: QSPI abort failed", hal_ret);
-		return -EIO;
-	}
-
-	return 0;
+static int stm32_qspi_set_memory_mapped(const struct device* dev) {
+    int ret;
+    HAL_StatusTypeDef hal_ret;
+    struct flash_stm32_qspi_data* dev_data = dev->data;
+
+    QSPI_CommandTypeDef cmd = {
+        .Instruction     = SPI_NOR_CMD_READ,
+        .Address         = 0,
+        .InstructionMode = QSPI_INSTRUCTION_1_LINE,
+        .AddressMode     = QSPI_ADDRESS_1_LINE,
+        .DataMode        = QSPI_DATA_1_LINE,
+    };
+
+    qspi_set_address_size(dev, &cmd);
+    if (IS_ENABLED(STM32_QSPI_USE_QUAD_IO)) {
+        ret = qspi_prepare_quad_read(dev, &cmd);
+        if (ret < 0) {
+            return (ret);
+        }
+    }
+
+    QSPI_MemoryMappedTypeDef mem_mapped = {
+        .TimeOutActivation = QSPI_TIMEOUT_COUNTER_DISABLE,
+    };
+
+    hal_ret = HAL_QSPI_MemoryMapped(&dev_data->hqspi, &cmd, &mem_mapped);
+    if (hal_ret != 0) {
+        LOG_ERR("%d: Failed to enable memory mapped", hal_ret);
+        return -EIO;
+    }
+
+    LOG_DBG("MemoryMap mode enabled");
+    return (0);
+}
+
+static bool stm32_qspi_is_memory_mapped(const struct device* dev) {
+    struct flash_stm32_qspi_data* dev_data = dev->data;
+
+    return READ_BIT(dev_data->hqspi.Instance->CCR, QUADSPI_CCR_FMODE) == QUADSPI_CCR_FMODE;
+}
+
+static int stm32_qspi_abort(const struct device* dev) {
+    struct flash_stm32_qspi_data* dev_data = dev->data;
+    HAL_StatusTypeDef             hal_ret;
+
+    hal_ret = HAL_QSPI_Abort(&dev_data->hqspi);
+    if (hal_ret != HAL_OK) {
+        LOG_ERR("%d: QSPI abort failed", hal_ret);
+        return -EIO;
+    }
+
+    return 0;
 }
 #endif
 
-static int flash_stm32_qspi_read(const struct device *dev, off_t addr,
-				 void *data, size_t size)
-{
-	int ret;
-
-	if (!qspi_address_is_valid(dev, addr, size)) {
-		LOG_DBG("Error: address or size exceeds expected values: "
-			"addr 0x%lx, size %zu", (long)addr, size);
-		return -EINVAL;
-	}
-
-	/* read non-zero size */
-	if (size == 0) {
-		return 0;
-	}
-
-#ifdef CONFIG_STM32_MEMMAP
-	qspi_lock_thread(dev);
-
-	/* Do reads through memory-mapping instead of indirect */
-	if (!stm32_qspi_is_memory_mapped(dev)) {
-		ret = stm32_qspi_set_memory_mapped(dev);
-		if (ret != 0) {
-			LOG_ERR("READ: failed to set memory mapped");
-			goto end;
-		}
-	}
-
-	__ASSERT_NO_MSG(stm32_qspi_is_memory_mapped(dev));
-
-	uintptr_t mmap_addr = STM32_QSPI_BASE_ADDRESS + addr;
-
-	LOG_DBG("Memory-mapped read from 0x%08lx, len %zu", mmap_addr, size);
-	memcpy(data, (void *)mmap_addr, size);
-	ret = 0;
-	goto end;
-#else
-	QSPI_CommandTypeDef cmd = {
-		.Instruction = SPI_NOR_CMD_READ,
-		.Address = addr,
-		.InstructionMode = QSPI_INSTRUCTION_1_LINE,
-		.AddressMode = QSPI_ADDRESS_1_LINE,
-		.DataMode = QSPI_DATA_1_LINE,
-	};
-
-	qspi_set_address_size(dev, &cmd);
-	if (IS_ENABLED(STM32_QSPI_USE_QUAD_IO)) {
-		ret = qspi_prepare_quad_read(dev, &cmd);
-		if (ret < 0) {
-			return ret;
-		}
-	}
-
-	qspi_lock_thread(dev);
-
-	ret = qspi_read_access(dev, &cmd, data, size);
-	goto end;
-#endif
-
-end:
-	qspi_unlock_thread(dev);
-
-	return ret;
-=======
 static int flash_stm32_qspi_read(struct device const* dev, off_t addr,
                                  void* data, size_t size) {
     bool is_valid;
@@ -557,6 +489,27 @@
         return (0);
     }
 
+    #ifdef CONFIG_STM32_MEMMAP
+    qspi_lock_thread(dev);
+
+    /* Do reads through memory-mapping instead of indirect */
+    if (!stm32_qspi_is_memory_mapped(dev)) {
+        ret = stm32_qspi_set_memory_mapped(dev);
+        if (ret != 0) {
+            LOG_ERR("READ: failed to set memory mapped");
+            goto end;
+        }
+    }
+
+    __ASSERT_NO_MSG(stm32_qspi_is_memory_mapped(dev));
+
+    uintptr_t mmap_addr = STM32_QSPI_BASE_ADDRESS + addr;
+
+    LOG_DBG("Memory-mapped read from 0x%08lx, len %zu", mmap_addr, size);
+    memcpy(data, (void*)mmap_addr, size);
+    ret = 0;
+    goto end;
+    #else
     QSPI_CommandTypeDef cmd = {
         .Instruction     = SPI_NOR_CMD_READ,
         .Address         = addr,
@@ -576,11 +529,13 @@
     qspi_lock_thread(dev);
 
     ret = qspi_read_access(dev, &cmd, data, size);
-
+    goto end;
+    #endif
+
+end :
     qspi_unlock_thread(dev);
 
     return (ret);
->>>>>>> 3c1b4db2
 }
 
 static int qspi_wait_until_ready(struct device const* dev) {
@@ -600,190 +555,6 @@
     return (ret);
 }
 
-<<<<<<< HEAD
-static int flash_stm32_qspi_write(const struct device *dev, off_t addr,
-				  const void *data, size_t size)
-{
-	int ret = 0;
-
-	if (!qspi_address_is_valid(dev, addr, size)) {
-		LOG_DBG("Error: address or size exceeds expected values: "
-			"addr 0x%lx, size %zu", (long)addr, size);
-		return -EINVAL;
-	}
-
-	/* write non-zero size */
-	if (size == 0) {
-		return 0;
-	}
-
-	QSPI_CommandTypeDef cmd_write_en = {
-		.Instruction = SPI_NOR_CMD_WREN,
-		.InstructionMode = QSPI_INSTRUCTION_1_LINE,
-	};
-
-	QSPI_CommandTypeDef cmd_pp = {
-		.Instruction = SPI_NOR_CMD_PP,
-		.InstructionMode = QSPI_INSTRUCTION_1_LINE,
-		.AddressMode = QSPI_ADDRESS_1_LINE,
-		.DataMode = QSPI_DATA_1_LINE,
-	};
-
-	qspi_set_address_size(dev, &cmd_pp);
-	if (IS_ENABLED(STM32_QSPI_USE_QUAD_IO)) {
-		ret = qspi_prepare_quad_program(dev, &cmd_pp);
-		if (ret < 0) {
-			return ret;
-		}
-	}
-
-	qspi_lock_thread(dev);
-
-#ifdef CONFIG_STM32_MEMMAP
-	if (stm32_qspi_is_memory_mapped(dev)) {
-		/* Abort ongoing transfer to force CS high/BUSY deasserted */
-		ret = stm32_qspi_abort(dev);
-		if (ret != 0) {
-			LOG_ERR("Failed to abort memory-mapped access before write");
-			goto end;
-		}
-	}
-#endif
-
-	while (size > 0) {
-		size_t to_write = size;
-
-		/* Don't write more than a page. */
-		if (to_write >= SPI_NOR_PAGE_SIZE) {
-			to_write = SPI_NOR_PAGE_SIZE;
-		}
-
-		/* Don't write across a page boundary */
-		if (((addr + to_write - 1U) / SPI_NOR_PAGE_SIZE)
-		    != (addr / SPI_NOR_PAGE_SIZE)) {
-			to_write = SPI_NOR_PAGE_SIZE -
-						(addr % SPI_NOR_PAGE_SIZE);
-		}
-
-		ret = qspi_send_cmd(dev, &cmd_write_en);
-		if (ret != 0) {
-			break;
-		}
-
-		cmd_pp.Address = addr;
-		ret = qspi_write_access(dev, &cmd_pp, data, to_write);
-		if (ret != 0) {
-			break;
-		}
-
-		size -= to_write;
-		data = (const uint8_t *)data + to_write;
-		addr += to_write;
-
-		ret = qspi_wait_until_ready(dev);
-		if (ret != 0) {
-			break;
-		}
-	}
-	goto end;
-
-end:
-	qspi_unlock_thread(dev);
-
-	return ret;
-}
-
-static int flash_stm32_qspi_erase(const struct device *dev, off_t addr,
-				  size_t size)
-{
-	const struct flash_stm32_qspi_config *dev_cfg = dev->config;
-	struct flash_stm32_qspi_data *dev_data = dev->data;
-	int ret = 0;
-
-	if (!qspi_address_is_valid(dev, addr, size)) {
-		LOG_DBG("Error: address or size exceeds expected values: "
-			"addr 0x%lx, size %zu", (long)addr, size);
-		return -EINVAL;
-	}
-
-	/* erase non-zero size */
-	if (size == 0) {
-		return 0;
-	}
-
-	QSPI_CommandTypeDef cmd_write_en = {
-		.Instruction = SPI_NOR_CMD_WREN,
-		.InstructionMode = QSPI_INSTRUCTION_1_LINE,
-	};
-
-	QSPI_CommandTypeDef cmd_erase = {
-		.Instruction = 0,
-		.InstructionMode = QSPI_INSTRUCTION_1_LINE,
-		.AddressMode = QSPI_ADDRESS_1_LINE,
-	};
-
-	qspi_set_address_size(dev, &cmd_erase);
-	qspi_lock_thread(dev);
-
-#ifdef CONFIG_STM32_MEMMAP
-	if (stm32_qspi_is_memory_mapped(dev)) {
-		/* Abort ongoing transfer to force CS high/BUSY deasserted */
-		ret = stm32_qspi_abort(dev);
-		if (ret != 0) {
-			LOG_ERR("Failed to abort memory-mapped access before erase");
-			goto end;
-		}
-	}
-#endif
-
-	while ((size > 0) && (ret == 0)) {
-		cmd_erase.Address = addr;
-		qspi_send_cmd(dev, &cmd_write_en);
-
-		if (size == dev_cfg->flash_size) {
-			/* chip erase */
-			cmd_erase.Instruction = SPI_NOR_CMD_CE;
-			cmd_erase.AddressMode = QSPI_ADDRESS_NONE;
-			qspi_send_cmd(dev, &cmd_erase);
-			size -= dev_cfg->flash_size;
-		} else {
-			const struct jesd216_erase_type *erase_types =
-							dev_data->erase_types;
-			const struct jesd216_erase_type *bet = NULL;
-
-			for (uint8_t ei = 0;
-				ei < JESD216_NUM_ERASE_TYPES; ++ei) {
-				const struct jesd216_erase_type *etp =
-							&erase_types[ei];
-
-				if ((etp->exp != 0)
-				    && SPI_NOR_IS_ALIGNED(addr, etp->exp)
-				    && SPI_NOR_IS_ALIGNED(size, etp->exp)
-				    && ((bet == NULL)
-					|| (etp->exp > bet->exp))) {
-					bet = etp;
-					cmd_erase.Instruction = bet->cmd;
-				}
-			}
-			if (bet != NULL) {
-				qspi_send_cmd(dev, &cmd_erase);
-				addr += BIT(bet->exp);
-				size -= BIT(bet->exp);
-			} else {
-				LOG_ERR("Can't erase %zu at 0x%lx",
-					size, (long)addr);
-				ret = -EINVAL;
-			}
-		}
-		qspi_wait_until_ready(dev);
-	}
-	goto end;
-
-end:
-	qspi_unlock_thread(dev);
-
-	return ret;
-=======
 static int flash_stm32_qspi_write(struct device const* dev, off_t addr,
                                   void const* data, size_t size) {
     int ret = 0;
@@ -816,6 +587,17 @@
 
     qspi_lock_thread(dev);
 
+    #ifdef CONFIG_STM32_MEMMAP
+    if (stm32_qspi_is_memory_mapped(dev)) {
+        /* Abort ongoing transfer to force CS high/BUSY deasserted */
+        ret = stm32_qspi_abort(dev);
+        if (ret != 0) {
+            LOG_ERR("Failed to abort memory-mapped access before write");
+            goto end;
+        }
+    }
+    #endif
+
     while (size > 0) {
         size_t to_write = size;
 
@@ -851,7 +633,9 @@
             break;
         }
     }
-
+    goto end;
+
+end:
     qspi_unlock_thread(dev);
 
     return (ret);
@@ -885,6 +669,17 @@
     qspi_set_address_size(dev, &cmd_erase);
     qspi_lock_thread(dev);
 
+    #ifdef CONFIG_STM32_MEMMAP
+    if (stm32_qspi_is_memory_mapped(dev)) {
+        /* Abort ongoing transfer to force CS high/BUSY deasserted */
+        ret = stm32_qspi_abort(dev);
+        if (ret != 0) {
+            LOG_ERR("Failed to abort memory-mapped access before erase");
+            goto end;
+        }
+    }
+    #endif
+
     while ((size > 0) && (ret == 0)) {
         cmd_erase.Address = addr;
         qspi_send_cmd(dev, &qspi_cmd_wren);
@@ -902,12 +697,12 @@
             const struct jesd216_erase_type* bet = NULL;
 
             for (uint8_t ei = 0;
-                ei < JESD216_NUM_ERASE_TYPES; ++ei) {
+                 ei < JESD216_NUM_ERASE_TYPES; ++ei) {
                 const struct jesd216_erase_type* etp =
                                         &erase_types[ei];
 
                 if ((etp->exp != 0) &&
-                    SPI_NOR_IS_ALIGNED(addr, etp->exp) && 
+                    SPI_NOR_IS_ALIGNED(addr, etp->exp) &&
                     SPI_NOR_IS_ALIGNED(size, etp->exp) &&
                     ((bet == NULL) || (etp->exp > bet->exp))) {
                     bet = etp;
@@ -928,11 +723,12 @@
         }
         qspi_wait_until_ready(dev);
     }
-
+    goto end;
+
+end :
     qspi_unlock_thread(dev);
 
     return (ret);
->>>>>>> 3c1b4db2
 }
 
 static struct flash_parameters const flash_stm32_qspi_parameters = {
@@ -1576,55 +1372,9 @@
     return (-ENOTSUP);
 }
 
-<<<<<<< HEAD
-	/* Clock configuration */
-	if (clock_control_on(DEVICE_DT_GET(STM32_CLOCK_CONTROL_NODE),
-			     (clock_control_subsys_t) &dev_cfg->pclken) != 0) {
-		LOG_DBG("Could not enable QSPI clock");
-		return -EIO;
-	}
-
-	if (clock_control_get_rate(DEVICE_DT_GET(STM32_CLOCK_CONTROL_NODE),
-			(clock_control_subsys_t) &dev_cfg->pclken,
-			&ahb_clock_freq) < 0) {
-		LOG_DBG("Failed to get AHB clock frequency");
-		return -EIO;
-	}
-
-	for (; prescaler <= STM32_QSPI_CLOCK_PRESCALER_MAX; prescaler++) {
-		uint32_t clk = ahb_clock_freq / (prescaler + 1);
-
-		if (clk <= dev_cfg->max_frequency) {
-			break;
-		}
-	}
-	__ASSERT_NO_MSG(prescaler <= STM32_QSPI_CLOCK_PRESCALER_MAX);
-	/* Initialize QSPI HAL */
-	dev_data->hqspi.Init.ClockPrescaler = prescaler;
-	/* Give a bit position from 0 to 31 to the HAL init minus 1 for the DCR1 reg */
-	dev_data->hqspi.Init.FlashSize = find_lsb_set(dev_cfg->flash_size) - 2;
-
-	HAL_QSPI_Init(&dev_data->hqspi);
-
-#if DT_NODE_HAS_PROP(DT_NODELABEL(quadspi), flash_id) && \
-	defined(QUADSPI_CR_FSEL)
-	/*
-	 * Some stm32 mcu with quadspi (like stm32l47x or stm32l48x)
-	 * does not support Dual-Flash Mode
-	 */
-	uint8_t qspi_flash_id = DT_PROP(DT_NODELABEL(quadspi), flash_id);
-
-	HAL_QSPI_SetFlashID(&dev_data->hqspi,
-			    (qspi_flash_id - 1) << QUADSPI_CR_FSEL_Pos);
-#endif
-	/* Initialize semaphores */
-	k_sem_init(&dev_data->sem, 1, 1);
-	k_sem_init(&dev_data->sync, 0, 1);
-=======
 #else
 static int flash_stm32_qspi_mdma_init(struct flash_stm32_qspi_data* dev_data) {
     ARG_UNUSED(dev_data);
->>>>>>> 3c1b4db2
 
     return (-ENOTSUP);
 }
@@ -1691,7 +1441,6 @@
     /* Initialize DMA HAL */
     __HAL_LINKDMA(&dev_data->hqspi, hdma, hdma);
     HAL_DMA_Init(&hdma);
-
 }
 #endif /* CONFIG_SOC_SERIES_STM32H7X */
 #else
@@ -1701,25 +1450,8 @@
     return (-ENOTSUP);
 }
 
-<<<<<<< HEAD
-#ifdef CONFIG_STM32_MEMMAP
-	ret = stm32_qspi_set_memory_mapped(dev);
-	if (ret != 0) {
-		LOG_ERR("Failed to enable memory-mapped mode: %d", ret);
-		return ret;
-	}
-	LOG_INF("Memory-mapped NOR quad-flash at 0x%lx (0x%x bytes)",
-		(long)(STM32_QSPI_BASE_ADDRESS),
-		dev_cfg->flash_size);
-#else
-	LOG_INF("NOR quad-flash at 0x%lx (0x%x bytes)",
-		(long)(STM32_QSPI_BASE_ADDRESS),
-		dev_cfg->flash_size);
-#endif
-=======
 static int flash_stm32_qspi_dma_init(struct flash_stm32_qspi_data* dev_data) {
     ARG_UNUSED(dev_data);
->>>>>>> 3c1b4db2
 
     return (-ENOTSUP);
 }
@@ -1788,7 +1520,12 @@
 
     HAL_QSPI_Init(&dev_data->hqspi);
 
-    #if DT_NODE_HAS_PROP(DT_NODELABEL(quadspi), flash_id)
+    #if DT_NODE_HAS_PROP(DT_NODELABEL(quadspi), flash_id) && \
+        defined(QUADSPI_CR_FSEL)
+    /*
+     * Some stm32 mcu with quadspi (like stm32l47x or stm32l48x)
+     * does not support Dual-Flash Mode
+     */
     uint8_t qspi_flash_id = DT_PROP(DT_NODELABEL(quadspi), flash_id);
 
     HAL_QSPI_SetFlashID(&dev_data->hqspi,
@@ -1873,9 +1610,20 @@
     }
     #endif /* CONFIG_FLASH_PAGE_LAYOUT */
 
+    #ifdef CONFIG_STM32_MEMMAP
+    ret = stm32_qspi_set_memory_mapped(dev);
+    if (ret != 0) {
+        LOG_ERR("Failed to enable memory-mapped mode: %d", ret);
+        return (ret);
+    }
+    LOG_INF("Memory-mapped NOR quad-flash at 0x%lx (0x%x bytes)",
+            (long)(STM32_QSPI_BASE_ADDRESS),
+            dev_cfg->flash_size);
+    #else
     LOG_INF("NOR quad-flash at 0x%lx (0x%x bytes)",
             (long)(STM32_QSPI_BASE_ADDRESS),
             dev_cfg->flash_size);
+    #endif
 
     return (0);
 }
