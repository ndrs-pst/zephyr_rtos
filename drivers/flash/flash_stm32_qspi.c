--- conflicted
+++ resolved
@@ -1764,7 +1764,6 @@
 }
 
 #if STM32_QSPI_USE_DMA
-<<<<<<< HEAD
 #if defined(CONFIG_SOC_SERIES_STM32H7X)
 static int flash_stm32_qspi_mdma_init(struct flash_stm32_qspi_data* dev_data) {
     /*
@@ -1776,7 +1775,7 @@
      * how to route callbacks.
      */
     struct stm32_dma_stream* dma = &dev_data->dma;
-    struct dma_config dma_cfg = dma->cfg;
+    struct dma_config* dma_cfg = &dma->cfg;
     static MDMA_HandleTypeDef hmdma;
     bool is_ready;
     int ret;
@@ -1788,21 +1787,21 @@
     }
 
     /* Proceed to the minimum Zephyr DMA driver init */
-    dma_cfg.user_data = &hmdma;
+    dma_cfg->user_data = &hmdma;
     /* HACK: This field is used to inform driver that it is overridden */
-    dma_cfg.linked_channel = STM32_DMA_HAL_OVERRIDE;
+    dma_cfg->linked_channel = STM32_DMA_HAL_OVERRIDE;
     ret = dma_config(dma->dev, dma->channel, &dma_cfg);
     if (ret != 0) {
         return (ret);
     }
 
     /* Proceed to the HAL DMA driver init */
-    if (dma_cfg.source_data_size != dma_cfg.dest_data_size) {
+    if (dma_cfg->source_data_size != dma_cfg->dest_data_size) {
         LOG_ERR("Source and destination data sizes not aligned");
         return (-EINVAL);
     }
 
-    int index = find_lsb_set(dma_cfg.source_data_size) - 1;
+    int index = find_lsb_set(dma_cfg->source_data_size) - 1;
     if (index < ARRAY_SIZE(table_src_size) &&
         index < ARRAY_SIZE(table_dst_size)) {
         hmdma.Init.SourceDataSize = table_src_size[index];
@@ -1815,7 +1814,7 @@
 
     hmdma.Init.Request             = MDMA_REQUEST_SW;
     hmdma.Init.TransferTriggerMode = MDMA_BLOCK_TRANSFER;
-    hmdma.Init.Priority            = table_priority[dma_cfg.channel_priority];
+    hmdma.Init.Priority            = table_priority[dma_cfg->channel_priority];
     hmdma.Init.Endianness          = MDMA_LITTLE_ENDIANNESS_PRESERVE;
     hmdma.Init.SourceInc           = MDMA_SRC_INC_DISABLE;
     hmdma.Init.DestinationInc      = MDMA_DEST_INC_DISABLE;
@@ -1836,62 +1835,6 @@
 
     return (ret);
 }
-=======
-	/*
-	 * DMA configuration
-	 * Due to use of QSPI HAL API in current driver,
-	 * both HAL and Zephyr DMA drivers should be configured.
-	 * The required configuration for Zephyr DMA driver should only provide
-	 * the minimum information to inform the DMA slot will be in used and
-	 * how to route callbacks.
-	 */
-	struct dma_config *dma_cfg = &dev_data->dma.cfg;
-	static DMA_HandleTypeDef hdma;
-
-	if (!device_is_ready(dev_data->dma.dev)) {
-		LOG_ERR("%s device not ready", dev_data->dma.dev->name);
-		return -ENODEV;
-	}
-
-	/* Proceed to the minimum Zephyr DMA driver init */
-	dma_cfg->user_data = &hdma;
-	/* HACK: This field is used to inform driver that it is overridden */
-	dma_cfg->linked_channel = STM32_DMA_HAL_OVERRIDE;
-	ret = dma_config(dev_data->dma.dev, dev_data->dma.channel, dma_cfg);
-	if (ret != 0) {
-		return ret;
-	}
-
-	/* Proceed to the HAL DMA driver init */
-	if (dma_cfg->source_data_size != dma_cfg->dest_data_size) {
-		LOG_ERR("Source and destination data sizes not aligned");
-		return -EINVAL;
-	}
-
-	int index = find_lsb_set(dma_cfg->source_data_size) - 1;
-
-	hdma.Init.PeriphDataAlignment = table_p_size[index];
-	hdma.Init.MemDataAlignment = table_m_size[index];
-	hdma.Init.PeriphInc = DMA_PINC_DISABLE;
-	hdma.Init.MemInc = DMA_MINC_ENABLE;
-	hdma.Init.Mode = DMA_NORMAL;
-	hdma.Init.Priority = table_priority[dma_cfg->channel_priority];
-	hdma.Instance = STM32_DMA_GET_INSTANCE(dev_data->dma.reg, dev_data->dma.channel);
-#ifdef CONFIG_DMA_STM32_V1
-	/* TODO: Not tested in this configuration */
-	hdma.Init.Channel = dma_cfg->dma_slot;
-#else
-	hdma.Init.Request = dma_cfg->dma_slot;
-#endif /* CONFIG_DMA_STM32_V1 */
-
-	/* Initialize DMA HAL */
-	__HAL_LINKDMA(&dev_data->hqspi, hdma, hdma);
-	if (HAL_DMA_Init(&hdma) != HAL_OK) {
-		return -EIO;
-	}
-
-#endif /* STM32_QSPI_USE_DMA */
->>>>>>> 013428c5
 
 static int flash_stm32_qspi_dma_init(struct flash_stm32_qspi_data* dev_data) {
     ARG_UNUSED(dev_data);
@@ -1916,7 +1859,7 @@
      * how to route callbacks.
      */
     struct stm32_dma_stream* dma = &dev_data->dma;
-    struct dma_config dma_cfg = dma->cfg;
+    struct dma_config* dma_cfg = &dma->cfg;
     static DMA_HandleTypeDef hdma;
     int ret;
 
@@ -1926,34 +1869,34 @@
     }
 
     /* Proceed to the minimum Zephyr DMA driver init */
-    dma_cfg.user_data = &hdma;
+    dma_cfg->user_data = &hdma;
     /* HACK: This field is used to inform driver that it is overridden */
-    dma_cfg.linked_channel = STM32_DMA_HAL_OVERRIDE;
+    dma_cfg->linked_channel = STM32_DMA_HAL_OVERRIDE;
     ret = dma_config(dma->dev, dma->channel, &dma_cfg);
     if (ret != 0) {
         return (ret);
     }
 
     /* Proceed to the HAL DMA driver init */
-    if (dma_cfg.source_data_size != dma_cfg.dest_data_size) {
+    if (dma_cfg->source_data_size != dma_cfg->dest_data_size) {
         LOG_ERR("Source and destination data sizes not aligned");
         return (-EINVAL);
     }
 
-    int index = find_lsb_set(dma_cfg.source_data_size) - 1;
+    int index = find_lsb_set(dma_cfg->source_data_size) - 1;
 
     hdma.Init.PeriphDataAlignment = table_p_size[index];
     hdma.Init.MemDataAlignment    = table_m_size[index];
     hdma.Init.PeriphInc = DMA_PINC_DISABLE;
     hdma.Init.MemInc    = DMA_MINC_ENABLE;
     hdma.Init.Mode      = DMA_NORMAL;
-    hdma.Init.Priority  = table_priority[dma_cfg.channel_priority];
+    hdma.Init.Priority  = table_priority[dma_cfg->channel_priority];
     hdma.Instance       = STM32_DMA_GET_INSTANCE(dma->reg, dma->channel);
     #ifdef CONFIG_DMA_STM32_V1
     /* TODO: Not tested in this configuration */
-    hdma.Init.Channel = dma_cfg.dma_slot;
+    hdma.Init.Channel = dma_cfg->dma_slot;
     #else
-    hdma.Init.Request = dma_cfg.dma_slot;
+    hdma.Init.Request = dma_cfg->dma_slot;
     #endif /* CONFIG_DMA_STM32_V1 */
 
     /* Initialize DMA HAL */
