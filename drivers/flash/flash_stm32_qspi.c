/*
 * Copyright (c) 2020 Piotr Mienkowski
 * Copyright (c) 2020 Linaro Limited
 * Copyright (c) 2022 Georgij Cernysiov
 *
 * SPDX-License-Identifier: Apache-2.0
 */

#define DT_DRV_COMPAT st_stm32_qspi_nor

#include <errno.h>
#include <zephyr/kernel.h>
#include <zephyr/toolchain.h>
#include <zephyr/arch/common/ffs.h>
#include <zephyr/sys/__assert.h>
#include <zephyr/sys/util.h>
#include <soc.h>
#include <string.h>
#include <zephyr/drivers/pinctrl.h>
#include <zephyr/drivers/clock_control/stm32_clock_control.h>
#include <zephyr/drivers/clock_control.h>
#include <zephyr/drivers/flash.h>
#include <zephyr/drivers/flash/stm32_flash_api_extensions.h>
#include <zephyr/drivers/dma.h>
#include <zephyr/drivers/dma/dma_stm32.h>
#include <zephyr/drivers/gpio.h>

#ifdef CONFIG_USERSPACE
#include <zephyr/syscall.h>
#include <zephyr/internal/syscall_handler.h>
#endif

#if DT_INST_NODE_HAS_PROP(0, spi_bus_width) && \
    (DT_INST_PROP(0, spi_bus_width) == 4)
#define STM32_QSPI_USE_QUAD_IO 1
#else
#define STM32_QSPI_USE_QUAD_IO 0
#endif

#define STM32_QSPI_NODE DT_INST_PARENT(0)
/* Get the base address of the flash from the DTS st,stm32-qspi node */
#define STM32_QSPI_BASE_ADDRESS DT_REG_ADDR_BY_IDX(STM32_QSPI_NODE, 1)

#define STM32_QSPI_RESET_GPIO   DT_INST_NODE_HAS_PROP(0, reset_gpios)
#define STM32_QSPI_RESET_CMD    DT_INST_PROP(0, reset_cmd)

#include <stm32_ll_dma.h>
#include <stm32_ll_mdma.h>

#include "spi_nor.h"
#include "jesd216.h"

#include <zephyr/logging/log.h>
#include <zephyr/irq.h>
LOG_MODULE_REGISTER(flash_stm32_qspi, CONFIG_FLASH_LOG_LEVEL);

#define STM32_QSPI_FIFO_THRESHOLD       8
#define STM32_QSPI_CLOCK_PRESCALER_MAX  255

#define STM32_QSPI_UNKNOWN_MODE         (0xFF)

#define STM32_QSPI_USE_DMA              DT_NODE_HAS_PROP(DT_INST_PARENT(0), dmas)
#define STM32_QSPI_DMA_THRESHOLD        64      /* Threshold value in bytes for DMA use #CUSTOM@NDRS */

#if DT_HAS_COMPAT_STATUS_OKAY(st_stm32_qspi_nor)

/* In dual-flash mode, total size is twice the size of one flash component */
#define STM32_QSPI_DOUBLE_FLASH         DT_PROP(DT_NODELABEL(quadspi), dual_flash)

#if STM32_QSPI_DOUBLE_FLASH
#define FLASH_REG_FMT "%04x"
#else
#define FLASH_REG_FMT "%02x"
#endif /* STM32_QSPI_DOUBLE_FLASH */

/*
 * A register of the flash device, such as a status register.
 *
 * When dual-flash mode is enabled, this structure contains the value of the actual register of both
 * flash memories. For example, if an instance of this structure is used to hold the value of the
 * status register, 'flash0_val' and 'flash1_val' will be equal respectively to the value of the
 * status register of the first and second flash memory.
 *
 * This structure is packed as it is directly sent/received over the QSPI bus.
 */
struct flash_reg {
    uint8_t flash0_val;

    #if STM32_QSPI_DOUBLE_FLASH
    uint8_t flash1_val;
    #endif /* STM32_QSPI_DOUBLE_FLASH */
} __packed;

/*
 * Sets a bit in a flash register.
 *
 * In dual-flash mode, the value is updated for both flash memories.
 */
static inline void flash_reg_set_for_all(struct flash_reg* reg, uint8_t bitmask) {
    reg->flash0_val |= bitmask;

    #if STM32_QSPI_DOUBLE_FLASH
    reg->flash1_val |= bitmask;
    #endif /* STM32_QSPI_DOUBLE_FLASH */
}

/*
 * Checks if a bit is set in a flash register.
 *
 * In dual-flash mode, this routine returns true if and only if the bit is set for both flash
 * memories.
 */
static inline bool flash_reg_is_set_for_all(struct flash_reg* reg, uint8_t bitmask) {
    bool is_set = ((reg->flash0_val & bitmask) != 0U);

    #if STM32_QSPI_DOUBLE_FLASH
    is_set = is_set && ((reg->flash1_val & bitmask) != 0U);
    #endif /* STM32_QSPI_DOUBLE_FLASH */

    return (is_set);
}

/*
 * Checks if a bit is clear in a flash register.
 *
 * In dual-flash mode, this routine returns true if and only if the bit is clear for both flash
 * memories.
 */
static inline bool flash_reg_is_clear_for_all(struct flash_reg* reg, uint8_t bitmask) {
    bool is_clear = ((reg->flash0_val & bitmask) == 0U);

    #if STM32_QSPI_DOUBLE_FLASH
    is_clear = is_clear && ((reg->flash1_val & bitmask) == 0U);
    #endif /* STM32_QSPI_DOUBLE_FLASH */

    return (is_clear);
}

/*
 * Gets the raw representation of a flash register, as a uint16_t value where the lower byte is the
 * value for the first flash memory and the upper byte is the value for the second flash memory, if
 * any.
 */
static inline uint16_t flash_reg_to_raw(const struct flash_reg* reg) {
    uint16_t raw = reg->flash0_val;

    #if STM32_QSPI_DOUBLE_FLASH
    raw |= (reg->flash1_val << 8);
    #endif /* STM32_QSPI_DOUBLE_FLASH */

    return (raw);
}

#if STM32_QSPI_USE_DMA
#if defined(CONFIG_SOC_SERIES_STM32H7X)
static const uint32_t table_src_size[] = {
    MDMA_SRC_DATASIZE_BYTE,
    MDMA_SRC_DATASIZE_HALFWORD,
    MDMA_SRC_DATASIZE_WORD
};

static const uint32_t table_dst_size[] = {
    MDMA_DEST_DATASIZE_BYTE,
    MDMA_DEST_DATASIZE_HALFWORD,
    MDMA_DEST_DATASIZE_WORD
};

/* Lookup table to set dma priority from the DTS */
static const uint32_t table_priority[] = {
    MDMA_PRIORITY_LOW,
    MDMA_PRIORITY_MEDIUM,
    MDMA_PRIORITY_HIGH,
    MDMA_PRIORITY_VERY_HIGH
};
#else
static const uint32_t table_m_size[] = {
    LL_DMA_MDATAALIGN_BYTE,
    LL_DMA_MDATAALIGN_HALFWORD,
    LL_DMA_MDATAALIGN_WORD,
};

static const uint32_t table_p_size[] = {
    LL_DMA_PDATAALIGN_BYTE,
    LL_DMA_PDATAALIGN_HALFWORD,
    LL_DMA_PDATAALIGN_WORD,
};

/* Lookup table to set dma priority from the DTS */
static const uint32_t table_priority[] = {
    DMA_PRIORITY_LOW,
    DMA_PRIORITY_MEDIUM,
    DMA_PRIORITY_HIGH,
    DMA_PRIORITY_VERY_HIGH,
};
#endif /* CONFIG_SOC_SERIES_STM32H7X */
#endif /* STM32_QSPI_USE_DMA */

typedef void (*irq_config_func_t)(struct device const* dev);

struct stm32_dma_stream {
    void* reg;                  /* MDMA_TypeDef, DMA_TypeDef */
    struct device const* dev;
    uint32_t channel;
    struct dma_config cfg;
};

struct flash_stm32_qspi_config {
    QUADSPI_TypeDef* regs;
    struct stm32_pclken pclken;
    irq_config_func_t irq_config;
    size_t flash_size;
    uint32_t max_frequency;
    uint8_t cs_high_time;
    const struct pinctrl_dev_config* pcfg;
    #if STM32_QSPI_RESET_GPIO
    const struct gpio_dt_spec reset;
    #endif

    #if DT_NODE_HAS_PROP(DT_INST(0, st_stm32_qspi_nor), jedec_id)
    uint8_t jedec_id[DT_INST_PROP_LEN(0, jedec_id)];
    #endif /* jedec_id */
};

struct flash_stm32_qspi_data {
    QSPI_HandleTypeDef hqspi;
    struct k_sem sem;
    struct k_sem sync;

    #if defined(CONFIG_FLASH_PAGE_LAYOUT)
    struct flash_pages_layout layout;
    #endif
    struct jesd216_erase_type erase_types[JESD216_NUM_ERASE_TYPES];

    /* Number of bytes per page */
    uint16_t page_size;
    enum jesd216_dw15_qer_type qer_type;
    enum jesd216_mode_type mode;
    int cmd_status;
    struct stm32_dma_stream dma;
    uint8_t qspi_write_cmd;
    uint8_t qspi_read_cmd;
    uint8_t qspi_read_cmd_latency;

    /*
     * If set addressed operations should use 32-bit rather than
     * 24-bit addresses.
     */
    bool flag_access_32bit : 1;
};

static QSPI_CommandTypeDef const qspi_cmd_wren = {
    .Instruction     = SPI_NOR_CMD_WREN,
    .InstructionMode = QSPI_INSTRUCTION_1_LINE
};

static int flash_stm32_qspi_mdma_init(struct flash_stm32_qspi_data* dev_data);
static int flash_stm32_qspi_dma_init(struct flash_stm32_qspi_data* dev_data);

static inline void qspi_lock_thread(struct device const* dev) {
    struct flash_stm32_qspi_data* dev_data = dev->data;

    k_sem_take(&dev_data->sem, K_FOREVER);
}

static inline void qspi_unlock_thread(struct device const* dev) {
    struct flash_stm32_qspi_data* dev_data = dev->data;

    k_sem_give(&dev_data->sem);
}

static inline void qspi_set_address_size(struct device const* dev,
                                         QSPI_CommandTypeDef* cmd) {
    struct flash_stm32_qspi_data const* dev_data = dev->data;

    if (dev_data->flag_access_32bit) {
        cmd->AddressSize = QSPI_ADDRESS_32_BITS;
        return;
    }

    cmd->AddressSize = QSPI_ADDRESS_24_BITS;
}

static inline int qspi_prepare_quad_read(struct device const* dev,
                                         QSPI_CommandTypeDef* cmd) {
    struct flash_stm32_qspi_data const* dev_data = dev->data;

    __ASSERT_NO_MSG((dev_data->mode == JESD216_MODE_114) ||
                    (dev_data->mode == JESD216_MODE_144));

    cmd->Instruction = dev_data->qspi_read_cmd;
    cmd->AddressMode = ((dev_data->mode == JESD216_MODE_114)
                            ? QSPI_ADDRESS_1_LINE
                            : QSPI_ADDRESS_4_LINES);
    cmd->DataMode    = QSPI_DATA_4_LINES;
    cmd->DummyCycles = dev_data->qspi_read_cmd_latency;

    return (0);
}

<<<<<<< HEAD
static inline int qspi_prepare_quad_program(struct device const* dev,
                                            QSPI_CommandTypeDef* cmd) {
    struct flash_stm32_qspi_data const* dev_data = dev->data;

    __ASSERT_NO_MSG(dev_data->qspi_write_cmd == SPI_NOR_CMD_PP_1_1_4 ||
                    dev_data->qspi_write_cmd == SPI_NOR_CMD_PP_1_4_4);

    cmd->Instruction = dev_data->qspi_write_cmd;
    #if defined(CONFIG_USE_MICROCHIP_QSPI_FLASH_WITH_STM32)
    /* Microchip qspi-NOR flash, does not follow the standard rules */
    if (cmd->Instruction == SPI_NOR_CMD_PP_1_1_4) {
        cmd->AddressMode = QSPI_ADDRESS_4_LINES;
    }
    #else
    cmd->AddressMode = ((cmd->Instruction == SPI_NOR_CMD_PP_1_1_4)
                        ? QSPI_ADDRESS_1_LINE
                        : QSPI_ADDRESS_4_LINES);
    #endif /* CONFIG_USE_MICROCHIP_QSPI_FLASH_WITH_STM32 */
    cmd->DataMode    = QSPI_DATA_4_LINES;
    cmd->DummyCycles = 0;

    return (0);
=======
static inline int qspi_prepare_quad_program(const struct device *dev,
					     QSPI_CommandTypeDef *cmd)
{
	struct flash_stm32_qspi_data *dev_data = dev->data;

	__ASSERT_NO_MSG(dev_data->qspi_write_cmd == SPI_NOR_CMD_PP_1_1_4 ||
			dev_data->qspi_write_cmd == SPI_NOR_CMD_PP_1_4_4);

	cmd->Instruction = dev_data->qspi_write_cmd;
#if defined(CONFIG_USE_MICROCHIP_QSPI_FLASH_WITH_STM32)
	/* Microchip QSPI-NOR flash uses the PP_1_1_4 opcode for the PP_1_4_4 operation */
	if (cmd->Instruction == SPI_NOR_CMD_PP_1_4_4) {
		cmd->Instruction = SPI_NOR_CMD_PP_1_1_4;
	}
#endif /* CONFIG_USE_MICROCHIP_QSPI_FLASH_WITH_STM32 */
	cmd->AddressMode = ((dev_data->qspi_write_cmd == SPI_NOR_CMD_PP_1_1_4)
				? QSPI_ADDRESS_1_LINE
				: QSPI_ADDRESS_4_LINES);
	cmd->DataMode = QSPI_DATA_4_LINES;
	cmd->DummyCycles = 0;

	return 0;
>>>>>>> e83d8d95
}

/*
 * Send a command over QSPI bus.
 */
static int qspi_send_cmd(struct device const* dev, QSPI_CommandTypeDef const* cmd) {
    const struct flash_stm32_qspi_config* dev_cfg = dev->config;
    struct flash_stm32_qspi_data* dev_data = dev->data;
    HAL_StatusTypeDef hal_sts;

    ARG_UNUSED(dev_cfg);

    LOG_DBG("Instruction 0x%x", cmd->Instruction);

    dev_data->cmd_status = 0;

    hal_sts = HAL_QSPI_Command_IT(&dev_data->hqspi, cmd);
    if (hal_sts != HAL_OK) {
        LOG_ERR("%d: Failed to send QSPI instruction", hal_sts);
        return (-EIO);
    }
    LOG_DBG("CCR 0x%x", dev_cfg->regs->CCR);

    k_sem_take(&dev_data->sync, K_FOREVER);

    return (dev_data->cmd_status);
}

/*
 * Perform a read access over QSPI bus.
 */
static int qspi_read_access(struct device const* dev, QSPI_CommandTypeDef* cmd,
                            uint8_t* data, size_t size) {
    const struct flash_stm32_qspi_config* dev_cfg  = dev->config;
    struct flash_stm32_qspi_data* dev_data = dev->data;
    HAL_StatusTypeDef hal_sts;

    ARG_UNUSED(dev_cfg);

    cmd->NbData = size;

    dev_data->cmd_status = 0;

    hal_sts = HAL_QSPI_Command(&dev_data->hqspi, cmd,
                               HAL_QSPI_TIMEOUT_DEFAULT_VALUE);
    if (hal_sts != HAL_OK) {
        LOG_ERR("%d: Failed to send QSPI instruction", hal_sts);
        return (-EIO);
    }

    if ((STM32_QSPI_USE_DMA == 1) &&
        (size >= STM32_QSPI_DMA_THRESHOLD)) {
        hal_sts = HAL_QSPI_Receive_DMA(&dev_data->hqspi, data);
    }
    else {
        hal_sts = HAL_QSPI_Receive_IT(&dev_data->hqspi, data);
    }

    if (hal_sts != HAL_OK) {
        LOG_ERR("%d: Failed to read data", hal_sts);
        return (-EIO);
    }

    k_sem_take(&dev_data->sync, K_FOREVER);

    return (dev_data->cmd_status);
}

/*
 * Perform a write access over QSPI bus.
 */
static int qspi_write_access(struct device const* dev, QSPI_CommandTypeDef* cmd,
                             uint8_t const* data, size_t size) {
    const struct flash_stm32_qspi_config* dev_cfg = dev->config;
    struct flash_stm32_qspi_data* dev_data = dev->data;
    HAL_StatusTypeDef hal_ret;

    ARG_UNUSED(dev_cfg);

    LOG_DBG("Instruction 0x%x", cmd->Instruction);

    cmd->NbData = size;

    dev_data->cmd_status = 0;

    hal_ret = HAL_QSPI_Command(&dev_data->hqspi, cmd,
                               HAL_QSPI_TIMEOUT_DEFAULT_VALUE);
    if (hal_ret != HAL_OK) {
        LOG_ERR("%d: Failed to send QSPI instruction", hal_ret);
        return (-EIO);
    }

    if ((STM32_QSPI_USE_DMA == 1) &&
        (size >= STM32_QSPI_DMA_THRESHOLD)) {
        hal_ret = HAL_QSPI_Transmit_DMA(&dev_data->hqspi, (uint8_t*)data);
    }
    else {
        hal_ret = HAL_QSPI_Transmit_IT(&dev_data->hqspi, (uint8_t*)data);
    }

    if (hal_ret != HAL_OK) {
        LOG_ERR("%d: Failed to read data", hal_ret);
        return (-EIO);
    }
    LOG_DBG("CCR 0x%x", dev_cfg->regs->CCR);

    k_sem_take(&dev_data->sync, K_FOREVER);

    return (dev_data->cmd_status);
}

#if defined(CONFIG_FLASH_JESD216_API)
/*
 * Read Serial Flash ID :
 * perform a read access over SPI bus for read Identification (DataMode is already set)
 * and compare to the jedec-id from the DTYS table exists
 */
static int qspi_read_jedec_id(struct device const* dev, uint8_t* id) {
    struct flash_stm32_qspi_data* dev_data = dev->data;
    uint8_t data[JESD216_READ_ID_LEN];
    uint32_t dummy_cycles = DT_INST_PROP(0, st_read_id_dummy_cycles);

    QSPI_CommandTypeDef cmd = {
        .Instruction     = JESD216_CMD_READ_ID,
        .AddressSize     = QSPI_ADDRESS_NONE,
        .DummyCycles     = dummy_cycles,
        .InstructionMode = QSPI_INSTRUCTION_1_LINE,
        .AddressMode     = QSPI_ADDRESS_1_LINE,
        .DataMode        = QSPI_DATA_1_LINE,
        .NbData          = JESD216_READ_ID_LEN,
    };

    HAL_StatusTypeDef hal_ret;

    hal_ret = HAL_QSPI_Command(&dev_data->hqspi, &cmd,
                               HAL_QSPI_TIMEOUT_DEFAULT_VALUE);
    if (hal_ret != HAL_OK) {
        LOG_ERR("%d: Failed to send QSPI instruction", hal_ret);
        return (-EIO);
    }

    hal_ret = HAL_QSPI_Receive(&dev_data->hqspi, data, HAL_QSPI_TIMEOUT_DEFAULT_VALUE);
    if (hal_ret != HAL_OK) {
        LOG_ERR("%d: Failed to read data", hal_ret);
        return (-EIO);
    }

    LOG_DBG("Read JESD216-ID");

    dev_data->cmd_status = 0;
    memcpy(id, data, JESD216_READ_ID_LEN);

    return (0);
}
#endif /* CONFIG_FLASH_JESD216_API */

static int qspi_write_unprotect(const struct device* dev) {
    int ret = 0;
    static QSPI_CommandTypeDef const cmd_unprotect = {
        .Instruction = SPI_NOR_CMD_ULBPR,
        .InstructionMode = QSPI_INSTRUCTION_1_LINE,
    };

    if (IS_ENABLED(DT_INST_PROP(0, requires_ulbpr))) {
        ret = qspi_send_cmd(dev, &qspi_cmd_wren);
        if (ret != 0) {
            return (ret);
        }

        ret = qspi_send_cmd(dev, &cmd_unprotect);
    }

    return (ret);
}

/*
 * Read Serial Flash Discovery Parameter
 */
static int qspi_read_sfdp(struct device const* dev, off_t addr, void* data,
                          size_t size) {
    struct flash_stm32_qspi_data* dev_data = dev->data;
    HAL_StatusTypeDef hal_ret;
    int ret = 0;

    __ASSERT(data != NULL, "null destination");

    LOG_INF("Reading SFDP");

    #if STM32_QSPI_DOUBLE_FLASH
    /*
     * In dual flash mode, reading the SFDP table would cause the parameters from both flash
     * memories to be read (first byte read would be the first SFDP byte from the first flash,
     * second byte read would be the first SFDP byte from the second flash, ...). Both flash
     * memories are expected to be identical so to have identical SFDP. Therefore, the dual
     * flash mode is disabled during the reading to obtain the SFDP from a single flash memory
     * only.
     */
    MODIFY_REG(dev_data->hqspi.Instance->CR, QUADSPI_CR_DFM, QSPI_DUALFLASH_DISABLE);
    LOG_DBG("Dual flash mode disabled while reading SFDP");
    #endif /* STM32_QSPI_DOUBLE_FLASH */

    QSPI_CommandTypeDef cmd = {
        .Instruction     = JESD216_CMD_READ_SFDP,
        .Address         = addr,
        .AddressSize     = QSPI_ADDRESS_24_BITS,
        .DummyCycles     = 8,
        .InstructionMode = QSPI_INSTRUCTION_1_LINE,
        .AddressMode     = QSPI_ADDRESS_1_LINE,
        .DataMode        = QSPI_DATA_1_LINE,
        .NbData          = size,
    };

    hal_ret = HAL_QSPI_Command(&dev_data->hqspi, &cmd,
                               HAL_QSPI_TIMEOUT_DEFAULT_VALUE);
    if (hal_ret != HAL_OK) {
        LOG_ERR("%d: Failed to send SFDP instruction", hal_ret);
        ret = -EIO;
        goto end;
    }

    hal_ret = HAL_QSPI_Receive(&dev_data->hqspi, (uint8_t*)data,
                               HAL_QSPI_TIMEOUT_DEFAULT_VALUE);
    if (hal_ret != HAL_OK) {
        LOG_ERR("%d: Failed to read SFDP", hal_ret);
        ret = -EIO;
        goto end;
    }

    dev_data->cmd_status = 0;

end :
    #if STM32_QSPI_DOUBLE_FLASH
    /* Re-enable the dual flash mode */
    MODIFY_REG(dev_data->hqspi.Instance->CR, QUADSPI_CR_DFM, QSPI_DUALFLASH_ENABLE);
    #endif /* STM32_QSPI_DOUBLE_FLASH */

    return (ret);
}

static bool qspi_address_is_valid(struct device const* dev, off_t addr,
                                  size_t size) {
    const struct flash_stm32_qspi_config* dev_cfg = dev->config;
    size_t flash_size = dev_cfg->flash_size;

    return ((addr >= 0) && ((uint64_t)addr + (uint64_t)size <= flash_size));
}

#ifdef CONFIG_STM32_MEMMAP
/* Must be called inside qspi_lock_thread(). */
static int stm32_qspi_set_memory_mapped(const struct device* dev) {
    int ret;
    HAL_StatusTypeDef hal_ret;
    struct flash_stm32_qspi_data* dev_data = dev->data;

    QSPI_CommandTypeDef cmd = {
        .Instruction     = SPI_NOR_CMD_READ,
        .Address         = 0,
        .InstructionMode = QSPI_INSTRUCTION_1_LINE,
        .AddressMode     = QSPI_ADDRESS_1_LINE,
        .DataMode        = QSPI_DATA_1_LINE,
    };

    qspi_set_address_size(dev, &cmd);
    if (IS_ENABLED(STM32_QSPI_USE_QUAD_IO)) {
        ret = qspi_prepare_quad_read(dev, &cmd);
        if (ret < 0) {
            return (ret);
        }
    }

    QSPI_MemoryMappedTypeDef mem_mapped = {
        .TimeOutActivation = QSPI_TIMEOUT_COUNTER_DISABLE,
    };

    hal_ret = HAL_QSPI_MemoryMapped(&dev_data->hqspi, &cmd, &mem_mapped);
    if (hal_ret != 0) {
        LOG_ERR("%d: Failed to enable memory mapped", hal_ret);
        return -EIO;
    }

    LOG_DBG("MemoryMap mode enabled");
    return (0);
}

static bool stm32_qspi_is_memory_mapped(const struct device* dev) {
    struct flash_stm32_qspi_data* dev_data = dev->data;

    return READ_BIT(dev_data->hqspi.Instance->CCR, QUADSPI_CCR_FMODE) == QUADSPI_CCR_FMODE;
}

static int stm32_qspi_abort(const struct device* dev) {
    struct flash_stm32_qspi_data* dev_data = dev->data;
    HAL_StatusTypeDef             hal_ret;

    hal_ret = HAL_QSPI_Abort(&dev_data->hqspi);
    if (hal_ret != HAL_OK) {
        LOG_ERR("%d: QSPI abort failed", hal_ret);
        return -EIO;
    }

    return 0;
}
#endif

static int flash_stm32_qspi_read(struct device const* dev, off_t addr,
                                 void* data, size_t size) {
    bool is_valid;
    int ret;

    is_valid = qspi_address_is_valid(dev, addr, size);
    if (is_valid == false) {
        LOG_DBG("Error: address or size exceeds expected values: "
                "addr 0x%lx, size %zu", (long)addr, size);
        return (-EINVAL);
    }

    /* read non-zero size */
    if (size == 0) {
        return (0);
    }

    #ifdef CONFIG_STM32_MEMMAP
    qspi_lock_thread(dev);

    /* Do reads through memory-mapping instead of indirect */
    if (!stm32_qspi_is_memory_mapped(dev)) {
        ret = stm32_qspi_set_memory_mapped(dev);
        if (ret != 0) {
            LOG_ERR("READ: failed to set memory mapped");
            goto end;
        }
    }

    __ASSERT_NO_MSG(stm32_qspi_is_memory_mapped(dev));

    uintptr_t mmap_addr = STM32_QSPI_BASE_ADDRESS + addr;

    LOG_DBG("Memory-mapped read from 0x%08lx, len %zu", mmap_addr, size);
    memcpy(data, (void*)mmap_addr, size);
    ret = 0;
    goto end;
    #else
    QSPI_CommandTypeDef cmd = {
        .Instruction     = SPI_NOR_CMD_READ,
        .Address         = addr,
        .InstructionMode = QSPI_INSTRUCTION_1_LINE,
        .AddressMode     = QSPI_ADDRESS_1_LINE,
        .DataMode        = QSPI_DATA_1_LINE,
    };

    qspi_set_address_size(dev, &cmd);
    if (IS_ENABLED(STM32_QSPI_USE_QUAD_IO)) {
        ret = qspi_prepare_quad_read(dev, &cmd);
        if (ret < 0) {
            return (ret);
        }
    }

    qspi_lock_thread(dev);

    ret = qspi_read_access(dev, &cmd, data, size);
    goto end;
    #endif

end :
    qspi_unlock_thread(dev);

    return (ret);
}

static int qspi_read_status_register(struct device const* dev, uint8_t reg_num,
                                     struct flash_reg* reg) {
    QSPI_CommandTypeDef cmd = {
        .InstructionMode = QSPI_INSTRUCTION_1_LINE,
        .DataMode = QSPI_DATA_1_LINE,
    };

    switch (reg_num) {
        case 1U :
            cmd.Instruction = SPI_NOR_CMD_RDSR;
            break;

        case 2U :
            cmd.Instruction = SPI_NOR_CMD_RDSR2;
            break;

        case 3U :
            cmd.Instruction = SPI_NOR_CMD_RDSR3;
            break;

        default :
            return (-EINVAL);
    }

    return qspi_read_access(dev, &cmd, (uint8_t *)reg, sizeof(*reg));
}

static int qspi_write_status_register(struct device const* dev, uint8_t reg_num,
                                      struct flash_reg* reg) {
    struct flash_stm32_qspi_data* dev_data = dev->data;
    size_t size;
    struct flash_reg regs[4] = {0};
    struct flash_reg* regs_p;
    int ret;

    QSPI_CommandTypeDef cmd = {
        .Instruction     = SPI_NOR_CMD_WRSR,
        .InstructionMode = QSPI_INSTRUCTION_1_LINE,
        .DataMode        = QSPI_DATA_1_LINE,
    };

    if (reg_num == 1U) {
        size = sizeof(struct flash_reg);
        memcpy(&regs[0], reg, sizeof(struct flash_reg));
        regs_p = &regs[0];
        /* 1 byte write clears SR2, write SR2 as well */
        if (dev_data->qer_type == JESD216_DW15_QER_S2B1v1) {
            ret = qspi_read_status_register(dev, 2, &regs[1]);
            if (ret < 0) {
                return (ret);
            }
            size += sizeof(struct flash_reg);
        }
    }
    else if (reg_num == 2U) {
        cmd.Instruction = SPI_NOR_CMD_WRSR2;
        size = sizeof(struct flash_reg);
        memcpy(&regs[1], reg, sizeof(struct flash_reg));
        regs_p = &regs[1];
        /* if SR2 write needs SR1 */
        if ((dev_data->qer_type == JESD216_DW15_QER_VAL_S2B1v1) ||
            (dev_data->qer_type == JESD216_DW15_QER_VAL_S2B1v4) ||
            (dev_data->qer_type == JESD216_DW15_QER_VAL_S2B1v5)) {
            ret = qspi_read_status_register(dev, 1, &regs[0]);
            if (ret < 0) {
                return (ret);
            }
            cmd.Instruction = SPI_NOR_CMD_WRSR;
            size += sizeof(struct flash_reg);
            regs_p = &regs[0];
        }
    }
    else if (reg_num == 3U) {
        cmd.Instruction = SPI_NOR_CMD_WRSR3;
        size = sizeof(struct flash_reg);
        memcpy(&regs[2], reg, sizeof(struct flash_reg));
        regs_p = &regs[2];
    }
    else {
        return (-EINVAL);
    }

    return qspi_write_access(dev, &cmd, (uint8_t *)regs_p, size);
}

static int qspi_wait_until_ready(struct device const* dev) {
    struct flash_reg reg;
    int ret;

    do {
        ret = qspi_read_status_register(dev, 1, &reg);
    } while (!ret && !flash_reg_is_clear_for_all(&reg, SPI_NOR_WIP_BIT));

    return (ret);
}

static int flash_stm32_qspi_write(struct device const* dev, off_t addr,
                                  void const* data, size_t size) {
    int ret = 0;
    size_t page_size = SPI_NOR_PAGE_SIZE << STM32_QSPI_DOUBLE_FLASH;

    if (!qspi_address_is_valid(dev, addr, size)) {
        LOG_DBG("Error: address or size exceeds expected values: "
                "addr 0x%lx, size %zu", (long)addr, size);
        return (-EINVAL);
    }

    /* write non-zero size */
    if (size == 0) {
        return (0);
    }

    QSPI_CommandTypeDef cmd_pp = {
        .Instruction     = SPI_NOR_CMD_PP,
        .InstructionMode = QSPI_INSTRUCTION_1_LINE,
        .AddressMode     = QSPI_ADDRESS_1_LINE,
        .DataMode        = QSPI_DATA_1_LINE,
    };

    qspi_set_address_size(dev, &cmd_pp);
    if (IS_ENABLED(STM32_QSPI_USE_QUAD_IO)) {
        ret = qspi_prepare_quad_program(dev, &cmd_pp);
        if (ret < 0) {
            return (ret);
        }
    }

    qspi_lock_thread(dev);

    #ifdef CONFIG_STM32_MEMMAP
    if (stm32_qspi_is_memory_mapped(dev)) {
        /* Abort ongoing transfer to force CS high/BUSY deasserted */
        ret = stm32_qspi_abort(dev);
        if (ret != 0) {
            LOG_ERR("Failed to abort memory-mapped access before write");
            goto end;
        }
    }
    #endif

    while (size > 0) {
        size_t to_write = size;

        /* Don't write more than a page. */
        if (to_write >= page_size) {
            to_write = page_size;
        }

        /* Don't write across a page boundary */
        if (((addr + to_write - 1U) / page_size) != (addr / page_size)) {
            to_write = page_size - (addr % page_size);
        }

        ret = qspi_send_cmd(dev, &qspi_cmd_wren);
        if (ret != 0) {
            break;
        }

        cmd_pp.Address = addr;
        ret = qspi_write_access(dev, &cmd_pp, data, to_write);
        if (ret != 0) {
            break;
        }

        size -= to_write;
        data  = (uint8_t const*)data + to_write;
        addr += to_write;

        ret = qspi_wait_until_ready(dev);
        if (ret != 0) {
            break;
        }
    }
    goto end;

end:
    qspi_unlock_thread(dev);

    return (ret);
}

static int flash_stm32_qspi_erase(struct device const* dev, off_t addr,
                                  size_t size) {
    const struct flash_stm32_qspi_config* dev_cfg = dev->config;
    struct flash_stm32_qspi_data const* dev_data = dev->data;
    bool is_valid;
    int ret = 0;

    is_valid = qspi_address_is_valid(dev, addr, size);
    if (is_valid == false) {
        LOG_DBG("Error: address or size exceeds expected values: "
                "addr 0x%lx, size %zu", (long)addr, size);
        return (-EINVAL);
    }

    /* erase non-zero size */
    if (size == 0) {
        return (0);
    }

    QSPI_CommandTypeDef cmd_erase = {
        .Instruction     = 0,
        .InstructionMode = QSPI_INSTRUCTION_1_LINE,
        .AddressMode     = QSPI_ADDRESS_1_LINE,
    };

    qspi_set_address_size(dev, &cmd_erase);
    qspi_lock_thread(dev);

    #ifdef CONFIG_STM32_MEMMAP
    if (stm32_qspi_is_memory_mapped(dev)) {
        /* Abort ongoing transfer to force CS high/BUSY deasserted */
        ret = stm32_qspi_abort(dev);
        if (ret != 0) {
            LOG_ERR("Failed to abort memory-mapped access before erase");
            goto end;
        }
    }
    #endif

    while ((size > 0) && (ret == 0)) {
        cmd_erase.Address = addr;
        qspi_send_cmd(dev, &qspi_cmd_wren);

        if (size == dev_cfg->flash_size) {
            /* chip erase */
            cmd_erase.Instruction = SPI_NOR_CMD_CE;
            cmd_erase.AddressMode = QSPI_ADDRESS_NONE;
            qspi_send_cmd(dev, &cmd_erase);
            size -= dev_cfg->flash_size;
        }
        else {
            const struct jesd216_erase_type* erase_types =
                                                dev_data->erase_types;
            const struct jesd216_erase_type* bet = NULL;

            for (uint8_t ei = 0;
                 ei < JESD216_NUM_ERASE_TYPES; ++ei) {
                const struct jesd216_erase_type* etp =
                                        &erase_types[ei];

                if ((etp->exp != 0) &&
                    SPI_NOR_IS_ALIGNED(addr, etp->exp) &&
                    SPI_NOR_IS_ALIGNED(size, etp->exp) &&
                    ((bet == NULL) || (etp->exp > bet->exp))) {
                    bet = etp;
                    cmd_erase.Instruction = bet->cmd;
                }
            }

            if (bet != NULL) {
                qspi_send_cmd(dev, &cmd_erase);
                addr += BIT(bet->exp);
                size -= BIT(bet->exp);
            }
            else {
                LOG_ERR("Can't erase %zu at 0x%lx",
                        size, (long)addr);
                ret = -EINVAL;
            }
        }
        qspi_wait_until_ready(dev);
    }
    goto end;

end :
    qspi_unlock_thread(dev);

    return (ret);
}

static struct flash_parameters const flash_stm32_qspi_parameters = {
    .write_block_size = 1,
    .erase_value = 0xFF
};

static struct flash_parameters const*
flash_stm32_qspi_get_parameters(struct device const* dev) {
    ARG_UNUSED(dev);

    return (&flash_stm32_qspi_parameters);
}

static int flash_stm32_qspi_get_size(const struct device* dev, uint64_t* size) {
    const struct flash_stm32_qspi_config *dev_cfg = dev->config;

    *size = (uint64_t)dev_cfg->flash_size;

    return (0);
}

static void flash_stm32_qspi_isr(struct device const* dev) {
    struct flash_stm32_qspi_data* dev_data = dev->data;

    HAL_QSPI_IRQHandler(&dev_data->hqspi);
}

/* This function is executed in the interrupt context */
#if STM32_QSPI_USE_DMA
#if defined(CONFIG_SOC_SERIES_STM32H7X) /* #CUSTOM@NDRS */
static void qspi_dma_callback(struct device const* dev, void* arg,
                              uint32_t channel, int status) {
    MDMA_HandleTypeDef* hmdma = arg;

    ARG_UNUSED(dev);

    if (status < 0) {
        LOG_ERR("DMA callback error with channel %d.", channel);
    }

    HAL_MDMA_IRQHandler(hmdma);
}
#else
static void qspi_dma_callback(struct device const* dev, void* arg,
                              uint32_t channel, int status) {
    DMA_HandleTypeDef* hdma = arg;

    ARG_UNUSED(dev);

    if (status < 0) {
        LOG_ERR("DMA callback error with channel %d.", channel);
    }

    HAL_DMA_IRQHandler(hdma);
}
#endif
#endif

__weak HAL_StatusTypeDef HAL_DMA_Abort(DMA_HandleTypeDef* hdma) {
    return (HAL_OK);
}

__weak HAL_StatusTypeDef HAL_DMA_Abort_IT(DMA_HandleTypeDef* hdma) {
    return (HAL_OK);
}

/*
 * Transfer Error callback.
 */
void HAL_QSPI_ErrorCallback(QSPI_HandleTypeDef* hqspi) {
    struct flash_stm32_qspi_data* dev_data =
            CONTAINER_OF(hqspi, struct flash_stm32_qspi_data, hqspi);

    LOG_DBG("Enter");

    dev_data->cmd_status = -EIO;

    k_sem_give(&dev_data->sync);
}

/*
 * Command completed callback.
 */
void HAL_QSPI_CmdCpltCallback(QSPI_HandleTypeDef* hqspi) {
    struct flash_stm32_qspi_data* dev_data =
            CONTAINER_OF(hqspi, struct flash_stm32_qspi_data, hqspi);

    k_sem_give(&dev_data->sync);
}

/*
 * Rx Transfer completed callback.
 */
void HAL_QSPI_RxCpltCallback(QSPI_HandleTypeDef* hqspi) {
    struct flash_stm32_qspi_data* dev_data =
            CONTAINER_OF(hqspi, struct flash_stm32_qspi_data, hqspi);

    k_sem_give(&dev_data->sync);
}

/*
 * Tx Transfer completed callback.
 */
void HAL_QSPI_TxCpltCallback(QSPI_HandleTypeDef* hqspi) {
    struct flash_stm32_qspi_data* dev_data =
            CONTAINER_OF(hqspi, struct flash_stm32_qspi_data, hqspi);

    k_sem_give(&dev_data->sync);
}

/*
 * Status Match callback.
 */
void HAL_QSPI_StatusMatchCallback(QSPI_HandleTypeDef* hqspi) {
    struct flash_stm32_qspi_data* dev_data =
            CONTAINER_OF(hqspi, struct flash_stm32_qspi_data, hqspi);

    k_sem_give(&dev_data->sync);
}

/*
 * Timeout callback.
 */
void HAL_QSPI_TimeOutCallback(QSPI_HandleTypeDef* hqspi) {
    struct flash_stm32_qspi_data* dev_data =
            CONTAINER_OF(hqspi, struct flash_stm32_qspi_data, hqspi);

    LOG_DBG("Enter");

    dev_data->cmd_status = -EIO;

    k_sem_give(&dev_data->sync);
}

#if defined(CONFIG_FLASH_PAGE_LAYOUT)
static void flash_stm32_qspi_pages_layout(struct device const* dev,
                                          const struct flash_pages_layout** layout,
                                          size_t* layout_size) {
    struct flash_stm32_qspi_data const* dev_data = dev->data;

    *layout      = &dev_data->layout;
    *layout_size = 1;
}
#endif

#if defined(CONFIG_FLASH_EX_OP_ENABLED)
#if defined(CONFIG_FLASH_STM32_QSPI_GENERIC_READ)
static int flash_stm32_qspi_generic_read(struct device const* dev, QSPI_CommandTypeDef* cmd,
                                         void* out) {
    int ret;

    #ifdef CONFIG_USERSPACE
    QSPI_CommandTypeDef cmd_copy;

    bool syscall_trap = z_syscall_trap();

    if (syscall_trap) {
        K_OOPS(k_usermode_from_copy(&cmd_copy, cmd, sizeof(cmd_copy)));
        cmd = &cmd_copy;

        K_OOPS(K_SYSCALL_MEMORY_WRITE(out, cmd->NbData));
    }
    #endif

    qspi_lock_thread(dev);
    ret = qspi_read_access(dev, cmd, out, cmd->NbData);
    qspi_unlock_thread(dev);

    return (ret);
}
#endif /* CONFIG_FLASH_STM32_QSPI_GENERIC_READ */

#if defined(CONFIG_FLASH_STM32_QSPI_GENERIC_WRITE)
static int flash_stm32_qspi_generic_write(struct device const* dev, QSPI_CommandTypeDef* cmd,
                                          void* in) {
    int ret;

    #ifdef CONFIG_USERSPACE
    QSPI_CommandTypeDef cmd_copy;

    bool syscall_trap = z_syscall_trap();

    if (syscall_trap) {
        K_OOPS(k_usermode_from_copy(&cmd_copy, cmd, sizeof(cmd_copy)));
        cmd = &cmd_copy;

        K_OOPS(K_SYSCALL_MEMORY_READ(in, cmd->NbData));
    }
    #endif

    qspi_lock_thread(dev);
    ret = qspi_write_access(dev, cmd, in, cmd->NbData);
    qspi_unlock_thread(dev);

    return (ret);
}
#endif /* CONFIG_FLASH_STM32_QSPI_GENERIC_WRITE */

static int flash_stm32_qspi_ex_op(struct device const* dev, uint16_t code, const uintptr_t cmd,
                                  void* data) {
    switch (code) {
        #if defined(CONFIG_FLASH_STM32_QSPI_GENERIC_READ)
        case FLASH_STM32_QSPI_EX_OP_GENERIC_READ :
            return flash_stm32_qspi_generic_read(dev, (QSPI_CommandTypeDef*)cmd, data);
        #endif

        #if defined(CONFIG_FLASH_STM32_QSPI_GENERIC_WRITE)
        case FLASH_STM32_QSPI_EX_OP_GENERIC_WRITE :
            return flash_stm32_qspi_generic_write(dev, (QSPI_CommandTypeDef*)cmd, data);
        #endif

        default :
            return (-ENOTSUP);
    }
}
#endif /* CONFIG_FLASH_EX_OP_ENABLED */

static DEVICE_API(flash, flash_stm32_qspi_driver_api) = {
    .read           = flash_stm32_qspi_read,
    .write          = flash_stm32_qspi_write,
    .erase          = flash_stm32_qspi_erase,
    .get_parameters = flash_stm32_qspi_get_parameters,
    .get_size       = flash_stm32_qspi_get_size,

    #if defined(CONFIG_FLASH_PAGE_LAYOUT)
    .page_layout = flash_stm32_qspi_pages_layout,
    #endif

    #if defined(CONFIG_FLASH_JESD216_API)
    .sfdp_read     = qspi_read_sfdp,
    .read_jedec_id = qspi_read_jedec_id,
    #endif /* CONFIG_FLASH_JESD216_API */

    #if defined(CONFIG_FLASH_EX_OP_ENABLED)
    .ex_op = flash_stm32_qspi_ex_op,
    #endif
};

#if defined(CONFIG_FLASH_PAGE_LAYOUT)
static int setup_pages_layout(struct device const* dev) {
    const struct flash_stm32_qspi_config* dev_cfg = dev->config;
    struct flash_stm32_qspi_data* data = dev->data;
    const size_t flash_size   = dev_cfg->flash_size;
    uint32_t layout_page_size = data->page_size;
    uint8_t exp = 0;

    /* Find the smallest erase size. */
    for (size_t i = 0; i < ARRAY_SIZE(data->erase_types); ++i) {
        const struct jesd216_erase_type* etp = &data->erase_types[i];

        if ((etp->cmd != 0) &&
            ((exp == 0) || (etp->exp < exp))) {
            exp = etp->exp;
        }
    }

    if (exp == 0) {
        return (-ENOTSUP);
    }

    uint32_t erase_size = BIT(exp);

    /* We need layout page size to be compatible with erase size */
    if ((layout_page_size % erase_size) != 0) {
        LOG_DBG("layout page %u not compatible with erase size %u",
                layout_page_size, erase_size);
        LOG_DBG("erase size will be used as layout page size");
        layout_page_size = erase_size;
    }

    /* Warn but accept layout page sizes that leave inaccessible
     * space.
     */
    if ((flash_size % layout_page_size) != 0) {
        LOG_INF("layout page %u wastes space with device size %zu",
                layout_page_size, flash_size);
    }

    data->layout.pages_size  = layout_page_size;
    data->layout.pages_count = flash_size / layout_page_size;
    LOG_DBG("layout %u x %u By pages", data->layout.pages_count,
                                       data->layout.pages_size);

    return (0);
}
#endif /* CONFIG_FLASH_PAGE_LAYOUT */

static int qspi_program_addr_4b(struct device const* dev, bool write_enable) {
    int ret;

    /* Send write enable command, if required */
    if (write_enable == true) {
        ret = qspi_send_cmd(dev, &qspi_cmd_wren);
        if (ret != 0) {
            return (ret);
        }
    }

    /* Program the flash memory to use 4 bytes addressing */
    QSPI_CommandTypeDef cmd = {
        .Instruction     = SPI_NOR_CMD_4BA,
        .InstructionMode = QSPI_INSTRUCTION_1_LINE,
    };

    /*
     * No need to Read control register afterwards to verify if 4byte addressing mode
     * is enabled as the effect of the command is immediate
     * and the SPI_NOR_CMD_RDCR is vendor-specific :
     * SPI_NOR_4BYTE_BIT is BIT 5 for Macronix and 0 for Micron or Windbond
     * Moreover bit value meaning is also vendor-specific
     */

    return qspi_send_cmd(dev, &cmd);
}

static int qspi_write_enable(struct device const* dev) {
    struct flash_reg reg;
    int ret;

    ret = qspi_send_cmd(dev, &qspi_cmd_wren);
    if (ret) {
        return (ret);
    }

    do {
        ret = qspi_read_status_register(dev, 1U, &reg);
    } while (!ret && !flash_reg_is_set_for_all(&reg, SPI_NOR_WEL_BIT));

    return (ret);
}

static int qspi_program_quad_io(struct device const* dev) {
    struct flash_stm32_qspi_data* data = dev->data;
    uint8_t qe_reg_num;
    uint8_t qe_bit;
    struct flash_reg reg;
    int ret;

    switch (data->qer_type) {
        case JESD216_DW15_QER_NONE :
            /* no QE bit, device detects reads based on opcode */
            return (0);

        case JESD216_DW15_QER_S1B6 :
            qe_reg_num = 1U;
            qe_bit = BIT(6U);
            break;

        case JESD216_DW15_QER_S2B7 :
            qe_reg_num = 2U;
            qe_bit = BIT(7U);
            break;

        case JESD216_DW15_QER_S2B1v1 :
            __fallthrough;
        case JESD216_DW15_QER_S2B1v4 :
            __fallthrough;
        case JESD216_DW15_QER_S2B1v5 :
            __fallthrough;
        case JESD216_DW15_QER_S2B1v6 :
            qe_reg_num = 2U;
            qe_bit = BIT(1U);
            break;

        default :
            return (-ENOTSUP);
    }

    ret = qspi_read_status_register(dev, qe_reg_num, &reg);
    if (ret < 0) {
        return (ret);
    }

    /* exit early if QE bit is already set */
    if (flash_reg_is_set_for_all(&reg, qe_bit)) {
        return (0);
    }

    flash_reg_set_for_all(&reg, qe_bit);

    ret = qspi_write_enable(dev);
    if (ret < 0) {
        return (ret);
    }

    ret = qspi_write_status_register(dev, qe_reg_num, &reg);
    if (ret < 0) {
        return (ret);
    }

    ret = qspi_wait_until_ready(dev);
    if (ret < 0) {
        return (ret);
    }

    /* validate that QE bit is set */
    ret = qspi_read_status_register(dev, qe_reg_num, &reg);
    if (ret < 0) {
        return (ret);
    }

    if (!flash_reg_is_set_for_all(&reg, qe_bit)) {
        LOG_ERR("Status Register %u [0x" FLASH_REG_FMT "] not set", qe_reg_num,
                flash_reg_to_raw(&reg));
        return (-EIO);
    }

    return (ret);
}

static int spi_nor_process_bfp(struct device const* dev,
                               const struct jesd216_param_header* php,
                               const struct jesd216_bfp* bfp) {
    const struct flash_stm32_qspi_config* dev_cfg = dev->config;
    struct flash_stm32_qspi_data* data = dev->data;
    struct jesd216_erase_type* etp = data->erase_types;
    uint8_t addr_mode;
    const size_t flash_size = (size_t)(jesd216_bfp_density(bfp) / 8U) << STM32_QSPI_DOUBLE_FLASH;
    int rc;

    if (flash_size != dev_cfg->flash_size) {
        LOG_ERR("Unexpected flash size: %u", flash_size);
    }

    LOG_INF("%s: %u MiB flash", dev->name, (uint32_t)(flash_size >> 20));

    /* Copy over the erase types, preserving their order.  (The
     * Sector Map Parameter table references them by index.)
     */
    memset(data->erase_types, 0, sizeof(data->erase_types));
    for (uint8_t ti = 1; ti <= ARRAY_SIZE(data->erase_types); ++ti) {
        if (jesd216_bfp_erase(bfp, ti, etp) == 0) {
            /* In dual-flash mode, the erase size is doubled since each erase operation
             * is executed on both flash memories.
             */
            if (IS_ENABLED(STM32_QSPI_DOUBLE_FLASH)) {
                etp->exp++;
            }

            LOG_DBG("Erase %u with %02x",
                    (uint32_t)BIT(etp->exp), etp->cmd);
        }
        ++etp;
    }

    data->page_size = (uint16_t)jesd216_bfp_page_size(php, bfp) << STM32_QSPI_DOUBLE_FLASH;

    LOG_DBG("Page size %u bytes", data->page_size);
    LOG_DBG("Flash size %u bytes", flash_size);

    addr_mode = jesd216_bfp_addrbytes(bfp);
    if (addr_mode == JESD216_SFDP_BFP_DW1_ADDRBYTES_VAL_3B4B) {
        struct jesd216_bfp_dw16 dw16;

        if (jesd216_bfp_decode_dw16(php, bfp, &dw16) == 0) {
            /*
             * According to JESD216, the bit0 of dw16.enter_4ba
             * portion of flash description register 16 indicates
             * if it is enough to use 0xB7 instruction without
             * write enable to switch to 4 bytes addressing mode.
             * If bit 1 is set, a write enable is needed.
             */
            if (dw16.enter_4ba & 0x03) {
                rc = qspi_program_addr_4b(dev, dw16.enter_4ba & 2);
                if (rc == 0) {
                    data->flag_access_32bit = true;
                    LOG_INF("Flash - address mode: 4B");
                }
                else {
                    LOG_ERR("Unable to enter 4B mode: %d\n", rc);
                    return rc;
                }
            }
        }
    }

    if (addr_mode == JESD216_SFDP_BFP_DW1_ADDRBYTES_VAL_4B) {
        data->flag_access_32bit = true;
        LOG_INF("Flash - address mode: 4B");
    }

    /*
     * Only check if the 1-4-4 (i.e. 4READ) or 1-1-4 (QREAD)
     * is supported - other modes are not.
     */
    if (IS_ENABLED(STM32_QSPI_USE_QUAD_IO)) {
        enum jesd216_mode_type const supported_modes[] = {JESD216_MODE_114,
                                                          JESD216_MODE_144};
        struct jesd216_bfp_dw15 dw15;
        struct jesd216_instr res;

        /* reset active mode */
        data->mode = STM32_QSPI_UNKNOWN_MODE;

        /* query supported read modes, begin from the slowest */
        for (size_t i = 0; i < ARRAY_SIZE(supported_modes); ++i) {
            rc = jesd216_bfp_read_support(php, bfp, supported_modes[i], &res);
            if (rc >= 0) {
                LOG_INF("Quad read mode %d instr [0x%x] supported",
                        supported_modes[i], res.instr);

                data->mode = supported_modes[i];
                data->qspi_read_cmd = res.instr;
                data->qspi_read_cmd_latency = res.wait_states;

                if (res.mode_clocks) {
                    data->qspi_read_cmd_latency += res.mode_clocks;
                }
            }
        }

        /* don't continue when there is no supported mode */
        if (data->mode == STM32_QSPI_UNKNOWN_MODE) {
            LOG_ERR("No supported flash read mode found");
            return (-ENOTSUP);
        }

        LOG_INF("Quad read mode %d instr [0x%x] will be used", data->mode, res.instr);

        /* try to decode QE requirement type */
        rc = jesd216_bfp_decode_dw15(php, bfp, &dw15);
        if (rc < 0) {
            /* will use QER from DTS or default (refer to device data) */
            LOG_WRN("Unable to decode QE requirement [DW15]: %d", rc);
        }
        else {
            /* bypass DTS QER value */
            data->qer_type = dw15.qer;
        }

        LOG_INF("QE requirement mode: %x", data->qer_type);

        /* enable QE */
        rc = qspi_program_quad_io(dev);
        if (rc < 0) {
            LOG_ERR("Failed to enable Quad mode: %d", rc);
            return rc;
        }

        LOG_INF("Quad mode enabled");
    }

    return (0);
}

#if STM32_QSPI_RESET_GPIO
static void flash_stm32_qspi_gpio_reset(struct device const* dev) {
    const struct flash_stm32_qspi_config* dev_cfg = dev->config;

    /* Generate RESETn pulse for the flash memory */
    gpio_pin_configure_dt(&dev_cfg->reset, GPIO_OUTPUT_ACTIVE);
    k_msleep(DT_INST_PROP(0, reset_gpios_duration));
    gpio_pin_set_dt(&dev_cfg->reset, 0);
}
#endif

#if STM32_QSPI_RESET_CMD
static int flash_stm32_qspi_send_reset(struct device const* dev) {
    QSPI_CommandTypeDef cmd = {
        .Instruction     = SPI_NOR_CMD_RESET_EN,
        .InstructionMode = QSPI_INSTRUCTION_4_LINES
    };
    int ret;

    /*
     * The device might be in SPI or QPI mode, so to ensure the device is properly reset send
     * the reset commands in both QPI and SPI modes.
     */
    ret = qspi_send_cmd(dev, &cmd);
    if (ret != 0) {
        LOG_ERR("%d: Failed to send RESET_EN", ret);
        return (ret);
    }

    cmd.Instruction = SPI_NOR_CMD_RESET_MEM;
    ret = qspi_send_cmd(dev, &cmd);
    if (ret != 0) {
        LOG_ERR("%d: Failed to send RESET_MEM", ret);
        return (ret);
    }

    cmd.Instruction = SPI_NOR_CMD_RESET_EN;
    cmd.InstructionMode = QSPI_INSTRUCTION_1_LINE;
    ret = qspi_send_cmd(dev, &cmd);
    if (ret != 0) {
        LOG_ERR("%d: Failed to send RESET_EN", ret);
        return ret;
    }

    cmd.Instruction = SPI_NOR_CMD_RESET_MEM;
    ret = qspi_send_cmd(dev, &cmd);
    if (ret != 0) {
        LOG_ERR("%d: Failed to send RESET_MEM", ret);
        return ret;
    }

    LOG_DBG("Send Reset command");

    return (0);
}
#endif

static int flash_stm32_qspi_init(struct device const* dev) {
    const struct flash_stm32_qspi_config* dev_cfg = dev->config;
    struct flash_stm32_qspi_data* dev_data = dev->data;
    uint32_t ahb_clock_freq;
    uint32_t prescaler = 0;
    int ret;

    /* Signals configuration */
    ret = pinctrl_apply_state(dev_cfg->pcfg, PINCTRL_STATE_DEFAULT);
    if (ret < 0) {
        LOG_ERR("QSPI pinctrl setup failed (%d)", ret);
        return (ret);
    }

    #if STM32_QSPI_RESET_GPIO
    flash_stm32_qspi_gpio_reset(dev);
    #endif

    if (IS_ENABLED(STM32_QSPI_USE_DMA)) {
        if (IS_ENABLED(CONFIG_SOC_SERIES_STM32H7X)) {
            ret = flash_stm32_qspi_mdma_init(dev_data);
        }
        else {
            ret = flash_stm32_qspi_dma_init(dev_data);
        }

        if (ret < 0) {
            return (ret);
        }
    }

    /* Clock configuration */
    ret = clock_control_on(DEVICE_DT_GET(STM32_CLOCK_CONTROL_NODE),
                           (clock_control_subsys_t)&dev_cfg->pclken);
    if (ret != 0) {
        LOG_DBG("Could not enable QSPI clock");
        return (-EIO);
    }

    ret = clock_control_get_rate(DEVICE_DT_GET(STM32_CLOCK_CONTROL_NODE),
                                 (clock_control_subsys_t)&dev_cfg->pclken,
                                 &ahb_clock_freq);
    if (ret < 0) {
        LOG_DBG("Failed to get AHB clock frequency");
        return (-EIO);
    }

    for (; prescaler <= STM32_QSPI_CLOCK_PRESCALER_MAX; prescaler++) {
        uint32_t clk = ahb_clock_freq / (prescaler + 1);

        if (clk <= dev_cfg->max_frequency) {
            break;
        }
    }

    __ASSERT_NO_MSG(prescaler <= STM32_QSPI_CLOCK_PRESCALER_MAX);
    /* Initialize QSPI HAL */
    dev_data->hqspi.Init.ClockPrescaler = prescaler;
    /* Give a bit position from 0 to 31 to the HAL init minus 1 for the DCR1 reg */
    dev_data->hqspi.Init.FlashSize = find_lsb_set(dev_cfg->flash_size) - 2;
    dev_data->hqspi.Init.SampleShifting = QSPI_SAMPLE_SHIFTING_HALFCYCLE;
    dev_data->hqspi.Init.ChipSelectHighTime = dev_cfg->cs_high_time - 1;
    #if STM32_QSPI_DOUBLE_FLASH
    dev_data->hqspi.Init.DualFlash = QSPI_DUALFLASH_ENABLE;

    /*
     * When the DTS has <dual-flash>, it means Dual Flash Mode
     * Even in DUAL flash config, the SDFP is read from one single quad-NOR
     * else the magic nb is wrong (0x46465353)
     * So configure the driver to read from the first flash when dual flash
     * mode is temporarily disabled. Note that if BK2_NCS is not connected,
     * it is not possible to read from the second flash when dual flash mode
     * is disabled.
     */
    dev_data->hqspi.Init.FlashID = QSPI_FLASH_ID_1;
    #endif /* STM32_QSPI_DOUBLE_FLASH */

    HAL_QSPI_Init(&dev_data->hqspi);

    #if DT_NODE_HAS_PROP(DT_NODELABEL(quadspi), flash_id) && \
        defined(QUADSPI_CR_FSEL)
    /*
     * Some stm32 mcu with quadspi (like stm32l47x or stm32l48x)
     * does not support Dual-Flash Mode
     */
    uint8_t qspi_flash_id = DT_PROP(DT_NODELABEL(quadspi), flash_id);

    HAL_QSPI_SetFlashID(&dev_data->hqspi,
                        (qspi_flash_id - 1) << QUADSPI_CR_FSEL_Pos);
    #endif

    /* Initialize semaphores */
    k_sem_init(&dev_data->sem, 1, 1);
    k_sem_init(&dev_data->sync, 0, 1);

    /* Run IRQ init */
    dev_cfg->irq_config(dev);

    #if STM32_QSPI_RESET_CMD
    flash_stm32_qspi_send_reset(dev);
    k_busy_wait(DT_INST_PROP(0, reset_cmd_wait));
    #endif

    /* Run NOR init */
    const uint8_t decl_nph = 2;

    union {
        /* We only process BFP so use one parameter block */
        uint8_t raw[JESD216_SFDP_SIZE(2U)];                     /* @see Use value from decl_nph */
        struct jesd216_sfdp_header sfdp;
    } u_header;
    const struct jesd216_sfdp_header* hp = &u_header.sfdp;

    ret = qspi_read_sfdp(dev, 0, u_header.raw, sizeof(u_header.raw));
    if (ret != 0) {
        LOG_ERR("SFDP read failed: %d", ret);
        return (ret);
    }

    uint32_t magic = jesd216_sfdp_magic(hp);

    if (magic != JESD216_SFDP_MAGIC) {
        LOG_ERR("SFDP magic %08x invalid", magic);
        return (-EINVAL);
    }

    LOG_INF("%s: SFDP v %u.%u AP %x with %u PH", dev->name,
            hp->rev_major, hp->rev_minor, hp->access, 1 + hp->nph);

    const struct jesd216_param_header* php  = hp->phdr;
    const struct jesd216_param_header* phpe = php + MIN(decl_nph, 1 + hp->nph);

    while (php != phpe) {
        uint16_t id = jesd216_param_id(php);

        LOG_INF("PH%u: %04x rev %u.%u: %u DW @ %x",
                (php - hp->phdr), id, php->rev_major, php->rev_minor,
                php->len_dw, jesd216_param_addr(php));

        if (id == JESD216_SFDP_PARAM_ID_BFP) {
            union {
                uint32_t dw[20];
                struct jesd216_bfp bfp;
            } u2_header;
            const struct jesd216_bfp* bfp = &u2_header.bfp;

            ret = qspi_read_sfdp(dev, jesd216_param_addr(php),
                                 (uint8_t*)u2_header.dw,
                                 MIN(sizeof(uint32_t) * php->len_dw, sizeof(u2_header.dw)));
            if (ret == 0) {
                ret = spi_nor_process_bfp(dev, php, bfp);
            }

            if (ret != 0) {
                LOG_ERR("SFDP BFP failed: %d", ret);
                break;
            }
        }
        ++php;
    }

    #if defined(CONFIG_FLASH_PAGE_LAYOUT)
    ret = setup_pages_layout(dev);
    if (ret != 0) {
        LOG_ERR("layout setup failed: %d", ret);
        return (-ENODEV);
    }
    #endif /* CONFIG_FLASH_PAGE_LAYOUT */

    ret = qspi_write_unprotect(dev);
    if (ret != 0) {
        LOG_ERR("write unprotect failed: %d", ret);
        return (-ENODEV);
    }
    LOG_DBG("Write Un-protected");

    #ifdef CONFIG_STM32_MEMMAP
    ret = stm32_qspi_set_memory_mapped(dev);
    if (ret != 0) {
        LOG_ERR("Failed to enable memory-mapped mode: %d", ret);
        return (ret);
    }
    LOG_INF("Memory-mapped NOR quad-flash at 0x%lx (0x%x bytes)",
            (long)(STM32_QSPI_BASE_ADDRESS),
            dev_cfg->flash_size);
    #else
    LOG_INF("NOR quad-flash at 0x%lx (0x%x bytes)",
            (long)(STM32_QSPI_BASE_ADDRESS),
            dev_cfg->flash_size);
    #endif

    return (0);
}

#if STM32_QSPI_USE_DMA
#if defined(CONFIG_SOC_SERIES_STM32H7X)
static int flash_stm32_qspi_mdma_init(struct flash_stm32_qspi_data* dev_data) {
    /*
     * DMA configuration
     * Due to use of QSPI HAL API in current driver,
     * both HAL and Zephyr DMA drivers should be configured.
     * The required configuration for Zephyr DMA driver should only provide
     * the minimum information to inform the DMA slot will be in used and
     * how to route callbacks.
     */
    struct dma_config dma_cfg = dev_data->dma.cfg;
    static MDMA_HandleTypeDef hmdma;
    bool is_ready;
    int ret;

    is_ready = device_is_ready(dev_data->dma.dev);
    if (is_ready == false) {
        LOG_ERR("%s device not ready", dev_data->dma.dev->name);
        return (-ENODEV);
    }

    /* Proceed to the minimum Zephyr DMA driver init */
    dma_cfg.user_data = &hmdma;
    /* HACK: This field is used to inform driver that it is overridden */
    dma_cfg.linked_channel = STM32_DMA_HAL_OVERRIDE;
    ret = dma_config(dev_data->dma.dev, dev_data->dma.channel, &dma_cfg);
    if (ret != 0) {
        return (ret);
    }

    /* Proceed to the HAL DMA driver init */
    if (dma_cfg.source_data_size != dma_cfg.dest_data_size) {
        LOG_ERR("Source and destination data sizes not aligned");
        return (-EINVAL);
    }

    int index = find_lsb_set(dma_cfg.source_data_size) - 1;
    if (index < ARRAY_SIZE(table_src_size) &&
        index < ARRAY_SIZE(table_dst_size)) {
        hmdma.Init.SourceDataSize = table_src_size[index];
        hmdma.Init.DestDataSize   = table_dst_size[index];
    }
    else {
        LOG_ERR("Invalid data size");
        return (-EINVAL);
    }

    hmdma.Init.Request             = MDMA_REQUEST_SW;
    hmdma.Init.TransferTriggerMode = MDMA_BLOCK_TRANSFER;
    hmdma.Init.Priority            = table_priority[dma_cfg.channel_priority];
    hmdma.Init.Endianness          = MDMA_LITTLE_ENDIANNESS_PRESERVE;
    hmdma.Init.SourceInc           = MDMA_SRC_INC_DISABLE;
    hmdma.Init.DestinationInc      = MDMA_DEST_INC_DISABLE;
    hmdma.Init.DataAlignment       = MDMA_DATAALIGN_RIGHT;
    hmdma.Init.SourceBurst         = MDMA_SOURCE_BURST_SINGLE;
    hmdma.Init.DestBurst           = MDMA_DEST_BURST_SINGLE;
    hmdma.Init.BufferTransferLength = 0;
    hmdma.Init.SourceBlockAddressOffset = 0;
    hmdma.Init.DestBlockAddressOffset = 0;

    hmdma.Instance = LL_MDMA_GET_CHANNEL_INSTANCE(dev_data->dma.reg, dev_data->dma.channel);

    /* Initialize DMA HAL */
    __HAL_LINKDMA(&dev_data->hqspi, hmdma, hmdma);
    HAL_MDMA_Init(&hmdma);

    return (ret);
}

static int flash_stm32_qspi_dma_init(struct flash_stm32_qspi_data* dev_data) {
    ARG_UNUSED(dev_data);

    return (-ENOTSUP);
}

#else
static int flash_stm32_qspi_mdma_init(struct flash_stm32_qspi_data* dev_data) {
    ARG_UNUSED(dev_data);

    return (-ENOTSUP);
}

static int flash_stm32_qspi_dma_init(struct flash_stm32_qspi_data* dev_data) {
    /*
     * DMA configuration
     * Due to use of QSPI HAL API in current driver,
     * both HAL and Zephyr DMA drivers should be configured.
     * The required configuration for Zephyr DMA driver should only provide
     * the minimum information to inform the DMA slot will be in used and
     * how to route callbacks.
     */
    struct dma_config dma_cfg = dev_data->dma.cfg;
    static DMA_HandleTypeDef hdma;
    int ret;

    if (!device_is_ready(dev_data->dma.dev)) {
        LOG_ERR("%s device not ready", dev_data->dma.dev->name);
        return (-ENODEV);
    }

    /* Proceed to the minimum Zephyr DMA driver init */
    dma_cfg.user_data = &hdma;
    /* HACK: This field is used to inform driver that it is overridden */
    dma_cfg.linked_channel = STM32_DMA_HAL_OVERRIDE;
    ret = dma_config(dev_data->dma.dev, dev_data->dma.channel, &dma_cfg);
    if (ret != 0) {
        return (ret);
    }

    /* Proceed to the HAL DMA driver init */
    if (dma_cfg.source_data_size != dma_cfg.dest_data_size) {
        LOG_ERR("Source and destination data sizes not aligned");
        return (-EINVAL);
    }

    int index = find_lsb_set(dma_cfg.source_data_size) - 1;

    hdma.Init.PeriphDataAlignment = table_p_size[index];
    hdma.Init.MemDataAlignment    = table_m_size[index];
    hdma.Init.PeriphInc = DMA_PINC_DISABLE;
    hdma.Init.MemInc    = DMA_MINC_ENABLE;
    hdma.Init.Mode      = DMA_NORMAL;
    hdma.Init.Priority  = table_priority[dma_cfg.channel_priority];
    hdma.Instance       = STM32_DMA_GET_INSTANCE(dev_data->dma.reg, dev_data->dma.channel);
    #ifdef CONFIG_DMA_STM32_V1
    /* TODO: Not tested in this configuration */
    hdma.Init.Channel = dma_cfg.dma_slot;
    #else
    hdma.Init.Request = dma_cfg.dma_slot;
    #endif /* CONFIG_DMA_STM32_V1 */

    /* Initialize DMA HAL */
    __HAL_LINKDMA(&dev_data->hqspi, hdma, hdma);
    HAL_DMA_Init(&hdma);
}
#endif /* CONFIG_SOC_SERIES_STM32H7X */
#else
static int flash_stm32_qspi_mdma_init(struct flash_stm32_qspi_data* dev_data) {
    ARG_UNUSED(dev_data);

    return (-ENOTSUP);
}

static int flash_stm32_qspi_dma_init(struct flash_stm32_qspi_data* dev_data) {
    ARG_UNUSED(dev_data);

    return (-ENOTSUP);
}
#endif /* STM32_QSPI_USE_DMA */

#define DMA_CHANNEL_CONFIG(node, dir)                                   \
    DT_DMAS_CELL_BY_NAME(node, dir, channel_config)

#define QSPI_DMA_CHANNEL_INIT(node, dir)                                \
    .dev = DEVICE_DT_GET(DT_DMAS_CTLR(node)),                           \
    .channel = DT_DMAS_CELL_BY_NAME(node, dir, channel),                \
    .reg = (void*)DT_REG_ADDR(                                          \
                            DT_PHANDLE_BY_NAME(node, dmas, dir)),       \
    .cfg = {                                                            \
        .dma_slot         = DT_DMAS_CELL_BY_NAME(node, dir, slot),      \
        .source_data_size = STM32_DMA_CONFIG_PERIPHERAL_DATA_SIZE(      \
                                DMA_CHANNEL_CONFIG(node, dir)),         \
        .dest_data_size   = STM32_DMA_CONFIG_MEMORY_DATA_SIZE(          \
                                DMA_CHANNEL_CONFIG(node, dir)),         \
        .channel_priority = STM32_DMA_CONFIG_PRIORITY(                  \
                                DMA_CHANNEL_CONFIG(node, dir)),         \
        .dma_callback     = qspi_dma_callback,                          \
    },

#define QSPI_DMA_CHANNEL(node, dir)                                     \
    .dma = {                                                            \
        COND_CODE_1(DT_DMAS_HAS_NAME(node, dir),                        \
                (QSPI_DMA_CHANNEL_INIT(node, dir)),                     \
                (NULL))                                                 \
        },

#define QSPI_FLASH_MODULE(drv_id, flash_id)                             \
    (DT_DRV_INST(drv_id), qspi_nor_flash_##flash_id)

static void flash_stm32_qspi_irq_config_func(struct device const* dev);

#define DT_WRITEOC_PROP_OR(inst, default_value)                                         \
    COND_CODE_1(DT_INST_NODE_HAS_PROP(inst, writeoc),                                   \
                (_CONCAT(SPI_NOR_CMD_, DT_STRING_TOKEN(DT_DRV_INST(inst), writeoc))),   \
                ((default_value)))

#define DT_QER_PROP_OR(inst, default_value)                                             \
    COND_CODE_1(DT_INST_NODE_HAS_PROP(inst, quad_enable_requirements),                  \
                (_CONCAT(JESD216_DW15_QER_VAL_,                                         \
                         DT_STRING_TOKEN(DT_DRV_INST(inst), quad_enable_requirements))),\
                ((default_value)))

#define STM32_QSPI_NODE DT_INST_PARENT(0)

PINCTRL_DT_DEFINE(STM32_QSPI_NODE);

static struct flash_stm32_qspi_config DT_CONST flash_stm32_qspi_cfg = {
    .regs = (QUADSPI_TypeDef*)DT_REG_ADDR(STM32_QSPI_NODE),
    .pclken = {
        .enr = DT_CLOCKS_CELL(STM32_QSPI_NODE, bits),
        .bus = DT_CLOCKS_CELL(STM32_QSPI_NODE, bus)
    },
    .irq_config    = flash_stm32_qspi_irq_config_func,
    .flash_size    = (DT_INST_PROP(0, size) / 8) << STM32_QSPI_DOUBLE_FLASH,
    .max_frequency = DT_INST_PROP(0, qspi_max_frequency),
    .cs_high_time  = DT_INST_PROP(0, cs_high_time),
    .pcfg          = PINCTRL_DT_DEV_CONFIG_GET(STM32_QSPI_NODE),
    #if STM32_QSPI_RESET_GPIO
    .reset = GPIO_DT_SPEC_INST_GET(0, reset_gpios),
    #endif
    #if DT_NODE_HAS_PROP(DT_INST(0, st_stm32_qspi_nor), jedec_id)
    .jedec_id = DT_INST_PROP(0, jedec_id),
    #endif  /* jedec_id */
};

static struct flash_stm32_qspi_data flash_stm32_qspi_dev_data = {
    .hqspi = {
        .Instance = (QUADSPI_TypeDef*)DT_REG_ADDR(STM32_QSPI_NODE),
        .Init = {
            .FifoThreshold      = STM32_QSPI_FIFO_THRESHOLD,
            .SampleShifting     = QSPI_SAMPLE_SHIFTING_NONE,
            .ChipSelectHighTime = QSPI_CS_HIGH_TIME_1_CYCLE,
            .ClockMode          = QSPI_CLOCK_MODE_0,
        },
    },
    .qer_type       = DT_QER_PROP_OR(0, JESD216_DW15_QER_VAL_S1B6),
    .qspi_write_cmd = DT_WRITEOC_PROP_OR(0, SPI_NOR_CMD_PP_1_4_4),
    QSPI_DMA_CHANNEL(STM32_QSPI_NODE, tx_rx)
};

DEVICE_DT_INST_DEFINE(0, flash_stm32_qspi_init, NULL,
                      &flash_stm32_qspi_dev_data, &flash_stm32_qspi_cfg,
                      POST_KERNEL, CONFIG_FLASH_INIT_PRIORITY,
                      &flash_stm32_qspi_driver_api);

static void flash_stm32_qspi_irq_config_func(struct device const* dev) {
    IRQ_CONNECT(DT_IRQN(STM32_QSPI_NODE), DT_IRQ(STM32_QSPI_NODE, priority),
                flash_stm32_qspi_isr, DEVICE_DT_INST_GET(0), 0);
    irq_enable(DT_IRQN(STM32_QSPI_NODE));
}

#endif<|MERGE_RESOLUTION|>--- conflicted
+++ resolved
@@ -297,7 +297,6 @@
     return (0);
 }
 
-<<<<<<< HEAD
 static inline int qspi_prepare_quad_program(struct device const* dev,
                                             QSPI_CommandTypeDef* cmd) {
     struct flash_stm32_qspi_data const* dev_data = dev->data;
@@ -307,43 +306,18 @@
 
     cmd->Instruction = dev_data->qspi_write_cmd;
     #if defined(CONFIG_USE_MICROCHIP_QSPI_FLASH_WITH_STM32)
-    /* Microchip qspi-NOR flash, does not follow the standard rules */
-    if (cmd->Instruction == SPI_NOR_CMD_PP_1_1_4) {
-        cmd->AddressMode = QSPI_ADDRESS_4_LINES;
-    }
-    #else
-    cmd->AddressMode = ((cmd->Instruction == SPI_NOR_CMD_PP_1_1_4)
+    /* Microchip QSPI-NOR flash uses the PP_1_1_4 opcode for the PP_1_4_4 operation */
+    if (cmd->Instruction == SPI_NOR_CMD_PP_1_4_4) {
+        cmd->Instruction = SPI_NOR_CMD_PP_1_1_4;
+    }
+    #endif /* CONFIG_USE_MICROCHIP_QSPI_FLASH_WITH_STM32 */
+    cmd->AddressMode = ((dev_data->qspi_write_cmd == SPI_NOR_CMD_PP_1_1_4)
                         ? QSPI_ADDRESS_1_LINE
                         : QSPI_ADDRESS_4_LINES);
-    #endif /* CONFIG_USE_MICROCHIP_QSPI_FLASH_WITH_STM32 */
     cmd->DataMode    = QSPI_DATA_4_LINES;
     cmd->DummyCycles = 0;
 
     return (0);
-=======
-static inline int qspi_prepare_quad_program(const struct device *dev,
-					     QSPI_CommandTypeDef *cmd)
-{
-	struct flash_stm32_qspi_data *dev_data = dev->data;
-
-	__ASSERT_NO_MSG(dev_data->qspi_write_cmd == SPI_NOR_CMD_PP_1_1_4 ||
-			dev_data->qspi_write_cmd == SPI_NOR_CMD_PP_1_4_4);
-
-	cmd->Instruction = dev_data->qspi_write_cmd;
-#if defined(CONFIG_USE_MICROCHIP_QSPI_FLASH_WITH_STM32)
-	/* Microchip QSPI-NOR flash uses the PP_1_1_4 opcode for the PP_1_4_4 operation */
-	if (cmd->Instruction == SPI_NOR_CMD_PP_1_4_4) {
-		cmd->Instruction = SPI_NOR_CMD_PP_1_1_4;
-	}
-#endif /* CONFIG_USE_MICROCHIP_QSPI_FLASH_WITH_STM32 */
-	cmd->AddressMode = ((dev_data->qspi_write_cmd == SPI_NOR_CMD_PP_1_1_4)
-				? QSPI_ADDRESS_1_LINE
-				: QSPI_ADDRESS_4_LINES);
-	cmd->DataMode = QSPI_DATA_4_LINES;
-	cmd->DummyCycles = 0;
-
-	return 0;
->>>>>>> e83d8d95
 }
 
 /*
