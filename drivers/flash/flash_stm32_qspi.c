/*
 * Copyright (c) 2020 Piotr Mienkowski
 * Copyright (c) 2020 Linaro Limited
 * Copyright (c) 2022 Georgij Cernysiov
 *
 * SPDX-License-Identifier: Apache-2.0
 */

#define DT_DRV_COMPAT st_stm32_qspi_nor

#include <errno.h>
#include <zephyr/kernel.h>
#include <zephyr/toolchain.h>
#include <zephyr/arch/common/ffs.h>
#include <zephyr/sys/__assert.h>
#include <zephyr/sys/util.h>
#include <soc.h>
#include <string.h>
#include <zephyr/drivers/pinctrl.h>
#include <zephyr/drivers/clock_control/stm32_clock_control.h>
#include <zephyr/drivers/clock_control.h>
#include <zephyr/drivers/flash.h>
#include <zephyr/drivers/flash/stm32_flash_api_extensions.h>
#include <zephyr/drivers/dma.h>
#include <zephyr/drivers/dma/dma_stm32.h>
#include <zephyr/drivers/gpio.h>

#ifdef CONFIG_USERSPACE
#include <zephyr/syscall.h>
#include <zephyr/internal/syscall_handler.h>
#endif

#if DT_INST_NODE_HAS_PROP(0, spi_bus_width) && \
    (DT_INST_PROP(0, spi_bus_width) == 4)
#define STM32_QSPI_USE_QUAD_IO 1
#else
#define STM32_QSPI_USE_QUAD_IO 0
#endif

#define STM32_QSPI_NODE DT_INST_PARENT(0)
/* Get the base address of the flash from the DTS st,stm32-qspi node */
#define STM32_QSPI_BASE_ADDRESS DT_REG_ADDR_BY_IDX(STM32_QSPI_NODE, 1)

#define STM32_QSPI_RESET_GPIO   DT_INST_NODE_HAS_PROP(0, reset_gpios)
#define STM32_QSPI_RESET_CMD    DT_INST_PROP(0, reset_cmd)

#include <stm32_ll_dma.h>
#include <stm32_ll_mdma.h>

#include "spi_nor.h"
#include "jesd216.h"

#include <zephyr/logging/log.h>
#include <zephyr/irq.h>
LOG_MODULE_REGISTER(flash_stm32_qspi, CONFIG_FLASH_LOG_LEVEL);

#define STM32_QSPI_FIFO_THRESHOLD       8
#define STM32_QSPI_CLOCK_PRESCALER_MAX  255

#define STM32_QSPI_UNKNOWN_MODE         (0xFF)

#define STM32_QSPI_USE_DMA              DT_NODE_HAS_PROP(DT_INST_PARENT(0), dmas)
#define STM32_QSPI_DMA_THRESHOLD        64      /* Threshold value in bytes for DMA use #CUSTOM@NDRS */

#if DT_HAS_COMPAT_STATUS_OKAY(st_stm32_qspi_nor)

/* In dual-flash mode, total size is twice the size of one flash component */
#define STM32_QSPI_DOUBLE_FLASH         DT_PROP(DT_NODELABEL(quadspi), dual_flash)

#if STM32_QSPI_DOUBLE_FLASH
#define FLASH_REG_FMT "%04x"
#else
#define FLASH_REG_FMT "%02x"
#endif /* STM32_QSPI_DOUBLE_FLASH */

/*
 * A register of the flash device, such as a status register.
 *
 * When dual-flash mode is enabled, this structure contains the value of the actual register of both
 * flash memories. For example, if an instance of this structure is used to hold the value of the
 * status register, 'flash0_val' and 'flash1_val' will be equal respectively to the value of the
 * status register of the first and second flash memory.
 *
 * This structure is packed as it is directly sent/received over the QSPI bus.
 */
struct flash_reg {
    uint8_t flash0_val;

    #if STM32_QSPI_DOUBLE_FLASH
    uint8_t flash1_val;
    #endif /* STM32_QSPI_DOUBLE_FLASH */
} __packed;

/*
 * Sets a bit in a flash register.
 *
 * In dual-flash mode, the value is updated for both flash memories.
 */
static inline void flash_reg_set_for_all(struct flash_reg* reg, uint8_t bitmask) {
    reg->flash0_val |= bitmask;

    #if STM32_QSPI_DOUBLE_FLASH
    reg->flash1_val |= bitmask;
    #endif /* STM32_QSPI_DOUBLE_FLASH */
}

/*
 * Checks if a bit is set in a flash register.
 *
 * In dual-flash mode, this routine returns true if and only if the bit is set for both flash
 * memories.
 */
static inline bool flash_reg_is_set_for_all(struct flash_reg* reg, uint8_t bitmask) {
    bool is_set = ((reg->flash0_val & bitmask) != 0U);

    #if STM32_QSPI_DOUBLE_FLASH
    is_set = is_set && ((reg->flash1_val & bitmask) != 0U);
    #endif /* STM32_QSPI_DOUBLE_FLASH */

    return (is_set);
}

/*
 * Checks if a bit is clear in a flash register.
 *
 * In dual-flash mode, this routine returns true if and only if the bit is clear for both flash
 * memories.
 */
static inline bool flash_reg_is_clear_for_all(struct flash_reg* reg, uint8_t bitmask) {
    bool is_clear = ((reg->flash0_val & bitmask) == 0U);

    #if STM32_QSPI_DOUBLE_FLASH
    is_clear = is_clear && ((reg->flash1_val & bitmask) == 0U);
    #endif /* STM32_QSPI_DOUBLE_FLASH */

    return (is_clear);
}

/*
 * Gets the raw representation of a flash register, as a uint16_t value where the lower byte is the
 * value for the first flash memory and the upper byte is the value for the second flash memory, if
 * any.
 */
static inline uint16_t flash_reg_to_raw(const struct flash_reg* reg) {
    uint16_t raw = reg->flash0_val;

    #if STM32_QSPI_DOUBLE_FLASH
    raw |= (reg->flash1_val << 8);
    #endif /* STM32_QSPI_DOUBLE_FLASH */

    return (raw);
}

#if STM32_QSPI_USE_DMA
#if defined(CONFIG_SOC_SERIES_STM32H7X)
static const uint32_t table_src_size[] = {
    MDMA_SRC_DATASIZE_BYTE,
    MDMA_SRC_DATASIZE_HALFWORD,
    MDMA_SRC_DATASIZE_WORD
};

static const uint32_t table_dst_size[] = {
    MDMA_DEST_DATASIZE_BYTE,
    MDMA_DEST_DATASIZE_HALFWORD,
    MDMA_DEST_DATASIZE_WORD
};

/* Lookup table to set dma priority from the DTS */
static const uint32_t table_priority[] = {
    MDMA_PRIORITY_LOW,
    MDMA_PRIORITY_MEDIUM,
    MDMA_PRIORITY_HIGH,
    MDMA_PRIORITY_VERY_HIGH
};
#else
static const uint32_t table_m_size[] = {
    LL_DMA_MDATAALIGN_BYTE,
    LL_DMA_MDATAALIGN_HALFWORD,
    LL_DMA_MDATAALIGN_WORD,
};

static const uint32_t table_p_size[] = {
    LL_DMA_PDATAALIGN_BYTE,
    LL_DMA_PDATAALIGN_HALFWORD,
    LL_DMA_PDATAALIGN_WORD,
};

/* Lookup table to set dma priority from the DTS */
static const uint32_t table_priority[] = {
    DMA_PRIORITY_LOW,
    DMA_PRIORITY_MEDIUM,
    DMA_PRIORITY_HIGH,
    DMA_PRIORITY_VERY_HIGH,
};
#endif /* CONFIG_SOC_SERIES_STM32H7X */
#endif /* STM32_QSPI_USE_DMA */

typedef void (*irq_config_func_t)(struct device const* dev);

struct stm32_dma_stream {
    void* reg;                  /* MDMA_TypeDef, DMA_TypeDef */
    struct device const* dev;
    uint32_t channel;
    struct dma_config cfg;
};

struct flash_stm32_qspi_config {
    QUADSPI_TypeDef* regs;
    struct stm32_pclken pclken;
    irq_config_func_t irq_config;
    size_t flash_size;
    uint32_t max_frequency;
    uint8_t cs_high_time;
    const struct pinctrl_dev_config* pcfg;
    #if STM32_QSPI_RESET_GPIO
    const struct gpio_dt_spec reset;
    #endif

    #if DT_NODE_HAS_PROP(DT_INST(0, st_stm32_qspi_nor), jedec_id)
    uint8_t jedec_id[DT_INST_PROP_LEN(0, jedec_id)];
    #endif /* jedec_id */
};

struct flash_stm32_qspi_data {
    QSPI_HandleTypeDef hqspi;
    struct k_sem sem;
    struct k_sem sync;

    #if defined(CONFIG_FLASH_PAGE_LAYOUT)
    struct flash_pages_layout layout;
    #endif
    struct jesd216_erase_type erase_types[JESD216_NUM_ERASE_TYPES];

    /* Number of bytes per page */
    uint16_t page_size;
    enum jesd216_dw15_qer_type qer_type;
    enum jesd216_mode_type mode;
    int cmd_status;
    struct stm32_dma_stream dma;
    uint8_t qspi_write_cmd;
    uint8_t qspi_read_cmd;
    uint8_t qspi_read_cmd_latency;

    /*
     * If set addressed operations should use 32-bit rather than
     * 24-bit addresses.
     */
    bool flag_access_32bit : 1;
};

static QSPI_CommandTypeDef const qspi_cmd_wren = {
    .Instruction     = SPI_NOR_CMD_WREN,
    .InstructionMode = QSPI_INSTRUCTION_1_LINE
};

static int flash_stm32_qspi_mdma_init(struct flash_stm32_qspi_data* dev_data);
static int flash_stm32_qspi_dma_init(struct flash_stm32_qspi_data* dev_data);

static inline void qspi_lock_thread(struct device const* dev) {
    struct flash_stm32_qspi_data* dev_data = dev->data;

    k_sem_take(&dev_data->sem, K_FOREVER);
}

static inline void qspi_unlock_thread(struct device const* dev) {
    struct flash_stm32_qspi_data* dev_data = dev->data;

    k_sem_give(&dev_data->sem);
}

static inline void qspi_set_address_size(struct device const* dev,
                                         QSPI_CommandTypeDef* cmd) {
    struct flash_stm32_qspi_data const* dev_data = dev->data;

    if (dev_data->flag_access_32bit) {
        cmd->AddressSize = QSPI_ADDRESS_32_BITS;
        return;
    }

    cmd->AddressSize = QSPI_ADDRESS_24_BITS;
}

static inline int qspi_prepare_quad_read(struct device const* dev,
                                         QSPI_CommandTypeDef* cmd) {
    struct flash_stm32_qspi_data const* dev_data = dev->data;

    __ASSERT_NO_MSG((dev_data->mode == JESD216_MODE_114) ||
                    (dev_data->mode == JESD216_MODE_144));

    cmd->Instruction = dev_data->qspi_read_cmd;
    cmd->AddressMode = ((dev_data->mode == JESD216_MODE_114)
                            ? QSPI_ADDRESS_1_LINE
                            : QSPI_ADDRESS_4_LINES);
    cmd->DataMode    = QSPI_DATA_4_LINES;
    cmd->DummyCycles = dev_data->qspi_read_cmd_latency;

    return (0);
}

static inline int qspi_prepare_quad_program(struct device const* dev,
                                            QSPI_CommandTypeDef* cmd) {
    struct flash_stm32_qspi_data const* dev_data = dev->data;

    __ASSERT_NO_MSG(dev_data->qspi_write_cmd == SPI_NOR_CMD_PP_1_1_4 ||
                    dev_data->qspi_write_cmd == SPI_NOR_CMD_PP_1_4_4);

    cmd->Instruction = dev_data->qspi_write_cmd;
    #if defined(CONFIG_USE_MICROCHIP_QSPI_FLASH_WITH_STM32)
    /* Microchip QSPI-NOR flash uses the PP_1_1_4 opcode for the PP_1_4_4 operation */
    if (cmd->Instruction == SPI_NOR_CMD_PP_1_4_4) {
        cmd->Instruction = SPI_NOR_CMD_PP_1_1_4;
    }
    #endif /* CONFIG_USE_MICROCHIP_QSPI_FLASH_WITH_STM32 */
    cmd->AddressMode = ((dev_data->qspi_write_cmd == SPI_NOR_CMD_PP_1_1_4)
                        ? QSPI_ADDRESS_1_LINE
                        : QSPI_ADDRESS_4_LINES);
    cmd->DataMode    = QSPI_DATA_4_LINES;
    cmd->DummyCycles = 0;

    return (0);
}

/*
 * Send a command over QSPI bus.
 */
static int qspi_send_cmd(struct device const* dev, QSPI_CommandTypeDef const* cmd) {
    const struct flash_stm32_qspi_config* dev_cfg = dev->config;
    struct flash_stm32_qspi_data* dev_data = dev->data;
    HAL_StatusTypeDef hal_sts;

    ARG_UNUSED(dev_cfg);

    LOG_DBG("Instruction 0x%x", cmd->Instruction);

    dev_data->cmd_status = 0;

    hal_sts = HAL_QSPI_Command_IT(&dev_data->hqspi, cmd);
    if (hal_sts != HAL_OK) {
        LOG_ERR("%d: Failed to send QSPI instruction", hal_sts);
        return (-EIO);
    }
    LOG_DBG("CCR 0x%x", dev_cfg->regs->CCR);

    k_sem_take(&dev_data->sync, K_FOREVER);

    return (dev_data->cmd_status);
}

/*
 * Perform a read access over QSPI bus.
 */
static int qspi_read_access(struct device const* dev, QSPI_CommandTypeDef* cmd,
                            uint8_t* data, size_t size) {
    const struct flash_stm32_qspi_config* dev_cfg  = dev->config;
    struct flash_stm32_qspi_data* dev_data = dev->data;
    HAL_StatusTypeDef hal_sts;

    ARG_UNUSED(dev_cfg);

    cmd->NbData = size;

    dev_data->cmd_status = 0;

    hal_sts = HAL_QSPI_Command(&dev_data->hqspi, cmd,
                               HAL_QSPI_TIMEOUT_DEFAULT_VALUE);
    if (hal_sts != HAL_OK) {
        LOG_ERR("%d: Failed to send QSPI instruction", hal_sts);
        return (-EIO);
    }

    if ((STM32_QSPI_USE_DMA == 1) &&
        (size >= STM32_QSPI_DMA_THRESHOLD)) {
        hal_sts = HAL_QSPI_Receive_DMA(&dev_data->hqspi, data);
    }
    else {
        hal_sts = HAL_QSPI_Receive_IT(&dev_data->hqspi, data);
    }

    if (hal_sts != HAL_OK) {
        LOG_ERR("%d: Failed to read data", hal_sts);
        return (-EIO);
    }

    k_sem_take(&dev_data->sync, K_FOREVER);

    return (dev_data->cmd_status);
}

/*
 * Perform a write access over QSPI bus.
 */
static int qspi_write_access(struct device const* dev, QSPI_CommandTypeDef* cmd,
                             uint8_t const* data, size_t size) {
    const struct flash_stm32_qspi_config* dev_cfg = dev->config;
    struct flash_stm32_qspi_data* dev_data = dev->data;
    HAL_StatusTypeDef hal_ret;

    ARG_UNUSED(dev_cfg);

    LOG_DBG("Instruction 0x%x", cmd->Instruction);

    cmd->NbData = size;

    dev_data->cmd_status = 0;

    hal_ret = HAL_QSPI_Command(&dev_data->hqspi, cmd,
                               HAL_QSPI_TIMEOUT_DEFAULT_VALUE);
    if (hal_ret != HAL_OK) {
        LOG_ERR("%d: Failed to send QSPI instruction", hal_ret);
        return (-EIO);
    }

    if ((STM32_QSPI_USE_DMA == 1) &&
        (size >= STM32_QSPI_DMA_THRESHOLD)) {
        hal_ret = HAL_QSPI_Transmit_DMA(&dev_data->hqspi, (uint8_t*)data);
    }
    else {
        hal_ret = HAL_QSPI_Transmit_IT(&dev_data->hqspi, (uint8_t*)data);
    }

    if (hal_ret != HAL_OK) {
        LOG_ERR("%d: Failed to read data", hal_ret);
        return (-EIO);
    }
    LOG_DBG("CCR 0x%x", dev_cfg->regs->CCR);

    k_sem_take(&dev_data->sync, K_FOREVER);

    return (dev_data->cmd_status);
}

#if defined(CONFIG_FLASH_JESD216_API)
/*
 * Read Serial Flash ID :
 * perform a read access over SPI bus for read Identification (DataMode is already set)
 * and compare to the jedec-id from the DTYS table exists
 */
static int qspi_read_jedec_id(struct device const* dev, uint8_t* id) {
    struct flash_stm32_qspi_data* dev_data = dev->data;
    uint8_t data[JESD216_READ_ID_LEN];
    uint32_t dummy_cycles = DT_INST_PROP(0, st_read_id_dummy_cycles);

    QSPI_CommandTypeDef cmd = {
        .Instruction     = JESD216_CMD_READ_ID,
        .AddressSize     = QSPI_ADDRESS_NONE,
        .DummyCycles     = dummy_cycles,
        .InstructionMode = QSPI_INSTRUCTION_1_LINE,
        .AddressMode     = QSPI_ADDRESS_1_LINE,
        .DataMode        = QSPI_DATA_1_LINE,
        .NbData          = JESD216_READ_ID_LEN,
    };

    HAL_StatusTypeDef hal_ret;

    hal_ret = HAL_QSPI_Command(&dev_data->hqspi, &cmd,
                               HAL_QSPI_TIMEOUT_DEFAULT_VALUE);
    if (hal_ret != HAL_OK) {
        LOG_ERR("%d: Failed to send QSPI instruction", hal_ret);
        return (-EIO);
    }

    hal_ret = HAL_QSPI_Receive(&dev_data->hqspi, data, HAL_QSPI_TIMEOUT_DEFAULT_VALUE);
    if (hal_ret != HAL_OK) {
        LOG_ERR("%d: Failed to read data", hal_ret);
        return (-EIO);
    }

    LOG_DBG("Read JESD216-ID");

    dev_data->cmd_status = 0;
    memcpy(id, data, JESD216_READ_ID_LEN);

    return (0);
}
#endif /* CONFIG_FLASH_JESD216_API */

<<<<<<< HEAD
static int qspi_write_unprotect(const struct device* dev) {
    int ret = 0;
    static QSPI_CommandTypeDef const cmd_unprotect = {
        .Instruction = SPI_NOR_CMD_ULBPR,
        .InstructionMode = QSPI_INSTRUCTION_1_LINE,
    };

    if (IS_ENABLED(DT_INST_PROP(0, requires_ulbpr))) {
        ret = qspi_send_cmd(dev, &qspi_cmd_wren);
        if (ret != 0) {
            return (ret);
        }

        ret = qspi_send_cmd(dev, &cmd_unprotect);
    }

    return (ret);
=======
static int qspi_write_unprotect(const struct device *dev)
{
	int ret = 0;
	QSPI_CommandTypeDef cmd_unprotect = {
			.Instruction = SPI_NOR_CMD_ULBPR,
			.InstructionMode = QSPI_INSTRUCTION_1_LINE,
	};

	ret = qspi_send_cmd(dev, &cmd_write_en);
	if (ret != 0) {
		return ret;
	}

	return qspi_send_cmd(dev, &cmd_unprotect);
>>>>>>> 3973aaa2
}

/*
 * Read Serial Flash Discovery Parameter
 */
static int qspi_read_sfdp(struct device const* dev, off_t addr, void* data,
                          size_t size) {
    struct flash_stm32_qspi_data* dev_data = dev->data;
    HAL_StatusTypeDef hal_ret;
    int ret = 0;

    __ASSERT(data != NULL, "null destination");

    LOG_INF("Reading SFDP");

    #if STM32_QSPI_DOUBLE_FLASH
    /*
     * In dual flash mode, reading the SFDP table would cause the parameters from both flash
     * memories to be read (first byte read would be the first SFDP byte from the first flash,
     * second byte read would be the first SFDP byte from the second flash, ...). Both flash
     * memories are expected to be identical so to have identical SFDP. Therefore, the dual
     * flash mode is disabled during the reading to obtain the SFDP from a single flash memory
     * only.
     */
    MODIFY_REG(dev_data->hqspi.Instance->CR, QUADSPI_CR_DFM, QSPI_DUALFLASH_DISABLE);
    LOG_DBG("Dual flash mode disabled while reading SFDP");
    #endif /* STM32_QSPI_DOUBLE_FLASH */

    QSPI_CommandTypeDef cmd = {
        .Instruction     = JESD216_CMD_READ_SFDP,
        .Address         = addr,
        .AddressSize     = QSPI_ADDRESS_24_BITS,
        .DummyCycles     = 8,
        .InstructionMode = QSPI_INSTRUCTION_1_LINE,
        .AddressMode     = QSPI_ADDRESS_1_LINE,
        .DataMode        = QSPI_DATA_1_LINE,
        .NbData          = size,
    };

    hal_ret = HAL_QSPI_Command(&dev_data->hqspi, &cmd,
                               HAL_QSPI_TIMEOUT_DEFAULT_VALUE);
    if (hal_ret != HAL_OK) {
        LOG_ERR("%d: Failed to send SFDP instruction", hal_ret);
        ret = -EIO;
        goto end;
    }

    hal_ret = HAL_QSPI_Receive(&dev_data->hqspi, (uint8_t*)data,
                               HAL_QSPI_TIMEOUT_DEFAULT_VALUE);
    if (hal_ret != HAL_OK) {
        LOG_ERR("%d: Failed to read SFDP", hal_ret);
        ret = -EIO;
        goto end;
    }

    dev_data->cmd_status = 0;

end :
    #if STM32_QSPI_DOUBLE_FLASH
    /* Re-enable the dual flash mode */
    MODIFY_REG(dev_data->hqspi.Instance->CR, QUADSPI_CR_DFM, QSPI_DUALFLASH_ENABLE);
    #endif /* STM32_QSPI_DOUBLE_FLASH */

    return (ret);
}

static bool qspi_address_is_valid(struct device const* dev, off_t addr,
                                  size_t size) {
    const struct flash_stm32_qspi_config* dev_cfg = dev->config;
    size_t flash_size = dev_cfg->flash_size;

    return ((addr >= 0) && ((uint64_t)addr + (uint64_t)size <= flash_size));
}

#ifdef CONFIG_STM32_MEMMAP
/* Must be called inside qspi_lock_thread(). */
static int stm32_qspi_set_memory_mapped(const struct device* dev) {
    int ret;
    HAL_StatusTypeDef hal_ret;
    struct flash_stm32_qspi_data* dev_data = dev->data;

    QSPI_CommandTypeDef cmd = {
        .Instruction     = SPI_NOR_CMD_READ,
        .Address         = 0,
        .InstructionMode = QSPI_INSTRUCTION_1_LINE,
        .AddressMode     = QSPI_ADDRESS_1_LINE,
        .DataMode        = QSPI_DATA_1_LINE,
    };

    qspi_set_address_size(dev, &cmd);
    if (IS_ENABLED(STM32_QSPI_USE_QUAD_IO)) {
        ret = qspi_prepare_quad_read(dev, &cmd);
        if (ret < 0) {
            return (ret);
        }
    }

    QSPI_MemoryMappedTypeDef mem_mapped = {
        .TimeOutActivation = QSPI_TIMEOUT_COUNTER_DISABLE,
    };

    hal_ret = HAL_QSPI_MemoryMapped(&dev_data->hqspi, &cmd, &mem_mapped);
    if (hal_ret != 0) {
        LOG_ERR("%d: Failed to enable memory mapped", hal_ret);
        return -EIO;
    }

    LOG_DBG("MemoryMap mode enabled");
    return (0);
}

static bool stm32_qspi_is_memory_mapped(const struct device* dev) {
    struct flash_stm32_qspi_data* dev_data = dev->data;

    return READ_BIT(dev_data->hqspi.Instance->CCR, QUADSPI_CCR_FMODE) == QUADSPI_CCR_FMODE;
}

static int stm32_qspi_abort(const struct device* dev) {
    struct flash_stm32_qspi_data* dev_data = dev->data;
    HAL_StatusTypeDef             hal_ret;

    hal_ret = HAL_QSPI_Abort(&dev_data->hqspi);
    if (hal_ret != HAL_OK) {
        LOG_ERR("%d: QSPI abort failed", hal_ret);
        return -EIO;
    }

    return 0;
}
#endif

static int flash_stm32_qspi_read(struct device const* dev, off_t addr,
                                 void* data, size_t size) {
    bool is_valid;
    int ret;

    is_valid = qspi_address_is_valid(dev, addr, size);
    if (is_valid == false) {
        LOG_DBG("Error: address or size exceeds expected values: "
                "addr 0x%lx, size %zu", (long)addr, size);
        return (-EINVAL);
    }

    /* read non-zero size */
    if (size == 0) {
        return (0);
    }

    #ifdef CONFIG_STM32_MEMMAP
    qspi_lock_thread(dev);

    /* Do reads through memory-mapping instead of indirect */
    if (!stm32_qspi_is_memory_mapped(dev)) {
        ret = stm32_qspi_set_memory_mapped(dev);
        if (ret != 0) {
            LOG_ERR("READ: failed to set memory mapped");
            goto end;
        }
    }

    __ASSERT_NO_MSG(stm32_qspi_is_memory_mapped(dev));

    uintptr_t mmap_addr = STM32_QSPI_BASE_ADDRESS + addr;

    LOG_DBG("Memory-mapped read from 0x%08lx, len %zu", mmap_addr, size);
    memcpy(data, (void*)mmap_addr, size);
    ret = 0;
    goto end;
    #else
    QSPI_CommandTypeDef cmd = {
        .Instruction     = SPI_NOR_CMD_READ,
        .Address         = addr,
        .InstructionMode = QSPI_INSTRUCTION_1_LINE,
        .AddressMode     = QSPI_ADDRESS_1_LINE,
        .DataMode        = QSPI_DATA_1_LINE,
    };

    qspi_set_address_size(dev, &cmd);
    if (IS_ENABLED(STM32_QSPI_USE_QUAD_IO)) {
        ret = qspi_prepare_quad_read(dev, &cmd);
        if (ret < 0) {
            return (ret);
        }
    }

    qspi_lock_thread(dev);

    ret = qspi_read_access(dev, &cmd, data, size);
    goto end;
    #endif

end :
    qspi_unlock_thread(dev);

    return (ret);
}

static int qspi_read_status_register(struct device const* dev, uint8_t reg_num,
                                     struct flash_reg* reg) {
    QSPI_CommandTypeDef cmd = {
        .InstructionMode = QSPI_INSTRUCTION_1_LINE,
        .DataMode = QSPI_DATA_1_LINE,
    };

    switch (reg_num) {
        case 1U :
            cmd.Instruction = SPI_NOR_CMD_RDSR;
            break;

        case 2U :
            cmd.Instruction = SPI_NOR_CMD_RDSR2;
            break;

        case 3U :
            cmd.Instruction = SPI_NOR_CMD_RDSR3;
            break;

        default :
            return (-EINVAL);
    }

    return qspi_read_access(dev, &cmd, (uint8_t *)reg, sizeof(*reg));
}

static int qspi_write_status_register(struct device const* dev, uint8_t reg_num,
                                      struct flash_reg* reg) {
    struct flash_stm32_qspi_data* dev_data = dev->data;
    size_t size;
    struct flash_reg regs[4] = {0};
    struct flash_reg* regs_p;
    int ret;

    QSPI_CommandTypeDef cmd = {
        .Instruction     = SPI_NOR_CMD_WRSR,
        .InstructionMode = QSPI_INSTRUCTION_1_LINE,
        .DataMode        = QSPI_DATA_1_LINE,
    };

    if (reg_num == 1U) {
        size = sizeof(struct flash_reg);
        memcpy(&regs[0], reg, sizeof(struct flash_reg));
        regs_p = &regs[0];
        /* 1 byte write clears SR2, write SR2 as well */
        if (dev_data->qer_type == JESD216_DW15_QER_S2B1v1) {
            ret = qspi_read_status_register(dev, 2, &regs[1]);
            if (ret < 0) {
                return (ret);
            }
            size += sizeof(struct flash_reg);
        }
    }
    else if (reg_num == 2U) {
        cmd.Instruction = SPI_NOR_CMD_WRSR2;
        size = sizeof(struct flash_reg);
        memcpy(&regs[1], reg, sizeof(struct flash_reg));
        regs_p = &regs[1];
        /* if SR2 write needs SR1 */
        if ((dev_data->qer_type == JESD216_DW15_QER_VAL_S2B1v1) ||
            (dev_data->qer_type == JESD216_DW15_QER_VAL_S2B1v4) ||
            (dev_data->qer_type == JESD216_DW15_QER_VAL_S2B1v5)) {
            ret = qspi_read_status_register(dev, 1, &regs[0]);
            if (ret < 0) {
                return (ret);
            }
            cmd.Instruction = SPI_NOR_CMD_WRSR;
            size += sizeof(struct flash_reg);
            regs_p = &regs[0];
        }
    }
    else if (reg_num == 3U) {
        cmd.Instruction = SPI_NOR_CMD_WRSR3;
        size = sizeof(struct flash_reg);
        memcpy(&regs[2], reg, sizeof(struct flash_reg));
        regs_p = &regs[2];
    }
    else {
        return (-EINVAL);
    }

    return qspi_write_access(dev, &cmd, (uint8_t *)regs_p, size);
}

static int qspi_wait_until_ready(struct device const* dev) {
    struct flash_reg reg;
    int ret;

    do {
        ret = qspi_read_status_register(dev, 1, &reg);
    } while (!ret && !flash_reg_is_clear_for_all(&reg, SPI_NOR_WIP_BIT));

    return (ret);
}

static int flash_stm32_qspi_write(struct device const* dev, off_t addr,
                                  void const* data, size_t size) {
    int ret = 0;
    size_t page_size = SPI_NOR_PAGE_SIZE << STM32_QSPI_DOUBLE_FLASH;

    if (!qspi_address_is_valid(dev, addr, size)) {
        LOG_DBG("Error: address or size exceeds expected values: "
                "addr 0x%lx, size %zu", (long)addr, size);
        return (-EINVAL);
    }

    /* write non-zero size */
    if (size == 0) {
        return (0);
    }

    QSPI_CommandTypeDef cmd_pp = {
        .Instruction     = SPI_NOR_CMD_PP,
        .InstructionMode = QSPI_INSTRUCTION_1_LINE,
        .AddressMode     = QSPI_ADDRESS_1_LINE,
        .DataMode        = QSPI_DATA_1_LINE,
    };

    qspi_set_address_size(dev, &cmd_pp);
    if (IS_ENABLED(STM32_QSPI_USE_QUAD_IO)) {
        ret = qspi_prepare_quad_program(dev, &cmd_pp);
        if (ret < 0) {
            return (ret);
        }
    }

    qspi_lock_thread(dev);

    #ifdef CONFIG_STM32_MEMMAP
    if (stm32_qspi_is_memory_mapped(dev)) {
        /* Abort ongoing transfer to force CS high/BUSY deasserted */
        ret = stm32_qspi_abort(dev);
        if (ret != 0) {
            LOG_ERR("Failed to abort memory-mapped access before write");
            goto end;
        }
    }
    #endif

    while (size > 0) {
        size_t to_write = size;

        /* Don't write more than a page. */
        if (to_write >= page_size) {
            to_write = page_size;
        }

        /* Don't write across a page boundary */
        if (((addr + to_write - 1U) / page_size) != (addr / page_size)) {
            to_write = page_size - (addr % page_size);
        }

        ret = qspi_send_cmd(dev, &qspi_cmd_wren);
        if (ret != 0) {
            break;
        }

        cmd_pp.Address = addr;
        ret = qspi_write_access(dev, &cmd_pp, data, to_write);
        if (ret != 0) {
            break;
        }

        size -= to_write;
        data  = (uint8_t const*)data + to_write;
        addr += to_write;

        ret = qspi_wait_until_ready(dev);
        if (ret != 0) {
            break;
        }
    }
    goto end;

end:
    qspi_unlock_thread(dev);

    return (ret);
}

static int flash_stm32_qspi_erase(struct device const* dev, off_t addr,
                                  size_t size) {
    const struct flash_stm32_qspi_config* dev_cfg = dev->config;
    struct flash_stm32_qspi_data const* dev_data = dev->data;
    bool is_valid;
    int ret = 0;

    is_valid = qspi_address_is_valid(dev, addr, size);
    if (is_valid == false) {
        LOG_DBG("Error: address or size exceeds expected values: "
                "addr 0x%lx, size %zu", (long)addr, size);
        return (-EINVAL);
    }

    /* erase non-zero size */
    if (size == 0) {
        return (0);
    }

    QSPI_CommandTypeDef cmd_erase = {
        .Instruction     = 0,
        .InstructionMode = QSPI_INSTRUCTION_1_LINE,
        .AddressMode     = QSPI_ADDRESS_1_LINE,
    };

    qspi_set_address_size(dev, &cmd_erase);
    qspi_lock_thread(dev);

    #ifdef CONFIG_STM32_MEMMAP
    if (stm32_qspi_is_memory_mapped(dev)) {
        /* Abort ongoing transfer to force CS high/BUSY deasserted */
        ret = stm32_qspi_abort(dev);
        if (ret != 0) {
            LOG_ERR("Failed to abort memory-mapped access before erase");
            goto end;
        }
    }
    #endif

    while ((size > 0) && (ret == 0)) {
        cmd_erase.Address = addr;
        qspi_send_cmd(dev, &qspi_cmd_wren);

        if (size == dev_cfg->flash_size) {
            /* chip erase */
            cmd_erase.Instruction = SPI_NOR_CMD_CE;
            cmd_erase.AddressMode = QSPI_ADDRESS_NONE;
            qspi_send_cmd(dev, &cmd_erase);
            size -= dev_cfg->flash_size;
        }
        else {
            const struct jesd216_erase_type* erase_types =
                                                dev_data->erase_types;
            const struct jesd216_erase_type* bet = NULL;

            for (uint8_t ei = 0;
                 ei < JESD216_NUM_ERASE_TYPES; ++ei) {
                const struct jesd216_erase_type* etp =
                                        &erase_types[ei];

                if ((etp->exp != 0) &&
                    SPI_NOR_IS_ALIGNED(addr, etp->exp) &&
                    SPI_NOR_IS_ALIGNED(size, etp->exp) &&
                    ((bet == NULL) || (etp->exp > bet->exp))) {
                    bet = etp;
                    cmd_erase.Instruction = bet->cmd;
                }
            }

            if (bet != NULL) {
                qspi_send_cmd(dev, &cmd_erase);
                addr += BIT(bet->exp);
                size -= BIT(bet->exp);
            }
            else {
                LOG_ERR("Can't erase %zu at 0x%lx",
                        size, (long)addr);
                ret = -EINVAL;
            }
        }
        qspi_wait_until_ready(dev);
    }
    goto end;

end :
    qspi_unlock_thread(dev);

    return (ret);
}

static struct flash_parameters const flash_stm32_qspi_parameters = {
    .write_block_size = 1,
    .erase_value = 0xFF
};

static struct flash_parameters const*
flash_stm32_qspi_get_parameters(struct device const* dev) {
    ARG_UNUSED(dev);

    return (&flash_stm32_qspi_parameters);
}

static int flash_stm32_qspi_get_size(const struct device* dev, uint64_t* size) {
    const struct flash_stm32_qspi_config *dev_cfg = dev->config;

    *size = (uint64_t)dev_cfg->flash_size;

    return (0);
}

static void flash_stm32_qspi_isr(struct device const* dev) {
    struct flash_stm32_qspi_data* dev_data = dev->data;

    HAL_QSPI_IRQHandler(&dev_data->hqspi);
}

/* This function is executed in the interrupt context */
#if STM32_QSPI_USE_DMA
#if defined(CONFIG_SOC_SERIES_STM32H7X) /* #CUSTOM@NDRS */
static void qspi_dma_callback(struct device const* dev, void* arg,
                              uint32_t channel, int status) {
    MDMA_HandleTypeDef* hmdma = arg;

    ARG_UNUSED(dev);

    if (status < 0) {
        LOG_ERR("DMA callback error with channel %d.", channel);
    }

    HAL_MDMA_IRQHandler(hmdma);
}
#else
static void qspi_dma_callback(struct device const* dev, void* arg,
                              uint32_t channel, int status) {
    DMA_HandleTypeDef* hdma = arg;

    ARG_UNUSED(dev);

    if (status < 0) {
        LOG_ERR("DMA callback error with channel %d.", channel);
    }

    HAL_DMA_IRQHandler(hdma);
}
#endif
#endif

__weak HAL_StatusTypeDef HAL_DMA_Abort(DMA_HandleTypeDef* hdma) {
    return (HAL_OK);
}

__weak HAL_StatusTypeDef HAL_DMA_Abort_IT(DMA_HandleTypeDef* hdma) {
    return (HAL_OK);
}

/*
 * Transfer Error callback.
 */
void HAL_QSPI_ErrorCallback(QSPI_HandleTypeDef* hqspi) {
    struct flash_stm32_qspi_data* dev_data =
            CONTAINER_OF(hqspi, struct flash_stm32_qspi_data, hqspi);

    LOG_DBG("Enter");

    dev_data->cmd_status = -EIO;

    k_sem_give(&dev_data->sync);
}

/*
 * Command completed callback.
 */
void HAL_QSPI_CmdCpltCallback(QSPI_HandleTypeDef* hqspi) {
    struct flash_stm32_qspi_data* dev_data =
            CONTAINER_OF(hqspi, struct flash_stm32_qspi_data, hqspi);

    k_sem_give(&dev_data->sync);
}

/*
 * Rx Transfer completed callback.
 */
void HAL_QSPI_RxCpltCallback(QSPI_HandleTypeDef* hqspi) {
    struct flash_stm32_qspi_data* dev_data =
            CONTAINER_OF(hqspi, struct flash_stm32_qspi_data, hqspi);

    k_sem_give(&dev_data->sync);
}

/*
 * Tx Transfer completed callback.
 */
void HAL_QSPI_TxCpltCallback(QSPI_HandleTypeDef* hqspi) {
    struct flash_stm32_qspi_data* dev_data =
            CONTAINER_OF(hqspi, struct flash_stm32_qspi_data, hqspi);

    k_sem_give(&dev_data->sync);
}

/*
 * Status Match callback.
 */
void HAL_QSPI_StatusMatchCallback(QSPI_HandleTypeDef* hqspi) {
    struct flash_stm32_qspi_data* dev_data =
            CONTAINER_OF(hqspi, struct flash_stm32_qspi_data, hqspi);

    k_sem_give(&dev_data->sync);
}

/*
 * Timeout callback.
 */
void HAL_QSPI_TimeOutCallback(QSPI_HandleTypeDef* hqspi) {
    struct flash_stm32_qspi_data* dev_data =
            CONTAINER_OF(hqspi, struct flash_stm32_qspi_data, hqspi);

    LOG_DBG("Enter");

    dev_data->cmd_status = -EIO;

    k_sem_give(&dev_data->sync);
}

#if defined(CONFIG_FLASH_PAGE_LAYOUT)
static void flash_stm32_qspi_pages_layout(struct device const* dev,
                                          const struct flash_pages_layout** layout,
                                          size_t* layout_size) {
    struct flash_stm32_qspi_data const* dev_data = dev->data;

    *layout      = &dev_data->layout;
    *layout_size = 1;
}
#endif

#if defined(CONFIG_FLASH_EX_OP_ENABLED)
#if defined(CONFIG_FLASH_STM32_QSPI_GENERIC_READ)
static int flash_stm32_qspi_generic_read(struct device const* dev, QSPI_CommandTypeDef* cmd,
                                         void* out) {
    int ret;

    #ifdef CONFIG_USERSPACE
    QSPI_CommandTypeDef cmd_copy;

    bool syscall_trap = z_syscall_trap();

    if (syscall_trap) {
        K_OOPS(k_usermode_from_copy(&cmd_copy, cmd, sizeof(cmd_copy)));
        cmd = &cmd_copy;

        K_OOPS(K_SYSCALL_MEMORY_WRITE(out, cmd->NbData));
    }
    #endif

    qspi_lock_thread(dev);
    ret = qspi_read_access(dev, cmd, out, cmd->NbData);
    qspi_unlock_thread(dev);

    return (ret);
}
#endif /* CONFIG_FLASH_STM32_QSPI_GENERIC_READ */

#if defined(CONFIG_FLASH_STM32_QSPI_GENERIC_WRITE)
static int flash_stm32_qspi_generic_write(struct device const* dev, QSPI_CommandTypeDef* cmd,
                                          void* in) {
    int ret;

    #ifdef CONFIG_USERSPACE
    QSPI_CommandTypeDef cmd_copy;

    bool syscall_trap = z_syscall_trap();

    if (syscall_trap) {
        K_OOPS(k_usermode_from_copy(&cmd_copy, cmd, sizeof(cmd_copy)));
        cmd = &cmd_copy;

        K_OOPS(K_SYSCALL_MEMORY_READ(in, cmd->NbData));
    }
    #endif

    qspi_lock_thread(dev);
    ret = qspi_write_access(dev, cmd, in, cmd->NbData);
    qspi_unlock_thread(dev);

    return (ret);
}
#endif /* CONFIG_FLASH_STM32_QSPI_GENERIC_WRITE */

static int flash_stm32_qspi_ex_op(struct device const* dev, uint16_t code, const uintptr_t cmd,
                                  void* data) {
    switch (code) {
        #if defined(CONFIG_FLASH_STM32_QSPI_GENERIC_READ)
        case FLASH_STM32_QSPI_EX_OP_GENERIC_READ :
            return flash_stm32_qspi_generic_read(dev, (QSPI_CommandTypeDef*)cmd, data);
        #endif

        #if defined(CONFIG_FLASH_STM32_QSPI_GENERIC_WRITE)
        case FLASH_STM32_QSPI_EX_OP_GENERIC_WRITE :
            return flash_stm32_qspi_generic_write(dev, (QSPI_CommandTypeDef*)cmd, data);
        #endif

        default :
            return (-ENOTSUP);
    }
}
#endif /* CONFIG_FLASH_EX_OP_ENABLED */

static DEVICE_API(flash, flash_stm32_qspi_driver_api) = {
    .read           = flash_stm32_qspi_read,
    .write          = flash_stm32_qspi_write,
    .erase          = flash_stm32_qspi_erase,
    .get_parameters = flash_stm32_qspi_get_parameters,
    .get_size       = flash_stm32_qspi_get_size,

    #if defined(CONFIG_FLASH_PAGE_LAYOUT)
    .page_layout = flash_stm32_qspi_pages_layout,
    #endif

    #if defined(CONFIG_FLASH_JESD216_API)
    .sfdp_read     = qspi_read_sfdp,
    .read_jedec_id = qspi_read_jedec_id,
    #endif /* CONFIG_FLASH_JESD216_API */

    #if defined(CONFIG_FLASH_EX_OP_ENABLED)
    .ex_op = flash_stm32_qspi_ex_op,
    #endif
};

#if defined(CONFIG_FLASH_PAGE_LAYOUT)
static int setup_pages_layout(struct device const* dev) {
    const struct flash_stm32_qspi_config* dev_cfg = dev->config;
    struct flash_stm32_qspi_data* data = dev->data;
    const size_t flash_size   = dev_cfg->flash_size;
    uint32_t layout_page_size = data->page_size;
    uint8_t exp = 0;

    /* Find the smallest erase size. */
    for (size_t i = 0; i < ARRAY_SIZE(data->erase_types); ++i) {
        const struct jesd216_erase_type* etp = &data->erase_types[i];

        if ((etp->cmd != 0) &&
            ((exp == 0) || (etp->exp < exp))) {
            exp = etp->exp;
        }
    }

    if (exp == 0) {
        return (-ENOTSUP);
    }

    uint32_t erase_size = BIT(exp);

    /* We need layout page size to be compatible with erase size */
    if ((layout_page_size % erase_size) != 0) {
        LOG_DBG("layout page %u not compatible with erase size %u",
                layout_page_size, erase_size);
        LOG_DBG("erase size will be used as layout page size");
        layout_page_size = erase_size;
    }

    /* Warn but accept layout page sizes that leave inaccessible
     * space.
     */
    if ((flash_size % layout_page_size) != 0) {
        LOG_INF("layout page %u wastes space with device size %zu",
                layout_page_size, flash_size);
    }

    data->layout.pages_size  = layout_page_size;
    data->layout.pages_count = flash_size / layout_page_size;
    LOG_DBG("layout %u x %u By pages", data->layout.pages_count,
                                       data->layout.pages_size);

    return (0);
}
#endif /* CONFIG_FLASH_PAGE_LAYOUT */

static int qspi_program_addr_4b(struct device const* dev, bool write_enable) {
    int ret;

    /* Send write enable command, if required */
    if (write_enable == true) {
        ret = qspi_send_cmd(dev, &qspi_cmd_wren);
        if (ret != 0) {
            return (ret);
        }
    }

    /* Program the flash memory to use 4 bytes addressing */
    QSPI_CommandTypeDef cmd = {
        .Instruction     = SPI_NOR_CMD_4BA,
        .InstructionMode = QSPI_INSTRUCTION_1_LINE,
    };

    /*
     * No need to Read control register afterwards to verify if 4byte addressing mode
     * is enabled as the effect of the command is immediate
     * and the SPI_NOR_CMD_RDCR is vendor-specific :
     * SPI_NOR_4BYTE_BIT is BIT 5 for Macronix and 0 for Micron or Windbond
     * Moreover bit value meaning is also vendor-specific
     */

    return qspi_send_cmd(dev, &cmd);
}

static int qspi_write_enable(struct device const* dev) {
    struct flash_reg reg;
    int ret;

    ret = qspi_send_cmd(dev, &qspi_cmd_wren);
    if (ret) {
        return (ret);
    }

    do {
        ret = qspi_read_status_register(dev, 1U, &reg);
    } while (!ret && !flash_reg_is_set_for_all(&reg, SPI_NOR_WEL_BIT));

    return (ret);
}

static int qspi_program_quad_io(struct device const* dev) {
    struct flash_stm32_qspi_data* data = dev->data;
    uint8_t qe_reg_num;
    uint8_t qe_bit;
    struct flash_reg reg;
    int ret;

    switch (data->qer_type) {
        case JESD216_DW15_QER_NONE :
            /* no QE bit, device detects reads based on opcode */
            return (0);

        case JESD216_DW15_QER_S1B6 :
            qe_reg_num = 1U;
            qe_bit = BIT(6U);
            break;

        case JESD216_DW15_QER_S2B7 :
            qe_reg_num = 2U;
            qe_bit = BIT(7U);
            break;

        case JESD216_DW15_QER_S2B1v1 :
            __fallthrough;
        case JESD216_DW15_QER_S2B1v4 :
            __fallthrough;
        case JESD216_DW15_QER_S2B1v5 :
            __fallthrough;
        case JESD216_DW15_QER_S2B1v6 :
            qe_reg_num = 2U;
            qe_bit = BIT(1U);
            break;

        default :
            return (-ENOTSUP);
    }

    ret = qspi_read_status_register(dev, qe_reg_num, &reg);
    if (ret < 0) {
        return (ret);
    }

    /* exit early if QE bit is already set */
    if (flash_reg_is_set_for_all(&reg, qe_bit)) {
        return (0);
    }

    flash_reg_set_for_all(&reg, qe_bit);

    ret = qspi_write_enable(dev);
    if (ret < 0) {
        return (ret);
    }

    ret = qspi_write_status_register(dev, qe_reg_num, &reg);
    if (ret < 0) {
        return (ret);
    }

    ret = qspi_wait_until_ready(dev);
    if (ret < 0) {
        return (ret);
    }

    /* validate that QE bit is set */
    ret = qspi_read_status_register(dev, qe_reg_num, &reg);
    if (ret < 0) {
        return (ret);
    }

    if (!flash_reg_is_set_for_all(&reg, qe_bit)) {
        LOG_ERR("Status Register %u [0x" FLASH_REG_FMT "] not set", qe_reg_num,
                flash_reg_to_raw(&reg));
        return (-EIO);
    }

    return (ret);
}

static int spi_nor_process_bfp(struct device const* dev,
                               const struct jesd216_param_header* php,
                               const struct jesd216_bfp* bfp) {
    const struct flash_stm32_qspi_config* dev_cfg = dev->config;
    struct flash_stm32_qspi_data* data = dev->data;
    struct jesd216_erase_type* etp = data->erase_types;
    uint8_t addr_mode;
    const size_t flash_size = (size_t)(jesd216_bfp_density(bfp) / 8U) << STM32_QSPI_DOUBLE_FLASH;
    int rc;

    if (flash_size != dev_cfg->flash_size) {
        LOG_ERR("Unexpected flash size: %u", flash_size);
    }

    LOG_INF("%s: %u MiB flash", dev->name, (uint32_t)(flash_size >> 20));

    /* Copy over the erase types, preserving their order.  (The
     * Sector Map Parameter table references them by index.)
     */
    memset(data->erase_types, 0, sizeof(data->erase_types));
    for (uint8_t ti = 1; ti <= ARRAY_SIZE(data->erase_types); ++ti) {
        if (jesd216_bfp_erase(bfp, ti, etp) == 0) {
            /* In dual-flash mode, the erase size is doubled since each erase operation
             * is executed on both flash memories.
             */
            if (IS_ENABLED(STM32_QSPI_DOUBLE_FLASH)) {
                etp->exp++;
            }

            LOG_DBG("Erase %u with %02x",
                    (uint32_t)BIT(etp->exp), etp->cmd);
        }
        ++etp;
    }

    data->page_size = (uint16_t)jesd216_bfp_page_size(php, bfp) << STM32_QSPI_DOUBLE_FLASH;

    LOG_DBG("Page size %u bytes", data->page_size);
    LOG_DBG("Flash size %u bytes", flash_size);

    addr_mode = jesd216_bfp_addrbytes(bfp);
    if (addr_mode == JESD216_SFDP_BFP_DW1_ADDRBYTES_VAL_3B4B) {
        struct jesd216_bfp_dw16 dw16;

        if (jesd216_bfp_decode_dw16(php, bfp, &dw16) == 0) {
            /*
             * According to JESD216, the bit0 of dw16.enter_4ba
             * portion of flash description register 16 indicates
             * if it is enough to use 0xB7 instruction without
             * write enable to switch to 4 bytes addressing mode.
             * If bit 1 is set, a write enable is needed.
             */
            if (dw16.enter_4ba & 0x03) {
                rc = qspi_program_addr_4b(dev, dw16.enter_4ba & 2);
                if (rc == 0) {
                    data->flag_access_32bit = true;
                    LOG_INF("Flash - address mode: 4B");
                }
                else {
                    LOG_ERR("Unable to enter 4B mode: %d\n", rc);
                    return rc;
                }
            }
        }
    }

    if (addr_mode == JESD216_SFDP_BFP_DW1_ADDRBYTES_VAL_4B) {
        data->flag_access_32bit = true;
        LOG_INF("Flash - address mode: 4B");
    }

    /*
     * Only check if the 1-4-4 (i.e. 4READ) or 1-1-4 (QREAD)
     * is supported - other modes are not.
     */
    if (IS_ENABLED(STM32_QSPI_USE_QUAD_IO)) {
        enum jesd216_mode_type const supported_modes[] = {JESD216_MODE_114,
                                                          JESD216_MODE_144};
        struct jesd216_bfp_dw15 dw15;
        struct jesd216_instr res;

        /* reset active mode */
        data->mode = STM32_QSPI_UNKNOWN_MODE;

        /* query supported read modes, begin from the slowest */
        for (size_t i = 0; i < ARRAY_SIZE(supported_modes); ++i) {
            rc = jesd216_bfp_read_support(php, bfp, supported_modes[i], &res);
            if (rc >= 0) {
                LOG_INF("Quad read mode %d instr [0x%x] supported",
                        supported_modes[i], res.instr);

                data->mode = supported_modes[i];
                data->qspi_read_cmd = res.instr;
                data->qspi_read_cmd_latency = res.wait_states;

                if (res.mode_clocks) {
                    data->qspi_read_cmd_latency += res.mode_clocks;
                }
            }
        }

        /* don't continue when there is no supported mode */
        if (data->mode == STM32_QSPI_UNKNOWN_MODE) {
            LOG_ERR("No supported flash read mode found");
            return (-ENOTSUP);
        }

        LOG_INF("Quad read mode %d instr [0x%x] will be used", data->mode, res.instr);

        /* try to decode QE requirement type */
        rc = jesd216_bfp_decode_dw15(php, bfp, &dw15);
        if (rc < 0) {
            /* will use QER from DTS or default (refer to device data) */
            LOG_WRN("Unable to decode QE requirement [DW15]: %d", rc);
        }
        else {
            /* bypass DTS QER value */
            data->qer_type = dw15.qer;
        }

        LOG_INF("QE requirement mode: %x", data->qer_type);

        /* enable QE */
        rc = qspi_program_quad_io(dev);
        if (rc < 0) {
            LOG_ERR("Failed to enable Quad mode: %d", rc);
            return rc;
        }

        LOG_INF("Quad mode enabled");
    }

    return (0);
}

#if STM32_QSPI_RESET_GPIO
static void flash_stm32_qspi_gpio_reset(struct device const* dev) {
    const struct flash_stm32_qspi_config* dev_cfg = dev->config;

    /* Generate RESETn pulse for the flash memory */
    gpio_pin_configure_dt(&dev_cfg->reset, GPIO_OUTPUT_ACTIVE);
    k_msleep(DT_INST_PROP(0, reset_gpios_duration));
    gpio_pin_set_dt(&dev_cfg->reset, 0);
}
#endif

#if STM32_QSPI_RESET_CMD
static int flash_stm32_qspi_send_reset(struct device const* dev) {
    QSPI_CommandTypeDef cmd = {
        .Instruction     = SPI_NOR_CMD_RESET_EN,
        .InstructionMode = QSPI_INSTRUCTION_4_LINES
    };
    int ret;

    /*
     * The device might be in SPI or QPI mode, so to ensure the device is properly reset send
     * the reset commands in both QPI and SPI modes.
     */
    ret = qspi_send_cmd(dev, &cmd);
    if (ret != 0) {
        LOG_ERR("%d: Failed to send RESET_EN", ret);
        return (ret);
    }

    cmd.Instruction = SPI_NOR_CMD_RESET_MEM;
    ret = qspi_send_cmd(dev, &cmd);
    if (ret != 0) {
        LOG_ERR("%d: Failed to send RESET_MEM", ret);
        return (ret);
    }

    cmd.Instruction = SPI_NOR_CMD_RESET_EN;
    cmd.InstructionMode = QSPI_INSTRUCTION_1_LINE;
    ret = qspi_send_cmd(dev, &cmd);
    if (ret != 0) {
        LOG_ERR("%d: Failed to send RESET_EN", ret);
        return ret;
    }

    cmd.Instruction = SPI_NOR_CMD_RESET_MEM;
    ret = qspi_send_cmd(dev, &cmd);
    if (ret != 0) {
        LOG_ERR("%d: Failed to send RESET_MEM", ret);
        return ret;
    }

    LOG_DBG("Send Reset command");

    return (0);
}
#endif

static int flash_stm32_qspi_init(struct device const* dev) {
    const struct flash_stm32_qspi_config* dev_cfg = dev->config;
    struct flash_stm32_qspi_data* dev_data = dev->data;
    uint32_t ahb_clock_freq;
    uint32_t prescaler = 0;
    int ret;

    /* Signals configuration */
    ret = pinctrl_apply_state(dev_cfg->pcfg, PINCTRL_STATE_DEFAULT);
    if (ret < 0) {
        LOG_ERR("QSPI pinctrl setup failed (%d)", ret);
        return (ret);
    }

    #if STM32_QSPI_RESET_GPIO
    flash_stm32_qspi_gpio_reset(dev);
    #endif

    if (IS_ENABLED(STM32_QSPI_USE_DMA)) {
        if (IS_ENABLED(CONFIG_SOC_SERIES_STM32H7X)) {
            ret = flash_stm32_qspi_mdma_init(dev_data);
        }
        else {
            ret = flash_stm32_qspi_dma_init(dev_data);
        }

        if (ret < 0) {
            return (ret);
        }
    }

    /* Clock configuration */
    ret = clock_control_on(DEVICE_DT_GET(STM32_CLOCK_CONTROL_NODE),
                           (clock_control_subsys_t)&dev_cfg->pclken);
    if (ret != 0) {
        LOG_DBG("Could not enable QSPI clock");
        return (-EIO);
    }

    ret = clock_control_get_rate(DEVICE_DT_GET(STM32_CLOCK_CONTROL_NODE),
                                 (clock_control_subsys_t)&dev_cfg->pclken,
                                 &ahb_clock_freq);
    if (ret < 0) {
        LOG_DBG("Failed to get AHB clock frequency");
        return (-EIO);
    }

    for (; prescaler <= STM32_QSPI_CLOCK_PRESCALER_MAX; prescaler++) {
        uint32_t clk = ahb_clock_freq / (prescaler + 1);

        if (clk <= dev_cfg->max_frequency) {
            break;
        }
    }

    __ASSERT_NO_MSG(prescaler <= STM32_QSPI_CLOCK_PRESCALER_MAX);
    /* Initialize QSPI HAL */
    dev_data->hqspi.Init.ClockPrescaler = prescaler;
    /* Give a bit position from 0 to 31 to the HAL init minus 1 for the DCR1 reg */
    dev_data->hqspi.Init.FlashSize = find_lsb_set(dev_cfg->flash_size) - 2;
    dev_data->hqspi.Init.SampleShifting = QSPI_SAMPLE_SHIFTING_HALFCYCLE;
    dev_data->hqspi.Init.ChipSelectHighTime = dev_cfg->cs_high_time - 1;
    #if STM32_QSPI_DOUBLE_FLASH
    dev_data->hqspi.Init.DualFlash = QSPI_DUALFLASH_ENABLE;

    /*
     * When the DTS has <dual-flash>, it means Dual Flash Mode
     * Even in DUAL flash config, the SDFP is read from one single quad-NOR
     * else the magic nb is wrong (0x46465353)
     * So configure the driver to read from the first flash when dual flash
     * mode is temporarily disabled. Note that if BK2_NCS is not connected,
     * it is not possible to read from the second flash when dual flash mode
     * is disabled.
     */
    dev_data->hqspi.Init.FlashID = QSPI_FLASH_ID_1;
    #endif /* STM32_QSPI_DOUBLE_FLASH */

    HAL_QSPI_Init(&dev_data->hqspi);

    #if DT_NODE_HAS_PROP(DT_NODELABEL(quadspi), flash_id) && \
        defined(QUADSPI_CR_FSEL)
    /*
     * Some stm32 mcu with quadspi (like stm32l47x or stm32l48x)
     * does not support Dual-Flash Mode
     */
    uint8_t qspi_flash_id = DT_PROP(DT_NODELABEL(quadspi), flash_id);

    HAL_QSPI_SetFlashID(&dev_data->hqspi,
                        (qspi_flash_id - 1) << QUADSPI_CR_FSEL_Pos);
    #endif

    /* Initialize semaphores */
    k_sem_init(&dev_data->sem, 1, 1);
    k_sem_init(&dev_data->sync, 0, 1);

    /* Run IRQ init */
    dev_cfg->irq_config(dev);

    #if STM32_QSPI_RESET_CMD
    flash_stm32_qspi_send_reset(dev);
    k_busy_wait(DT_INST_PROP(0, reset_cmd_wait));
    #endif

    /* Run NOR init */
    const uint8_t decl_nph = 2;

    union {
        /* We only process BFP so use one parameter block */
        uint8_t raw[JESD216_SFDP_SIZE(2U)];                     /* @see Use value from decl_nph */
        struct jesd216_sfdp_header sfdp;
    } u_header;
    const struct jesd216_sfdp_header* hp = &u_header.sfdp;

    ret = qspi_read_sfdp(dev, 0, u_header.raw, sizeof(u_header.raw));
    if (ret != 0) {
        LOG_ERR("SFDP read failed: %d", ret);
        return (ret);
    }

    uint32_t magic = jesd216_sfdp_magic(hp);

    if (magic != JESD216_SFDP_MAGIC) {
        LOG_ERR("SFDP magic %08x invalid", magic);
        return (-EINVAL);
    }

    LOG_INF("%s: SFDP v %u.%u AP %x with %u PH", dev->name,
            hp->rev_major, hp->rev_minor, hp->access, 1 + hp->nph);

    const struct jesd216_param_header* php  = hp->phdr;
    const struct jesd216_param_header* phpe = php + MIN(decl_nph, 1 + hp->nph);

    while (php != phpe) {
        uint16_t id = jesd216_param_id(php);

        LOG_INF("PH%u: %04x rev %u.%u: %u DW @ %x",
                (php - hp->phdr), id, php->rev_major, php->rev_minor,
                php->len_dw, jesd216_param_addr(php));

        if (id == JESD216_SFDP_PARAM_ID_BFP) {
            union {
                uint32_t dw[20];
                struct jesd216_bfp bfp;
            } u2_header;
            const struct jesd216_bfp* bfp = &u2_header.bfp;

            ret = qspi_read_sfdp(dev, jesd216_param_addr(php),
                                 (uint8_t*)u2_header.dw,
                                 MIN(sizeof(uint32_t) * php->len_dw, sizeof(u2_header.dw)));
            if (ret == 0) {
                ret = spi_nor_process_bfp(dev, php, bfp);
            }

            if (ret != 0) {
                LOG_ERR("SFDP BFP failed: %d", ret);
                break;
            }
        }
        ++php;
    }

    #if defined(CONFIG_FLASH_PAGE_LAYOUT)
    ret = setup_pages_layout(dev);
    if (ret != 0) {
        LOG_ERR("layout setup failed: %d", ret);
        return (-ENODEV);
    }
    #endif /* CONFIG_FLASH_PAGE_LAYOUT */

    ret = qspi_write_unprotect(dev);
    if (ret != 0) {
        LOG_ERR("write unprotect failed: %d", ret);
        return (-ENODEV);
    }
    LOG_DBG("Write Un-protected");

    #ifdef CONFIG_STM32_MEMMAP
    ret = stm32_qspi_set_memory_mapped(dev);
    if (ret != 0) {
        LOG_ERR("Failed to enable memory-mapped mode: %d", ret);
        return (ret);
    }
    LOG_INF("Memory-mapped NOR quad-flash at 0x%lx (0x%x bytes)",
            (long)(STM32_QSPI_BASE_ADDRESS),
            dev_cfg->flash_size);
    #else
    LOG_INF("NOR quad-flash at 0x%lx (0x%x bytes)",
            (long)(STM32_QSPI_BASE_ADDRESS),
            dev_cfg->flash_size);
    #endif

    return (0);
}

#if STM32_QSPI_USE_DMA
<<<<<<< HEAD
#if defined(CONFIG_SOC_SERIES_STM32H7X)
static int flash_stm32_qspi_mdma_init(struct flash_stm32_qspi_data* dev_data) {
    /*
     * DMA configuration
     * Due to use of QSPI HAL API in current driver,
     * both HAL and Zephyr DMA drivers should be configured.
     * The required configuration for Zephyr DMA driver should only provide
     * the minimum information to inform the DMA slot will be in used and
     * how to route callbacks.
     */
    struct dma_config dma_cfg = dev_data->dma.cfg;
    static MDMA_HandleTypeDef hmdma;
    bool is_ready;
    int ret;

    is_ready = device_is_ready(dev_data->dma.dev);
    if (is_ready == false) {
        LOG_ERR("%s device not ready", dev_data->dma.dev->name);
        return (-ENODEV);
    }

    /* Proceed to the minimum Zephyr DMA driver init */
    dma_cfg.user_data = &hmdma;
    /* HACK: This field is used to inform driver that it is overridden */
    dma_cfg.linked_channel = STM32_DMA_HAL_OVERRIDE;
    ret = dma_config(dev_data->dma.dev, dev_data->dma.channel, &dma_cfg);
    if (ret != 0) {
        return (ret);
    }

    /* Proceed to the HAL DMA driver init */
    if (dma_cfg.source_data_size != dma_cfg.dest_data_size) {
        LOG_ERR("Source and destination data sizes not aligned");
        return (-EINVAL);
    }

    int index = find_lsb_set(dma_cfg.source_data_size) - 1;
    if (index < ARRAY_SIZE(table_src_size) &&
        index < ARRAY_SIZE(table_dst_size)) {
        hmdma.Init.SourceDataSize = table_src_size[index];
        hmdma.Init.DestDataSize   = table_dst_size[index];
    }
    else {
        LOG_ERR("Invalid data size");
        return (-EINVAL);
    }

    hmdma.Init.Request             = MDMA_REQUEST_SW;
    hmdma.Init.TransferTriggerMode = MDMA_BLOCK_TRANSFER;
    hmdma.Init.Priority            = table_priority[dma_cfg.channel_priority];
    hmdma.Init.Endianness          = MDMA_LITTLE_ENDIANNESS_PRESERVE;
    hmdma.Init.SourceInc           = MDMA_SRC_INC_DISABLE;
    hmdma.Init.DestinationInc      = MDMA_DEST_INC_DISABLE;
    hmdma.Init.DataAlignment       = MDMA_DATAALIGN_RIGHT;
    hmdma.Init.SourceBurst         = MDMA_SOURCE_BURST_SINGLE;
    hmdma.Init.DestBurst           = MDMA_DEST_BURST_SINGLE;
    hmdma.Init.BufferTransferLength = 0;
    hmdma.Init.SourceBlockAddressOffset = 0;
    hmdma.Init.DestBlockAddressOffset = 0;

    hmdma.Instance = LL_MDMA_GET_CHANNEL_INSTANCE(dev_data->dma.reg, dev_data->dma.channel);

    /* Initialize DMA HAL */
    __HAL_LINKDMA(&dev_data->hqspi, hmdma, hmdma);
    HAL_MDMA_Init(&hmdma);

    return (ret);
}
=======
	/*
	 * DMA configuration
	 * Due to use of QSPI HAL API in current driver,
	 * both HAL and Zephyr DMA drivers should be configured.
	 * The required configuration for Zephyr DMA driver should only provide
	 * the minimum information to inform the DMA slot will be in used and
	 * how to route callbacks.
	 */
	struct dma_config dma_cfg = dev_data->dma.cfg;
	static DMA_HandleTypeDef hdma;

	if (!device_is_ready(dev_data->dma.dev)) {
		LOG_ERR("%s device not ready", dev_data->dma.dev->name);
		return -ENODEV;
	}

	/* Proceed to the minimum Zephyr DMA driver init */
	dma_cfg.user_data = &hdma;
	/* HACK: This field is used to inform driver that it is overridden */
	dma_cfg.linked_channel = STM32_DMA_HAL_OVERRIDE;
	ret = dma_config(dev_data->dma.dev, dev_data->dma.channel, &dma_cfg);
	if (ret != 0) {
		return ret;
	}

	/* Proceed to the HAL DMA driver init */
	if (dma_cfg.source_data_size != dma_cfg.dest_data_size) {
		LOG_ERR("Source and destination data sizes not aligned");
		return -EINVAL;
	}

	int index = find_lsb_set(dma_cfg.source_data_size) - 1;

	hdma.Init.PeriphDataAlignment = table_p_size[index];
	hdma.Init.MemDataAlignment = table_m_size[index];
	hdma.Init.PeriphInc = DMA_PINC_DISABLE;
	hdma.Init.MemInc = DMA_MINC_ENABLE;
	hdma.Init.Mode = DMA_NORMAL;
	hdma.Init.Priority = table_priority[dma_cfg.channel_priority];
	hdma.Instance = STM32_DMA_GET_INSTANCE(dev_data->dma.reg, dev_data->dma.channel);
#ifdef CONFIG_DMA_STM32_V1
	/* TODO: Not tested in this configuration */
	hdma.Init.Channel = dma_cfg.dma_slot;
#else
	hdma.Init.Request = dma_cfg.dma_slot;
#endif /* CONFIG_DMA_STM32_V1 */

	/* Initialize DMA HAL */
	__HAL_LINKDMA(&dev_data->hqspi, hdma, hdma);
	if (HAL_DMA_Init(&hdma) != HAL_OK) {
		return -EIO;
	}

#endif /* STM32_QSPI_USE_DMA */

	/* Clock configuration */
	if (clock_control_on(DEVICE_DT_GET(STM32_CLOCK_CONTROL_NODE),
			     (clock_control_subsys_t) &dev_cfg->pclken) != 0) {
		LOG_DBG("Could not enable QSPI clock");
		return -EIO;
	}

	if (clock_control_get_rate(DEVICE_DT_GET(STM32_CLOCK_CONTROL_NODE),
			(clock_control_subsys_t) &dev_cfg->pclken,
			&ahb_clock_freq) < 0) {
		LOG_DBG("Failed to get AHB clock frequency");
		return -EIO;
	}

	for (; prescaler <= STM32_QSPI_CLOCK_PRESCALER_MAX; prescaler++) {
		uint32_t clk = ahb_clock_freq / (prescaler + 1);

		if (clk <= dev_cfg->max_frequency) {
			break;
		}
	}
	__ASSERT_NO_MSG(prescaler <= STM32_QSPI_CLOCK_PRESCALER_MAX);
	/* Initialize QSPI HAL */
	dev_data->hqspi.Init.ClockPrescaler = prescaler;
	/* Give a bit position from 0 to 31 to the HAL init minus 1 for the DCR1 reg */
	dev_data->hqspi.Init.FlashSize = find_lsb_set(dev_cfg->flash_size) - 2;
	dev_data->hqspi.Init.SampleShifting = QSPI_SAMPLE_SHIFTING_HALFCYCLE;
	dev_data->hqspi.Init.ChipSelectHighTime = dev_cfg->cs_high_time - 1;
#if STM32_QSPI_DOUBLE_FLASH
	dev_data->hqspi.Init.DualFlash = QSPI_DUALFLASH_ENABLE;

	/*
	 * When the DTS has <dual-flash>, it means Dual Flash Mode
	 * Even in DUAL flash config, the SDFP is read from one single quad-NOR
	 * else the magic nb is wrong (0x46465353)
	 * So configure the driver to read from the first flash when dual flash
	 * mode is temporarily disabled. Note that if BK2_NCS is not connected,
	 * it is not possible to read from the second flash when dual flash mode
	 * is disabled.
	 */
	dev_data->hqspi.Init.FlashID = QSPI_FLASH_ID_1;
#endif /* STM32_QSPI_DOUBLE_FLASH */

	if (HAL_QSPI_Init(&dev_data->hqspi) != HAL_OK) {
		return -EIO;
	}
>>>>>>> 3973aaa2

static int flash_stm32_qspi_dma_init(struct flash_stm32_qspi_data* dev_data) {
    ARG_UNUSED(dev_data);

<<<<<<< HEAD
    return (-ENOTSUP);
}
=======
	if (HAL_QSPI_SetFlashID(&dev_data->hqspi,
				(qspi_flash_id - 1) << QUADSPI_CR_FSEL_Pos) != HAL_OK) {
		return -EIO;
	}
#endif
	/* Initialize semaphores */
	k_sem_init(&dev_data->sem, 1, 1);
	k_sem_init(&dev_data->sync, 0, 1);

	/* Run IRQ init */
	dev_cfg->irq_config(dev);
>>>>>>> 3973aaa2

#else
static int flash_stm32_qspi_mdma_init(struct flash_stm32_qspi_data* dev_data) {
    ARG_UNUSED(dev_data);

    return (-ENOTSUP);
}

static int flash_stm32_qspi_dma_init(struct flash_stm32_qspi_data* dev_data) {
    /*
     * DMA configuration
     * Due to use of QSPI HAL API in current driver,
     * both HAL and Zephyr DMA drivers should be configured.
     * The required configuration for Zephyr DMA driver should only provide
     * the minimum information to inform the DMA slot will be in used and
     * how to route callbacks.
     */
    struct dma_config dma_cfg = dev_data->dma.cfg;
    static DMA_HandleTypeDef hdma;
    int ret;

    if (!device_is_ready(dev_data->dma.dev)) {
        LOG_ERR("%s device not ready", dev_data->dma.dev->name);
        return (-ENODEV);
    }

    /* Proceed to the minimum Zephyr DMA driver init */
    dma_cfg.user_data = &hdma;
    /* HACK: This field is used to inform driver that it is overridden */
    dma_cfg.linked_channel = STM32_DMA_HAL_OVERRIDE;
    ret = dma_config(dev_data->dma.dev, dev_data->dma.channel, &dma_cfg);
    if (ret != 0) {
        return (ret);
    }

    /* Proceed to the HAL DMA driver init */
    if (dma_cfg.source_data_size != dma_cfg.dest_data_size) {
        LOG_ERR("Source and destination data sizes not aligned");
        return (-EINVAL);
    }

    int index = find_lsb_set(dma_cfg.source_data_size) - 1;

    hdma.Init.PeriphDataAlignment = table_p_size[index];
    hdma.Init.MemDataAlignment    = table_m_size[index];
    hdma.Init.PeriphInc = DMA_PINC_DISABLE;
    hdma.Init.MemInc    = DMA_MINC_ENABLE;
    hdma.Init.Mode      = DMA_NORMAL;
    hdma.Init.Priority  = table_priority[dma_cfg.channel_priority];
    hdma.Instance       = STM32_DMA_GET_INSTANCE(dev_data->dma.reg, dev_data->dma.channel);
    #ifdef CONFIG_DMA_STM32_V1
    /* TODO: Not tested in this configuration */
    hdma.Init.Channel = dma_cfg.dma_slot;
    #else
    hdma.Init.Request = dma_cfg.dma_slot;
    #endif /* CONFIG_DMA_STM32_V1 */

    /* Initialize DMA HAL */
    __HAL_LINKDMA(&dev_data->hqspi, hdma, hdma);
    HAL_DMA_Init(&hdma);
}
#endif /* CONFIG_SOC_SERIES_STM32H7X */
#else
static int flash_stm32_qspi_mdma_init(struct flash_stm32_qspi_data* dev_data) {
    ARG_UNUSED(dev_data);

<<<<<<< HEAD
    return (-ENOTSUP);
}
=======
	if (IS_ENABLED(DT_INST_PROP(0, requires_ulbpr))) {
		ret = qspi_write_unprotect(dev);
		if (ret != 0) {
			LOG_ERR("write unprotect failed: %d", ret);
			return -ENODEV;
		}
		LOG_DBG("Write Un-protected");
	}
>>>>>>> 3973aaa2

static int flash_stm32_qspi_dma_init(struct flash_stm32_qspi_data* dev_data) {
    ARG_UNUSED(dev_data);

    return (-ENOTSUP);
}
#endif /* STM32_QSPI_USE_DMA */

#define DMA_CHANNEL_CONFIG(node, dir)                                   \
    DT_DMAS_CELL_BY_NAME(node, dir, channel_config)

#define QSPI_DMA_CHANNEL_INIT(node, dir)                                \
    .dev = DEVICE_DT_GET(DT_DMAS_CTLR(node)),                           \
    .channel = DT_DMAS_CELL_BY_NAME(node, dir, channel),                \
    .reg = (void*)DT_REG_ADDR(                                          \
                            DT_PHANDLE_BY_NAME(node, dmas, dir)),       \
    .cfg = {                                                            \
        .dma_slot         = DT_DMAS_CELL_BY_NAME(node, dir, slot),      \
        .source_data_size = STM32_DMA_CONFIG_PERIPHERAL_DATA_SIZE(      \
                                DMA_CHANNEL_CONFIG(node, dir)),         \
        .dest_data_size   = STM32_DMA_CONFIG_MEMORY_DATA_SIZE(          \
                                DMA_CHANNEL_CONFIG(node, dir)),         \
        .channel_priority = STM32_DMA_CONFIG_PRIORITY(                  \
                                DMA_CHANNEL_CONFIG(node, dir)),         \
        .dma_callback     = qspi_dma_callback,                          \
    },

#define QSPI_DMA_CHANNEL(node, dir)                                     \
    .dma = {                                                            \
        COND_CODE_1(DT_DMAS_HAS_NAME(node, dir),                        \
                (QSPI_DMA_CHANNEL_INIT(node, dir)),                     \
                (NULL))                                                 \
        },

#define QSPI_FLASH_MODULE(drv_id, flash_id)                             \
    (DT_DRV_INST(drv_id), qspi_nor_flash_##flash_id)

static void flash_stm32_qspi_irq_config_func(struct device const* dev);

#define DT_WRITEOC_PROP_OR(inst, default_value)                                         \
    COND_CODE_1(DT_INST_NODE_HAS_PROP(inst, writeoc),                                   \
                (_CONCAT(SPI_NOR_CMD_, DT_STRING_TOKEN(DT_DRV_INST(inst), writeoc))),   \
                ((default_value)))

#define DT_QER_PROP_OR(inst, default_value)                                             \
    COND_CODE_1(DT_INST_NODE_HAS_PROP(inst, quad_enable_requirements),                  \
                (_CONCAT(JESD216_DW15_QER_VAL_,                                         \
                         DT_STRING_TOKEN(DT_DRV_INST(inst), quad_enable_requirements))),\
                ((default_value)))

#define STM32_QSPI_NODE DT_INST_PARENT(0)

PINCTRL_DT_DEFINE(STM32_QSPI_NODE);

static struct flash_stm32_qspi_config DT_CONST flash_stm32_qspi_cfg = {
    .regs = (QUADSPI_TypeDef*)DT_REG_ADDR(STM32_QSPI_NODE),
    .pclken = {
        .enr = DT_CLOCKS_CELL(STM32_QSPI_NODE, bits),
        .bus = DT_CLOCKS_CELL(STM32_QSPI_NODE, bus)
    },
    .irq_config    = flash_stm32_qspi_irq_config_func,
    .flash_size    = (DT_INST_PROP(0, size) / 8) << STM32_QSPI_DOUBLE_FLASH,
    .max_frequency = DT_INST_PROP(0, qspi_max_frequency),
    .cs_high_time  = DT_INST_PROP(0, cs_high_time),
    .pcfg          = PINCTRL_DT_DEV_CONFIG_GET(STM32_QSPI_NODE),
    #if STM32_QSPI_RESET_GPIO
    .reset = GPIO_DT_SPEC_INST_GET(0, reset_gpios),
    #endif
    #if DT_NODE_HAS_PROP(DT_INST(0, st_stm32_qspi_nor), jedec_id)
    .jedec_id = DT_INST_PROP(0, jedec_id),
    #endif  /* jedec_id */
};

static struct flash_stm32_qspi_data flash_stm32_qspi_dev_data = {
    .hqspi = {
        .Instance = (QUADSPI_TypeDef*)DT_REG_ADDR(STM32_QSPI_NODE),
        .Init = {
            .FifoThreshold      = STM32_QSPI_FIFO_THRESHOLD,
            .SampleShifting     = QSPI_SAMPLE_SHIFTING_NONE,
            .ChipSelectHighTime = QSPI_CS_HIGH_TIME_1_CYCLE,
            .ClockMode          = QSPI_CLOCK_MODE_0,
        },
    },
    .qer_type       = DT_QER_PROP_OR(0, JESD216_DW15_QER_VAL_S1B6),
    .qspi_write_cmd = DT_WRITEOC_PROP_OR(0, SPI_NOR_CMD_PP_1_4_4),
    QSPI_DMA_CHANNEL(STM32_QSPI_NODE, tx_rx)
};

DEVICE_DT_INST_DEFINE(0, flash_stm32_qspi_init, NULL,
                      &flash_stm32_qspi_dev_data, &flash_stm32_qspi_cfg,
                      POST_KERNEL, CONFIG_FLASH_INIT_PRIORITY,
                      &flash_stm32_qspi_driver_api);

static void flash_stm32_qspi_irq_config_func(struct device const* dev) {
    IRQ_CONNECT(DT_IRQN(STM32_QSPI_NODE), DT_IRQ(STM32_QSPI_NODE, priority),
                flash_stm32_qspi_isr, DEVICE_DT_INST_GET(0), 0);
    irq_enable(DT_IRQN(STM32_QSPI_NODE));
}

#endif<|MERGE_RESOLUTION|>--- conflicted
+++ resolved
@@ -393,7 +393,7 @@
                              uint8_t const* data, size_t size) {
     const struct flash_stm32_qspi_config* dev_cfg = dev->config;
     struct flash_stm32_qspi_data* dev_data = dev->data;
-    HAL_StatusTypeDef hal_ret;
+    HAL_StatusTypeDef hal_sts;
 
     ARG_UNUSED(dev_cfg);
 
@@ -403,23 +403,23 @@
 
     dev_data->cmd_status = 0;
 
-    hal_ret = HAL_QSPI_Command(&dev_data->hqspi, cmd,
+    hal_sts = HAL_QSPI_Command(&dev_data->hqspi, cmd,
                                HAL_QSPI_TIMEOUT_DEFAULT_VALUE);
-    if (hal_ret != HAL_OK) {
-        LOG_ERR("%d: Failed to send QSPI instruction", hal_ret);
+    if (hal_sts != HAL_OK) {
+        LOG_ERR("%d: Failed to send QSPI instruction", hal_sts);
         return (-EIO);
     }
 
     if ((STM32_QSPI_USE_DMA == 1) &&
         (size >= STM32_QSPI_DMA_THRESHOLD)) {
-        hal_ret = HAL_QSPI_Transmit_DMA(&dev_data->hqspi, (uint8_t*)data);
+        hal_sts = HAL_QSPI_Transmit_DMA(&dev_data->hqspi, (uint8_t*)data);
     }
     else {
-        hal_ret = HAL_QSPI_Transmit_IT(&dev_data->hqspi, (uint8_t*)data);
-    }
-
-    if (hal_ret != HAL_OK) {
-        LOG_ERR("%d: Failed to read data", hal_ret);
+        hal_sts = HAL_QSPI_Transmit_IT(&dev_data->hqspi, (uint8_t*)data);
+    }
+
+    if (hal_sts != HAL_OK) {
+        LOG_ERR("%d: Failed to read data", hal_sts);
         return (-EIO);
     }
     LOG_DBG("CCR 0x%x", dev_cfg->regs->CCR);
@@ -450,18 +450,18 @@
         .NbData          = JESD216_READ_ID_LEN,
     };
 
-    HAL_StatusTypeDef hal_ret;
-
-    hal_ret = HAL_QSPI_Command(&dev_data->hqspi, &cmd,
+    HAL_StatusTypeDef hal_sts;
+
+    hal_sts = HAL_QSPI_Command(&dev_data->hqspi, &cmd,
                                HAL_QSPI_TIMEOUT_DEFAULT_VALUE);
-    if (hal_ret != HAL_OK) {
-        LOG_ERR("%d: Failed to send QSPI instruction", hal_ret);
+    if (hal_sts != HAL_OK) {
+        LOG_ERR("%d: Failed to send QSPI instruction", hal_sts);
         return (-EIO);
     }
 
-    hal_ret = HAL_QSPI_Receive(&dev_data->hqspi, data, HAL_QSPI_TIMEOUT_DEFAULT_VALUE);
-    if (hal_ret != HAL_OK) {
-        LOG_ERR("%d: Failed to read data", hal_ret);
+    hal_sts = HAL_QSPI_Receive(&dev_data->hqspi, data, HAL_QSPI_TIMEOUT_DEFAULT_VALUE);
+    if (hal_sts != HAL_OK) {
+        LOG_ERR("%d: Failed to read data", hal_sts);
         return (-EIO);
     }
 
@@ -474,40 +474,21 @@
 }
 #endif /* CONFIG_FLASH_JESD216_API */
 
-<<<<<<< HEAD
 static int qspi_write_unprotect(const struct device* dev) {
-    int ret = 0;
-    static QSPI_CommandTypeDef const cmd_unprotect = {
+    QSPI_CommandTypeDef cmd_unprotect = {
         .Instruction = SPI_NOR_CMD_ULBPR,
         .InstructionMode = QSPI_INSTRUCTION_1_LINE,
     };
-
-    if (IS_ENABLED(DT_INST_PROP(0, requires_ulbpr))) {
-        ret = qspi_send_cmd(dev, &qspi_cmd_wren);
-        if (ret != 0) {
+    int ret;
+
+    ret = qspi_send_cmd(dev, &qspi_cmd_wren);
+    if (ret != 0) {
             return (ret);
-        }
-
-        ret = qspi_send_cmd(dev, &cmd_unprotect);
-    }
+    }
+
+    ret = qspi_send_cmd(dev, &cmd_unprotect);
 
     return (ret);
-=======
-static int qspi_write_unprotect(const struct device *dev)
-{
-	int ret = 0;
-	QSPI_CommandTypeDef cmd_unprotect = {
-			.Instruction = SPI_NOR_CMD_ULBPR,
-			.InstructionMode = QSPI_INSTRUCTION_1_LINE,
-	};
-
-	ret = qspi_send_cmd(dev, &cmd_write_en);
-	if (ret != 0) {
-		return ret;
-	}
-
-	return qspi_send_cmd(dev, &cmd_unprotect);
->>>>>>> 3973aaa2
 }
 
 /*
@@ -516,7 +497,7 @@
 static int qspi_read_sfdp(struct device const* dev, off_t addr, void* data,
                           size_t size) {
     struct flash_stm32_qspi_data* dev_data = dev->data;
-    HAL_StatusTypeDef hal_ret;
+    HAL_StatusTypeDef hal_sts;
     int ret = 0;
 
     __ASSERT(data != NULL, "null destination");
@@ -547,18 +528,18 @@
         .NbData          = size,
     };
 
-    hal_ret = HAL_QSPI_Command(&dev_data->hqspi, &cmd,
+    hal_sts = HAL_QSPI_Command(&dev_data->hqspi, &cmd,
                                HAL_QSPI_TIMEOUT_DEFAULT_VALUE);
-    if (hal_ret != HAL_OK) {
-        LOG_ERR("%d: Failed to send SFDP instruction", hal_ret);
+    if (hal_sts != HAL_OK) {
+        LOG_ERR("%d: Failed to send SFDP instruction", hal_sts);
         ret = -EIO;
         goto end;
     }
 
-    hal_ret = HAL_QSPI_Receive(&dev_data->hqspi, (uint8_t*)data,
+    hal_sts = HAL_QSPI_Receive(&dev_data->hqspi, (uint8_t*)data,
                                HAL_QSPI_TIMEOUT_DEFAULT_VALUE);
-    if (hal_ret != HAL_OK) {
-        LOG_ERR("%d: Failed to read SFDP", hal_ret);
+    if (hal_sts != HAL_OK) {
+        LOG_ERR("%d: Failed to read SFDP", hal_sts);
         ret = -EIO;
         goto end;
     }
@@ -586,7 +567,7 @@
 /* Must be called inside qspi_lock_thread(). */
 static int stm32_qspi_set_memory_mapped(const struct device* dev) {
     int ret;
-    HAL_StatusTypeDef hal_ret;
+    HAL_StatusTypeDef hal_sts;
     struct flash_stm32_qspi_data* dev_data = dev->data;
 
     QSPI_CommandTypeDef cmd = {
@@ -609,10 +590,10 @@
         .TimeOutActivation = QSPI_TIMEOUT_COUNTER_DISABLE,
     };
 
-    hal_ret = HAL_QSPI_MemoryMapped(&dev_data->hqspi, &cmd, &mem_mapped);
-    if (hal_ret != 0) {
-        LOG_ERR("%d: Failed to enable memory mapped", hal_ret);
-        return -EIO;
+    hal_sts = HAL_QSPI_MemoryMapped(&dev_data->hqspi, &cmd, &mem_mapped);
+    if (hal_sts != 0) {
+        LOG_ERR("%d: Failed to enable memory mapped", hal_sts);
+        return (-EIO);
     }
 
     LOG_DBG("MemoryMap mode enabled");
@@ -627,15 +608,15 @@
 
 static int stm32_qspi_abort(const struct device* dev) {
     struct flash_stm32_qspi_data* dev_data = dev->data;
-    HAL_StatusTypeDef             hal_ret;
-
-    hal_ret = HAL_QSPI_Abort(&dev_data->hqspi);
-    if (hal_ret != HAL_OK) {
-        LOG_ERR("%d: QSPI abort failed", hal_ret);
-        return -EIO;
-    }
-
-    return 0;
+    HAL_StatusTypeDef hal_sts;
+
+    hal_sts = HAL_QSPI_Abort(&dev_data->hqspi);
+    if (hal_sts != HAL_OK) {
+        LOG_ERR("%d: QSPI abort failed", hal_sts);
+        return (-EIO);
+    }
+
+    return (0);
 }
 #endif
 
@@ -1654,7 +1635,9 @@
     dev_data->hqspi.Init.FlashID = QSPI_FLASH_ID_1;
     #endif /* STM32_QSPI_DOUBLE_FLASH */
 
-    HAL_QSPI_Init(&dev_data->hqspi);
+    if (HAL_QSPI_Init(&dev_data->hqspi) != HAL_OK) {
+        return (-EIO);
+    }
 
     #if DT_NODE_HAS_PROP(DT_NODELABEL(quadspi), flash_id) && \
         defined(QUADSPI_CR_FSEL)
@@ -1664,8 +1647,10 @@
      */
     uint8_t qspi_flash_id = DT_PROP(DT_NODELABEL(quadspi), flash_id);
 
-    HAL_QSPI_SetFlashID(&dev_data->hqspi,
-                        (qspi_flash_id - 1) << QUADSPI_CR_FSEL_Pos);
+    if (HAL_QSPI_SetFlashID(&dev_data->hqspi,
+                            (qspi_flash_id - 1) << QUADSPI_CR_FSEL_Pos) != HAL_OK) {
+        return (-EIO);
+    }
     #endif
 
     /* Initialize semaphores */
@@ -1746,12 +1731,14 @@
     }
     #endif /* CONFIG_FLASH_PAGE_LAYOUT */
 
-    ret = qspi_write_unprotect(dev);
-    if (ret != 0) {
-        LOG_ERR("write unprotect failed: %d", ret);
+    if (IS_ENABLED(DT_INST_PROP(0, requires_ulbpr))) {
+        ret = qspi_write_unprotect(dev);
+        if (ret != 0) {
+            LOG_ERR("write unprotect failed: %d", ret);
         return (-ENODEV);
-    }
-    LOG_DBG("Write Un-protected");
+        }
+        LOG_DBG("Write Un-protected");
+    }
 
     #ifdef CONFIG_STM32_MEMMAP
     ret = stm32_qspi_set_memory_mapped(dev);
@@ -1772,7 +1759,6 @@
 }
 
 #if STM32_QSPI_USE_DMA
-<<<<<<< HEAD
 #if defined(CONFIG_SOC_SERIES_STM32H7X)
 static int flash_stm32_qspi_mdma_init(struct flash_stm32_qspi_data* dev_data) {
     /*
@@ -1837,133 +1823,18 @@
 
     /* Initialize DMA HAL */
     __HAL_LINKDMA(&dev_data->hqspi, hmdma, hmdma);
-    HAL_MDMA_Init(&hmdma);
+    if (HAL_MDMA_Init(&hmdma) != HAL_OK) {
+        return (-EIO);
+    }
 
     return (ret);
 }
-=======
-	/*
-	 * DMA configuration
-	 * Due to use of QSPI HAL API in current driver,
-	 * both HAL and Zephyr DMA drivers should be configured.
-	 * The required configuration for Zephyr DMA driver should only provide
-	 * the minimum information to inform the DMA slot will be in used and
-	 * how to route callbacks.
-	 */
-	struct dma_config dma_cfg = dev_data->dma.cfg;
-	static DMA_HandleTypeDef hdma;
-
-	if (!device_is_ready(dev_data->dma.dev)) {
-		LOG_ERR("%s device not ready", dev_data->dma.dev->name);
-		return -ENODEV;
-	}
-
-	/* Proceed to the minimum Zephyr DMA driver init */
-	dma_cfg.user_data = &hdma;
-	/* HACK: This field is used to inform driver that it is overridden */
-	dma_cfg.linked_channel = STM32_DMA_HAL_OVERRIDE;
-	ret = dma_config(dev_data->dma.dev, dev_data->dma.channel, &dma_cfg);
-	if (ret != 0) {
-		return ret;
-	}
-
-	/* Proceed to the HAL DMA driver init */
-	if (dma_cfg.source_data_size != dma_cfg.dest_data_size) {
-		LOG_ERR("Source and destination data sizes not aligned");
-		return -EINVAL;
-	}
-
-	int index = find_lsb_set(dma_cfg.source_data_size) - 1;
-
-	hdma.Init.PeriphDataAlignment = table_p_size[index];
-	hdma.Init.MemDataAlignment = table_m_size[index];
-	hdma.Init.PeriphInc = DMA_PINC_DISABLE;
-	hdma.Init.MemInc = DMA_MINC_ENABLE;
-	hdma.Init.Mode = DMA_NORMAL;
-	hdma.Init.Priority = table_priority[dma_cfg.channel_priority];
-	hdma.Instance = STM32_DMA_GET_INSTANCE(dev_data->dma.reg, dev_data->dma.channel);
-#ifdef CONFIG_DMA_STM32_V1
-	/* TODO: Not tested in this configuration */
-	hdma.Init.Channel = dma_cfg.dma_slot;
-#else
-	hdma.Init.Request = dma_cfg.dma_slot;
-#endif /* CONFIG_DMA_STM32_V1 */
-
-	/* Initialize DMA HAL */
-	__HAL_LINKDMA(&dev_data->hqspi, hdma, hdma);
-	if (HAL_DMA_Init(&hdma) != HAL_OK) {
-		return -EIO;
-	}
-
-#endif /* STM32_QSPI_USE_DMA */
-
-	/* Clock configuration */
-	if (clock_control_on(DEVICE_DT_GET(STM32_CLOCK_CONTROL_NODE),
-			     (clock_control_subsys_t) &dev_cfg->pclken) != 0) {
-		LOG_DBG("Could not enable QSPI clock");
-		return -EIO;
-	}
-
-	if (clock_control_get_rate(DEVICE_DT_GET(STM32_CLOCK_CONTROL_NODE),
-			(clock_control_subsys_t) &dev_cfg->pclken,
-			&ahb_clock_freq) < 0) {
-		LOG_DBG("Failed to get AHB clock frequency");
-		return -EIO;
-	}
-
-	for (; prescaler <= STM32_QSPI_CLOCK_PRESCALER_MAX; prescaler++) {
-		uint32_t clk = ahb_clock_freq / (prescaler + 1);
-
-		if (clk <= dev_cfg->max_frequency) {
-			break;
-		}
-	}
-	__ASSERT_NO_MSG(prescaler <= STM32_QSPI_CLOCK_PRESCALER_MAX);
-	/* Initialize QSPI HAL */
-	dev_data->hqspi.Init.ClockPrescaler = prescaler;
-	/* Give a bit position from 0 to 31 to the HAL init minus 1 for the DCR1 reg */
-	dev_data->hqspi.Init.FlashSize = find_lsb_set(dev_cfg->flash_size) - 2;
-	dev_data->hqspi.Init.SampleShifting = QSPI_SAMPLE_SHIFTING_HALFCYCLE;
-	dev_data->hqspi.Init.ChipSelectHighTime = dev_cfg->cs_high_time - 1;
-#if STM32_QSPI_DOUBLE_FLASH
-	dev_data->hqspi.Init.DualFlash = QSPI_DUALFLASH_ENABLE;
-
-	/*
-	 * When the DTS has <dual-flash>, it means Dual Flash Mode
-	 * Even in DUAL flash config, the SDFP is read from one single quad-NOR
-	 * else the magic nb is wrong (0x46465353)
-	 * So configure the driver to read from the first flash when dual flash
-	 * mode is temporarily disabled. Note that if BK2_NCS is not connected,
-	 * it is not possible to read from the second flash when dual flash mode
-	 * is disabled.
-	 */
-	dev_data->hqspi.Init.FlashID = QSPI_FLASH_ID_1;
-#endif /* STM32_QSPI_DOUBLE_FLASH */
-
-	if (HAL_QSPI_Init(&dev_data->hqspi) != HAL_OK) {
-		return -EIO;
-	}
->>>>>>> 3973aaa2
 
 static int flash_stm32_qspi_dma_init(struct flash_stm32_qspi_data* dev_data) {
     ARG_UNUSED(dev_data);
 
-<<<<<<< HEAD
     return (-ENOTSUP);
 }
-=======
-	if (HAL_QSPI_SetFlashID(&dev_data->hqspi,
-				(qspi_flash_id - 1) << QUADSPI_CR_FSEL_Pos) != HAL_OK) {
-		return -EIO;
-	}
-#endif
-	/* Initialize semaphores */
-	k_sem_init(&dev_data->sem, 1, 1);
-	k_sem_init(&dev_data->sync, 0, 1);
-
-	/* Run IRQ init */
-	dev_cfg->irq_config(dev);
->>>>>>> 3973aaa2
 
 #else
 static int flash_stm32_qspi_mdma_init(struct flash_stm32_qspi_data* dev_data) {
@@ -2023,26 +1894,19 @@
 
     /* Initialize DMA HAL */
     __HAL_LINKDMA(&dev_data->hqspi, hdma, hdma);
-    HAL_DMA_Init(&hdma);
+    if (HAL_DMA_Init(&hdma) != HAL_OK) {
+        return (-EIO);
+    }
+
+    return (ret);
 }
 #endif /* CONFIG_SOC_SERIES_STM32H7X */
 #else
 static int flash_stm32_qspi_mdma_init(struct flash_stm32_qspi_data* dev_data) {
     ARG_UNUSED(dev_data);
 
-<<<<<<< HEAD
     return (-ENOTSUP);
 }
-=======
-	if (IS_ENABLED(DT_INST_PROP(0, requires_ulbpr))) {
-		ret = qspi_write_unprotect(dev);
-		if (ret != 0) {
-			LOG_ERR("write unprotect failed: %d", ret);
-			return -ENODEV;
-		}
-		LOG_DBG("Write Un-protected");
-	}
->>>>>>> 3973aaa2
 
 static int flash_stm32_qspi_dma_init(struct flash_stm32_qspi_data* dev_data) {
     ARG_UNUSED(dev_data);
