--- conflicted
+++ resolved
@@ -909,8 +909,7 @@
 }
 #endif
 
-<<<<<<< HEAD
-static const struct flash_driver_api flash_stm32_qspi_driver_api = {
+static DEVICE_API(flash, flash_stm32_qspi_driver_api) = {
     .read           = flash_stm32_qspi_read,
     .write          = flash_stm32_qspi_write,
     .erase          = flash_stm32_qspi_erase,
@@ -923,21 +922,6 @@
     .sfdp_read     = qspi_read_sfdp,
     .read_jedec_id = qspi_read_jedec_id,
     #endif /* CONFIG_FLASH_JESD216_API */
-=======
-static DEVICE_API(flash, flash_stm32_qspi_driver_api) = {
-	.read = flash_stm32_qspi_read,
-	.write = flash_stm32_qspi_write,
-	.erase = flash_stm32_qspi_erase,
-	.get_parameters = flash_stm32_qspi_get_parameters,
-	.get_size = flash_stm32_qspi_get_size,
-#if defined(CONFIG_FLASH_PAGE_LAYOUT)
-	.page_layout = flash_stm32_qspi_pages_layout,
-#endif
-#if defined(CONFIG_FLASH_JESD216_API)
-	.sfdp_read = qspi_read_sfdp,
-	.read_jedec_id = qspi_read_jedec_id,
-#endif /* CONFIG_FLASH_JESD216_API */
->>>>>>> 28bd478a
 };
 
 #if defined(CONFIG_FLASH_PAGE_LAYOUT)
