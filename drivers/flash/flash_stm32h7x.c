--- conflicted
+++ resolved
@@ -101,7 +101,7 @@
 		 * start before bank2 and end beyond bank1 at the same time.
 		 * Locations beyond bank2 are caught by flash_stm32_range_exists
 		 */
-		if ((offset < BANK2_OFFSET) && (offset + len > REAL_FLASH_SIZE_KB / 2)) {
+		if ((offset < BANK2_OFFSET) && ((offset + len) > (REAL_FLASH_SIZE_KB / 2))) {
 			LOG_ERR("Range ovelaps flash bank discontinuity");
 			return false;
 		}
@@ -406,15 +406,8 @@
 	unsigned int i;
 	uint8_t unaligned_datas[FLASH_NBYTES];
 
-<<<<<<< HEAD
 	for (i = 0; (i < len) && ((i + FLASH_NBYTES) <= len); i += FLASH_NBYTES, offset += FLASH_NBYTES) {
-		rc = write_ndwords(dev, offset,
-				   (const uint64_t *) data + (i >> 3),
-				   FLASH_NDWORDS);
-=======
-	for (i = 0; i < len && i + nbytes <= len; i += nbytes, offset += nbytes) {
-		rc = write_ndwords(dev, offset, (const uint64_t *)data + (i >> 3), ndwords);
->>>>>>> 4bb94530
+		rc = write_ndwords(dev, offset, (const uint64_t *)data + (i >> 3), FLASH_NDWORDS);
 		if (rc < 0) {
 			return rc;
 		}
@@ -428,13 +421,7 @@
 		for (unsigned int j = 0; j < len - i; ++j) {
 			unaligned_datas[j] = ((uint8_t*)data)[i + j];
 		}
-<<<<<<< HEAD
-		rc = write_ndwords(dev, offset,
-				   (const uint64_t *)unaligned_datas,
-				   FLASH_NDWORDS);
-=======
-		rc = write_ndwords(dev, offset, (const uint64_t *)unaligned_datas, ndwords);
->>>>>>> 4bb94530
+		rc = write_ndwords(dev, offset, (const uint64_t *)unaligned_datas, FLASH_NDWORDS);
 		if (rc < 0) {
 			return rc;
 		}
