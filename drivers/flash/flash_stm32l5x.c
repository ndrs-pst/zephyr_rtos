--- conflicted
+++ resolved
@@ -26,15 +26,10 @@
 #elif defined(CONFIG_SOC_SERIES_STM32L5X)
 #define STM32_SERIES_MAX_FLASH  512
 #elif defined(CONFIG_SOC_SERIES_STM32U5X)
-<<<<<<< HEAD
 /* It is used to handle the 2 banks discontinuity case, the discontinuity is not happen on STM32U5,
  *  so define it to flash size to avoid the unexptected check.
  */
-#define STM32_SERIES_MAX_FLASH	(CONFIG_FLASH_SIZE)
-=======
-/* at this time stm32u5 mcus have 1MB (stm32u575) or 2MB (stm32u585) */
-#define STM32_SERIES_MAX_FLASH  2048
->>>>>>> c251a970
+#define STM32_SERIES_MAX_FLASH  (CONFIG_FLASH_SIZE)
 #endif
 
 #define PAGES_PER_BANK ((FLASH_SIZE / FLASH_PAGE_SIZE) / 2)
@@ -387,73 +382,6 @@
     return (rc);
 }
 
-<<<<<<< HEAD
-void flash_stm32_page_layout(const struct device *dev,
-			     const struct flash_pages_layout **layout,
-			     size_t *layout_size)
-{
-	static struct flash_pages_layout stm32_flash_layout[3];
-	static size_t stm32_flash_layout_size;
-
-	*layout = stm32_flash_layout;
-
-	if (stm32_flash_layout[0].pages_count != 0) {
-		/* Short circuit calculation logic if already performed (size is known) */
-		*layout_size = stm32_flash_layout_size;
-		return;
-	}
-
-	if (stm32_flash_has_2_banks(dev) &&
-			(CONFIG_FLASH_SIZE < STM32_SERIES_MAX_FLASH)) {
-		/*
-		 * For stm32l552xx with 256 kB flash
-		 * which have space between banks 1 and 2.
-		 */
-
-		/* Bank1 */
-		stm32_flash_layout[0].pages_count = PAGES_PER_BANK;
-		stm32_flash_layout[0].pages_size = FLASH_PAGE_SIZE;
-
-		/* Dummy page corresponding to space between banks 1 and 2 */
-		stm32_flash_layout[1].pages_count = 1;
-		stm32_flash_layout[1].pages_size = BANK2_OFFSET
-				- (PAGES_PER_BANK * FLASH_PAGE_SIZE);
-
-		/* Bank2 */
-		stm32_flash_layout[2].pages_count = PAGES_PER_BANK;
-		stm32_flash_layout[2].pages_size = FLASH_PAGE_SIZE;
-
-		stm32_flash_layout_size = ARRAY_SIZE(stm32_flash_layout);
-	} else {
-		/*
-		 * For stm32l562xx & stm32l552xx with 512 flash or stm32u5x,
-		 * which has no space between banks 1 and 2.
-		 */
-
-		if (stm32_flash_has_2_banks(dev)) {
-			/* L5 flash with dualbank has 2k pages */
-			/* U5 flash pages are always 8 kB in size */
-			/* H5 flash pages are always 8 kB in size */
-			/* Considering one layout of full flash size, even with 2 banks */
-			stm32_flash_layout[0].pages_count = FLASH_SIZE / FLASH_PAGE_SIZE;
-			stm32_flash_layout[0].pages_size = FLASH_PAGE_SIZE;
-#if defined(CONFIG_SOC_SERIES_STM32L5X)
-		} else {
-			/* L5 flash without dualbank has 4k pages */
-			stm32_flash_layout[0].pages_count = FLASH_PAGE_NB_128_BITS;
-			stm32_flash_layout[0].pages_size = FLASH_PAGE_SIZE_128_BITS;
-#endif /* CONFIG_SOC_SERIES_STM32L5X */
-		}
-
-		/*
-		 * In this case the stm32_flash_layout table has one single element
-		 * when read by the flash_get_page_info()
-		 */
-		stm32_flash_layout_size = 1;
-	}
-
-	*layout_size = stm32_flash_layout_size;
-=======
 void flash_stm32_page_layout(struct device const* dev,
                              struct flash_pages_layout const** layout,
                              size_t* layout_size) {
@@ -469,9 +397,9 @@
     }
 
     if (stm32_flash_has_2_banks(dev) &&
-                    (CONFIG_FLASH_SIZE < STM32_SERIES_MAX_FLASH)) {
+        (CONFIG_FLASH_SIZE < STM32_SERIES_MAX_FLASH)) {
         /*
-         * For stm32l552xx with 256 kB flash or stm32u57x with 1MB flash
+         * For stm32l552xx with 256 kB flash
          * which have space between banks 1 and 2.
          */
 
@@ -492,8 +420,8 @@
     }
     else {
         /*
-         * For stm32l562xx & stm32l552xx with 512 flash or stm32u58x
-         * with 2MB flash which has no space between banks 1 and 2.
+         * For stm32l562xx & stm32l552xx with 512 flash or stm32u5x,
+         * which has no space between banks 1 and 2.
          */
 
         if (stm32_flash_has_2_banks(dev)) {
@@ -520,5 +448,4 @@
     }
 
     *layout_size = stm32_flash_layout_size;
->>>>>>> c251a970
 }