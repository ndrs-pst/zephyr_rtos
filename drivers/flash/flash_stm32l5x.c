--- conflicted
+++ resolved
@@ -20,27 +20,14 @@
 
 #include "flash_stm32.h"
 
-<<<<<<< HEAD
-#if defined(CONFIG_SOC_SERIES_STM32H5X)
-/* at this time stm32h5 mcus have 128KB (stm32h50x) or 2MB (stm32h56x/57x) */
-#define STM32_SERIES_MAX_FLASH  2048
-#elif defined(CONFIG_SOC_SERIES_STM32L5X)
-#define STM32_SERIES_MAX_FLASH  512
-#elif defined(CONFIG_SOC_SERIES_STM32U5X)
-/* It is used to handle the 2 banks discontinuity case, the discontinuity is not happen on STM32U5,
- *  so define it to flash size to avoid the unexptected check.
- */
-#define STM32_SERIES_MAX_FLASH  (CONFIG_FLASH_SIZE)
-=======
 #if defined(CONFIG_SOC_SERIES_STM32H5X) || defined(CONFIG_SOC_SERIES_STM32U5X)
 /*
  * It is used to handle the 2 banks discontinuity case,
  * so define it to flash size to avoid the unexpected check.
  */
-#define STM32_SERIES_MAX_FLASH	(CONFIG_FLASH_SIZE)
+#define STM32_SERIES_MAX_FLASH  (CONFIG_FLASH_SIZE)
 #elif defined(CONFIG_SOC_SERIES_STM32L5X)
-#define STM32_SERIES_MAX_FLASH	512
->>>>>>> 7cef0e36
+#define STM32_SERIES_MAX_FLASH  512
 #endif
 
 #define PAGES_PER_BANK ((FLASH_SIZE / FLASH_PAGE_SIZE) / 2)
