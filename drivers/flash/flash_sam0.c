/*
 * Copyright (c) 2018 Google LLC.
 *
 * SPDX-License-Identifier: Apache-2.0
 */

#define DT_DRV_COMPAT atmel_sam0_nvmctrl

#define LOG_LEVEL CONFIG_FLASH_LOG_LEVEL
#include <zephyr/logging/log.h>
LOG_MODULE_REGISTER(flash_sam0);

#include <zephyr/device.h>
#include <zephyr/drivers/flash.h>
#include <zephyr/init.h>
#include <zephyr/kernel.h>
#include <soc.h>
#include <string.h>

/*
 * Zephyr and the SAM0 series use different and conflicting names for
 * the erasable units and programmable units:
 *
 * The erase unit is a row, which is a 'page' in Zephyr terms.
 * The program unit is a page, which is a 'write_block' in Zephyr.
 *
 * This file uses the SAM0 names internally and the Zephyr names in
 * any error messages.
 */

/*
 * Number of lock regions.  The number is fixed and the region size
 * grows with the flash size.
 */
#define LOCK_REGIONS DT_INST_PROP(0, lock_regions)
#define LOCK_REGION_SIZE (FLASH_SIZE / LOCK_REGIONS)

#if defined(NVMCTRL_BLOCK_SIZE)
#define ROW_SIZE NVMCTRL_BLOCK_SIZE
#elif defined(NVMCTRL_ROW_SIZE)
#define ROW_SIZE NVMCTRL_ROW_SIZE
#endif

#define PAGES_PER_ROW (ROW_SIZE / FLASH_PAGE_SIZE)

#define FLASH_MEM(_a) ((uint32_t *)((uint8_t *)((_a) + CONFIG_FLASH_BASE_ADDRESS)))

struct flash_sam0_data {
#if CONFIG_SOC_FLASH_SAM0_EMULATE_BYTE_PAGES
<<<<<<< HEAD
	/* NOTE: this buffer can be large, avoid placing it on the stack... */
	uint8_t buf[ROW_SIZE];
=======
    uint8_t buf[ROW_SIZE];
    off_t offset;
>>>>>>> 2bc9ed69
#endif

#if defined(CONFIG_MULTITHREADING)
    struct k_sem sem;
#endif
};

#if CONFIG_FLASH_PAGE_LAYOUT
static const struct flash_pages_layout flash_sam0_pages_layout = {
    .pages_count = CONFIG_FLASH_SIZE * 1024 / ROW_SIZE,
    .pages_size  = ROW_SIZE,
};
#endif

static const struct flash_parameters flash_sam0_parameters = {
#if CONFIG_SOC_FLASH_SAM0_EMULATE_BYTE_PAGES
    .write_block_size = 1,
#else
    .write_block_size = DT_PROP(DT_INST(0, soc_nv_flash), write_block_size),
#endif
    .erase_value = 0xFFU,
};

static int flash_sam0_write_protection(const struct device* dev, bool enable);

static inline void flash_sam0_sem_take(const struct device* dev) {
#if defined(CONFIG_MULTITHREADING)
    struct flash_sam0_data* ctx = dev->data;

    k_sem_take(&ctx->sem, K_FOREVER);
#endif
}

static inline void flash_sam0_sem_give(const struct device* dev) {
#if defined(CONFIG_MULTITHREADING)
    struct flash_sam0_data* ctx = dev->data;

    k_sem_give(&ctx->sem);
#endif
}

static int flash_sam0_valid_range(off_t offset, size_t len) {
    if (offset < 0) {
        LOG_WRN("0x%lx: before start of flash", (long)offset);
        return (-EINVAL);
    }

    if ((offset + len) > CONFIG_FLASH_SIZE * 1024) {
        LOG_WRN("0x%lx: ends past the end of flash", (long)offset);
        return (-EINVAL);
    }

    return (0);
}

static void flash_sam0_wait_ready(void) {
#ifdef NVMCTRL_STATUS_READY
    while (NVMCTRL->STATUS.bit.READY == 0) {
        // pass
    }
#else
    while (NVMCTRL->INTFLAG.bit.READY == 0) {
        // pass
    }
#endif
}

static int flash_sam0_check_status(off_t offset) {
    flash_sam0_wait_ready();

#ifdef NVMCTRL_INTFLAG_PROGE
    NVMCTRL_INTFLAG_Type status = NVMCTRL->INTFLAG;

    /* Clear any flags */
    NVMCTRL->INTFLAG.reg = status.reg;
#else
    NVMCTRL_STATUS_Type status = NVMCTRL->STATUS;

    /* Clear any flags */
    NVMCTRL->STATUS = status;
#endif

    if (status.bit.PROGE) {
        LOG_ERR("programming error at 0x%lx", (long)offset);
        return (-EIO);
    }
    else if (status.bit.LOCKE) {
        LOG_ERR("lock error at 0x%lx", (long)offset);
        return (-EROFS);
    }
    else if (status.bit.NVME) {
        LOG_ERR("NVM error at 0x%lx", (long)offset);
        return (-EIO);
    }

    return (0);
}

static int flash_sam0_write_page(const struct device* dev,
                                 off_t offset, const void* data) {
    const uint32_t* src = data;
    const uint32_t* end = src + FLASH_PAGE_SIZE / sizeof(*src);
    uint32_t* dst = FLASH_MEM(offset);
    int err;

#ifdef NVMCTRL_CTRLA_CMD_PBC
    NVMCTRL->CTRLA.reg = NVMCTRL_CTRLA_CMD_PBC | NVMCTRL_CTRLA_CMDEX_KEY;
#else
    NVMCTRL->CTRLB.reg = NVMCTRL_CTRLB_CMD_PBC | NVMCTRL_CTRLB_CMDEX_KEY;
#endif
    flash_sam0_wait_ready();

    /* Ensure writes happen 32 bits at a time. */
    for (; src != end; src++, dst++) {
        *dst = UNALIGNED_GET((uint32_t*)src);
    }

#ifdef NVMCTRL_CTRLA_CMD_WP
    NVMCTRL->CTRLA.reg = NVMCTRL_CTRLA_CMD_WP | NVMCTRL_CTRLA_CMDEX_KEY;
#else
    NVMCTRL->CTRLB.reg = NVMCTRL_CTRLB_CMD_WP | NVMCTRL_CTRLB_CMDEX_KEY;
#endif

    err = flash_sam0_check_status(offset);
    if (err != 0) {
        return (err);
    }

    if (memcmp(data, FLASH_MEM(offset), FLASH_PAGE_SIZE) != 0) {
        LOG_ERR("verify error at offset 0x%lx", (long)offset);
        return (-EIO);
    }

    return (0);
}

static int flash_sam0_erase_row(const struct device* dev, off_t offset) {
    *FLASH_MEM(offset) = 0U;

#ifdef NVMCTRL_CTRLA_CMD_ER
    NVMCTRL->CTRLA.reg = NVMCTRL_CTRLA_CMD_ER | NVMCTRL_CTRLA_CMDEX_KEY;
#else
    NVMCTRL->CTRLB.reg = NVMCTRL_CTRLB_CMD_EB | NVMCTRL_CTRLB_CMDEX_KEY;
#endif

    return (flash_sam0_check_status(offset));
}

#if CONFIG_SOC_FLASH_SAM0_EMULATE_BYTE_PAGES

<<<<<<< HEAD
static int flash_sam0_commit(const struct device *dev, off_t base)
{
	struct flash_sam0_data *ctx = dev->data;
	int err;
	int page;

	err = flash_sam0_erase_row(dev, base);
	if (err != 0) {
		return err;
	}

	for (page = 0; page < PAGES_PER_ROW; page++) {
		err = flash_sam0_write_page(
			dev, base + page * FLASH_PAGE_SIZE,
			&ctx->buf[page * FLASH_PAGE_SIZE]);
		if (err != 0) {
			return err;
		}
	}

	return 0;
}

static int flash_sam0_write(const struct device *dev, off_t offset,
			    const void *data, size_t len)
{
	struct flash_sam0_data *ctx = dev->data;
	const uint8_t *pdata = data;
	int err;
=======
static int flash_sam0_commit(const struct device* dev) {
    struct flash_sam0_data* ctx = dev->data;
    int err;
    int page;
    off_t offset = ctx->offset;

    ctx->offset = 0;

    if (offset == 0) {
        return (0);
    }

    err = flash_sam0_erase_row(dev, offset);
    if (err != 0) {
        return (err);
    }

    for (page = 0; page < PAGES_PER_ROW; page++) {
        err = flash_sam0_write_page(dev,
                                    offset + page * FLASH_PAGE_SIZE,
                                    &ctx->buf[page * FLASH_PAGE_SIZE]);
        if (err != 0) {
            return (err);
        }
    }

    return (0);
}

static int flash_sam0_write(const struct device* dev,
                            off_t offset, const void* data, size_t len) {
    struct flash_sam0_data* ctx = dev->data;
    const uint8_t* pdata = data;
    off_t addr;
    int err;
>>>>>>> 2bc9ed69

    LOG_DBG("0x%lx: len %zu", (long)offset, len);

    err = flash_sam0_valid_range(offset, len);
    if (err != 0) {
        return (err);
    }

<<<<<<< HEAD
	if (len == 0) {
		return 0;
	}

	flash_sam0_sem_take(dev);

	err = flash_sam0_write_protection(dev, false);

	size_t pos = 0;

	while ((err == 0) && (pos < len)) {
		off_t  start    = offset % sizeof(ctx->buf);
		off_t  base     = offset - start;
		size_t len_step = sizeof(ctx->buf) - start;
		size_t len_copy = MIN(len - pos, len_step);

		if (len_copy < sizeof(ctx->buf)) {
			memcpy(ctx->buf, (void *)base, sizeof(ctx->buf));
		}
		memcpy(&(ctx->buf[start]), &(pdata[pos]), len_copy);
		err = flash_sam0_commit(dev, base);

		offset += len_step;
		pos    += len_copy;
	}
=======
    flash_sam0_sem_take(dev);

    err = flash_sam0_write_protection(dev, false);
    if (err == 0) {
        for (addr = offset; addr < offset + len; addr++) {
            off_t base = addr & ~(ROW_SIZE - 1);

            if (base != ctx->offset) {
                /* Started a new row. Flush any pending ones. */
                flash_sam0_commit(dev);
                memcpy(ctx->buf, (void*)base, sizeof(ctx->buf));
                ctx->offset = base;
            }

            ctx->buf[addr % ROW_SIZE] = *pdata++;
        }

        flash_sam0_commit(dev);
    }
>>>>>>> 2bc9ed69

    int err2 = flash_sam0_write_protection(dev, true);

    if (!err) {
        err = err2;
    }

    flash_sam0_sem_give(dev);

    return (err);
}

#else /* CONFIG_SOC_FLASH_SAM0_EMULATE_BYTE_PAGES */

static int flash_sam0_write(const struct device* dev, off_t offset,
                            const void* data, size_t len) {
    const uint8_t* pdata = data;
    int err;
    size_t idx;

    err = flash_sam0_valid_range(offset, len);
    if (err != 0) {
        return (err);
    }

    if ((offset % FLASH_PAGE_SIZE) != 0) {
        LOG_WRN("0x%lx: not on a write block boundary", (long)offset);
        return (-EINVAL);
    }

    if ((len % FLASH_PAGE_SIZE) != 0) {
        LOG_WRN("%zu: not a integer number of write blocks", len);
        return (-EINVAL);
    }

    flash_sam0_sem_take(dev);

    err = flash_sam0_write_protection(dev, false);
    if (err == 0) {
        for (idx = 0; idx < len; idx += FLASH_PAGE_SIZE) {
            err = flash_sam0_write_page(dev, offset + idx, &pdata[idx]);
            if (err != 0) {
                break;
            }
        }
    }

    int err2 = flash_sam0_write_protection(dev, true);

    if (!err) {
        err = err2;
    }

    flash_sam0_sem_give(dev);

    return (err);
}

#endif

static int flash_sam0_read(const struct device* dev,
                           off_t offset, void* data, size_t len) {
    int err;

    err = flash_sam0_valid_range(offset, len);
    if (err != 0) {
        return (err);
    }

    memcpy(data, (uint8_t*)CONFIG_FLASH_BASE_ADDRESS + offset, len);

    return (0);
}

static int flash_sam0_erase(const struct device* dev,
                            off_t offset, size_t size) {
    int err;

    err = flash_sam0_valid_range(offset, ROW_SIZE);
    if (err != 0) {
        return (err);
    }

    if ((offset % ROW_SIZE) != 0) {
        LOG_WRN("0x%lx: not on a page boundary", (long)offset);
        return (-EINVAL);
    }

    if ((size % ROW_SIZE) != 0) {
        LOG_WRN("%zu: not a integer number of pages", size);
        return (-EINVAL);
    }

    flash_sam0_sem_take(dev);

    err = flash_sam0_write_protection(dev, false);
    if (err == 0) {
        for (size_t addr = offset; addr < offset + size; addr += ROW_SIZE) {
            err = flash_sam0_erase_row(dev, addr);
            if (err != 0) {
                break;
            }
        }
    }

    int err2 = flash_sam0_write_protection(dev, true);

    if (!err) {
        err = err2;
    }

    flash_sam0_sem_give(dev);

    return (err);
}

static int flash_sam0_write_protection(const struct device* dev, bool enable) {
    off_t offset;
    int err;

    for (offset = 0; offset < (CONFIG_FLASH_SIZE * 1024); offset += LOCK_REGION_SIZE) {
        NVMCTRL->ADDR.reg = offset + CONFIG_FLASH_BASE_ADDRESS;

#ifdef NVMCTRL_CTRLA_CMD_LR
        if (enable) {
            NVMCTRL->CTRLA.reg = (NVMCTRL_CTRLA_CMD_LR | NVMCTRL_CTRLA_CMDEX_KEY);
        }
        else {
            NVMCTRL->CTRLA.reg = (NVMCTRL_CTRLA_CMD_UR | NVMCTRL_CTRLA_CMDEX_KEY);
        }
#else
        if (enable) {
            NVMCTRL->CTRLB.reg = NVMCTRL_CTRLB_CMD_LR | NVMCTRL_CTRLB_CMDEX_KEY;
        }
        else {
            NVMCTRL->CTRLB.reg = NVMCTRL_CTRLB_CMD_UR | NVMCTRL_CTRLB_CMDEX_KEY;
        }
#endif
        err = flash_sam0_check_status(offset);
        if (err != 0) {
            goto done;
        }
    }

done :
    return (err);
}

#if CONFIG_FLASH_PAGE_LAYOUT
void flash_sam0_page_layout(const struct device* dev,
                            const struct flash_pages_layout** layout,
                            size_t* layout_size) {
    *layout = &flash_sam0_pages_layout;
    *layout_size = 1;
}
#endif

static const struct flash_parameters*
flash_sam0_get_parameters(const struct device* dev) {
    ARG_UNUSED(dev);

    return &flash_sam0_parameters;
}

static int flash_sam0_init(const struct device* dev) {
#if defined(CONFIG_MULTITHREADING)
    struct flash_sam0_data* ctx = dev->data;

    k_sem_init(&ctx->sem, 1, 1);
#endif

#ifdef PM_APBBMASK_NVMCTRL
    /* Ensure the clock is on. */
    PM->APBBMASK.bit.NVMCTRL_ = 1;
#else
    MCLK->APBBMASK.reg |= MCLK_APBBMASK_NVMCTRL;
#endif

#ifdef NVMCTRL_CTRLB_MANW
    /* Require an explicit write command */
    NVMCTRL->CTRLB.bit.MANW = 1;
#endif

    return flash_sam0_write_protection(dev, false);
}

static const struct flash_driver_api flash_sam0_api = {
    .erase = flash_sam0_erase,
    .write = flash_sam0_write,
    .read  = flash_sam0_read,
    .get_parameters = flash_sam0_get_parameters,
#ifdef CONFIG_FLASH_PAGE_LAYOUT
    .page_layout = flash_sam0_page_layout,
#endif
};

static struct flash_sam0_data flash_sam0_data_0;

DEVICE_DT_INST_DEFINE(0, flash_sam0_init, NULL,
                      &flash_sam0_data_0, NULL, POST_KERNEL,
                      CONFIG_FLASH_INIT_PRIORITY, &flash_sam0_api);<|MERGE_RESOLUTION|>--- conflicted
+++ resolved
@@ -47,13 +47,8 @@
 
 struct flash_sam0_data {
 #if CONFIG_SOC_FLASH_SAM0_EMULATE_BYTE_PAGES
-<<<<<<< HEAD
 	/* NOTE: this buffer can be large, avoid placing it on the stack... */
 	uint8_t buf[ROW_SIZE];
-=======
-    uint8_t buf[ROW_SIZE];
-    off_t offset;
->>>>>>> 2bc9ed69
 #endif
 
 #if defined(CONFIG_MULTITHREADING)
@@ -204,7 +199,6 @@
 
 #if CONFIG_SOC_FLASH_SAM0_EMULATE_BYTE_PAGES
 
-<<<<<<< HEAD
 static int flash_sam0_commit(const struct device *dev, off_t base)
 {
 	struct flash_sam0_data *ctx = dev->data;
@@ -225,7 +219,7 @@
 		}
 	}
 
-	return 0;
+    return (0);
 }
 
 static int flash_sam0_write(const struct device *dev, off_t offset,
@@ -234,43 +228,6 @@
 	struct flash_sam0_data *ctx = dev->data;
 	const uint8_t *pdata = data;
 	int err;
-=======
-static int flash_sam0_commit(const struct device* dev) {
-    struct flash_sam0_data* ctx = dev->data;
-    int err;
-    int page;
-    off_t offset = ctx->offset;
-
-    ctx->offset = 0;
-
-    if (offset == 0) {
-        return (0);
-    }
-
-    err = flash_sam0_erase_row(dev, offset);
-    if (err != 0) {
-        return (err);
-    }
-
-    for (page = 0; page < PAGES_PER_ROW; page++) {
-        err = flash_sam0_write_page(dev,
-                                    offset + page * FLASH_PAGE_SIZE,
-                                    &ctx->buf[page * FLASH_PAGE_SIZE]);
-        if (err != 0) {
-            return (err);
-        }
-    }
-
-    return (0);
-}
-
-static int flash_sam0_write(const struct device* dev,
-                            off_t offset, const void* data, size_t len) {
-    struct flash_sam0_data* ctx = dev->data;
-    const uint8_t* pdata = data;
-    off_t addr;
-    int err;
->>>>>>> 2bc9ed69
 
     LOG_DBG("0x%lx: len %zu", (long)offset, len);
 
@@ -279,7 +236,6 @@
         return (err);
     }
 
-<<<<<<< HEAD
 	if (len == 0) {
 		return 0;
 	}
@@ -305,27 +261,6 @@
 		offset += len_step;
 		pos    += len_copy;
 	}
-=======
-    flash_sam0_sem_take(dev);
-
-    err = flash_sam0_write_protection(dev, false);
-    if (err == 0) {
-        for (addr = offset; addr < offset + len; addr++) {
-            off_t base = addr & ~(ROW_SIZE - 1);
-
-            if (base != ctx->offset) {
-                /* Started a new row. Flush any pending ones. */
-                flash_sam0_commit(dev);
-                memcpy(ctx->buf, (void*)base, sizeof(ctx->buf));
-                ctx->offset = base;
-            }
-
-            ctx->buf[addr % ROW_SIZE] = *pdata++;
-        }
-
-        flash_sam0_commit(dev);
-    }
->>>>>>> 2bc9ed69
 
     int err2 = flash_sam0_write_protection(dev, true);
 
