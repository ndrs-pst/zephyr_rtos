/*
 * Copyright (c) 2017-2023 Nordic Semiconductor ASA
 * Copyright (c) 2018 Intel Corporation
 *
 * SPDX-License-Identifier: Apache-2.0
 */

#include <zephyr/kernel.h>
#include <zephyr/devicetree.h>

#include <zephyr/shell/shell.h>
#include <zephyr/sys/util.h>

#include <stdlib.h>
#include <string.h>
#include <zephyr/drivers/flash.h>

/* Buffer is only needed for bytes that follow command and offset */
#define BUF_ARRAY_CNT (CONFIG_SHELL_ARGC_MAX - 2)

/* This only issues compilation error when it would not be possible
 * to extract at least one byte from command line arguments, yet
 * it does not warrant successful writes if BUF_ARRAY_CNT
 * is smaller than flash write alignment.
 */
BUILD_ASSERT(BUF_ARRAY_CNT >= 1);

static const struct device *const zephyr_flash_controller =
	DEVICE_DT_GET_OR_NULL(DT_CHOSEN(zephyr_flash_controller));

static uint8_t __aligned(4) test_arr[CONFIG_FLASH_SHELL_BUFFER_SIZE];

static int parse_helper(const struct shell* shell,
                        size_t* argc, char** argv[],
                        const struct device** flash_dev, uint32_t* addr) {
	char *endptr;

	*addr = strtoul((*argv)[1], &endptr, 16);

	if (*endptr != '\0') {
		/* flash controller from user input */
		*flash_dev = device_get_binding((*argv)[1]);
		if (!*flash_dev) {
			shell_error(shell, "Given flash device was not found");
            return (-ENODEV);
		}
    }
    else if (zephyr_flash_controller != NULL) {
		/* default to zephyr,flash-controller */
		if (!device_is_ready(zephyr_flash_controller)) {
			shell_error(shell, "Default flash driver not ready");
            return (-ENODEV);
		}

		*flash_dev = zephyr_flash_controller;
    }
    else {
		/* no flash controller given, no default available */
		shell_error(shell, "No flash device specified (required)");
        return (-ENODEV);
	}

	if (*endptr == '\0') {
        return (0);
	}

	if (*argc < 3) {
		shell_error(shell, "Missing address.");
        return (-EINVAL);
	}

	*addr = strtoul((*argv)[2], &endptr, 16);
	(*argc)--;
	(*argv)++;

    return (0);
}

static int cmd_erase(const struct shell* shell, size_t argc, char* argv[]) {
	const struct device *flash_dev;
	uint32_t page_addr;
	int result;
	uint32_t size;

	result = parse_helper(shell, &argc, &argv, &flash_dev, &page_addr);
    if (result != 0) {
        return (result);
	}

	if (argc > 2) {
		size = strtoul(argv[2], NULL, 16);
    }
    else {
		struct flash_pages_info info;

        result = flash_get_page_info_by_offs(flash_dev, page_addr, &info);
		if (result != 0) {
            shell_error(shell, "Could not determine page size, " "code %d.", result);
            return (-EINVAL);
		}

		size = info.size;
	}

	result = flash_erase(flash_dev, page_addr, size);
    if (result != 0) {
		shell_error(shell, "Erase Failed, code %d.", result);
    }
    else {
		shell_print(shell, "Erase success.");
	}

    return (result);
}

static int cmd_write(const struct shell* shell, size_t argc, char* argv[]) {
	uint32_t __aligned(4) check_array[BUF_ARRAY_CNT];
	uint32_t __aligned(4) buf_array[BUF_ARRAY_CNT];
	const struct device *flash_dev;
	uint32_t w_addr;
	int ret;
	size_t op_size;

	ret = parse_helper(shell, &argc, &argv, &flash_dev, &w_addr);
    if (ret != 0) {
        return (ret);
	}

	if (argc <= 2) {
		shell_error(shell, "Missing data to be written.");
        return (-EINVAL);
	}

	op_size = 0;
	for (int i = 2; i < argc; i++) {
        int j = (i - 2);

		buf_array[j] = strtoul(argv[i], NULL, 16);
		check_array[j] = ~buf_array[j];

		op_size += sizeof(buf_array[0]);
	}

	if (flash_write(flash_dev, w_addr, buf_array, op_size) != 0) {
		shell_error(shell, "Write internal ERROR!");
        return (-EIO);
	}

	shell_print(shell, "Write OK.");

	if (flash_read(flash_dev, w_addr, check_array, op_size) < 0) {
		shell_print(shell, "Verification read ERROR!");
        return (-EIO);
	}

	if (memcmp(buf_array, check_array, op_size) == 0) {
		shell_print(shell, "Verified.");
    }
    else {
		shell_error(shell, "Verification ERROR!");
        return (-EIO);
	}

    return (0);
}

static int cmd_read(const struct shell* shell, size_t argc, char* argv[]) {
	const struct device *flash_dev;
	uint32_t addr;
	int todo;
	int upto;
	int cnt;
	int ret;

	ret = parse_helper(shell, &argc, &argv, &flash_dev, &addr);
    if (ret != 0) {
        return (ret);
	}

	if (argc > 2) {
		cnt = strtoul(argv[2], NULL, 16);
    }
    else {
		cnt = 1;
	}

	for (upto = 0; upto < cnt; upto += todo) {
		uint8_t data[SHELL_HEXDUMP_BYTES_IN_LINE];

        todo = MIN((cnt - upto), SHELL_HEXDUMP_BYTES_IN_LINE);
		ret = flash_read(flash_dev, addr, data, todo);
		if (ret != 0) {
			shell_error(shell, "Read ERROR!");
            return (-EIO);
		}

		shell_hexdump_line(shell, addr, data, todo);
		addr += todo;
	}

	shell_print(shell, "");

    return (0);
}

static int cmd_test(const struct shell* shell, size_t argc, char* argv[]) {
	const struct device *flash_dev;
	uint32_t repeat;
	int result;
	uint32_t addr;
	uint32_t size;

	static uint8_t __aligned(4) check_arr[CONFIG_FLASH_SHELL_BUFFER_SIZE];

	result = parse_helper(shell, &argc, &argv, &flash_dev, &addr);
    if (result != 0) {
		return result;
	}

	size = strtoul(argv[2], NULL, 16);
	repeat = strtoul(argv[3], NULL, 16);
<<<<<<< HEAD
	if (size > CONFIG_FLASH_SHELL_BUFFER_SIZE) {
		shell_error(shell, "<size> must be at most 0x%x.",
			    CONFIG_FLASH_SHELL_BUFFER_SIZE);
		return -EINVAL;
=======
	if (size > TEST_ARR_SIZE) {
        shell_error(shell, "<size> must be at most 0x%x.", TEST_ARR_SIZE);
        return (-EINVAL);
>>>>>>> d2cde9a8
	}

	if (repeat == 0) {
		repeat = 1;
	}

	for (uint32_t i = 0; i < size; i++) {
		test_arr[i] = (uint8_t)i;
	}

	result = 0;

	while (repeat--) {
		result = flash_erase(flash_dev, addr, size);

		if (result) {
			shell_error(shell, "Erase Failed, code %d.", result);
			break;
		}

		shell_print(shell, "Erase OK.");

		result = flash_write(flash_dev, addr, test_arr, size);
<<<<<<< HEAD

		if (result) {
			shell_error(shell, "Write failed, code %d", result);
=======
        if (result != 0) {
			shell_error(shell, "Write internal ERROR!");
>>>>>>> d2cde9a8
			break;
		}

		shell_print(shell, "Write OK.");

		result = flash_read(flash_dev, addr, check_arr, size);

		if (result < 0) {
			shell_print(shell, "Verification read failed, code: %d", result);
			break;
		}

		if (memcmp(test_arr, check_arr, size) != 0) {
			shell_error(shell, "Verification ERROR!");
			break;
		}

		shell_print(shell, "Verified OK.");
	}

	if (result == 0) {
		shell_print(shell, "Erase-Write-Verify test done.");
	}

	return result;
}

#ifdef CONFIG_FLASH_SHELL_TEST_COMMANDS
const static uint8_t speed_types[][4] = { "B", "KiB", "MiB", "GiB" };
const static uint32_t speed_divisor = 1024;

static int read_write_erase_validate(const struct shell *sh, size_t argc, char *argv[],
				     uint32_t *size, uint32_t *repeat)
{
	if (argc < 4) {
		shell_error(sh, "Missing parameters: <device> <offset> <size> <repeat>");
		return -EINVAL;
	}

	*size = strtoul(argv[2], NULL, 0);
	*repeat = strtoul(argv[3], NULL, 0);

	if (*size == 0 || *size > CONFIG_FLASH_SHELL_BUFFER_SIZE) {
		shell_error(sh, "<size> must be between 0x1 and 0x%x.",
			    CONFIG_FLASH_SHELL_BUFFER_SIZE);
		return -EINVAL;
	}

	if (*repeat == 0 || *repeat > 10) {
		shell_error(sh, "<repeat> must be between 1 and 10.");
		return -EINVAL;
	}

	return 0;
}

static void speed_output(const struct shell *sh, uint64_t total_time, double loops, double size)
{
	double time_per_loop = (double)total_time / loops;
	double throughput = size;
	uint8_t speed_index = 0;

	if (time_per_loop > 0) {
		throughput /= (time_per_loop / 1000.0);
	}

	while (throughput >= (double)speed_divisor && speed_index < ARRAY_SIZE(speed_types)) {
		throughput /= (double)speed_divisor;
		++speed_index;
	}

	shell_print(sh, "Total: %llums, Per loop: ~%.0fms, Speed: ~%.1f%sps",
		    total_time, time_per_loop, throughput, speed_types[speed_index]);
}

static int cmd_read_test(const struct shell *sh, size_t argc, char *argv[])
{

	const struct device *flash_dev;
	uint32_t repeat;
	int result;
	uint32_t addr;
	uint32_t size;
	uint64_t start_time;
	uint64_t loop_time;
	uint64_t total_time = 0;
	uint32_t loops = 0;

	result = parse_helper(sh, &argc, &argv, &flash_dev, &addr);
	if (result) {
		return result;
	}

	result = read_write_erase_validate(sh, argc, argv, &size, &repeat);
	if (result) {
		return result;
	}

	while (repeat--) {
		start_time = k_uptime_get();
		result = flash_read(flash_dev, addr, test_arr, size);
		loop_time = k_uptime_delta(&start_time);

		if (result) {
			shell_error(sh, "Read failed: %d", result);
			break;
		}

		++loops;
		total_time += loop_time;
		shell_print(sh, "Loop #%u done in %llums.", loops, loop_time);
	}

	if (result == 0) {
		speed_output(sh, total_time, (double)loops, (double)size);
	}

	return result;
}

static int cmd_write_test(const struct shell *sh, size_t argc, char *argv[])
{
	const struct device *flash_dev;
	uint32_t repeat;
	int result;
	uint32_t addr;
	uint32_t size;
	uint64_t start_time;
	uint64_t loop_time;
	uint64_t total_time = 0;
	uint32_t loops = 0;

	result = parse_helper(sh, &argc, &argv, &flash_dev, &addr);
	if (result) {
		return result;
	}

	result = read_write_erase_validate(sh, argc, argv, &size, &repeat);
	if (result) {
		return result;
	}

	for (uint32_t i = 0; i < size; i++) {
		test_arr[i] = (uint8_t)i;
	}

	while (repeat--) {
		start_time = k_uptime_get();
		result = flash_write(flash_dev, addr, test_arr, size);
		loop_time = k_uptime_delta(&start_time);

		if (result) {
			shell_error(sh, "Write failed: %d", result);
			break;
		}

		++loops;
		total_time += loop_time;
		shell_print(sh, "Loop #%u done in %llu ticks.", loops, loop_time);
	}

	if (result == 0) {
		speed_output(sh, total_time, (double)loops, (double)size);
	}

	return result;
}

static int cmd_erase_test(const struct shell *sh, size_t argc, char *argv[])
{
	const struct device *flash_dev;
	uint32_t repeat;
	int result;
	uint32_t addr;
	uint32_t size;
	uint64_t start_time;
	uint64_t loop_time;
	uint64_t total_time = 0;
	uint32_t loops = 0;

	result = parse_helper(sh, &argc, &argv, &flash_dev, &addr);
	if (result) {
		return result;
	}

	result = read_write_erase_validate(sh, argc, argv, &size, &repeat);
	if (result) {
		return result;
	}

	for (uint32_t i = 0; i < size; i++) {
		test_arr[i] = (uint8_t)i;
	}

	while (repeat--) {
		start_time = k_uptime_get();
		result = flash_erase(flash_dev, addr, size);
		loop_time = k_uptime_delta(&start_time);

		if (result) {
			shell_error(sh, "Erase failed: %d", result);
			break;
		}

		++loops;
		total_time += loop_time;
		shell_print(sh, "Loop #%u done in %llums.", loops, loop_time);
	}

	if (result == 0) {
		speed_output(sh, total_time, (double)loops, (double)size);
	}

    return (result);
}

static int cmd_erase_write_test(const struct shell *sh, size_t argc, char *argv[])
{
	const struct device *flash_dev;
	uint32_t repeat;
	int result_erase = 0;
	int result_write = 0;
	uint32_t addr;
	uint32_t size;
	uint64_t start_time;
	uint64_t loop_time;
	uint64_t total_time = 0;
	uint32_t loops = 0;

	result_erase = parse_helper(sh, &argc, &argv, &flash_dev, &addr);
	if (result_erase) {
		return result_erase;
	}

	result_erase = read_write_erase_validate(sh, argc, argv, &size, &repeat);
	if (result_erase) {
		return result_erase;
	}

	for (uint32_t i = 0; i < size; i++) {
		test_arr[i] = (uint8_t)i;
	}

	while (repeat--) {
		start_time = k_uptime_get();
		result_erase = flash_erase(flash_dev, addr, size);
		result_write = flash_write(flash_dev, addr, test_arr, size);
		loop_time = k_uptime_delta(&start_time);

		if (result_erase) {
			shell_error(sh, "Erase failed: %d", result_erase);
			break;
		}

		if (result_write) {
			shell_error(sh, "Write failed: %d", result_write);
			break;
		}

		++loops;
		total_time += loop_time;
		shell_print(sh, "Loop #%u done in %llums.", loops, loop_time);
	}

	if (result_erase == 0 && result_write == 0) {
		speed_output(sh, total_time, (double)loops, (double)size);
	}

	return (result_erase != 0 ? result_erase : result_write);
}
#endif

static int set_bypass(const struct shell *sh, shell_bypass_cb_t bypass)
{
	static bool in_use;

	if (bypass && in_use) {
		shell_error(sh, "flash load supports setting bypass on a single instance.");

		return -EBUSY;
	}

	/* Mark that we have set or unset the bypass function */
	in_use = bypass != NULL;

	if (in_use) {
		shell_print(sh, "Loading...");
	}

	shell_set_bypass(sh, bypass);

	return 0;
}

#define FLASH_LOAD_BUF_MAX 256

static const struct device *flash_load_dev;
static uint32_t flash_load_buf_size;
static uint32_t flash_load_addr;
static uint32_t flash_load_total;
static uint32_t flash_load_written;
static uint32_t flash_load_chunk;

static uint32_t flash_load_boff;
static uint8_t flash_load_buf[FLASH_LOAD_BUF_MAX];

static void bypass_cb(const struct shell *sh, uint8_t *recv, size_t len)
{
	uint32_t left_to_read = flash_load_total - flash_load_written - flash_load_boff;
	uint32_t to_copy = MIN(len, left_to_read);
	uint32_t copied = 0;

	while (copied < to_copy) {

		uint32_t buf_copy = MIN(to_copy, flash_load_buf_size - flash_load_boff);

		memcpy(flash_load_buf + flash_load_boff, recv + copied, buf_copy);

		flash_load_boff += buf_copy;
		copied += buf_copy;

		/* Buffer is full. Write data to memory. */
		if (flash_load_boff == flash_load_buf_size) {
			uint32_t addr = flash_load_addr + flash_load_written;
			int rc = flash_write(flash_load_dev, addr, flash_load_buf,
					flash_load_buf_size);

			if (rc != 0) {
				shell_error(sh, "Write to addr %x on dev %p ERROR!",
						addr, flash_load_dev);
			}

			shell_print(sh, "Written chunk %d", flash_load_chunk);

			flash_load_written += flash_load_buf_size;
			flash_load_chunk++;
			flash_load_boff = 0;
		}
	}

	/* When data is not aligned to flash_load_buf_size there may be partial write
	 * at the end.
	 */
	if (flash_load_written < flash_load_total &&
			flash_load_written + flash_load_boff >= flash_load_total) {

		uint32_t addr = flash_load_addr + flash_load_written;
		int rc = flash_write(flash_load_dev, addr, flash_load_buf, flash_load_boff);

		if (rc != 0) {
			set_bypass(sh, NULL);
			shell_error(sh, "Write to addr %x on dev %p ERROR!",
					addr, flash_load_dev);
			return;
		}

		shell_print(sh, "Written chunk %d", flash_load_chunk);
		flash_load_written += flash_load_boff;
		flash_load_chunk++;
	}

	if (flash_load_written >= flash_load_total) {
		set_bypass(sh, NULL);
		shell_print(sh, "Read all");
	}
}

static int cmd_load(const struct shell *sh, size_t argc, char *argv[])
{
	const struct device *flash_dev;
	int result;
	uint32_t addr;
	uint32_t size;
	ssize_t write_block_size;

	result = parse_helper(sh, &argc, &argv, &flash_dev, &addr);
	if (result) {
		return result;
	}

	size = strtoul(argv[2], NULL, 0);

	write_block_size = flash_get_write_block_size(flash_dev);

	/* Check if size is aligned */
	if (size % write_block_size != 0) {
		shell_error(sh, "Size must be %zu bytes aligned", write_block_size);
		return -EIO;
	}

	/* Align buffer size to write_block_size */
	flash_load_buf_size = FLASH_LOAD_BUF_MAX;

	if (flash_load_buf_size < write_block_size) {
		shell_error(sh, "Size of buffer is too small to be aligned to %zu.",
				write_block_size);
		return -ENOSPC;
	}

	/* If buffer size is not aligned then change its size. */
	if (flash_load_buf_size % write_block_size != 0) {
		flash_load_buf_size -= flash_load_buf_size % write_block_size;

		shell_warn(sh, "Load buffer was not aligned to %zu.", write_block_size);
		shell_warn(sh, "Effective load buffer size was set from %d to %d",
				FLASH_LOAD_BUF_MAX, flash_load_buf_size);
	}

	/* Prepare data for callback. */
	flash_load_dev = flash_dev;
	flash_load_addr = addr;
	flash_load_total = size;
	flash_load_written = 0;
	flash_load_boff = 0;
	flash_load_chunk = 0;

	shell_print(sh, "Loading %d bytes starting at address %x", size, addr);

	set_bypass(sh, bypass_cb);
	return 0;
}

static int cmd_page_info(const struct shell *sh, size_t argc, char *argv[])
{
	const struct device *flash_dev;
	struct flash_pages_info info;
	int result;
	uint32_t addr;

	result = parse_helper(sh, &argc, &argv, &flash_dev, &addr);
	if (result) {
		return result;
	}

	result = flash_get_page_info_by_offs(flash_dev, addr, &info);

	if (result != 0) {
		shell_error(sh, "Could not determine page size, error code %d.", result);
		return -EINVAL;
	}

	shell_print(sh, "Page for address 0x%x:\nstart offset: 0x%lx\nsize: %zu\nindex: %d",
			addr, info.start_offset, info.size, info.index);
	return 0;
}

static void device_name_get(size_t idx, struct shell_static_entry *entry);

SHELL_DYNAMIC_CMD_CREATE(dsub_device_name, device_name_get);

static void device_name_get(size_t idx, struct shell_static_entry* entry) {
	const struct device *dev = shell_device_lookup(idx, NULL);

	entry->syntax = (dev != NULL) ? dev->name : NULL;
	entry->handler = NULL;
	entry->help  = NULL;
	entry->subcmd = &dsub_device_name;
}

SHELL_STATIC_SUBCMD_SET_CREATE(flash_cmds,
    SHELL_CMD_ARG(erase, &dsub_device_name, "[<device>] <page address> [<size>]"  , cmd_erase, 2, 2),
    SHELL_CMD_ARG(read , &dsub_device_name, "[<device>] <address> [<Dword count>]", cmd_read , 2, 2),
    SHELL_CMD_ARG(test , &dsub_device_name, "[<device>] <address> <size> <repeat count>", cmd_test, 4, 1),
    SHELL_CMD_ARG(write, &dsub_device_name, "[<device>] <address> <dword> [<dword>...]" , cmd_write, 3, BUF_ARRAY_CNT),
	SHELL_CMD_ARG(load, &dsub_device_name,
		"[<device>] <address> <size>",
		cmd_load, 3, 1),
	SHELL_CMD_ARG(page_info, &dsub_device_name,
		"[<device>] <address>",
		cmd_page_info, 2, 1),

#ifdef CONFIG_FLASH_SHELL_TEST_COMMANDS
	SHELL_CMD_ARG(read_test, &dsub_device_name,
		"[<device>] <address> <size> <repeat count>",
		cmd_read_test, 4, 1),
	SHELL_CMD_ARG(write_test, &dsub_device_name,
		"[<device>] <address> <size> <repeat count>",
		cmd_write_test, 4, 1),
	SHELL_CMD_ARG(erase_test, &dsub_device_name,
		"[<device>] <address> <size> <repeat count>",
		cmd_erase_test, 4, 1),
	SHELL_CMD_ARG(erase_write_test, &dsub_device_name,
		"[<device>] <address> <size> <repeat count>",
		cmd_erase_write_test, 4, 1),
#endif

	SHELL_SUBCMD_SET_END
);

static int cmd_flash(const struct shell* shell, size_t argc, char** argv) {
	shell_error(shell, "%s:unknown parameter: %s", argv[0], argv[1]);

    return (-EINVAL);
}

SHELL_CMD_ARG_REGISTER(flash, &flash_cmds, "Flash shell commands", cmd_flash, 2, 0);<|MERGE_RESOLUTION|>--- conflicted
+++ resolved
@@ -219,16 +219,10 @@
 
 	size = strtoul(argv[2], NULL, 16);
 	repeat = strtoul(argv[3], NULL, 16);
-<<<<<<< HEAD
 	if (size > CONFIG_FLASH_SHELL_BUFFER_SIZE) {
 		shell_error(shell, "<size> must be at most 0x%x.",
 			    CONFIG_FLASH_SHELL_BUFFER_SIZE);
 		return -EINVAL;
-=======
-	if (size > TEST_ARR_SIZE) {
-        shell_error(shell, "<size> must be at most 0x%x.", TEST_ARR_SIZE);
-        return (-EINVAL);
->>>>>>> d2cde9a8
 	}
 
 	if (repeat == 0) {
@@ -252,14 +246,8 @@
 		shell_print(shell, "Erase OK.");
 
 		result = flash_write(flash_dev, addr, test_arr, size);
-<<<<<<< HEAD
-
-		if (result) {
+        if (result != 0) {
 			shell_error(shell, "Write failed, code %d", result);
-=======
-        if (result != 0) {
-			shell_error(shell, "Write internal ERROR!");
->>>>>>> d2cde9a8
 			break;
 		}
 
@@ -284,7 +272,7 @@
 		shell_print(shell, "Erase-Write-Verify test done.");
 	}
 
-	return result;
+    return (result);
 }
 
 #ifdef CONFIG_FLASH_SHELL_TEST_COMMANDS
@@ -473,7 +461,7 @@
 		speed_output(sh, total_time, (double)loops, (double)size);
 	}
 
-    return (result);
+	return result;
 }
 
 static int cmd_erase_write_test(const struct shell *sh, size_t argc, char *argv[])
@@ -682,8 +670,7 @@
 	return 0;
 }
 
-static int cmd_page_info(const struct shell *sh, size_t argc, char *argv[])
-{
+static int cmd_page_info(const struct shell* sh, size_t argc, char* argv[]) {
 	const struct device *flash_dev;
 	struct flash_pages_info info;
 	int result;
@@ -702,7 +689,7 @@
 	}
 
 	shell_print(sh, "Page for address 0x%x:\nstart offset: 0x%lx\nsize: %zu\nindex: %d",
-			addr, info.start_offset, info.size, info.index);
+	            addr, info.start_offset, info.size, info.index);
 	return 0;
 }
 
