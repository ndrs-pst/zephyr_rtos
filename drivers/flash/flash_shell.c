/*
 * Copyright (c) 2017-2023 Nordic Semiconductor ASA
 * Copyright (c) 2018 Intel Corporation
 *
 * SPDX-License-Identifier: Apache-2.0
 */

#include <zephyr/kernel.h>
#include <zephyr/devicetree.h>

#include <zephyr/shell/shell.h>
#include <zephyr/sys/util.h>

#include <stdlib.h>
#include <string.h>
#include <zephyr/drivers/flash.h>

/* Buffer is only needed for bytes that follow command and offset */
#define BUF_ARRAY_CNT (CONFIG_SHELL_ARGC_MAX - 2)

/* This only issues compilation error when it would not be possible
 * to extract at least one byte from command line arguments, yet
 * it does not warrant successful writes if BUF_ARRAY_CNT
 * is smaller than flash write alignment.
 */
BUILD_ASSERT(BUF_ARRAY_CNT >= 1);

static const struct device* const zephyr_flash_controller =
    DEVICE_DT_GET_OR_NULL(DT_CHOSEN(zephyr_flash_controller));

static uint8_t __aligned(4) m_test_arr[CONFIG_FLASH_SHELL_BUFFER_SIZE]
__attribute__((__section__(".nocache")));

static uint8_t __aligned(4) m_cmp_arr[CONFIG_FLASH_SHELL_BUFFER_SIZE]
__attribute__((__section__(".nocache")));

static uint8_t __aligned(4) m_flash_buf[SHELL_HEXDUMP_BYTES_IN_LINE]
__attribute__((__section__(".nocache")));

static uint32_t __aligned(4) m_check_arr[BUF_ARRAY_CNT]
__attribute__((__section__(".nocache")));

static uint32_t __aligned(4) m_buf_arr[BUF_ARRAY_CNT]
__attribute__((__section__(".nocache")));

static int parse_helper(const struct shell* sh, size_t* argc,
                        char** argv[], const struct device** flash_dev,
                        uint32_t* addr) {
    char* endptr;

    *addr = strtoul((*argv)[1], &endptr, 16);

    if (*endptr != '\0') {
        /* flash controller from user input */
        *flash_dev = device_get_binding((*argv)[1]);
        if (!*flash_dev) {
            shell_error(sh, "Given flash device was not found");
            return (-ENODEV);
        }
    }
    else if (zephyr_flash_controller != NULL) {
        /* default to zephyr,flash-controller */
        if (!device_is_ready(zephyr_flash_controller)) {
            shell_error(sh, "Default flash driver not ready");
            return (-ENODEV);
        }

        *flash_dev = zephyr_flash_controller;
    }
    else {
        /* no flash controller given, no default available */
        shell_error(sh, "No flash device specified (required)");
        return (-ENODEV);
    }

    if (*endptr == '\0') {
        return (0);
    }

    if (*argc < 3) {
        shell_error(sh, "Missing address.");
        return (-EINVAL);
    }

    *addr = strtoul((*argv)[2], &endptr, 16);
    (*argc)--;
    (*argv)++;

    return (0);
}

<<<<<<< HEAD
static int cmd_erase(const struct shell *sh, size_t argc, char *argv[])
{
	const struct device *flash_dev;
	uint32_t page_addr;
	int result = -ENOTSUP;
	uint32_t size;

#if defined(CONFIG_FLASH_HAS_EXPLICIT_ERASE)
	result = parse_helper(sh, &argc, &argv, &flash_dev, &page_addr);
	if (result) {
		return result;
	}
	if (argc > 2) {
		size = strtoul(argv[2], NULL, 16);
	} else {
		struct flash_pages_info info;

		result = flash_get_page_info_by_offs(flash_dev, page_addr,
						     &info);

		if (result != 0) {
			shell_error(sh, "Could not determine page size, "
				    "code %d.", result);
			return -EINVAL;
		}

		size = info.size;
	}

	result = flash_erase(flash_dev, page_addr, size);

	if (result) {
		shell_error(sh, "Erase Failed, code %d.", result);
	} else {
		shell_print(sh, "Erase success.");
	}
#endif

	return result;
=======
static int cmd_flash_shell_erase(const struct shell* sh, size_t argc, char* argv[]) {
    const struct device* flash_dev;
    uint32_t page_addr;
    int result;
    uint32_t size;

    result = parse_helper(sh, &argc, &argv, &flash_dev, &page_addr);
    if (result != 0) {
        return (result);
    }

    if (argc > 2) {
        size = strtoul(argv[2], NULL, 16);
    }
    else {
        struct flash_pages_info info;

        result = flash_get_page_info_by_offs(flash_dev, page_addr, &info);
        if (result != 0) {
            shell_error(sh, "Could not determine page size, code %d.", result);
            return (-EINVAL);
        }

        size = info.size;
    }

    result = flash_erase(flash_dev, page_addr, size);
    if (result != 0) {
        shell_error(sh, "Erase Failed, code %d.", result);
    }
    else {
        shell_print(sh, "Erase success.");
    }

    return (result);
>>>>>>> f04b1c3f
}

static int cmd_flash_shell_write(const struct shell* sh, size_t argc, char* argv[]) {
    const struct device *flash_dev;
    uint32_t w_addr;
    int ret;
    size_t op_size;

    ret = parse_helper(sh, &argc, &argv, &flash_dev, &w_addr);
    if (ret != 0) {
        return (ret);
    }

    if (argc <= 2) {
        shell_error(sh, "Missing data to be written.");
        return (-EINVAL);
    }

    op_size = 0;
    for (int i = 2; i < argc; i++) {
        int j = (i - 2);

        m_buf_arr[j]   = strtoul(argv[i], NULL, 16);
        m_check_arr[j] = ~m_buf_arr[j];

        op_size += sizeof(m_buf_arr[0]);
    }

    if (flash_write(flash_dev, w_addr, m_buf_arr, op_size) != 0) {
        shell_error(sh, "Write internal ERROR!");
        return (-EIO);
    }

    shell_print(sh, "Write OK.");

    if (flash_read(flash_dev, w_addr, m_check_arr, op_size) < 0) {
        shell_print(sh, "Verification read ERROR!");
        return (-EIO);
    }

    if (memcmp(m_buf_arr, m_check_arr, op_size) == 0) {
        shell_print(sh, "Verified.");
    }
    else {
        shell_error(sh, "Verification ERROR!");
        return (-EIO);
    }

    return (0);
}

static int cmd_flash_shell_read(const struct shell* sh, size_t argc, char* argv[]) {
    const struct device* flash_dev;
    uint32_t addr;
    int todo;
    int upto;
    int cnt;
    int ret;

    ret = parse_helper(sh, &argc, &argv, &flash_dev, &addr);
    if (ret != 0) {
        return (ret);
    }

    if (argc > 2) {
        cnt = strtoul(argv[2], NULL, 16);
    }
    else {
        cnt = 1;
    }

    for (upto = 0; upto < cnt; upto += todo) {
        todo = MIN((cnt - upto), SHELL_HEXDUMP_BYTES_IN_LINE);
        ret = flash_read(flash_dev, addr, &m_flash_buf[0], todo);
        if (ret != 0) {
            shell_error(sh, "Read ERROR!");
            return (-EIO);
        }
        shell_hexdump_line(sh, addr, &m_flash_buf[0], todo);
        addr += todo;
    }

    shell_print(sh, "");

    return (0);
}

static int cmd_flash_shell_test(const struct shell* sh, size_t argc, char* argv[]) {
    const struct device* flash_dev;
    uint32_t repeat;
    int result;
    uint32_t addr;
    uint32_t size;

    result = parse_helper(sh, &argc, &argv, &flash_dev, &addr);
    if (result != 0) {
        return (result);
    }

    size   = strtoul(argv[2], NULL, 16);
    repeat = strtoul(argv[3], NULL, 16);
    if (size > CONFIG_FLASH_SHELL_BUFFER_SIZE) {
        shell_error(sh, "<size> must be at most 0x%x.", CONFIG_FLASH_SHELL_BUFFER_SIZE);
        return (-EINVAL);
    }

    if (repeat == 0) {
        repeat = 1;
    }

    for (uint32_t i = 0; i < size; i++) {
        m_test_arr[i] = (uint8_t)i;
    }

    result = 0;

    while (repeat--) {
        result = flash_erase(flash_dev, addr, size);

        if (result) {
            shell_error(sh, "Erase Failed, code %d.", result);
            break;
        }

        shell_print(sh, "Erase OK.");

        result = flash_write(flash_dev, addr, m_test_arr, size);
        if (result != 0) {
            shell_error(sh, "Write failed, code %d", result);
            break;
        }

        shell_print(sh, "Write OK.");

        result = flash_read(flash_dev, addr, m_cmp_arr, size);

        if (result < 0) {
            shell_print(sh, "Verification read failed, code: %d", result);
            break;
        }

        if (memcmp(m_test_arr, m_cmp_arr, size) != 0) {
            shell_error(sh, "Verification ERROR!");
            break;
        }

        shell_print(sh, "Verified OK.");
    }

    if (result == 0) {
        shell_print(sh, "Erase-Write-Verify test done.");
    }

    return (result);
}

#ifdef CONFIG_FLASH_SHELL_TEST_COMMANDS
const static uint8_t speed_types[][4] = { "B", "KiB", "MiB", "GiB" };
const static uint32_t speed_divisor = 1024;

static int read_write_erase_validate(const struct shell* sh, size_t argc, char* argv[],
                                     uint32_t* size, uint32_t* repeat) {
    if (argc < 4) {
        shell_error(sh, "Missing parameters: <device> <offset> <size> <repeat>");
        return (-EINVAL);
    }

    *size = strtoul(argv[2], NULL, 0);
    *repeat = strtoul(argv[3], NULL, 0);

    if (*size == 0 || *size > CONFIG_FLASH_SHELL_BUFFER_SIZE) {
        shell_error(sh, "<size> must be between 0x1 and 0x%x.",
                CONFIG_FLASH_SHELL_BUFFER_SIZE);
        return (-EINVAL);
    }

    if (*repeat == 0 || *repeat > 10) {
        shell_error(sh, "<repeat> must be between 1 and 10.");
        return (-EINVAL);
    }

    return (0);
}

static void speed_output(const struct shell* sh, uint64_t total_time, double loops, double size) {
    double time_per_loop = (double)total_time / loops;
    double throughput = size;
    uint8_t speed_index = 0;

    if (time_per_loop > 0) {
        throughput /= (time_per_loop / 1000.0);
    }

    while (throughput >= (double)speed_divisor && speed_index < ARRAY_SIZE(speed_types)) {
        throughput /= (double)speed_divisor;
        ++speed_index;
    }

    shell_print(sh, "Total: %llums, Per loop: ~%.0fms, Speed: ~%.1f%sps",
                total_time, time_per_loop, throughput, speed_types[speed_index]);
}

static int cmd_read_test(const struct shell* sh, size_t argc, char* argv[]) {
    const struct device *flash_dev;
    uint32_t repeat;
    int result;
    uint32_t addr;
    uint32_t size;
    uint64_t start_time;
    uint64_t loop_time;
    uint64_t total_time = 0;
    uint32_t loops = 0;

    result = parse_helper(sh, &argc, &argv, &flash_dev, &addr);
    if (result) {
        return (result);
    }

    result = read_write_erase_validate(sh, argc, argv, &size, &repeat);
    if (result) {
        return (result);
    }

    while (repeat--) {
        start_time = k_uptime_get();
        result = flash_read(flash_dev, addr, m_test_arr, size);
        loop_time = k_uptime_delta(&start_time);

        if (result) {
            shell_error(sh, "Read failed: %d", result);
            break;
        }

        ++loops;
        total_time += loop_time;
        shell_print(sh, "Loop #%u done in %llums.", loops, loop_time);
    }

    if (result == 0) {
        speed_output(sh, total_time, (double)loops, (double)size);
    }

    return (result);
}

static int cmd_write_test(const struct shell* sh, size_t argc, char* argv[]) {
    const struct device *flash_dev;
    uint32_t repeat;
    int result;
    uint32_t addr;
    uint32_t size;
    uint64_t start_time;
    uint64_t loop_time;
    uint64_t total_time = 0;
    uint32_t loops = 0;

    result = parse_helper(sh, &argc, &argv, &flash_dev, &addr);
    if (result) {
        return (result);
    }

    result = read_write_erase_validate(sh, argc, argv, &size, &repeat);
    if (result) {
        return (result);
    }

    for (uint32_t i = 0; i < size; i++) {
        m_test_arr[i] = (uint8_t)i;
    }

    while (repeat--) {
        start_time = k_uptime_get();
        result = flash_write(flash_dev, addr, m_test_arr, size);
        loop_time = k_uptime_delta(&start_time);

        if (result) {
            shell_error(sh, "Write failed: %d", result);
            break;
        }

        ++loops;
        total_time += loop_time;
        shell_print(sh, "Loop #%u done in %llu ticks.", loops, loop_time);
    }

    if (result == 0) {
        speed_output(sh, total_time, (double)loops, (double)size);
    }

    return (result);
}

static int cmd_erase_test(const struct shell* sh, size_t argc, char* argv[]) {
    const struct device *flash_dev;
    uint32_t repeat;
    int result;
    uint32_t addr;
    uint32_t size;
    uint64_t start_time;
    uint64_t loop_time;
    uint64_t total_time = 0;
    uint32_t loops = 0;

    result = parse_helper(sh, &argc, &argv, &flash_dev, &addr);
    if (result) {
        return (result);
    }

    result = read_write_erase_validate(sh, argc, argv, &size, &repeat);
    if (result) {
        return (result);
    }

    for (uint32_t i = 0; i < size; i++) {
        m_test_arr[i] = (uint8_t)i;
    }

    while (repeat--) {
        start_time = k_uptime_get();
        result = flash_erase(flash_dev, addr, size);
        loop_time = k_uptime_delta(&start_time);

        if (result) {
            shell_error(sh, "Erase failed: %d", result);
            break;
        }

        ++loops;
        total_time += loop_time;
        shell_print(sh, "Loop #%u done in %llums.", loops, loop_time);
    }

    if (result == 0) {
        speed_output(sh, total_time, (double)loops, (double)size);
    }

    return (result);
}

static int cmd_erase_write_test(const struct shell *sh, size_t argc, char *argv[])
{
    const struct device *flash_dev;
    uint32_t repeat;
    int result_erase = 0;
    int result_write = 0;
    uint32_t addr;
    uint32_t size;
    uint64_t start_time;
    uint64_t loop_time;
    uint64_t total_time = 0;
    uint32_t loops = 0;

    result_erase = parse_helper(sh, &argc, &argv, &flash_dev, &addr);
    if (result_erase) {
        return result_erase;
    }

    result_erase = read_write_erase_validate(sh, argc, argv, &size, &repeat);
    if (result_erase) {
        return result_erase;
    }

    for (uint32_t i = 0; i < size; i++) {
        m_test_arr[i] = (uint8_t)i;
    }

    while (repeat--) {
        start_time = k_uptime_get();
        result_erase = flash_erase(flash_dev, addr, size);
        result_write = flash_write(flash_dev, addr, m_test_arr, size);
        loop_time = k_uptime_delta(&start_time);

        if (result_erase) {
            shell_error(sh, "Erase failed: %d", result_erase);
            break;
        }

        if (result_write) {
            shell_error(sh, "Write failed: %d", result_write);
            break;
        }

        ++loops;
        total_time += loop_time;
        shell_print(sh, "Loop #%u done in %llums.", loops, loop_time);
    }

    if (result_erase == 0 && result_write == 0) {
        speed_output(sh, total_time, (double)loops, (double)size);
    }

    return (result_erase != 0 ? result_erase : result_write);
}
#endif

static int set_bypass(const struct shell* sh, shell_bypass_cb_t bypass) {
    static bool in_use;

    if (bypass && in_use) {
        shell_error(sh, "flash load supports setting bypass on a single instance.");

        return (-EBUSY);
    }

    /* Mark that we have set or unset the bypass function */
    in_use = bypass != NULL;

    if (in_use) {
        shell_print(sh, "Loading...");
    }

    shell_set_bypass(sh, bypass);

    return (0);
}

#define FLASH_LOAD_BUF_MAX 256

static const struct device* flash_load_dev;
static uint32_t flash_load_buf_size;
static uint32_t flash_load_addr;
static uint32_t flash_load_total;
static uint32_t flash_load_written;
static uint32_t flash_load_chunk;

static uint32_t flash_load_boff;
static uint8_t  flash_load_buf[FLASH_LOAD_BUF_MAX]
__attribute__((__section__(".nocache")));

static void bypass_cb(const struct shell* sh, uint8_t* recv, size_t len) {
    uint32_t left_to_read = flash_load_total - flash_load_written - flash_load_boff;
    uint32_t to_copy = MIN(len, left_to_read);
    uint32_t copied = 0;

    while (copied < to_copy) {

        uint32_t buf_copy = MIN(to_copy, flash_load_buf_size - flash_load_boff);

        memcpy(flash_load_buf + flash_load_boff, recv + copied, buf_copy);

        flash_load_boff += buf_copy;
        copied += buf_copy;

        /* Buffer is full. Write data to memory. */
        if (flash_load_boff == flash_load_buf_size) {
            uint32_t addr = flash_load_addr + flash_load_written;
            int rc = flash_write(flash_load_dev, addr, flash_load_buf,
                                 flash_load_buf_size);

            if (rc != 0) {
                shell_error(sh, "Write to addr %x on dev %p ERROR!",
                            addr, flash_load_dev);
            }

            shell_print(sh, "Written chunk %d", flash_load_chunk);

            flash_load_written += flash_load_buf_size;
            flash_load_chunk++;
            flash_load_boff = 0;
        }
    }

    /* When data is not aligned to flash_load_buf_size there may be partial write
     * at the end.
     */
    if (flash_load_written < flash_load_total &&
        flash_load_written + flash_load_boff >= flash_load_total) {

        uint32_t addr = flash_load_addr + flash_load_written;
        int rc = flash_write(flash_load_dev, addr, flash_load_buf, flash_load_boff);

        if (rc != 0) {
            set_bypass(sh, NULL);
            shell_error(sh, "Write to addr %x on dev %p ERROR!",
                        addr, flash_load_dev);
            return;
        }

        shell_print(sh, "Written chunk %d", flash_load_chunk);
        flash_load_written += flash_load_boff;
        flash_load_chunk++;
    }

    if (flash_load_written >= flash_load_total) {
        set_bypass(sh, NULL);
        shell_print(sh, "Read all");
    }
}

static int cmd_flash_shell_load(const struct shell* sh, size_t argc, char* argv[]) {
    const struct device* flash_dev;
    int result;
    uint32_t addr;
    uint32_t size;
    ssize_t write_block_size;

    result = parse_helper(sh, &argc, &argv, &flash_dev, &addr);
    if (result) {
        return (result);
    }

    size = strtoul(argv[2], NULL, 0);

    write_block_size = flash_get_write_block_size(flash_dev);

    /* Check if size is aligned */
    if (size % write_block_size != 0) {
        shell_error(sh, "Size must be %zu bytes aligned", write_block_size);
        return (-EIO);
    }

    /* Align buffer size to write_block_size */
    flash_load_buf_size = FLASH_LOAD_BUF_MAX;

    if (flash_load_buf_size < write_block_size) {
        shell_error(sh, "Size of buffer is too small to be aligned to %zu.",
                write_block_size);
        return (-ENOSPC);
    }

    /* If buffer size is not aligned then change its size. */
    if (flash_load_buf_size % write_block_size != 0) {
        flash_load_buf_size -= flash_load_buf_size % write_block_size;

        shell_warn(sh, "Load buffer was not aligned to %zu.", write_block_size);
        shell_warn(sh, "Effective load buffer size was set from %d to %d",
                   FLASH_LOAD_BUF_MAX, flash_load_buf_size);
    }

    /* Prepare data for callback. */
    flash_load_dev     = flash_dev;
    flash_load_addr    = addr;
    flash_load_total   = size;
    flash_load_written = 0;
    flash_load_boff    = 0;
    flash_load_chunk   = 0;

    shell_print(sh, "Send %d bytes to complete flash load command", size);

    set_bypass(sh, bypass_cb);

    return (0);
}

static int cmd_flash_shell_page_info(const struct shell* sh, size_t argc, char* argv[]) {
    const struct device *flash_dev;
    struct flash_pages_info info;
    int result;
    uint32_t addr;

    result = parse_helper(sh, &argc, &argv, &flash_dev, &addr);
    if (result) {
        return (result);
    }

    result = flash_get_page_info_by_offs(flash_dev, addr, &info);

    if (result != 0) {
        shell_error(sh, "Could not determine page size, error code %d.", result);
        return (-EINVAL);
    }

    shell_print(sh, "Page for address 0x%x:\nstart offset: 0x%lx\nsize: %zu\nindex: %d",
                addr, info.start_offset, info.size, info.index);

    return (0);
}

static void device_name_get(size_t idx, struct shell_static_entry* entry);

SHELL_DYNAMIC_CMD_CREATE(dsub_device_name, device_name_get);

static void device_name_get(size_t idx, struct shell_static_entry* entry) {
    const struct device* dev = shell_device_lookup(idx, NULL);

    entry->syntax  = (dev != NULL) ? dev->name : NULL;
    entry->handler = NULL;
    entry->help    = NULL;
    entry->subcmd  = &dsub_device_name;
}

SHELL_STATIC_SUBCMD_SET_CREATE(flash_cmds,
    SHELL_CMD_ARG(erase, &dsub_device_name,
                  "[<device>] <page address> [<size>]", cmd_flash_shell_erase, 2, 2),
    SHELL_CMD_ARG(read , &dsub_device_name,
                  "[<device>] <address> [<Dword count>]", cmd_flash_shell_read , 2, 2),
    SHELL_CMD_ARG(test , &dsub_device_name,
                  "[<device>] <address> <size> <repeat count>", cmd_flash_shell_test, 4, 1),
    SHELL_CMD_ARG(write, &dsub_device_name,
                  "[<device>] <address> <dword> [<dword>...]", cmd_flash_shell_write, 3, BUF_ARRAY_CNT),
    SHELL_CMD_ARG(load , &dsub_device_name,
                  "[<device>] <address> <size>", cmd_flash_shell_load, 3, 1),
    SHELL_CMD_ARG(page_info, &dsub_device_name,
                  "[<device>] <address>", cmd_flash_shell_page_info, 2, 1),

    #ifdef CONFIG_FLASH_SHELL_TEST_COMMANDS
    SHELL_CMD_ARG(read_test, &dsub_device_name,
                  "[<device>] <address> <size> <repeat count>",
                  cmd_read_test, 4, 1),
    SHELL_CMD_ARG(write_test, &dsub_device_name,
                  "[<device>] <address> <size> <repeat count>",
                  cmd_write_test, 4, 1),
    SHELL_CMD_ARG(erase_test, &dsub_device_name,
                  "[<device>] <address> <size> <repeat count>",
                  cmd_erase_test, 4, 1),
    SHELL_CMD_ARG(erase_write_test, &dsub_device_name,
                  "[<device>] <address> <size> <repeat count>",
                  cmd_erase_write_test, 4, 1),
    #endif

    SHELL_SUBCMD_SET_END
);

static int cmd_flash(const struct shell* sh, size_t argc, char** argv) {
    shell_error(sh, "%s:unknown parameter: %s", argv[0], argv[1]);

    return (-EINVAL);
}

SHELL_CMD_ARG_REGISTER(flash, &flash_cmds, "Flash shell commands", cmd_flash, 2, 0);<|MERGE_RESOLUTION|>--- conflicted
+++ resolved
@@ -89,53 +89,13 @@
     return (0);
 }
 
-<<<<<<< HEAD
-static int cmd_erase(const struct shell *sh, size_t argc, char *argv[])
-{
-	const struct device *flash_dev;
-	uint32_t page_addr;
-	int result = -ENOTSUP;
-	uint32_t size;
-
-#if defined(CONFIG_FLASH_HAS_EXPLICIT_ERASE)
-	result = parse_helper(sh, &argc, &argv, &flash_dev, &page_addr);
-	if (result) {
-		return result;
-	}
-	if (argc > 2) {
-		size = strtoul(argv[2], NULL, 16);
-	} else {
-		struct flash_pages_info info;
-
-		result = flash_get_page_info_by_offs(flash_dev, page_addr,
-						     &info);
-
-		if (result != 0) {
-			shell_error(sh, "Could not determine page size, "
-				    "code %d.", result);
-			return -EINVAL;
-		}
-
-		size = info.size;
-	}
-
-	result = flash_erase(flash_dev, page_addr, size);
-
-	if (result) {
-		shell_error(sh, "Erase Failed, code %d.", result);
-	} else {
-		shell_print(sh, "Erase success.");
-	}
-#endif
-
-	return result;
-=======
 static int cmd_flash_shell_erase(const struct shell* sh, size_t argc, char* argv[]) {
     const struct device* flash_dev;
     uint32_t page_addr;
     int result;
     uint32_t size;
 
+    #if defined(CONFIG_FLASH_HAS_EXPLICIT_ERASE)
     result = parse_helper(sh, &argc, &argv, &flash_dev, &page_addr);
     if (result != 0) {
         return (result);
@@ -147,9 +107,11 @@
     else {
         struct flash_pages_info info;
 
-        result = flash_get_page_info_by_offs(flash_dev, page_addr, &info);
+        result = flash_get_page_info_by_offs(flash_dev, page_addr,
+                                             &info);
         if (result != 0) {
-            shell_error(sh, "Could not determine page size, code %d.", result);
+            shell_error(sh, "Could not determine page size, "
+                        "code %d.", result);
             return (-EINVAL);
         }
 
@@ -163,9 +125,9 @@
     else {
         shell_print(sh, "Erase success.");
     }
+    #endif
 
     return (result);
->>>>>>> f04b1c3f
 }
 
 static int cmd_flash_shell_write(const struct shell* sh, size_t argc, char* argv[]) {
@@ -749,17 +711,23 @@
 
 SHELL_STATIC_SUBCMD_SET_CREATE(flash_cmds,
     SHELL_CMD_ARG(erase, &dsub_device_name,
-                  "[<device>] <page address> [<size>]", cmd_flash_shell_erase, 2, 2),
+                  "[<device>] <page address> [<size>]",
+                  cmd_flash_shell_erase, 2, 2),
     SHELL_CMD_ARG(read , &dsub_device_name,
-                  "[<device>] <address> [<Dword count>]", cmd_flash_shell_read , 2, 2),
+                  "[<device>] <address> [<Dword count>]",
+                  cmd_flash_shell_read , 2, 2),
     SHELL_CMD_ARG(test , &dsub_device_name,
-                  "[<device>] <address> <size> <repeat count>", cmd_flash_shell_test, 4, 1),
+                  "[<device>] <address> <size> <repeat count>",
+                  cmd_flash_shell_test, 4, 1),
     SHELL_CMD_ARG(write, &dsub_device_name,
-                  "[<device>] <address> <dword> [<dword>...]", cmd_flash_shell_write, 3, BUF_ARRAY_CNT),
+                  "[<device>] <address> <dword> [<dword>...]",
+                  cmd_flash_shell_write, 3, BUF_ARRAY_CNT),
     SHELL_CMD_ARG(load , &dsub_device_name,
-                  "[<device>] <address> <size>", cmd_flash_shell_load, 3, 1),
+                  "[<device>] <address> <size>",
+                  cmd_flash_shell_load, 3, 1),
     SHELL_CMD_ARG(page_info, &dsub_device_name,
-                  "[<device>] <address>", cmd_flash_shell_page_info, 2, 1),
+                  "[<device>] <address>",
+                  cmd_flash_shell_page_info, 2, 1),
 
     #ifdef CONFIG_FLASH_SHELL_TEST_COMMANDS
     SHELL_CMD_ARG(read_test, &dsub_device_name,
@@ -785,4 +753,5 @@
     return (-EINVAL);
 }
 
-SHELL_CMD_ARG_REGISTER(flash, &flash_cmds, "Flash shell commands", cmd_flash, 2, 0);+SHELL_CMD_ARG_REGISTER(flash, &flash_cmds, "Flash shell commands",
+                       cmd_flash, 2, 0);