--- conflicted
+++ resolved
@@ -731,23 +731,18 @@
     return (0);
 }
 
-<<<<<<< HEAD
-static void device_name_get(size_t idx, struct shell_static_entry* entry);
-=======
 #if DT_HAS_COMPAT_STATUS_OKAY(fixed_partitions)
 #define PRINT_PARTITION_INFO(part) shell_print(sh, "%-15s 0x%08x %d Kb", DT_PROP(part, label), \
-					  DT_REG_ADDR(part), DT_REG_SIZE(part) / 1024);
-
-static int cmd_partitions(const struct shell *sh, size_t argc, char *argv[])
-{
-	DT_FOREACH_CHILD(DT_COMPAT_GET_ANY_STATUS_OKAY(fixed_partitions), PRINT_PARTITION_INFO);
-
-	return 0;
+                                               DT_REG_ADDR(part), DT_REG_SIZE(part) / 1024);
+
+static int cmd_partitions(const struct shell* sh, size_t argc, char* argv[]) {
+    DT_FOREACH_CHILD(DT_COMPAT_GET_ANY_STATUS_OKAY(fixed_partitions), PRINT_PARTITION_INFO);
+
+    return (0);
 }
 #endif
 
-static void device_name_get(size_t idx, struct shell_static_entry *entry);
->>>>>>> 86ad7b34
+static void device_name_get(size_t idx, struct shell_static_entry* entry);
 
 SHELL_DYNAMIC_CMD_CREATE(dsub_device_name, device_name_get);
 
@@ -767,7 +762,6 @@
 }
 
 SHELL_STATIC_SUBCMD_SET_CREATE(flash_cmds,
-<<<<<<< HEAD
     SHELL_CMD_ARG(copy, &dsub_device_name,
                   "<src_device> <dst_device> <src_offset> <dst_offset> <size>",
                   cmd_flash_shell_copy, 5, 5),
@@ -790,6 +784,12 @@
                   "[<device>] <address>",
                   cmd_flash_shell_page_info, 2, 1),
 
+    #if DT_HAS_COMPAT_STATUS_OKAY(fixed_partitions)
+    SHELL_CMD_ARG(partitions, &dsub_device_name,
+                  "",
+                  cmd_partitions, 0, 0),
+    #endif
+
     #ifdef CONFIG_FLASH_SHELL_TEST_COMMANDS
     SHELL_CMD_ARG(read_test, &dsub_device_name,
                   "[<device>] <address> <size> <repeat count>",
@@ -806,52 +806,6 @@
     #endif
 
     SHELL_SUBCMD_SET_END
-=======
-	SHELL_CMD_ARG(copy, &dsub_device_name,
-		"<src_device> <dst_device> <src_offset> <dst_offset> <size>",
-		cmd_copy, 5, 5),
-	SHELL_CMD_ARG(erase, &dsub_device_name,
-		"[<device>] <page address> [<size>]",
-		cmd_erase, 2, 2),
-	SHELL_CMD_ARG(read, &dsub_device_name,
-		"[<device>] <address> [<Dword count>]",
-		cmd_read, 2, 2),
-	SHELL_CMD_ARG(test, &dsub_device_name,
-		"[<device>] <address> <size> <repeat count>",
-		cmd_test, 4, 1),
-	SHELL_CMD_ARG(write, &dsub_device_name,
-		"[<device>] <address> <dword> [<dword>...]",
-		cmd_write, 3, BUF_ARRAY_CNT),
-	SHELL_CMD_ARG(load, &dsub_device_name,
-		"[<device>] <address> <size>",
-		cmd_load, 3, 1),
-	SHELL_CMD_ARG(page_info, &dsub_device_name,
-		"[<device>] <address>",
-		cmd_page_info, 2, 1),
-
-#if DT_HAS_COMPAT_STATUS_OKAY(fixed_partitions)
-	SHELL_CMD_ARG(partitions, &dsub_device_name,
-		"",
-		cmd_partitions, 0, 0),
-#endif
-
-#ifdef CONFIG_FLASH_SHELL_TEST_COMMANDS
-	SHELL_CMD_ARG(read_test, &dsub_device_name,
-		"[<device>] <address> <size> <repeat count>",
-		cmd_read_test, 4, 1),
-	SHELL_CMD_ARG(write_test, &dsub_device_name,
-		"[<device>] <address> <size> <repeat count>",
-		cmd_write_test, 4, 1),
-	SHELL_CMD_ARG(erase_test, &dsub_device_name,
-		"[<device>] <address> <size> <repeat count>",
-		cmd_erase_test, 4, 1),
-	SHELL_CMD_ARG(erase_write_test, &dsub_device_name,
-		"[<device>] <address> <size> <repeat count>",
-		cmd_erase_write_test, 4, 1),
-#endif
-
-	SHELL_SUBCMD_SET_END
->>>>>>> 86ad7b34
 );
 
 static int cmd_flash(const struct shell* sh, size_t argc, char** argv) {
