/*
 * Copyright (c) 2018 Intel Corporation
 *
 * SPDX-License-Identifier: Apache-2.0
 */
#include <zephyr/init.h>
#include <zephyr/drivers/timer/system_timer.h>
#include <zephyr/sys_clock.h>
#include <zephyr/spinlock.h>
#include <cmsis_core.h>
#include <zephyr/irq.h>
#include <zephyr/sys/util.h>
#include <zephyr/drivers/counter.h>
#include "cortex_m_systick.h"

#define COUNTER_MAX     0x00FFFFFFUL
#define TIMER_STOPPED   0xFF000000UL

<<<<<<< HEAD
#define CYC_PER_TICK    (sys_clock_hw_cycles_per_sec() / CONFIG_SYS_CLOCK_TICKS_PER_SEC)
#define MAX_TICKS       ((k_ticks_t)(COUNTER_MAX / CYC_PER_TICK) - 1)
#define MAX_CYCLES      (MAX_TICKS * CYC_PER_TICK)
=======

#if defined(CONFIG_TIMER_READS_ITS_FREQUENCY_AT_RUNTIME)
extern unsigned int z_clock_hw_cycles_per_sec;
#define CYC_PER_TICK (z_clock_hw_cycles_per_sec/CONFIG_SYS_CLOCK_TICKS_PER_SEC)
#else
#define CYC_PER_TICK (CONFIG_SYS_CLOCK_HW_CYCLES_PER_SEC/CONFIG_SYS_CLOCK_TICKS_PER_SEC)
#endif

/* add MAX_TICKS protection */
#define _MAX_TICKS (int)((k_ticks_t)(COUNTER_MAX / CYC_PER_TICK) - 1)
#define MAX_TICKS ((_MAX_TICKS > 0) ? _MAX_TICKS : 1)
#define MAX_CYCLES (MAX_TICKS * CYC_PER_TICK)
>>>>>>> ddc43f0d

#if (COUNTER_MAX / CYC_PER_TICK) == 1
#pragma message("tickless does nothing as CONFIG_SYS_CLOCK_TICKS_PER_SEC too low")
#endif

/* Minimum cycles in the future to try to program.  Note that this is
 * NOT simply "enough cycles to get the counter read and reprogrammed
 * reliably" -- it becomes the minimum value of the LOAD register, and
 * thus reflects how much time we can reliably see expire between
 * calls to elapsed() to read the COUNTFLAG bit.  So it needs to be
 * set to be larger than the maximum time the interrupt might be
 * masked.  Choosing a fraction of a tick is probably a good enough
 * default, with an absolute minimum of 1k cyc.
 */
#define MIN_DELAY MAX(1024U, ((uint32_t)CYC_PER_TICK / 16U))

static struct k_spinlock lock;

static uint32_t last_load;

#ifdef CONFIG_CORTEX_M_SYSTICK_64BIT_CYCLE_COUNTER
typedef uint64_t cycle_t;
#else
typedef uint32_t cycle_t;
#endif

/*
 * This local variable holds the amount of SysTick HW cycles elapsed
 * and it is updated in sys_clock_isr() and sys_clock_set_timeout().
 *
 * Note:
 *  At an arbitrary point in time the "current" value of the SysTick
 *  HW timer is calculated as:
 *
 * t = cycle_counter + elapsed();
 */
static cycle_t cycle_count;

/*
 * This local variable holds the amount of elapsed SysTick HW cycles
 * that have been announced to the kernel.
 *
 * Note:
 * Additions/subtractions/comparisons of 64-bits values on 32-bits systems
 * are very cheap. Divisions are not. Make sure the difference between
 * cycle_count and announced_cycles is stored in a 32-bit variable before
 * dividing it by CYC_PER_TICK.
 */
static cycle_t announced_cycles;

/*
 * This local variable holds the amount of elapsed HW cycles due to
 * SysTick timer wraps ('overflows') and is used in the calculation
 * in elapsed() function, as well as in the updates to cycle_count.
 *
 * Note:
 * Each time cycle_count is updated with the value from overflow_cyc,
 * the overflow_cyc must be reset to zero.
 */
static volatile uint32_t overflow_cyc;

#if !defined(CONFIG_CORTEX_M_SYSTICK_LPM_TIMER_NONE)
/* This local variable indicates that the timeout was set right before
 * entering idle state.
 *
 * It is used for chips that has to use a separate idle timer in such
 * case because the Cortex-m SysTick is not clocked in the low power
 * mode state.
 */
static bool timeout_idle;

#if !defined(CONFIG_CORTEX_M_SYSTICK_RESET_BY_LPM)
/* Cycle counter before entering the idle state. */
static cycle_t cycle_pre_idle;
#endif /* !CONFIG_CORTEX_M_SYSTICK_RESET_BY_LPM */

#if defined(CONFIG_CORTEX_M_SYSTICK_LPM_TIMER_COUNTER)
/* Idle timer value before entering the idle state. */
static uint32_t idle_timer_pre_idle;

/* Idle timer used for timer while entering the idle state */
static const struct device* idle_timer = DEVICE_DT_GET(DT_CHOSEN(zephyr_cortex_m_idle_timer));
#endif /* CONFIG_CORTEX_M_SYSTICK_LPM_TIMER_COUNTER */
#endif /* !CONFIG_CORTEX_M_SYSTICK_LPM_TIMER_NONE */

#if defined(CONFIG_CORTEX_M_SYSTICK_LPM_TIMER_COUNTER)
/**
 * To simplify the driver, implement the callout to Counter API
 * as hooks that would be provided by platform drivers if
 * CONFIG_CORTEX_M_SYSTICK_LPM_TIMER_HOOKS was selected instead.
 */
void z_cms_lptim_hook_on_lpm_entry(uint64_t max_lpm_time_us) {
    struct counter_alarm_cfg cfg = {
        .callback  = NULL,
        .ticks     = counter_us_to_ticks(idle_timer, max_lpm_time_us),
        .user_data = NULL,
        .flags     = 0,
    };

    /**
     * Disable the counter alarm in case it was already running.
     */
    counter_cancel_channel_alarm(idle_timer, 0);

    /* Set the alarm using timer that runs the idle.
     * Needed rump-up/setting time, lower accurency etc. should be
     * included in the exit-latency in the power state definition.
     */
    counter_set_channel_alarm(idle_timer, 0, &cfg);

    /* Store current value of the selected timer to calculate a
     * difference in measurements after exiting the idle state.
     */
    counter_get_value(idle_timer, &idle_timer_pre_idle);
}

uint64_t z_cms_lptim_hook_on_lpm_exit(void) {
    /**
     * Calculate how much time elapsed according to counter.
     */
    uint32_t idle_timer_post;
    uint32_t idle_timer_diff;

    counter_get_value(idle_timer, &idle_timer_post);

    /**
     * Check for counter timer overflow
     * (TODO: this doesn't work for downcounting timers!)
     */
    if (idle_timer_pre_idle > idle_timer_post) {
        idle_timer_diff =
            (counter_get_top_value(idle_timer) - idle_timer_pre_idle) +
            idle_timer_post + 1;
    }
    else {
        idle_timer_diff = idle_timer_post - idle_timer_pre_idle;
    }

    return (uint64_t)counter_ticks_to_us(idle_timer, idle_timer_diff);
}
#endif /* CONFIG_CORTEX_M_SYSTICK_LPM_TIMER_COUNTER */

/* This internal function calculates the amount of HW cycles that have
 * elapsed since the last time the absolute HW cycles counter has been
 * updated. 'cycle_count' may be updated either by the ISR, or when we
 * re-program the SysTick.LOAD register, in sys_clock_set_timeout().
 *
 * Additionally, the function updates the 'overflow_cyc' counter, that
 * holds the amount of elapsed HW cycles due to (possibly) multiple
 * timer wraps (overflows).
 *
 * Prerequisites:
 * - reprogramming of SysTick.LOAD must be clearing the SysTick.COUNTER
 *   register and the 'overflow_cyc' counter.
 * - ISR must be clearing the 'overflow_cyc' counter.
 * - no more than one counter-wrap has occurred between
 *     - the timer reset or the last time the function was called
 *     - and until the current call of the function is completed.
 * - the function is invoked with interrupts disabled.
 */
static uint32_t elapsed(void) {
    uint32_t val1 = SysTick->VAL;   /* A */
    uint32_t ctrl = SysTick->CTRL;  /* B */
    uint32_t val2 = SysTick->VAL;   /* C */

    /* SysTick behavior: The counter wraps after zero automatically.
     * The COUNTFLAG field of the CTRL register is set when it
     * decrements from 1 to 0. Reading the control register
     * automatically clears that field. When a timer is started,
     * count begins at zero then wraps after the first cycle.
     * Reference:
     *  Armv6-m (B3.3.1) https://developer.arm.com/documentation/ddi0419
     *  Armv7-m (B3.3.1) https://developer.arm.com/documentation/ddi0403
     *  Armv8-m (B11.1)  https://developer.arm.com/documentation/ddi0553
     *
     * First, manually wrap/realign val1 and val2 from [0:last_load-1]
     * to [1:last_load]. This allows subsequent code to assume that
     * COUNTFLAG and wrapping occur on the same cycle.
     *
     * If the count wrapped...
     * 1) Before A then COUNTFLAG will be set and val1 >= val2
     * 2) Between A and B then COUNTFLAG will be set and val1 < val2
     * 3) Between B and C then COUNTFLAG will be clear and val1 < val2
     * 4) After C we'll see it next time
     *
     * So the count in val2 is post-wrap and last_load needs to be
     * added if and only if COUNTFLAG is set or val1 < val2.
     */
    if (val1 == 0) {
        val1 = last_load;
    }

    if (val2 == 0) {
        val2 = last_load;
    }

    if ((ctrl & SysTick_CTRL_COUNTFLAG_Msk) || (val1 < val2)) {
        overflow_cyc += last_load;

        /* We know there was a wrap, but we might not have
         * seen it in CTRL, so clear it. */
        (void)SysTick->CTRL;
    }

    return (last_load - val2) + overflow_cyc;
}

/* sys_clock_isr is calling directly from the platform's vectors table.
 * However using ISR_DIRECT_DECLARE() is not so suitable due to possible
 * tracing overflow, so here is a stripped down version of it.
 */
ARCH_ISR_DIAG_OFF
__attribute__((interrupt("IRQ"))) void sys_clock_isr(void) {
    #ifdef CONFIG_TRACING_ISR
    sys_trace_isr_enter();
    #endif /* CONFIG_TRACING_ISR */

    uint32_t dcycles;
    uint32_t dticks;

    /* Update overflow_cyc and clear COUNTFLAG by invoking elapsed() */
    elapsed();

    /* Increment the amount of HW cycles elapsed (complete counter
     * cycles) and announce the progress to the kernel.
     */
    cycle_count += overflow_cyc;
    overflow_cyc = 0;

    #if defined(CONFIG_CORTEX_M_SYSTICK_LPM_TIMER_COUNTER)
    /* Rare case, when the interrupt was triggered, with previously programmed
     * LOAD value, just before entering the idle mode (SysTick is clocked) or right
     * after exiting the idle mode, before executing the procedure in the
     * sys_clock_idle_exit function.
     */
    if (timeout_idle) {
        ISR_DIRECT_PM();
        z_arm_int_exit();

        return;
    }
    #endif /* CONFIG_CORTEX_M_SYSTICK_LPM_TIMER_COUNTER */

    if (IS_ENABLED(CONFIG_TICKLESS_KERNEL)) {
        /* In TICKLESS mode, the SysTick.LOAD is re-programmed
         * in sys_clock_set_timeout(), followed by resetting of
         * the counter (VAL = 0).
         *
         * If a timer wrap occurs right when we re-program LOAD,
         * the ISR is triggered immediately after sys_clock_set_timeout()
         * returns; in that case we shall not increment the cycle_count
         * because the value has been updated before LOAD re-program.
         *
         * We can assess if this is the case by inspecting COUNTFLAG.
         */

        dcycles = (uint32_t)(cycle_count - announced_cycles);
        dticks  = dcycles / CYC_PER_TICK;
        announced_cycles += (dticks * CYC_PER_TICK);
        sys_clock_announce(dticks);
    }
    else {
        sys_clock_announce(1);
    }

    ISR_DIRECT_PM();

    #ifdef CONFIG_TRACING_ISR
    sys_trace_isr_exit();
    #endif /* CONFIG_TRACING_ISR */

    z_arm_int_exit();
}
ARCH_ISR_DIAG_ON

void sys_clock_set_timeout(int32_t ticks, bool idle) {
    /* Fast CPUs and a 24 bit counter mean that even idle systems
     * need to wake up multiple times per second.  If the kernel
     * allows us to miss tick announcements in idle, then shut off
     * the counter. (Note: we can assume if idle==true that
     * interrupts are already disabled)
     */
    if (IS_ENABLED(CONFIG_TICKLESS_KERNEL) && idle && ticks == K_TICKS_FOREVER) {
        SysTick->CTRL &= ~SysTick_CTRL_ENABLE_Msk;
        last_load = TIMER_STOPPED;
        return;
    }

    #if !defined(CONFIG_CORTEX_M_SYSTICK_LPM_TIMER_NONE)
    if (idle) {
        uint64_t timeout_us =
            ((uint64_t)ticks * USEC_PER_SEC) / CONFIG_SYS_CLOCK_TICKS_PER_SEC;

        timeout_idle = true;

        /**
         * Invoke platform-specific layer to configure LPTIM
         * such that system wakes up after timeout elapses.
         */
        z_cms_lptim_hook_on_lpm_entry(timeout_us);

        #if !defined(CONFIG_CORTEX_M_SYSTICK_RESET_BY_LPM)
        /* Store current value of SysTick counter to be able to
         * calculate a difference in measurements after exiting
         * the low-power state.
         */
        cycle_pre_idle = cycle_count + elapsed();
        #else /* CONFIG_CORTEX_M_SYSTICK_RESET_BY_LPM */
        /**
         * SysTick will be placed under reset once we enter
         * low-power mode. Turn it off right now then update
         * the cycle counter now, since we won't be able to
         * to it after waking up.
         */
        sys_clock_disable();

        cycle_count += elapsed();
        overflow_cyc = 0;
        #endif /* !CONFIG_CORTEX_M_SYSTICK_RESET_BY_LPM */
        return;
    }
    #endif /* !CONFIG_CORTEX_M_SYSTICK_LPM_TIMER_NONE */

    #if defined(CONFIG_TICKLESS_KERNEL)
    uint32_t delay;
    uint32_t val1;
    uint32_t val2;
    uint32_t last_load_ = last_load;

    ticks = (ticks == K_TICKS_FOREVER) ? MAX_TICKS : ticks;
    ticks = CLAMP(ticks - 1, 0, (int32_t)MAX_TICKS);

    k_spinlock_key_t key = k_spin_lock(&lock);

    uint32_t pending = elapsed();

    val1 = SysTick->VAL;

    cycle_count += pending;
    overflow_cyc = 0U;

    uint32_t unannounced = (uint32_t)(cycle_count - announced_cycles);

    if ((int32_t)unannounced < 0) {
        /* We haven't announced for more than half the 32-bit
         * wrap duration, because new timeouts keep being set
         * before the existing one fires.  Force an announce
         * to avoid loss of a wrap event, making sure the
         * delay is at least the minimum delay possible.
         */
        last_load = MIN_DELAY;
    }
    else {
        /* Desired delay in the future */
        delay = ticks * CYC_PER_TICK;

        /* Round delay up to next tick boundary */
        delay += unannounced;
        delay = DIV_ROUND_UP(delay, CYC_PER_TICK) * CYC_PER_TICK;
        delay -= unannounced;
        delay = MAX(delay, MIN_DELAY);
        if (delay > MAX_CYCLES) {
            last_load = MAX_CYCLES;
        }
        else {
            last_load = delay;
        }
    }

    val2 = SysTick->VAL;

    SysTick->LOAD = last_load - 1;
    SysTick->VAL  = 0; /* resets timer to last_load */

    /*
     * Add elapsed cycles while computing the new load to cycle_count.
     *
     * Note that comparing val1 and val2 is normaly not good enough to
     * guess if the counter wrapped during this interval. Indeed if val1 is
     * close to LOAD, then there are little chances to catch val2 between
     * val1 and LOAD after a wrap. COUNTFLAG should be checked in addition.
     * But since the load computation is faster than MIN_DELAY, then we
     * don't need to worry about this case.
     */
    if (val1 < val2) {
        cycle_count += (val1 + (last_load_ - val2));
    }
    else {
        cycle_count += (val1 - val2);
    }
    k_spin_unlock(&lock, key);
    #endif
}

uint32_t sys_clock_elapsed(void) {
    if (!IS_ENABLED(CONFIG_TICKLESS_KERNEL)) {
        return (0);
    }

    k_spinlock_key_t key = k_spin_lock(&lock);
    uint32_t unannounced = (uint32_t)(cycle_count - announced_cycles);
    uint32_t cyc = elapsed() + unannounced;

    k_spin_unlock(&lock, key);
    return (cyc / CYC_PER_TICK);
}

uint32_t sys_clock_cycle_get_32(void) {
    k_spinlock_key_t key = k_spin_lock(&lock);
    uint32_t ret = (uint32_t)cycle_count;

    ret += elapsed();
    k_spin_unlock(&lock, key);

    return (ret);
}

#ifdef CONFIG_CORTEX_M_SYSTICK_64BIT_CYCLE_COUNTER
uint64_t sys_clock_cycle_get_64(void) {
    k_spinlock_key_t key = k_spin_lock(&lock);
    uint64_t ret = cycle_count + elapsed();

    k_spin_unlock(&lock, key);
    return ret;
}
#endif

void sys_clock_idle_exit(void) {
    #if !defined(CONFIG_CORTEX_M_SYSTICK_LPM_TIMER_NONE)
    if (timeout_idle) {
        cycle_t systick_diff, missed_cycles;
        uint32_t dcycles, dticks;
        uint64_t systick_us, idle_timer_us;

        #if !defined(CONFIG_CORTEX_M_SYSTICK_RESET_BY_LPM)
        /**
         * Get current value for SysTick and calculate how
         * much time has passed since last measurement.
         */
        systick_diff = cycle_count + elapsed() - cycle_pre_idle;
        systick_us =
            ((uint64_t)systick_diff * USEC_PER_SEC) / sys_clock_hw_cycles_per_sec();
        #else /* CONFIG_CORTEX_M_SYSTICK_RESET_BY_LPM */
        /* SysTick was placed under reset so it didn't tick */
        systick_diff = systick_us = 0;
        #endif /* !CONFIG_CORTEX_M_SYSTICK_RESET_BY_LPM */

        /**
         * Query platform-specific code for elapsed time according to LPTIM.
         */
        idle_timer_us = z_cms_lptim_hook_on_lpm_exit();

        /* Calculate difference in measurements to get how much time
         * the SysTick missed in idle state.
         */
        if (idle_timer_us < systick_us) {
            /* This case is possible, when the time in low power mode is
             * very short or 0. SysTick usually has higher measurement
             * resolution of than the IDLE timer, thus the measurement of
             * passed time since the sys_clock_set_timeout call can be higher.
             */
            missed_cycles = 0;
        }
        else {
            uint64_t measurement_diff_us;

            measurement_diff_us = idle_timer_us - systick_us;
            missed_cycles = (sys_clock_hw_cycles_per_sec() * measurement_diff_us) /
                    USEC_PER_SEC;
        }

        /* Update the cycle counter to include the cycles missed in idle */
        cycle_count += missed_cycles;

        /* Announce the passed ticks to the kernel */
        dcycles = cycle_count + elapsed() - announced_cycles;
        dticks = dcycles / CYC_PER_TICK;
        announced_cycles += dticks * CYC_PER_TICK;
        sys_clock_announce(dticks);

        /* We've alredy performed all needed operations */
        timeout_idle = false;
    }
    #endif /* !CONFIG_CORTEX_M_SYSTICK_LPM_TIMER_NONE */

    if (last_load == TIMER_STOPPED || IS_ENABLED(CONFIG_CORTEX_M_SYSTICK_RESET_BY_LPM)) {
        /* SysTick was stopped or placed under reset.
         * Restart the timer from scratch.
         */
        K_SPINLOCK(&lock) {
            last_load = CYC_PER_TICK;
            SysTick->LOAD = last_load - 1;
            SysTick->VAL = 0; /* resets timer to last_load */
            SysTick->CTRL |= SysTick_CTRL_ENABLE_Msk;
        }
    }
}

void sys_clock_disable(void) {
    SysTick->CTRL &= ~SysTick_CTRL_ENABLE_Msk;
}

static int sys_clock_driver_init(void) {
    NVIC_SetPriority(SysTick_IRQn, _IRQ_PRIO_OFFSET);
    last_load     = CYC_PER_TICK;
    overflow_cyc  = 0UL;
    SysTick->LOAD = last_load - 1;
    SysTick->VAL  = 0UL;                    /* resets timer to last_load */
    SysTick->CTRL |= (SysTick_CTRL_ENABLE_Msk  |
                      SysTick_CTRL_TICKINT_Msk |
                      SysTick_CTRL_CLKSOURCE_Msk);

    return (0);
}

SYS_INIT(sys_clock_driver_init, PRE_KERNEL_2,
         CONFIG_SYSTEM_CLOCK_INIT_PRIORITY);<|MERGE_RESOLUTION|>--- conflicted
+++ resolved
@@ -16,26 +16,20 @@
 #define COUNTER_MAX     0x00FFFFFFUL
 #define TIMER_STOPPED   0xFF000000UL
 
-<<<<<<< HEAD
-#define CYC_PER_TICK    (sys_clock_hw_cycles_per_sec() / CONFIG_SYS_CLOCK_TICKS_PER_SEC)
-#define MAX_TICKS       ((k_ticks_t)(COUNTER_MAX / CYC_PER_TICK) - 1)
-#define MAX_CYCLES      (MAX_TICKS * CYC_PER_TICK)
-=======
 
 #if defined(CONFIG_TIMER_READS_ITS_FREQUENCY_AT_RUNTIME)
 extern unsigned int z_clock_hw_cycles_per_sec;
-#define CYC_PER_TICK (z_clock_hw_cycles_per_sec/CONFIG_SYS_CLOCK_TICKS_PER_SEC)
+#define CYC_PER_TICK (z_clock_hw_cycles_per_sec / CONFIG_SYS_CLOCK_TICKS_PER_SEC)
 #else
-#define CYC_PER_TICK (CONFIG_SYS_CLOCK_HW_CYCLES_PER_SEC/CONFIG_SYS_CLOCK_TICKS_PER_SEC)
+#define CYC_PER_TICK (CONFIG_SYS_CLOCK_HW_CYCLES_PER_SEC / CONFIG_SYS_CLOCK_TICKS_PER_SEC)
 #endif
 
-/* add MAX_TICKS protection */
+/* Add MAX_TICKS protection */
 #define _MAX_TICKS (int)((k_ticks_t)(COUNTER_MAX / CYC_PER_TICK) - 1)
 #define MAX_TICKS ((_MAX_TICKS > 0) ? _MAX_TICKS : 1)
 #define MAX_CYCLES (MAX_TICKS * CYC_PER_TICK)
->>>>>>> ddc43f0d
-
-#if (COUNTER_MAX / CYC_PER_TICK) == 1
+
+#if ((COUNTER_MAX / CYC_PER_TICK) == 1)
 #pragma message("tickless does nothing as CONFIG_SYS_CLOCK_TICKS_PER_SEC too low")
 #endif
 
