/*
 * Copyright (c) 2018 Intel Corporation
 *
 * SPDX-License-Identifier: Apache-2.0
 */
#include <zephyr/init.h>
#include <zephyr/drivers/timer/system_timer.h>
#include <zephyr/sys_clock.h>
#include <zephyr/spinlock.h>
#include <cmsis_core.h>
#include <zephyr/irq.h>
#include <zephyr/sys/util.h>
#include <zephyr/drivers/counter.h>

#define COUNTER_MAX     0x00FFFFFFUL
#define TIMER_STOPPED   0xFF000000UL

#define CYC_PER_TICK    (sys_clock_hw_cycles_per_sec() / CONFIG_SYS_CLOCK_TICKS_PER_SEC)
#define MAX_TICKS       ((k_ticks_t)(COUNTER_MAX / CYC_PER_TICK) - 1)
#define MAX_CYCLES      (MAX_TICKS * CYC_PER_TICK)

/* Minimum cycles in the future to try to program.  Note that this is
 * NOT simply "enough cycles to get the counter read and reprogrammed
 * reliably" -- it becomes the minimum value of the LOAD register, and
 * thus reflects how much time we can reliably see expire between
 * calls to elapsed() to read the COUNTFLAG bit.  So it needs to be
 * set to be larger than the maximum time the interrupt might be
 * masked.  Choosing a fraction of a tick is probably a good enough
 * default, with an absolute minimum of 1k cyc.
 */
#define MIN_DELAY MAX(1024U, ((uint32_t)CYC_PER_TICK / 16U))

#define TICKLESS (IS_ENABLED(CONFIG_TICKLESS_KERNEL))

static struct k_spinlock lock;

static uint32_t last_load;

#ifdef CONFIG_CORTEX_M_SYSTICK_64BIT_CYCLE_COUNTER
#define cycle_t uint64_t
#else
#define cycle_t uint32_t
#endif

/*
 * This local variable holds the amount of SysTick HW cycles elapsed
 * and it is updated in sys_clock_isr() and sys_clock_set_timeout().
 *
 * Note:
 *  At an arbitrary point in time the "current" value of the SysTick
 *  HW timer is calculated as:
 *
 * t = cycle_counter + elapsed();
 */
static cycle_t cycle_count;

/*
 * This local variable holds the amount of elapsed SysTick HW cycles
 * that have been announced to the kernel.
 *
 * Note:
 * Additions/subtractions/comparisons of 64-bits values on 32-bits systems
 * are very cheap. Divisions are not. Make sure the difference between
 * cycle_count and announced_cycles is stored in a 32-bit variable before
 * dividing it by CYC_PER_TICK.
 */
static cycle_t announced_cycles;

/*
 * This local variable holds the amount of elapsed HW cycles due to
 * SysTick timer wraps ('overflows') and is used in the calculation
 * in elapsed() function, as well as in the updates to cycle_count.
 *
 * Note:
 * Each time cycle_count is updated with the value from overflow_cyc,
 * the overflow_cyc must be reset to zero.
 */
static volatile uint32_t overflow_cyc;

#ifdef CONFIG_CORTEX_M_SYSTICK_IDLE_TIMER
/* This local variable indicates that the timeout was set right before
 * entering idle state.
 *
 * It is used for chips that has to use a separate idle timer in such
 * case because the Cortex-m SysTick is not clocked in the low power
 * mode state.
 */
static bool timeout_idle;

/* Cycle counter before entering the idle state. */
static cycle_t cycle_pre_idle;

/* Idle timer value before entering the idle state. */
static uint32_t idle_timer_pre_idle;

/* Idle timer used for timer while entering the idle state */
static const struct device *idle_timer = DEVICE_DT_GET(DT_CHOSEN(zephyr_cortex_m_idle_timer));
#endif /* CONFIG_CORTEX_M_SYSTICK_IDLE_TIMER */

/* This internal function calculates the amount of HW cycles that have
 * elapsed since the last time the absolute HW cycles counter has been
 * updated. 'cycle_count' may be updated either by the ISR, or when we
 * re-program the SysTick.LOAD register, in sys_clock_set_timeout().
 *
 * Additionally, the function updates the 'overflow_cyc' counter, that
 * holds the amount of elapsed HW cycles due to (possibly) multiple
 * timer wraps (overflows).
 *
 * Prerequisites:
 * - reprogramming of SysTick.LOAD must be clearing the SysTick.COUNTER
 *   register and the 'overflow_cyc' counter.
 * - ISR must be clearing the 'overflow_cyc' counter.
 * - no more than one counter-wrap has occurred between
 *     - the timer reset or the last time the function was called
 *     - and until the current call of the function is completed.
 * - the function is invoked with interrupts disabled.
 */
static uint32_t elapsed(void) {
    uint32_t val1 = SysTick->VAL;   /* A */
    uint32_t ctrl = SysTick->CTRL;  /* B */
    uint32_t val2 = SysTick->VAL;   /* C */

    /* SysTick behavior: The counter wraps after zero automatically.
     * The COUNTFLAG field of the CTRL register is set when it
     * decrements from 1 to 0. Reading the control register
     * automatically clears that field. When a timer is started,
     * count begins at zero then wraps after the first cycle.
     * Reference:
     *  Armv6-m (B3.3.1) https://developer.arm.com/documentation/ddi0419
     *  Armv7-m (B3.3.1) https://developer.arm.com/documentation/ddi0403
     *  Armv8-m (B11.1)  https://developer.arm.com/documentation/ddi0553
     *
     * First, manually wrap/realign val1 and val2 from [0:last_load-1]
     * to [1:last_load]. This allows subsequent code to assume that
     * COUNTFLAG and wrapping occur on the same cycle.
     *
     * If the count wrapped...
     * 1) Before A then COUNTFLAG will be set and val1 >= val2
     * 2) Between A and B then COUNTFLAG will be set and val1 < val2
     * 3) Between B and C then COUNTFLAG will be clear and val1 < val2
     * 4) After C we'll see it next time
     *
     * So the count in val2 is post-wrap and last_load needs to be
     * added if and only if COUNTFLAG is set or val1 < val2.
     */
    if (val1 == 0) {
        val1 = last_load;
    }

    if (val2 == 0) {
        val2 = last_load;
    }

    if ((ctrl & SysTick_CTRL_COUNTFLAG_Msk) || (val1 < val2)) {
        overflow_cyc += last_load;

        /* We know there was a wrap, but we might not have
         * seen it in CTRL, so clear it. */
        (void)SysTick->CTRL;
    }

    return (last_load - val2) + overflow_cyc;
}

/* Callout out of platform assembly, not hooked via IRQ_CONNECT... */
<<<<<<< HEAD
void sys_clock_isr(void *arg)
{
	ARG_UNUSED(arg);
	uint32_t dcycles;
	uint32_t dticks;

	/* Update overflow_cyc and clear COUNTFLAG by invoking elapsed() */
	elapsed();

	/* Increment the amount of HW cycles elapsed (complete counter
	 * cycles) and announce the progress to the kernel.
	 */
	cycle_count += overflow_cyc;
	overflow_cyc = 0;

#ifdef CONFIG_CORTEX_M_SYSTICK_IDLE_TIMER
	/* Rare case, when the interrupt was triggered, with previously programmed
	 * LOAD value, just before entering the idle mode (SysTick is clocked) or right
	 * after exiting the idle mode, before executing the procedure in the
	 * sys_clock_idle_exit function.
	 */
	if (timeout_idle) {
		z_arm_int_exit();

		return;
	}
#endif /* CONFIG_CORTEX_M_SYSTICK_IDLE_TIMER */

	if (TICKLESS) {
		/* In TICKLESS mode, the SysTick.LOAD is re-programmed
		 * in sys_clock_set_timeout(), followed by resetting of
		 * the counter (VAL = 0).
		 *
		 * If a timer wrap occurs right when we re-program LOAD,
		 * the ISR is triggered immediately after sys_clock_set_timeout()
		 * returns; in that case we shall not increment the cycle_count
		 * because the value has been updated before LOAD re-program.
		 *
		 * We can assess if this is the case by inspecting COUNTFLAG.
		 */

		dcycles = cycle_count - announced_cycles;
		dticks = dcycles / CYC_PER_TICK;
		announced_cycles += dticks * CYC_PER_TICK;
		sys_clock_announce(dticks);
	} else {
		sys_clock_announce(1);
	}
	z_arm_int_exit();
=======
void sys_clock_isr(void* arg) {
    ARG_UNUSED(arg);
    uint32_t dcycles;
    uint32_t dticks;

    /* Update overflow_cyc and clear COUNTFLAG by invoking elapsed() */
    elapsed();

    /* Increment the amount of HW cycles elapsed (complete counter
     * cycles) and announce the progress to the kernel.
     */
    cycle_count += overflow_cyc;
    overflow_cyc = 0;

    if (TICKLESS) {
        /* In TICKLESS mode, the SysTick.LOAD is re-programmed
         * in sys_clock_set_timeout(), followed by resetting of
         * the counter (VAL = 0).
         *
         * If a timer wrap occurs right when we re-program LOAD,
         * the ISR is triggered immediately after sys_clock_set_timeout()
         * returns; in that case we shall not increment the cycle_count
         * because the value has been updated before LOAD re-program.
         *
         * We can assess if this is the case by inspecting COUNTFLAG.
         */

        dcycles = (uint32_t)(cycle_count - announced_cycles);
        dticks  = dcycles / CYC_PER_TICK;
        announced_cycles += (dticks * CYC_PER_TICK);
        sys_clock_announce(dticks);
    }
    else {
        sys_clock_announce(1);
    }

    z_arm_int_exit();
>>>>>>> 02f3f096
}

void sys_clock_set_timeout(int32_t ticks, bool idle) {
    /* Fast CPUs and a 24 bit counter mean that even idle systems
     * need to wake up multiple times per second.  If the kernel
     * allows us to miss tick announcements in idle, then shut off
     * the counter. (Note: we can assume if idle==true that
     * interrupts are already disabled)
     */
    if (IS_ENABLED(CONFIG_TICKLESS_KERNEL) && idle && ticks == K_TICKS_FOREVER) {
        SysTick->CTRL &= ~SysTick_CTRL_ENABLE_Msk;
        last_load = TIMER_STOPPED;
        return;
    }

#ifdef CONFIG_CORTEX_M_SYSTICK_IDLE_TIMER
	if (idle) {
		uint64_t timeout_us =
			((uint64_t)ticks * USEC_PER_SEC) / CONFIG_SYS_CLOCK_TICKS_PER_SEC;
		struct counter_alarm_cfg cfg = {
			.callback = NULL,
			.ticks = counter_us_to_ticks(idle_timer, timeout_us),
			.user_data = NULL,
			.flags = 0,
		};

		timeout_idle = true;

		/* Set the alarm using timer that runs the idle.
		 * Needed rump-up/setting time, lower accurency etc. should be
		 * included in the exit-latency in the power state definition.
		 */
		counter_cancel_channel_alarm(idle_timer, 0);
		counter_set_channel_alarm(idle_timer, 0, &cfg);

		/* Store current values to calculate a difference in
		 * measurements after exiting the idle state.
		 */
		counter_get_value(idle_timer, &idle_timer_pre_idle);
		cycle_pre_idle = cycle_count + elapsed();

		return;
	}
#endif /* CONFIG_CORTEX_M_SYSTICK_IDLE_TIMER */

#if defined(CONFIG_TICKLESS_KERNEL)
    uint32_t delay;
    uint32_t val1;
    uint32_t val2;
    uint32_t last_load_ = last_load;

    ticks = (ticks == K_TICKS_FOREVER) ? MAX_TICKS : ticks;
    ticks = CLAMP(ticks - 1, 0, (int32_t)MAX_TICKS);

    k_spinlock_key_t key = k_spin_lock(&lock);

    uint32_t pending = elapsed();

    val1 = SysTick->VAL;

    cycle_count += pending;
    overflow_cyc = 0U;

    uint32_t unannounced = (uint32_t)(cycle_count - announced_cycles);

    if ((int32_t)unannounced < 0) {
        /* We haven't announced for more than half the 32-bit
         * wrap duration, because new timeouts keep being set
         * before the existing one fires.  Force an announce
         * to avoid loss of a wrap event, making sure the
         * delay is at least the minimum delay possible.
         */
        last_load = MIN_DELAY;
    }
    else {
        /* Desired delay in the future */
        delay = ticks * CYC_PER_TICK;

        /* Round delay up to next tick boundary */
        delay += unannounced;
        delay = DIV_ROUND_UP(delay, CYC_PER_TICK) * CYC_PER_TICK;
        delay -= unannounced;
        delay = MAX(delay, MIN_DELAY);
        if (delay > MAX_CYCLES) {
            last_load = MAX_CYCLES;
        }
        else {
            last_load = delay;
        }
    }

    val2 = SysTick->VAL;

    SysTick->LOAD = last_load - 1;
    SysTick->VAL  = 0; /* resets timer to last_load */

    /*
     * Add elapsed cycles while computing the new load to cycle_count.
     *
     * Note that comparing val1 and val2 is normaly not good enough to
     * guess if the counter wrapped during this interval. Indeed if val1 is
     * close to LOAD, then there are little chances to catch val2 between
     * val1 and LOAD after a wrap. COUNTFLAG should be checked in addition.
     * But since the load computation is faster than MIN_DELAY, then we
     * don't need to worry about this case.
     */
    if (val1 < val2) {
        cycle_count += (val1 + (last_load_ - val2));
    }
    else {
        cycle_count += (val1 - val2);
    }
    k_spin_unlock(&lock, key);
#endif
}

uint32_t sys_clock_elapsed(void) {
    if (!TICKLESS) {
        return 0;
    }

    k_spinlock_key_t key = k_spin_lock(&lock);
    uint32_t unannounced = (uint32_t)(cycle_count - announced_cycles);
    uint32_t cyc = elapsed() + unannounced;

    k_spin_unlock(&lock, key);
    return cyc / CYC_PER_TICK;
}

uint32_t sys_clock_cycle_get_32(void) {
    k_spinlock_key_t key = k_spin_lock(&lock);
    uint32_t ret = (uint32_t)cycle_count;

    ret += elapsed();
    k_spin_unlock(&lock, key);

    return (ret);
}

#ifdef CONFIG_CORTEX_M_SYSTICK_64BIT_CYCLE_COUNTER
uint64_t sys_clock_cycle_get_64(void) {
    k_spinlock_key_t key = k_spin_lock(&lock);
    uint64_t ret = cycle_count + elapsed();

    k_spin_unlock(&lock, key);
    return ret;
}
#endif

<<<<<<< HEAD
void sys_clock_idle_exit(void)
{
#ifdef CONFIG_CORTEX_M_SYSTICK_IDLE_TIMER
	if (timeout_idle) {
		cycle_t systick_diff, missed_cycles;
		uint32_t idle_timer_diff, idle_timer_post, dcycles, dticks;
		uint64_t systick_us, idle_timer_us, measurement_diff_us;

		/* Get current values for both timers */
		counter_get_value(idle_timer, &idle_timer_post);
		systick_diff = cycle_count + elapsed() - cycle_pre_idle;

		/* Calculate has much time has pasted since last measurement for both timers */
		idle_timer_diff = idle_timer_post - idle_timer_pre_idle;
		idle_timer_us = counter_ticks_to_us(idle_timer, idle_timer_diff);
		systick_us =
			((uint64_t)systick_diff * USEC_PER_SEC) / sys_clock_hw_cycles_per_sec();

		/* Calculate difference in measurements to get how much time
		 * the SysTick missed in idle state.
		 */
		measurement_diff_us = idle_timer_us - systick_us;
		missed_cycles =
			(sys_clock_hw_cycles_per_sec() * measurement_diff_us) / USEC_PER_SEC;

		/* Update the cycle counter to include the cycles missed in idle */
		cycle_count += missed_cycles;

		/* Announce the passed ticks to the kernel */
		dcycles = cycle_count + elapsed() - announced_cycles;
		dticks = dcycles / CYC_PER_TICK;
		announced_cycles += dticks * CYC_PER_TICK;
		sys_clock_announce(dticks);

		/* We've alredy performed all needed operations */
		timeout_idle = false;
	}
#endif /* CONFIG_CORTEX_M_SYSTICK_IDLE_TIMER */

	if (last_load == TIMER_STOPPED) {
		SysTick->CTRL |= SysTick_CTRL_ENABLE_Msk;
	}
=======
void sys_clock_idle_exit(void) {
    if (last_load == TIMER_STOPPED) {
        SysTick->CTRL |= SysTick_CTRL_ENABLE_Msk;
    }
>>>>>>> 02f3f096
}

void sys_clock_disable(void) {
    SysTick->CTRL &= ~SysTick_CTRL_ENABLE_Msk;
}

static int sys_clock_driver_init(void) {
    NVIC_SetPriority(SysTick_IRQn, _IRQ_PRIO_OFFSET);
    last_load     = CYC_PER_TICK;
    overflow_cyc  = 0U;
    SysTick->LOAD = last_load - 1;
    SysTick->VAL  = 0; /* resets timer to last_load */
    SysTick->CTRL |= (SysTick_CTRL_ENABLE_Msk  |
                      SysTick_CTRL_TICKINT_Msk |
                      SysTick_CTRL_CLKSOURCE_Msk);

    return (0);
}

SYS_INIT(sys_clock_driver_init, PRE_KERNEL_2,
         CONFIG_SYSTEM_CLOCK_INIT_PRIORITY);<|MERGE_RESOLUTION|>--- conflicted
+++ resolved
@@ -94,7 +94,7 @@
 static uint32_t idle_timer_pre_idle;
 
 /* Idle timer used for timer while entering the idle state */
-static const struct device *idle_timer = DEVICE_DT_GET(DT_CHOSEN(zephyr_cortex_m_idle_timer));
+static const struct device* idle_timer = DEVICE_DT_GET(DT_CHOSEN(zephyr_cortex_m_idle_timer));
 #endif /* CONFIG_CORTEX_M_SYSTICK_IDLE_TIMER */
 
 /* This internal function calculates the amount of HW cycles that have
@@ -163,57 +163,6 @@
 }
 
 /* Callout out of platform assembly, not hooked via IRQ_CONNECT... */
-<<<<<<< HEAD
-void sys_clock_isr(void *arg)
-{
-	ARG_UNUSED(arg);
-	uint32_t dcycles;
-	uint32_t dticks;
-
-	/* Update overflow_cyc and clear COUNTFLAG by invoking elapsed() */
-	elapsed();
-
-	/* Increment the amount of HW cycles elapsed (complete counter
-	 * cycles) and announce the progress to the kernel.
-	 */
-	cycle_count += overflow_cyc;
-	overflow_cyc = 0;
-
-#ifdef CONFIG_CORTEX_M_SYSTICK_IDLE_TIMER
-	/* Rare case, when the interrupt was triggered, with previously programmed
-	 * LOAD value, just before entering the idle mode (SysTick is clocked) or right
-	 * after exiting the idle mode, before executing the procedure in the
-	 * sys_clock_idle_exit function.
-	 */
-	if (timeout_idle) {
-		z_arm_int_exit();
-
-		return;
-	}
-#endif /* CONFIG_CORTEX_M_SYSTICK_IDLE_TIMER */
-
-	if (TICKLESS) {
-		/* In TICKLESS mode, the SysTick.LOAD is re-programmed
-		 * in sys_clock_set_timeout(), followed by resetting of
-		 * the counter (VAL = 0).
-		 *
-		 * If a timer wrap occurs right when we re-program LOAD,
-		 * the ISR is triggered immediately after sys_clock_set_timeout()
-		 * returns; in that case we shall not increment the cycle_count
-		 * because the value has been updated before LOAD re-program.
-		 *
-		 * We can assess if this is the case by inspecting COUNTFLAG.
-		 */
-
-		dcycles = cycle_count - announced_cycles;
-		dticks = dcycles / CYC_PER_TICK;
-		announced_cycles += dticks * CYC_PER_TICK;
-		sys_clock_announce(dticks);
-	} else {
-		sys_clock_announce(1);
-	}
-	z_arm_int_exit();
-=======
 void sys_clock_isr(void* arg) {
     ARG_UNUSED(arg);
     uint32_t dcycles;
@@ -227,6 +176,19 @@
      */
     cycle_count += overflow_cyc;
     overflow_cyc = 0;
+
+    #ifdef CONFIG_CORTEX_M_SYSTICK_IDLE_TIMER
+    /* Rare case, when the interrupt was triggered, with previously programmed
+     * LOAD value, just before entering the idle mode (SysTick is clocked) or right
+     * after exiting the idle mode, before executing the procedure in the
+     * sys_clock_idle_exit function.
+     */
+    if (timeout_idle) {
+        z_arm_int_exit();
+
+        return;
+    }
+    #endif /* CONFIG_CORTEX_M_SYSTICK_IDLE_TIMER */
 
     if (TICKLESS) {
         /* In TICKLESS mode, the SysTick.LOAD is re-programmed
@@ -251,7 +213,6 @@
     }
 
     z_arm_int_exit();
->>>>>>> 02f3f096
 }
 
 void sys_clock_set_timeout(int32_t ticks, bool idle) {
@@ -267,35 +228,34 @@
         return;
     }
 
-#ifdef CONFIG_CORTEX_M_SYSTICK_IDLE_TIMER
-	if (idle) {
-		uint64_t timeout_us =
-			((uint64_t)ticks * USEC_PER_SEC) / CONFIG_SYS_CLOCK_TICKS_PER_SEC;
-		struct counter_alarm_cfg cfg = {
-			.callback = NULL,
-			.ticks = counter_us_to_ticks(idle_timer, timeout_us),
-			.user_data = NULL,
-			.flags = 0,
-		};
-
-		timeout_idle = true;
-
-		/* Set the alarm using timer that runs the idle.
-		 * Needed rump-up/setting time, lower accurency etc. should be
-		 * included in the exit-latency in the power state definition.
-		 */
-		counter_cancel_channel_alarm(idle_timer, 0);
-		counter_set_channel_alarm(idle_timer, 0, &cfg);
-
-		/* Store current values to calculate a difference in
-		 * measurements after exiting the idle state.
-		 */
-		counter_get_value(idle_timer, &idle_timer_pre_idle);
-		cycle_pre_idle = cycle_count + elapsed();
-
-		return;
-	}
-#endif /* CONFIG_CORTEX_M_SYSTICK_IDLE_TIMER */
+    #ifdef CONFIG_CORTEX_M_SYSTICK_IDLE_TIMER
+    if (idle) {
+        uint64_t timeout_us = (((uint64_t)ticks * USEC_PER_SEC) / CONFIG_SYS_CLOCK_TICKS_PER_SEC);
+        struct counter_alarm_cfg cfg = {
+            .callback  = NULL,
+            .ticks     = counter_us_to_ticks(idle_timer, timeout_us),
+            .user_data = NULL,
+            .flags     = 0,
+        };
+
+        timeout_idle = true;
+
+        /* Set the alarm using timer that runs the idle.
+         * Needed rump-up/setting time, lower accurency etc. should be
+         * included in the exit-latency in the power state definition.
+         */
+        counter_cancel_channel_alarm(idle_timer, 0);
+        counter_set_channel_alarm(idle_timer, 0, &cfg);
+
+        /* Store current values to calculate a difference in
+         * measurements after exiting the idle state.
+         */
+        counter_get_value(idle_timer, &idle_timer_pre_idle);
+        cycle_pre_idle = cycle_count + elapsed();
+
+        return;
+    }
+    #endif /* CONFIG_CORTEX_M_SYSTICK_IDLE_TIMER */
 
 #if defined(CONFIG_TICKLESS_KERNEL)
     uint32_t delay;
@@ -401,55 +361,45 @@
 }
 #endif
 
-<<<<<<< HEAD
-void sys_clock_idle_exit(void)
-{
-#ifdef CONFIG_CORTEX_M_SYSTICK_IDLE_TIMER
-	if (timeout_idle) {
-		cycle_t systick_diff, missed_cycles;
-		uint32_t idle_timer_diff, idle_timer_post, dcycles, dticks;
-		uint64_t systick_us, idle_timer_us, measurement_diff_us;
-
-		/* Get current values for both timers */
-		counter_get_value(idle_timer, &idle_timer_post);
-		systick_diff = cycle_count + elapsed() - cycle_pre_idle;
-
-		/* Calculate has much time has pasted since last measurement for both timers */
-		idle_timer_diff = idle_timer_post - idle_timer_pre_idle;
-		idle_timer_us = counter_ticks_to_us(idle_timer, idle_timer_diff);
-		systick_us =
-			((uint64_t)systick_diff * USEC_PER_SEC) / sys_clock_hw_cycles_per_sec();
-
-		/* Calculate difference in measurements to get how much time
-		 * the SysTick missed in idle state.
-		 */
-		measurement_diff_us = idle_timer_us - systick_us;
-		missed_cycles =
-			(sys_clock_hw_cycles_per_sec() * measurement_diff_us) / USEC_PER_SEC;
-
-		/* Update the cycle counter to include the cycles missed in idle */
-		cycle_count += missed_cycles;
-
-		/* Announce the passed ticks to the kernel */
-		dcycles = cycle_count + elapsed() - announced_cycles;
-		dticks = dcycles / CYC_PER_TICK;
-		announced_cycles += dticks * CYC_PER_TICK;
-		sys_clock_announce(dticks);
-
-		/* We've alredy performed all needed operations */
-		timeout_idle = false;
-	}
-#endif /* CONFIG_CORTEX_M_SYSTICK_IDLE_TIMER */
-
-	if (last_load == TIMER_STOPPED) {
-		SysTick->CTRL |= SysTick_CTRL_ENABLE_Msk;
-	}
-=======
 void sys_clock_idle_exit(void) {
+    #ifdef CONFIG_CORTEX_M_SYSTICK_IDLE_TIMER
+    if (timeout_idle) {
+        cycle_t  systick_diff, missed_cycles;
+        uint32_t idle_timer_diff, idle_timer_post, dcycles, dticks;
+        uint64_t systick_us, idle_timer_us, measurement_diff_us;
+
+        /* Get current values for both timers */
+        counter_get_value(idle_timer, &idle_timer_post);
+        systick_diff = cycle_count + elapsed() - cycle_pre_idle;
+
+        /* Calculate has much time has pasted since last measurement for both timers */
+        idle_timer_diff = idle_timer_post - idle_timer_pre_idle;
+        idle_timer_us   = counter_ticks_to_us(idle_timer, idle_timer_diff);
+        systick_us      = ((uint64_t)systick_diff * USEC_PER_SEC) / sys_clock_hw_cycles_per_sec();
+
+        /* Calculate difference in measurements to get how much time
+         * the SysTick missed in idle state.
+         */
+        measurement_diff_us = idle_timer_us - systick_us;
+        missed_cycles       = (sys_clock_hw_cycles_per_sec() * measurement_diff_us) / USEC_PER_SEC;
+
+        /* Update the cycle counter to include the cycles missed in idle */
+        cycle_count += missed_cycles;
+
+        /* Announce the passed ticks to the kernel */
+        dcycles = cycle_count + elapsed() - announced_cycles;
+        dticks  = dcycles / CYC_PER_TICK;
+        announced_cycles += dticks * CYC_PER_TICK;
+        sys_clock_announce(dticks);
+
+        /* We've alredy performed all needed operations */
+        timeout_idle = false;
+    }
+    #endif /* CONFIG_CORTEX_M_SYSTICK_IDLE_TIMER */
+
     if (last_load == TIMER_STOPPED) {
         SysTick->CTRL |= SysTick_CTRL_ENABLE_Msk;
     }
->>>>>>> 02f3f096
 }
 
 void sys_clock_disable(void) {
