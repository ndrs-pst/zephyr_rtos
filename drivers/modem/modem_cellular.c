--- conflicted
+++ resolved
@@ -2027,7 +2027,6 @@
             *status = data->registration_status_lte;
             break;
 
-<<<<<<< HEAD
         default :
             ret = -ENODATA;
             break;
@@ -2043,12 +2042,6 @@
     if ((apn == NULL) || (*apn == '\0')) {
         return (-EINVAL);
     }
-=======
-static int modem_cellular_pm_action(const struct device *dev, enum pm_device_action action)
-{
-	struct modem_cellular_data *data = (struct modem_cellular_data *)dev->data;
-	int ret;
->>>>>>> a8bf08bf
 
     if (strlen(apn) >= MODEM_CELLULAR_DATA_APN_LEN) {
         return (-EINVAL);
@@ -2109,7 +2102,6 @@
     .set_callback = modem_cellular_set_callback,
 };
 
-#ifdef CONFIG_PM_DEVICE
 static int modem_cellular_pm_action(const struct device* dev, enum pm_device_action action) {
     struct modem_cellular_data* data = dev->data;
     int ret;
@@ -2120,7 +2112,6 @@
             ret = 0;
             break;
 
-<<<<<<< HEAD
         case PM_DEVICE_ACTION_SUSPEND :
             modem_cellular_delegate_event(data, MODEM_CELLULAR_EVENT_SUSPEND);
             ret = k_sem_take(&data->suspended_sem, K_SECONDS(30));
@@ -2133,7 +2124,6 @@
 
     return (ret);
 }
-#endif /* CONFIG_PM_DEVICE */
 
 static void net_mgmt_event_handler(struct net_mgmt_event_callback* cb, uint64_t mgmt_event,
                                    struct net_if* iface) {
@@ -2284,143 +2274,7 @@
 
     modem_cellular_init_apn(data);
 
-    #ifndef CONFIG_PM_DEVICE
-    modem_cellular_delegate_event(data, MODEM_CELLULAR_EVENT_RESUME);
-    #else
-    pm_device_init_suspended(dev);
-    #endif /* CONFIG_PM_DEVICE */
-
-    return (0);
-=======
-	modem_chat_script_init(&data->apn_script);
-	modem_chat_script_set_name(&data->apn_script, "modem_celullar_set_apn");
-	modem_chat_script_set_abort_matches(&data->apn_script,
-					    abort_matches,
-					    ARRAY_SIZE(abort_matches));
-	modem_chat_script_set_timeout(&data->apn_script, 1);
-	modem_chat_script_set_callback(&data->apn_script,
-				       modem_cellular_chat_callback_handler);
-}
-
-static int modem_cellular_init(const struct device *dev)
-{
-	struct modem_cellular_data *data = (struct modem_cellular_data *)dev->data;
-	struct modem_cellular_config *config = (struct modem_cellular_config *)dev->config;
-
-	data->dev = dev;
-
-	k_mutex_init(&data->api_lock);
-	k_work_init_delayable(&data->timeout_work, modem_cellular_timeout_handler);
-
-	k_work_init(&data->event_dispatch_work, modem_cellular_event_dispatch_handler);
-	ring_buf_init(&data->event_rb, sizeof(data->event_buf), data->event_buf);
-
-	k_sem_init(&data->suspended_sem, 0, 1);
-
-	if (modem_cellular_gpio_is_enabled(&config->wake_gpio)) {
-		gpio_pin_configure_dt(&config->wake_gpio, GPIO_OUTPUT_INACTIVE);
-	}
-
-	if (modem_cellular_gpio_is_enabled(&config->power_gpio)) {
-		gpio_pin_configure_dt(&config->power_gpio, GPIO_OUTPUT_INACTIVE);
-	}
-
-	if (modem_cellular_gpio_is_enabled(&config->reset_gpio)) {
-		gpio_pin_configure_dt(&config->reset_gpio, GPIO_OUTPUT_ACTIVE);
-	}
-
-	{
-		const struct modem_backend_uart_config uart_backend_config = {
-			.uart = config->uart,
-			.receive_buf = data->uart_backend_receive_buf,
-			.receive_buf_size = ARRAY_SIZE(data->uart_backend_receive_buf),
-			.transmit_buf = data->uart_backend_transmit_buf,
-			.transmit_buf_size = ARRAY_SIZE(data->uart_backend_transmit_buf),
-		};
-
-		data->uart_pipe = modem_backend_uart_init(&data->uart_backend,
-							  &uart_backend_config);
-
-		data->cmd_pipe = NULL;
-	}
-
-	{
-		const struct modem_cmux_config cmux_config = {
-			.callback = modem_cellular_cmux_handler,
-			.user_data = data,
-			.receive_buf = data->cmux_receive_buf,
-			.receive_buf_size = ARRAY_SIZE(data->cmux_receive_buf),
-			.transmit_buf = data->cmux_transmit_buf,
-			.transmit_buf_size = ARRAY_SIZE(data->cmux_transmit_buf),
-		};
-
-		modem_cmux_init(&data->cmux, &cmux_config);
-	}
-
-	{
-		const struct modem_cmux_dlci_config dlci1_config = {
-			.dlci_address = 1,
-			.receive_buf = data->dlci1_receive_buf,
-			.receive_buf_size = ARRAY_SIZE(data->dlci1_receive_buf),
-		};
-
-		data->dlci1_pipe = modem_cmux_dlci_init(&data->cmux, &data->dlci1,
-							&dlci1_config);
-	}
-
-	{
-		const struct modem_cmux_dlci_config dlci2_config = {
-			.dlci_address = 2,
-			.receive_buf = data->dlci2_receive_buf,
-			.receive_buf_size = ARRAY_SIZE(data->dlci2_receive_buf),
-		};
-
-		data->dlci2_pipe = modem_cmux_dlci_init(&data->cmux, &data->dlci2,
-							&dlci2_config);
-	}
-
-	for (uint8_t i = 0; i < config->user_pipes_size; i++) {
-		struct modem_cellular_user_pipe *user_pipe = &config->user_pipes[i];
-		const struct modem_cmux_dlci_config user_dlci_config = {
-			.dlci_address = user_pipe->dlci_address,
-			.receive_buf = user_pipe->dlci_receive_buf,
-			.receive_buf_size = user_pipe->dlci_receive_buf_size,
-		};
-
-		user_pipe->pipe = modem_cmux_dlci_init(&data->cmux, &user_pipe->dlci,
-						       &user_dlci_config);
-
-		modem_pipelink_init(user_pipe->pipelink, user_pipe->pipe);
-	}
-
-	{
-		const struct modem_chat_config chat_config = {
-			.user_data = data,
-			.receive_buf = data->chat_receive_buf,
-			.receive_buf_size = ARRAY_SIZE(data->chat_receive_buf),
-			.delimiter = data->chat_delimiter,
-			.delimiter_size = strlen(data->chat_delimiter),
-			.filter = data->chat_filter,
-			.filter_size = data->chat_filter ? strlen(data->chat_filter) : 0,
-			.argv = data->chat_argv,
-			.argv_size = ARRAY_SIZE(data->chat_argv),
-			.unsol_matches = unsol_matches,
-			.unsol_matches_size = ARRAY_SIZE(unsol_matches),
-		};
-
-		modem_chat_init(&data->chat, &chat_config);
-	}
-
-	{
-		net_mgmt_init_event_callback(&data->net_mgmt_event_callback, net_mgmt_event_handler,
-					     NET_EVENT_PPP_PHASE_DEAD);
-		net_mgmt_add_event_callback(&data->net_mgmt_event_callback);
-	}
-
-	modem_cellular_init_apn(data);
-
-	return pm_device_driver_init(dev, modem_cellular_pm_action);
->>>>>>> a8bf08bf
+    return pm_device_driver_init(dev, modem_cellular_pm_action);
 }
 
 /*
