/*
 * Copyright (c) 2023 Bjarki Arge Andreasen
 *
 * SPDX-License-Identifier: Apache-2.0
 */

#include <zephyr/kernel.h>
#include <zephyr/device.h>
#include <zephyr/drivers/gpio.h>
#include <zephyr/drivers/cellular.h>
#include <zephyr/modem/chat.h>
#include <zephyr/modem/cmux.h>
#include <zephyr/modem/pipe.h>
#include <zephyr/modem/ppp.h>
#include <zephyr/modem/backend/uart.h>
#include <zephyr/net/ppp.h>
#include <zephyr/pm/device.h>
#include <zephyr/sys/atomic.h>

#include <zephyr/logging/log.h>
LOG_MODULE_REGISTER(modem_cellular, CONFIG_MODEM_LOG_LEVEL);

#include <string.h>
#include <stdlib.h>

#define MODEM_CELLULAR_PERIODIC_SCRIPT_TIMEOUT \
    K_MSEC(CONFIG_MODEM_CELLULAR_PERIODIC_SCRIPT_MS)

#define MODEM_CELLULAR_DATA_IMEI_LEN         (15)
#define MODEM_CELLULAR_DATA_MODEL_ID_LEN     (64)
#define MODEM_CELLULAR_DATA_IMSI_LEN         (22)
#define MODEM_CELLULAR_DATA_ICCID_LEN        (22)
#define MODEM_CELLULAR_DATA_MANUFACTURER_LEN (64)
#define MODEM_CELLULAR_DATA_FW_VERSION_LEN   (64)

/* Magic constants */
#define CSQ_RSSI_UNKNOWN                     (99)
#define CESQ_RSRP_UNKNOWN                    (255)
#define CESQ_RSRQ_UNKNOWN                    (255)

/* Magic numbers to units conversions */
#define CSQ_RSSI_TO_DB(v) (-113 + (2 * (rssi)))
#define CESQ_RSRP_TO_DB(v) (-140 + (v))
#define CESQ_RSRQ_TO_DB(v) (-20 + ((v) / 2))

enum modem_cellular_state {
    MODEM_CELLULAR_STATE_IDLE = 0,
    MODEM_CELLULAR_STATE_RESET_PULSE,
    MODEM_CELLULAR_STATE_POWER_ON_PULSE,
    MODEM_CELLULAR_STATE_AWAIT_POWER_ON,
    MODEM_CELLULAR_STATE_RUN_INIT_SCRIPT,
    MODEM_CELLULAR_STATE_CONNECT_CMUX,
    MODEM_CELLULAR_STATE_OPEN_DLCI1,
    MODEM_CELLULAR_STATE_OPEN_DLCI2,
    MODEM_CELLULAR_STATE_RUN_DIAL_SCRIPT,
    MODEM_CELLULAR_STATE_AWAIT_REGISTERED,
    MODEM_CELLULAR_STATE_CARRIER_ON,
    MODEM_CELLULAR_STATE_INIT_POWER_OFF,
    MODEM_CELLULAR_STATE_POWER_OFF_PULSE,
    MODEM_CELLULAR_STATE_AWAIT_POWER_OFF
};

enum modem_cellular_event {
    MODEM_CELLULAR_EVENT_RESUME = 0,
    MODEM_CELLULAR_EVENT_SUSPEND,
    MODEM_CELLULAR_EVENT_SCRIPT_SUCCESS,
    MODEM_CELLULAR_EVENT_SCRIPT_FAILED,
    MODEM_CELLULAR_EVENT_CMUX_CONNECTED,
    MODEM_CELLULAR_EVENT_DLCI1_OPENED,
    MODEM_CELLULAR_EVENT_DLCI2_OPENED,
    MODEM_CELLULAR_EVENT_TIMEOUT,
    MODEM_CELLULAR_EVENT_REGISTERED,
    MODEM_CELLULAR_EVENT_DEREGISTERED,
    MODEM_CELLULAR_EVENT_BUS_OPENED,
    MODEM_CELLULAR_EVENT_BUS_CLOSED
};

struct modem_cellular_data {
    /* UART backend */
    struct modem_pipe*        uart_pipe;
    struct modem_backend_uart uart_backend;
    uint8_t                   uart_backend_receive_buf[512];
    uint8_t                   uart_backend_transmit_buf[512];

    /* CMUX */
    struct modem_cmux      cmux;
    uint8_t                cmux_receive_buf[128];
    uint8_t                cmux_transmit_buf[256];
    struct modem_cmux_dlci dlci1;
    struct modem_cmux_dlci dlci2;
    struct modem_pipe*     dlci1_pipe;
    struct modem_pipe*     dlci2_pipe;
    uint8_t                dlci1_receive_buf[128];
    uint8_t                dlci2_receive_buf[256];

    /* Modem chat */
    struct modem_chat chat;
    uint8_t           chat_receive_buf[128];
    uint8_t           chat_delimiter[1];
    uint8_t           chat_filter[1];
    uint8_t*          chat_argv[32];

    /* Status */
    uint8_t registration_status_gsm;
    uint8_t registration_status_gprs;
    uint8_t registration_status_lte;
    uint8_t rssi;
    uint8_t rsrp;
    uint8_t rsrq;
    uint8_t imei[MODEM_CELLULAR_DATA_IMEI_LEN];
    uint8_t model_id[MODEM_CELLULAR_DATA_MODEL_ID_LEN];
    uint8_t imsi[MODEM_CELLULAR_DATA_IMSI_LEN];
    uint8_t iccid[MODEM_CELLULAR_DATA_ICCID_LEN];
    uint8_t manufacturer[MODEM_CELLULAR_DATA_MANUFACTURER_LEN];
    uint8_t fw_version[MODEM_CELLULAR_DATA_FW_VERSION_LEN];

    /* PPP */
    struct modem_ppp* ppp;

    enum modem_cellular_state state;
    const struct device*      dev;
    struct k_work_delayable   timeout_work;

    /* Power management */
    struct k_sem suspended_sem;

    /* Event dispatcher */
    struct k_work   event_dispatch_work;
    uint8_t         event_buf[8];
    struct ring_buf event_rb;
    struct k_mutex  event_rb_lock;
};

struct modem_cellular_config {
    const struct device *uart;
    const struct gpio_dt_spec power_gpio;
    const struct gpio_dt_spec reset_gpio;
    const uint16_t power_pulse_duration_ms;
    const uint16_t reset_pulse_duration_ms;
    const uint16_t startup_time_ms;
    const uint16_t shutdown_time_ms;
    const bool autostarts;
    const struct modem_chat_script *init_chat_script;
    const struct modem_chat_script *dial_chat_script;
    const struct modem_chat_script *periodic_chat_script;
};

static char const* modem_cellular_state_str(enum modem_cellular_state state) {
    switch (state) {
        case MODEM_CELLULAR_STATE_IDLE :
            return "idle";

        case MODEM_CELLULAR_STATE_RESET_PULSE :
            return "reset pulse";

        case MODEM_CELLULAR_STATE_POWER_ON_PULSE :
            return "power pulse";

        case MODEM_CELLULAR_STATE_AWAIT_POWER_ON :
            return "await power on";

        case MODEM_CELLULAR_STATE_RUN_INIT_SCRIPT :
            return "run init script";

        case MODEM_CELLULAR_STATE_CONNECT_CMUX :
            return "connect cmux";

        case MODEM_CELLULAR_STATE_OPEN_DLCI1 :
            return "open dlci1";

        case MODEM_CELLULAR_STATE_OPEN_DLCI2 :
            return "open dlci2";

        case MODEM_CELLULAR_STATE_AWAIT_REGISTERED :
            return "await registered";

        case MODEM_CELLULAR_STATE_RUN_DIAL_SCRIPT :
            return "run dial script";

        case MODEM_CELLULAR_STATE_CARRIER_ON :
            return "carrier on";

        case MODEM_CELLULAR_STATE_INIT_POWER_OFF :
            return "init power off";

        case MODEM_CELLULAR_STATE_POWER_OFF_PULSE :
            return "power off pulse";

        case MODEM_CELLULAR_STATE_AWAIT_POWER_OFF :
            return "await power off";
    }

    return "";
}

static char const* modem_cellular_event_str(enum modem_cellular_event event) {
    switch (event) {
        case MODEM_CELLULAR_EVENT_RESUME :
            return "resume";

        case MODEM_CELLULAR_EVENT_SUSPEND :
            return "suspend";

        case MODEM_CELLULAR_EVENT_SCRIPT_SUCCESS :
            return "script success";

        case MODEM_CELLULAR_EVENT_SCRIPT_FAILED :
            return "script failed";

        case MODEM_CELLULAR_EVENT_CMUX_CONNECTED :
            return "cmux connected";

        case MODEM_CELLULAR_EVENT_DLCI1_OPENED :
            return "dlci1 opened";

        case MODEM_CELLULAR_EVENT_DLCI2_OPENED :
            return "dlci2 opened";

        case MODEM_CELLULAR_EVENT_TIMEOUT :
            return "timeout";

        case MODEM_CELLULAR_EVENT_REGISTERED :
            return "registered";

        case MODEM_CELLULAR_EVENT_DEREGISTERED :
            return "deregistered";

        case MODEM_CELLULAR_EVENT_BUS_OPENED :
            return "bus opened";

        case MODEM_CELLULAR_EVENT_BUS_CLOSED :
            return "bus closed";
    }

    return "";
}

static bool modem_cellular_gpio_is_enabled(const struct gpio_dt_spec* gpio) {
    return (gpio->port != NULL);
}

static void modem_cellular_enter_state(struct modem_cellular_data* data,
                                       enum modem_cellular_state state);

static void modem_cellular_delegate_event(struct modem_cellular_data* data,
                                          enum modem_cellular_event evt);

static void modem_cellular_event_handler(struct modem_cellular_data* data,
                                         enum modem_cellular_event evt);

static void modem_cellular_bus_pipe_handler(struct modem_pipe* pipe,
                                            enum modem_pipe_event event,
                                            void* user_data) {
    struct modem_cellular_data* data = (struct modem_cellular_data*)user_data;

    switch (event) {
        case MODEM_PIPE_EVENT_OPENED :
            modem_cellular_delegate_event(data, MODEM_CELLULAR_EVENT_BUS_OPENED);
            break;

        case MODEM_PIPE_EVENT_CLOSED :
            modem_cellular_delegate_event(data, MODEM_CELLULAR_EVENT_BUS_CLOSED);
            break;

        default :
            break;
    }
}

static void modem_cellular_dlci1_pipe_handler(struct modem_pipe* pipe,
                                              enum modem_pipe_event event,
                                              void* user_data) {
    struct modem_cellular_data* data = (struct modem_cellular_data*)user_data;

    switch (event) {
        case MODEM_PIPE_EVENT_OPENED :
            modem_cellular_delegate_event(data, MODEM_CELLULAR_EVENT_DLCI1_OPENED);
            break;

        default :
            break;
    }
}

static void modem_cellular_dlci2_pipe_handler(struct modem_pipe* pipe,
                                              enum modem_pipe_event event,
                                              void* user_data) {
    struct modem_cellular_data* data = (struct modem_cellular_data*)user_data;

    switch (event) {
        case MODEM_PIPE_EVENT_OPENED :
            modem_cellular_delegate_event(data, MODEM_CELLULAR_EVENT_DLCI2_OPENED);
            break;

        default :
            break;
    }
}

static void modem_cellular_chat_callback_handler(struct modem_chat* chat,
                                                 enum modem_chat_script_result result,
                                                 void* user_data) {
    struct modem_cellular_data* data = (struct modem_cellular_data*)user_data;

<<<<<<< HEAD
	strncpy(data->imei, argv[1], sizeof(data->imei) - 1);
=======
    if (result == MODEM_CHAT_SCRIPT_RESULT_SUCCESS) {
        modem_cellular_delegate_event(data, MODEM_CELLULAR_EVENT_SCRIPT_SUCCESS);
    }
    else {
        modem_cellular_delegate_event(data, MODEM_CELLULAR_EVENT_SCRIPT_FAILED);
    }
>>>>>>> e45169af
}

static void modem_cellular_chat_on_imei(struct modem_chat* chat, char** argv, uint16_t argc,
                                        void* user_data) {
    struct modem_cellular_data* data = (struct modem_cellular_data*)user_data;

    if (argc != 2) {
        return;
    }

<<<<<<< HEAD
	strncpy(data->model_id, argv[1], sizeof(data->model_id) - 1);
=======
    strncpy(data->imei, argv[1], sizeof(data->imei));
>>>>>>> e45169af
}

static void modem_cellular_chat_on_cgmm(struct modem_chat* chat, char** argv, uint16_t argc,
                                        void* user_data) {
    struct modem_cellular_data* data = (struct modem_cellular_data*)user_data;

    if (argc != 2) {
        return;
    }

<<<<<<< HEAD
	strncpy(data->manufacturer, argv[1], sizeof(data->manufacturer) - 1);
=======
    strncpy(data->model_id, argv[1], sizeof(data->model_id));
>>>>>>> e45169af
}

static void modem_cellular_chat_on_cgmi(struct modem_chat* chat, char** argv, uint16_t argc,
                                        void* user_data) {
    struct modem_cellular_data* data = (struct modem_cellular_data*)user_data;

    if (argc != 2) {
        return;
    }

<<<<<<< HEAD
	strncpy(data->fw_version, argv[1], sizeof(data->fw_version) - 1);
=======
    strncpy(data->manufacturer, argv[1], sizeof(data->manufacturer));
>>>>>>> e45169af
}

static void modem_cellular_chat_on_cgmr(struct modem_chat* chat, char** argv, uint16_t argc,
                                        void* user_data) {
    struct modem_cellular_data* data = (struct modem_cellular_data*)user_data;

    if (argc != 2) {
        return;
    }

    strncpy(data->fw_version, argv[1], sizeof(data->fw_version));
}

static void modem_cellular_chat_on_csq(struct modem_chat* chat, char** argv, uint16_t argc,
                                       void* user_data) {
    struct modem_cellular_data* data = (struct modem_cellular_data *)user_data;

    if (argc != 3) {
        return;
    }

    data->rssi = (uint8_t)atoi(argv[1]);
}

static void modem_cellular_chat_on_cesq(struct modem_chat* chat, char** argv, uint16_t argc,
                                        void* user_data) {
    struct modem_cellular_data *data = (struct modem_cellular_data *)user_data;

<<<<<<< HEAD
	strncpy(data->imsi, argv[1], sizeof(data->imsi) - 1);
=======
    if (argc != 7) {
        return;
    }

    data->rsrq = (uint8_t)atoi(argv[5]);
    data->rsrp = (uint8_t)atoi(argv[6]);
>>>>>>> e45169af
}

static void modem_cellular_chat_on_imsi(struct modem_chat* chat, char** argv, uint16_t argc,
                                        void* user_data) {
    struct modem_cellular_data *data = (struct modem_cellular_data *)user_data;

    strncpy(data->imsi, (char*)argv[1], sizeof(data->imsi));
}

static bool modem_cellular_is_registered(struct modem_cellular_data* data) {
    return ((data->registration_status_gsm  == 1) ||
            (data->registration_status_gsm  == 5) ||
            (data->registration_status_gprs == 1) ||
            (data->registration_status_gprs == 5) ||
            (data->registration_status_lte  == 1) ||
            (data->registration_status_lte  == 5));
}

static void modem_cellular_chat_on_cxreg(struct modem_chat* chat, char** argv, uint16_t argc,
                                         void* user_data) {
    struct modem_cellular_data* data = (struct modem_cellular_data*)user_data;
    uint8_t registration_status;
    bool is_registered;

    is_registered = modem_cellular_is_registered(data);

    if (argc == 2) {
        registration_status = atoi(argv[1]);
    }
    else if (argc == 3) {
        registration_status = atoi(argv[2]);
    }
    else {
        return;
    }

    if (strcmp(argv[0], "+CREG: ") == 0) {
        data->registration_status_gsm = registration_status;
    }
    else if (strcmp(argv[0], "+CGREG: ") == 0) {
        data->registration_status_gprs = registration_status;
    }
    else {
        data->registration_status_lte = registration_status;
    }

    if (modem_cellular_is_registered(data)) {
        modem_cellular_delegate_event(data, MODEM_CELLULAR_EVENT_REGISTERED);
    }
    else {
        modem_cellular_delegate_event(data, MODEM_CELLULAR_EVENT_DEREGISTERED);
    }
}

MODEM_CHAT_MATCH_DEFINE(ok_match, "OK", "", NULL);
MODEM_CHAT_MATCHES_DEFINE(allow_match,
                          MODEM_CHAT_MATCH("OK", "", NULL),
                          MODEM_CHAT_MATCH("ERROR", "", NULL));

MODEM_CHAT_MATCH_DEFINE(imei_match, "", "", modem_cellular_chat_on_imei);
MODEM_CHAT_MATCH_DEFINE(cgmm_match, "", "", modem_cellular_chat_on_cgmm);
MODEM_CHAT_MATCH_DEFINE(csq_match, "+CSQ: ", ",", modem_cellular_chat_on_csq);
MODEM_CHAT_MATCH_DEFINE(cesq_match, "+CESQ: ", ",", modem_cellular_chat_on_cesq);
MODEM_CHAT_MATCH_DEFINE(cimi_match, "", "", modem_cellular_chat_on_imsi);
MODEM_CHAT_MATCH_DEFINE(cgmi_match, "", "", modem_cellular_chat_on_cgmi);
MODEM_CHAT_MATCH_DEFINE(cgmr_match, "", "", modem_cellular_chat_on_cgmr);

MODEM_CHAT_MATCHES_DEFINE(unsol_matches,
                          MODEM_CHAT_MATCH("+CREG: ", ",", modem_cellular_chat_on_cxreg),
                          MODEM_CHAT_MATCH("+CEREG: ", ",", modem_cellular_chat_on_cxreg),
                          MODEM_CHAT_MATCH("+CGREG: ", ",", modem_cellular_chat_on_cxreg));

MODEM_CHAT_MATCHES_DEFINE(abort_matches, MODEM_CHAT_MATCH("ERROR", "", NULL));

MODEM_CHAT_MATCHES_DEFINE(dial_abort_matches,
                          MODEM_CHAT_MATCH("ERROR", "", NULL),
                          MODEM_CHAT_MATCH("BUSY", "", NULL),
                          MODEM_CHAT_MATCH("NO ANSWER", "", NULL),
                          MODEM_CHAT_MATCH("NO CARRIER", "", NULL),
                          MODEM_CHAT_MATCH("NO DIALTONE", "", NULL));

static void modem_cellular_log_state_changed(enum modem_cellular_state last_state,
                                             enum modem_cellular_state new_state) {
    LOG_DBG("switch from %s to %s", modem_cellular_state_str(last_state),
            modem_cellular_state_str(new_state));
}

static void modem_cellular_log_event(enum modem_cellular_event evt) {
    LOG_DBG("event %s", modem_cellular_event_str(evt));
}

static void modem_cellular_start_timer(struct modem_cellular_data* data, k_timeout_t timeout) {
    k_work_schedule(&data->timeout_work, timeout);
}

static void modem_cellular_stop_timer(struct modem_cellular_data* data) {
    k_work_cancel_delayable(&data->timeout_work);
}

static void modem_cellular_timeout_handler(struct k_work* item) {
    struct k_work_delayable*    dwork = k_work_delayable_from_work(item);
    struct modem_cellular_data* data  = 
        CONTAINER_OF(dwork, struct modem_cellular_data, timeout_work);

    modem_cellular_delegate_event(data, MODEM_CELLULAR_EVENT_TIMEOUT);
}

static void modem_cellular_event_dispatch_handler(struct k_work* item) {
    struct modem_cellular_data* data =
        CONTAINER_OF(item, struct modem_cellular_data, event_dispatch_work);

    uint8_t events[sizeof(data->event_buf)];
    uint8_t events_cnt;

    k_mutex_lock(&data->event_rb_lock, K_FOREVER);

    events_cnt = (uint8_t)ring_buf_get(&data->event_rb, events, sizeof(data->event_buf));

    k_mutex_unlock(&data->event_rb_lock);

    for (uint8_t i = 0; i < events_cnt; i++) {
        modem_cellular_event_handler(data, (enum modem_cellular_event)events[i]);
    }
}

static void modem_cellular_delegate_event(struct modem_cellular_data* data,
                                          enum modem_cellular_event evt) {
    k_mutex_lock(&data->event_rb_lock, K_FOREVER);
    ring_buf_put(&data->event_rb, (uint8_t*)&evt, 1);
    k_mutex_unlock(&data->event_rb_lock);
    k_work_submit(&data->event_dispatch_work);
}

static int modem_cellular_on_idle_state_enter(struct modem_cellular_data* data) {
    const struct modem_cellular_config* config =
        (const struct modem_cellular_config*)data->dev->config;

    if (modem_cellular_gpio_is_enabled(&config->reset_gpio)) {
        gpio_pin_set_dt(&config->reset_gpio, 1);
    }

    modem_chat_release(&data->chat);
    modem_ppp_release(data->ppp);
    modem_cmux_release(&data->cmux);
    modem_pipe_close_async(data->uart_pipe);
    k_sem_give(&data->suspended_sem);

    return (0);
}

static void modem_cellular_idle_event_handler(struct modem_cellular_data* data,
                                              enum modem_cellular_event evt) {
    const struct modem_cellular_config* config =
        (const struct modem_cellular_config*)data->dev->config;

    switch (evt) {
        case MODEM_CELLULAR_EVENT_RESUME :
            if (config->autostarts) {
                modem_cellular_enter_state(data, MODEM_CELLULAR_STATE_AWAIT_POWER_ON);
                break;
            }

            if (modem_cellular_gpio_is_enabled(&config->power_gpio)) {
                modem_cellular_enter_state(data, MODEM_CELLULAR_STATE_POWER_ON_PULSE);
                break;
            }

            if (modem_cellular_gpio_is_enabled(&config->reset_gpio)) {
                modem_cellular_enter_state(data, MODEM_CELLULAR_STATE_AWAIT_POWER_ON);
                break;
            }

            modem_cellular_enter_state(data, MODEM_CELLULAR_STATE_RUN_INIT_SCRIPT);
            break;

        case MODEM_CELLULAR_EVENT_SUSPEND :
            k_sem_give(&data->suspended_sem);
            break;

        default :
            break;
    }
}

static int modem_cellular_on_idle_state_leave(struct modem_cellular_data* data) {
    const struct modem_cellular_config* config =
        (const struct modem_cellular_config*)data->dev->config;

    k_sem_take(&data->suspended_sem, K_NO_WAIT);

    if (modem_cellular_gpio_is_enabled(&config->reset_gpio)) {
        gpio_pin_set_dt(&config->reset_gpio, 0);
    }

    return (0);
}

static int modem_cellular_on_reset_pulse_state_enter(struct modem_cellular_data* data) {
    const struct modem_cellular_config* config =
        (const struct modem_cellular_config*)data->dev->config;

    gpio_pin_set_dt(&config->reset_gpio, 1);
    modem_cellular_start_timer(data, K_MSEC(config->reset_pulse_duration_ms));

    return (0);
}

static void modem_cellular_reset_pulse_event_handler(struct modem_cellular_data* data,
                                                     enum modem_cellular_event evt) {
    switch (evt) {
        case MODEM_CELLULAR_EVENT_TIMEOUT :
            modem_cellular_enter_state(data, MODEM_CELLULAR_STATE_AWAIT_POWER_ON);
            break;

        case MODEM_CELLULAR_EVENT_SUSPEND :
            modem_cellular_enter_state(data, MODEM_CELLULAR_STATE_IDLE);
            break;

        default :
            break;
    }
}

static int modem_cellular_on_reset_pulse_state_leave(struct modem_cellular_data* data) {
    const struct modem_cellular_config* config =
        (const struct modem_cellular_config*)data->dev->config;

    gpio_pin_set_dt(&config->reset_gpio, 0);
    modem_cellular_stop_timer(data);

    return (0);
}

static int modem_cellular_on_power_on_pulse_state_enter(struct modem_cellular_data* data) {
    const struct modem_cellular_config* config =
        (const struct modem_cellular_config*)data->dev->config;

    gpio_pin_set_dt(&config->power_gpio, 1);
    modem_cellular_start_timer(data, K_MSEC(config->power_pulse_duration_ms));
    return (0);
}

static void modem_cellular_power_on_pulse_event_handler(struct modem_cellular_data* data,
                                                        enum modem_cellular_event evt) {
    switch (evt) {
        case MODEM_CELLULAR_EVENT_TIMEOUT :
            modem_cellular_enter_state(data, MODEM_CELLULAR_STATE_AWAIT_POWER_ON);
            break;

        case MODEM_CELLULAR_EVENT_SUSPEND :
            modem_cellular_enter_state(data, MODEM_CELLULAR_STATE_IDLE);
            break;

        default :
            break;
    }
}

static int modem_cellular_on_power_on_pulse_state_leave(struct modem_cellular_data* data) {
    const struct modem_cellular_config* config =
        (const struct modem_cellular_config*)data->dev->config;

    gpio_pin_set_dt(&config->power_gpio, 0);
    modem_cellular_stop_timer(data);

    return (0);
}

static int modem_cellular_on_await_power_on_state_enter(struct modem_cellular_data* data) {
    const struct modem_cellular_config* config =
        (const struct modem_cellular_config*)data->dev->config;

    modem_cellular_start_timer(data, K_MSEC(config->startup_time_ms));

    return (0);
}

static void modem_cellular_await_power_on_event_handler(struct modem_cellular_data* data,
                                                        enum modem_cellular_event evt) {
    switch (evt) {
        case MODEM_CELLULAR_EVENT_TIMEOUT :
            modem_cellular_enter_state(data, MODEM_CELLULAR_STATE_RUN_INIT_SCRIPT);
            break;

        case MODEM_CELLULAR_EVENT_SUSPEND :
            modem_cellular_enter_state(data, MODEM_CELLULAR_STATE_IDLE);
            break;

        default :
            break;
    }
}

static int modem_cellular_on_run_init_script_state_enter(struct modem_cellular_data* data) {
    modem_pipe_attach(data->uart_pipe, modem_cellular_bus_pipe_handler, data);
    return modem_pipe_open_async(data->uart_pipe);
}

static void modem_cellular_run_init_script_event_handler(struct modem_cellular_data* data,
                                                         enum modem_cellular_event evt) {
    const struct modem_cellular_config* config =
        (const struct modem_cellular_config*)data->dev->config;

    switch (evt) {
        case MODEM_CELLULAR_EVENT_BUS_OPENED :
            modem_chat_attach(&data->chat, data->uart_pipe);
            modem_chat_run_script_async(&data->chat, config->init_chat_script);
            break;

        case MODEM_CELLULAR_EVENT_SCRIPT_SUCCESS :
            net_if_set_link_addr(modem_ppp_get_iface(data->ppp), data->imei,
                                 ARRAY_SIZE(data->imei), NET_LINK_UNKNOWN);

            modem_chat_release(&data->chat);
            modem_pipe_attach(data->uart_pipe, modem_cellular_bus_pipe_handler, data);
            modem_pipe_close_async(data->uart_pipe);
            break;

        case MODEM_CELLULAR_EVENT_BUS_CLOSED :
            modem_cellular_enter_state(data, MODEM_CELLULAR_STATE_CONNECT_CMUX);
            break;

        case MODEM_CELLULAR_EVENT_SUSPEND :
            modem_cellular_enter_state(data, MODEM_CELLULAR_STATE_IDLE);
            break;

        case MODEM_CELLULAR_EVENT_SCRIPT_FAILED :
            if (modem_cellular_gpio_is_enabled(&config->power_gpio)) {
                modem_cellular_enter_state(data, MODEM_CELLULAR_STATE_POWER_ON_PULSE);
                break;
            }

            if (modem_cellular_gpio_is_enabled(&config->reset_gpio)) {
                modem_cellular_enter_state(data, MODEM_CELLULAR_STATE_RESET_PULSE);
                break;
            }

            modem_cellular_enter_state(data, MODEM_CELLULAR_STATE_IDLE);
            break;

        default :
            break;
    }
}

static int modem_cellular_on_connect_cmux_state_enter(struct modem_cellular_data* data) {
    /*
     * Allow modem to switch bus into CMUX mode. Some modems disable UART RX while
     * switching, resulting in UART RX errors as bus is no longer pulled up by modem.
     */
    modem_cellular_start_timer(data, K_MSEC(100));

    return (0);
}

static void modem_cellular_connect_cmux_event_handler(struct modem_cellular_data* data,
                                                      enum modem_cellular_event evt) {
    switch (evt) {
        case MODEM_CELLULAR_EVENT_TIMEOUT :
            modem_pipe_attach(data->uart_pipe, modem_cellular_bus_pipe_handler, data);
            modem_pipe_open_async(data->uart_pipe);
            break;

        case MODEM_CELLULAR_EVENT_BUS_OPENED :
            modem_cmux_attach(&data->cmux, data->uart_pipe);
            modem_cmux_connect_async(&data->cmux);
            break;

        case MODEM_CELLULAR_EVENT_CMUX_CONNECTED :
            modem_cellular_enter_state(data, MODEM_CELLULAR_STATE_OPEN_DLCI1);
            break;

        case MODEM_CELLULAR_EVENT_SUSPEND :
            modem_cellular_enter_state(data, MODEM_CELLULAR_STATE_INIT_POWER_OFF);
            break;

        default :
            break;
    }
}

static int modem_cellular_on_open_dlci1_state_enter(struct modem_cellular_data* data) {
    modem_pipe_attach(data->dlci1_pipe, modem_cellular_dlci1_pipe_handler, data);
    return modem_pipe_open_async(data->dlci1_pipe);
}

static void modem_cellular_open_dlci1_event_handler(struct modem_cellular_data* data,
                                                    enum modem_cellular_event evt) {
    switch (evt) {
        case MODEM_CELLULAR_EVENT_DLCI1_OPENED :
            modem_cellular_enter_state(data, MODEM_CELLULAR_STATE_OPEN_DLCI2);
            break;

        case MODEM_CELLULAR_EVENT_SUSPEND :
            modem_cellular_enter_state(data, MODEM_CELLULAR_STATE_INIT_POWER_OFF);
            break;

        default :
            break;
    }
}

static int modem_cellular_on_open_dlci1_state_leave(struct modem_cellular_data* data) {
    modem_pipe_release(data->dlci1_pipe);

    return (0);
}

static int modem_cellular_on_open_dlci2_state_enter(struct modem_cellular_data* data) {
    modem_pipe_attach(data->dlci2_pipe, modem_cellular_dlci2_pipe_handler, data);
    return modem_pipe_open_async(data->dlci2_pipe);
}

static void modem_cellular_open_dlci2_event_handler(struct modem_cellular_data* data,
                                                    enum modem_cellular_event evt) {
    switch (evt) {
        case MODEM_CELLULAR_EVENT_DLCI2_OPENED :
            modem_cellular_enter_state(data, MODEM_CELLULAR_STATE_RUN_DIAL_SCRIPT);
            break;

        case MODEM_CELLULAR_EVENT_SUSPEND :
            modem_cellular_enter_state(data, MODEM_CELLULAR_STATE_INIT_POWER_OFF);
            break;

        default :
            break;
    }
}

static int modem_cellular_on_open_dlci2_state_leave(struct modem_cellular_data* data) {
    modem_pipe_release(data->dlci2_pipe);

    return (0);
}

static int modem_cellular_on_run_dial_script_state_enter(struct modem_cellular_data* data) {
    /* Allow modem time to enter command mode before running dial script */
    modem_cellular_start_timer(data, K_MSEC(100));

    return (0);
}

static void modem_cellular_run_dial_script_event_handler(struct modem_cellular_data* data,
                                                         enum modem_cellular_event evt) {
    const struct modem_cellular_config* config =
        (const struct modem_cellular_config*)data->dev->config;

    switch (evt) {
        case MODEM_CELLULAR_EVENT_TIMEOUT :
            modem_chat_attach(&data->chat, data->dlci1_pipe);
            modem_chat_run_script_async(&data->chat, config->dial_chat_script);
            break;

        case MODEM_CELLULAR_EVENT_SCRIPT_SUCCESS :
            modem_cellular_enter_state(data, MODEM_CELLULAR_STATE_AWAIT_REGISTERED);
            break;

        case MODEM_CELLULAR_EVENT_SUSPEND :
            modem_cellular_enter_state(data, MODEM_CELLULAR_STATE_INIT_POWER_OFF);
            break;

        default :
            break;
    }
}

static int modem_cellular_on_run_dial_script_state_leave(struct modem_cellular_data* data) {
    modem_chat_release(&data->chat);

    return (0);
}

static int modem_cellular_on_await_registered_state_enter(struct modem_cellular_data* data) {
    if (modem_ppp_attach(data->ppp, data->dlci1_pipe) < 0) {
        return -EAGAIN;
    }

    modem_cellular_start_timer(data, MODEM_CELLULAR_PERIODIC_SCRIPT_TIMEOUT);
    return modem_chat_attach(&data->chat, data->dlci2_pipe);
}

static void modem_cellular_await_registered_event_handler(struct modem_cellular_data* data,
                                                          enum modem_cellular_event evt) {
    const struct modem_cellular_config* config =
        (const struct modem_cellular_config*)data->dev->config;

    switch (evt) {
        case MODEM_CELLULAR_EVENT_SCRIPT_SUCCESS :
        case MODEM_CELLULAR_EVENT_SCRIPT_FAILED :
            modem_cellular_start_timer(data, MODEM_CELLULAR_PERIODIC_SCRIPT_TIMEOUT);
            break;

        case MODEM_CELLULAR_EVENT_TIMEOUT :
            modem_chat_run_script_async(&data->chat, config->periodic_chat_script);
            break;

        case MODEM_CELLULAR_EVENT_REGISTERED :
            modem_cellular_enter_state(data, MODEM_CELLULAR_STATE_CARRIER_ON);
            break;

        case MODEM_CELLULAR_EVENT_SUSPEND :
            modem_cellular_enter_state(data, MODEM_CELLULAR_STATE_INIT_POWER_OFF);
            break;

        default :
            break;
    }
}

static int modem_cellular_on_await_registered_state_leave(struct modem_cellular_data* data) {
    modem_cellular_stop_timer(data);

    return (0);
}

static int modem_cellular_on_carrier_on_state_enter(struct modem_cellular_data* data) {
    net_if_carrier_on(modem_ppp_get_iface(data->ppp));
    modem_cellular_start_timer(data, MODEM_CELLULAR_PERIODIC_SCRIPT_TIMEOUT);

    return (0);
}

static void modem_cellular_carrier_on_event_handler(struct modem_cellular_data* data,
                                                    enum modem_cellular_event evt) {
    const struct modem_cellular_config* config =
        (const struct modem_cellular_config*)data->dev->config;

    switch (evt) {
        case MODEM_CELLULAR_EVENT_SCRIPT_SUCCESS :
        case MODEM_CELLULAR_EVENT_SCRIPT_FAILED :
            modem_cellular_start_timer(data, MODEM_CELLULAR_PERIODIC_SCRIPT_TIMEOUT);
            break;

        case MODEM_CELLULAR_EVENT_TIMEOUT :
            modem_chat_run_script_async(&data->chat, config->periodic_chat_script);
            break;

        case MODEM_CELLULAR_EVENT_DEREGISTERED :
            modem_cellular_enter_state(data, MODEM_CELLULAR_STATE_RUN_DIAL_SCRIPT);
            break;

        case MODEM_CELLULAR_EVENT_SUSPEND :
            modem_cellular_enter_state(data, MODEM_CELLULAR_STATE_INIT_POWER_OFF);
            break;

        default :
            break;
    }
}

static int modem_cellular_on_carrier_on_state_leave(struct modem_cellular_data* data) {
    modem_cellular_stop_timer(data);
    net_if_carrier_off(modem_ppp_get_iface(data->ppp));
    modem_chat_release(&data->chat);
    modem_ppp_release(data->ppp);

    return (0);
}

static int modem_cellular_on_init_power_off_state_enter(struct modem_cellular_data* data) {
    modem_pipe_close_async(data->uart_pipe);
    modem_cellular_start_timer(data, K_MSEC(2000));

    return (0);
}

static void modem_cellular_init_power_off_event_handler(struct modem_cellular_data* data,
                                                        enum modem_cellular_event evt) {
    const struct modem_cellular_config* config =
        (const struct modem_cellular_config*)data->dev->config;

    switch (evt) {
        case MODEM_CELLULAR_EVENT_TIMEOUT :
            if (modem_cellular_gpio_is_enabled(&config->power_gpio)) {
                modem_cellular_enter_state(data, MODEM_CELLULAR_STATE_POWER_OFF_PULSE);
                break;
            }

            modem_cellular_enter_state(data, MODEM_CELLULAR_STATE_IDLE);
            break;

        default :
            break;
    }
}

static int modem_cellular_on_init_power_off_state_leave(struct modem_cellular_data* data) {
    modem_chat_release(&data->chat);
    modem_ppp_release(data->ppp);

    return (0);
}

static int modem_cellular_on_power_off_pulse_state_enter(struct modem_cellular_data* data) {
    const struct modem_cellular_config* config =
        (const struct modem_cellular_config*)data->dev->config;

    gpio_pin_set_dt(&config->power_gpio, 1);
    modem_cellular_start_timer(data, K_MSEC(config->power_pulse_duration_ms));

    return (0);
}

static void modem_cellular_power_off_pulse_event_handler(struct modem_cellular_data* data,
                                                         enum modem_cellular_event evt) {
    switch (evt) {
        case MODEM_CELLULAR_EVENT_TIMEOUT :
            modem_cellular_enter_state(data, MODEM_CELLULAR_STATE_AWAIT_POWER_OFF);
            break;

        default :
            break;
    }
}

static int modem_cellular_on_power_off_pulse_state_leave(struct modem_cellular_data* data) {
    const struct modem_cellular_config* config =
        (const struct modem_cellular_config*)data->dev->config;

    gpio_pin_set_dt(&config->power_gpio, 0);
    modem_cellular_stop_timer(data);

    return (0);
}

static int modem_cellular_on_await_power_off_state_enter(struct modem_cellular_data* data) {
    const struct modem_cellular_config* config =
        (const struct modem_cellular_config*)data->dev->config;

    modem_cellular_start_timer(data, K_MSEC(config->shutdown_time_ms));

    return (0);
}

static void modem_cellular_await_power_off_event_handler(struct modem_cellular_data* data,
                                                         enum modem_cellular_event evt) {
    switch (evt) {
        case MODEM_CELLULAR_EVENT_TIMEOUT :
            modem_cellular_enter_state(data, MODEM_CELLULAR_STATE_IDLE);
            break;

        default :
            break;
    }
}

static int modem_cellular_on_state_enter(struct modem_cellular_data* data) {
    int ret;

    switch (data->state) {
        case MODEM_CELLULAR_STATE_IDLE :
            ret = modem_cellular_on_idle_state_enter(data);
            break;

        case MODEM_CELLULAR_STATE_RESET_PULSE :
            ret = modem_cellular_on_reset_pulse_state_enter(data);
            break;

        case MODEM_CELLULAR_STATE_POWER_ON_PULSE :
            ret = modem_cellular_on_power_on_pulse_state_enter(data);
            break;

        case MODEM_CELLULAR_STATE_AWAIT_POWER_ON :
            ret = modem_cellular_on_await_power_on_state_enter(data);
            break;

        case MODEM_CELLULAR_STATE_RUN_INIT_SCRIPT :
            ret = modem_cellular_on_run_init_script_state_enter(data);
            break;

        case MODEM_CELLULAR_STATE_CONNECT_CMUX :
            ret = modem_cellular_on_connect_cmux_state_enter(data);
            break;

        case MODEM_CELLULAR_STATE_OPEN_DLCI1 :
            ret = modem_cellular_on_open_dlci1_state_enter(data);
            break;

        case MODEM_CELLULAR_STATE_OPEN_DLCI2 :
            ret = modem_cellular_on_open_dlci2_state_enter(data);
            break;

        case MODEM_CELLULAR_STATE_RUN_DIAL_SCRIPT :
            ret = modem_cellular_on_run_dial_script_state_enter(data);
            break;

        case MODEM_CELLULAR_STATE_AWAIT_REGISTERED :
            ret = modem_cellular_on_await_registered_state_enter(data);
            break;

        case MODEM_CELLULAR_STATE_CARRIER_ON :
            ret = modem_cellular_on_carrier_on_state_enter(data);
            break;

        case MODEM_CELLULAR_STATE_INIT_POWER_OFF :
            ret = modem_cellular_on_init_power_off_state_enter(data);
            break;

        case MODEM_CELLULAR_STATE_POWER_OFF_PULSE :
            ret = modem_cellular_on_power_off_pulse_state_enter(data);
            break;

        case MODEM_CELLULAR_STATE_AWAIT_POWER_OFF :
            ret = modem_cellular_on_await_power_off_state_enter(data);
            break;

        default :
            ret = 0;
            break;
    }

    return (ret);
}

static int modem_cellular_on_state_leave(struct modem_cellular_data* data) {
    int ret;

    switch (data->state) {
        case MODEM_CELLULAR_STATE_IDLE :
            ret = modem_cellular_on_idle_state_leave(data);
            break;

        case MODEM_CELLULAR_STATE_RESET_PULSE :
            ret = modem_cellular_on_reset_pulse_state_leave(data);
            break;

        case MODEM_CELLULAR_STATE_POWER_ON_PULSE :
            ret = modem_cellular_on_power_on_pulse_state_leave(data);
            break;

        case MODEM_CELLULAR_STATE_OPEN_DLCI1 :
            ret = modem_cellular_on_open_dlci1_state_leave(data);
            break;

        case MODEM_CELLULAR_STATE_OPEN_DLCI2 :
            ret = modem_cellular_on_open_dlci2_state_leave(data);
            break;

        case MODEM_CELLULAR_STATE_RUN_DIAL_SCRIPT :
            ret = modem_cellular_on_run_dial_script_state_leave(data);
            break;

        case MODEM_CELLULAR_STATE_AWAIT_REGISTERED :
            ret = modem_cellular_on_await_registered_state_leave(data);
            break;

        case MODEM_CELLULAR_STATE_CARRIER_ON :
            ret = modem_cellular_on_carrier_on_state_leave(data);
            break;

        case MODEM_CELLULAR_STATE_INIT_POWER_OFF :
            ret = modem_cellular_on_init_power_off_state_leave(data);
            break;

        case MODEM_CELLULAR_STATE_POWER_OFF_PULSE :
            ret = modem_cellular_on_power_off_pulse_state_leave(data);
            break;

        default :
            ret = 0;
            break;
    }

    return (ret);
}

static void modem_cellular_enter_state(struct modem_cellular_data* data,
                                       enum modem_cellular_state state) {
    int ret;

    ret = modem_cellular_on_state_leave(data);

    if (ret < 0) {
        LOG_WRN("failed to leave state, error: %i", ret);

        return;
    }

    data->state = state;
    ret         = modem_cellular_on_state_enter(data);

    if (ret < 0) {
        LOG_WRN("failed to enter state error: %i", ret);
    }
}

static void modem_cellular_event_handler(struct modem_cellular_data* data,
                                         enum modem_cellular_event evt) {
    enum modem_cellular_state state;

    state = data->state;

    modem_cellular_log_event(evt);

    switch (data->state) {
        case MODEM_CELLULAR_STATE_IDLE :
            modem_cellular_idle_event_handler(data, evt);
            break;

        case MODEM_CELLULAR_STATE_RESET_PULSE :
            modem_cellular_reset_pulse_event_handler(data, evt);
            break;

        case MODEM_CELLULAR_STATE_POWER_ON_PULSE :
            modem_cellular_power_on_pulse_event_handler(data, evt);
            break;

        case MODEM_CELLULAR_STATE_AWAIT_POWER_ON :
            modem_cellular_await_power_on_event_handler(data, evt);
            break;

        case MODEM_CELLULAR_STATE_RUN_INIT_SCRIPT :
            modem_cellular_run_init_script_event_handler(data, evt);
            break;

        case MODEM_CELLULAR_STATE_CONNECT_CMUX :
            modem_cellular_connect_cmux_event_handler(data, evt);
            break;

        case MODEM_CELLULAR_STATE_OPEN_DLCI1 :
            modem_cellular_open_dlci1_event_handler(data, evt);
            break;

        case MODEM_CELLULAR_STATE_OPEN_DLCI2 :
            modem_cellular_open_dlci2_event_handler(data, evt);
            break;

        case MODEM_CELLULAR_STATE_RUN_DIAL_SCRIPT :
            modem_cellular_run_dial_script_event_handler(data, evt);
            break;

        case MODEM_CELLULAR_STATE_AWAIT_REGISTERED :
            modem_cellular_await_registered_event_handler(data, evt);
            break;

        case MODEM_CELLULAR_STATE_CARRIER_ON :
            modem_cellular_carrier_on_event_handler(data, evt);
            break;

        case MODEM_CELLULAR_STATE_INIT_POWER_OFF :
            modem_cellular_init_power_off_event_handler(data, evt);
            break;

        case MODEM_CELLULAR_STATE_POWER_OFF_PULSE :
            modem_cellular_power_off_pulse_event_handler(data, evt);
            break;

        case MODEM_CELLULAR_STATE_AWAIT_POWER_OFF :
            modem_cellular_await_power_off_event_handler(data, evt);
            break;
    }

    if (state != data->state) {
        modem_cellular_log_state_changed(state, data->state);
    }
}

static void modem_cellular_cmux_handler(struct modem_cmux* cmux, enum modem_cmux_event event,
                                        void* user_data) {
    struct modem_cellular_data* data = (struct modem_cellular_data*)user_data;

    switch (event) {
        case MODEM_CMUX_EVENT_CONNECTED :
            modem_cellular_delegate_event(data, MODEM_CELLULAR_EVENT_CMUX_CONNECTED);
            break;

        default :
            break;
    }
}

MODEM_CHAT_SCRIPT_CMDS_DEFINE(get_signal_csq_chat_script_cmds,
                              MODEM_CHAT_SCRIPT_CMD_RESP("AT+CSQ", csq_match),
                              MODEM_CHAT_SCRIPT_CMD_RESP("", ok_match));

MODEM_CHAT_SCRIPT_DEFINE(get_signal_csq_chat_script, get_signal_csq_chat_script_cmds,
                         abort_matches, modem_cellular_chat_callback_handler, 2);

static inline int modem_cellular_csq_parse_rssi(uint8_t rssi, int16_t* value) {
    /* AT+CSQ returns a response +CSQ: <rssi>,<ber> where:
     * - rssi is a integer from 0 to 31 whose values describes a signal strength
     *   between -113 dBm for 0 and -51dbM for 31 or unknown for 99
     * - ber is an integer from 0 to 7 that describes the error rate, it can also
     *   be 99 for an unknown error rate
     */
    if (rssi == CSQ_RSSI_UNKNOWN) {
        return (-EINVAL);
    }

    *value = (int16_t)CSQ_RSSI_TO_DB(rssi);
    return (0);
}

MODEM_CHAT_SCRIPT_CMDS_DEFINE(get_signal_cesq_chat_script_cmds,
                              MODEM_CHAT_SCRIPT_CMD_RESP("AT+CESQ", cesq_match),
                              MODEM_CHAT_SCRIPT_CMD_RESP("", ok_match));

MODEM_CHAT_SCRIPT_DEFINE(get_signal_cesq_chat_script, get_signal_cesq_chat_script_cmds,
                         abort_matches, modem_cellular_chat_callback_handler, 2);

/* AT+CESQ returns a response +CESQ: <rxlev>,<ber>,<rscp>,<ecn0>,<rsrq>,<rsrp> where:
 * - rsrq is a integer from 0 to 34 whose values describes the Reference Signal Receive
 *   Quality between -20 dB for 0 and -3 dB for 34 (0.5 dB steps), or unknown for 255
 * - rsrp is an integer from 0 to 97 that describes the Reference Signal Receive Power
 *   between -140 dBm for 0 and -44 dBm for 97 (1 dBm steps), or unknown for 255
 */
static inline int modem_cellular_cesq_parse_rsrp(uint8_t rsrp, int16_t* value) {
    if (rsrp == CESQ_RSRP_UNKNOWN) {
        return (-EINVAL);
    }

    *value = (int16_t)CESQ_RSRP_TO_DB(rsrp);
    return (0);
}

static inline int modem_cellular_cesq_parse_rsrq(uint8_t rsrq, int16_t* value) {
    if (rsrq == CESQ_RSRQ_UNKNOWN) {
        return (-EINVAL);
    }

    *value = (int16_t)CESQ_RSRQ_TO_DB(rsrq);
    return (0);
}

static int modem_cellular_get_signal(const struct device* dev,
                                     const enum cellular_signal_type type,
                                     int16_t* value) {
    int ret = -ENOTSUP;
    struct modem_cellular_data *data = (struct modem_cellular_data *)dev->data;

    if ((data->state != MODEM_CELLULAR_STATE_AWAIT_REGISTERED) &&
        (data->state != MODEM_CELLULAR_STATE_CARRIER_ON)) {
        return (-ENODATA);
    }

    /* Run chat script */
    switch (type) {
        case CELLULAR_SIGNAL_RSSI :
            ret = modem_chat_run_script(&data->chat, &get_signal_csq_chat_script);
            break;

    case CELLULAR_SIGNAL_RSRP :
    case CELLULAR_SIGNAL_RSRQ :
        ret = modem_chat_run_script(&data->chat, &get_signal_cesq_chat_script);
        break;

        default :
            ret = -ENOTSUP;
            break;
    }

    /* Verify chat script ran successfully */
    if (ret < 0) {
        return (ret);
    }

    /* Parse received value */
    switch (type) {
        case CELLULAR_SIGNAL_RSSI:
            ret = modem_cellular_csq_parse_rssi(data->rssi, value);
            break;

    case CELLULAR_SIGNAL_RSRP :
        ret = modem_cellular_cesq_parse_rsrp(data->rsrp, value);
        break;

    case CELLULAR_SIGNAL_RSRQ :
        ret = modem_cellular_cesq_parse_rsrq(data->rsrq, value);
        break;

        default:
            ret = -ENOTSUP;
            break;
    }

    return (ret);
}

static int modem_cellular_get_modem_info(const struct device* dev,
                                         enum cellular_modem_info_type type,
                                         char* info, size_t size) {
    int ret = 0;
    struct modem_cellular_data *data = (struct modem_cellular_data *)dev->data;

    switch (type) {
        case CELLULAR_MODEM_INFO_IMEI :
            strncpy(info, &data->imei[0], MIN(size, sizeof(data->imei)));
            break;

        case CELLULAR_MODEM_INFO_SIM_IMSI :
            strncpy(info, &data->imsi[0], MIN(size, sizeof(data->imsi)));
            break;

        case CELLULAR_MODEM_INFO_MANUFACTURER :
            strncpy(info, &data->manufacturer[0], MIN(size, sizeof(data->manufacturer)));
            break;

        case CELLULAR_MODEM_INFO_FW_VERSION :
            strncpy(info, &data->fw_version[0], MIN(size, sizeof(data->fw_version)));
            break;

        case CELLULAR_MODEM_INFO_MODEL_ID :
            strncpy(info, &data->model_id[0], MIN(size, sizeof(data->model_id)));
            break;

        default :
            ret = -ENODATA;
            break;
    }

    return (ret);
}

const static struct cellular_driver_api modem_cellular_api = {
    .get_signal = modem_cellular_get_signal,
    .get_modem_info = modem_cellular_get_modem_info,
};

#ifdef CONFIG_PM_DEVICE
static int modem_cellular_pm_action(const struct device* dev, enum pm_device_action action) {
    struct modem_cellular_data* data = (struct modem_cellular_data*)dev->data;
    int ret;

    switch (action) {
        case PM_DEVICE_ACTION_RESUME :
            modem_cellular_delegate_event(data, MODEM_CELLULAR_EVENT_RESUME);
            ret = 0;
            break;

        case PM_DEVICE_ACTION_SUSPEND :
            modem_cellular_delegate_event(data, MODEM_CELLULAR_EVENT_SUSPEND);
            ret = k_sem_take(&data->suspended_sem, K_SECONDS(30));
            break;

        default :
            ret = -ENOTSUP;
            break;
    }

    return (ret);
}
#endif /* CONFIG_PM_DEVICE */

static int modem_cellular_init(const struct device* dev) {
    struct modem_cellular_data*   data   = (struct modem_cellular_data*)dev->data;
    struct modem_cellular_config* config = (struct modem_cellular_config*)dev->config;

    data->dev = dev;

    k_work_init_delayable(&data->timeout_work, modem_cellular_timeout_handler);

    k_work_init(&data->event_dispatch_work, modem_cellular_event_dispatch_handler);
    ring_buf_init(&data->event_rb, sizeof(data->event_buf), data->event_buf);

    k_sem_init(&data->suspended_sem, 0, 1);

    if (modem_cellular_gpio_is_enabled(&config->power_gpio)) {
        gpio_pin_configure_dt(&config->power_gpio, GPIO_OUTPUT_INACTIVE);
    }

    if (modem_cellular_gpio_is_enabled(&config->reset_gpio)) {
        gpio_pin_configure_dt(&config->reset_gpio, GPIO_OUTPUT_ACTIVE);
    }

    {
        const struct modem_backend_uart_config uart_backend_config = {
            .uart              = config->uart,
            .receive_buf       = data->uart_backend_receive_buf,
            .receive_buf_size  = ARRAY_SIZE(data->uart_backend_receive_buf),
            .transmit_buf      = data->uart_backend_transmit_buf,
            .transmit_buf_size = ARRAY_SIZE(data->uart_backend_transmit_buf),
        };

        data->uart_pipe = modem_backend_uart_init(&data->uart_backend,
                                                  &uart_backend_config);
    }

    {
        const struct modem_cmux_config cmux_config = {
            .callback          = modem_cellular_cmux_handler,
            .user_data         = data,
            .receive_buf       = data->cmux_receive_buf,
            .receive_buf_size  = ARRAY_SIZE(data->cmux_receive_buf),
            .transmit_buf      = data->cmux_transmit_buf,
            .transmit_buf_size = ARRAY_SIZE(data->cmux_transmit_buf),
        };

        modem_cmux_init(&data->cmux, &cmux_config);
    }

    {
        const struct modem_cmux_dlci_config dlci1_config = {
            .dlci_address     = 1,
            .receive_buf      = data->dlci1_receive_buf,
            .receive_buf_size = ARRAY_SIZE(data->dlci1_receive_buf),
        };

        data->dlci1_pipe = modem_cmux_dlci_init(&data->cmux, &data->dlci1,
                                                &dlci1_config);
    }

    {
        const struct modem_cmux_dlci_config dlci2_config = {
            .dlci_address     = 2,
            .receive_buf      = data->dlci2_receive_buf,
            .receive_buf_size = ARRAY_SIZE(data->dlci2_receive_buf),
        };

        data->dlci2_pipe = modem_cmux_dlci_init(&data->cmux, &data->dlci2,
                                                &dlci2_config);
    }

    {
        const struct modem_chat_config chat_config = {
            .user_data          = data,
            .receive_buf        = data->chat_receive_buf,
            .receive_buf_size   = ARRAY_SIZE(data->chat_receive_buf),
            .delimiter          = data->chat_delimiter,
            .delimiter_size     = ARRAY_SIZE(data->chat_delimiter),
            .filter             = data->chat_filter,
            .filter_size        = ARRAY_SIZE(data->chat_filter),
            .argv               = data->chat_argv,
            .argv_size          = ARRAY_SIZE(data->chat_argv),
            .unsol_matches      = unsol_matches,
            .unsol_matches_size = ARRAY_SIZE(unsol_matches)
        };

        modem_chat_init(&data->chat, &chat_config);
    }

    #ifndef CONFIG_PM_DEVICE
    modem_cellular_delegate_event(data, MODEM_CELLULAR_EVENT_RESUME);
    #else
    pm_device_init_suspended(dev);
    #endif /* CONFIG_PM_DEVICE */

    return (0);
}

/*
 * Every modem uses two custom scripts to initialize the modem and dial out.
 *
 * The first script is named <dt driver compatible>_init_chat_script, with its
 * script commands named <dt driver compatible>_init_chat_script_cmds. This
 * script is sent to the modem after it has started up, and must configure the
 * modem to use CMUX.
 *
 * The second script is named <dt driver compatible>_dial_chat_script, with its
 * script commands named <dt driver compatible>_dial_chat_script_cmds. This
 * script is sent on a DLCI channel in command mode, and must request the modem
 * dial out and put the DLCI channel into data mode.
 */

#if DT_HAS_COMPAT_STATUS_OKAY(quectel_bg95)
MODEM_CHAT_SCRIPT_CMDS_DEFINE(quectel_bg95_init_chat_script_cmds,
                  MODEM_CHAT_SCRIPT_CMD_RESP("ATE0", ok_match),
                  MODEM_CHAT_SCRIPT_CMD_RESP("AT+CFUN=4", ok_match),
                  MODEM_CHAT_SCRIPT_CMD_RESP("AT+CMEE=1", ok_match),
                  MODEM_CHAT_SCRIPT_CMD_RESP("AT+CREG=1", ok_match),
                  MODEM_CHAT_SCRIPT_CMD_RESP("AT+CGREG=1", ok_match),
                  MODEM_CHAT_SCRIPT_CMD_RESP("AT+CEREG=1", ok_match),
                  MODEM_CHAT_SCRIPT_CMD_RESP("AT+CREG?", ok_match),
                  MODEM_CHAT_SCRIPT_CMD_RESP("AT+CEREG?", ok_match),
                  MODEM_CHAT_SCRIPT_CMD_RESP("AT+CGREG?", ok_match),
                  MODEM_CHAT_SCRIPT_CMD_RESP("AT+CGSN", imei_match),
                  MODEM_CHAT_SCRIPT_CMD_RESP("", ok_match),
                  MODEM_CHAT_SCRIPT_CMD_RESP("AT+CGMM", cgmm_match),
                  MODEM_CHAT_SCRIPT_CMD_RESP("", ok_match),
                  MODEM_CHAT_SCRIPT_CMD_RESP("AT+CGMI", cgmi_match),
                  MODEM_CHAT_SCRIPT_CMD_RESP("", ok_match),
                  MODEM_CHAT_SCRIPT_CMD_RESP("AT+CGMR", cgmr_match),
                  MODEM_CHAT_SCRIPT_CMD_RESP("", ok_match),
                  MODEM_CHAT_SCRIPT_CMD_RESP("AT+CIMI", cimi_match),
                  MODEM_CHAT_SCRIPT_CMD_RESP("", ok_match),
                  MODEM_CHAT_SCRIPT_CMD_RESP_NONE("AT+CMUX=0,0,5,127", 300));

MODEM_CHAT_SCRIPT_DEFINE(quectel_bg95_init_chat_script, quectel_bg95_init_chat_script_cmds,
                         abort_matches, modem_cellular_chat_callback_handler, 10);

MODEM_CHAT_SCRIPT_CMDS_DEFINE(quectel_bg95_dial_chat_script_cmds,
                              MODEM_CHAT_SCRIPT_CMD_RESP_MULT("AT+CGACT=0,1", allow_match),
                              MODEM_CHAT_SCRIPT_CMD_RESP("AT+CGDCONT=1,\"IP\","
                                                         "\"" CONFIG_MODEM_CELLULAR_APN "\"",
                                                         ok_match),
                              MODEM_CHAT_SCRIPT_CMD_RESP("AT+CFUN=1", ok_match),
                              MODEM_CHAT_SCRIPT_CMD_RESP_NONE("ATD*99***1#", 0), );

MODEM_CHAT_SCRIPT_DEFINE(quectel_bg95_dial_chat_script, quectel_bg95_dial_chat_script_cmds,
                         dial_abort_matches, modem_cellular_chat_callback_handler, 10);

MODEM_CHAT_SCRIPT_CMDS_DEFINE(quectel_bg95_periodic_chat_script_cmds,
                  MODEM_CHAT_SCRIPT_CMD_RESP("AT+CREG?", ok_match),
                  MODEM_CHAT_SCRIPT_CMD_RESP("AT+CEREG?", ok_match),
                  MODEM_CHAT_SCRIPT_CMD_RESP("AT+CGREG?", ok_match));

MODEM_CHAT_SCRIPT_DEFINE(quectel_bg95_periodic_chat_script,
                         quectel_bg95_periodic_chat_script_cmds, abort_matches,
                         modem_cellular_chat_callback_handler, 4);
#endif

#if DT_HAS_COMPAT_STATUS_OKAY(quectel_eg25_g)
MODEM_CHAT_SCRIPT_CMDS_DEFINE(
    quectel_eg25_g_init_chat_script_cmds, MODEM_CHAT_SCRIPT_CMD_RESP("ATE0", ok_match),
    MODEM_CHAT_SCRIPT_CMD_RESP("AT+CFUN=4", ok_match),
    MODEM_CHAT_SCRIPT_CMD_RESP("AT+CMEE=1", ok_match),
    MODEM_CHAT_SCRIPT_CMD_RESP("AT+CREG=1", ok_match),
    MODEM_CHAT_SCRIPT_CMD_RESP("AT+CGREG=1", ok_match),
    MODEM_CHAT_SCRIPT_CMD_RESP("AT+CEREG=1", ok_match),
    MODEM_CHAT_SCRIPT_CMD_RESP("AT+CREG?", ok_match),
    MODEM_CHAT_SCRIPT_CMD_RESP("AT+CEREG?", ok_match),
    MODEM_CHAT_SCRIPT_CMD_RESP("AT+CGREG?", ok_match),
    MODEM_CHAT_SCRIPT_CMD_RESP("AT+CGSN", imei_match),
    MODEM_CHAT_SCRIPT_CMD_RESP("", ok_match),
    MODEM_CHAT_SCRIPT_CMD_RESP("AT+CGMM", cgmm_match),
    MODEM_CHAT_SCRIPT_CMD_RESP("", ok_match),
    MODEM_CHAT_SCRIPT_CMD_RESP("AT+CGMI", cgmi_match),
    MODEM_CHAT_SCRIPT_CMD_RESP("", ok_match),
    MODEM_CHAT_SCRIPT_CMD_RESP("AT+CGMR", cgmr_match),
    MODEM_CHAT_SCRIPT_CMD_RESP("", ok_match),
    MODEM_CHAT_SCRIPT_CMD_RESP("AT+CIMI", cimi_match),
    MODEM_CHAT_SCRIPT_CMD_RESP("", ok_match),
    MODEM_CHAT_SCRIPT_CMD_RESP_NONE("AT+CMUX=0,0,5,127,10,3,30,10,2", 100));

MODEM_CHAT_SCRIPT_DEFINE(quectel_eg25_g_init_chat_script, quectel_eg25_g_init_chat_script_cmds,
                         abort_matches, modem_cellular_chat_callback_handler, 10);

MODEM_CHAT_SCRIPT_CMDS_DEFINE(quectel_eg25_g_dial_chat_script_cmds,
                              MODEM_CHAT_SCRIPT_CMD_RESP_MULT("AT+CGACT=0,1", allow_match),
                              MODEM_CHAT_SCRIPT_CMD_RESP("AT+CGDCONT=1,\"IP\","
                                                         "\"" CONFIG_MODEM_CELLULAR_APN "\"",
                                                         ok_match),
                              MODEM_CHAT_SCRIPT_CMD_RESP("AT+CFUN=1", ok_match),
                              MODEM_CHAT_SCRIPT_CMD_RESP_NONE("ATD*99***1#", 0), );

MODEM_CHAT_SCRIPT_DEFINE(quectel_eg25_g_dial_chat_script, quectel_eg25_g_dial_chat_script_cmds,
                         dial_abort_matches, modem_cellular_chat_callback_handler, 10);

MODEM_CHAT_SCRIPT_CMDS_DEFINE(quectel_eg25_g_periodic_chat_script_cmds,
                              MODEM_CHAT_SCRIPT_CMD_RESP("AT+CREG?", ok_match),
                              MODEM_CHAT_SCRIPT_CMD_RESP("AT+CEREG?", ok_match),
                              MODEM_CHAT_SCRIPT_CMD_RESP("AT+CGREG?", ok_match),
                              MODEM_CHAT_SCRIPT_CMD_RESP("AT+CSQ", csq_match));

MODEM_CHAT_SCRIPT_DEFINE(quectel_eg25_g_periodic_chat_script,
                         quectel_eg25_g_periodic_chat_script_cmds, abort_matches,
                         modem_cellular_chat_callback_handler, 4);
#endif

#if DT_HAS_COMPAT_STATUS_OKAY(zephyr_gsm_ppp)
MODEM_CHAT_SCRIPT_CMDS_DEFINE(zephyr_gsm_ppp_init_chat_script_cmds,
                              MODEM_CHAT_SCRIPT_CMD_RESP_NONE("AT", 100),
                              MODEM_CHAT_SCRIPT_CMD_RESP_NONE("AT", 100),
                              MODEM_CHAT_SCRIPT_CMD_RESP_NONE("AT", 100),
                              MODEM_CHAT_SCRIPT_CMD_RESP_NONE("AT", 100),
                              MODEM_CHAT_SCRIPT_CMD_RESP("ATE0", ok_match),
                              MODEM_CHAT_SCRIPT_CMD_RESP("AT+CFUN=4", ok_match),
                              MODEM_CHAT_SCRIPT_CMD_RESP("AT+CMEE=1", ok_match),
                              MODEM_CHAT_SCRIPT_CMD_RESP("AT+CREG=1", ok_match),
                              MODEM_CHAT_SCRIPT_CMD_RESP("AT+CGREG=1", ok_match),
                              MODEM_CHAT_SCRIPT_CMD_RESP("AT+CEREG=1", ok_match),
                              MODEM_CHAT_SCRIPT_CMD_RESP("AT+CREG?", ok_match),
                              MODEM_CHAT_SCRIPT_CMD_RESP("AT+CEREG?", ok_match),
                              MODEM_CHAT_SCRIPT_CMD_RESP("AT+CGREG?", ok_match),
                              MODEM_CHAT_SCRIPT_CMD_RESP("AT+CGSN", imei_match),
                              MODEM_CHAT_SCRIPT_CMD_RESP("", ok_match),
                              MODEM_CHAT_SCRIPT_CMD_RESP("AT+CGMM", cgmm_match),
                              MODEM_CHAT_SCRIPT_CMD_RESP("", ok_match),
    /* The 300ms delay after sending the AT+CMUX command is required
     * for some modems to ensure they get enough time to enter CMUX
     * mode before sending the first CMUX command. If this delay is
     * too short, modems have been observed to simply deadlock,
     * refusing to respond to any CMUX command.
     */
    MODEM_CHAT_SCRIPT_CMD_RESP_NONE("AT+CMUX=0,0,5,127", 300));

MODEM_CHAT_SCRIPT_DEFINE(zephyr_gsm_ppp_init_chat_script, zephyr_gsm_ppp_init_chat_script_cmds,
                         abort_matches, modem_cellular_chat_callback_handler, 10);

MODEM_CHAT_SCRIPT_CMDS_DEFINE(zephyr_gsm_ppp_dial_chat_script_cmds,
                              MODEM_CHAT_SCRIPT_CMD_RESP_MULT("AT+CGACT=0,1", allow_match),
                              MODEM_CHAT_SCRIPT_CMD_RESP("AT+CGDCONT=1,\"IP\","
                                                         "\"" CONFIG_MODEM_CELLULAR_APN "\"",
                                                         ok_match),
                              MODEM_CHAT_SCRIPT_CMD_RESP("AT+CFUN=1", ok_match),
                              MODEM_CHAT_SCRIPT_CMD_RESP_NONE("ATD*99***1#", 0), );

MODEM_CHAT_SCRIPT_DEFINE(zephyr_gsm_ppp_dial_chat_script, zephyr_gsm_ppp_dial_chat_script_cmds,
                         dial_abort_matches, modem_cellular_chat_callback_handler, 10);

MODEM_CHAT_SCRIPT_CMDS_DEFINE(zephyr_gsm_ppp_periodic_chat_script_cmds,
                              MODEM_CHAT_SCRIPT_CMD_RESP("AT+CREG?", ok_match),
                              MODEM_CHAT_SCRIPT_CMD_RESP("AT+CEREG?", ok_match),
                              MODEM_CHAT_SCRIPT_CMD_RESP("AT+CGREG?", ok_match));

MODEM_CHAT_SCRIPT_DEFINE(zephyr_gsm_ppp_periodic_chat_script,
                         zephyr_gsm_ppp_periodic_chat_script_cmds, abort_matches,
                         modem_cellular_chat_callback_handler, 4);
#endif

#if DT_HAS_COMPAT_STATUS_OKAY(simcom_sim7080)
MODEM_CHAT_SCRIPT_CMDS_DEFINE(simcom_sim7080_init_chat_script_cmds,
                              MODEM_CHAT_SCRIPT_CMD_RESP_NONE("AT", 100),
                              MODEM_CHAT_SCRIPT_CMD_RESP_NONE("AT", 100),
                              MODEM_CHAT_SCRIPT_CMD_RESP_NONE("AT", 100),
                              MODEM_CHAT_SCRIPT_CMD_RESP_NONE("AT", 100),
                              MODEM_CHAT_SCRIPT_CMD_RESP("ATE0", ok_match),
                              MODEM_CHAT_SCRIPT_CMD_RESP("AT+CFUN=4", ok_match),
                              MODEM_CHAT_SCRIPT_CMD_RESP("AT+CMEE=1", ok_match),
                              MODEM_CHAT_SCRIPT_CMD_RESP("AT+CREG=1", ok_match),
                              MODEM_CHAT_SCRIPT_CMD_RESP("AT+CGREG=1", ok_match),
                              MODEM_CHAT_SCRIPT_CMD_RESP("AT+CEREG=1", ok_match),
                              MODEM_CHAT_SCRIPT_CMD_RESP("AT+CREG?", ok_match),
                              MODEM_CHAT_SCRIPT_CMD_RESP("AT+CEREG?", ok_match),
                              MODEM_CHAT_SCRIPT_CMD_RESP("AT+CGREG?", ok_match),
                              MODEM_CHAT_SCRIPT_CMD_RESP("AT+CGSN", imei_match),
                              MODEM_CHAT_SCRIPT_CMD_RESP("", ok_match),
                              MODEM_CHAT_SCRIPT_CMD_RESP("AT+CGMM", cgmm_match),
                              MODEM_CHAT_SCRIPT_CMD_RESP("", ok_match),
    MODEM_CHAT_SCRIPT_CMD_RESP_NONE("AT+CMUX=0,0,5,127", 300));

MODEM_CHAT_SCRIPT_DEFINE(simcom_sim7080_init_chat_script, simcom_sim7080_init_chat_script_cmds,
                         abort_matches, modem_cellular_chat_callback_handler, 10);

MODEM_CHAT_SCRIPT_CMDS_DEFINE(simcom_sim7080_dial_chat_script_cmds,
                              MODEM_CHAT_SCRIPT_CMD_RESP_MULT("AT+CGACT=0,1", allow_match),
                              MODEM_CHAT_SCRIPT_CMD_RESP("AT+CGDCONT=1,\"IP\","
                                                         "\"" CONFIG_MODEM_CELLULAR_APN "\"",
                                                         ok_match),
                              MODEM_CHAT_SCRIPT_CMD_RESP("AT+CFUN=1", ok_match),
                              MODEM_CHAT_SCRIPT_CMD_RESP_NONE("ATD*99***1#", 0), );

MODEM_CHAT_SCRIPT_DEFINE(simcom_sim7080_dial_chat_script, simcom_sim7080_dial_chat_script_cmds,
                         dial_abort_matches, modem_cellular_chat_callback_handler, 10);

MODEM_CHAT_SCRIPT_CMDS_DEFINE(simcom_sim7080_periodic_chat_script_cmds,
                              MODEM_CHAT_SCRIPT_CMD_RESP("AT+CREG?", ok_match),
                              MODEM_CHAT_SCRIPT_CMD_RESP("AT+CEREG?", ok_match),
                              MODEM_CHAT_SCRIPT_CMD_RESP("AT+CGREG?", ok_match));

MODEM_CHAT_SCRIPT_DEFINE(simcom_sim7080_periodic_chat_script,
                         simcom_sim7080_periodic_chat_script_cmds, abort_matches,
                         modem_cellular_chat_callback_handler, 4);
#endif

#if DT_HAS_COMPAT_STATUS_OKAY(u_blox_sara_r4)
MODEM_CHAT_SCRIPT_CMDS_DEFINE(u_blox_sara_r4_init_chat_script_cmds,
                              MODEM_CHAT_SCRIPT_CMD_RESP_NONE("AT", 100),
                              MODEM_CHAT_SCRIPT_CMD_RESP_NONE("AT", 100),
                              MODEM_CHAT_SCRIPT_CMD_RESP_NONE("AT", 100),
                              MODEM_CHAT_SCRIPT_CMD_RESP_NONE("AT", 100),
                              MODEM_CHAT_SCRIPT_CMD_RESP("ATE0", ok_match),
                              MODEM_CHAT_SCRIPT_CMD_RESP("AT+CFUN=4", ok_match),
                              MODEM_CHAT_SCRIPT_CMD_RESP("AT+CMEE=1", ok_match),
                              MODEM_CHAT_SCRIPT_CMD_RESP("AT+CREG=1", ok_match),
                              MODEM_CHAT_SCRIPT_CMD_RESP("AT+CGREG=1", ok_match),
                              MODEM_CHAT_SCRIPT_CMD_RESP("AT+CEREG=1", ok_match),
                              MODEM_CHAT_SCRIPT_CMD_RESP("AT+CREG?", ok_match),
                              MODEM_CHAT_SCRIPT_CMD_RESP("AT+CEREG?", ok_match),
                              MODEM_CHAT_SCRIPT_CMD_RESP("AT+CGREG?", ok_match),
                              MODEM_CHAT_SCRIPT_CMD_RESP("AT+CGSN", imei_match),
                              MODEM_CHAT_SCRIPT_CMD_RESP("", ok_match),
                              MODEM_CHAT_SCRIPT_CMD_RESP("AT+CGMM", cgmm_match),
                              MODEM_CHAT_SCRIPT_CMD_RESP("", ok_match),
                              MODEM_CHAT_SCRIPT_CMD_RESP("AT+CMUX=0,0,5,127", ok_match));

MODEM_CHAT_SCRIPT_DEFINE(u_blox_sara_r4_init_chat_script, u_blox_sara_r4_init_chat_script_cmds,
                         abort_matches, modem_cellular_chat_callback_handler, 10);

MODEM_CHAT_SCRIPT_CMDS_DEFINE(u_blox_sara_r4_dial_chat_script_cmds,
                              MODEM_CHAT_SCRIPT_CMD_RESP_MULT("AT+CGACT=0,1", allow_match),
                              MODEM_CHAT_SCRIPT_CMD_RESP("AT+CGDCONT=1,\"IP\","
                                                         "\"" CONFIG_MODEM_CELLULAR_APN "\"",
                                                         ok_match),
                              MODEM_CHAT_SCRIPT_CMD_RESP("AT+CFUN=1", ok_match),
                              MODEM_CHAT_SCRIPT_CMD_RESP_NONE("ATD*99***1#", 0), );

MODEM_CHAT_SCRIPT_DEFINE(u_blox_sara_r4_dial_chat_script, u_blox_sara_r4_dial_chat_script_cmds,
                         dial_abort_matches, modem_cellular_chat_callback_handler, 10);

MODEM_CHAT_SCRIPT_CMDS_DEFINE(u_blox_sara_r4_periodic_chat_script_cmds,
                              MODEM_CHAT_SCRIPT_CMD_RESP("AT+CREG?", ok_match),
                              MODEM_CHAT_SCRIPT_CMD_RESP("AT+CEREG?", ok_match),
                              MODEM_CHAT_SCRIPT_CMD_RESP("AT+CGREG?", ok_match));

MODEM_CHAT_SCRIPT_DEFINE(u_blox_sara_r4_periodic_chat_script,
                         u_blox_sara_r4_periodic_chat_script_cmds, abort_matches,
                         modem_cellular_chat_callback_handler, 4);
#endif

#if DT_HAS_COMPAT_STATUS_OKAY(u_blox_sara_r5)
MODEM_CHAT_SCRIPT_CMDS_DEFINE(u_blox_sara_r5_init_chat_script_cmds,
                  MODEM_CHAT_SCRIPT_CMD_RESP_NONE("AT", 100),
                  MODEM_CHAT_SCRIPT_CMD_RESP_NONE("AT", 100),
                  MODEM_CHAT_SCRIPT_CMD_RESP_NONE("AT", 100),
                  MODEM_CHAT_SCRIPT_CMD_RESP_NONE("AT", 100),
                  MODEM_CHAT_SCRIPT_CMD_RESP("ATE0", ok_match),
                  MODEM_CHAT_SCRIPT_CMD_RESP("AT+CFUN=4", ok_match),
                  MODEM_CHAT_SCRIPT_CMD_RESP("AT+CMEE=1", ok_match),
                  MODEM_CHAT_SCRIPT_CMD_RESP("AT+CREG=1", ok_match),
                  MODEM_CHAT_SCRIPT_CMD_RESP("AT+CGREG=1", ok_match),
                  MODEM_CHAT_SCRIPT_CMD_RESP("AT+CEREG=1", ok_match),
                  MODEM_CHAT_SCRIPT_CMD_RESP("AT+CREG?", ok_match),
                  MODEM_CHAT_SCRIPT_CMD_RESP("AT+CEREG?", ok_match),
                  MODEM_CHAT_SCRIPT_CMD_RESP("AT+CGREG?", ok_match),
                  MODEM_CHAT_SCRIPT_CMD_RESP("AT+CGSN", imei_match),
                  MODEM_CHAT_SCRIPT_CMD_RESP("", ok_match),
                  MODEM_CHAT_SCRIPT_CMD_RESP("AT+CGMM", cgmm_match),
                  MODEM_CHAT_SCRIPT_CMD_RESP("", ok_match),
                  MODEM_CHAT_SCRIPT_CMD_RESP("AT+CGMI", cgmi_match),
                  MODEM_CHAT_SCRIPT_CMD_RESP("", ok_match),
                  MODEM_CHAT_SCRIPT_CMD_RESP("AT+CGMR", cgmr_match),
                  MODEM_CHAT_SCRIPT_CMD_RESP("", ok_match),
                  MODEM_CHAT_SCRIPT_CMD_RESP("AT+CIMI", cimi_match),
                  MODEM_CHAT_SCRIPT_CMD_RESP("", ok_match),
                  MODEM_CHAT_SCRIPT_CMD_RESP("AT+CMUX=0,0,5,127", ok_match));

MODEM_CHAT_SCRIPT_DEFINE(u_blox_sara_r5_init_chat_script, u_blox_sara_r5_init_chat_script_cmds,
                         abort_matches, modem_cellular_chat_callback_handler, 10);

MODEM_CHAT_SCRIPT_CMDS_DEFINE(u_blox_sara_r5_dial_chat_script_cmds,
                              MODEM_CHAT_SCRIPT_CMD_RESP_MULT("AT+CGACT=0,1", allow_match),
                              MODEM_CHAT_SCRIPT_CMD_RESP("AT+CGDCONT=1,\"IP\","
                                                         "\"" CONFIG_MODEM_CELLULAR_APN "\"",
                                                         ok_match),
                              MODEM_CHAT_SCRIPT_CMD_RESP("AT+CFUN=1", ok_match),
                              MODEM_CHAT_SCRIPT_CMD_RESP_NONE("ATD*99***1#", 0), );

MODEM_CHAT_SCRIPT_DEFINE(u_blox_sara_r5_dial_chat_script, u_blox_sara_r5_dial_chat_script_cmds,
                         dial_abort_matches, modem_cellular_chat_callback_handler, 10);

MODEM_CHAT_SCRIPT_CMDS_DEFINE(u_blox_sara_r5_periodic_chat_script_cmds,
                              MODEM_CHAT_SCRIPT_CMD_RESP("AT+CREG?", ok_match),
                              MODEM_CHAT_SCRIPT_CMD_RESP("AT+CEREG?", ok_match),
                              MODEM_CHAT_SCRIPT_CMD_RESP("AT+CGREG?", ok_match));

MODEM_CHAT_SCRIPT_DEFINE(u_blox_sara_r5_periodic_chat_script,
                         u_blox_sara_r5_periodic_chat_script_cmds, abort_matches,
                         modem_cellular_chat_callback_handler, 4);
#endif

#if DT_HAS_COMPAT_STATUS_OKAY(swir_hl7800)
MODEM_CHAT_SCRIPT_CMDS_DEFINE(swir_hl7800_init_chat_script_cmds,
                              MODEM_CHAT_SCRIPT_CMD_RESP_NONE("AT", 100),
                              MODEM_CHAT_SCRIPT_CMD_RESP_NONE("AT", 100),
                              MODEM_CHAT_SCRIPT_CMD_RESP_NONE("AT", 100),
                              MODEM_CHAT_SCRIPT_CMD_RESP_NONE("AT", 100),
                              MODEM_CHAT_SCRIPT_CMD_RESP("ATE0", ok_match),
                              MODEM_CHAT_SCRIPT_CMD_RESP("AT+CFUN=1", ok_match),
                              MODEM_CHAT_SCRIPT_CMD_RESP_MULT("AT+CGACT=0", allow_match),
                              MODEM_CHAT_SCRIPT_CMD_RESP("AT+CFUN=4", ok_match),
                              MODEM_CHAT_SCRIPT_CMD_RESP("AT+CMEE=1", ok_match),
                              MODEM_CHAT_SCRIPT_CMD_RESP("AT+CREG=1", ok_match),
                              MODEM_CHAT_SCRIPT_CMD_RESP("AT+CEREG=1", ok_match),
                              MODEM_CHAT_SCRIPT_CMD_RESP("AT+CREG?", ok_match),
                              MODEM_CHAT_SCRIPT_CMD_RESP("AT+CEREG?", ok_match),
                              MODEM_CHAT_SCRIPT_CMD_RESP("AT+CGSN", imei_match),
                              MODEM_CHAT_SCRIPT_CMD_RESP("", ok_match),
                              MODEM_CHAT_SCRIPT_CMD_RESP("AT+CGMM", cgmm_match),
                              MODEM_CHAT_SCRIPT_CMD_RESP_NONE("AT+CMUX=0,0,5,127", 0));

MODEM_CHAT_SCRIPT_DEFINE(swir_hl7800_init_chat_script, swir_hl7800_init_chat_script_cmds,
                         abort_matches, modem_cellular_chat_callback_handler, 10);

MODEM_CHAT_SCRIPT_CMDS_DEFINE(swir_hl7800_dial_chat_script_cmds,
                              MODEM_CHAT_SCRIPT_CMD_RESP("AT+CGDCONT=1,\"IP\","
                                                         "\"" CONFIG_MODEM_CELLULAR_APN "\"",
                                                         ok_match),
                              MODEM_CHAT_SCRIPT_CMD_RESP("AT+KCNXCFG=1,\"GPRS\",\""
                                                         CONFIG_MODEM_CELLULAR_APN
                                                         "\",,,\"IPV4\"",
                                                         ok_match),
                              MODEM_CHAT_SCRIPT_CMD_RESP("AT+CFUN=1", ok_match),
                              MODEM_CHAT_SCRIPT_CMD_RESP_NONE("ATD*99***1#", 0));

MODEM_CHAT_SCRIPT_CMDS_DEFINE(swir_hl7800_periodic_chat_script_cmds,
                              MODEM_CHAT_SCRIPT_CMD_RESP("AT+CREG?", ok_match),
                              MODEM_CHAT_SCRIPT_CMD_RESP("AT+CEREG?", ok_match));

MODEM_CHAT_SCRIPT_DEFINE(swir_hl7800_periodic_chat_script,
                         swir_hl7800_periodic_chat_script_cmds, abort_matches,
                         modem_cellular_chat_callback_handler, 4);

MODEM_CHAT_SCRIPT_DEFINE(swir_hl7800_dial_chat_script, swir_hl7800_dial_chat_script_cmds,
                         dial_abort_matches, modem_cellular_chat_callback_handler, 10);
#endif

#if DT_HAS_COMPAT_STATUS_OKAY(telit_me910g1)
MODEM_CHAT_SCRIPT_CMDS_DEFINE(telit_me910g1_init_chat_script_cmds,
                              MODEM_CHAT_SCRIPT_CMD_RESP_NONE("AT", 100),
                              MODEM_CHAT_SCRIPT_CMD_RESP_NONE("AT", 100),
                              MODEM_CHAT_SCRIPT_CMD_RESP_NONE("AT", 100),
                              MODEM_CHAT_SCRIPT_CMD_RESP_NONE("AT", 100),
                              MODEM_CHAT_SCRIPT_CMD_RESP("ATE0", ok_match),
                              /* The Telit me910g1 often has an error trying
                               * to set the PDP context. The radio must be on to set
                               * the context, and this step must be successful.
                               * It is moved to the init script to allow retries.
                               */
                              MODEM_CHAT_SCRIPT_CMD_RESP("AT+CGDCONT=1,\"IP\","
                                                         "\"" CONFIG_MODEM_CELLULAR_APN "\"",
                                                         ok_match),
                              MODEM_CHAT_SCRIPT_CMD_RESP("AT+CFUN=4", ok_match),
                              MODEM_CHAT_SCRIPT_CMD_RESP("AT+CMEE=1", ok_match),
                              MODEM_CHAT_SCRIPT_CMD_RESP("AT+CREG=1", ok_match),
                              MODEM_CHAT_SCRIPT_CMD_RESP("AT+CGREG=1", ok_match),
                              MODEM_CHAT_SCRIPT_CMD_RESP("AT+CEREG=1", ok_match),
                              MODEM_CHAT_SCRIPT_CMD_RESP("AT+CREG?", ok_match),
                              MODEM_CHAT_SCRIPT_CMD_RESP("AT+CEREG?", ok_match),
                              MODEM_CHAT_SCRIPT_CMD_RESP("AT+CGREG?", ok_match),
                              MODEM_CHAT_SCRIPT_CMD_RESP("AT+CGSN", imei_match),
                              MODEM_CHAT_SCRIPT_CMD_RESP("", ok_match),
                              MODEM_CHAT_SCRIPT_CMD_RESP("AT+CGMM", cgmm_match),
                              MODEM_CHAT_SCRIPT_CMD_RESP("", ok_match),
                              MODEM_CHAT_SCRIPT_CMD_RESP("AT+CFUN=1", ok_match),
                              MODEM_CHAT_SCRIPT_CMD_RESP_NONE("AT+CMUX=0,0,5,127,10,3,30,10,2",
                                                              300));

MODEM_CHAT_SCRIPT_DEFINE(telit_me910g1_init_chat_script, telit_me910g1_init_chat_script_cmds,
                         abort_matches, modem_cellular_chat_callback_handler, 10);

MODEM_CHAT_SCRIPT_CMDS_DEFINE(telit_me910g1_dial_chat_script_cmds,
                              MODEM_CHAT_SCRIPT_CMD_RESP("AT", ok_match),
                              MODEM_CHAT_SCRIPT_CMD_RESP_NONE("ATD*99***1#", 0));

MODEM_CHAT_SCRIPT_DEFINE(telit_me910g1_dial_chat_script, telit_me910g1_dial_chat_script_cmds,
                         dial_abort_matches, modem_cellular_chat_callback_handler, 10);

MODEM_CHAT_SCRIPT_CMDS_DEFINE(telit_me910g1_periodic_chat_script_cmds,
                              MODEM_CHAT_SCRIPT_CMD_RESP("AT+CREG?", ok_match),
                              MODEM_CHAT_SCRIPT_CMD_RESP("AT+CGREG?", ok_match),
                              MODEM_CHAT_SCRIPT_CMD_RESP("AT+CEREG?", ok_match));

MODEM_CHAT_SCRIPT_DEFINE(telit_me910g1_periodic_chat_script,
                         telit_me910g1_periodic_chat_script_cmds, abort_matches,
                         modem_cellular_chat_callback_handler, 4);
#endif

#define MODEM_CELLULAR_INST_NAME(name, inst) \
    _CONCAT(_CONCAT(_CONCAT(name, _), DT_DRV_COMPAT), inst)

#define MODEM_CELLULAR_DEVICE_QUECTEL_BG95(inst)                                            \
    MODEM_PPP_DEFINE(MODEM_CELLULAR_INST_NAME(ppp, inst), NULL, 98, 1500, 64);              \
                                                                                            \
    static struct modem_cellular_data MODEM_CELLULAR_INST_NAME(data, inst) = {              \
        .chat_delimiter = {'\r'},                                                           \
        .chat_filter = {'\n'},                                                              \
        .ppp = &MODEM_CELLULAR_INST_NAME(ppp, inst),                                        \
    };                                                                                      \
                                                                                            \
    static struct modem_cellular_config MODEM_CELLULAR_INST_NAME(config, inst) = {          \
        .uart = DEVICE_DT_GET(DT_INST_BUS(inst)),                                           \
        .power_gpio = GPIO_DT_SPEC_INST_GET_OR(inst, mdm_power_gpios, {}),                  \
        .reset_gpio = GPIO_DT_SPEC_INST_GET_OR(inst, mdm_reset_gpios, {}),                  \
        .power_pulse_duration_ms = 1500,                                                    \
        .reset_pulse_duration_ms = 100,                                                     \
        .startup_time_ms  = 10000,                                                          \
        .shutdown_time_ms = 5000,                                                           \
        .init_chat_script = &quectel_bg95_init_chat_script,                                 \
        .dial_chat_script = &quectel_bg95_dial_chat_script,                                 \
        .periodic_chat_script = &_CONCAT(DT_DRV_COMPAT, _periodic_chat_script),             \
    };                                                                                      \
                                                                                            \
    PM_DEVICE_DT_INST_DEFINE(inst, modem_cellular_pm_action);                               \
                                                                                            \
    DEVICE_DT_INST_DEFINE(inst, modem_cellular_init, PM_DEVICE_DT_INST_GET(inst),           \
                          &MODEM_CELLULAR_INST_NAME(data, inst),                            \
                          &MODEM_CELLULAR_INST_NAME(config, inst), POST_KERNEL, 99,         \
                          &modem_cellular_api);

#define MODEM_CELLULAR_DEVICE_QUECTEL_EG25_G(inst)                                          \
    MODEM_PPP_DEFINE(MODEM_CELLULAR_INST_NAME(ppp, inst), NULL, 98, 1500, 64);              \
                                                                                            \
    static struct modem_cellular_data MODEM_CELLULAR_INST_NAME(data, inst) = {              \
        .chat_delimiter = {'\r'},                                                           \
        .chat_filter = {'\n'},                                                              \
        .ppp = &MODEM_CELLULAR_INST_NAME(ppp, inst),                                        \
    };                                                                                      \
                                                                                            \
    static struct modem_cellular_config MODEM_CELLULAR_INST_NAME(config, inst) = {          \
        .uart = DEVICE_DT_GET(DT_INST_BUS(inst)),                                           \
        .power_gpio = GPIO_DT_SPEC_INST_GET_OR(inst, mdm_power_gpios, {}),                  \
        .reset_gpio = GPIO_DT_SPEC_INST_GET_OR(inst, mdm_reset_gpios, {}),                  \
        .power_pulse_duration_ms = 1500,                                                    \
        .reset_pulse_duration_ms = 500,                                                     \
        .startup_time_ms = 15000,                                                           \
        .shutdown_time_ms = 5000,                                                           \
        .init_chat_script = &quectel_eg25_g_init_chat_script,                               \
        .dial_chat_script = &quectel_eg25_g_dial_chat_script,                               \
        .periodic_chat_script = &_CONCAT(DT_DRV_COMPAT, _periodic_chat_script),             \
    };                                                                                      \
                                                                                            \
    PM_DEVICE_DT_INST_DEFINE(inst, modem_cellular_pm_action);                               \
                                                                                            \
    DEVICE_DT_INST_DEFINE(inst, modem_cellular_init, PM_DEVICE_DT_INST_GET(inst),           \
                          &MODEM_CELLULAR_INST_NAME(data, inst),                            \
                          &MODEM_CELLULAR_INST_NAME(config, inst), POST_KERNEL, 99,         \
                          &modem_cellular_api);

#define MODEM_CELLULAR_DEVICE_GSM_PPP(inst)                                                 \
    MODEM_PPP_DEFINE(MODEM_CELLULAR_INST_NAME(ppp, inst), NULL, 98, 1500, 64);              \
                                                                                            \
    static struct modem_cellular_data MODEM_CELLULAR_INST_NAME(data, inst) = {              \
        .chat_delimiter = {'\r'},                                                           \
        .chat_filter = {'\n'},                                                              \
        .ppp = &MODEM_CELLULAR_INST_NAME(ppp, inst),                                        \
    };                                                                                      \
                                                                                            \
    static struct modem_cellular_config MODEM_CELLULAR_INST_NAME(config, inst) = {          \
        .uart = DEVICE_DT_GET(DT_INST_BUS(inst)),                                           \
        .power_gpio = GPIO_DT_SPEC_INST_GET_OR(inst, mdm_power_gpios, {}),                  \
        .reset_gpio = GPIO_DT_SPEC_INST_GET_OR(inst, mdm_reset_gpios, {}),                  \
        .power_pulse_duration_ms = 1500,                                                    \
        .reset_pulse_duration_ms = 100,                                                     \
        .startup_time_ms = 10000,                                                           \
        .shutdown_time_ms = 5000,                                                           \
        .init_chat_script = &zephyr_gsm_ppp_init_chat_script,                               \
        .dial_chat_script = &zephyr_gsm_ppp_dial_chat_script,                               \
        .periodic_chat_script = &zephyr_gsm_ppp_periodic_chat_script,                       \
    };                                                                                      \
                                                                                            \
    PM_DEVICE_DT_INST_DEFINE(inst, modem_cellular_pm_action);                               \
                                                                                            \
    DEVICE_DT_INST_DEFINE(inst, modem_cellular_init, PM_DEVICE_DT_INST_GET(inst),           \
                          &MODEM_CELLULAR_INST_NAME(data, inst),                            \
                          &MODEM_CELLULAR_INST_NAME(config, inst), POST_KERNEL, 99,         \
                          &modem_cellular_api);

#define MODEM_CELLULAR_DEVICE_SIMCOM_SIM7080(inst)                                          \
    MODEM_PPP_DEFINE(MODEM_CELLULAR_INST_NAME(ppp, inst), NULL, 98, 1500, 64);              \
                                                                                            \
    static struct modem_cellular_data MODEM_CELLULAR_INST_NAME(data, inst) = {              \
        .chat_delimiter = {'\r'},                                                           \
        .chat_filter = {'\n'},                                                              \
        .ppp = &MODEM_CELLULAR_INST_NAME(ppp, inst),                                        \
    };                                                                                      \
                                                                                            \
    static struct modem_cellular_config MODEM_CELLULAR_INST_NAME(config, inst) = {          \
        .uart = DEVICE_DT_GET(DT_INST_BUS(inst)),                                           \
        .power_gpio = GPIO_DT_SPEC_INST_GET_OR(inst, mdm_power_gpios, {}),                  \
        .reset_gpio = GPIO_DT_SPEC_INST_GET_OR(inst, mdm_reset_gpios, {}),                  \
        .power_pulse_duration_ms = 1500,                                                    \
        .reset_pulse_duration_ms = 100,                                                     \
        .startup_time_ms = 10000,                                                           \
        .shutdown_time_ms = 5000,                                                           \
        .init_chat_script = &simcom_sim7080_init_chat_script,                               \
        .dial_chat_script = &simcom_sim7080_dial_chat_script,                               \
        .periodic_chat_script = &simcom_sim7080_periodic_chat_script,                       \
    };                                                                                      \
                                                                                            \
    PM_DEVICE_DT_INST_DEFINE(inst, modem_cellular_pm_action);                               \
                                                                                            \
    DEVICE_DT_INST_DEFINE(inst, modem_cellular_init, PM_DEVICE_DT_INST_GET(inst),           \
                          &MODEM_CELLULAR_INST_NAME(data, inst),                            \
                          &MODEM_CELLULAR_INST_NAME(config, inst), POST_KERNEL, 99,         \
                          &modem_cellular_api);

#define MODEM_CELLULAR_DEVICE_U_BLOX_SARA_R4(inst)                                          \
    MODEM_PPP_DEFINE(MODEM_CELLULAR_INST_NAME(ppp, inst), NULL, 98, 1500, 64);              \
                                                                                            \
    static struct modem_cellular_data MODEM_CELLULAR_INST_NAME(data, inst) = {              \
        .chat_delimiter = {'\r'},                                                           \
        .chat_filter = {'\n'},                                                              \
        .ppp = &MODEM_CELLULAR_INST_NAME(ppp, inst),                                        \
    };                                                                                      \
                                                                                            \
    static struct modem_cellular_config MODEM_CELLULAR_INST_NAME(config, inst) = {          \
        .uart = DEVICE_DT_GET(DT_INST_BUS(inst)),                                           \
        .power_gpio = GPIO_DT_SPEC_INST_GET_OR(inst, mdm_power_gpios, {}),                  \
        .reset_gpio = GPIO_DT_SPEC_INST_GET_OR(inst, mdm_reset_gpios, {}),                  \
        .power_pulse_duration_ms = 1500,                                                    \
        .reset_pulse_duration_ms = 100,                                                     \
        .startup_time_ms = 10000,                                                           \
        .shutdown_time_ms = 5000,                                                           \
        .init_chat_script = &u_blox_sara_r4_init_chat_script,                               \
        .dial_chat_script = &u_blox_sara_r4_dial_chat_script,                               \
        .periodic_chat_script = &u_blox_sara_r4_periodic_chat_script,                       \
    };                                                                                      \
                                                                                            \
    PM_DEVICE_DT_INST_DEFINE(inst, modem_cellular_pm_action);                               \
                                                                                            \
    DEVICE_DT_INST_DEFINE(inst, modem_cellular_init, PM_DEVICE_DT_INST_GET(inst),           \
                          &MODEM_CELLULAR_INST_NAME(data, inst),                            \
                          &MODEM_CELLULAR_INST_NAME(config, inst), POST_KERNEL, 99,         \
                          &modem_cellular_api);

#define MODEM_CELLULAR_DEVICE_U_BLOX_SARA_R5(inst)                                          \
    MODEM_PPP_DEFINE(MODEM_CELLULAR_INST_NAME(ppp, inst), NULL, 98, 1500, 64);              \
                                                                                            \
    static struct modem_cellular_data MODEM_CELLULAR_INST_NAME(data, inst) = {              \
        .chat_delimiter = {'\r'},                                                           \
        .chat_filter = {'\n'},                                                              \
        .ppp = &MODEM_CELLULAR_INST_NAME(ppp, inst),                                        \
    };                                                                                      \
                                                                                            \
    static struct modem_cellular_config MODEM_CELLULAR_INST_NAME(config, inst) = {          \
        .uart = DEVICE_DT_GET(DT_INST_BUS(inst)),                                           \
        .power_gpio = GPIO_DT_SPEC_INST_GET_OR(inst, mdm_power_gpios, {}),                  \
        .reset_gpio = GPIO_DT_SPEC_INST_GET_OR(inst, mdm_reset_gpios, {}),                  \
        .autostarts = true,                                                                 \
        .power_pulse_duration_ms = 1500,                                                    \
        .reset_pulse_duration_ms = 100,                                                     \
        .startup_time_ms = 1500,                                                            \
        .shutdown_time_ms = 13000,                                                          \
        .init_chat_script = &u_blox_sara_r5_init_chat_script,                               \
        .dial_chat_script = &u_blox_sara_r5_dial_chat_script,                               \
        .periodic_chat_script = &u_blox_sara_r5_periodic_chat_script,                       \
    };                                                                                      \
                                                                                            \
    PM_DEVICE_DT_INST_DEFINE(inst, modem_cellular_pm_action);                               \
                                                                                            \
    DEVICE_DT_INST_DEFINE(inst, modem_cellular_init, PM_DEVICE_DT_INST_GET(inst),           \
                          &MODEM_CELLULAR_INST_NAME(data, inst),                            \
                          &MODEM_CELLULAR_INST_NAME(config, inst), POST_KERNEL, 99,         \
                          &modem_cellular_api);

#define MODEM_CELLULAR_DEVICE_SWIR_HL7800(inst)                                             \
    MODEM_PPP_DEFINE(MODEM_CELLULAR_INST_NAME(ppp, inst), NULL, 98, 1500, 64);              \
                                                                                            \
    static struct modem_cellular_data MODEM_CELLULAR_INST_NAME(data, inst) = {              \
        .chat_delimiter = {'\r'},                                                           \
        .chat_filter = {'\n'},                                                              \
        .ppp = &MODEM_CELLULAR_INST_NAME(ppp, inst),                                        \
    };                                                                                      \
                                                                                            \
    static struct modem_cellular_config MODEM_CELLULAR_INST_NAME(config, inst) = {          \
        .uart = DEVICE_DT_GET(DT_INST_BUS(inst)),                                           \
        .power_gpio = GPIO_DT_SPEC_INST_GET_OR(inst, mdm_power_gpios, {}),                  \
        .reset_gpio = GPIO_DT_SPEC_INST_GET_OR(inst, mdm_reset_gpios, {}),                  \
        .power_pulse_duration_ms = 1500,                                                    \
        .reset_pulse_duration_ms = 100,                                                     \
        .startup_time_ms = 10000,                                                           \
        .shutdown_time_ms = 5000,                                                           \
        .init_chat_script = &swir_hl7800_init_chat_script,                                  \
        .dial_chat_script = &swir_hl7800_dial_chat_script,                                  \
        .periodic_chat_script = &swir_hl7800_periodic_chat_script,                          \
    };                                                                                      \
                                                                                            \
    PM_DEVICE_DT_INST_DEFINE(inst, modem_cellular_pm_action);                               \
                                                                                            \
    DEVICE_DT_INST_DEFINE(inst, modem_cellular_init, PM_DEVICE_DT_INST_GET(inst),           \
                          &MODEM_CELLULAR_INST_NAME(data, inst),                            \
                          &MODEM_CELLULAR_INST_NAME(config, inst), POST_KERNEL, 99,         \
                          &modem_cellular_api);

#define MODEM_CELLULAR_DEVICE_TELIT_ME910G1(inst)                                           \
    MODEM_PPP_DEFINE(MODEM_CELLULAR_INST_NAME(ppp, inst), NULL, 98, 1500, 64);              \
                                                                                            \
    static struct modem_cellular_data MODEM_CELLULAR_INST_NAME(data, inst) = {              \
        .chat_delimiter = {'\r'},                                                           \
        .chat_filter = {'\n'},                                                              \
        .ppp = &MODEM_CELLULAR_INST_NAME(ppp, inst),                                        \
    };                                                                                      \
                                                                                            \
    static struct modem_cellular_config MODEM_CELLULAR_INST_NAME(config, inst) = {          \
        .uart = DEVICE_DT_GET(DT_INST_BUS(inst)),                                           \
        .power_gpio = GPIO_DT_SPEC_INST_GET_OR(inst, mdm_power_gpios, {}),                  \
        .reset_gpio = GPIO_DT_SPEC_INST_GET_OR(inst, mdm_reset_gpios, {}),                  \
        .power_pulse_duration_ms = 5050,                                                    \
        .reset_pulse_duration_ms = 250,                                                     \
        .startup_time_ms = 15000,                                                           \
        .shutdown_time_ms = 5000,                                                           \
        .init_chat_script = &telit_me910g1_init_chat_script,                                \
        .dial_chat_script = &telit_me910g1_dial_chat_script,                                \
        .periodic_chat_script = &telit_me910g1_periodic_chat_script,                        \
    };                                                                                      \
                                                                                            \
    PM_DEVICE_DT_INST_DEFINE(inst, modem_cellular_pm_action);                               \
                                                                                            \
    DEVICE_DT_INST_DEFINE(inst, modem_cellular_init, PM_DEVICE_DT_INST_GET(inst),           \
                          &MODEM_CELLULAR_INST_NAME(data, inst),                            \
                          &MODEM_CELLULAR_INST_NAME(config, inst), POST_KERNEL, 99,         \
                          &modem_cellular_api);

#define DT_DRV_COMPAT quectel_bg95
DT_INST_FOREACH_STATUS_OKAY(MODEM_CELLULAR_DEVICE_QUECTEL_BG95)
#undef DT_DRV_COMPAT

#define DT_DRV_COMPAT quectel_eg25_g
DT_INST_FOREACH_STATUS_OKAY(MODEM_CELLULAR_DEVICE_QUECTEL_EG25_G)
#undef DT_DRV_COMPAT

#define DT_DRV_COMPAT zephyr_gsm_ppp
DT_INST_FOREACH_STATUS_OKAY(MODEM_CELLULAR_DEVICE_GSM_PPP)
#undef DT_DRV_COMPAT

#define DT_DRV_COMPAT simcom_sim7080
DT_INST_FOREACH_STATUS_OKAY(MODEM_CELLULAR_DEVICE_SIMCOM_SIM7080)
#undef DT_DRV_COMPAT

#define DT_DRV_COMPAT u_blox_sara_r4
DT_INST_FOREACH_STATUS_OKAY(MODEM_CELLULAR_DEVICE_U_BLOX_SARA_R4)
#undef DT_DRV_COMPAT

#define DT_DRV_COMPAT u_blox_sara_r5
DT_INST_FOREACH_STATUS_OKAY(MODEM_CELLULAR_DEVICE_U_BLOX_SARA_R5)
#undef DT_DRV_COMPAT

#define DT_DRV_COMPAT swir_hl7800
DT_INST_FOREACH_STATUS_OKAY(MODEM_CELLULAR_DEVICE_SWIR_HL7800)
#undef DT_DRV_COMPAT

#define DT_DRV_COMPAT telit_me910g1
DT_INST_FOREACH_STATUS_OKAY(MODEM_CELLULAR_DEVICE_TELIT_ME910G1)
#undef DT_DRV_COMPAT<|MERGE_RESOLUTION|>--- conflicted
+++ resolved
@@ -302,16 +302,12 @@
                                                  void* user_data) {
     struct modem_cellular_data* data = (struct modem_cellular_data*)user_data;
 
-<<<<<<< HEAD
-	strncpy(data->imei, argv[1], sizeof(data->imei) - 1);
-=======
     if (result == MODEM_CHAT_SCRIPT_RESULT_SUCCESS) {
         modem_cellular_delegate_event(data, MODEM_CELLULAR_EVENT_SCRIPT_SUCCESS);
     }
     else {
         modem_cellular_delegate_event(data, MODEM_CELLULAR_EVENT_SCRIPT_FAILED);
     }
->>>>>>> e45169af
 }
 
 static void modem_cellular_chat_on_imei(struct modem_chat* chat, char** argv, uint16_t argc,
@@ -322,11 +318,7 @@
         return;
     }
 
-<<<<<<< HEAD
-	strncpy(data->model_id, argv[1], sizeof(data->model_id) - 1);
-=======
-    strncpy(data->imei, argv[1], sizeof(data->imei));
->>>>>>> e45169af
+    strncpy(data->imei, argv[1], sizeof(data->imei) - 1);
 }
 
 static void modem_cellular_chat_on_cgmm(struct modem_chat* chat, char** argv, uint16_t argc,
@@ -337,11 +329,7 @@
         return;
     }
 
-<<<<<<< HEAD
-	strncpy(data->manufacturer, argv[1], sizeof(data->manufacturer) - 1);
-=======
-    strncpy(data->model_id, argv[1], sizeof(data->model_id));
->>>>>>> e45169af
+    strncpy(data->model_id, argv[1], sizeof(data->model_id) - 1);
 }
 
 static void modem_cellular_chat_on_cgmi(struct modem_chat* chat, char** argv, uint16_t argc,
@@ -352,11 +340,7 @@
         return;
     }
 
-<<<<<<< HEAD
-	strncpy(data->fw_version, argv[1], sizeof(data->fw_version) - 1);
-=======
-    strncpy(data->manufacturer, argv[1], sizeof(data->manufacturer));
->>>>>>> e45169af
+    strncpy(data->manufacturer, argv[1], sizeof(data->manufacturer) - 1);
 }
 
 static void modem_cellular_chat_on_cgmr(struct modem_chat* chat, char** argv, uint16_t argc,
@@ -367,7 +351,7 @@
         return;
     }
 
-    strncpy(data->fw_version, argv[1], sizeof(data->fw_version));
+    strncpy(data->fw_version, argv[1], sizeof(data->fw_version) - 1);
 }
 
 static void modem_cellular_chat_on_csq(struct modem_chat* chat, char** argv, uint16_t argc,
@@ -385,23 +369,19 @@
                                         void* user_data) {
     struct modem_cellular_data *data = (struct modem_cellular_data *)user_data;
 
-<<<<<<< HEAD
-	strncpy(data->imsi, argv[1], sizeof(data->imsi) - 1);
-=======
     if (argc != 7) {
         return;
     }
 
     data->rsrq = (uint8_t)atoi(argv[5]);
     data->rsrp = (uint8_t)atoi(argv[6]);
->>>>>>> e45169af
 }
 
 static void modem_cellular_chat_on_imsi(struct modem_chat* chat, char** argv, uint16_t argc,
                                         void* user_data) {
     struct modem_cellular_data *data = (struct modem_cellular_data *)user_data;
 
-    strncpy(data->imsi, (char*)argv[1], sizeof(data->imsi));
+    strncpy(data->imsi, argv[1], sizeof(data->imsi) - 1);
 }
 
 static bool modem_cellular_is_registered(struct modem_cellular_data* data) {
