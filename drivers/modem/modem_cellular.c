/*
 * Copyright (c) 2023 Bjarki Arge Andreasen
 *
 * SPDX-License-Identifier: Apache-2.0
 */

#include <zephyr/kernel.h>
#include <zephyr/device.h>
#include <zephyr/drivers/gpio.h>
#include <zephyr/drivers/cellular.h>
#include <zephyr/drivers/uart.h>
#include <zephyr/modem/chat.h>
#include <zephyr/modem/cmux.h>
#include <zephyr/modem/pipe.h>
#include <zephyr/modem/pipelink.h>
#include <zephyr/modem/ppp.h>
#include <zephyr/modem/backend/uart.h>
#include <zephyr/net/ppp.h>
#include <zephyr/pm/device.h>
#include <zephyr/sys/atomic.h>

#include <zephyr/logging/log.h>
LOG_MODULE_REGISTER(modem_cellular, CONFIG_MODEM_LOG_LEVEL);

#include <string.h>
#include <stdlib.h>

#define MODEM_CELLULAR_PERIODIC_SCRIPT_TIMEOUT \
    K_MSEC(CONFIG_MODEM_CELLULAR_PERIODIC_SCRIPT_MS)

#define MODEM_CELLULAR_DATA_IMEI_LEN         (16)
#define MODEM_CELLULAR_DATA_MODEL_ID_LEN     (65)
#define MODEM_CELLULAR_DATA_IMSI_LEN         (23)
#define MODEM_CELLULAR_DATA_ICCID_LEN        (22)
#define MODEM_CELLULAR_DATA_MANUFACTURER_LEN (65)
#define MODEM_CELLULAR_DATA_FW_VERSION_LEN   (65)
#define MODEM_CELLULAR_DATA_APN_LEN          (32)

#define MODEM_CELLULAR_RESERVED_DLCIS        (2)
#define MODEM_CELLULAR_MAX_APN_CMDS          (2)
#define MODEM_CELLULAR_APN_BUF_SIZE          (64)

/* Magic constants */
#define CSQ_RSSI_UNKNOWN                     (99)
#define CESQ_RSRP_UNKNOWN                    (255)
#define CESQ_RSRQ_UNKNOWN                    (255)

/* Magic numbers to units conversions */
#define CSQ_RSSI_TO_DB(v)  (-113 + (2 * (rssi)))
#define CESQ_RSRP_TO_DB(v) (-140 + (v))
#define CESQ_RSRQ_TO_DB(v) (-20 + ((v) / 2))

#ifdef CONFIG_MODEM_CELLULAR_APN
BUILD_ASSERT((sizeof(CONFIG_MODEM_CELLULAR_APN) - 1) < MODEM_CELLULAR_DATA_APN_LEN,
             "CONFIG_MODEM_CELLULAR_APN too long for data->apn");
#endif

enum modem_cellular_state {
    MODEM_CELLULAR_STATE_IDLE = 0,
    MODEM_CELLULAR_STATE_RESET_PULSE,
    MODEM_CELLULAR_STATE_AWAIT_RESET,
    MODEM_CELLULAR_STATE_POWER_ON_PULSE,
    MODEM_CELLULAR_STATE_AWAIT_POWER_ON,
    MODEM_CELLULAR_STATE_SET_BAUDRATE,
    MODEM_CELLULAR_STATE_RUN_INIT_SCRIPT,
    MODEM_CELLULAR_STATE_CONNECT_CMUX,
    MODEM_CELLULAR_STATE_OPEN_DLCI1,
    MODEM_CELLULAR_STATE_OPEN_DLCI2,
    MODEM_CELLULAR_STATE_WAIT_FOR_APN,
    MODEM_CELLULAR_STATE_RUN_APN_SCRIPT,
    MODEM_CELLULAR_STATE_RUN_DIAL_SCRIPT,
    MODEM_CELLULAR_STATE_AWAIT_REGISTERED,
    MODEM_CELLULAR_STATE_CARRIER_ON,
    MODEM_CELLULAR_STATE_DORMANT,
    MODEM_CELLULAR_STATE_INIT_POWER_OFF,
    MODEM_CELLULAR_STATE_RUN_SHUTDOWN_SCRIPT,
    MODEM_CELLULAR_STATE_POWER_OFF_PULSE,
    MODEM_CELLULAR_STATE_AWAIT_POWER_OFF
};

enum modem_cellular_event {
    MODEM_CELLULAR_EVENT_RESUME = 0,
    MODEM_CELLULAR_EVENT_SUSPEND,
    MODEM_CELLULAR_EVENT_SCRIPT_SUCCESS,
    MODEM_CELLULAR_EVENT_SCRIPT_FAILED,
    MODEM_CELLULAR_EVENT_CMUX_CONNECTED,
    MODEM_CELLULAR_EVENT_CMUX_DISCONNECTED,
    MODEM_CELLULAR_EVENT_DLCI1_OPENED,
    MODEM_CELLULAR_EVENT_DLCI2_OPENED,
    MODEM_CELLULAR_EVENT_TIMEOUT,
    MODEM_CELLULAR_EVENT_REGISTERED,
    MODEM_CELLULAR_EVENT_DEREGISTERED,
    MODEM_CELLULAR_EVENT_BUS_OPENED,
    MODEM_CELLULAR_EVENT_BUS_CLOSED,
    MODEM_CELLULAR_EVENT_PPP_DEAD,
    MODEM_CELLULAR_EVENT_MODEM_READY,
    MODEM_CELLULAR_EVENT_APN_SET,
};

struct modem_cellular_event_cb {
    cellular_event_mask_t mask;
    cellular_event_cb_t fn;
    void* user_data;
};

struct modem_cellular_data {
    /* UART backend */
    struct modem_pipe* uart_pipe;
    struct modem_backend_uart uart_backend;
    uint8_t uart_backend_receive_buf[CONFIG_MODEM_CELLULAR_UART_BUFFER_SIZES];
    uint8_t uart_backend_transmit_buf[CONFIG_MODEM_CELLULAR_UART_BUFFER_SIZES];
    uint32_t original_baudrate;

    /* CMUX */
    struct modem_cmux cmux;
    uint8_t cmux_receive_buf[MODEM_CMUX_WORK_BUFFER_SIZE];
    uint8_t cmux_transmit_buf[MODEM_CMUX_WORK_BUFFER_SIZE];

    struct modem_cmux_dlci dlci1;
    struct modem_cmux_dlci dlci2;
    struct modem_pipe* dlci1_pipe;
    struct modem_pipe* dlci2_pipe;
    /* Points to dlci2_pipe or NULL. Used for shutdown script if not NULL */
    struct modem_pipe* cmd_pipe;
    uint8_t dlci1_receive_buf[MODEM_CMUX_WORK_BUFFER_SIZE];
    /* DLCI 2 is only used for chat scripts. */
    uint8_t dlci2_receive_buf[MODEM_CMUX_WORK_BUFFER_SIZE];

    /* Modem chat */
    struct modem_chat chat;
    uint8_t chat_receive_buf[CONFIG_MODEM_CELLULAR_CHAT_BUFFER_SIZE];
    uint8_t* chat_delimiter;
    uint8_t* chat_filter;
    uint8_t* chat_argv[32];

    /* Status */
    enum cellular_registration_status registration_status_gsm;
    enum cellular_registration_status registration_status_gprs;
    enum cellular_registration_status registration_status_lte;
    uint8_t rssi;
    uint8_t rsrp;
    uint8_t rsrq;
    uint8_t imei[MODEM_CELLULAR_DATA_IMEI_LEN];
    uint8_t model_id[MODEM_CELLULAR_DATA_MODEL_ID_LEN];
    uint8_t imsi[MODEM_CELLULAR_DATA_IMSI_LEN];
    uint8_t iccid[MODEM_CELLULAR_DATA_ICCID_LEN];
    uint8_t manufacturer[MODEM_CELLULAR_DATA_MANUFACTURER_LEN];
    uint8_t fw_version[MODEM_CELLULAR_DATA_FW_VERSION_LEN];
    uint8_t apn[MODEM_CELLULAR_DATA_APN_LEN];

    struct modem_chat_script_chat apn_chats[MODEM_CELLULAR_MAX_APN_CMDS];
    struct modem_chat_script apn_script;
    char apn_buf[MODEM_CELLULAR_MAX_APN_CMDS][MODEM_CELLULAR_APN_BUF_SIZE];

    /* PPP */
    struct modem_ppp* ppp;
    struct net_mgmt_event_callback net_mgmt_event_callback;

    enum modem_cellular_state state;
    const struct device*      dev;
    struct k_work_delayable   timeout_work;

    /* Power management */
    struct k_sem suspended_sem;

    /* Event dispatcher */
    struct k_work   event_dispatch_work;
    uint8_t         event_buf[8];
    struct ring_buf event_rb;
    struct k_mutex  event_rb_lock;

    struct k_mutex api_lock;
    struct modem_cellular_event_cb cb;
};

struct modem_cellular_user_pipe {
    struct modem_cmux_dlci dlci;
    uint8_t dlci_address;
    uint8_t *dlci_receive_buf;
    uint16_t dlci_receive_buf_size;
    struct modem_pipe *pipe;
    struct modem_pipelink *pipelink;
};

struct modem_cellular_config {
    const struct device* uart;
    struct gpio_dt_spec power_gpio;
    struct gpio_dt_spec reset_gpio;
    struct gpio_dt_spec wake_gpio;
    uint16_t power_pulse_duration_ms;
    uint16_t reset_pulse_duration_ms;
    uint16_t startup_time_ms;
    uint16_t shutdown_time_ms;
    bool autostarts;
    const struct modem_chat_script* init_chat_script;
    const struct modem_chat_script* dial_chat_script;
    const struct modem_chat_script* periodic_chat_script;
    const struct modem_chat_script* shutdown_chat_script;
    const struct modem_chat_script* set_baudrate_chat_script;
    struct modem_cellular_user_pipe* user_pipes;
    uint8_t user_pipes_size;
};

static char const* modem_cellular_state_str(enum modem_cellular_state state) {
    switch (state) {
        case MODEM_CELLULAR_STATE_IDLE :
            return "idle";

        case MODEM_CELLULAR_STATE_RESET_PULSE :
            return "reset pulse";

        case MODEM_CELLULAR_STATE_AWAIT_RESET :
            return "await reset";

        case MODEM_CELLULAR_STATE_POWER_ON_PULSE :
            return "power pulse";

        case MODEM_CELLULAR_STATE_AWAIT_POWER_ON :
            return "await power on";

        case MODEM_CELLULAR_STATE_SET_BAUDRATE :
            return "set baudrate";

        case MODEM_CELLULAR_STATE_RUN_INIT_SCRIPT :
            return "run init script";

        case MODEM_CELLULAR_STATE_CONNECT_CMUX :
            return "connect cmux";

        case MODEM_CELLULAR_STATE_OPEN_DLCI1 :
            return "open dlci1";

        case MODEM_CELLULAR_STATE_OPEN_DLCI2 :
            return "open dlci2";

        case MODEM_CELLULAR_STATE_WAIT_FOR_APN :
            return "wait for apn";

        case MODEM_CELLULAR_STATE_AWAIT_REGISTERED :
            return "await registered";

        case MODEM_CELLULAR_STATE_RUN_APN_SCRIPT :
            return "run apn script";

        case MODEM_CELLULAR_STATE_RUN_DIAL_SCRIPT :
            return "run dial script";

        case MODEM_CELLULAR_STATE_CARRIER_ON :
            return "carrier on";

        case MODEM_CELLULAR_STATE_DORMANT:
            return "dormant";

        case MODEM_CELLULAR_STATE_INIT_POWER_OFF :
            return "init power off";

        case MODEM_CELLULAR_STATE_RUN_SHUTDOWN_SCRIPT :
            return "run shutdown script";

        case MODEM_CELLULAR_STATE_POWER_OFF_PULSE :
            return "power off pulse";

        case MODEM_CELLULAR_STATE_AWAIT_POWER_OFF :
            return "await power off";
    }

    return "";
}

static char const* modem_cellular_event_str(enum modem_cellular_event event) {
    switch (event) {
        case MODEM_CELLULAR_EVENT_RESUME :
            return "resume";

        case MODEM_CELLULAR_EVENT_SUSPEND :
            return "suspend";

        case MODEM_CELLULAR_EVENT_SCRIPT_SUCCESS :
            return "script success";

        case MODEM_CELLULAR_EVENT_SCRIPT_FAILED :
            return "script failed";

        case MODEM_CELLULAR_EVENT_CMUX_CONNECTED :
            return "cmux connected";

        case MODEM_CELLULAR_EVENT_CMUX_DISCONNECTED:
            return "cmux disconnected";

        case MODEM_CELLULAR_EVENT_DLCI1_OPENED :
            return "dlci1 opened";

        case MODEM_CELLULAR_EVENT_DLCI2_OPENED :
            return "dlci2 opened";

        case MODEM_CELLULAR_EVENT_TIMEOUT :
            return "timeout";

        case MODEM_CELLULAR_EVENT_REGISTERED :
            return "registered";

        case MODEM_CELLULAR_EVENT_DEREGISTERED :
            return "deregistered";

        case MODEM_CELLULAR_EVENT_BUS_OPENED :
            return "bus opened";

        case MODEM_CELLULAR_EVENT_BUS_CLOSED :
            return "bus closed";

        case MODEM_CELLULAR_EVENT_PPP_DEAD :
            return "ppp dead";

        case MODEM_CELLULAR_EVENT_MODEM_READY :
            return "modem ready";

        case MODEM_CELLULAR_EVENT_APN_SET:
            return "apn set";
    }

    return "";
}

static bool modem_cellular_apn_change_allowed(enum modem_cellular_state st) {
    switch (st) {
        case MODEM_CELLULAR_STATE_IDLE :
        case MODEM_CELLULAR_STATE_RESET_PULSE :
        case MODEM_CELLULAR_STATE_AWAIT_RESET :
        case MODEM_CELLULAR_STATE_POWER_ON_PULSE :
        case MODEM_CELLULAR_STATE_AWAIT_POWER_ON :
        case MODEM_CELLULAR_STATE_SET_BAUDRATE :
        case MODEM_CELLULAR_STATE_RUN_INIT_SCRIPT :
        case MODEM_CELLULAR_STATE_CONNECT_CMUX :
        case MODEM_CELLULAR_STATE_OPEN_DLCI1 :
        case MODEM_CELLULAR_STATE_OPEN_DLCI2 :
        case MODEM_CELLULAR_STATE_WAIT_FOR_APN :
            return true;

        default :
            return false;
    }
}

static void modem_cellular_emit_event(struct modem_cellular_data* data,
                                      enum cellular_event evt, const void* payload) {
    if ((data->cb.fn != NULL) && (data->cb.mask & evt)) {
        data->cb.fn(data->dev, evt, payload, data->cb.user_data);
    }
}

static void modem_cellular_emit_modem_info(struct modem_cellular_data* data,
                                           enum cellular_modem_info_type field) {
    struct cellular_evt_modem_info evt = {
        .field = field,
    };

    modem_cellular_emit_event(data, CELLULAR_EVENT_MODEM_INFO_CHANGED, &evt);
}

static void modem_cellular_emit_reg_state(struct modem_cellular_data* data,
                                          enum cellular_registration_status status) {
    struct cellular_evt_registration_status evt = {
        .status = status,
    };

    modem_cellular_emit_event(data, CELLULAR_EVENT_REGISTRATION_STATUS_CHANGED, &evt);
}

static bool modem_cellular_gpio_is_enabled(struct gpio_dt_spec const* gpio) {
    return (gpio->port != NULL);
}

static bool modem_cellular_has_apn(const struct modem_cellular_data* data) {
    return (data->apn[0] != '\0');
}

static void modem_cellular_notify_user_pipes_connected(struct modem_cellular_data* data) {
    struct modem_cellular_config const* config = data->dev->config;
    struct modem_cellular_user_pipe* user_pipe;
    struct modem_pipelink* pipelink;

    for (uint8_t i = 0; i < config->user_pipes_size; i++) {
        user_pipe = &config->user_pipes[i];
        pipelink = user_pipe->pipelink;
        modem_pipelink_notify_connected(pipelink);
    }
}

static void modem_cellular_notify_user_pipes_disconnected(struct modem_cellular_data* data) {
    struct modem_cellular_config const* config = data->dev->config;
    struct modem_cellular_user_pipe* user_pipe;
    struct modem_pipelink* pipelink;

    for (uint8_t i = 0; i < config->user_pipes_size; i++) {
        user_pipe = &config->user_pipes[i];
        pipelink = user_pipe->pipelink;
        modem_pipelink_notify_disconnected(pipelink);
    }
}

static void modem_cellular_enter_state(struct modem_cellular_data* data,
                                       enum modem_cellular_state state);

static void modem_cellular_delegate_event(struct modem_cellular_data* data,
                                          enum modem_cellular_event evt);

static void modem_cellular_event_handler(struct modem_cellular_data* data,
                                         enum modem_cellular_event evt);

static void modem_cellular_bus_pipe_handler(struct modem_pipe const* pipe,
                                            enum modem_pipe_event event,
                                            void* user_data) {
    struct modem_cellular_data* data = user_data;

    switch (event) {
        case MODEM_PIPE_EVENT_OPENED :
            modem_cellular_delegate_event(data, MODEM_CELLULAR_EVENT_BUS_OPENED);
            break;

        case MODEM_PIPE_EVENT_CLOSED :
            modem_cellular_delegate_event(data, MODEM_CELLULAR_EVENT_BUS_CLOSED);
            break;

        default :
            break;
    }
}

static void modem_cellular_dlci1_pipe_handler(struct modem_pipe const* pipe,
                                              enum modem_pipe_event event,
                                              void* user_data) {
    struct modem_cellular_data* data = user_data;

    switch (event) {
        case MODEM_PIPE_EVENT_OPENED :
            modem_cellular_delegate_event(data, MODEM_CELLULAR_EVENT_DLCI1_OPENED);
            break;

        default :
            break;
    }
}

static void modem_cellular_dlci2_pipe_handler(struct modem_pipe const* pipe,
                                              enum modem_pipe_event event,
                                              void* user_data) {
    struct modem_cellular_data* data = user_data;

    switch (event) {
        case MODEM_PIPE_EVENT_OPENED :
            modem_cellular_delegate_event(data, MODEM_CELLULAR_EVENT_DLCI2_OPENED);
            break;

        default :
            break;
    }
}

static void modem_cellular_chat_callback_handler(struct modem_chat* chat,
                                                 enum modem_chat_script_result result,
                                                 void* user_data) {
    struct modem_cellular_data* data = user_data;

    if (result == MODEM_CHAT_SCRIPT_RESULT_SUCCESS) {
        modem_cellular_delegate_event(data, MODEM_CELLULAR_EVENT_SCRIPT_SUCCESS);
    }
    else {
        modem_cellular_delegate_event(data, MODEM_CELLULAR_EVENT_SCRIPT_FAILED);
    }
}

static void modem_cellular_chat_on_modem_ready(struct modem_chat* chat, char** argv, uint16_t argc,
                                               void* user_data) {
    struct modem_cellular_data* data = user_data;

    modem_cellular_delegate_event(data, MODEM_CELLULAR_EVENT_MODEM_READY);
}

static void modem_cellular_chat_on_imei(struct modem_chat* chat, char** argv, uint16_t argc,
                                        void* user_data) {
    struct modem_cellular_data* data = user_data;

    if (argc != 2) {
        return;
    }

    strncpy(data->imei, argv[1], sizeof(data->imei) - 1);
    modem_cellular_emit_modem_info(data, CELLULAR_MODEM_INFO_IMEI);
}

static void modem_cellular_chat_on_cgmm(struct modem_chat* chat, char** argv, uint16_t argc,
                                        void* user_data) {
    struct modem_cellular_data* data = user_data;

    if (argc != 2) {
        return;
    }

    strncpy(data->model_id, argv[1], sizeof(data->model_id) - 1);
    modem_cellular_emit_modem_info(data, CELLULAR_MODEM_INFO_MODEL_ID);
}

static void modem_cellular_chat_on_cgmi(struct modem_chat* chat, char** argv, uint16_t argc,
                                        void* user_data) {
    struct modem_cellular_data* data = user_data;

    if (argc != 2) {
        return;
    }

    strncpy(data->manufacturer, argv[1], sizeof(data->manufacturer) - 1);
    modem_cellular_emit_modem_info(data, CELLULAR_MODEM_INFO_MANUFACTURER);
}

static void modem_cellular_chat_on_cgmr(struct modem_chat* chat, char** argv, uint16_t argc,
                                        void* user_data) {
    struct modem_cellular_data* data = user_data;

    if (argc != 2) {
        return;
    }

    strncpy(data->fw_version, argv[1], sizeof(data->fw_version) - 1);
    modem_cellular_emit_modem_info(data, CELLULAR_MODEM_INFO_FW_VERSION);
}

static void modem_cellular_chat_on_csq(struct modem_chat* chat, char** argv, uint16_t argc,
                                       void* user_data) {
    struct modem_cellular_data* data = user_data;

    if (argc != 3) {
        return;
    }

    data->rssi = (uint8_t)atoi(argv[1]);
}

static void modem_cellular_chat_on_cesq(struct modem_chat* chat, char** argv, uint16_t argc,
                                        void* user_data) {
    struct modem_cellular_data* data = user_data;

    if (argc != 7) {
        return;
    }

    data->rsrq = (uint8_t)atoi(argv[5]);
    data->rsrp = (uint8_t)atoi(argv[6]);
}

static void modem_cellular_chat_on_iccid(struct modem_chat* chat, char** argv, uint16_t argc,
                                         void* user_data) {
    struct modem_cellular_data* data = user_data;

    if (argc != 2) {
        return;
    }

    strncpy(data->iccid, argv[1], sizeof(data->iccid) - 1);
    modem_cellular_emit_modem_info(data, CELLULAR_MODEM_INFO_SIM_ICCID);
}

static void modem_cellular_chat_on_imsi(struct modem_chat* chat, char** argv, uint16_t argc,
                                        void* user_data) {
    struct modem_cellular_data* data = user_data;

    if (argc != 2) {
        return;
    }

    strncpy(data->imsi, argv[1], sizeof(data->imsi) - 1);
    modem_cellular_emit_modem_info(data, CELLULAR_MODEM_INFO_SIM_IMSI);
}

static bool modem_cellular_is_registered(struct modem_cellular_data* data) {
    return ((data->registration_status_gsm  == CELLULAR_REGISTRATION_REGISTERED_HOME)    ||
            (data->registration_status_gsm  == CELLULAR_REGISTRATION_REGISTERED_ROAMING) ||
            (data->registration_status_gprs == CELLULAR_REGISTRATION_REGISTERED_HOME)    ||
            (data->registration_status_gprs == CELLULAR_REGISTRATION_REGISTERED_ROAMING) ||
            (data->registration_status_lte  == CELLULAR_REGISTRATION_REGISTERED_HOME)    ||
            (data->registration_status_lte  == CELLULAR_REGISTRATION_REGISTERED_ROAMING));
}

static void modem_cellular_chat_on_cxreg(struct modem_chat* chat, char** argv, uint16_t argc,
                                         void* user_data) {
    struct modem_cellular_data* data = user_data;
    enum cellular_registration_status registration_status = 0;

    /* This receives both +C*REG? read command answers and unsolicited notifications.
     * Their syntax differs in that the former has one more parameter, <n>, which is first.
     */
    if (argc >= 3 && argv[2][0] != '"') {
        /* +CEREG: <n>,<stat>[,<tac>[...]] */
        registration_status = atoi(argv[2]);
    }
    else if (argc >= 2) {
        /* +CEREG: <stat>[,<tac>[...]] */
        registration_status = atoi(argv[1]);
    }
    else {
        return;
    }

    if (strcmp(argv[0], "+CREG: ") == 0) {
        data->registration_status_gsm = registration_status;
    }
    else if (strcmp(argv[0], "+CGREG: ") == 0) {
        data->registration_status_gprs = registration_status;
    }
    else { /* CEREG */
        data->registration_status_lte = registration_status;
    }

    if (modem_cellular_is_registered(data)) {
        modem_cellular_delegate_event(data, MODEM_CELLULAR_EVENT_REGISTERED);
    }
    else {
        modem_cellular_delegate_event(data, MODEM_CELLULAR_EVENT_DEREGISTERED);
    }

    modem_cellular_emit_reg_state(data, registration_status);
}

MODEM_CHAT_MATCH_DEFINE(ok_match, "OK", "", NULL);
MODEM_CHAT_MATCHES_DEFINE(allow_match,
                          MODEM_CHAT_MATCH("OK", "", NULL),
                          MODEM_CHAT_MATCH("ERROR", "", NULL));

MODEM_CHAT_MATCH_DEFINE(imei_match, "", "", modem_cellular_chat_on_imei);
MODEM_CHAT_MATCH_DEFINE(cgmm_match, "", "", modem_cellular_chat_on_cgmm);
MODEM_CHAT_MATCH_DEFINE(csq_match, "+CSQ: ", ",", modem_cellular_chat_on_csq);
MODEM_CHAT_MATCH_DEFINE(cesq_match, "+CESQ: ", ",", modem_cellular_chat_on_cesq);
MODEM_CHAT_MATCH_DEFINE(qccid_match __maybe_unused, "+QCCID: ", "", modem_cellular_chat_on_iccid);
MODEM_CHAT_MATCH_DEFINE(iccid_match __maybe_unused, "+ICCID: ", "", modem_cellular_chat_on_iccid);
MODEM_CHAT_MATCH_DEFINE(ccid_match __maybe_unused, "+CCID: ", "", modem_cellular_chat_on_iccid);
MODEM_CHAT_MATCH_DEFINE(cimi_match __maybe_unused, "", "", modem_cellular_chat_on_imsi);
MODEM_CHAT_MATCH_DEFINE(cgmi_match __maybe_unused, "", "", modem_cellular_chat_on_cgmi);
MODEM_CHAT_MATCH_DEFINE(cgmr_match __maybe_unused, "", "", modem_cellular_chat_on_cgmr);

MODEM_CHAT_MATCHES_DEFINE(unsol_matches,
                          MODEM_CHAT_MATCH("+CREG: ", ",", modem_cellular_chat_on_cxreg),
                          MODEM_CHAT_MATCH("+CEREG: ", ",", modem_cellular_chat_on_cxreg),
                          MODEM_CHAT_MATCH("+CGREG: ", ",", modem_cellular_chat_on_cxreg),
                          MODEM_CHAT_MATCH("APP RDY", "", modem_cellular_chat_on_modem_ready));

MODEM_CHAT_MATCHES_DEFINE(abort_matches, MODEM_CHAT_MATCH("ERROR", "", NULL));

MODEM_CHAT_MATCHES_DEFINE(dial_abort_matches,
                          MODEM_CHAT_MATCH("ERROR", "", NULL),
                          MODEM_CHAT_MATCH("BUSY", "", NULL),
                          MODEM_CHAT_MATCH("NO ANSWER", "", NULL),
                          MODEM_CHAT_MATCH("NO CARRIER", "", NULL),
                          MODEM_CHAT_MATCH("NO DIALTONE", "", NULL));

#if DT_HAS_COMPAT_STATUS_OKAY(swir_hl7800)    || DT_HAS_COMPAT_STATUS_OKAY(sqn_gm02s)      || \
    DT_HAS_COMPAT_STATUS_OKAY(quectel_eg800q) || DT_HAS_COMPAT_STATUS_OKAY(quectel_eg25_g) || \
    DT_HAS_COMPAT_STATUS_OKAY(quectel_bg95)   || DT_HAS_COMPAT_STATUS_OKAY(quectel_bg96)   || \
    DT_HAS_COMPAT_STATUS_OKAY(simcom_a76xx)
MODEM_CHAT_MATCH_DEFINE(connect_match, "CONNECT", "", NULL);
#endif

static int append_apn_cmd(struct modem_cellular_data* data, uint8_t* steps, const char* fmt,
                          const char* apn_value) {
    int n;

    if (*steps >= MODEM_CELLULAR_MAX_APN_CMDS) {
        return (-ENOMEM);
    }

    n = snprintk(data->apn_buf[*steps], MODEM_CELLULAR_APN_BUF_SIZE, fmt, apn_value);
    if ((n < 0) || (n >= MODEM_CELLULAR_APN_BUF_SIZE)) {
        return (-ENOMEM);
    }

    /* Fill the matching chat entry */
    modem_chat_script_chat_init(&data->apn_chats[*steps]);
    modem_chat_script_chat_set_request(&data->apn_chats[*steps], data->apn_buf[*steps]);
    modem_chat_script_chat_set_response_matches(&data->apn_chats[*steps], &ok_match, 1);

    (*steps)++;

    return (0);
}

static void modem_cellular_build_apn_script(struct modem_cellular_data* data) {
    uint8_t steps = 0;

    /* Mandatory PDP context */
    append_apn_cmd(data, &steps, "AT+CGDCONT=1,\"IP\",\"%s\"", data->apn);

    /* Vendor‑specific extras */
    #if DT_HAS_COMPAT_STATUS_OKAY(swir_hl7800)
    append_apn_cmd(data, &steps, "AT+KCNXCFG=1,\"GPRS\",\"%s\",,,\"IPV4\"", data->apn);
    #endif

    /* Glue the array into the script object */
    modem_chat_script_set_script_chats(&data->apn_script, data->apn_chats, steps);
}

static void modem_cellular_log_state_changed(enum modem_cellular_state last_state,
                                             enum modem_cellular_state new_state) {
    LOG_DBG("switch from %s to %s", modem_cellular_state_str(last_state),
            modem_cellular_state_str(new_state));
}

static void modem_cellular_log_event(enum modem_cellular_event evt) {
    LOG_DBG("event %s", modem_cellular_event_str(evt));
}

static void modem_cellular_start_timer(struct modem_cellular_data* data, k_timeout_t timeout) {
    k_work_schedule(&data->timeout_work, timeout);
}

static void modem_cellular_stop_timer(struct modem_cellular_data* data) {
    k_work_cancel_delayable(&data->timeout_work);
}

static void modem_cellular_timeout_handler(struct k_work* item) {
    struct k_work_delayable* dwork = k_work_delayable_from_work(item);
    struct modem_cellular_data* data =
        CONTAINER_OF(dwork, struct modem_cellular_data, timeout_work);

    modem_cellular_delegate_event(data, MODEM_CELLULAR_EVENT_TIMEOUT);
}

static void modem_cellular_event_dispatch_handler(struct k_work* item) {
    struct modem_cellular_data* data =
        CONTAINER_OF(item, struct modem_cellular_data, event_dispatch_work);

    uint8_t events[sizeof(data->event_buf)];
    uint8_t events_cnt;

    k_mutex_lock(&data->event_rb_lock, K_FOREVER);

    events_cnt = (uint8_t)ring_buf_get(&data->event_rb, events, sizeof(data->event_buf));

    k_mutex_unlock(&data->event_rb_lock);

    for (uint8_t i = 0; i < events_cnt; i++) {
        modem_cellular_event_handler(data, (enum modem_cellular_event)events[i]);
    }
}

static void modem_cellular_delegate_event(struct modem_cellular_data* data,
                                          enum modem_cellular_event evt) {
    k_mutex_lock(&data->event_rb_lock, K_FOREVER);
    ring_buf_put(&data->event_rb, (uint8_t*)&evt, 1);
    k_mutex_unlock(&data->event_rb_lock);
    k_work_submit(&data->event_dispatch_work);
}

static void modem_cellular_begin_power_off_pulse(struct modem_cellular_data* data) {
    const struct modem_cellular_config* config =
        (const struct modem_cellular_config*)data->dev->config;

    modem_pipe_close_async(data->uart_pipe);

    if (modem_cellular_gpio_is_enabled(&config->power_gpio)) {
        modem_cellular_enter_state(data, MODEM_CELLULAR_STATE_POWER_OFF_PULSE);
    }
    else {
        modem_cellular_enter_state(data, MODEM_CELLULAR_STATE_IDLE);
    }
}

static int modem_cellular_on_idle_state_enter(struct modem_cellular_data* data) {
    struct modem_cellular_config const* config = data->dev->config;

    if (modem_cellular_gpio_is_enabled(&config->wake_gpio)) {
        gpio_pin_set_dt(&config->wake_gpio, 0);
    }

    if (modem_cellular_gpio_is_enabled(&config->reset_gpio)) {
        gpio_pin_set_dt(&config->reset_gpio, 1);
    }

    modem_cellular_notify_user_pipes_disconnected(data);
    modem_chat_release(&data->chat);
    modem_ppp_release(data->ppp);
    modem_cmux_release(&data->cmux);
    modem_pipe_close_async(data->uart_pipe);
    k_sem_give(&data->suspended_sem);

    return (0);
}

static void modem_cellular_idle_event_handler(struct modem_cellular_data* data,
                                              enum modem_cellular_event evt) {
    struct modem_cellular_config const* config = data->dev->config;

    switch (evt) {
        case MODEM_CELLULAR_EVENT_RESUME :
            if (config->autostarts) {
                modem_cellular_enter_state(data, MODEM_CELLULAR_STATE_AWAIT_POWER_ON);
                break;
            }

            if (modem_cellular_gpio_is_enabled(&config->reset_gpio)) {
                modem_cellular_enter_state(data, MODEM_CELLULAR_STATE_RESET_PULSE);
                break;
            }

            if (modem_cellular_gpio_is_enabled(&config->power_gpio)) {
                modem_cellular_enter_state(data, MODEM_CELLULAR_STATE_POWER_ON_PULSE);
                break;
            }

        if (config->set_baudrate_chat_script != NULL) {
            modem_cellular_enter_state(data, MODEM_CELLULAR_STATE_SET_BAUDRATE);
        }
        else {
            modem_cellular_enter_state(data, MODEM_CELLULAR_STATE_RUN_INIT_SCRIPT);
        }
        break;

        case MODEM_CELLULAR_EVENT_SUSPEND :
            k_sem_give(&data->suspended_sem);
            break;

        default :
            break;
    }
}

static int modem_cellular_on_idle_state_leave(struct modem_cellular_data* data) {
    struct modem_cellular_config const* config = data->dev->config;

    k_sem_take(&data->suspended_sem, K_NO_WAIT);

    if (modem_cellular_gpio_is_enabled(&config->reset_gpio)) {
        gpio_pin_set_dt(&config->reset_gpio, 0);
    }

    if (modem_cellular_gpio_is_enabled(&config->wake_gpio)) {
        gpio_pin_set_dt(&config->wake_gpio, 1);
    }

    return (0);
}

static uint32_t modem_cellular_baudrate_update(struct modem_cellular_data* data,
                                               uint32_t desired_baudrate) {
    struct modem_cellular_config const* config =
        (const struct modem_cellular_config*)data->dev->config;
    struct uart_config cfg = {0};
    uint32_t original_baudrate;
    int ret;

<<<<<<< HEAD
    ret = uart_config_get(config->uart, &cfg);
    if (ret < 0) {
        LOG_ERR("Failed to get UART configuration (%d)", ret);
        return (0);
    }

    original_baudrate = cfg.baudrate;
    cfg.baudrate = desired_baudrate;
    ret = uart_configure(config->uart, &cfg);
    if (ret < 0) {
        LOG_ERR("Failed to set new baudrate (%d)", ret);
        return (0);
    }
=======
	case MODEM_CELLULAR_EVENT_SUSPEND:
		modem_cellular_enter_state(data, MODEM_CELLULAR_STATE_INIT_POWER_OFF);
		break;

	default:
		break;
	}
}

static int modem_cellular_on_await_registered_state_leave(struct modem_cellular_data *data)
{
	modem_cellular_stop_timer(data);
	return 0;
}

static int modem_cellular_on_carrier_on_state_enter(struct modem_cellular_data *data)
{
	net_if_carrier_on(modem_ppp_get_iface(data->ppp));
	modem_cellular_start_timer(data, MODEM_CELLULAR_PERIODIC_SCRIPT_TIMEOUT);
	return 0;
}

static void modem_cellular_carrier_on_event_handler(struct modem_cellular_data *data,
						    enum modem_cellular_event evt)
{
	const struct modem_cellular_config *config =
		(const struct modem_cellular_config *)data->dev->config;
	struct cellular_evt_modem_comms_check_result result;

	switch (evt) {
	case MODEM_CELLULAR_EVENT_SCRIPT_SUCCESS:
	case MODEM_CELLULAR_EVENT_SCRIPT_FAILED:
		result.success = evt == MODEM_CELLULAR_EVENT_SCRIPT_SUCCESS;

		modem_cellular_start_timer(data, MODEM_CELLULAR_PERIODIC_SCRIPT_TIMEOUT);
		modem_cellular_emit_event(data, CELLULAR_EVENT_MODEM_COMMS_CHECK_RESULT, &result);
		break;
>>>>>>> 3973aaa2

    return (original_baudrate);
}

static int modem_cellular_on_reset_pulse_state_enter(struct modem_cellular_data* data) {
    struct modem_cellular_config const* config =
        (const struct modem_cellular_config*)data->dev->config;

    if (modem_cellular_gpio_is_enabled(&config->wake_gpio)) {
        gpio_pin_set_dt(&config->wake_gpio, 0);
    }

    /* Revert to original baudrate if we have changed it */
    if (data->original_baudrate) {
        modem_cellular_baudrate_update(data, data->original_baudrate);
    }

    gpio_pin_set_dt(&config->reset_gpio, 1);
    modem_cellular_start_timer(data, K_MSEC(config->reset_pulse_duration_ms));

    return (0);
}

static void modem_cellular_reset_pulse_event_handler(struct modem_cellular_data* data,
                                                     enum modem_cellular_event evt) {
    struct modem_cellular_config const* config =
        (const struct modem_cellular_config*)data->dev->config;

    switch (evt) {
        case MODEM_CELLULAR_EVENT_TIMEOUT :
            if (modem_cellular_gpio_is_enabled(&config->power_gpio)) {
                modem_cellular_enter_state(data, MODEM_CELLULAR_STATE_AWAIT_RESET);
            }
            else {
                modem_cellular_enter_state(data, MODEM_CELLULAR_STATE_AWAIT_POWER_ON);
            }
            break;

        case MODEM_CELLULAR_EVENT_SUSPEND :
            modem_cellular_enter_state(data, MODEM_CELLULAR_STATE_IDLE);
            break;

        default :
            break;
    }
}

static int modem_cellular_on_reset_pulse_state_leave(struct modem_cellular_data* data) {
    struct modem_cellular_config const* config = data->dev->config;

    gpio_pin_set_dt(&config->reset_gpio, 0);

    if (modem_cellular_gpio_is_enabled(&config->wake_gpio)) {
        gpio_pin_set_dt(&config->wake_gpio, 1);
    }

    modem_cellular_stop_timer(data);

    return (0);
}

static int modem_cellular_on_await_reset_state_enter(struct modem_cellular_data* data) {
    modem_cellular_start_timer(data, K_MSEC(CONFIG_MODEM_CELLULAR_RESET_POWER_ON_DELAY_MS));
    return (0);
}

static void modem_cellular_await_reset_event_handler(struct modem_cellular_data* data,
                                                     enum modem_cellular_event evt) {
    struct modem_cellular_config const* config =
        (const struct modem_cellular_config*)data->dev->config;

    switch (evt) {
        case MODEM_CELLULAR_EVENT_TIMEOUT :
            if (modem_cellular_gpio_is_enabled(&config->power_gpio)) {
                modem_cellular_enter_state(data, MODEM_CELLULAR_STATE_POWER_ON_PULSE);
            }
            else {
                modem_cellular_enter_state(data, MODEM_CELLULAR_STATE_AWAIT_POWER_ON);
            }
            break;

        case MODEM_CELLULAR_EVENT_SUSPEND :
            modem_cellular_enter_state(data, MODEM_CELLULAR_STATE_IDLE);
            break;

        default :
            break;
    }
}

static int modem_cellular_on_await_reset_state_leave(struct modem_cellular_data* data) {
    modem_cellular_stop_timer(data);
    return (0);
}

static int modem_cellular_on_power_on_pulse_state_enter(struct modem_cellular_data* data) {
    struct modem_cellular_config const* config =
        (const struct modem_cellular_config*)data->dev->config;

    gpio_pin_set_dt(&config->power_gpio, 1);
    modem_cellular_start_timer(data, K_MSEC(config->power_pulse_duration_ms));

    return (0);
}

static void modem_cellular_power_on_pulse_event_handler(struct modem_cellular_data* data,
                                                        enum modem_cellular_event evt) {
    switch (evt) {
        case MODEM_CELLULAR_EVENT_TIMEOUT :
            modem_cellular_enter_state(data, MODEM_CELLULAR_STATE_AWAIT_POWER_ON);
            break;

        case MODEM_CELLULAR_EVENT_SUSPEND :
            modem_cellular_enter_state(data, MODEM_CELLULAR_STATE_IDLE);
            break;

        default :
            break;
    }
}

static int modem_cellular_on_power_on_pulse_state_leave(struct modem_cellular_data* data) {
    struct modem_cellular_config const* config = data->dev->config;

    gpio_pin_set_dt(&config->power_gpio, 0);
    modem_cellular_stop_timer(data);

    return (0);
}

static int modem_cellular_on_await_power_on_state_enter(struct modem_cellular_data* data) {
    struct modem_cellular_config const* config = data->dev->config;

    modem_cellular_start_timer(data, K_MSEC(config->startup_time_ms));
    modem_pipe_attach(data->uart_pipe, modem_cellular_bus_pipe_handler, data);
    modem_chat_attach(&data->chat, data->uart_pipe);

    return modem_pipe_open_async(data->uart_pipe);
}

static void modem_cellular_await_power_on_event_handler(struct modem_cellular_data* data,
                                                        enum modem_cellular_event evt) {
    struct modem_cellular_config const* config = data->dev->config;

    switch (evt) {
        case MODEM_CELLULAR_EVENT_MODEM_READY:
            /* disable the timer and fall through, as we are ready to proceed */
            modem_cellular_stop_timer(data);

        case MODEM_CELLULAR_EVENT_TIMEOUT :
            if (config->set_baudrate_chat_script != NULL) {
                modem_cellular_enter_state(data, MODEM_CELLULAR_STATE_SET_BAUDRATE);
            }
            else {
                modem_cellular_enter_state(data, MODEM_CELLULAR_STATE_RUN_INIT_SCRIPT);
            }
            break;

        case MODEM_CELLULAR_EVENT_SUSPEND :
            modem_cellular_enter_state(data, MODEM_CELLULAR_STATE_IDLE);
            break;

        default :
            break;
    }
}

static int modem_cellular_on_set_baudrate_state_enter(struct modem_cellular_data* data) {
    modem_pipe_attach(data->uart_pipe, modem_cellular_bus_pipe_handler, data);

    return modem_pipe_open_async(data->uart_pipe);
}

static void modem_cellular_set_baudrate_event_handler(struct modem_cellular_data* data,
                                                      enum modem_cellular_event evt) {
    struct modem_cellular_config const* config = data->dev->config;

    switch (evt) {
        case MODEM_CELLULAR_EVENT_BUS_OPENED :
            modem_chat_attach(&data->chat, data->uart_pipe);
            modem_chat_run_script_async(&data->chat, config->set_baudrate_chat_script);
            break;

        case MODEM_CELLULAR_EVENT_SCRIPT_SUCCESS :
            /* Let modem reconfigure */
            modem_cellular_start_timer(data, K_MSEC(CONFIG_MODEM_CELLULAR_NEW_BAUDRATE_DELAY));
            break;

        case MODEM_CELLULAR_EVENT_SCRIPT_FAILED:
            /* Some modems save the new speed on first change, meaning the
             * modem is already at the new baudrate, meaning no reply. So
             * ignore any failures and continue as if baudrate is already set
             */
            LOG_DBG("no reply from modem, assuming baudrate is already set");
            __fallthrough;
        case MODEM_CELLULAR_EVENT_TIMEOUT:
            modem_chat_release(&data->chat);
            modem_pipe_attach(data->uart_pipe, modem_cellular_bus_pipe_handler, data);
            modem_pipe_close_async(data->uart_pipe);

            /* Update UART port baudrate and preserve the original value */
            data->original_baudrate = modem_cellular_baudrate_update(
                data, CONFIG_MODEM_CELLULAR_NEW_BAUDRATE);
            break;

        case MODEM_CELLULAR_EVENT_BUS_CLOSED:
            modem_cellular_enter_state(data, MODEM_CELLULAR_STATE_RUN_INIT_SCRIPT);
            break;

        case MODEM_CELLULAR_EVENT_SUSPEND :
            modem_cellular_enter_state(data, MODEM_CELLULAR_STATE_IDLE);
            break;

        default :
            break;
    }
}

static int modem_cellular_on_run_init_script_state_enter(struct modem_cellular_data* data) {
    modem_pipe_attach(data->uart_pipe, modem_cellular_bus_pipe_handler, data);
    return modem_pipe_open_async(data->uart_pipe);
}

static void modem_cellular_run_init_script_event_handler(struct modem_cellular_data* data,
                                                         enum modem_cellular_event evt) {
    struct modem_cellular_config const* config = data->dev->config;
    uint8_t imei_len;
    uint8_t link_addr_len;
    uint8_t* link_addr_ptr;
    int err;

    switch (evt) {
        case MODEM_CELLULAR_EVENT_BUS_OPENED :
            modem_chat_attach(&data->chat, data->uart_pipe);
            modem_chat_run_script_async(&data->chat, config->init_chat_script);
            break;

        case MODEM_CELLULAR_EVENT_SCRIPT_SUCCESS :
            /* Get link_addr_len least significant bytes from IMEI as a link address */
            imei_len = MODEM_CELLULAR_DATA_IMEI_LEN - 1; /* Exclude str end */
            link_addr_len = MIN(NET_LINK_ADDR_MAX_LENGTH, imei_len);
            link_addr_ptr = data->imei + (imei_len - link_addr_len);

            err = net_if_set_link_addr(modem_ppp_get_iface(data->ppp), link_addr_ptr,
                                       link_addr_len, NET_LINK_UNKNOWN);
            if (err) {
                LOG_WRN("Failed to set link address on PPP interface (%d)", err);
            }

            modem_chat_release(&data->chat);
            modem_pipe_attach(data->uart_pipe, modem_cellular_bus_pipe_handler, data);
            modem_pipe_close_async(data->uart_pipe);
            break;

        case MODEM_CELLULAR_EVENT_BUS_CLOSED :
            modem_cellular_enter_state(data, MODEM_CELLULAR_STATE_CONNECT_CMUX);
            break;

        case MODEM_CELLULAR_EVENT_SUSPEND :
            modem_cellular_enter_state(data, MODEM_CELLULAR_STATE_IDLE);
            break;

        case MODEM_CELLULAR_EVENT_SCRIPT_FAILED :
            if (modem_cellular_gpio_is_enabled(&config->reset_gpio)) {
                modem_cellular_enter_state(data, MODEM_CELLULAR_STATE_RESET_PULSE);
                break;
            }

            if (modem_cellular_gpio_is_enabled(&config->power_gpio)) {
                modem_cellular_enter_state(data, MODEM_CELLULAR_STATE_POWER_ON_PULSE);
                break;
            }

            modem_cellular_enter_state(data, MODEM_CELLULAR_STATE_IDLE);
            break;

        default :
            break;
    }
}

static int modem_cellular_on_connect_cmux_state_enter(struct modem_cellular_data* data) {
    /*
     * Allow modem to switch bus into CMUX mode. Some modems disable UART RX while
     * switching, resulting in UART RX errors as bus is no longer pulled up by modem.
     */
    modem_cellular_start_timer(data, K_MSEC(100));

    return (0);
}

static void modem_cellular_connect_cmux_event_handler(struct modem_cellular_data* data,
                                                      enum modem_cellular_event evt) {
    switch (evt) {
        case MODEM_CELLULAR_EVENT_TIMEOUT :
            modem_pipe_attach(data->uart_pipe, modem_cellular_bus_pipe_handler, data);
            modem_pipe_open_async(data->uart_pipe);
            break;

        case MODEM_CELLULAR_EVENT_BUS_OPENED :
            modem_cmux_attach(&data->cmux, data->uart_pipe);
            modem_cmux_connect_async(&data->cmux);
            break;

        case MODEM_CELLULAR_EVENT_CMUX_CONNECTED :
            modem_cellular_notify_user_pipes_connected(data);
            modem_cellular_enter_state(data, MODEM_CELLULAR_STATE_OPEN_DLCI1);
            break;

        case MODEM_CELLULAR_EVENT_SUSPEND :
            modem_cellular_enter_state(data, MODEM_CELLULAR_STATE_INIT_POWER_OFF);
            break;

        default :
            break;
    }
}

static int modem_cellular_on_open_dlci1_state_enter(struct modem_cellular_data* data) {
    modem_pipe_attach(data->dlci1_pipe, modem_cellular_dlci1_pipe_handler, data);
    return modem_pipe_open_async(data->dlci1_pipe);
}

static void modem_cellular_open_dlci1_event_handler(struct modem_cellular_data* data,
                                                    enum modem_cellular_event evt) {
    switch (evt) {
        case MODEM_CELLULAR_EVENT_DLCI1_OPENED :
            modem_cellular_enter_state(data, MODEM_CELLULAR_STATE_OPEN_DLCI2);
            break;

        case MODEM_CELLULAR_EVENT_SUSPEND :
            modem_cellular_enter_state(data, MODEM_CELLULAR_STATE_INIT_POWER_OFF);
            break;

        default :
            break;
    }
}

static int modem_cellular_on_open_dlci1_state_leave(struct modem_cellular_data* data) {
    modem_pipe_release(data->dlci1_pipe);

    return (0);
}

static int modem_cellular_on_open_dlci2_state_enter(struct modem_cellular_data* data) {
    modem_pipe_attach(data->dlci2_pipe, modem_cellular_dlci2_pipe_handler, data);
    return modem_pipe_open_async(data->dlci2_pipe);
}

static void modem_cellular_open_dlci2_event_handler(struct modem_cellular_data* data,
                                                    enum modem_cellular_event evt) {
    switch (evt) {
        case MODEM_CELLULAR_EVENT_DLCI2_OPENED :
            data->cmd_pipe = data->dlci2_pipe;
            if (modem_cellular_has_apn(data)) {
                modem_cellular_enter_state(data, MODEM_CELLULAR_STATE_RUN_APN_SCRIPT);
            }
            else {
                modem_cellular_enter_state(data, MODEM_CELLULAR_STATE_WAIT_FOR_APN);
            }
            break;

        case MODEM_CELLULAR_EVENT_SUSPEND :
            modem_cellular_enter_state(data, MODEM_CELLULAR_STATE_INIT_POWER_OFF);
            break;

        default :
            break;
    }
}

static int modem_cellular_on_open_dlci2_state_leave(struct modem_cellular_data* data) {
    modem_pipe_release(data->dlci2_pipe);

    return (0);
}

static void modem_cellular_wait_for_apn_event_handler(struct modem_cellular_data* data,
                                                      enum modem_cellular_event evt) {
    switch (evt) {
        case MODEM_CELLULAR_EVENT_APN_SET :
            modem_cellular_enter_state(data, MODEM_CELLULAR_STATE_RUN_APN_SCRIPT);
            break;

        case MODEM_CELLULAR_EVENT_SUSPEND :
            modem_cellular_enter_state(data, MODEM_CELLULAR_STATE_INIT_POWER_OFF);
            break;

        default :
            break;
    }
}

static int modem_cellular_on_run_apn_script_state_enter(struct modem_cellular_data* data) {
    /* Allow modem time to enter command mode before running apn script */
    modem_cellular_start_timer(data, K_MSEC(200));
    modem_cellular_build_apn_script(data);

    return (0);
}

static void modem_cellular_run_apn_script_event_handler(struct modem_cellular_data* data,
                                                        enum modem_cellular_event evt) {
    switch (evt) {
        case MODEM_CELLULAR_EVENT_TIMEOUT :
            modem_chat_attach(&data->chat, data->dlci1_pipe);
            modem_chat_run_script_async(&data->chat, &data->apn_script);
            break;

        case MODEM_CELLULAR_EVENT_SCRIPT_SUCCESS :
            modem_cellular_enter_state(data, MODEM_CELLULAR_STATE_RUN_DIAL_SCRIPT);
            break;

        case MODEM_CELLULAR_EVENT_SCRIPT_FAILED :
            modem_cellular_start_timer(data, MODEM_CELLULAR_PERIODIC_SCRIPT_TIMEOUT);
            break;

        case MODEM_CELLULAR_EVENT_SUSPEND :
            modem_cellular_enter_state(data, MODEM_CELLULAR_STATE_INIT_POWER_OFF);
            break;

        default :
            break;
    }
}

static int modem_cellular_on_run_dial_script_state_enter(struct modem_cellular_data* data) {
    modem_cellular_start_timer(data, K_NO_WAIT);

    return (0);
}

static void modem_cellular_run_dial_script_event_handler(struct modem_cellular_data* data,
                                                         enum modem_cellular_event evt) {
    struct modem_cellular_config const* config = data->dev->config;

    switch (evt) {
        case MODEM_CELLULAR_EVENT_TIMEOUT :
            modem_chat_attach(&data->chat, data->dlci1_pipe);
            modem_chat_run_script_async(&data->chat, config->dial_chat_script);
            break;

        case MODEM_CELLULAR_EVENT_SCRIPT_FAILED :
            modem_cellular_start_timer(data, MODEM_CELLULAR_PERIODIC_SCRIPT_TIMEOUT);
            break;

        case MODEM_CELLULAR_EVENT_SCRIPT_SUCCESS :
            modem_cellular_enter_state(data, MODEM_CELLULAR_STATE_AWAIT_REGISTERED);
            break;

        case MODEM_CELLULAR_EVENT_SUSPEND :
            modem_cellular_enter_state(data, MODEM_CELLULAR_STATE_INIT_POWER_OFF);
            break;

        default :
            break;
    }
}

static int modem_cellular_on_run_dial_script_state_leave(struct modem_cellular_data* data) {
    modem_chat_release(&data->chat);

    return (0);
}

static int modem_cellular_on_await_registered_state_enter(struct modem_cellular_data* data) {
    if (modem_ppp_attach(data->ppp, data->dlci1_pipe) < 0) {
        return -EAGAIN;
    }

    modem_cellular_start_timer(data, MODEM_CELLULAR_PERIODIC_SCRIPT_TIMEOUT);
    return modem_chat_attach(&data->chat, data->dlci2_pipe);
}

static void modem_cellular_await_registered_event_handler(struct modem_cellular_data* data,
                                                          enum modem_cellular_event evt) {
    struct modem_cellular_config const* config = data->dev->config;

    switch (evt) {
        case MODEM_CELLULAR_EVENT_SCRIPT_SUCCESS :
        case MODEM_CELLULAR_EVENT_SCRIPT_FAILED :
            modem_cellular_start_timer(data, MODEM_CELLULAR_PERIODIC_SCRIPT_TIMEOUT);
            break;

        case MODEM_CELLULAR_EVENT_TIMEOUT :
            modem_chat_run_script_async(&data->chat, config->periodic_chat_script);
            break;

        case MODEM_CELLULAR_EVENT_REGISTERED :
            modem_cellular_enter_state(data, MODEM_CELLULAR_STATE_CARRIER_ON);
            break;

        case MODEM_CELLULAR_EVENT_SUSPEND :
            modem_cellular_enter_state(data, MODEM_CELLULAR_STATE_INIT_POWER_OFF);
            break;

        default :
            break;
    }
}

static int modem_cellular_on_await_registered_state_leave(struct modem_cellular_data* data) {
    modem_cellular_stop_timer(data);

    return (0);
}

static int modem_cellular_on_carrier_on_state_enter(struct modem_cellular_data* data) {
    net_if_carrier_on(modem_ppp_get_iface(data->ppp));
    modem_cellular_start_timer(data, MODEM_CELLULAR_PERIODIC_SCRIPT_TIMEOUT);

    return (0);
}

static void modem_cellular_carrier_on_event_handler(struct modem_cellular_data* data,
                                                    enum modem_cellular_event evt) {
    struct modem_cellular_config const* config = data->dev->config;

    switch (evt) {
        case MODEM_CELLULAR_EVENT_SCRIPT_SUCCESS :
        case MODEM_CELLULAR_EVENT_SCRIPT_FAILED :
            modem_cellular_start_timer(data, MODEM_CELLULAR_PERIODIC_SCRIPT_TIMEOUT);
            break;

        case MODEM_CELLULAR_EVENT_TIMEOUT :
            modem_chat_run_script_async(&data->chat, config->periodic_chat_script);
            break;

        case MODEM_CELLULAR_EVENT_DEREGISTERED :
            modem_cellular_enter_state(data, MODEM_CELLULAR_STATE_DORMANT);
            break;

        case MODEM_CELLULAR_EVENT_SUSPEND :
            net_if_carrier_off(modem_ppp_get_iface(data->ppp));
            modem_chat_release(&data->chat);
            modem_ppp_release(data->ppp);
            modem_cellular_enter_state(data, MODEM_CELLULAR_STATE_INIT_POWER_OFF);
            break;

        default :
            break;
    }
}

static int modem_cellular_on_carrier_on_state_leave(struct modem_cellular_data* data) {
    modem_cellular_stop_timer(data);

    return (0);
}

static int modem_cellular_on_dormant_state_enter(struct modem_cellular_data* data) {
    net_if_dormant_on(modem_ppp_get_iface(data->ppp));

    return (0);
}

static void modem_cellular_dormant_event_handler(struct modem_cellular_data* data,
                                                 enum modem_cellular_event evt) {
    switch (evt) {
        case MODEM_CELLULAR_EVENT_PPP_DEAD :
            modem_cellular_enter_state(data, MODEM_CELLULAR_STATE_RUN_DIAL_SCRIPT);
            break;

        default :
            break;
    }
}

static int modem_cellular_on_dormant_state_leave(struct modem_cellular_data* data) {
    net_if_carrier_off(modem_ppp_get_iface(data->ppp));
    modem_chat_release(&data->chat);
    modem_ppp_release(data->ppp);
    net_if_dormant_off(modem_ppp_get_iface(data->ppp));

    return (0);
}

static int modem_cellular_on_init_power_off_state_enter(struct modem_cellular_data* data) {
    modem_cmux_disconnect_async(&data->cmux);
    modem_cellular_start_timer(data, K_MSEC(2000));

    return (0);
}

static void modem_cellular_init_power_off_event_handler(struct modem_cellular_data* data,
                                                        enum modem_cellular_event evt) {
    struct modem_cellular_config const* config = data->dev->config;

    switch (evt) {
        case MODEM_CELLULAR_EVENT_CMUX_DISCONNECTED :
            modem_cellular_stop_timer(data);
            __fallthrough;
        case MODEM_CELLULAR_EVENT_TIMEOUT :
            /* Shutdown script can only be used if cmd_pipe is available, i.e. we are not in
             * some intermediary state without a pipe for commands available
             */
            if ((config->shutdown_chat_script != NULL) && (data->cmd_pipe != NULL)) {
                modem_cellular_enter_state(data, MODEM_CELLULAR_STATE_RUN_SHUTDOWN_SCRIPT);
                break;
            }

            modem_cellular_begin_power_off_pulse(data);
            break;

        default :
            break;
    }
}

static int modem_cellular_on_init_power_off_state_leave(struct modem_cellular_data* data) {
    modem_cellular_notify_user_pipes_disconnected(data);
    modem_chat_release(&data->chat);
    modem_ppp_release(data->ppp);

    return (0);
}

static int modem_cellular_on_run_shutdown_script_state_enter(struct modem_cellular_data* data) {
    const struct modem_cellular_config *config =
        (const struct modem_cellular_config *)data->dev->config;

    modem_chat_attach(&data->chat, data->cmd_pipe);
    return modem_chat_run_script_async(&data->chat, config->shutdown_chat_script);
}

static void modem_cellular_run_shutdown_script_event_handler(struct modem_cellular_data *data,
                                                             enum modem_cellular_event evt) {
    switch (evt) {
        case MODEM_CELLULAR_EVENT_SCRIPT_FAILED:
            data->cmd_pipe = NULL;

            /* If shutdown by software failed, try by power pulse if possible */
            modem_cellular_begin_power_off_pulse(data);
            break;

        case MODEM_CELLULAR_EVENT_SCRIPT_SUCCESS :
            modem_pipe_close_async(data->uart_pipe);
            data->cmd_pipe = NULL;
            modem_cellular_enter_state(data, MODEM_CELLULAR_STATE_IDLE);
            break;

        default :
            break;
    }
}

static int modem_cellular_on_run_shutdown_script_state_leave(struct modem_cellular_data* data) {
    modem_chat_release(&data->chat);
    return (0);
}

static int modem_cellular_on_power_off_pulse_state_enter(struct modem_cellular_data* data) {
    struct modem_cellular_config const* config = data->dev->config;

    data->cmd_pipe = NULL;
    gpio_pin_set_dt(&config->power_gpio, 1);
    modem_cellular_start_timer(data, K_MSEC(config->power_pulse_duration_ms));

    return (0);
}

static void modem_cellular_power_off_pulse_event_handler(struct modem_cellular_data* data,
                                                         enum modem_cellular_event evt) {
    switch (evt) {
        case MODEM_CELLULAR_EVENT_TIMEOUT :
            modem_cellular_enter_state(data, MODEM_CELLULAR_STATE_AWAIT_POWER_OFF);
            break;

        default :
            break;
    }
}

static int modem_cellular_on_power_off_pulse_state_leave(struct modem_cellular_data* data) {
    struct modem_cellular_config const* config = data->dev->config;

    gpio_pin_set_dt(&config->power_gpio, 0);
    modem_cellular_stop_timer(data);

    return (0);
}

static int modem_cellular_on_await_power_off_state_enter(struct modem_cellular_data* data) {
    struct modem_cellular_config const* config = data->dev->config;

    modem_cellular_start_timer(data, K_MSEC(config->shutdown_time_ms));

    return (0);
}

static void modem_cellular_await_power_off_event_handler(struct modem_cellular_data* data,
                                                         enum modem_cellular_event evt) {
    switch (evt) {
        case MODEM_CELLULAR_EVENT_TIMEOUT :
            modem_cellular_enter_state(data, MODEM_CELLULAR_STATE_IDLE);
            break;

        default :
            break;
    }
}

static int modem_cellular_on_state_enter(struct modem_cellular_data* data) {
    int ret;

    switch (data->state) {
        case MODEM_CELLULAR_STATE_IDLE :
            ret = modem_cellular_on_idle_state_enter(data);
            break;

        case MODEM_CELLULAR_STATE_RESET_PULSE :
            ret = modem_cellular_on_reset_pulse_state_enter(data);
            break;

        case MODEM_CELLULAR_STATE_AWAIT_RESET :
            ret = modem_cellular_on_await_reset_state_enter(data);
            break;

        case MODEM_CELLULAR_STATE_POWER_ON_PULSE :
            ret = modem_cellular_on_power_on_pulse_state_enter(data);
            break;

        case MODEM_CELLULAR_STATE_AWAIT_POWER_ON :
            ret = modem_cellular_on_await_power_on_state_enter(data);
            break;

        case MODEM_CELLULAR_STATE_SET_BAUDRATE :
            ret = modem_cellular_on_set_baudrate_state_enter(data);
            break;

        case MODEM_CELLULAR_STATE_RUN_INIT_SCRIPT :
            ret = modem_cellular_on_run_init_script_state_enter(data);
            break;

        case MODEM_CELLULAR_STATE_CONNECT_CMUX :
            ret = modem_cellular_on_connect_cmux_state_enter(data);
            break;

        case MODEM_CELLULAR_STATE_OPEN_DLCI1 :
            ret = modem_cellular_on_open_dlci1_state_enter(data);
            break;

        case MODEM_CELLULAR_STATE_OPEN_DLCI2 :
            ret = modem_cellular_on_open_dlci2_state_enter(data);
            break;

        case MODEM_CELLULAR_STATE_RUN_APN_SCRIPT:
            ret = modem_cellular_on_run_apn_script_state_enter(data);
            break;

        case MODEM_CELLULAR_STATE_RUN_DIAL_SCRIPT :
            ret = modem_cellular_on_run_dial_script_state_enter(data);
            break;

        case MODEM_CELLULAR_STATE_AWAIT_REGISTERED :
            ret = modem_cellular_on_await_registered_state_enter(data);
            break;

        case MODEM_CELLULAR_STATE_CARRIER_ON :
            ret = modem_cellular_on_carrier_on_state_enter(data);
            break;

        case MODEM_CELLULAR_STATE_DORMANT :
            ret = modem_cellular_on_dormant_state_enter(data);
            break;

        case MODEM_CELLULAR_STATE_INIT_POWER_OFF :
            ret = modem_cellular_on_init_power_off_state_enter(data);
            break;

        case MODEM_CELLULAR_STATE_RUN_SHUTDOWN_SCRIPT :
            ret = modem_cellular_on_run_shutdown_script_state_enter(data);
            break;

        case MODEM_CELLULAR_STATE_POWER_OFF_PULSE :
            ret = modem_cellular_on_power_off_pulse_state_enter(data);
            break;

        case MODEM_CELLULAR_STATE_AWAIT_POWER_OFF :
            ret = modem_cellular_on_await_power_off_state_enter(data);
            break;

        default :
            ret = 0;
            break;
    }

    return (ret);
}

static int modem_cellular_on_state_leave(struct modem_cellular_data* data) {
    int ret;

    switch (data->state) {
        case MODEM_CELLULAR_STATE_IDLE :
            ret = modem_cellular_on_idle_state_leave(data);
            break;

        case MODEM_CELLULAR_STATE_RESET_PULSE :
            ret = modem_cellular_on_reset_pulse_state_leave(data);
            break;

        case MODEM_CELLULAR_STATE_AWAIT_RESET :
            ret = modem_cellular_on_await_reset_state_leave(data);
            break;

        case MODEM_CELLULAR_STATE_POWER_ON_PULSE :
            ret = modem_cellular_on_power_on_pulse_state_leave(data);
            break;

        case MODEM_CELLULAR_STATE_OPEN_DLCI1 :
            ret = modem_cellular_on_open_dlci1_state_leave(data);
            break;

        case MODEM_CELLULAR_STATE_OPEN_DLCI2 :
            ret = modem_cellular_on_open_dlci2_state_leave(data);
            break;

        case MODEM_CELLULAR_STATE_RUN_DIAL_SCRIPT :
            ret = modem_cellular_on_run_dial_script_state_leave(data);
            break;

        case MODEM_CELLULAR_STATE_AWAIT_REGISTERED :
            ret = modem_cellular_on_await_registered_state_leave(data);
            break;

        case MODEM_CELLULAR_STATE_CARRIER_ON :
            ret = modem_cellular_on_carrier_on_state_leave(data);
            break;

        case MODEM_CELLULAR_STATE_DORMANT :
            ret = modem_cellular_on_dormant_state_leave(data);
            break;

        case MODEM_CELLULAR_STATE_INIT_POWER_OFF :
            ret = modem_cellular_on_init_power_off_state_leave(data);
            break;

        case MODEM_CELLULAR_STATE_RUN_SHUTDOWN_SCRIPT :
            ret = modem_cellular_on_run_shutdown_script_state_leave(data);
            break;

        case MODEM_CELLULAR_STATE_POWER_OFF_PULSE :
            ret = modem_cellular_on_power_off_pulse_state_leave(data);
            break;

        default :
            ret = 0;
            break;
    }

    return (ret);
}

static void modem_cellular_enter_state(struct modem_cellular_data* data,
                                       enum modem_cellular_state state) {
    int ret;

    ret = modem_cellular_on_state_leave(data);
    if (ret < 0) {
        LOG_WRN("failed to leave state, error: %i", ret);
        return;
    }

    data->state = state;
    ret = modem_cellular_on_state_enter(data);
    if (ret < 0) {
        LOG_WRN("failed to enter state error: %i", ret);
    }
}

static void modem_cellular_event_handler(struct modem_cellular_data* data,
                                         enum modem_cellular_event evt) {
    enum modem_cellular_state state;

    state = data->state;

    modem_cellular_log_event(evt);

    switch (data->state) {
        case MODEM_CELLULAR_STATE_IDLE :
            modem_cellular_idle_event_handler(data, evt);
            break;

        case MODEM_CELLULAR_STATE_RESET_PULSE :
            modem_cellular_reset_pulse_event_handler(data, evt);
            break;

        case MODEM_CELLULAR_STATE_AWAIT_RESET :
            modem_cellular_await_reset_event_handler(data, evt);
            break;

        case MODEM_CELLULAR_STATE_POWER_ON_PULSE :
            modem_cellular_power_on_pulse_event_handler(data, evt);
            break;

        case MODEM_CELLULAR_STATE_AWAIT_POWER_ON :
            modem_cellular_await_power_on_event_handler(data, evt);
            break;

        case MODEM_CELLULAR_STATE_SET_BAUDRATE :
            modem_cellular_set_baudrate_event_handler(data, evt);
            break;

        case MODEM_CELLULAR_STATE_RUN_INIT_SCRIPT :
            modem_cellular_run_init_script_event_handler(data, evt);
            break;

        case MODEM_CELLULAR_STATE_CONNECT_CMUX :
            modem_cellular_connect_cmux_event_handler(data, evt);
            break;

        case MODEM_CELLULAR_STATE_OPEN_DLCI1 :
            modem_cellular_open_dlci1_event_handler(data, evt);
            break;

        case MODEM_CELLULAR_STATE_OPEN_DLCI2 :
            modem_cellular_open_dlci2_event_handler(data, evt);
            break;

        case MODEM_CELLULAR_STATE_WAIT_FOR_APN:
            modem_cellular_wait_for_apn_event_handler(data, evt);
            break;

        case MODEM_CELLULAR_STATE_RUN_APN_SCRIPT:
            modem_cellular_run_apn_script_event_handler(data, evt);
            break;

        case MODEM_CELLULAR_STATE_RUN_DIAL_SCRIPT :
            modem_cellular_run_dial_script_event_handler(data, evt);
            break;

        case MODEM_CELLULAR_STATE_AWAIT_REGISTERED :
            modem_cellular_await_registered_event_handler(data, evt);
            break;

        case MODEM_CELLULAR_STATE_CARRIER_ON :
            modem_cellular_carrier_on_event_handler(data, evt);
            break;

        case MODEM_CELLULAR_STATE_DORMANT :
            modem_cellular_dormant_event_handler(data, evt);
            break;

        case MODEM_CELLULAR_STATE_INIT_POWER_OFF :
            modem_cellular_init_power_off_event_handler(data, evt);
            break;

        case MODEM_CELLULAR_STATE_RUN_SHUTDOWN_SCRIPT :
            modem_cellular_run_shutdown_script_event_handler(data, evt);
            break;

        case MODEM_CELLULAR_STATE_POWER_OFF_PULSE :
            modem_cellular_power_off_pulse_event_handler(data, evt);
            break;

        case MODEM_CELLULAR_STATE_AWAIT_POWER_OFF :
            modem_cellular_await_power_off_event_handler(data, evt);
            break;
    }

    if (state != data->state) {
        modem_cellular_log_state_changed(state, data->state);
    }
}

static void modem_cellular_cmux_handler(struct modem_cmux* cmux, enum modem_cmux_event event,
                                        void* user_data) {
    struct modem_cellular_data* data = user_data;

    switch (event) {
        case MODEM_CMUX_EVENT_CONNECTED :
            modem_cellular_delegate_event(data, MODEM_CELLULAR_EVENT_CMUX_CONNECTED);
            break;

        case MODEM_CMUX_EVENT_DISCONNECTED :
            modem_cellular_delegate_event(data, MODEM_CELLULAR_EVENT_CMUX_DISCONNECTED);
            break;

        default :
            break;
    }
}

MODEM_CHAT_SCRIPT_CMDS_DEFINE(get_signal_csq_chat_script_cmds,
                              MODEM_CHAT_SCRIPT_CMD_RESP("AT+CSQ", csq_match),
                              MODEM_CHAT_SCRIPT_CMD_RESP("", ok_match));

MODEM_CHAT_SCRIPT_DEFINE(get_signal_csq_chat_script, get_signal_csq_chat_script_cmds,
                         abort_matches, modem_cellular_chat_callback_handler, 2);

static inline int modem_cellular_csq_parse_rssi(uint8_t rssi, int16_t* value) {
    /* AT+CSQ returns a response +CSQ: <rssi>,<ber> where:
     * - rssi is a integer from 0 to 31 whose values describes a signal strength
     *   between -113 dBm for 0 and -51dbM for 31 or unknown for 99
     * - ber is an integer from 0 to 7 that describes the error rate, it can also
     *   be 99 for an unknown error rate
     */
    if (rssi == CSQ_RSSI_UNKNOWN) {
        return (-EINVAL);
    }

    *value = (int16_t)CSQ_RSSI_TO_DB(rssi);
    return (0);
}

MODEM_CHAT_SCRIPT_CMDS_DEFINE(get_signal_cesq_chat_script_cmds,
                              MODEM_CHAT_SCRIPT_CMD_RESP("AT+CESQ", cesq_match),
                              MODEM_CHAT_SCRIPT_CMD_RESP("", ok_match));

MODEM_CHAT_SCRIPT_DEFINE(get_signal_cesq_chat_script, get_signal_cesq_chat_script_cmds,
                         abort_matches, modem_cellular_chat_callback_handler, 2);

/* AT+CESQ returns a response +CESQ: <rxlev>,<ber>,<rscp>,<ecn0>,<rsrq>,<rsrp> where:
 * - rsrq is a integer from 0 to 34 whose values describes the Reference Signal Receive
 *   Quality between -20 dB for 0 and -3 dB for 34 (0.5 dB steps), or unknown for 255
 * - rsrp is an integer from 0 to 97 that describes the Reference Signal Receive Power
 *   between -140 dBm for 0 and -44 dBm for 97 (1 dBm steps), or unknown for 255
 */
static inline int modem_cellular_cesq_parse_rsrp(uint8_t rsrp, int16_t* value) {
    if (rsrp == CESQ_RSRP_UNKNOWN) {
        return (-EINVAL);
    }

    *value = (int16_t)CESQ_RSRP_TO_DB(rsrp);
    return (0);
}

static inline int modem_cellular_cesq_parse_rsrq(uint8_t rsrq, int16_t* value) {
    if (rsrq == CESQ_RSRQ_UNKNOWN) {
        return (-EINVAL);
    }

    *value = (int16_t)CESQ_RSRQ_TO_DB(rsrq);
    return (0);
}

static int modem_cellular_get_signal(const struct device* dev,
                                     const enum cellular_signal_type type,
                                     int16_t* value) {
    int ret = -ENOTSUP;
    struct modem_cellular_data* data = dev->data;

    if ((data->state != MODEM_CELLULAR_STATE_AWAIT_REGISTERED) &&
        (data->state != MODEM_CELLULAR_STATE_CARRIER_ON)) {
        return (-ENODATA);
    }

    /* Run chat script */
    switch (type) {
        case CELLULAR_SIGNAL_RSSI :
            ret = modem_chat_run_script(&data->chat, &get_signal_csq_chat_script);
            break;

        case CELLULAR_SIGNAL_RSRP :
        case CELLULAR_SIGNAL_RSRQ :
            ret = modem_chat_run_script(&data->chat, &get_signal_cesq_chat_script);
            break;

        default :
            ret = -ENOTSUP;
            break;
    }

    /* Verify chat script ran successfully */
    if (ret < 0) {
        return (ret);
    }

    /* Parse received value */
    switch (type) {
        case CELLULAR_SIGNAL_RSSI :
            ret = modem_cellular_csq_parse_rssi(data->rssi, value);
            break;

        case CELLULAR_SIGNAL_RSRP :
            ret = modem_cellular_cesq_parse_rsrp(data->rsrp, value);
            break;

        case CELLULAR_SIGNAL_RSRQ :
            ret = modem_cellular_cesq_parse_rsrq(data->rsrq, value);
            break;

        default :
            ret = -ENOTSUP;
            break;
    }

    return (ret);
}

static int modem_cellular_get_modem_info(const struct device* dev,
                                         enum cellular_modem_info_type type,
                                         char* info, size_t size) {
    int ret = 0;
    struct modem_cellular_data* data = dev->data;

    switch (type) {
        case CELLULAR_MODEM_INFO_IMEI :
            strncpy(info, &data->imei[0], MIN(size, sizeof(data->imei)));
            break;

        case CELLULAR_MODEM_INFO_SIM_IMSI :
            strncpy(info, &data->imsi[0], MIN(size, sizeof(data->imsi)));
            break;

        case CELLULAR_MODEM_INFO_MANUFACTURER :
            strncpy(info, &data->manufacturer[0], MIN(size, sizeof(data->manufacturer)));
            break;

        case CELLULAR_MODEM_INFO_FW_VERSION :
            strncpy(info, &data->fw_version[0], MIN(size, sizeof(data->fw_version)));
            break;

        case CELLULAR_MODEM_INFO_MODEL_ID :
            strncpy(info, &data->model_id[0], MIN(size, sizeof(data->model_id)));
            break;

        case CELLULAR_MODEM_INFO_SIM_ICCID :
            strncpy(info, &data->iccid[0], MIN(size, sizeof(data->iccid)));
            break;

        default :
            ret = -ENODATA;
            break;
    }

    return (ret);
}

static int modem_cellular_get_registration_status(const struct device* dev,
                                                  enum cellular_access_technology tech,
                                                  enum cellular_registration_status* status) {
    int ret = 0;
    struct modem_cellular_data* data = (struct modem_cellular_data*)dev->data;

    /* Techs explicitly not handled as N/A to CREG, CGREG, CEREG:
     *   CELLULAR_ACCESS_TECHNOLOGY_NR_5G_CN
     *   CELLULAR_ACCESS_TECHNOLOGY_NG_RAN
     */
    switch (tech) {
        case CELLULAR_ACCESS_TECHNOLOGY_GSM :
        case CELLULAR_ACCESS_TECHNOLOGY_GSM_COMPACT :
            *status = data->registration_status_gsm;
            break;

        case CELLULAR_ACCESS_TECHNOLOGY_GSM_EGPRS :
        case CELLULAR_ACCESS_TECHNOLOGY_EC_GSM_IOT :
        case CELLULAR_ACCESS_TECHNOLOGY_UTRAN :
        case CELLULAR_ACCESS_TECHNOLOGY_UTRAN_HSDPA :
        case CELLULAR_ACCESS_TECHNOLOGY_UTRAN_HSUPA :
        case CELLULAR_ACCESS_TECHNOLOGY_UTRAN_HSDPA_HSUPA :
            *status = data->registration_status_gprs;
            break;

        case CELLULAR_ACCESS_TECHNOLOGY_E_UTRAN :
        case CELLULAR_ACCESS_TECHNOLOGY_E_UTRAN_NB_S1 :
        case CELLULAR_ACCESS_TECHNOLOGY_E_UTRA_NR_DUAL :
        case CELLULAR_ACCESS_TECHNOLOGY_E_UTRAN_NB_S1_SAT :
        case CELLULAR_ACCESS_TECHNOLOGY_E_UTRAN_WB_S1_SAT :
        case CELLULAR_ACCESS_TECHNOLOGY_NG_RAN_SAT :
            *status = data->registration_status_lte;
            break;

        default :
            ret = -ENODATA;
            break;
    }

    return (ret);
}

static int modem_cellular_set_apn(const struct device* dev, const char* apn) {
    struct modem_cellular_data* data = dev->data;
    int ret = 0;

    if ((apn == NULL) || (*apn == '\0')) {
        return (-EINVAL);
    }

    if (strlen(apn) >= MODEM_CELLULAR_DATA_APN_LEN) {
        return (-EINVAL);
    }

    k_mutex_lock(&data->api_lock, K_FOREVER);

    if (strcmp(apn, data->apn) == 0) {
        ret = -EALREADY;
        goto out;
    }

    if (!modem_cellular_apn_change_allowed(data->state)) {
        ret = -EBUSY;
        goto out;
    }

    strncpy(data->apn, apn, MODEM_CELLULAR_DATA_APN_LEN - 1);
    data->apn[MODEM_CELLULAR_DATA_APN_LEN - 1] = '\0';

    /* Wake the state-machine if it is parked in WAIT_FOR_APN */
    modem_cellular_delegate_event(data, MODEM_CELLULAR_EVENT_APN_SET);

out :
    k_mutex_unlock(&data->api_lock);

    return (ret);
}

static int modem_cellular_set_callback(const struct device* dev, cellular_event_mask_t mask,
                                       cellular_event_cb_t cb, void* user_data) {
    struct modem_cellular_data* data = dev->data;
    int ret = 0;

    k_mutex_lock(&data->api_lock, K_FOREVER);

    if (cb == NULL) {
        data->cb.fn = NULL;
        data->cb.mask = 0;
        data->cb.user_data = NULL;
    }
    else {
        data->cb.fn = cb;
        data->cb.mask = mask;
        data->cb.user_data = user_data;
    }

    k_mutex_unlock(&data->api_lock);

    return (ret);
}

static DEVICE_API(cellular, modem_cellular_api) = {
    .get_signal = modem_cellular_get_signal,
    .get_modem_info = modem_cellular_get_modem_info,
    .get_registration_status = modem_cellular_get_registration_status,
    .set_apn = modem_cellular_set_apn,
    .set_callback = modem_cellular_set_callback,
};

#ifdef CONFIG_PM_DEVICE
static int modem_cellular_pm_action(const struct device* dev, enum pm_device_action action) {
    struct modem_cellular_data* data = dev->data;
    int ret;

    switch (action) {
        case PM_DEVICE_ACTION_RESUME :
            modem_cellular_delegate_event(data, MODEM_CELLULAR_EVENT_RESUME);
            ret = 0;
            break;

        case PM_DEVICE_ACTION_SUSPEND :
            modem_cellular_delegate_event(data, MODEM_CELLULAR_EVENT_SUSPEND);
            ret = k_sem_take(&data->suspended_sem, K_SECONDS(30));
            break;

        default :
            ret = -ENOTSUP;
            break;
    }

    return (ret);
}
#endif /* CONFIG_PM_DEVICE */

static void net_mgmt_event_handler(struct net_mgmt_event_callback* cb, uint64_t mgmt_event,
                                   struct net_if* iface) {
    struct modem_cellular_data* data =
        CONTAINER_OF(cb, struct modem_cellular_data, net_mgmt_event_callback);

    switch (mgmt_event) {
        case NET_EVENT_PPP_PHASE_DEAD :
            modem_cellular_delegate_event(data, MODEM_CELLULAR_EVENT_PPP_DEAD);
            break;

        default :
            break;
    }
}

static void modem_cellular_init_apn(struct modem_cellular_data* data) {
    #ifdef CONFIG_MODEM_CELLULAR_APN
    if (strlen(CONFIG_MODEM_CELLULAR_APN) > 0) {
        strncpy(data->apn, CONFIG_MODEM_CELLULAR_APN, sizeof(data->apn) - 1);
        data->apn[sizeof(data->apn) - 1] = '\0';
    }
    #endif

    modem_chat_script_init(&data->apn_script);
    modem_chat_script_set_name(&data->apn_script, "modem_celullar_set_apn");
    modem_chat_script_set_abort_matches(&data->apn_script,
                                        abort_matches,
                                        ARRAY_SIZE(abort_matches));
    modem_chat_script_set_timeout(&data->apn_script, 1);
    modem_chat_script_set_callback(&data->apn_script,
                                   modem_cellular_chat_callback_handler);
}

static int modem_cellular_init(const struct device* dev) {
    struct modem_cellular_data* data = (struct modem_cellular_data *)dev->data;
    struct modem_cellular_config* config = (struct modem_cellular_config *)dev->config;

    data->dev = dev;

    k_mutex_init(&data->api_lock);
    k_work_init_delayable(&data->timeout_work, modem_cellular_timeout_handler);

    k_work_init(&data->event_dispatch_work, modem_cellular_event_dispatch_handler);
    ring_buf_init(&data->event_rb, sizeof(data->event_buf), data->event_buf);

    k_sem_init(&data->suspended_sem, 0, 1);

    if (modem_cellular_gpio_is_enabled(&config->wake_gpio)) {
        gpio_pin_configure_dt(&config->wake_gpio, GPIO_OUTPUT_INACTIVE);
    }

    if (modem_cellular_gpio_is_enabled(&config->power_gpio)) {
        gpio_pin_configure_dt(&config->power_gpio, GPIO_OUTPUT_INACTIVE);
    }

    if (modem_cellular_gpio_is_enabled(&config->reset_gpio)) {
        gpio_pin_configure_dt(&config->reset_gpio, GPIO_OUTPUT_ACTIVE);
    }

    {
        const struct modem_backend_uart_config uart_backend_config = {
            .uart              = config->uart,
            .receive_buf       = data->uart_backend_receive_buf,
            .receive_buf_size  = ARRAY_SIZE(data->uart_backend_receive_buf),
            .transmit_buf      = data->uart_backend_transmit_buf,
            .transmit_buf_size = ARRAY_SIZE(data->uart_backend_transmit_buf),
        };

        data->uart_pipe = modem_backend_uart_init(&data->uart_backend,
                                                  &uart_backend_config);

        data->cmd_pipe = NULL;
    }

    {
        const struct modem_cmux_config cmux_config = {
            .callback          = modem_cellular_cmux_handler,
            .user_data         = data,
            .receive_buf       = data->cmux_receive_buf,
            .receive_buf_size  = ARRAY_SIZE(data->cmux_receive_buf),
            .transmit_buf      = data->cmux_transmit_buf,
            .transmit_buf_size = ARRAY_SIZE(data->cmux_transmit_buf),
        };

        modem_cmux_init(&data->cmux, &cmux_config);
    }

    {
        const struct modem_cmux_dlci_config dlci1_config = {
            .dlci_address     = 1,
            .receive_buf      = data->dlci1_receive_buf,
            .receive_buf_size = ARRAY_SIZE(data->dlci1_receive_buf),
        };

        data->dlci1_pipe = modem_cmux_dlci_init(&data->cmux, &data->dlci1,
                                                &dlci1_config);
    }

    {
        const struct modem_cmux_dlci_config dlci2_config = {
            .dlci_address     = 2,
            .receive_buf      = data->dlci2_receive_buf,
            .receive_buf_size = ARRAY_SIZE(data->dlci2_receive_buf),
        };

        data->dlci2_pipe = modem_cmux_dlci_init(&data->cmux, &data->dlci2,
                                                &dlci2_config);
    }

    for (uint8_t i = 0; i < config->user_pipes_size; i++) {
        struct modem_cellular_user_pipe *user_pipe = &config->user_pipes[i];
        const struct modem_cmux_dlci_config user_dlci_config = {
            .dlci_address = user_pipe->dlci_address,
            .receive_buf = user_pipe->dlci_receive_buf,
            .receive_buf_size = user_pipe->dlci_receive_buf_size,
        };

        user_pipe->pipe = modem_cmux_dlci_init(&data->cmux, &user_pipe->dlci,
                                               &user_dlci_config);

        modem_pipelink_init(user_pipe->pipelink, user_pipe->pipe);
    }

    {
        const struct modem_chat_config chat_config = {
            .user_data          = data,
            .receive_buf        = data->chat_receive_buf,
            .receive_buf_size   = ARRAY_SIZE(data->chat_receive_buf),
            .delimiter          = data->chat_delimiter,
            .delimiter_size     = (uint8_t)strlen(data->chat_delimiter),
            .filter             = data->chat_filter,
            .filter_size        = data->chat_filter ? (uint8_t)strlen(data->chat_filter) : 0,
            .argv               = data->chat_argv,
            .argv_size          = ARRAY_SIZE(data->chat_argv),
            .unsol_matches      = unsol_matches,
            .unsol_matches_size = ARRAY_SIZE(unsol_matches),
        };

        modem_chat_init(&data->chat, &chat_config);
    }

    {
        net_mgmt_init_event_callback(&data->net_mgmt_event_callback, net_mgmt_event_handler,
                                     NET_EVENT_PPP_PHASE_DEAD);
        net_mgmt_add_event_callback(&data->net_mgmt_event_callback);
    }

    modem_cellular_init_apn(data);

    #ifndef CONFIG_PM_DEVICE
    modem_cellular_delegate_event(data, MODEM_CELLULAR_EVENT_RESUME);
    #else
    pm_device_init_suspended(dev);
    #endif /* CONFIG_PM_DEVICE */

    return (0);
}

/*
 * Every modem uses two custom scripts to initialize the modem and dial out.
 *
 * The first script is named <dt driver compatible>_init_chat_script, with its
 * script commands named <dt driver compatible>_init_chat_script_cmds. This
 * script is sent to the modem after it has started up, and must configure the
 * modem to use CMUX.
 *
 * The second script is named <dt driver compatible>_dial_chat_script, with its
 * script commands named <dt driver compatible>_dial_chat_script_cmds. This
 * script is sent on a DLCI channel in command mode, and must request the modem
 * dial out and put the DLCI channel into data mode.
 */

#if DT_HAS_COMPAT_STATUS_OKAY(quectel_bg95) || DT_HAS_COMPAT_STATUS_OKAY(quectel_bg96)
MODEM_CHAT_SCRIPT_CMDS_DEFINE(quectel_bg9x_init_chat_script_cmds,
                              MODEM_CHAT_SCRIPT_CMD_RESP("ATE0", ok_match),
                              MODEM_CHAT_SCRIPT_CMD_RESP("AT+CFUN=4", ok_match),
                              MODEM_CHAT_SCRIPT_CMD_RESP("AT+CMEE=1", ok_match),
                              MODEM_CHAT_SCRIPT_CMD_RESP("AT+CREG=1", ok_match),
                              MODEM_CHAT_SCRIPT_CMD_RESP("AT+CGREG=1", ok_match),
                              MODEM_CHAT_SCRIPT_CMD_RESP("AT+CEREG=1", ok_match),
                              MODEM_CHAT_SCRIPT_CMD_RESP("AT+CREG?", ok_match),
                              MODEM_CHAT_SCRIPT_CMD_RESP("AT+CEREG?", ok_match),
                              MODEM_CHAT_SCRIPT_CMD_RESP("AT+CGREG?", ok_match),
                              MODEM_CHAT_SCRIPT_CMD_RESP("AT+CGSN", imei_match),
                              MODEM_CHAT_SCRIPT_CMD_RESP("", ok_match),
                              MODEM_CHAT_SCRIPT_CMD_RESP("AT+CGMM", cgmm_match),
                              MODEM_CHAT_SCRIPT_CMD_RESP("", ok_match),
                              MODEM_CHAT_SCRIPT_CMD_RESP("AT+CGMI", cgmi_match),
                              MODEM_CHAT_SCRIPT_CMD_RESP("", ok_match),
                              MODEM_CHAT_SCRIPT_CMD_RESP("AT+QGMR", cgmr_match),
                              MODEM_CHAT_SCRIPT_CMD_RESP("", ok_match),
                              MODEM_CHAT_SCRIPT_CMD_RESP("AT+CIMI", cimi_match),
                              MODEM_CHAT_SCRIPT_CMD_RESP("", ok_match),
                              MODEM_CHAT_SCRIPT_CMD_RESP("AT+QCCID", qccid_match),
                              MODEM_CHAT_SCRIPT_CMD_RESP("", ok_match),
                              MODEM_CHAT_SCRIPT_CMD_RESP_NONE("AT+CMUX=0,0,5,127", 300));

MODEM_CHAT_SCRIPT_DEFINE(quectel_bg9x_init_chat_script, quectel_bg9x_init_chat_script_cmds,
                         abort_matches, modem_cellular_chat_callback_handler, 10);

MODEM_CHAT_SCRIPT_CMDS_DEFINE(quectel_bg9x_dial_chat_script_cmds,
                              MODEM_CHAT_SCRIPT_CMD_RESP_MULT("AT+CGACT=0,1", allow_match),
                              MODEM_CHAT_SCRIPT_CMD_RESP("AT+CFUN=1", ok_match),
                              MODEM_CHAT_SCRIPT_CMD_RESP("ATD*99***1#", connect_match));

MODEM_CHAT_SCRIPT_DEFINE(quectel_bg9x_dial_chat_script, quectel_bg9x_dial_chat_script_cmds,
                         dial_abort_matches, modem_cellular_chat_callback_handler, 10);

MODEM_CHAT_SCRIPT_CMDS_DEFINE(quectel_bg9x_periodic_chat_script_cmds,
                              MODEM_CHAT_SCRIPT_CMD_RESP("AT+CREG?", ok_match),
                              MODEM_CHAT_SCRIPT_CMD_RESP("AT+CEREG?", ok_match),
                              MODEM_CHAT_SCRIPT_CMD_RESP("AT+CGREG?", ok_match));

MODEM_CHAT_SCRIPT_DEFINE(quectel_bg9x_periodic_chat_script,
                         quectel_bg9x_periodic_chat_script_cmds, abort_matches,
                         modem_cellular_chat_callback_handler, 4);

MODEM_CHAT_SCRIPT_CMDS_DEFINE(quectel_bg9x_shutdown_chat_script_cmds,
                              MODEM_CHAT_SCRIPT_CMD_RESP("AT+QPOWD=1", ok_match));

MODEM_CHAT_SCRIPT_DEFINE(quectel_bg9x_shutdown_chat_script,
                         quectel_bg9x_shutdown_chat_script_cmds, abort_matches,
                         modem_cellular_chat_callback_handler, 10);
#endif

#if DT_HAS_COMPAT_STATUS_OKAY(quectel_eg25_g)
MODEM_CHAT_SCRIPT_CMDS_DEFINE(
    quectel_eg25_g_init_chat_script_cmds, MODEM_CHAT_SCRIPT_CMD_RESP("ATE0", ok_match),
    MODEM_CHAT_SCRIPT_CMD_RESP("AT+CFUN=4", ok_match),
    MODEM_CHAT_SCRIPT_CMD_RESP("AT+CMEE=1", ok_match),
    MODEM_CHAT_SCRIPT_CMD_RESP("AT+CREG=1", ok_match),
    MODEM_CHAT_SCRIPT_CMD_RESP("AT+CGREG=1", ok_match),
    MODEM_CHAT_SCRIPT_CMD_RESP("AT+CEREG=1", ok_match),
    MODEM_CHAT_SCRIPT_CMD_RESP("AT+CREG?", ok_match),
    MODEM_CHAT_SCRIPT_CMD_RESP("AT+CEREG?", ok_match),
    MODEM_CHAT_SCRIPT_CMD_RESP("AT+CGREG?", ok_match),
    MODEM_CHAT_SCRIPT_CMD_RESP("AT+CGSN", imei_match),
    MODEM_CHAT_SCRIPT_CMD_RESP("", ok_match),
    MODEM_CHAT_SCRIPT_CMD_RESP("AT+CGMM", cgmm_match),
    MODEM_CHAT_SCRIPT_CMD_RESP("", ok_match),
    MODEM_CHAT_SCRIPT_CMD_RESP("AT+CGMI", cgmi_match),
    MODEM_CHAT_SCRIPT_CMD_RESP("", ok_match),
    MODEM_CHAT_SCRIPT_CMD_RESP("AT+CGMR", cgmr_match),
    MODEM_CHAT_SCRIPT_CMD_RESP("", ok_match),
    MODEM_CHAT_SCRIPT_CMD_RESP("AT+CIMI", cimi_match),
    MODEM_CHAT_SCRIPT_CMD_RESP("", ok_match),
    MODEM_CHAT_SCRIPT_CMD_RESP_NONE("AT+CMUX=0,0,5,127,10,3,30,10,2", 100));

MODEM_CHAT_SCRIPT_DEFINE(quectel_eg25_g_init_chat_script, quectel_eg25_g_init_chat_script_cmds,
                         abort_matches, modem_cellular_chat_callback_handler, 10);

MODEM_CHAT_SCRIPT_CMDS_DEFINE(quectel_eg25_g_dial_chat_script_cmds,
                              MODEM_CHAT_SCRIPT_CMD_RESP_MULT("AT+CGACT=0,1", allow_match),
                              MODEM_CHAT_SCRIPT_CMD_RESP("AT+CFUN=1", ok_match),
                              MODEM_CHAT_SCRIPT_CMD_RESP("ATD*99***1#", connect_match));

MODEM_CHAT_SCRIPT_DEFINE(quectel_eg25_g_dial_chat_script, quectel_eg25_g_dial_chat_script_cmds,
                         dial_abort_matches, modem_cellular_chat_callback_handler, 10);

MODEM_CHAT_SCRIPT_CMDS_DEFINE(quectel_eg25_g_periodic_chat_script_cmds,
                              MODEM_CHAT_SCRIPT_CMD_RESP("AT+CREG?", ok_match),
                              MODEM_CHAT_SCRIPT_CMD_RESP("AT+CEREG?", ok_match),
                              MODEM_CHAT_SCRIPT_CMD_RESP("AT+CGREG?", ok_match),
                              MODEM_CHAT_SCRIPT_CMD_RESP("AT+CSQ", csq_match));

MODEM_CHAT_SCRIPT_DEFINE(quectel_eg25_g_periodic_chat_script,
                         quectel_eg25_g_periodic_chat_script_cmds, abort_matches,
                         modem_cellular_chat_callback_handler, 4);
#endif

#if DT_HAS_COMPAT_STATUS_OKAY(quectel_eg800q)
MODEM_CHAT_SCRIPT_CMDS_DEFINE(quectel_eg800q_init_chat_script_cmds,
                              MODEM_CHAT_SCRIPT_CMD_RESP("AT", ok_match),
                              MODEM_CHAT_SCRIPT_CMD_RESP("ATE0", ok_match),
                              MODEM_CHAT_SCRIPT_CMD_RESP("AT+CFUN?", ok_match),
                              MODEM_CHAT_SCRIPT_CMD_RESP("AT+CFUN=4", ok_match),
                              MODEM_CHAT_SCRIPT_CMD_RESP("AT+CMEE=1", ok_match),
                              MODEM_CHAT_SCRIPT_CMD_RESP("AT+CEREG=1", ok_match),
                              MODEM_CHAT_SCRIPT_CMD_RESP("AT+CEREG?", ok_match),
                              MODEM_CHAT_SCRIPT_CMD_RESP("AT+CGSN", imei_match),
                              MODEM_CHAT_SCRIPT_CMD_RESP("", ok_match),
                              MODEM_CHAT_SCRIPT_CMD_RESP("AT+CGMM", cgmm_match),
                              MODEM_CHAT_SCRIPT_CMD_RESP("", ok_match),
                              MODEM_CHAT_SCRIPT_CMD_RESP("AT+CGMI", cgmi_match),
                              MODEM_CHAT_SCRIPT_CMD_RESP("", ok_match),
                              MODEM_CHAT_SCRIPT_CMD_RESP("AT+CGMR", cgmr_match),
                              MODEM_CHAT_SCRIPT_CMD_RESP("", ok_match),
                              MODEM_CHAT_SCRIPT_CMD_RESP("AT+CIMI", cimi_match),
                              MODEM_CHAT_SCRIPT_CMD_RESP("", ok_match),
                              MODEM_CHAT_SCRIPT_CMD_RESP("AT+CMUX=0,0,5,127", ok_match));

MODEM_CHAT_SCRIPT_DEFINE(quectel_eg800q_init_chat_script, quectel_eg800q_init_chat_script_cmds,
                         abort_matches, modem_cellular_chat_callback_handler, 30);

MODEM_CHAT_SCRIPT_CMDS_DEFINE(quectel_eg800q_dial_chat_script_cmds,
                              MODEM_CHAT_SCRIPT_CMD_RESP_MULT("AT+CGACT=0,1", allow_match),
                              MODEM_CHAT_SCRIPT_CMD_RESP("AT+CFUN=1", ok_match),
                              /* this at command is required as a small delay before performing
                               * dialing, otherwise we get 'NO CARRIER' and abort
                               */
                              MODEM_CHAT_SCRIPT_CMD_RESP_NONE("AT", 500),
                              MODEM_CHAT_SCRIPT_CMD_RESP("ATD*99***1#", connect_match),);

MODEM_CHAT_SCRIPT_DEFINE(quectel_eg800q_dial_chat_script, quectel_eg800q_dial_chat_script_cmds,
                         dial_abort_matches, modem_cellular_chat_callback_handler, 10);

MODEM_CHAT_SCRIPT_CMDS_DEFINE(quectel_eg800q_periodic_chat_script_cmds,
                              MODEM_CHAT_SCRIPT_CMD_RESP("AT+CEREG?", ok_match),
                              MODEM_CHAT_SCRIPT_CMD_RESP("AT+CSQ", csq_match));

MODEM_CHAT_SCRIPT_DEFINE(quectel_eg800q_periodic_chat_script,
                         quectel_eg800q_periodic_chat_script_cmds, abort_matches,
                         modem_cellular_chat_callback_handler, 4);
#endif

#if DT_HAS_COMPAT_STATUS_OKAY(simcom_sim7080)
MODEM_CHAT_SCRIPT_CMDS_DEFINE(simcom_sim7080_init_chat_script_cmds,
                              MODEM_CHAT_SCRIPT_CMD_RESP_NONE("AT", 100),
                              MODEM_CHAT_SCRIPT_CMD_RESP_NONE("AT", 100),
                              MODEM_CHAT_SCRIPT_CMD_RESP_NONE("AT", 100),
                              MODEM_CHAT_SCRIPT_CMD_RESP_NONE("AT", 100),
                              MODEM_CHAT_SCRIPT_CMD_RESP("ATE0", ok_match),
                              MODEM_CHAT_SCRIPT_CMD_RESP("AT+CFUN=4", ok_match),
                              MODEM_CHAT_SCRIPT_CMD_RESP("AT+CMEE=1", ok_match),
                              MODEM_CHAT_SCRIPT_CMD_RESP("AT+CREG=1", ok_match),
                              MODEM_CHAT_SCRIPT_CMD_RESP("AT+CGREG=1", ok_match),
                              MODEM_CHAT_SCRIPT_CMD_RESP("AT+CEREG=1", ok_match),
                              MODEM_CHAT_SCRIPT_CMD_RESP("AT+CREG?", ok_match),
                              MODEM_CHAT_SCRIPT_CMD_RESP("AT+CEREG?", ok_match),
                              MODEM_CHAT_SCRIPT_CMD_RESP("AT+CGREG?", ok_match),
                              MODEM_CHAT_SCRIPT_CMD_RESP("AT+CGSN", imei_match),
                              MODEM_CHAT_SCRIPT_CMD_RESP("", ok_match),
                              MODEM_CHAT_SCRIPT_CMD_RESP("AT+CGMM", cgmm_match),
                              MODEM_CHAT_SCRIPT_CMD_RESP("", ok_match),
    MODEM_CHAT_SCRIPT_CMD_RESP_NONE("AT+CMUX=0,0,5,127", 300));

MODEM_CHAT_SCRIPT_DEFINE(simcom_sim7080_init_chat_script, simcom_sim7080_init_chat_script_cmds,
                         abort_matches, modem_cellular_chat_callback_handler, 10);

MODEM_CHAT_SCRIPT_CMDS_DEFINE(simcom_sim7080_dial_chat_script_cmds,
                              MODEM_CHAT_SCRIPT_CMD_RESP_MULT("AT+CGACT=0,1", allow_match),
                              MODEM_CHAT_SCRIPT_CMD_RESP("AT+CFUN=1", ok_match),
                              MODEM_CHAT_SCRIPT_CMD_RESP_NONE("ATD*99***1#", 0), );

MODEM_CHAT_SCRIPT_DEFINE(simcom_sim7080_dial_chat_script, simcom_sim7080_dial_chat_script_cmds,
                         dial_abort_matches, modem_cellular_chat_callback_handler, 10);

MODEM_CHAT_SCRIPT_CMDS_DEFINE(simcom_sim7080_periodic_chat_script_cmds,
                              MODEM_CHAT_SCRIPT_CMD_RESP("AT+CREG?", ok_match),
                              MODEM_CHAT_SCRIPT_CMD_RESP("AT+CEREG?", ok_match),
                              MODEM_CHAT_SCRIPT_CMD_RESP("AT+CGREG?", ok_match));

MODEM_CHAT_SCRIPT_DEFINE(simcom_sim7080_periodic_chat_script,
                         simcom_sim7080_periodic_chat_script_cmds, abort_matches,
                         modem_cellular_chat_callback_handler, 4);
#endif

#if DT_HAS_COMPAT_STATUS_OKAY(simcom_a76xx)
MODEM_CHAT_SCRIPT_CMDS_DEFINE(simcom_a76xx_init_chat_script_cmds,
                              MODEM_CHAT_SCRIPT_CMD_RESP_NONE("AT", 100),
                              MODEM_CHAT_SCRIPT_CMD_RESP_NONE("AT", 100),
                              MODEM_CHAT_SCRIPT_CMD_RESP_NONE("AT", 100),
                              MODEM_CHAT_SCRIPT_CMD_RESP_NONE("AT", 100),
                              MODEM_CHAT_SCRIPT_CMD_RESP("ATE0", ok_match),
                              /* Power on the GNSS module.
                               * We need to do this early, otherwise it does not work when
                               * doing it later (e.g. from a user pipe).
                               */
                              MODEM_CHAT_SCRIPT_CMD_RESP_MULT("AT+CGNSSPWR=1", allow_match),
                              MODEM_CHAT_SCRIPT_CMD_RESP("AT+CFUN=4", ok_match),
                              MODEM_CHAT_SCRIPT_CMD_RESP("AT+CMEE=1", ok_match),
                              MODEM_CHAT_SCRIPT_CMD_RESP("AT+CREG=1", ok_match),
                              MODEM_CHAT_SCRIPT_CMD_RESP("AT+CGREG=1", ok_match),
                              MODEM_CHAT_SCRIPT_CMD_RESP("AT+CEREG=1", ok_match),
                              MODEM_CHAT_SCRIPT_CMD_RESP("AT+CREG?", ok_match),
                              MODEM_CHAT_SCRIPT_CMD_RESP("AT+CEREG?", ok_match),
                              MODEM_CHAT_SCRIPT_CMD_RESP("AT+CGREG?", ok_match),
                              MODEM_CHAT_SCRIPT_CMD_RESP("AT+CGSN", imei_match),
                              MODEM_CHAT_SCRIPT_CMD_RESP("", ok_match),
                              MODEM_CHAT_SCRIPT_CMD_RESP("AT+CGMM", cgmm_match),
                              MODEM_CHAT_SCRIPT_CMD_RESP("", ok_match),
                              MODEM_CHAT_SCRIPT_CMD_RESP_NONE("AT+CMUX=0,0,5,127", 300));

MODEM_CHAT_SCRIPT_DEFINE(simcom_a76xx_init_chat_script, simcom_a76xx_init_chat_script_cmds,
                         abort_matches, modem_cellular_chat_callback_handler, 10);

MODEM_CHAT_SCRIPT_CMDS_DEFINE(simcom_a76xx_dial_chat_script_cmds,
                              MODEM_CHAT_SCRIPT_CMD_RESP_MULT("AT+CGACT=0,1", allow_match),
                              MODEM_CHAT_SCRIPT_CMD_RESP("AT+CFUN=1", ok_match),
                              MODEM_CHAT_SCRIPT_CMD_RESP("ATD*99***1#", connect_match),);

MODEM_CHAT_SCRIPT_DEFINE(simcom_a76xx_dial_chat_script, simcom_a76xx_dial_chat_script_cmds,
                         dial_abort_matches, modem_cellular_chat_callback_handler, 10);

MODEM_CHAT_SCRIPT_CMDS_DEFINE(simcom_a76xx_periodic_chat_script_cmds,
                              MODEM_CHAT_SCRIPT_CMD_RESP("AT+CREG?", ok_match),
                              MODEM_CHAT_SCRIPT_CMD_RESP("AT+CEREG?", ok_match),
                              MODEM_CHAT_SCRIPT_CMD_RESP("AT+CGREG?", ok_match));

MODEM_CHAT_SCRIPT_DEFINE(simcom_a76xx_periodic_chat_script,
                         simcom_a76xx_periodic_chat_script_cmds, abort_matches,
                         modem_cellular_chat_callback_handler, 4);

MODEM_CHAT_SCRIPT_CMDS_DEFINE(simcom_a76xx_shutdown_chat_script_cmds,
                              MODEM_CHAT_SCRIPT_CMD_RESP("AT+CPOF", ok_match));

MODEM_CHAT_SCRIPT_DEFINE(simcom_a76xx_shutdown_chat_script,
                         simcom_a76xx_shutdown_chat_script_cmds, abort_matches,
                         modem_cellular_chat_callback_handler, 15);
#endif

#if DT_HAS_COMPAT_STATUS_OKAY(u_blox_sara_r4)
MODEM_CHAT_SCRIPT_CMDS_DEFINE(u_blox_sara_r4_init_chat_script_cmds,
                              MODEM_CHAT_SCRIPT_CMD_RESP_NONE("AT", 100),
                              MODEM_CHAT_SCRIPT_CMD_RESP_NONE("AT", 100),
                              MODEM_CHAT_SCRIPT_CMD_RESP_NONE("AT", 100),
                              MODEM_CHAT_SCRIPT_CMD_RESP_NONE("AT", 100),
                              MODEM_CHAT_SCRIPT_CMD_RESP("ATE0", ok_match),
                              MODEM_CHAT_SCRIPT_CMD_RESP("AT+CFUN=4", ok_match),
                              MODEM_CHAT_SCRIPT_CMD_RESP("AT+CMEE=1", ok_match),
                              MODEM_CHAT_SCRIPT_CMD_RESP("AT+CREG=1", ok_match),
                              MODEM_CHAT_SCRIPT_CMD_RESP("AT+CGREG=1", ok_match),
                              MODEM_CHAT_SCRIPT_CMD_RESP("AT+CEREG=1", ok_match),
                              MODEM_CHAT_SCRIPT_CMD_RESP("AT+CREG?", ok_match),
                              MODEM_CHAT_SCRIPT_CMD_RESP("AT+CEREG?", ok_match),
                              MODEM_CHAT_SCRIPT_CMD_RESP("AT+CGREG?", ok_match),
                              MODEM_CHAT_SCRIPT_CMD_RESP("AT+CGSN", imei_match),
                              MODEM_CHAT_SCRIPT_CMD_RESP("", ok_match),
                              MODEM_CHAT_SCRIPT_CMD_RESP("AT+CGMM", cgmm_match),
                              MODEM_CHAT_SCRIPT_CMD_RESP("", ok_match),
                              MODEM_CHAT_SCRIPT_CMD_RESP("AT+CMUX=0,0,5,127", ok_match));

MODEM_CHAT_SCRIPT_DEFINE(u_blox_sara_r4_init_chat_script, u_blox_sara_r4_init_chat_script_cmds,
                         abort_matches, modem_cellular_chat_callback_handler, 10);

MODEM_CHAT_SCRIPT_CMDS_DEFINE(u_blox_sara_r4_dial_chat_script_cmds,
                              MODEM_CHAT_SCRIPT_CMD_RESP_MULT("AT+CGACT=0,1", allow_match),
                              MODEM_CHAT_SCRIPT_CMD_RESP("AT+CFUN=1", ok_match),
                              MODEM_CHAT_SCRIPT_CMD_RESP_NONE("ATD*99***1#", 0), );

MODEM_CHAT_SCRIPT_DEFINE(u_blox_sara_r4_dial_chat_script, u_blox_sara_r4_dial_chat_script_cmds,
                         dial_abort_matches, modem_cellular_chat_callback_handler, 10);

MODEM_CHAT_SCRIPT_CMDS_DEFINE(u_blox_sara_r4_periodic_chat_script_cmds,
                              MODEM_CHAT_SCRIPT_CMD_RESP("AT+CREG?", ok_match),
                              MODEM_CHAT_SCRIPT_CMD_RESP("AT+CEREG?", ok_match),
                              MODEM_CHAT_SCRIPT_CMD_RESP("AT+CGREG?", ok_match));

MODEM_CHAT_SCRIPT_DEFINE(u_blox_sara_r4_periodic_chat_script,
                         u_blox_sara_r4_periodic_chat_script_cmds, abort_matches,
                         modem_cellular_chat_callback_handler, 4);
#endif

#if DT_HAS_COMPAT_STATUS_OKAY(u_blox_sara_r5)
MODEM_CHAT_SCRIPT_CMDS_DEFINE(u_blox_sara_r5_init_chat_script_cmds,
                              MODEM_CHAT_SCRIPT_CMD_RESP_NONE("AT", 100),
                              MODEM_CHAT_SCRIPT_CMD_RESP_NONE("AT", 100),
                              MODEM_CHAT_SCRIPT_CMD_RESP_NONE("AT", 100),
                              MODEM_CHAT_SCRIPT_CMD_RESP_NONE("AT", 100),
                              MODEM_CHAT_SCRIPT_CMD_RESP("ATE0", ok_match),
                              MODEM_CHAT_SCRIPT_CMD_RESP("AT+CFUN=4", ok_match),
                              MODEM_CHAT_SCRIPT_CMD_RESP("AT+CMEE=1", ok_match),
                              MODEM_CHAT_SCRIPT_CMD_RESP("AT+CREG=1", ok_match),
                              MODEM_CHAT_SCRIPT_CMD_RESP("AT+CGREG=1", ok_match),
                              MODEM_CHAT_SCRIPT_CMD_RESP("AT+CEREG=1", ok_match),
                              MODEM_CHAT_SCRIPT_CMD_RESP("AT+CREG?", ok_match),
                              MODEM_CHAT_SCRIPT_CMD_RESP("AT+CEREG?", ok_match),
                              MODEM_CHAT_SCRIPT_CMD_RESP("AT+CGREG?", ok_match),
                              MODEM_CHAT_SCRIPT_CMD_RESP("AT+CGSN", imei_match),
                              MODEM_CHAT_SCRIPT_CMD_RESP("", ok_match),
                              MODEM_CHAT_SCRIPT_CMD_RESP("AT+CGMM", cgmm_match),
                              MODEM_CHAT_SCRIPT_CMD_RESP("", ok_match),
                              MODEM_CHAT_SCRIPT_CMD_RESP("AT+CGMI", cgmi_match),
                              MODEM_CHAT_SCRIPT_CMD_RESP("", ok_match),
                              MODEM_CHAT_SCRIPT_CMD_RESP("AT+CGMR", cgmr_match),
                              MODEM_CHAT_SCRIPT_CMD_RESP("", ok_match),
                              MODEM_CHAT_SCRIPT_CMD_RESP("AT+CIMI", cimi_match),
                              MODEM_CHAT_SCRIPT_CMD_RESP("", ok_match),
                              MODEM_CHAT_SCRIPT_CMD_RESP("AT+CCID", ccid_match),
                              MODEM_CHAT_SCRIPT_CMD_RESP("", ok_match),
                              MODEM_CHAT_SCRIPT_CMD_RESP("AT+CMUX=0,0,5,127", ok_match));

MODEM_CHAT_SCRIPT_DEFINE(u_blox_sara_r5_init_chat_script, u_blox_sara_r5_init_chat_script_cmds,
                         abort_matches, modem_cellular_chat_callback_handler, 10);

MODEM_CHAT_SCRIPT_CMDS_DEFINE(u_blox_sara_r5_dial_chat_script_cmds,
                              MODEM_CHAT_SCRIPT_CMD_RESP_MULT("AT+CGACT=0,1", allow_match),
                              MODEM_CHAT_SCRIPT_CMD_RESP("AT+CFUN=1", ok_match),
                              MODEM_CHAT_SCRIPT_CMD_RESP_NONE("ATD*99***1#", 0), );

MODEM_CHAT_SCRIPT_DEFINE(u_blox_sara_r5_dial_chat_script, u_blox_sara_r5_dial_chat_script_cmds,
                         dial_abort_matches, modem_cellular_chat_callback_handler, 10);

MODEM_CHAT_SCRIPT_CMDS_DEFINE(u_blox_sara_r5_periodic_chat_script_cmds,
                              MODEM_CHAT_SCRIPT_CMD_RESP("AT+CREG?", ok_match),
                              MODEM_CHAT_SCRIPT_CMD_RESP("AT+CEREG?", ok_match),
                              MODEM_CHAT_SCRIPT_CMD_RESP("AT+CGREG?", ok_match));

MODEM_CHAT_SCRIPT_DEFINE(u_blox_sara_r5_periodic_chat_script,
                         u_blox_sara_r5_periodic_chat_script_cmds, abort_matches,
                         modem_cellular_chat_callback_handler, 4);
#endif

#if DT_HAS_COMPAT_STATUS_OKAY(u_blox_lara_r6)
MODEM_CHAT_SCRIPT_CMDS_DEFINE(u_blox_lara_r6_set_baudrate_chat_script_cmds,
                              MODEM_CHAT_SCRIPT_CMD_RESP("ATE0", ok_match),
                              MODEM_CHAT_SCRIPT_CMD_RESP("AT+IPR="
                                    STRINGIFY(CONFIG_MODEM_CELLULAR_NEW_BAUDRATE), ok_match));

MODEM_CHAT_SCRIPT_DEFINE(u_blox_lara_r6_set_baudrate_chat_script,
                         u_blox_lara_r6_set_baudrate_chat_script_cmds,
                         abort_matches, modem_cellular_chat_callback_handler, 1);

/* NOTE: For some reason, a CMUX max frame size of 127 causes FCS errors in
 * this modem; larger or smaller doesn't. The modem's default value is 31,
 * which works well
 */
MODEM_CHAT_SCRIPT_CMDS_DEFINE(u_blox_lara_r6_init_chat_script_cmds,
                              /* U-blox LARA-R6 LWM2M client is enabled by default. Not only causes
                               * this the modem to connect to U-blox's server on its own, it also
                               * for some reason causes the modem to reply "Destination
                               * unreachable" to DNS answers from DNS requests that we send
                               */
                              MODEM_CHAT_SCRIPT_CMD_RESP_MULT("AT+ULWM2M=1", allow_match),
                              MODEM_CHAT_SCRIPT_CMD_RESP("AT+CFUN=4", ok_match),
                              MODEM_CHAT_SCRIPT_CMD_RESP("AT+CMEE=1", ok_match),
                              MODEM_CHAT_SCRIPT_CMD_RESP("AT+CREG=1", ok_match),
                              MODEM_CHAT_SCRIPT_CMD_RESP("AT+CGREG=1", ok_match),
                              MODEM_CHAT_SCRIPT_CMD_RESP("AT+CEREG=1", ok_match),
                              MODEM_CHAT_SCRIPT_CMD_RESP("AT+CREG?", ok_match),
                              MODEM_CHAT_SCRIPT_CMD_RESP("AT+CEREG?", ok_match),
                              MODEM_CHAT_SCRIPT_CMD_RESP("AT+CGREG?", ok_match),
                              #if CONFIG_MODEM_CELLULAR_RAT_4G
                              MODEM_CHAT_SCRIPT_CMD_RESP("AT+URAT=3", ok_match),
                              #elif CONFIG_MODEM_CELLULAR_RAT_4G_3G
                              MODEM_CHAT_SCRIPT_CMD_RESP("AT+URAT=3,2", ok_match),
                              #elif CONFIG_MODEM_CELLULAR_RAT_4G_3G_2G
                              MODEM_CHAT_SCRIPT_CMD_RESP("AT+URAT=3,2,0", ok_match),
                              #endif
                              #if CONFIG_MODEM_CELLULAR_CLEAR_FORBIDDEN
                              MODEM_CHAT_SCRIPT_CMD_RESP("AT+CRSM=214,28539,0,0,12,"
                                                         "\"FFFFFFFFFFFFFFFFFFFFFFFF\"",
                                                         ok_match),
                              #endif
                              MODEM_CHAT_SCRIPT_CMD_RESP("AT+CGSN", imei_match),
                              MODEM_CHAT_SCRIPT_CMD_RESP("", ok_match),
                              MODEM_CHAT_SCRIPT_CMD_RESP("AT+CGMM", cgmm_match),
                              MODEM_CHAT_SCRIPT_CMD_RESP("", ok_match),
                              MODEM_CHAT_SCRIPT_CMD_RESP("AT+CGMI", cgmi_match),
                              MODEM_CHAT_SCRIPT_CMD_RESP("", ok_match),
                              MODEM_CHAT_SCRIPT_CMD_RESP("AT+CGMR", cgmr_match),
                              MODEM_CHAT_SCRIPT_CMD_RESP("", ok_match),
                              MODEM_CHAT_SCRIPT_CMD_RESP("AT+CIMI", cimi_match),
                              MODEM_CHAT_SCRIPT_CMD_RESP("", ok_match),
                              MODEM_CHAT_SCRIPT_CMD_RESP("AT+CCID", ccid_match),
                              MODEM_CHAT_SCRIPT_CMD_RESP("", ok_match),
                              MODEM_CHAT_SCRIPT_CMD_RESP("AT+CMUX=0,0,5,31", ok_match));

MODEM_CHAT_SCRIPT_DEFINE(u_blox_lara_r6_init_chat_script, u_blox_lara_r6_init_chat_script_cmds,
                         abort_matches, modem_cellular_chat_callback_handler, 10);

MODEM_CHAT_SCRIPT_CMDS_DEFINE(u_blox_lara_r6_dial_chat_script_cmds,
                              MODEM_CHAT_SCRIPT_CMD_RESP_MULT("AT+CGACT=0,1", allow_match),
                              MODEM_CHAT_SCRIPT_CMD_RESP("AT+CFUN=1", ok_match),
                              MODEM_CHAT_SCRIPT_CMD_RESP_NONE("ATD*99***1#", 0),);

MODEM_CHAT_SCRIPT_DEFINE(u_blox_lara_r6_dial_chat_script, u_blox_lara_r6_dial_chat_script_cmds,
                         dial_abort_matches, modem_cellular_chat_callback_handler, 10);

MODEM_CHAT_SCRIPT_CMDS_DEFINE(u_blox_lara_r6_periodic_chat_script_cmds,
                              MODEM_CHAT_SCRIPT_CMD_RESP("AT+CREG?", ok_match),
                              MODEM_CHAT_SCRIPT_CMD_RESP("AT+CEREG?", ok_match),
                              MODEM_CHAT_SCRIPT_CMD_RESP("AT+CGREG?", ok_match));

MODEM_CHAT_SCRIPT_DEFINE(u_blox_lara_r6_periodic_chat_script,
                         u_blox_lara_r6_periodic_chat_script_cmds, abort_matches,
                         modem_cellular_chat_callback_handler, 4);
#endif

#if DT_HAS_COMPAT_STATUS_OKAY(swir_hl7800)
MODEM_CHAT_SCRIPT_CMDS_DEFINE(swir_hl7800_init_chat_script_cmds,
                              MODEM_CHAT_SCRIPT_CMD_RESP_NONE("AT", 1000),
                              MODEM_CHAT_SCRIPT_CMD_RESP_NONE("AT", 1000),
                              MODEM_CHAT_SCRIPT_CMD_RESP_NONE("AT", 1000),
                              MODEM_CHAT_SCRIPT_CMD_RESP_NONE("AT", 1000),
                              /* Turn off sleep mode */
                              MODEM_CHAT_SCRIPT_CMD_RESP("AT+KSLEEP=2", ok_match),
                              /* Turn off PSM */
                              MODEM_CHAT_SCRIPT_CMD_RESP("AT+CPSMS=0", ok_match),
                              /* Turn off eDRX */
                              MODEM_CHAT_SCRIPT_CMD_RESP("AT+CEDRXS=0", ok_match),
                              MODEM_CHAT_SCRIPT_CMD_RESP("ATE0", ok_match),
                              MODEM_CHAT_SCRIPT_CMD_RESP("AT+CFUN=1", ok_match),
                              MODEM_CHAT_SCRIPT_CMD_RESP_MULT("AT+CGACT=0", allow_match),
                              MODEM_CHAT_SCRIPT_CMD_RESP("AT+CFUN=4", ok_match),
                              MODEM_CHAT_SCRIPT_CMD_RESP("AT+CMEE=1", ok_match),
                              MODEM_CHAT_SCRIPT_CMD_RESP("AT+CREG=1", ok_match),
                              MODEM_CHAT_SCRIPT_CMD_RESP("AT+CEREG=1", ok_match),
                              MODEM_CHAT_SCRIPT_CMD_RESP("AT+CREG?", ok_match),
                              MODEM_CHAT_SCRIPT_CMD_RESP("AT+CEREG?", ok_match),
                              MODEM_CHAT_SCRIPT_CMD_RESP("AT+CGSN", imei_match),
                              MODEM_CHAT_SCRIPT_CMD_RESP("", ok_match),
                              MODEM_CHAT_SCRIPT_CMD_RESP("AT+CGMM", cgmm_match),
                              MODEM_CHAT_SCRIPT_CMD_RESP("", ok_match),
                              MODEM_CHAT_SCRIPT_CMD_RESP("AT+CGMI", cgmi_match),
                              MODEM_CHAT_SCRIPT_CMD_RESP("", ok_match),
                              MODEM_CHAT_SCRIPT_CMD_RESP("AT+CGMR", cgmr_match),
                              MODEM_CHAT_SCRIPT_CMD_RESP("", ok_match),
                              MODEM_CHAT_SCRIPT_CMD_RESP("AT+CIMI", cimi_match),
                              MODEM_CHAT_SCRIPT_CMD_RESP("", ok_match),
                              MODEM_CHAT_SCRIPT_CMD_RESP("AT+CMUX=0,0,5,127", ok_match));

MODEM_CHAT_SCRIPT_DEFINE(swir_hl7800_init_chat_script, swir_hl7800_init_chat_script_cmds,
                         abort_matches, modem_cellular_chat_callback_handler, 10);

MODEM_CHAT_SCRIPT_CMDS_DEFINE(swir_hl7800_dial_chat_script_cmds,
                              MODEM_CHAT_SCRIPT_CMD_RESP("AT+WPPP=0", ok_match),
                              MODEM_CHAT_SCRIPT_CMD_RESP("AT+CFUN=1", ok_match),
                              MODEM_CHAT_SCRIPT_CMD_RESP("ATD*99***1#", connect_match));

MODEM_CHAT_SCRIPT_CMDS_DEFINE(swir_hl7800_periodic_chat_script_cmds,
                              MODEM_CHAT_SCRIPT_CMD_RESP("AT+CREG?", ok_match),
                              MODEM_CHAT_SCRIPT_CMD_RESP("AT+CEREG?", ok_match));

MODEM_CHAT_SCRIPT_DEFINE(swir_hl7800_periodic_chat_script,
                         swir_hl7800_periodic_chat_script_cmds, abort_matches,
                         modem_cellular_chat_callback_handler, 4);

MODEM_CHAT_SCRIPT_DEFINE(swir_hl7800_dial_chat_script, swir_hl7800_dial_chat_script_cmds,
                         dial_abort_matches, modem_cellular_chat_callback_handler, 10);
#endif

#if DT_HAS_COMPAT_STATUS_OKAY(telit_me910g1) || DT_HAS_COMPAT_STATUS_OKAY(telit_me310g1)
MODEM_CHAT_SCRIPT_CMDS_DEFINE(telit_mex10g1_init_chat_script_cmds,
                              MODEM_CHAT_SCRIPT_CMD_RESP_NONE("AT", 100),
                              MODEM_CHAT_SCRIPT_CMD_RESP_NONE("AT", 100),
                              MODEM_CHAT_SCRIPT_CMD_RESP_NONE("AT", 100),
                              MODEM_CHAT_SCRIPT_CMD_RESP_NONE("AT", 100),
                              MODEM_CHAT_SCRIPT_CMD_RESP("ATE0", ok_match),
                              MODEM_CHAT_SCRIPT_CMD_RESP("AT+ICCID", iccid_match),
                              MODEM_CHAT_SCRIPT_CMD_RESP("", ok_match),
                              MODEM_CHAT_SCRIPT_CMD_RESP("AT+CIMI", cimi_match),
                              MODEM_CHAT_SCRIPT_CMD_RESP("", ok_match),
                              MODEM_CHAT_SCRIPT_CMD_RESP("AT+CFUN=4", ok_match),
                              MODEM_CHAT_SCRIPT_CMD_RESP("AT+CMEE=1", ok_match),
                              MODEM_CHAT_SCRIPT_CMD_RESP("AT+CREG=1", ok_match),
                              MODEM_CHAT_SCRIPT_CMD_RESP("AT+CGREG=1", ok_match),
                              MODEM_CHAT_SCRIPT_CMD_RESP("AT+CEREG=1", ok_match),
                              MODEM_CHAT_SCRIPT_CMD_RESP("AT+CREG?", ok_match),
                              MODEM_CHAT_SCRIPT_CMD_RESP("AT+CEREG?", ok_match),
                              MODEM_CHAT_SCRIPT_CMD_RESP("AT+CGREG?", ok_match),
                              MODEM_CHAT_SCRIPT_CMD_RESP("AT+CGSN", imei_match),
                              MODEM_CHAT_SCRIPT_CMD_RESP("", ok_match),
                              MODEM_CHAT_SCRIPT_CMD_RESP("AT+CGMM", cgmm_match),
                              MODEM_CHAT_SCRIPT_CMD_RESP("", ok_match),
                              MODEM_CHAT_SCRIPT_CMD_RESP("AT+CGMI", cgmi_match),
                              MODEM_CHAT_SCRIPT_CMD_RESP("", ok_match),
                              MODEM_CHAT_SCRIPT_CMD_RESP("AT+CGMR", cgmr_match),
                              MODEM_CHAT_SCRIPT_CMD_RESP("", ok_match),
                              MODEM_CHAT_SCRIPT_CMD_RESP("AT+CFUN=1", ok_match),
                              MODEM_CHAT_SCRIPT_CMD_RESP_NONE("AT+CMUX=0,0,5,127,10,3,30,10,2",
                                                              300));

MODEM_CHAT_SCRIPT_DEFINE(telit_mex10g1_init_chat_script, telit_mex10g1_init_chat_script_cmds,
                         abort_matches, modem_cellular_chat_callback_handler, 10);

MODEM_CHAT_SCRIPT_CMDS_DEFINE(telit_mex10g1_dial_chat_script_cmds,
                              MODEM_CHAT_SCRIPT_CMD_RESP("AT", ok_match),
                              MODEM_CHAT_SCRIPT_CMD_RESP_NONE("ATD*99***1#", 0));

MODEM_CHAT_SCRIPT_DEFINE(telit_mex10g1_dial_chat_script, telit_mex10g1_dial_chat_script_cmds,
                         dial_abort_matches, modem_cellular_chat_callback_handler, 10);

MODEM_CHAT_SCRIPT_CMDS_DEFINE(telit_mex10g1_periodic_chat_script_cmds,
                              MODEM_CHAT_SCRIPT_CMD_RESP("AT+CREG?", ok_match),
                              MODEM_CHAT_SCRIPT_CMD_RESP("AT+CGREG?", ok_match),
                              MODEM_CHAT_SCRIPT_CMD_RESP("AT+CEREG?", ok_match));

MODEM_CHAT_SCRIPT_DEFINE(telit_mex10g1_periodic_chat_script,
                         telit_mex10g1_periodic_chat_script_cmds, abort_matches,
                         modem_cellular_chat_callback_handler, 4);

#endif

#if DT_HAS_COMPAT_STATUS_OKAY(telit_me310g1)
MODEM_CHAT_SCRIPT_CMDS_DEFINE(telit_me310g1_shutdown_chat_script_cmds,
                              MODEM_CHAT_SCRIPT_CMD_RESP("AT#SHDN", ok_match));

MODEM_CHAT_SCRIPT_DEFINE(telit_me310g1_shutdown_chat_script,
                         telit_me310g1_shutdown_chat_script_cmds, abort_matches,
                         modem_cellular_chat_callback_handler, 15);

#endif

#if DT_HAS_COMPAT_STATUS_OKAY(nordic_nrf91_slm)
MODEM_CHAT_SCRIPT_CMDS_DEFINE(nordic_nrf91_slm_init_chat_script_cmds,
                              MODEM_CHAT_SCRIPT_CMD_RESP_MULT("AT", allow_match),
                              MODEM_CHAT_SCRIPT_CMD_RESP("AT+CMEE=1", ok_match),
                              MODEM_CHAT_SCRIPT_CMD_RESP("AT+CEREG=1", ok_match),
                              MODEM_CHAT_SCRIPT_CMD_RESP("AT+CEREG?", ok_match),
                              MODEM_CHAT_SCRIPT_CMD_RESP("AT+CGSN", imei_match),
                              MODEM_CHAT_SCRIPT_CMD_RESP("", ok_match),
                              MODEM_CHAT_SCRIPT_CMD_RESP("AT+CGMM", cgmm_match),
                              MODEM_CHAT_SCRIPT_CMD_RESP("", ok_match),
                              MODEM_CHAT_SCRIPT_CMD_RESP("AT+CGMI", cgmi_match),
                              MODEM_CHAT_SCRIPT_CMD_RESP("", ok_match),
                              MODEM_CHAT_SCRIPT_CMD_RESP("AT+CGMR", cgmr_match),
                              MODEM_CHAT_SCRIPT_CMD_RESP("", ok_match),
                              MODEM_CHAT_SCRIPT_CMD_RESP("AT#XCMUX=1", ok_match));

MODEM_CHAT_SCRIPT_DEFINE(nordic_nrf91_slm_init_chat_script, nordic_nrf91_slm_init_chat_script_cmds,
                         abort_matches, modem_cellular_chat_callback_handler, 10);

MODEM_CHAT_SCRIPT_CMDS_DEFINE(nordic_nrf91_slm_dial_chat_script_cmds,
                              MODEM_CHAT_SCRIPT_CMD_RESP("AT+CFUN=4", ok_match),
                              MODEM_CHAT_SCRIPT_CMD_RESP("AT+CFUN=1", ok_match),
                              MODEM_CHAT_SCRIPT_CMD_RESP("AT#XCMUX=2", ok_match));

MODEM_CHAT_SCRIPT_DEFINE(nordic_nrf91_slm_dial_chat_script, nordic_nrf91_slm_dial_chat_script_cmds,
                         dial_abort_matches, modem_cellular_chat_callback_handler, 10);

MODEM_CHAT_SCRIPT_EMPTY_DEFINE(nordic_nrf91_slm_periodic_chat_script);

#endif

#if DT_HAS_COMPAT_STATUS_OKAY(sqn_gm02s)
MODEM_CHAT_SCRIPT_CMDS_DEFINE(sqn_gm02s_init_chat_script_cmds,
                              MODEM_CHAT_SCRIPT_CMD_RESP("ATE0", ok_match),
                              MODEM_CHAT_SCRIPT_CMD_RESP("AT+CFUN=4", ok_match),
                              MODEM_CHAT_SCRIPT_CMD_RESP("AT+CMEE=1", ok_match),
                              MODEM_CHAT_SCRIPT_CMD_RESP("AT+CEREG=1", ok_match),
                              MODEM_CHAT_SCRIPT_CMD_RESP("AT+CEREG?", ok_match),
                              MODEM_CHAT_SCRIPT_CMD_RESP("AT+CGSN", imei_match),
                              MODEM_CHAT_SCRIPT_CMD_RESP("", ok_match),
                              MODEM_CHAT_SCRIPT_CMD_RESP("AT+CGMM", cgmm_match),
                              MODEM_CHAT_SCRIPT_CMD_RESP("", ok_match),
                              MODEM_CHAT_SCRIPT_CMD_RESP("AT+CGMI", cgmi_match),
                              MODEM_CHAT_SCRIPT_CMD_RESP("", ok_match),
                              MODEM_CHAT_SCRIPT_CMD_RESP("AT+CGMR", cgmr_match),
                              MODEM_CHAT_SCRIPT_CMD_RESP("", ok_match),
                              MODEM_CHAT_SCRIPT_CMD_RESP("AT+CMUX=0,0,5,127", ok_match));

MODEM_CHAT_SCRIPT_DEFINE(sqn_gm02s_init_chat_script, sqn_gm02s_init_chat_script_cmds,
                         abort_matches, modem_cellular_chat_callback_handler, 10);

MODEM_CHAT_SCRIPT_CMDS_DEFINE(sqn_gm02s_dial_chat_script_cmds,
                              MODEM_CHAT_SCRIPT_CMD_RESP_MULT("AT+CGACT=0,1", allow_match),
                              MODEM_CHAT_SCRIPT_CMD_RESP_NONE("AT+CFUN=1", 10000),
                              MODEM_CHAT_SCRIPT_CMD_RESP("ATD*99***1#", connect_match));

MODEM_CHAT_SCRIPT_DEFINE(sqn_gm02s_dial_chat_script, sqn_gm02s_dial_chat_script_cmds,
                         dial_abort_matches, modem_cellular_chat_callback_handler, 15);

MODEM_CHAT_SCRIPT_CMDS_DEFINE(sqn_gm02s_periodic_chat_script_cmds,
                              MODEM_CHAT_SCRIPT_CMD_RESP("AT+CEREG?", ok_match));

MODEM_CHAT_SCRIPT_DEFINE(sqn_gm02s_periodic_chat_script,
                         sqn_gm02s_periodic_chat_script_cmds, abort_matches,
                         modem_cellular_chat_callback_handler, 4);
#endif

#define MODEM_CELLULAR_INST_NAME(name, inst) \
    _CONCAT_4(name, _, DT_DRV_COMPAT, inst)

#define MODEM_CELLULAR_DEFINE_USER_PIPE_DATA(inst, name, size)          \
    MODEM_PIPELINK_DT_INST_DEFINE(inst, name);                          \
    static uint8_t MODEM_CELLULAR_INST_NAME(name, inst)[size]           \

#define MODEM_CELLULAR_INIT_USER_PIPE(_inst, _name, _dlci_address)      \
    {                                                                   \
        .dlci_address = _dlci_address,                                  \
        .dlci_receive_buf = MODEM_CELLULAR_INST_NAME(_name, _inst),     \
        .dlci_receive_buf_size = sizeof(MODEM_CELLULAR_INST_NAME(_name, _inst)), \
        .pipelink = MODEM_PIPELINK_DT_INST_GET(_inst, _name),           \
    }

#define MODEM_CELLULAR_DEFINE_USER_PIPES(inst, ...)                     \
    static struct modem_cellular_user_pipe MODEM_CELLULAR_INST_NAME(user_pipes, inst)[] = { \
        __VA_ARGS__                                                     \
    }

#define MODEM_CELLULAR_GET_USER_PIPES(inst) \
    MODEM_CELLULAR_INST_NAME(user_pipes, inst)

/* Extract the first argument (pipe name) from a pair */
#define MODEM_CELLULAR_GET_PIPE_NAME_ARG(arg1, ...) arg1

/* Extract the second argument (DLCI address) from a pair */
#define MODEM_CELLULAR_GET_DLCI_ADDRESS_ARG(arg1, arg2, ...) arg2

/* Define user pipe data using instance and extracted pipe name */
#define MODEM_CELLULAR_DEFINE_USER_PIPE_DATA_HELPER(_args, inst)                        \
    MODEM_CELLULAR_DEFINE_USER_PIPE_DATA(inst,                                          \
                                         MODEM_CELLULAR_GET_PIPE_NAME_ARG _args,        \
                                         CONFIG_MODEM_CELLULAR_USER_PIPE_BUFFER_SIZES)

/* Initialize user pipe using instance, extracted pipe name, and DLCI address */
#define MODEM_CELLULAR_INIT_USER_PIPE_HELPER(_args, inst)                               \
    MODEM_CELLULAR_INIT_USER_PIPE(inst,                                                 \
                                  MODEM_CELLULAR_GET_PIPE_NAME_ARG _args,               \
                                  MODEM_CELLULAR_GET_DLCI_ADDRESS_ARG _args)

/*
 * Define and initialize user pipes dynamically
 * Takes an instance and pairs of (pipe name, DLCI address)
 */
#define MODEM_CELLULAR_DEFINE_AND_INIT_USER_PIPES(inst, ...)            \
    FOR_EACH_FIXED_ARG(MODEM_CELLULAR_DEFINE_USER_PIPE_DATA_HELPER,     \
                       (;), inst, __VA_ARGS__);                         \
    MODEM_CELLULAR_DEFINE_USER_PIPES(                                   \
        inst,                                                           \
        FOR_EACH_FIXED_ARG(MODEM_CELLULAR_INIT_USER_PIPE_HELPER,        \
                           (,), inst, __VA_ARGS__)                      \
    );

/* Helper to define modem instance */
#define MODEM_CELLULAR_DEFINE_INSTANCE(inst, power_ms, reset_ms, startup_ms, shutdown_ms, start,   \
                                       set_baudrate_script,             \
                                       init_script,                     \
                                       dial_script,                     \
                                       periodic_script,                 \
                                       shutdown_script)                 \
    static const struct modem_cellular_config MODEM_CELLULAR_INST_NAME(config, inst) = { \
        .uart = DEVICE_DT_GET(DT_INST_BUS(inst)),                       \
        .power_gpio = GPIO_DT_SPEC_INST_GET_OR(inst, mdm_power_gpios, {}), \
        .reset_gpio = GPIO_DT_SPEC_INST_GET_OR(inst, mdm_reset_gpios, {}), \
        .wake_gpio  = GPIO_DT_SPEC_INST_GET_OR(inst, mdm_wake_gpios , {}), \
        .power_pulse_duration_ms = (power_ms),                          \
        .reset_pulse_duration_ms = (reset_ms),                          \
        .startup_time_ms  = (startup_ms),                               \
        .shutdown_time_ms = (shutdown_ms),                              \
        .autostarts = DT_INST_PROP_OR(inst, autostarts, (start)),       \
        .set_baudrate_chat_script = (set_baudrate_script),              \
        .init_chat_script = (init_script),                              \
        .dial_chat_script = (dial_script),                              \
        .periodic_chat_script = (periodic_script),                      \
        .shutdown_chat_script = (shutdown_script),                      \
        .user_pipes = MODEM_CELLULAR_GET_USER_PIPES(inst),              \
        .user_pipes_size = ARRAY_SIZE(MODEM_CELLULAR_GET_USER_PIPES(inst)), \
    };                                                                  \
                                                                        \
    PM_DEVICE_DT_INST_DEFINE(inst, modem_cellular_pm_action);           \
                                                                        \
    DEVICE_DT_INST_DEFINE(inst, modem_cellular_init, PM_DEVICE_DT_INST_GET(inst), \
                          &MODEM_CELLULAR_INST_NAME(data, inst),        \
                          &MODEM_CELLULAR_INST_NAME(config, inst), POST_KERNEL, 99, \
                          &modem_cellular_api);

#define MODEM_CELLULAR_DEVICE_QUECTEL_BG9X(inst) \
    MODEM_DT_INST_PPP_DEFINE(inst, MODEM_CELLULAR_INST_NAME(ppp, inst), NULL, 98, 1500, 64); \
                                                                        \
    static struct modem_cellular_data MODEM_CELLULAR_INST_NAME(data, inst) = { \
        .chat_delimiter = "\r",                                         \
        .chat_filter = "\n",                                            \
        .ppp = &MODEM_CELLULAR_INST_NAME(ppp, inst),                    \
    };                                                                  \
                                                                        \
    MODEM_CELLULAR_DEFINE_AND_INIT_USER_PIPES(inst,                     \
                                              (user_pipe_0, 3),         \
                                              (user_pipe_1, 4))         \
                                                                        \
    MODEM_CELLULAR_DEFINE_INSTANCE(inst, 1500, 100, 10000, 5000, false, \
                                   NULL,                                \
                                   &quectel_bg9x_init_chat_script,      \
                                   &quectel_bg9x_dial_chat_script,      \
                                   &quectel_bg9x_periodic_chat_script,  \
                                   &quectel_bg9x_shutdown_chat_script)

#define MODEM_CELLULAR_DEVICE_QUECTEL_EG25_G(inst)                      \
    MODEM_DT_INST_PPP_DEFINE(inst, MODEM_CELLULAR_INST_NAME(ppp, inst), NULL, 98, 1500, 64); \
                                                                        \
    static struct modem_cellular_data MODEM_CELLULAR_INST_NAME(data, inst) = { \
        .chat_delimiter = "\r",                                         \
        .chat_filter = "\n",                                            \
        .ppp = &MODEM_CELLULAR_INST_NAME(ppp, inst),                    \
    };                                                                  \
                                                                        \
    MODEM_CELLULAR_DEFINE_AND_INIT_USER_PIPES(inst,                     \
                                              (user_pipe_0, 3),         \
                                              (user_pipe_1, 4))         \
                                                                        \
    MODEM_CELLULAR_DEFINE_INSTANCE(inst, 1500, 500, 15000, 5000, false, \
                                   NULL,                                \
                                   &quectel_eg25_g_init_chat_script,    \
                                   &quectel_eg25_g_dial_chat_script,    \
                                   &quectel_eg25_g_periodic_chat_script, NULL)

#define MODEM_CELLULAR_DEVICE_QUECTEL_EG800Q(inst)                      \
    MODEM_DT_INST_PPP_DEFINE(inst, MODEM_CELLULAR_INST_NAME(ppp, inst), NULL, 98, 1500, 64); \
                                                                        \
    static struct modem_cellular_data MODEM_CELLULAR_INST_NAME(data, inst) = { \
        .chat_delimiter = "\r",                                         \
        .chat_filter = "\n",                                            \
        .ppp = &MODEM_CELLULAR_INST_NAME(ppp, inst),                    \
    };                                                                  \
                                                                        \
    MODEM_CELLULAR_DEFINE_AND_INIT_USER_PIPES(inst,                     \
                                              (user_pipe_0, 3),         \
                                              (user_pipe_1, 4))         \
                                                                        \
    MODEM_CELLULAR_DEFINE_INSTANCE(inst, 1500, 500, 15000, 5000, false, \
                                   NULL,                                \
                                   &quectel_eg800q_init_chat_script,    \
                                   &quectel_eg800q_dial_chat_script,    \
                                   &quectel_eg800q_periodic_chat_script, NULL)

#define MODEM_CELLULAR_DEVICE_SIMCOM_SIM7080(inst)                      \
    MODEM_DT_INST_PPP_DEFINE(inst, MODEM_CELLULAR_INST_NAME(ppp, inst), NULL, 98, 1500, 64); \
                                                                        \
    static struct modem_cellular_data MODEM_CELLULAR_INST_NAME(data, inst) = { \
        .chat_delimiter = "\r",                                         \
        .chat_filter = "\n",                                            \
        .ppp = &MODEM_CELLULAR_INST_NAME(ppp, inst),                    \
    };                                                                  \
                                                                        \
    MODEM_CELLULAR_DEFINE_AND_INIT_USER_PIPES(inst,                     \
                                              (user_pipe_0, 3),         \
                                              (user_pipe_1, 4))         \
                                                                        \
    MODEM_CELLULAR_DEFINE_INSTANCE(inst, 1500, 100, 10000, 5000, false, \
                                   NULL,                                \
                                   &simcom_sim7080_init_chat_script,    \
                                   &simcom_sim7080_dial_chat_script,    \
                                   &simcom_sim7080_periodic_chat_script, NULL)

#define MODEM_CELLULAR_DEVICE_SIMCOM_A76XX(inst)                        \
    MODEM_DT_INST_PPP_DEFINE(inst, MODEM_CELLULAR_INST_NAME(ppp, inst), NULL, 98, 1500, 64); \
                                                                        \
    static struct modem_cellular_data MODEM_CELLULAR_INST_NAME(data, inst) = { \
        .chat_delimiter = "\r",                                         \
        .chat_filter = "\n",                                            \
        .ppp = &MODEM_CELLULAR_INST_NAME(ppp, inst),                    \
    };                                                                  \
                                                                        \
    MODEM_CELLULAR_DEFINE_AND_INIT_USER_PIPES(inst,                     \
                                              (user_pipe_0, 3),         \
                                              (user_pipe_1, 4))         \
                                                                        \
    MODEM_CELLULAR_DEFINE_INSTANCE(inst, 500, 100, 20000, 5000, false,  \
                                   NULL,                                \
                                   &simcom_a76xx_init_chat_script,      \
                                   &simcom_a76xx_dial_chat_script,      \
                                   &simcom_a76xx_periodic_chat_script,  \
                                   &simcom_a76xx_shutdown_chat_script)

#define MODEM_CELLULAR_DEVICE_U_BLOX_SARA_R4(inst)                      \
    MODEM_DT_INST_PPP_DEFINE(inst, MODEM_CELLULAR_INST_NAME(ppp, inst), NULL, 98, 1500, 64); \
                                                                        \
    static struct modem_cellular_data MODEM_CELLULAR_INST_NAME(data, inst) = { \
        .chat_delimiter = "\r",                                         \
        .chat_filter = "\n",                                            \
        .ppp = &MODEM_CELLULAR_INST_NAME(ppp, inst),                    \
    };                                                                  \
                                                                        \
    MODEM_CELLULAR_DEFINE_AND_INIT_USER_PIPES(inst,                     \
                                              (gnss_pipe, 3),           \
                                              (user_pipe_0, 4))         \
                                                                        \
    MODEM_CELLULAR_DEFINE_INSTANCE(inst, 1500, 100, 10000, 5000, false, \
                                   NULL,                                \
                                   &u_blox_sara_r4_init_chat_script,    \
                                   &u_blox_sara_r4_dial_chat_script,    \
                                   &u_blox_sara_r4_periodic_chat_script, NULL)

#define MODEM_CELLULAR_DEVICE_U_BLOX_SARA_R5(inst)                      \
    MODEM_DT_INST_PPP_DEFINE(inst, MODEM_CELLULAR_INST_NAME(ppp, inst), NULL, 98, 1500, 64); \
                                                                        \
    static struct modem_cellular_data MODEM_CELLULAR_INST_NAME(data, inst) = { \
        .chat_delimiter = "\r",                                         \
        .chat_filter = "\n",                                            \
        .ppp = &MODEM_CELLULAR_INST_NAME(ppp, inst),                    \
    };                                                                  \
                                                                        \
    MODEM_CELLULAR_DEFINE_AND_INIT_USER_PIPES(inst,                     \
                                              (gnss_pipe, 4),           \
                                              (user_pipe_0, 3))         \
                                                                        \
    MODEM_CELLULAR_DEFINE_INSTANCE(inst, 1500, 100, 1500, 13000, true,  \
                                   NULL,                                \
                                   &u_blox_sara_r5_init_chat_script,    \
                                   &u_blox_sara_r5_dial_chat_script,    \
                                   &u_blox_sara_r5_periodic_chat_script, NULL)

#define MODEM_CELLULAR_DEVICE_U_BLOX_LARA_R6(inst)                      \
    MODEM_DT_INST_PPP_DEFINE(inst, MODEM_CELLULAR_INST_NAME(ppp, inst), NULL, 98, 1500, 64); \
                                                                        \
    static struct modem_cellular_data MODEM_CELLULAR_INST_NAME(data, inst) = { \
        .chat_delimiter = "\r",                                         \
        .chat_filter = "\n",                                            \
        .ppp = &MODEM_CELLULAR_INST_NAME(ppp, inst),                    \
    };                                                                  \
                                                                        \
    MODEM_CELLULAR_DEFINE_AND_INIT_USER_PIPES(inst,                     \
                                              (gnss_pipe, 3),           \
                                              (user_pipe_0, 4))         \
                                                                        \
    MODEM_CELLULAR_DEFINE_INSTANCE(inst, 1500, 100, 9000, 5000, false,  \
                                   &u_blox_lara_r6_set_baudrate_chat_script, \
                                   &u_blox_lara_r6_init_chat_script,    \
                                   &u_blox_lara_r6_dial_chat_script,    \
                                   &u_blox_lara_r6_periodic_chat_script, NULL)

#define MODEM_CELLULAR_DEVICE_SWIR_HL7800(inst)                         \
    MODEM_DT_INST_PPP_DEFINE(inst, MODEM_CELLULAR_INST_NAME(ppp, inst), NULL, 98, 1500, 64); \
                                                                        \
    static struct modem_cellular_data MODEM_CELLULAR_INST_NAME(data, inst) = { \
        .chat_delimiter = "\r",                                         \
        .chat_filter = "\n",                                            \
        .ppp = &MODEM_CELLULAR_INST_NAME(ppp, inst),                    \
    };                                                                  \
                                                                        \
    MODEM_CELLULAR_DEFINE_AND_INIT_USER_PIPES(inst,                     \
                                              (user_pipe_0, 3),         \
                                              (user_pipe_1, 4))         \
                                                                        \
    MODEM_CELLULAR_DEFINE_INSTANCE(inst, 1500, 100, 10000, 5000, false, \
                                   NULL,                                \
                                   &swir_hl7800_init_chat_script,       \
                                   &swir_hl7800_dial_chat_script,       \
                                   &swir_hl7800_periodic_chat_script, NULL)

#define MODEM_CELLULAR_DEVICE_TELIT_ME910G1(inst)                       \
    MODEM_DT_INST_PPP_DEFINE(inst, MODEM_CELLULAR_INST_NAME(ppp, inst), NULL, 98, 1500, 64); \
                                                                        \
    static struct modem_cellular_data MODEM_CELLULAR_INST_NAME(data, inst) = { \
        .chat_delimiter = "\r",                                         \
        .chat_filter = "\n",                                            \
        .ppp = &MODEM_CELLULAR_INST_NAME(ppp, inst),                    \
    };                                                                  \
                                                                        \
    MODEM_CELLULAR_DEFINE_AND_INIT_USER_PIPES(inst,                     \
                                              (user_pipe_0, 3))         \
                                                                        \
    MODEM_CELLULAR_DEFINE_INSTANCE(inst, 5050, 250, 15000, 5000, false, \
                                   NULL,                                \
                                   &telit_mex10g1_init_chat_script,     \
                                   &telit_mex10g1_dial_chat_script,     \
                                   &telit_mex10g1_periodic_chat_script, NULL)

#define MODEM_CELLULAR_DEVICE_TELIT_ME310G1(inst)                       \
    MODEM_DT_INST_PPP_DEFINE(inst, MODEM_CELLULAR_INST_NAME(ppp, inst), NULL, 98, 1500, 64); \
                                                                        \
    static struct modem_cellular_data MODEM_CELLULAR_INST_NAME(data, inst) = { \
        .chat_delimiter = "\r",                                         \
        .chat_filter = "\n",                                            \
        .ppp = &MODEM_CELLULAR_INST_NAME(ppp, inst),                    \
    };                                                                  \
                                                                        \
    MODEM_CELLULAR_DEFINE_AND_INIT_USER_PIPES(inst,                     \
                                              (user_pipe_0, 3))         \
                                                                        \
    MODEM_CELLULAR_DEFINE_INSTANCE(inst, 5050, 0 /* unused */, 1000, 15000, false, \
                                   NULL,                                \
                                   &telit_mex10g1_init_chat_script,     \
                                   &telit_mex10g1_dial_chat_script,     \
                                   &telit_mex10g1_periodic_chat_script, \
                                   &telit_me310g1_shutdown_chat_script)

#define MODEM_CELLULAR_DEVICE_NORDIC_NRF91_SLM(inst)                    \
    MODEM_DT_INST_PPP_DEFINE(inst, MODEM_CELLULAR_INST_NAME(ppp, inst), NULL, 98, 1500, 1500); \
                                                                        \
    static struct modem_cellular_data MODEM_CELLULAR_INST_NAME(data, inst) = { \
        .chat_delimiter = "\r\n",                                       \
        .ppp = &MODEM_CELLULAR_INST_NAME(ppp, inst),                    \
    };                                                                  \
                                                                        \
    MODEM_CELLULAR_DEFINE_AND_INIT_USER_PIPES(inst,                     \
                                              (gnss_pipe, 3))           \
                                                                        \
    MODEM_CELLULAR_DEFINE_INSTANCE(inst, 100, 100, 2000, 10000, false,  \
                                   NULL,                                \
                                   &nordic_nrf91_slm_init_chat_script,  \
                                   &nordic_nrf91_slm_dial_chat_script,  \
                                   &nordic_nrf91_slm_periodic_chat_script, NULL)

#define MODEM_CELLULAR_DEVICE_SQN_GM02S(inst)                           \
    MODEM_DT_INST_PPP_DEFINE(inst, MODEM_CELLULAR_INST_NAME(ppp, inst), NULL, 98, 1500, 64); \
                                                                        \
    static struct modem_cellular_data MODEM_CELLULAR_INST_NAME(data, inst) = { \
        .chat_delimiter = "\r",                                         \
        .chat_filter = "\n",                                            \
        .ppp = &MODEM_CELLULAR_INST_NAME(ppp, inst),                    \
    };                                                                  \
                                                                        \
    MODEM_CELLULAR_DEFINE_AND_INIT_USER_PIPES(inst,                     \
                                              (user_pipe_0, 3),         \
                                              (user_pipe_1, 4))         \
                                                                        \
    MODEM_CELLULAR_DEFINE_INSTANCE(inst, 1500, 100, 2000, 5000, true,   \
                                   NULL,                                \
                                   &sqn_gm02s_init_chat_script,         \
                                   &sqn_gm02s_dial_chat_script,         \
                                   &sqn_gm02s_periodic_chat_script, NULL)

#define DT_DRV_COMPAT quectel_bg95
DT_INST_FOREACH_STATUS_OKAY(MODEM_CELLULAR_DEVICE_QUECTEL_BG9X)
#undef DT_DRV_COMPAT

#define DT_DRV_COMPAT quectel_bg96
DT_INST_FOREACH_STATUS_OKAY(MODEM_CELLULAR_DEVICE_QUECTEL_BG9X)
#undef DT_DRV_COMPAT

#define DT_DRV_COMPAT quectel_eg25_g
DT_INST_FOREACH_STATUS_OKAY(MODEM_CELLULAR_DEVICE_QUECTEL_EG25_G)
#undef DT_DRV_COMPAT

#define DT_DRV_COMPAT quectel_eg800q
DT_INST_FOREACH_STATUS_OKAY(MODEM_CELLULAR_DEVICE_QUECTEL_EG800Q)
#undef DT_DRV_COMPAT

#define DT_DRV_COMPAT simcom_sim7080
DT_INST_FOREACH_STATUS_OKAY(MODEM_CELLULAR_DEVICE_SIMCOM_SIM7080)
#undef DT_DRV_COMPAT

#define DT_DRV_COMPAT simcom_a76xx
DT_INST_FOREACH_STATUS_OKAY(MODEM_CELLULAR_DEVICE_SIMCOM_A76XX)
#undef DT_DRV_COMPAT

#define DT_DRV_COMPAT u_blox_sara_r4
DT_INST_FOREACH_STATUS_OKAY(MODEM_CELLULAR_DEVICE_U_BLOX_SARA_R4)
#undef DT_DRV_COMPAT

#define DT_DRV_COMPAT u_blox_sara_r5
DT_INST_FOREACH_STATUS_OKAY(MODEM_CELLULAR_DEVICE_U_BLOX_SARA_R5)
#undef DT_DRV_COMPAT

#define DT_DRV_COMPAT u_blox_lara_r6
DT_INST_FOREACH_STATUS_OKAY(MODEM_CELLULAR_DEVICE_U_BLOX_LARA_R6)
#undef DT_DRV_COMPAT

#define DT_DRV_COMPAT swir_hl7800
DT_INST_FOREACH_STATUS_OKAY(MODEM_CELLULAR_DEVICE_SWIR_HL7800)
#undef DT_DRV_COMPAT

#define DT_DRV_COMPAT telit_me910g1
DT_INST_FOREACH_STATUS_OKAY(MODEM_CELLULAR_DEVICE_TELIT_ME910G1)
#undef DT_DRV_COMPAT

#define DT_DRV_COMPAT telit_me310g1
DT_INST_FOREACH_STATUS_OKAY(MODEM_CELLULAR_DEVICE_TELIT_ME310G1)
#undef DT_DRV_COMPAT

#define DT_DRV_COMPAT nordic_nrf91_slm
DT_INST_FOREACH_STATUS_OKAY(MODEM_CELLULAR_DEVICE_NORDIC_NRF91_SLM)
#undef DT_DRV_COMPAT

#define DT_DRV_COMPAT sqn_gm02s
DT_INST_FOREACH_STATUS_OKAY(MODEM_CELLULAR_DEVICE_SQN_GM02S)
#undef DT_DRV_COMPAT<|MERGE_RESOLUTION|>--- conflicted
+++ resolved
@@ -845,7 +845,6 @@
     uint32_t original_baudrate;
     int ret;
 
-<<<<<<< HEAD
     ret = uart_config_get(config->uart, &cfg);
     if (ret < 0) {
         LOG_ERR("Failed to get UART configuration (%d)", ret);
@@ -859,45 +858,6 @@
         LOG_ERR("Failed to set new baudrate (%d)", ret);
         return (0);
     }
-=======
-	case MODEM_CELLULAR_EVENT_SUSPEND:
-		modem_cellular_enter_state(data, MODEM_CELLULAR_STATE_INIT_POWER_OFF);
-		break;
-
-	default:
-		break;
-	}
-}
-
-static int modem_cellular_on_await_registered_state_leave(struct modem_cellular_data *data)
-{
-	modem_cellular_stop_timer(data);
-	return 0;
-}
-
-static int modem_cellular_on_carrier_on_state_enter(struct modem_cellular_data *data)
-{
-	net_if_carrier_on(modem_ppp_get_iface(data->ppp));
-	modem_cellular_start_timer(data, MODEM_CELLULAR_PERIODIC_SCRIPT_TIMEOUT);
-	return 0;
-}
-
-static void modem_cellular_carrier_on_event_handler(struct modem_cellular_data *data,
-						    enum modem_cellular_event evt)
-{
-	const struct modem_cellular_config *config =
-		(const struct modem_cellular_config *)data->dev->config;
-	struct cellular_evt_modem_comms_check_result result;
-
-	switch (evt) {
-	case MODEM_CELLULAR_EVENT_SCRIPT_SUCCESS:
-	case MODEM_CELLULAR_EVENT_SCRIPT_FAILED:
-		result.success = evt == MODEM_CELLULAR_EVENT_SCRIPT_SUCCESS;
-
-		modem_cellular_start_timer(data, MODEM_CELLULAR_PERIODIC_SCRIPT_TIMEOUT);
-		modem_cellular_emit_event(data, CELLULAR_EVENT_MODEM_COMMS_CHECK_RESULT, &result);
-		break;
->>>>>>> 3973aaa2
 
     return (original_baudrate);
 }
@@ -1416,11 +1376,15 @@
 static void modem_cellular_carrier_on_event_handler(struct modem_cellular_data* data,
                                                     enum modem_cellular_event evt) {
     struct modem_cellular_config const* config = data->dev->config;
+    struct cellular_evt_modem_comms_check_result result;
 
     switch (evt) {
         case MODEM_CELLULAR_EVENT_SCRIPT_SUCCESS :
         case MODEM_CELLULAR_EVENT_SCRIPT_FAILED :
+            result.success = (evt == MODEM_CELLULAR_EVENT_SCRIPT_SUCCESS);
+
             modem_cellular_start_timer(data, MODEM_CELLULAR_PERIODIC_SCRIPT_TIMEOUT);
+            modem_cellular_emit_event(data, CELLULAR_EVENT_MODEM_COMMS_CHECK_RESULT, &result);
             break;
 
         case MODEM_CELLULAR_EVENT_TIMEOUT :
