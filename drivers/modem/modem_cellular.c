/*
 * Copyright (c) 2023 Bjarki Arge Andreasen
 *
 * SPDX-License-Identifier: Apache-2.0
 */

#include <zephyr/kernel.h>
#include <zephyr/device.h>
#include <zephyr/drivers/gpio.h>
#include <zephyr/drivers/cellular.h>
#include <zephyr/modem/chat.h>
#include <zephyr/modem/cmux.h>
#include <zephyr/modem/pipe.h>
#include <zephyr/modem/pipelink.h>
#include <zephyr/modem/ppp.h>
#include <zephyr/modem/backend/uart.h>
#include <zephyr/net/ppp.h>
#include <zephyr/pm/device.h>
#include <zephyr/sys/atomic.h>

#include <zephyr/logging/log.h>
LOG_MODULE_REGISTER(modem_cellular, CONFIG_MODEM_LOG_LEVEL);

#include <string.h>
#include <stdlib.h>

#define MODEM_CELLULAR_PERIODIC_SCRIPT_TIMEOUT \
    K_MSEC(CONFIG_MODEM_CELLULAR_PERIODIC_SCRIPT_MS)

#define MODEM_CELLULAR_DATA_IMEI_LEN         (16)
#define MODEM_CELLULAR_DATA_MODEL_ID_LEN     (65)
#define MODEM_CELLULAR_DATA_IMSI_LEN         (23)
#define MODEM_CELLULAR_DATA_ICCID_LEN        (22)
#define MODEM_CELLULAR_DATA_MANUFACTURER_LEN (65)
#define MODEM_CELLULAR_DATA_FW_VERSION_LEN   (65)

#define MODEM_CELLULAR_RESERVED_DLCIS        (2)

/* Magic constants */
#define CSQ_RSSI_UNKNOWN                     (99)
#define CESQ_RSRP_UNKNOWN                    (255)
#define CESQ_RSRQ_UNKNOWN                    (255)

/* Magic numbers to units conversions */
#define CSQ_RSSI_TO_DB(v)  (-113 + (2 * (rssi)))
#define CESQ_RSRP_TO_DB(v) (-140 + (v))
#define CESQ_RSRQ_TO_DB(v) (-20 + ((v) / 2))

enum modem_cellular_state {
    MODEM_CELLULAR_STATE_IDLE = 0,
    MODEM_CELLULAR_STATE_RESET_PULSE,
    MODEM_CELLULAR_STATE_POWER_ON_PULSE,
    MODEM_CELLULAR_STATE_AWAIT_POWER_ON,
    MODEM_CELLULAR_STATE_RUN_INIT_SCRIPT,
    MODEM_CELLULAR_STATE_CONNECT_CMUX,
    MODEM_CELLULAR_STATE_OPEN_DLCI1,
    MODEM_CELLULAR_STATE_OPEN_DLCI2,
    MODEM_CELLULAR_STATE_RUN_DIAL_SCRIPT,
    MODEM_CELLULAR_STATE_AWAIT_REGISTERED,
    MODEM_CELLULAR_STATE_CARRIER_ON,
    MODEM_CELLULAR_STATE_INIT_POWER_OFF,
    MODEM_CELLULAR_STATE_POWER_OFF_PULSE,
    MODEM_CELLULAR_STATE_AWAIT_POWER_OFF
};

enum modem_cellular_event {
    MODEM_CELLULAR_EVENT_RESUME = 0,
    MODEM_CELLULAR_EVENT_SUSPEND,
    MODEM_CELLULAR_EVENT_SCRIPT_SUCCESS,
    MODEM_CELLULAR_EVENT_SCRIPT_FAILED,
    MODEM_CELLULAR_EVENT_CMUX_CONNECTED,
    MODEM_CELLULAR_EVENT_DLCI1_OPENED,
    MODEM_CELLULAR_EVENT_DLCI2_OPENED,
    MODEM_CELLULAR_EVENT_TIMEOUT,
    MODEM_CELLULAR_EVENT_REGISTERED,
    MODEM_CELLULAR_EVENT_DEREGISTERED,
    MODEM_CELLULAR_EVENT_BUS_OPENED,
    MODEM_CELLULAR_EVENT_BUS_CLOSED
};

struct modem_cellular_data {
    /* UART backend */
    struct modem_pipe* uart_pipe;
    struct modem_backend_uart uart_backend;
    uint8_t uart_backend_receive_buf[CONFIG_MODEM_CELLULAR_UART_BUFFER_SIZES];
    uint8_t uart_backend_transmit_buf[CONFIG_MODEM_CELLULAR_UART_BUFFER_SIZES];

    /* CMUX */
    struct modem_cmux cmux;
    uint8_t cmux_receive_buf[CONFIG_MODEM_CELLULAR_CMUX_MAX_FRAME_SIZE];
    uint8_t cmux_transmit_buf[2 * CONFIG_MODEM_CELLULAR_CMUX_MAX_FRAME_SIZE];

    struct modem_cmux_dlci dlci1;
    struct modem_cmux_dlci dlci2;
    struct modem_pipe* dlci1_pipe;
    struct modem_pipe* dlci2_pipe;
    uint8_t dlci1_receive_buf[CONFIG_MODEM_CELLULAR_CMUX_MAX_FRAME_SIZE];
    /* DLCI 2 is only used for chat scripts. */
    uint8_t dlci2_receive_buf[CONFIG_MODEM_CELLULAR_CHAT_BUFFER_SIZES];

    /* Modem chat */
    struct modem_chat chat;
    uint8_t chat_receive_buf[CONFIG_MODEM_CELLULAR_CHAT_BUFFER_SIZES];
    uint8_t* chat_delimiter;
    uint8_t* chat_filter;
    uint8_t* chat_argv[32];

    /* Status */
    enum cellular_registration_status registration_status_gsm;
    enum cellular_registration_status registration_status_gprs;
    enum cellular_registration_status registration_status_lte;
    uint8_t rssi;
    uint8_t rsrp;
    uint8_t rsrq;
    uint8_t imei[MODEM_CELLULAR_DATA_IMEI_LEN];
    uint8_t model_id[MODEM_CELLULAR_DATA_MODEL_ID_LEN];
    uint8_t imsi[MODEM_CELLULAR_DATA_IMSI_LEN];
    uint8_t iccid[MODEM_CELLULAR_DATA_ICCID_LEN];
    uint8_t manufacturer[MODEM_CELLULAR_DATA_MANUFACTURER_LEN];
    uint8_t fw_version[MODEM_CELLULAR_DATA_FW_VERSION_LEN];

    /* PPP */
    struct modem_ppp* ppp;

    enum modem_cellular_state state;
    const struct device*      dev;
    struct k_work_delayable   timeout_work;

    /* Power management */
    struct k_sem suspended_sem;

    /* Event dispatcher */
    struct k_work   event_dispatch_work;
    uint8_t         event_buf[8];
    struct ring_buf event_rb;
    struct k_mutex  event_rb_lock;
};

struct modem_cellular_user_pipe {
    struct modem_cmux_dlci dlci;
    uint8_t dlci_address;
    uint8_t *dlci_receive_buf;
    uint16_t dlci_receive_buf_size;
    struct modem_pipe *pipe;
    struct modem_pipelink *pipelink;
};

struct modem_cellular_config {
    const struct device* uart;
    struct gpio_dt_spec power_gpio;
    struct gpio_dt_spec reset_gpio;
    uint16_t power_pulse_duration_ms;
    uint16_t reset_pulse_duration_ms;
    uint16_t startup_time_ms;
    uint16_t shutdown_time_ms;
    bool autostarts;
    const struct modem_chat_script* init_chat_script;
    const struct modem_chat_script* dial_chat_script;
    const struct modem_chat_script* periodic_chat_script;
    struct modem_cellular_user_pipe *user_pipes;
    uint8_t user_pipes_size;
};

static char const* modem_cellular_state_str(enum modem_cellular_state state) {
    switch (state) {
        case MODEM_CELLULAR_STATE_IDLE :
            return "idle";

        case MODEM_CELLULAR_STATE_RESET_PULSE :
            return "reset pulse";

        case MODEM_CELLULAR_STATE_POWER_ON_PULSE :
            return "power pulse";

        case MODEM_CELLULAR_STATE_AWAIT_POWER_ON :
            return "await power on";

        case MODEM_CELLULAR_STATE_RUN_INIT_SCRIPT :
            return "run init script";

        case MODEM_CELLULAR_STATE_CONNECT_CMUX :
            return "connect cmux";

        case MODEM_CELLULAR_STATE_OPEN_DLCI1 :
            return "open dlci1";

        case MODEM_CELLULAR_STATE_OPEN_DLCI2 :
            return "open dlci2";

        case MODEM_CELLULAR_STATE_AWAIT_REGISTERED :
            return "await registered";

        case MODEM_CELLULAR_STATE_RUN_DIAL_SCRIPT :
            return "run dial script";

        case MODEM_CELLULAR_STATE_CARRIER_ON :
            return "carrier on";

        case MODEM_CELLULAR_STATE_INIT_POWER_OFF :
            return "init power off";

        case MODEM_CELLULAR_STATE_POWER_OFF_PULSE :
            return "power off pulse";

        case MODEM_CELLULAR_STATE_AWAIT_POWER_OFF :
            return "await power off";
    }

    return "";
}

static char const* modem_cellular_event_str(enum modem_cellular_event event) {
    switch (event) {
        case MODEM_CELLULAR_EVENT_RESUME :
            return "resume";

        case MODEM_CELLULAR_EVENT_SUSPEND :
            return "suspend";

        case MODEM_CELLULAR_EVENT_SCRIPT_SUCCESS :
            return "script success";

        case MODEM_CELLULAR_EVENT_SCRIPT_FAILED :
            return "script failed";

        case MODEM_CELLULAR_EVENT_CMUX_CONNECTED :
            return "cmux connected";

        case MODEM_CELLULAR_EVENT_DLCI1_OPENED :
            return "dlci1 opened";

        case MODEM_CELLULAR_EVENT_DLCI2_OPENED :
            return "dlci2 opened";

        case MODEM_CELLULAR_EVENT_TIMEOUT :
            return "timeout";

        case MODEM_CELLULAR_EVENT_REGISTERED :
            return "registered";

        case MODEM_CELLULAR_EVENT_DEREGISTERED :
            return "deregistered";

        case MODEM_CELLULAR_EVENT_BUS_OPENED :
            return "bus opened";

        case MODEM_CELLULAR_EVENT_BUS_CLOSED :
            return "bus closed";
    }

    return "";
}

static bool modem_cellular_gpio_is_enabled(const struct gpio_dt_spec* gpio) {
    return (gpio->port != NULL);
}

static void modem_cellular_notify_user_pipes_connected(struct modem_cellular_data* data) {
    const struct modem_cellular_config* config =
        (const struct modem_cellular_config*)data->dev->config;
    struct modem_cellular_user_pipe* user_pipe;
    struct modem_pipelink* pipelink;

    for (uint8_t i = 0; i < config->user_pipes_size; i++) {
        user_pipe = &config->user_pipes[i];
        pipelink = user_pipe->pipelink;
        modem_pipelink_notify_connected(pipelink);
    }
}

static void modem_cellular_notify_user_pipes_disconnected(struct modem_cellular_data* data) {
    const struct modem_cellular_config* config =
        (const struct modem_cellular_config*)data->dev->config;
    struct modem_cellular_user_pipe* user_pipe;
    struct modem_pipelink* pipelink;

    for (uint8_t i = 0; i < config->user_pipes_size; i++) {
        user_pipe = &config->user_pipes[i];
        pipelink = user_pipe->pipelink;
        modem_pipelink_notify_disconnected(pipelink);
    }
}

static void modem_cellular_enter_state(struct modem_cellular_data* data,
                                       enum modem_cellular_state state);

static void modem_cellular_delegate_event(struct modem_cellular_data* data,
                                          enum modem_cellular_event evt);

static void modem_cellular_event_handler(struct modem_cellular_data* data,
                                         enum modem_cellular_event evt);

static void modem_cellular_bus_pipe_handler(struct modem_pipe const* pipe,
                                            enum modem_pipe_event event,
                                            void* user_data) {
    struct modem_cellular_data* data = user_data;

    switch (event) {
        case MODEM_PIPE_EVENT_OPENED :
            modem_cellular_delegate_event(data, MODEM_CELLULAR_EVENT_BUS_OPENED);
            break;

        case MODEM_PIPE_EVENT_CLOSED :
            modem_cellular_delegate_event(data, MODEM_CELLULAR_EVENT_BUS_CLOSED);
            break;

        default :
            break;
    }
}

static void modem_cellular_dlci1_pipe_handler(struct modem_pipe const* pipe,
                                              enum modem_pipe_event event,
                                              void* user_data) {
    struct modem_cellular_data* data = user_data;

    switch (event) {
        case MODEM_PIPE_EVENT_OPENED :
            modem_cellular_delegate_event(data, MODEM_CELLULAR_EVENT_DLCI1_OPENED);
            break;

        default :
            break;
    }
}

static void modem_cellular_dlci2_pipe_handler(struct modem_pipe const* pipe,
                                              enum modem_pipe_event event,
                                              void* user_data) {
    struct modem_cellular_data* data = user_data;

    switch (event) {
        case MODEM_PIPE_EVENT_OPENED :
            modem_cellular_delegate_event(data, MODEM_CELLULAR_EVENT_DLCI2_OPENED);
            break;

        default :
            break;
    }
}

static void modem_cellular_chat_callback_handler(struct modem_chat* chat,
                                                 enum modem_chat_script_result result,
                                                 void* user_data) {
    struct modem_cellular_data* data = user_data;

    if (result == MODEM_CHAT_SCRIPT_RESULT_SUCCESS) {
        modem_cellular_delegate_event(data, MODEM_CELLULAR_EVENT_SCRIPT_SUCCESS);
    }
    else {
        modem_cellular_delegate_event(data, MODEM_CELLULAR_EVENT_SCRIPT_FAILED);
    }
}

static void modem_cellular_chat_on_imei(struct modem_chat* chat, char** argv, uint16_t argc,
                                        void* user_data) {
    struct modem_cellular_data* data = user_data;

    if (argc != 2) {
        return;
    }

    strncpy(data->imei, argv[1], sizeof(data->imei) - 1);
}

static void modem_cellular_chat_on_cgmm(struct modem_chat* chat, char** argv, uint16_t argc,
                                        void* user_data) {
    struct modem_cellular_data* data = user_data;

    if (argc != 2) {
        return;
    }

    strncpy(data->model_id, argv[1], sizeof(data->model_id) - 1);
}

static void modem_cellular_chat_on_cgmi(struct modem_chat* chat, char** argv, uint16_t argc,
                                        void* user_data) {
    struct modem_cellular_data* data = user_data;

    if (argc != 2) {
        return;
    }

    strncpy(data->manufacturer, argv[1], sizeof(data->manufacturer) - 1);
}

static void modem_cellular_chat_on_cgmr(struct modem_chat* chat, char** argv, uint16_t argc,
                                        void* user_data) {
    struct modem_cellular_data* data = user_data;

    if (argc != 2) {
        return;
    }

    strncpy(data->fw_version, argv[1], sizeof(data->fw_version) - 1);
}

static void modem_cellular_chat_on_csq(struct modem_chat* chat, char** argv, uint16_t argc,
                                       void* user_data) {
    struct modem_cellular_data* data = user_data;

    if (argc != 3) {
        return;
    }

    data->rssi = (uint8_t)atoi(argv[1]);
}

static void modem_cellular_chat_on_cesq(struct modem_chat* chat, char** argv, uint16_t argc,
                                        void* user_data) {
    struct modem_cellular_data* data = user_data;

    if (argc != 7) {
        return;
    }

    data->rsrq = (uint8_t)atoi(argv[5]);
    data->rsrp = (uint8_t)atoi(argv[6]);
}

static void modem_cellular_chat_on_iccid(struct modem_chat* chat, char** argv, uint16_t argc,
                                         void* user_data) {
    struct modem_cellular_data* data = user_data;

    if (argc != 2) {
        return;
    }

    strncpy(data->iccid, argv[1], sizeof(data->iccid) - 1);
}

static void modem_cellular_chat_on_imsi(struct modem_chat* chat, char** argv, uint16_t argc,
                                        void* user_data) {
    struct modem_cellular_data* data = user_data;

    if (argc != 2) {
        return;
    }

    strncpy(data->imsi, argv[1], sizeof(data->imsi) - 1);
}

static bool modem_cellular_is_registered(struct modem_cellular_data* data) {
    return ((data->registration_status_gsm  == CELLULAR_REGISTRATION_REGISTERED_HOME)    ||
            (data->registration_status_gsm  == CELLULAR_REGISTRATION_REGISTERED_ROAMING) ||
            (data->registration_status_gprs == CELLULAR_REGISTRATION_REGISTERED_HOME)    ||
            (data->registration_status_gprs == CELLULAR_REGISTRATION_REGISTERED_ROAMING) ||
            (data->registration_status_lte  == CELLULAR_REGISTRATION_REGISTERED_HOME)    ||
            (data->registration_status_lte  == CELLULAR_REGISTRATION_REGISTERED_ROAMING));
}

static void modem_cellular_chat_on_cxreg(struct modem_chat* chat, char** argv, uint16_t argc,
                                         void* user_data) {
    struct modem_cellular_data* data = user_data;
    enum cellular_registration_status registration_status = 0;

    if (argc == 2) {
        registration_status = atoi(argv[1]);
    }
    else if ((argc == 3) || (argc == 6)) {
        registration_status = atoi(argv[2]);
    }
    else {
        return;
    }

    if (strcmp(argv[0], "+CREG: ") == 0) {
        data->registration_status_gsm = registration_status;
    }
    else if (strcmp(argv[0], "+CGREG: ") == 0) {
        data->registration_status_gprs = registration_status;
    }
    else {
        data->registration_status_lte = registration_status;
    }

    if (modem_cellular_is_registered(data)) {
        modem_cellular_delegate_event(data, MODEM_CELLULAR_EVENT_REGISTERED);
    }
    else {
        modem_cellular_delegate_event(data, MODEM_CELLULAR_EVENT_DEREGISTERED);
    }
}

MODEM_CHAT_MATCH_DEFINE(ok_match, "OK", "", NULL);
MODEM_CHAT_MATCHES_DEFINE(allow_match,
                          MODEM_CHAT_MATCH("OK", "", NULL),
                          MODEM_CHAT_MATCH("ERROR", "", NULL));

MODEM_CHAT_MATCH_DEFINE(imei_match, "", "", modem_cellular_chat_on_imei);
MODEM_CHAT_MATCH_DEFINE(cgmm_match, "", "", modem_cellular_chat_on_cgmm);
MODEM_CHAT_MATCH_DEFINE(csq_match, "+CSQ: ", ",", modem_cellular_chat_on_csq);
MODEM_CHAT_MATCH_DEFINE(cesq_match, "+CESQ: ", ",", modem_cellular_chat_on_cesq);
MODEM_CHAT_MATCH_DEFINE(qccid_match __maybe_unused, "+QCCID: ", "", modem_cellular_chat_on_iccid);
MODEM_CHAT_MATCH_DEFINE(iccid_match __maybe_unused, "+ICCID: ", "", modem_cellular_chat_on_iccid);
MODEM_CHAT_MATCH_DEFINE(cimi_match __maybe_unused, "", "", modem_cellular_chat_on_imsi);
MODEM_CHAT_MATCH_DEFINE(cgmi_match __maybe_unused, "", "", modem_cellular_chat_on_cgmi);
MODEM_CHAT_MATCH_DEFINE(cgmr_match __maybe_unused, "", "", modem_cellular_chat_on_cgmr);

MODEM_CHAT_MATCHES_DEFINE(unsol_matches,
                          MODEM_CHAT_MATCH("+CREG: ", ",", modem_cellular_chat_on_cxreg),
                          MODEM_CHAT_MATCH("+CEREG: ", ",", modem_cellular_chat_on_cxreg),
                          MODEM_CHAT_MATCH("+CGREG: ", ",", modem_cellular_chat_on_cxreg));

MODEM_CHAT_MATCHES_DEFINE(abort_matches, MODEM_CHAT_MATCH("ERROR", "", NULL));

MODEM_CHAT_MATCHES_DEFINE(dial_abort_matches,
                          MODEM_CHAT_MATCH("ERROR", "", NULL),
                          MODEM_CHAT_MATCH("BUSY", "", NULL),
                          MODEM_CHAT_MATCH("NO ANSWER", "", NULL),
                          MODEM_CHAT_MATCH("NO CARRIER", "", NULL),
                          MODEM_CHAT_MATCH("NO DIALTONE", "", NULL));

#if DT_HAS_COMPAT_STATUS_OKAY(swir_hl7800) || DT_HAS_COMPAT_STATUS_OKAY(sqn_gm02s)
MODEM_CHAT_MATCH_DEFINE(connect_match, "CONNECT", "", NULL);
#endif

static void modem_cellular_log_state_changed(enum modem_cellular_state last_state,
                                             enum modem_cellular_state new_state) {
    LOG_DBG("switch from %s to %s", modem_cellular_state_str(last_state),
            modem_cellular_state_str(new_state));
}

static void modem_cellular_log_event(enum modem_cellular_event evt) {
    LOG_DBG("event %s", modem_cellular_event_str(evt));
}

static void modem_cellular_start_timer(struct modem_cellular_data* data, k_timeout_t timeout) {
    k_work_schedule(&data->timeout_work, timeout);
}

static void modem_cellular_stop_timer(struct modem_cellular_data* data) {
    k_work_cancel_delayable(&data->timeout_work);
}

static void modem_cellular_timeout_handler(struct k_work* item) {
    struct k_work_delayable* dwork = k_work_delayable_from_work(item);
    struct modem_cellular_data* data =
        CONTAINER_OF(dwork, struct modem_cellular_data, timeout_work);

    modem_cellular_delegate_event(data, MODEM_CELLULAR_EVENT_TIMEOUT);
}

static void modem_cellular_event_dispatch_handler(struct k_work* item) {
    struct modem_cellular_data* data =
        CONTAINER_OF(item, struct modem_cellular_data, event_dispatch_work);

    uint8_t events[sizeof(data->event_buf)];
    uint8_t events_cnt;

    k_mutex_lock(&data->event_rb_lock, K_FOREVER);

    events_cnt = (uint8_t)ring_buf_get(&data->event_rb, events, sizeof(data->event_buf));

    k_mutex_unlock(&data->event_rb_lock);

    for (uint8_t i = 0; i < events_cnt; i++) {
        modem_cellular_event_handler(data, (enum modem_cellular_event)events[i]);
    }
}

static void modem_cellular_delegate_event(struct modem_cellular_data* data,
                                          enum modem_cellular_event evt) {
    k_mutex_lock(&data->event_rb_lock, K_FOREVER);
    ring_buf_put(&data->event_rb, (uint8_t*)&evt, 1);
    k_mutex_unlock(&data->event_rb_lock);
    k_work_submit(&data->event_dispatch_work);
}

static int modem_cellular_on_idle_state_enter(struct modem_cellular_data* data) {
    struct modem_cellular_config const* config = data->dev->config;

    if (modem_cellular_gpio_is_enabled(&config->reset_gpio)) {
        gpio_pin_set_dt(&config->reset_gpio, 1);
    }

    modem_cellular_notify_user_pipes_disconnected(data);
    modem_chat_release(&data->chat);
    modem_ppp_release(data->ppp);
    modem_cmux_release(&data->cmux);
    modem_pipe_close_async(data->uart_pipe);
    k_sem_give(&data->suspended_sem);

    return (0);
}

static void modem_cellular_idle_event_handler(struct modem_cellular_data* data,
                                              enum modem_cellular_event evt) {
    struct modem_cellular_config const* config = data->dev->config;

    switch (evt) {
        case MODEM_CELLULAR_EVENT_RESUME :
            if (config->autostarts) {
                modem_cellular_enter_state(data, MODEM_CELLULAR_STATE_AWAIT_POWER_ON);
                break;
            }

            if (modem_cellular_gpio_is_enabled(&config->power_gpio)) {
                modem_cellular_enter_state(data, MODEM_CELLULAR_STATE_POWER_ON_PULSE);
                break;
            }

            if (modem_cellular_gpio_is_enabled(&config->reset_gpio)) {
                modem_cellular_enter_state(data, MODEM_CELLULAR_STATE_AWAIT_POWER_ON);
                break;
            }

            modem_cellular_enter_state(data, MODEM_CELLULAR_STATE_RUN_INIT_SCRIPT);
            break;

        case MODEM_CELLULAR_EVENT_SUSPEND :
            k_sem_give(&data->suspended_sem);
            break;

        default :
            break;
    }
}

static int modem_cellular_on_idle_state_leave(struct modem_cellular_data* data) {
    struct modem_cellular_config const* config = data->dev->config;

    k_sem_take(&data->suspended_sem, K_NO_WAIT);

    if (modem_cellular_gpio_is_enabled(&config->reset_gpio)) {
        gpio_pin_set_dt(&config->reset_gpio, 0);
    }

    return (0);
}

static int modem_cellular_on_reset_pulse_state_enter(struct modem_cellular_data* data) {
    struct modem_cellular_config const* config = data->dev->config;

    gpio_pin_set_dt(&config->reset_gpio, 1);
    modem_cellular_start_timer(data, K_MSEC(config->reset_pulse_duration_ms));

    return (0);
}

static void modem_cellular_reset_pulse_event_handler(struct modem_cellular_data* data,
                                                     enum modem_cellular_event evt) {
    switch (evt) {
        case MODEM_CELLULAR_EVENT_TIMEOUT :
            modem_cellular_enter_state(data, MODEM_CELLULAR_STATE_AWAIT_POWER_ON);
            break;

        case MODEM_CELLULAR_EVENT_SUSPEND :
            modem_cellular_enter_state(data, MODEM_CELLULAR_STATE_IDLE);
            break;

        default :
            break;
    }
}

static int modem_cellular_on_reset_pulse_state_leave(struct modem_cellular_data* data) {
    struct modem_cellular_config const* config = data->dev->config;

    gpio_pin_set_dt(&config->reset_gpio, 0);
    modem_cellular_stop_timer(data);

    return (0);
}

static int modem_cellular_on_power_on_pulse_state_enter(struct modem_cellular_data* data) {
    struct modem_cellular_config const* config = data->dev->config;

    gpio_pin_set_dt(&config->power_gpio, 1);
    modem_cellular_start_timer(data, K_MSEC(config->power_pulse_duration_ms));
    return (0);
}

static void modem_cellular_power_on_pulse_event_handler(struct modem_cellular_data* data,
                                                        enum modem_cellular_event evt) {
    switch (evt) {
        case MODEM_CELLULAR_EVENT_TIMEOUT :
            modem_cellular_enter_state(data, MODEM_CELLULAR_STATE_AWAIT_POWER_ON);
            break;

        case MODEM_CELLULAR_EVENT_SUSPEND :
            modem_cellular_enter_state(data, MODEM_CELLULAR_STATE_IDLE);
            break;

        default :
            break;
    }
}

static int modem_cellular_on_power_on_pulse_state_leave(struct modem_cellular_data* data) {
    struct modem_cellular_config const* config = data->dev->config;

    gpio_pin_set_dt(&config->power_gpio, 0);
    modem_cellular_stop_timer(data);

    return (0);
}

static int modem_cellular_on_await_power_on_state_enter(struct modem_cellular_data* data) {
    struct modem_cellular_config const* config = data->dev->config;

    modem_cellular_start_timer(data, K_MSEC(config->startup_time_ms));

    return (0);
}

static void modem_cellular_await_power_on_event_handler(struct modem_cellular_data* data,
                                                        enum modem_cellular_event evt) {
    switch (evt) {
        case MODEM_CELLULAR_EVENT_TIMEOUT :
            modem_cellular_enter_state(data, MODEM_CELLULAR_STATE_RUN_INIT_SCRIPT);
            break;

        case MODEM_CELLULAR_EVENT_SUSPEND :
            modem_cellular_enter_state(data, MODEM_CELLULAR_STATE_IDLE);
            break;

        default :
            break;
    }
}

static int modem_cellular_on_run_init_script_state_enter(struct modem_cellular_data* data) {
    modem_pipe_attach(data->uart_pipe, modem_cellular_bus_pipe_handler, data);
    return modem_pipe_open_async(data->uart_pipe);
}

static void modem_cellular_run_init_script_event_handler(struct modem_cellular_data* data,
                                                         enum modem_cellular_event evt) {
    struct modem_cellular_config const* config = data->dev->config;

    switch (evt) {
        case MODEM_CELLULAR_EVENT_BUS_OPENED :
            modem_chat_attach(&data->chat, data->uart_pipe);
            modem_chat_run_script_async(&data->chat, config->init_chat_script);
            break;

        case MODEM_CELLULAR_EVENT_SCRIPT_SUCCESS :
            net_if_set_link_addr(modem_ppp_get_iface(data->ppp), data->imei,
                                 ARRAY_SIZE(data->imei), NET_LINK_UNKNOWN);

            modem_chat_release(&data->chat);
            modem_pipe_attach(data->uart_pipe, modem_cellular_bus_pipe_handler, data);
            modem_pipe_close_async(data->uart_pipe);
            break;

        case MODEM_CELLULAR_EVENT_BUS_CLOSED :
            modem_cellular_enter_state(data, MODEM_CELLULAR_STATE_CONNECT_CMUX);
            break;

        case MODEM_CELLULAR_EVENT_SUSPEND :
            modem_cellular_enter_state(data, MODEM_CELLULAR_STATE_IDLE);
            break;

        case MODEM_CELLULAR_EVENT_SCRIPT_FAILED :
            if (modem_cellular_gpio_is_enabled(&config->power_gpio)) {
                modem_cellular_enter_state(data, MODEM_CELLULAR_STATE_POWER_ON_PULSE);
                break;
            }

            if (modem_cellular_gpio_is_enabled(&config->reset_gpio)) {
                modem_cellular_enter_state(data, MODEM_CELLULAR_STATE_RESET_PULSE);
                break;
            }

            modem_cellular_enter_state(data, MODEM_CELLULAR_STATE_IDLE);
            break;

        default :
            break;
    }
}

static int modem_cellular_on_connect_cmux_state_enter(struct modem_cellular_data* data) {
    /*
     * Allow modem to switch bus into CMUX mode. Some modems disable UART RX while
     * switching, resulting in UART RX errors as bus is no longer pulled up by modem.
     */
    modem_cellular_start_timer(data, K_MSEC(100));

    return (0);
}

static void modem_cellular_connect_cmux_event_handler(struct modem_cellular_data* data,
                                                      enum modem_cellular_event evt) {
    switch (evt) {
        case MODEM_CELLULAR_EVENT_TIMEOUT :
            modem_pipe_attach(data->uart_pipe, modem_cellular_bus_pipe_handler, data);
            modem_pipe_open_async(data->uart_pipe);
            break;

        case MODEM_CELLULAR_EVENT_BUS_OPENED :
            modem_cmux_attach(&data->cmux, data->uart_pipe);
            modem_cmux_connect_async(&data->cmux);
            break;

        case MODEM_CELLULAR_EVENT_CMUX_CONNECTED :
            modem_cellular_notify_user_pipes_connected(data);
            modem_cellular_enter_state(data, MODEM_CELLULAR_STATE_OPEN_DLCI1);
            break;

        case MODEM_CELLULAR_EVENT_SUSPEND :
            modem_cellular_enter_state(data, MODEM_CELLULAR_STATE_INIT_POWER_OFF);
            break;

        default :
            break;
    }
}

static int modem_cellular_on_open_dlci1_state_enter(struct modem_cellular_data* data) {
    modem_pipe_attach(data->dlci1_pipe, modem_cellular_dlci1_pipe_handler, data);
    return modem_pipe_open_async(data->dlci1_pipe);
}

static void modem_cellular_open_dlci1_event_handler(struct modem_cellular_data* data,
                                                    enum modem_cellular_event evt) {
    switch (evt) {
        case MODEM_CELLULAR_EVENT_DLCI1_OPENED :
            modem_cellular_enter_state(data, MODEM_CELLULAR_STATE_OPEN_DLCI2);
            break;

        case MODEM_CELLULAR_EVENT_SUSPEND :
            modem_cellular_enter_state(data, MODEM_CELLULAR_STATE_INIT_POWER_OFF);
            break;

        default :
            break;
    }
}

static int modem_cellular_on_open_dlci1_state_leave(struct modem_cellular_data* data) {
    modem_pipe_release(data->dlci1_pipe);

    return (0);
}

static int modem_cellular_on_open_dlci2_state_enter(struct modem_cellular_data* data) {
    modem_pipe_attach(data->dlci2_pipe, modem_cellular_dlci2_pipe_handler, data);
    return modem_pipe_open_async(data->dlci2_pipe);
}

static void modem_cellular_open_dlci2_event_handler(struct modem_cellular_data* data,
                                                    enum modem_cellular_event evt) {
    switch (evt) {
        case MODEM_CELLULAR_EVENT_DLCI2_OPENED :
            modem_cellular_enter_state(data, MODEM_CELLULAR_STATE_RUN_DIAL_SCRIPT);
            break;

        case MODEM_CELLULAR_EVENT_SUSPEND :
            modem_cellular_enter_state(data, MODEM_CELLULAR_STATE_INIT_POWER_OFF);
            break;

        default :
            break;
    }
}

static int modem_cellular_on_open_dlci2_state_leave(struct modem_cellular_data* data) {
    modem_pipe_release(data->dlci2_pipe);

    return (0);
}

static int modem_cellular_on_run_dial_script_state_enter(struct modem_cellular_data* data) {
    /* Allow modem time to enter command mode before running dial script */
    modem_cellular_start_timer(data, K_MSEC(100));

    return (0);
}

static void modem_cellular_run_dial_script_event_handler(struct modem_cellular_data* data,
                                                         enum modem_cellular_event evt) {
    struct modem_cellular_config const* config = data->dev->config;

    switch (evt) {
        case MODEM_CELLULAR_EVENT_TIMEOUT :
            modem_chat_attach(&data->chat, data->dlci1_pipe);
            modem_chat_run_script_async(&data->chat, config->dial_chat_script);
            break;

        case MODEM_CELLULAR_EVENT_SCRIPT_SUCCESS :
            modem_cellular_enter_state(data, MODEM_CELLULAR_STATE_AWAIT_REGISTERED);
            break;

        case MODEM_CELLULAR_EVENT_SUSPEND :
            modem_cellular_enter_state(data, MODEM_CELLULAR_STATE_INIT_POWER_OFF);
            break;

        default :
            break;
    }
}

static int modem_cellular_on_run_dial_script_state_leave(struct modem_cellular_data* data) {
    modem_chat_release(&data->chat);

    return (0);
}

static int modem_cellular_on_await_registered_state_enter(struct modem_cellular_data* data) {
    if (modem_ppp_attach(data->ppp, data->dlci1_pipe) < 0) {
        return -EAGAIN;
    }

    modem_cellular_start_timer(data, MODEM_CELLULAR_PERIODIC_SCRIPT_TIMEOUT);
    return modem_chat_attach(&data->chat, data->dlci2_pipe);
}

static void modem_cellular_await_registered_event_handler(struct modem_cellular_data* data,
                                                          enum modem_cellular_event evt) {
    struct modem_cellular_config const* config = data->dev->config;

    switch (evt) {
        case MODEM_CELLULAR_EVENT_SCRIPT_SUCCESS :
        case MODEM_CELLULAR_EVENT_SCRIPT_FAILED :
            modem_cellular_start_timer(data, MODEM_CELLULAR_PERIODIC_SCRIPT_TIMEOUT);
            break;

        case MODEM_CELLULAR_EVENT_TIMEOUT :
            modem_chat_run_script_async(&data->chat, config->periodic_chat_script);
            break;

        case MODEM_CELLULAR_EVENT_REGISTERED :
            modem_cellular_enter_state(data, MODEM_CELLULAR_STATE_CARRIER_ON);
            break;

        case MODEM_CELLULAR_EVENT_SUSPEND :
            modem_cellular_enter_state(data, MODEM_CELLULAR_STATE_INIT_POWER_OFF);
            break;

        default :
            break;
    }
}

static int modem_cellular_on_await_registered_state_leave(struct modem_cellular_data* data) {
    modem_cellular_stop_timer(data);

    return (0);
}

static int modem_cellular_on_carrier_on_state_enter(struct modem_cellular_data* data) {
    net_if_carrier_on(modem_ppp_get_iface(data->ppp));
    modem_cellular_start_timer(data, MODEM_CELLULAR_PERIODIC_SCRIPT_TIMEOUT);

    return (0);
}

static void modem_cellular_carrier_on_event_handler(struct modem_cellular_data* data,
                                                    enum modem_cellular_event evt) {
    struct modem_cellular_config const* config = data->dev->config;

    switch (evt) {
        case MODEM_CELLULAR_EVENT_SCRIPT_SUCCESS :
        case MODEM_CELLULAR_EVENT_SCRIPT_FAILED :
            modem_cellular_start_timer(data, MODEM_CELLULAR_PERIODIC_SCRIPT_TIMEOUT);
            break;

        case MODEM_CELLULAR_EVENT_TIMEOUT :
            modem_chat_run_script_async(&data->chat, config->periodic_chat_script);
            break;

        case MODEM_CELLULAR_EVENT_DEREGISTERED :
            modem_cellular_enter_state(data, MODEM_CELLULAR_STATE_RUN_DIAL_SCRIPT);
            break;

        case MODEM_CELLULAR_EVENT_SUSPEND :
            modem_cellular_enter_state(data, MODEM_CELLULAR_STATE_INIT_POWER_OFF);
            break;

        default :
            break;
    }
}

static int modem_cellular_on_carrier_on_state_leave(struct modem_cellular_data* data) {
    modem_cellular_stop_timer(data);
    net_if_carrier_off(modem_ppp_get_iface(data->ppp));
    modem_chat_release(&data->chat);
    modem_ppp_release(data->ppp);

    return (0);
}

static int modem_cellular_on_init_power_off_state_enter(struct modem_cellular_data* data) {
    modem_pipe_close_async(data->uart_pipe);
    modem_cellular_start_timer(data, K_MSEC(2000));

    return (0);
}

static void modem_cellular_init_power_off_event_handler(struct modem_cellular_data* data,
                                                        enum modem_cellular_event evt) {
    struct modem_cellular_config const* config = data->dev->config;

    switch (evt) {
        case MODEM_CELLULAR_EVENT_TIMEOUT :
            if (modem_cellular_gpio_is_enabled(&config->power_gpio)) {
                modem_cellular_enter_state(data, MODEM_CELLULAR_STATE_POWER_OFF_PULSE);
                break;
            }

            modem_cellular_enter_state(data, MODEM_CELLULAR_STATE_IDLE);
            break;

        default :
            break;
    }
}

static int modem_cellular_on_init_power_off_state_leave(struct modem_cellular_data* data) {
    modem_cellular_notify_user_pipes_disconnected(data);
    modem_chat_release(&data->chat);
    modem_ppp_release(data->ppp);

    return (0);
}

static int modem_cellular_on_power_off_pulse_state_enter(struct modem_cellular_data* data) {
    struct modem_cellular_config const* config = data->dev->config;

    gpio_pin_set_dt(&config->power_gpio, 1);
    modem_cellular_start_timer(data, K_MSEC(config->power_pulse_duration_ms));

    return (0);
}

static void modem_cellular_power_off_pulse_event_handler(struct modem_cellular_data* data,
                                                         enum modem_cellular_event evt) {
    switch (evt) {
        case MODEM_CELLULAR_EVENT_TIMEOUT :
            modem_cellular_enter_state(data, MODEM_CELLULAR_STATE_AWAIT_POWER_OFF);
            break;

        default :
            break;
    }
}

static int modem_cellular_on_power_off_pulse_state_leave(struct modem_cellular_data* data) {
    struct modem_cellular_config const* config = data->dev->config;

    gpio_pin_set_dt(&config->power_gpio, 0);
    modem_cellular_stop_timer(data);

    return (0);
}

static int modem_cellular_on_await_power_off_state_enter(struct modem_cellular_data* data) {
    struct modem_cellular_config const* config = data->dev->config;

    modem_cellular_start_timer(data, K_MSEC(config->shutdown_time_ms));

    return (0);
}

static void modem_cellular_await_power_off_event_handler(struct modem_cellular_data* data,
                                                         enum modem_cellular_event evt) {
    switch (evt) {
        case MODEM_CELLULAR_EVENT_TIMEOUT :
            modem_cellular_enter_state(data, MODEM_CELLULAR_STATE_IDLE);
            break;

        default :
            break;
    }
}

static int modem_cellular_on_state_enter(struct modem_cellular_data* data) {
    int ret;

    switch (data->state) {
        case MODEM_CELLULAR_STATE_IDLE :
            ret = modem_cellular_on_idle_state_enter(data);
            break;

        case MODEM_CELLULAR_STATE_RESET_PULSE :
            ret = modem_cellular_on_reset_pulse_state_enter(data);
            break;

        case MODEM_CELLULAR_STATE_POWER_ON_PULSE :
            ret = modem_cellular_on_power_on_pulse_state_enter(data);
            break;

        case MODEM_CELLULAR_STATE_AWAIT_POWER_ON :
            ret = modem_cellular_on_await_power_on_state_enter(data);
            break;

        case MODEM_CELLULAR_STATE_RUN_INIT_SCRIPT :
            ret = modem_cellular_on_run_init_script_state_enter(data);
            break;

        case MODEM_CELLULAR_STATE_CONNECT_CMUX :
            ret = modem_cellular_on_connect_cmux_state_enter(data);
            break;

        case MODEM_CELLULAR_STATE_OPEN_DLCI1 :
            ret = modem_cellular_on_open_dlci1_state_enter(data);
            break;

        case MODEM_CELLULAR_STATE_OPEN_DLCI2 :
            ret = modem_cellular_on_open_dlci2_state_enter(data);
            break;

        case MODEM_CELLULAR_STATE_RUN_DIAL_SCRIPT :
            ret = modem_cellular_on_run_dial_script_state_enter(data);
            break;

        case MODEM_CELLULAR_STATE_AWAIT_REGISTERED :
            ret = modem_cellular_on_await_registered_state_enter(data);
            break;

        case MODEM_CELLULAR_STATE_CARRIER_ON :
            ret = modem_cellular_on_carrier_on_state_enter(data);
            break;

        case MODEM_CELLULAR_STATE_INIT_POWER_OFF :
            ret = modem_cellular_on_init_power_off_state_enter(data);
            break;

        case MODEM_CELLULAR_STATE_POWER_OFF_PULSE :
            ret = modem_cellular_on_power_off_pulse_state_enter(data);
            break;

        case MODEM_CELLULAR_STATE_AWAIT_POWER_OFF :
            ret = modem_cellular_on_await_power_off_state_enter(data);
            break;

        default :
            ret = 0;
            break;
    }

    return (ret);
}

static int modem_cellular_on_state_leave(struct modem_cellular_data* data) {
    int ret;

    switch (data->state) {
        case MODEM_CELLULAR_STATE_IDLE :
            ret = modem_cellular_on_idle_state_leave(data);
            break;

        case MODEM_CELLULAR_STATE_RESET_PULSE :
            ret = modem_cellular_on_reset_pulse_state_leave(data);
            break;

        case MODEM_CELLULAR_STATE_POWER_ON_PULSE :
            ret = modem_cellular_on_power_on_pulse_state_leave(data);
            break;

        case MODEM_CELLULAR_STATE_OPEN_DLCI1 :
            ret = modem_cellular_on_open_dlci1_state_leave(data);
            break;

        case MODEM_CELLULAR_STATE_OPEN_DLCI2 :
            ret = modem_cellular_on_open_dlci2_state_leave(data);
            break;

        case MODEM_CELLULAR_STATE_RUN_DIAL_SCRIPT :
            ret = modem_cellular_on_run_dial_script_state_leave(data);
            break;

        case MODEM_CELLULAR_STATE_AWAIT_REGISTERED :
            ret = modem_cellular_on_await_registered_state_leave(data);
            break;

        case MODEM_CELLULAR_STATE_CARRIER_ON :
            ret = modem_cellular_on_carrier_on_state_leave(data);
            break;

        case MODEM_CELLULAR_STATE_INIT_POWER_OFF :
            ret = modem_cellular_on_init_power_off_state_leave(data);
            break;

        case MODEM_CELLULAR_STATE_POWER_OFF_PULSE :
            ret = modem_cellular_on_power_off_pulse_state_leave(data);
            break;

        default :
            ret = 0;
            break;
    }

    return (ret);
}

static void modem_cellular_enter_state(struct modem_cellular_data* data,
                                       enum modem_cellular_state state) {
    int ret;

    ret = modem_cellular_on_state_leave(data);
    if (ret < 0) {
        LOG_WRN("failed to leave state, error: %i", ret);
        return;
    }

    data->state = state;
    ret = modem_cellular_on_state_enter(data);
    if (ret < 0) {
        LOG_WRN("failed to enter state error: %i", ret);
    }
}

static void modem_cellular_event_handler(struct modem_cellular_data* data,
                                         enum modem_cellular_event evt) {
    enum modem_cellular_state state;

    state = data->state;

    modem_cellular_log_event(evt);

    switch (data->state) {
        case MODEM_CELLULAR_STATE_IDLE :
            modem_cellular_idle_event_handler(data, evt);
            break;

        case MODEM_CELLULAR_STATE_RESET_PULSE :
            modem_cellular_reset_pulse_event_handler(data, evt);
            break;

        case MODEM_CELLULAR_STATE_POWER_ON_PULSE :
            modem_cellular_power_on_pulse_event_handler(data, evt);
            break;

        case MODEM_CELLULAR_STATE_AWAIT_POWER_ON :
            modem_cellular_await_power_on_event_handler(data, evt);
            break;

        case MODEM_CELLULAR_STATE_RUN_INIT_SCRIPT :
            modem_cellular_run_init_script_event_handler(data, evt);
            break;

        case MODEM_CELLULAR_STATE_CONNECT_CMUX :
            modem_cellular_connect_cmux_event_handler(data, evt);
            break;

        case MODEM_CELLULAR_STATE_OPEN_DLCI1 :
            modem_cellular_open_dlci1_event_handler(data, evt);
            break;

        case MODEM_CELLULAR_STATE_OPEN_DLCI2 :
            modem_cellular_open_dlci2_event_handler(data, evt);
            break;

        case MODEM_CELLULAR_STATE_RUN_DIAL_SCRIPT :
            modem_cellular_run_dial_script_event_handler(data, evt);
            break;

        case MODEM_CELLULAR_STATE_AWAIT_REGISTERED :
            modem_cellular_await_registered_event_handler(data, evt);
            break;

        case MODEM_CELLULAR_STATE_CARRIER_ON :
            modem_cellular_carrier_on_event_handler(data, evt);
            break;

        case MODEM_CELLULAR_STATE_INIT_POWER_OFF :
            modem_cellular_init_power_off_event_handler(data, evt);
            break;

        case MODEM_CELLULAR_STATE_POWER_OFF_PULSE :
            modem_cellular_power_off_pulse_event_handler(data, evt);
            break;

        case MODEM_CELLULAR_STATE_AWAIT_POWER_OFF :
            modem_cellular_await_power_off_event_handler(data, evt);
            break;
    }

    if (state != data->state) {
        modem_cellular_log_state_changed(state, data->state);
    }
}

static void modem_cellular_cmux_handler(struct modem_cmux* cmux, enum modem_cmux_event event,
                                        void* user_data) {
    struct modem_cellular_data* data = user_data;

    switch (event) {
        case MODEM_CMUX_EVENT_CONNECTED :
            modem_cellular_delegate_event(data, MODEM_CELLULAR_EVENT_CMUX_CONNECTED);
            break;

        default :
            break;
    }
}

MODEM_CHAT_SCRIPT_CMDS_DEFINE(get_signal_csq_chat_script_cmds,
                              MODEM_CHAT_SCRIPT_CMD_RESP("AT+CSQ", csq_match),
                              MODEM_CHAT_SCRIPT_CMD_RESP("", ok_match));

MODEM_CHAT_SCRIPT_DEFINE(get_signal_csq_chat_script, get_signal_csq_chat_script_cmds,
                         abort_matches, modem_cellular_chat_callback_handler, 2);

static inline int modem_cellular_csq_parse_rssi(uint8_t rssi, int16_t* value) {
    /* AT+CSQ returns a response +CSQ: <rssi>,<ber> where:
     * - rssi is a integer from 0 to 31 whose values describes a signal strength
     *   between -113 dBm for 0 and -51dbM for 31 or unknown for 99
     * - ber is an integer from 0 to 7 that describes the error rate, it can also
     *   be 99 for an unknown error rate
     */
    if (rssi == CSQ_RSSI_UNKNOWN) {
        return (-EINVAL);
    }

    *value = (int16_t)CSQ_RSSI_TO_DB(rssi);
    return (0);
}

MODEM_CHAT_SCRIPT_CMDS_DEFINE(get_signal_cesq_chat_script_cmds,
                              MODEM_CHAT_SCRIPT_CMD_RESP("AT+CESQ", cesq_match),
                              MODEM_CHAT_SCRIPT_CMD_RESP("", ok_match));

MODEM_CHAT_SCRIPT_DEFINE(get_signal_cesq_chat_script, get_signal_cesq_chat_script_cmds,
                         abort_matches, modem_cellular_chat_callback_handler, 2);

/* AT+CESQ returns a response +CESQ: <rxlev>,<ber>,<rscp>,<ecn0>,<rsrq>,<rsrp> where:
 * - rsrq is a integer from 0 to 34 whose values describes the Reference Signal Receive
 *   Quality between -20 dB for 0 and -3 dB for 34 (0.5 dB steps), or unknown for 255
 * - rsrp is an integer from 0 to 97 that describes the Reference Signal Receive Power
 *   between -140 dBm for 0 and -44 dBm for 97 (1 dBm steps), or unknown for 255
 */
static inline int modem_cellular_cesq_parse_rsrp(uint8_t rsrp, int16_t* value) {
    if (rsrp == CESQ_RSRP_UNKNOWN) {
        return (-EINVAL);
    }

    *value = (int16_t)CESQ_RSRP_TO_DB(rsrp);
    return (0);
}

static inline int modem_cellular_cesq_parse_rsrq(uint8_t rsrq, int16_t* value) {
    if (rsrq == CESQ_RSRQ_UNKNOWN) {
        return (-EINVAL);
    }

    *value = (int16_t)CESQ_RSRQ_TO_DB(rsrq);
    return (0);
}

static int modem_cellular_get_signal(const struct device* dev,
                                     const enum cellular_signal_type type,
                                     int16_t* value) {
    int ret = -ENOTSUP;
    struct modem_cellular_data* data = dev->data;

    if ((data->state != MODEM_CELLULAR_STATE_AWAIT_REGISTERED) &&
        (data->state != MODEM_CELLULAR_STATE_CARRIER_ON)) {
        return (-ENODATA);
    }

    /* Run chat script */
    switch (type) {
        case CELLULAR_SIGNAL_RSSI :
            ret = modem_chat_run_script(&data->chat, &get_signal_csq_chat_script);
            break;

        case CELLULAR_SIGNAL_RSRP :
        case CELLULAR_SIGNAL_RSRQ :
            ret = modem_chat_run_script(&data->chat, &get_signal_cesq_chat_script);
            break;

        default :
            ret = -ENOTSUP;
            break;
    }

    /* Verify chat script ran successfully */
    if (ret < 0) {
        return (ret);
    }

    /* Parse received value */
    switch (type) {
        case CELLULAR_SIGNAL_RSSI :
            ret = modem_cellular_csq_parse_rssi(data->rssi, value);
            break;

        case CELLULAR_SIGNAL_RSRP :
            ret = modem_cellular_cesq_parse_rsrp(data->rsrp, value);
            break;

        case CELLULAR_SIGNAL_RSRQ :
            ret = modem_cellular_cesq_parse_rsrq(data->rsrq, value);
            break;

        default :
            ret = -ENOTSUP;
            break;
    }

    return (ret);
}

static int modem_cellular_get_modem_info(const struct device* dev,
                                         enum cellular_modem_info_type type,
                                         char* info, size_t size) {
    int ret = 0;
    struct modem_cellular_data* data = dev->data;

    switch (type) {
        case CELLULAR_MODEM_INFO_IMEI :
            strncpy(info, &data->imei[0], MIN(size, sizeof(data->imei)));
            break;

        case CELLULAR_MODEM_INFO_SIM_IMSI :
            strncpy(info, &data->imsi[0], MIN(size, sizeof(data->imsi)));
            break;

        case CELLULAR_MODEM_INFO_MANUFACTURER :
            strncpy(info, &data->manufacturer[0], MIN(size, sizeof(data->manufacturer)));
            break;

        case CELLULAR_MODEM_INFO_FW_VERSION :
            strncpy(info, &data->fw_version[0], MIN(size, sizeof(data->fw_version)));
            break;

        case CELLULAR_MODEM_INFO_MODEL_ID :
            strncpy(info, &data->model_id[0], MIN(size, sizeof(data->model_id)));
            break;

        case CELLULAR_MODEM_INFO_SIM_ICCID :
            strncpy(info, &data->iccid[0], MIN(size, sizeof(data->iccid)));
            break;

        default :
            ret = -ENODATA;
            break;
    }

    return (ret);
}

static int modem_cellular_get_registration_status(const struct device* dev,
                                                  enum cellular_access_technology tech,
                                                  enum cellular_registration_status* status) {
    int ret = 0;
    struct modem_cellular_data* data = dev->data;

    switch (tech) {
        case CELLULAR_ACCESS_TECHNOLOGY_GSM :
            *status = data->registration_status_gsm;
            break;

        case CELLULAR_ACCESS_TECHNOLOGY_GPRS :
        case CELLULAR_ACCESS_TECHNOLOGY_UMTS :
        case CELLULAR_ACCESS_TECHNOLOGY_EDGE :
            *status = data->registration_status_gprs;
            break;

        case CELLULAR_ACCESS_TECHNOLOGY_LTE :
        case CELLULAR_ACCESS_TECHNOLOGY_LTE_CAT_M1 :
        case CELLULAR_ACCESS_TECHNOLOGY_LTE_CAT_M2 :
        case CELLULAR_ACCESS_TECHNOLOGY_NB_IOT :
            *status = data->registration_status_lte;
            break;

        default :
            ret = -ENODATA;
            break;
    }

    return (ret);
}

static struct cellular_driver_api const modem_cellular_api = {
    .get_signal = modem_cellular_get_signal,
    .get_modem_info = modem_cellular_get_modem_info,
    .get_registration_status = modem_cellular_get_registration_status,
};

#ifdef CONFIG_PM_DEVICE
static int modem_cellular_pm_action(const struct device* dev, enum pm_device_action action) {
    struct modem_cellular_data* data = dev->data;
    int ret;

    switch (action) {
        case PM_DEVICE_ACTION_RESUME :
            modem_cellular_delegate_event(data, MODEM_CELLULAR_EVENT_RESUME);
            ret = 0;
            break;

        case PM_DEVICE_ACTION_SUSPEND :
            modem_cellular_delegate_event(data, MODEM_CELLULAR_EVENT_SUSPEND);
            ret = k_sem_take(&data->suspended_sem, K_SECONDS(30));
            break;

        default :
            ret = -ENOTSUP;
            break;
    }

    return (ret);
}
#endif /* CONFIG_PM_DEVICE */

static int modem_cellular_init(const struct device* dev) {
    struct modem_cellular_data* data = dev->data;
    struct modem_cellular_config const* config = dev->config;

    data->dev = dev;

    k_work_init_delayable(&data->timeout_work, modem_cellular_timeout_handler);

    k_work_init(&data->event_dispatch_work, modem_cellular_event_dispatch_handler);
    ring_buf_init(&data->event_rb, sizeof(data->event_buf), data->event_buf);

    k_sem_init(&data->suspended_sem, 0, 1);

    if (modem_cellular_gpio_is_enabled(&config->power_gpio)) {
        gpio_pin_configure_dt(&config->power_gpio, GPIO_OUTPUT_INACTIVE);
    }

    if (modem_cellular_gpio_is_enabled(&config->reset_gpio)) {
        gpio_pin_configure_dt(&config->reset_gpio, GPIO_OUTPUT_ACTIVE);
    }

    {
        const struct modem_backend_uart_config uart_backend_config = {
            .uart              = config->uart,
            .receive_buf       = data->uart_backend_receive_buf,
            .receive_buf_size  = ARRAY_SIZE(data->uart_backend_receive_buf),
            .transmit_buf      = data->uart_backend_transmit_buf,
            .transmit_buf_size = ARRAY_SIZE(data->uart_backend_transmit_buf),
        };

        data->uart_pipe = modem_backend_uart_init(&data->uart_backend,
                                                  &uart_backend_config);
    }

    {
        const struct modem_cmux_config cmux_config = {
            .callback          = modem_cellular_cmux_handler,
            .user_data         = data,
            .receive_buf       = data->cmux_receive_buf,
            .receive_buf_size  = ARRAY_SIZE(data->cmux_receive_buf),
            .transmit_buf      = data->cmux_transmit_buf,
            .transmit_buf_size = ARRAY_SIZE(data->cmux_transmit_buf),
        };

        modem_cmux_init(&data->cmux, &cmux_config);
    }

    {
        const struct modem_cmux_dlci_config dlci1_config = {
            .dlci_address     = 1,
            .receive_buf      = data->dlci1_receive_buf,
            .receive_buf_size = ARRAY_SIZE(data->dlci1_receive_buf),
        };

        data->dlci1_pipe = modem_cmux_dlci_init(&data->cmux, &data->dlci1,
                                                &dlci1_config);
    }

    {
        const struct modem_cmux_dlci_config dlci2_config = {
            .dlci_address     = 2,
            .receive_buf      = data->dlci2_receive_buf,
            .receive_buf_size = ARRAY_SIZE(data->dlci2_receive_buf),
        };

        data->dlci2_pipe = modem_cmux_dlci_init(&data->cmux, &data->dlci2,
                                                &dlci2_config);
    }

    for (uint8_t i = 0; i < config->user_pipes_size; i++) {
        struct modem_cellular_user_pipe *user_pipe = &config->user_pipes[i];
        const struct modem_cmux_dlci_config user_dlci_config = {
            .dlci_address = user_pipe->dlci_address,
            .receive_buf = user_pipe->dlci_receive_buf,
            .receive_buf_size = user_pipe->dlci_receive_buf_size,
        };

        user_pipe->pipe = modem_cmux_dlci_init(&data->cmux, &user_pipe->dlci,
                                               &user_dlci_config);

        modem_pipelink_init(user_pipe->pipelink, user_pipe->pipe);
    }

    {
        const struct modem_chat_config chat_config = {
            .user_data          = data,
            .receive_buf        = data->chat_receive_buf,
            .receive_buf_size   = ARRAY_SIZE(data->chat_receive_buf),
            .delimiter          = data->chat_delimiter,
            .delimiter_size     = (uint8_t)strlen(data->chat_delimiter),
            .filter             = data->chat_filter,
            .filter_size        = data->chat_filter ? (uint8_t)strlen(data->chat_filter) : 0,
            .argv               = data->chat_argv,
            .argv_size          = ARRAY_SIZE(data->chat_argv),
            .unsol_matches      = unsol_matches,
            .unsol_matches_size = ARRAY_SIZE(unsol_matches),
        };

        modem_chat_init(&data->chat, &chat_config);
    }

    #ifndef CONFIG_PM_DEVICE
    modem_cellular_delegate_event(data, MODEM_CELLULAR_EVENT_RESUME);
    #else
    pm_device_init_suspended(dev);
    #endif /* CONFIG_PM_DEVICE */

    return (0);
}

/*
 * Every modem uses two custom scripts to initialize the modem and dial out.
 *
 * The first script is named <dt driver compatible>_init_chat_script, with its
 * script commands named <dt driver compatible>_init_chat_script_cmds. This
 * script is sent to the modem after it has started up, and must configure the
 * modem to use CMUX.
 *
 * The second script is named <dt driver compatible>_dial_chat_script, with its
 * script commands named <dt driver compatible>_dial_chat_script_cmds. This
 * script is sent on a DLCI channel in command mode, and must request the modem
 * dial out and put the DLCI channel into data mode.
 */

#if DT_HAS_COMPAT_STATUS_OKAY(quectel_bg95)
MODEM_CHAT_SCRIPT_CMDS_DEFINE(quectel_bg95_init_chat_script_cmds,
                  MODEM_CHAT_SCRIPT_CMD_RESP("ATE0", ok_match),
                  MODEM_CHAT_SCRIPT_CMD_RESP("AT+CFUN=4", ok_match),
                  MODEM_CHAT_SCRIPT_CMD_RESP("AT+CMEE=1", ok_match),
                  MODEM_CHAT_SCRIPT_CMD_RESP("AT+CREG=1", ok_match),
                  MODEM_CHAT_SCRIPT_CMD_RESP("AT+CGREG=1", ok_match),
                  MODEM_CHAT_SCRIPT_CMD_RESP("AT+CEREG=1", ok_match),
                  MODEM_CHAT_SCRIPT_CMD_RESP("AT+CREG?", ok_match),
                  MODEM_CHAT_SCRIPT_CMD_RESP("AT+CEREG?", ok_match),
                  MODEM_CHAT_SCRIPT_CMD_RESP("AT+CGREG?", ok_match),
                  MODEM_CHAT_SCRIPT_CMD_RESP("AT+CGSN", imei_match),
                  MODEM_CHAT_SCRIPT_CMD_RESP("", ok_match),
                  MODEM_CHAT_SCRIPT_CMD_RESP("AT+CGMM", cgmm_match),
                  MODEM_CHAT_SCRIPT_CMD_RESP("", ok_match),
                  MODEM_CHAT_SCRIPT_CMD_RESP("AT+CGMI", cgmi_match),
                  MODEM_CHAT_SCRIPT_CMD_RESP("", ok_match),
                  MODEM_CHAT_SCRIPT_CMD_RESP("AT+CGMR", cgmr_match),
                  MODEM_CHAT_SCRIPT_CMD_RESP("", ok_match),
                  MODEM_CHAT_SCRIPT_CMD_RESP("AT+CIMI", cimi_match),
                  MODEM_CHAT_SCRIPT_CMD_RESP("", ok_match),
                  MODEM_CHAT_SCRIPT_CMD_RESP("AT+QCCID", qccid_match),
                  MODEM_CHAT_SCRIPT_CMD_RESP("", ok_match),
                  MODEM_CHAT_SCRIPT_CMD_RESP_NONE("AT+CMUX=0,0,5,127", 300));

MODEM_CHAT_SCRIPT_DEFINE(quectel_bg95_init_chat_script, quectel_bg95_init_chat_script_cmds,
                         abort_matches, modem_cellular_chat_callback_handler, 10);

MODEM_CHAT_SCRIPT_CMDS_DEFINE(quectel_bg95_dial_chat_script_cmds,
                              MODEM_CHAT_SCRIPT_CMD_RESP_MULT("AT+CGACT=0,1", allow_match),
                              MODEM_CHAT_SCRIPT_CMD_RESP("AT+CGDCONT=1,\"IP\","
                                                         "\"" CONFIG_MODEM_CELLULAR_APN "\"",
                                                         ok_match),
                              MODEM_CHAT_SCRIPT_CMD_RESP("AT+CFUN=1", ok_match),
                              MODEM_CHAT_SCRIPT_CMD_RESP_NONE("ATD*99***1#", 0), );

MODEM_CHAT_SCRIPT_DEFINE(quectel_bg95_dial_chat_script, quectel_bg95_dial_chat_script_cmds,
                         dial_abort_matches, modem_cellular_chat_callback_handler, 10);

MODEM_CHAT_SCRIPT_CMDS_DEFINE(quectel_bg95_periodic_chat_script_cmds,
                  MODEM_CHAT_SCRIPT_CMD_RESP("AT+CREG?", ok_match),
                  MODEM_CHAT_SCRIPT_CMD_RESP("AT+CEREG?", ok_match),
                  MODEM_CHAT_SCRIPT_CMD_RESP("AT+CGREG?", ok_match));

MODEM_CHAT_SCRIPT_DEFINE(quectel_bg95_periodic_chat_script,
                         quectel_bg95_periodic_chat_script_cmds, abort_matches,
                         modem_cellular_chat_callback_handler, 4);
#endif

#if DT_HAS_COMPAT_STATUS_OKAY(quectel_eg25_g)
MODEM_CHAT_SCRIPT_CMDS_DEFINE(
    quectel_eg25_g_init_chat_script_cmds, MODEM_CHAT_SCRIPT_CMD_RESP("ATE0", ok_match),
    MODEM_CHAT_SCRIPT_CMD_RESP("AT+CFUN=4", ok_match),
    MODEM_CHAT_SCRIPT_CMD_RESP("AT+CMEE=1", ok_match),
    MODEM_CHAT_SCRIPT_CMD_RESP("AT+CREG=1", ok_match),
    MODEM_CHAT_SCRIPT_CMD_RESP("AT+CGREG=1", ok_match),
    MODEM_CHAT_SCRIPT_CMD_RESP("AT+CEREG=1", ok_match),
    MODEM_CHAT_SCRIPT_CMD_RESP("AT+CREG?", ok_match),
    MODEM_CHAT_SCRIPT_CMD_RESP("AT+CEREG?", ok_match),
    MODEM_CHAT_SCRIPT_CMD_RESP("AT+CGREG?", ok_match),
    MODEM_CHAT_SCRIPT_CMD_RESP("AT+CGSN", imei_match),
    MODEM_CHAT_SCRIPT_CMD_RESP("", ok_match),
    MODEM_CHAT_SCRIPT_CMD_RESP("AT+CGMM", cgmm_match),
    MODEM_CHAT_SCRIPT_CMD_RESP("", ok_match),
    MODEM_CHAT_SCRIPT_CMD_RESP("AT+CGMI", cgmi_match),
    MODEM_CHAT_SCRIPT_CMD_RESP("", ok_match),
    MODEM_CHAT_SCRIPT_CMD_RESP("AT+CGMR", cgmr_match),
    MODEM_CHAT_SCRIPT_CMD_RESP("", ok_match),
    MODEM_CHAT_SCRIPT_CMD_RESP("AT+CIMI", cimi_match),
    MODEM_CHAT_SCRIPT_CMD_RESP("", ok_match),
    MODEM_CHAT_SCRIPT_CMD_RESP_NONE("AT+CMUX=0,0,5,127,10,3,30,10,2", 100));

MODEM_CHAT_SCRIPT_DEFINE(quectel_eg25_g_init_chat_script, quectel_eg25_g_init_chat_script_cmds,
                         abort_matches, modem_cellular_chat_callback_handler, 10);

MODEM_CHAT_SCRIPT_CMDS_DEFINE(quectel_eg25_g_dial_chat_script_cmds,
                              MODEM_CHAT_SCRIPT_CMD_RESP_MULT("AT+CGACT=0,1", allow_match),
                              MODEM_CHAT_SCRIPT_CMD_RESP("AT+CGDCONT=1,\"IP\","
                                                         "\"" CONFIG_MODEM_CELLULAR_APN "\"",
                                                         ok_match),
                              MODEM_CHAT_SCRIPT_CMD_RESP("AT+CFUN=1", ok_match),
                              MODEM_CHAT_SCRIPT_CMD_RESP_NONE("ATD*99***1#", 0), );

MODEM_CHAT_SCRIPT_DEFINE(quectel_eg25_g_dial_chat_script, quectel_eg25_g_dial_chat_script_cmds,
                         dial_abort_matches, modem_cellular_chat_callback_handler, 10);

MODEM_CHAT_SCRIPT_CMDS_DEFINE(quectel_eg25_g_periodic_chat_script_cmds,
                              MODEM_CHAT_SCRIPT_CMD_RESP("AT+CREG?", ok_match),
                              MODEM_CHAT_SCRIPT_CMD_RESP("AT+CEREG?", ok_match),
                              MODEM_CHAT_SCRIPT_CMD_RESP("AT+CGREG?", ok_match),
                              MODEM_CHAT_SCRIPT_CMD_RESP("AT+CSQ", csq_match));

MODEM_CHAT_SCRIPT_DEFINE(quectel_eg25_g_periodic_chat_script,
                         quectel_eg25_g_periodic_chat_script_cmds, abort_matches,
                         modem_cellular_chat_callback_handler, 4);
#endif

#if DT_HAS_COMPAT_STATUS_OKAY(simcom_sim7080)
MODEM_CHAT_SCRIPT_CMDS_DEFINE(simcom_sim7080_init_chat_script_cmds,
                              MODEM_CHAT_SCRIPT_CMD_RESP_NONE("AT", 100),
                              MODEM_CHAT_SCRIPT_CMD_RESP_NONE("AT", 100),
                              MODEM_CHAT_SCRIPT_CMD_RESP_NONE("AT", 100),
                              MODEM_CHAT_SCRIPT_CMD_RESP_NONE("AT", 100),
                              MODEM_CHAT_SCRIPT_CMD_RESP("ATE0", ok_match),
                              MODEM_CHAT_SCRIPT_CMD_RESP("AT+CFUN=4", ok_match),
                              MODEM_CHAT_SCRIPT_CMD_RESP("AT+CMEE=1", ok_match),
                              MODEM_CHAT_SCRIPT_CMD_RESP("AT+CREG=1", ok_match),
                              MODEM_CHAT_SCRIPT_CMD_RESP("AT+CGREG=1", ok_match),
                              MODEM_CHAT_SCRIPT_CMD_RESP("AT+CEREG=1", ok_match),
                              MODEM_CHAT_SCRIPT_CMD_RESP("AT+CREG?", ok_match),
                              MODEM_CHAT_SCRIPT_CMD_RESP("AT+CEREG?", ok_match),
                              MODEM_CHAT_SCRIPT_CMD_RESP("AT+CGREG?", ok_match),
                              MODEM_CHAT_SCRIPT_CMD_RESP("AT+CGSN", imei_match),
                              MODEM_CHAT_SCRIPT_CMD_RESP("", ok_match),
                              MODEM_CHAT_SCRIPT_CMD_RESP("AT+CGMM", cgmm_match),
                              MODEM_CHAT_SCRIPT_CMD_RESP("", ok_match),
    MODEM_CHAT_SCRIPT_CMD_RESP_NONE("AT+CMUX=0,0,5,127", 300));

MODEM_CHAT_SCRIPT_DEFINE(simcom_sim7080_init_chat_script, simcom_sim7080_init_chat_script_cmds,
                         abort_matches, modem_cellular_chat_callback_handler, 10);

MODEM_CHAT_SCRIPT_CMDS_DEFINE(simcom_sim7080_dial_chat_script_cmds,
                              MODEM_CHAT_SCRIPT_CMD_RESP_MULT("AT+CGACT=0,1", allow_match),
                              MODEM_CHAT_SCRIPT_CMD_RESP("AT+CGDCONT=1,\"IP\","
                                                         "\"" CONFIG_MODEM_CELLULAR_APN "\"",
                                                         ok_match),
                              MODEM_CHAT_SCRIPT_CMD_RESP("AT+CFUN=1", ok_match),
                              MODEM_CHAT_SCRIPT_CMD_RESP_NONE("ATD*99***1#", 0), );

MODEM_CHAT_SCRIPT_DEFINE(simcom_sim7080_dial_chat_script, simcom_sim7080_dial_chat_script_cmds,
                         dial_abort_matches, modem_cellular_chat_callback_handler, 10);

MODEM_CHAT_SCRIPT_CMDS_DEFINE(simcom_sim7080_periodic_chat_script_cmds,
                              MODEM_CHAT_SCRIPT_CMD_RESP("AT+CREG?", ok_match),
                              MODEM_CHAT_SCRIPT_CMD_RESP("AT+CEREG?", ok_match),
                              MODEM_CHAT_SCRIPT_CMD_RESP("AT+CGREG?", ok_match));

MODEM_CHAT_SCRIPT_DEFINE(simcom_sim7080_periodic_chat_script,
                         simcom_sim7080_periodic_chat_script_cmds, abort_matches,
                         modem_cellular_chat_callback_handler, 4);
#endif

#if DT_HAS_COMPAT_STATUS_OKAY(u_blox_sara_r4)
MODEM_CHAT_SCRIPT_CMDS_DEFINE(u_blox_sara_r4_init_chat_script_cmds,
                              MODEM_CHAT_SCRIPT_CMD_RESP_NONE("AT", 100),
                              MODEM_CHAT_SCRIPT_CMD_RESP_NONE("AT", 100),
                              MODEM_CHAT_SCRIPT_CMD_RESP_NONE("AT", 100),
                              MODEM_CHAT_SCRIPT_CMD_RESP_NONE("AT", 100),
                              MODEM_CHAT_SCRIPT_CMD_RESP("ATE0", ok_match),
                              MODEM_CHAT_SCRIPT_CMD_RESP("AT+CFUN=4", ok_match),
                              MODEM_CHAT_SCRIPT_CMD_RESP("AT+CMEE=1", ok_match),
                              MODEM_CHAT_SCRIPT_CMD_RESP("AT+CREG=1", ok_match),
                              MODEM_CHAT_SCRIPT_CMD_RESP("AT+CGREG=1", ok_match),
                              MODEM_CHAT_SCRIPT_CMD_RESP("AT+CEREG=1", ok_match),
                              MODEM_CHAT_SCRIPT_CMD_RESP("AT+CREG?", ok_match),
                              MODEM_CHAT_SCRIPT_CMD_RESP("AT+CEREG?", ok_match),
                              MODEM_CHAT_SCRIPT_CMD_RESP("AT+CGREG?", ok_match),
                              MODEM_CHAT_SCRIPT_CMD_RESP("AT+CGSN", imei_match),
                              MODEM_CHAT_SCRIPT_CMD_RESP("", ok_match),
                              MODEM_CHAT_SCRIPT_CMD_RESP("AT+CGMM", cgmm_match),
                              MODEM_CHAT_SCRIPT_CMD_RESP("", ok_match),
                              MODEM_CHAT_SCRIPT_CMD_RESP("AT+CMUX=0,0,5,127", ok_match));

MODEM_CHAT_SCRIPT_DEFINE(u_blox_sara_r4_init_chat_script, u_blox_sara_r4_init_chat_script_cmds,
                         abort_matches, modem_cellular_chat_callback_handler, 10);

MODEM_CHAT_SCRIPT_CMDS_DEFINE(u_blox_sara_r4_dial_chat_script_cmds,
                              MODEM_CHAT_SCRIPT_CMD_RESP_MULT("AT+CGACT=0,1", allow_match),
                              MODEM_CHAT_SCRIPT_CMD_RESP("AT+CGDCONT=1,\"IP\","
                                                         "\"" CONFIG_MODEM_CELLULAR_APN "\"",
                                                         ok_match),
                              MODEM_CHAT_SCRIPT_CMD_RESP("AT+CFUN=1", ok_match),
                              MODEM_CHAT_SCRIPT_CMD_RESP_NONE("ATD*99***1#", 0), );

MODEM_CHAT_SCRIPT_DEFINE(u_blox_sara_r4_dial_chat_script, u_blox_sara_r4_dial_chat_script_cmds,
                         dial_abort_matches, modem_cellular_chat_callback_handler, 10);

MODEM_CHAT_SCRIPT_CMDS_DEFINE(u_blox_sara_r4_periodic_chat_script_cmds,
                              MODEM_CHAT_SCRIPT_CMD_RESP("AT+CREG?", ok_match),
                              MODEM_CHAT_SCRIPT_CMD_RESP("AT+CEREG?", ok_match),
                              MODEM_CHAT_SCRIPT_CMD_RESP("AT+CGREG?", ok_match));

MODEM_CHAT_SCRIPT_DEFINE(u_blox_sara_r4_periodic_chat_script,
                         u_blox_sara_r4_periodic_chat_script_cmds, abort_matches,
                         modem_cellular_chat_callback_handler, 4);
#endif

#if DT_HAS_COMPAT_STATUS_OKAY(u_blox_sara_r5)
MODEM_CHAT_SCRIPT_CMDS_DEFINE(u_blox_sara_r5_init_chat_script_cmds,
                  MODEM_CHAT_SCRIPT_CMD_RESP_NONE("AT", 100),
                  MODEM_CHAT_SCRIPT_CMD_RESP_NONE("AT", 100),
                  MODEM_CHAT_SCRIPT_CMD_RESP_NONE("AT", 100),
                  MODEM_CHAT_SCRIPT_CMD_RESP_NONE("AT", 100),
                  MODEM_CHAT_SCRIPT_CMD_RESP("ATE0", ok_match),
                  MODEM_CHAT_SCRIPT_CMD_RESP("AT+CFUN=4", ok_match),
                  MODEM_CHAT_SCRIPT_CMD_RESP("AT+CMEE=1", ok_match),
                  MODEM_CHAT_SCRIPT_CMD_RESP("AT+CREG=1", ok_match),
                  MODEM_CHAT_SCRIPT_CMD_RESP("AT+CGREG=1", ok_match),
                  MODEM_CHAT_SCRIPT_CMD_RESP("AT+CEREG=1", ok_match),
                  MODEM_CHAT_SCRIPT_CMD_RESP("AT+CREG?", ok_match),
                  MODEM_CHAT_SCRIPT_CMD_RESP("AT+CEREG?", ok_match),
                  MODEM_CHAT_SCRIPT_CMD_RESP("AT+CGREG?", ok_match),
                  MODEM_CHAT_SCRIPT_CMD_RESP("AT+CGSN", imei_match),
                  MODEM_CHAT_SCRIPT_CMD_RESP("", ok_match),
                  MODEM_CHAT_SCRIPT_CMD_RESP("AT+CGMM", cgmm_match),
                  MODEM_CHAT_SCRIPT_CMD_RESP("", ok_match),
                  MODEM_CHAT_SCRIPT_CMD_RESP("AT+CGMI", cgmi_match),
                  MODEM_CHAT_SCRIPT_CMD_RESP("", ok_match),
                  MODEM_CHAT_SCRIPT_CMD_RESP("AT+CGMR", cgmr_match),
                  MODEM_CHAT_SCRIPT_CMD_RESP("", ok_match),
                  MODEM_CHAT_SCRIPT_CMD_RESP("AT+CIMI", cimi_match),
                  MODEM_CHAT_SCRIPT_CMD_RESP("", ok_match),
                  MODEM_CHAT_SCRIPT_CMD_RESP("AT+CMUX=0,0,5,127", ok_match));

MODEM_CHAT_SCRIPT_DEFINE(u_blox_sara_r5_init_chat_script, u_blox_sara_r5_init_chat_script_cmds,
                         abort_matches, modem_cellular_chat_callback_handler, 10);

MODEM_CHAT_SCRIPT_CMDS_DEFINE(u_blox_sara_r5_dial_chat_script_cmds,
                              MODEM_CHAT_SCRIPT_CMD_RESP_MULT("AT+CGACT=0,1", allow_match),
                              MODEM_CHAT_SCRIPT_CMD_RESP("AT+CGDCONT=1,\"IP\","
                                                         "\"" CONFIG_MODEM_CELLULAR_APN "\"",
                                                         ok_match),
                              MODEM_CHAT_SCRIPT_CMD_RESP("AT+CFUN=1", ok_match),
                              MODEM_CHAT_SCRIPT_CMD_RESP_NONE("ATD*99***1#", 0), );

MODEM_CHAT_SCRIPT_DEFINE(u_blox_sara_r5_dial_chat_script, u_blox_sara_r5_dial_chat_script_cmds,
                         dial_abort_matches, modem_cellular_chat_callback_handler, 10);

MODEM_CHAT_SCRIPT_CMDS_DEFINE(u_blox_sara_r5_periodic_chat_script_cmds,
                              MODEM_CHAT_SCRIPT_CMD_RESP("AT+CREG?", ok_match),
                              MODEM_CHAT_SCRIPT_CMD_RESP("AT+CEREG?", ok_match),
                              MODEM_CHAT_SCRIPT_CMD_RESP("AT+CGREG?", ok_match));

MODEM_CHAT_SCRIPT_DEFINE(u_blox_sara_r5_periodic_chat_script,
                         u_blox_sara_r5_periodic_chat_script_cmds, abort_matches,
                         modem_cellular_chat_callback_handler, 4);
#endif

#if DT_HAS_COMPAT_STATUS_OKAY(swir_hl7800)
MODEM_CHAT_SCRIPT_CMDS_DEFINE(swir_hl7800_init_chat_script_cmds,
<<<<<<< HEAD
			      MODEM_CHAT_SCRIPT_CMD_RESP_NONE("AT", 100),
			      MODEM_CHAT_SCRIPT_CMD_RESP_NONE("AT", 100),
			      MODEM_CHAT_SCRIPT_CMD_RESP_NONE("AT", 100),
			      MODEM_CHAT_SCRIPT_CMD_RESP_NONE("AT", 100),
			      MODEM_CHAT_SCRIPT_CMD_RESP("ATE0", ok_match),
			      MODEM_CHAT_SCRIPT_CMD_RESP("AT+CFUN=1", ok_match),
			      MODEM_CHAT_SCRIPT_CMD_RESP_MULT("AT+CGACT=0", allow_match),
			      MODEM_CHAT_SCRIPT_CMD_RESP("AT+CFUN=4", ok_match),
			      MODEM_CHAT_SCRIPT_CMD_RESP("AT+CMEE=1", ok_match),
			      MODEM_CHAT_SCRIPT_CMD_RESP("AT+CREG=1", ok_match),
			      MODEM_CHAT_SCRIPT_CMD_RESP("AT+CEREG=1", ok_match),
			      MODEM_CHAT_SCRIPT_CMD_RESP("AT+CREG?", ok_match),
			      MODEM_CHAT_SCRIPT_CMD_RESP("AT+CEREG?", ok_match),
			      MODEM_CHAT_SCRIPT_CMD_RESP("AT+CGSN", imei_match),
			      MODEM_CHAT_SCRIPT_CMD_RESP("", ok_match),
			      MODEM_CHAT_SCRIPT_CMD_RESP("AT+CGMM", cgmm_match),
			      MODEM_CHAT_SCRIPT_CMD_RESP("", ok_match),
			      MODEM_CHAT_SCRIPT_CMD_RESP("AT+CGMI", cgmi_match),
			      MODEM_CHAT_SCRIPT_CMD_RESP("", ok_match),
			      MODEM_CHAT_SCRIPT_CMD_RESP("AT+CGMR", cgmr_match),
			      MODEM_CHAT_SCRIPT_CMD_RESP("", ok_match),
			      MODEM_CHAT_SCRIPT_CMD_RESP("AT+CIMI", cimi_match),
			      MODEM_CHAT_SCRIPT_CMD_RESP("", ok_match),
			      MODEM_CHAT_SCRIPT_CMD_RESP("AT+CMUX=0,0,5,127", ok_match));
=======
                            MODEM_CHAT_SCRIPT_CMD_RESP_NONE("AT", 100),
                            MODEM_CHAT_SCRIPT_CMD_RESP_NONE("AT", 100),
                            MODEM_CHAT_SCRIPT_CMD_RESP_NONE("AT", 100),
                            MODEM_CHAT_SCRIPT_CMD_RESP_NONE("AT", 100),
                            MODEM_CHAT_SCRIPT_CMD_RESP("ATE0", ok_match),
                            MODEM_CHAT_SCRIPT_CMD_RESP("AT+CFUN=1", ok_match),
                            MODEM_CHAT_SCRIPT_CMD_RESP_MULT("AT+CGACT=0", allow_match),
                            MODEM_CHAT_SCRIPT_CMD_RESP("AT+CFUN=4", ok_match),
                            MODEM_CHAT_SCRIPT_CMD_RESP("AT+CMEE=1", ok_match),
                            MODEM_CHAT_SCRIPT_CMD_RESP("AT+CREG=1", ok_match),
                            MODEM_CHAT_SCRIPT_CMD_RESP("AT+CEREG=1", ok_match),
                            MODEM_CHAT_SCRIPT_CMD_RESP("AT+CREG?", ok_match),
                            MODEM_CHAT_SCRIPT_CMD_RESP("AT+CEREG?", ok_match),
                            MODEM_CHAT_SCRIPT_CMD_RESP("AT+CGSN", imei_match),
                            MODEM_CHAT_SCRIPT_CMD_RESP("", ok_match),
                            MODEM_CHAT_SCRIPT_CMD_RESP("AT+CGMM", cgmm_match),
                            MODEM_CHAT_SCRIPT_CMD_RESP("", ok_match),
                            MODEM_CHAT_SCRIPT_CMD_RESP("AT+CGMI", cgmi_match),
                            MODEM_CHAT_SCRIPT_CMD_RESP("", ok_match),
                            MODEM_CHAT_SCRIPT_CMD_RESP("AT+CGMR", cgmr_match),
                            MODEM_CHAT_SCRIPT_CMD_RESP("", ok_match),
                            MODEM_CHAT_SCRIPT_CMD_RESP("AT+CIMI", cimi_match),
                            MODEM_CHAT_SCRIPT_CMD_RESP("", ok_match),
                            MODEM_CHAT_SCRIPT_CMD_RESP_NONE("AT+CMUX=0,0,5,127", 0));
>>>>>>> 8f90a81d

MODEM_CHAT_SCRIPT_DEFINE(swir_hl7800_init_chat_script, swir_hl7800_init_chat_script_cmds,
                         abort_matches, modem_cellular_chat_callback_handler, 10);

MODEM_CHAT_SCRIPT_CMDS_DEFINE(swir_hl7800_dial_chat_script_cmds,
                              MODEM_CHAT_SCRIPT_CMD_RESP("AT+CGDCONT=1,\"IP\","
                                                         "\""CONFIG_MODEM_CELLULAR_APN"\"",
                                                         ok_match),
                              MODEM_CHAT_SCRIPT_CMD_RESP("AT+KCNXCFG=1,\"GPRS\",\""
                                                         CONFIG_MODEM_CELLULAR_APN
                                                         "\",,,\"IPV4\"",
                                                         ok_match),
                              MODEM_CHAT_SCRIPT_CMD_RESP("AT+WPPP=0", ok_match),
                              MODEM_CHAT_SCRIPT_CMD_RESP("AT+CFUN=1", ok_match),
                              MODEM_CHAT_SCRIPT_CMD_RESP("ATD*99***1#", connect_match));

MODEM_CHAT_SCRIPT_CMDS_DEFINE(swir_hl7800_periodic_chat_script_cmds,
                              MODEM_CHAT_SCRIPT_CMD_RESP("AT+CREG?", ok_match),
                              MODEM_CHAT_SCRIPT_CMD_RESP("AT+CEREG?", ok_match));

MODEM_CHAT_SCRIPT_DEFINE(swir_hl7800_periodic_chat_script,
                         swir_hl7800_periodic_chat_script_cmds, abort_matches,
                         modem_cellular_chat_callback_handler, 4);

MODEM_CHAT_SCRIPT_DEFINE(swir_hl7800_dial_chat_script, swir_hl7800_dial_chat_script_cmds,
                         dial_abort_matches, modem_cellular_chat_callback_handler, 10);
#endif

#if DT_HAS_COMPAT_STATUS_OKAY(telit_me910g1)
MODEM_CHAT_SCRIPT_CMDS_DEFINE(telit_me910g1_init_chat_script_cmds,
                              MODEM_CHAT_SCRIPT_CMD_RESP_NONE("AT", 100),
                              MODEM_CHAT_SCRIPT_CMD_RESP_NONE("AT", 100),
                              MODEM_CHAT_SCRIPT_CMD_RESP_NONE("AT", 100),
                              MODEM_CHAT_SCRIPT_CMD_RESP_NONE("AT", 100),
                              MODEM_CHAT_SCRIPT_CMD_RESP("ATE0", ok_match),
                              MODEM_CHAT_SCRIPT_CMD_RESP("AT+ICCID", iccid_match),
                              MODEM_CHAT_SCRIPT_CMD_RESP("", ok_match),
                              MODEM_CHAT_SCRIPT_CMD_RESP("AT+CIMI", cimi_match),
                              MODEM_CHAT_SCRIPT_CMD_RESP("", ok_match),
                              /* The Telit me910g1 often has an error trying
                               * to set the PDP context. The radio must be on to set
                               * the context, and this step must be successful.
                               * It is moved to the init script to allow retries.
                               */
                              MODEM_CHAT_SCRIPT_CMD_RESP("AT+CGDCONT=1,\"IP\","
                                                         "\"" CONFIG_MODEM_CELLULAR_APN "\"",
                                                         ok_match),
                              MODEM_CHAT_SCRIPT_CMD_RESP("AT+CFUN=4", ok_match),
                              MODEM_CHAT_SCRIPT_CMD_RESP("AT+CMEE=1", ok_match),
                              MODEM_CHAT_SCRIPT_CMD_RESP("AT+CREG=1", ok_match),
                              MODEM_CHAT_SCRIPT_CMD_RESP("AT+CGREG=1", ok_match),
                              MODEM_CHAT_SCRIPT_CMD_RESP("AT+CEREG=1", ok_match),
                              MODEM_CHAT_SCRIPT_CMD_RESP("AT+CREG?", ok_match),
                              MODEM_CHAT_SCRIPT_CMD_RESP("AT+CEREG?", ok_match),
                              MODEM_CHAT_SCRIPT_CMD_RESP("AT+CGREG?", ok_match),
                              MODEM_CHAT_SCRIPT_CMD_RESP("AT+CGSN", imei_match),
                              MODEM_CHAT_SCRIPT_CMD_RESP("", ok_match),
                              MODEM_CHAT_SCRIPT_CMD_RESP("AT+CGMM", cgmm_match),
                              MODEM_CHAT_SCRIPT_CMD_RESP("", ok_match),
                              MODEM_CHAT_SCRIPT_CMD_RESP("AT+CGMI", cgmi_match),
                              MODEM_CHAT_SCRIPT_CMD_RESP("", ok_match),
                              MODEM_CHAT_SCRIPT_CMD_RESP("AT+CGMR", cgmr_match),
                              MODEM_CHAT_SCRIPT_CMD_RESP("", ok_match),
                              MODEM_CHAT_SCRIPT_CMD_RESP("AT+CFUN=1", ok_match),
                              MODEM_CHAT_SCRIPT_CMD_RESP_NONE("AT+CMUX=0,0,5,127,10,3,30,10,2",
                                                              300));

MODEM_CHAT_SCRIPT_DEFINE(telit_me910g1_init_chat_script, telit_me910g1_init_chat_script_cmds,
                         abort_matches, modem_cellular_chat_callback_handler, 10);

MODEM_CHAT_SCRIPT_CMDS_DEFINE(telit_me910g1_dial_chat_script_cmds,
                              MODEM_CHAT_SCRIPT_CMD_RESP("AT", ok_match),
                              MODEM_CHAT_SCRIPT_CMD_RESP_NONE("ATD*99***1#", 0));

MODEM_CHAT_SCRIPT_DEFINE(telit_me910g1_dial_chat_script, telit_me910g1_dial_chat_script_cmds,
                         dial_abort_matches, modem_cellular_chat_callback_handler, 10);

MODEM_CHAT_SCRIPT_CMDS_DEFINE(telit_me910g1_periodic_chat_script_cmds,
                              MODEM_CHAT_SCRIPT_CMD_RESP("AT+CREG?", ok_match),
                              MODEM_CHAT_SCRIPT_CMD_RESP("AT+CGREG?", ok_match),
                              MODEM_CHAT_SCRIPT_CMD_RESP("AT+CEREG?", ok_match));

MODEM_CHAT_SCRIPT_DEFINE(telit_me910g1_periodic_chat_script,
                         telit_me910g1_periodic_chat_script_cmds, abort_matches,
                         modem_cellular_chat_callback_handler, 4);
#endif

#if DT_HAS_COMPAT_STATUS_OKAY(nordic_nrf91_slm)
MODEM_CHAT_SCRIPT_CMDS_DEFINE(nordic_nrf91_slm_init_chat_script_cmds,
                              MODEM_CHAT_SCRIPT_CMD_RESP_MULT("AT", allow_match),
                              MODEM_CHAT_SCRIPT_CMD_RESP("AT+CMEE=1", ok_match),
                              MODEM_CHAT_SCRIPT_CMD_RESP("AT+CEREG=1", ok_match),
                              MODEM_CHAT_SCRIPT_CMD_RESP("AT+CEREG?", ok_match),
                              MODEM_CHAT_SCRIPT_CMD_RESP("AT+CGSN", imei_match),
                              MODEM_CHAT_SCRIPT_CMD_RESP("", ok_match),
                              MODEM_CHAT_SCRIPT_CMD_RESP("AT+CGMM", cgmm_match),
                              MODEM_CHAT_SCRIPT_CMD_RESP("", ok_match),
                              MODEM_CHAT_SCRIPT_CMD_RESP("AT+CGMI", cgmi_match),
                              MODEM_CHAT_SCRIPT_CMD_RESP("", ok_match),
                              MODEM_CHAT_SCRIPT_CMD_RESP("AT+CGMR", cgmr_match),
                              MODEM_CHAT_SCRIPT_CMD_RESP("", ok_match),
                              MODEM_CHAT_SCRIPT_CMD_RESP("AT#XCMUX=1", ok_match));

MODEM_CHAT_SCRIPT_DEFINE(nordic_nrf91_slm_init_chat_script, nordic_nrf91_slm_init_chat_script_cmds,
             abort_matches, modem_cellular_chat_callback_handler, 10);

MODEM_CHAT_SCRIPT_CMDS_DEFINE(nordic_nrf91_slm_dial_chat_script_cmds,
                  MODEM_CHAT_SCRIPT_CMD_RESP("AT+CFUN=4", ok_match),
                  MODEM_CHAT_SCRIPT_CMD_RESP("AT+CFUN=1", ok_match),
                  MODEM_CHAT_SCRIPT_CMD_RESP("AT#XCMUX=2", ok_match));

MODEM_CHAT_SCRIPT_DEFINE(nordic_nrf91_slm_dial_chat_script, nordic_nrf91_slm_dial_chat_script_cmds,
             dial_abort_matches, modem_cellular_chat_callback_handler, 10);

MODEM_CHAT_SCRIPT_CMDS_DEFINE(nordic_nrf91_slm_periodic_chat_script_cmds,
                  MODEM_CHAT_SCRIPT_CMD_RESP("AT+CEREG?", ok_match));

MODEM_CHAT_SCRIPT_DEFINE(nordic_nrf91_slm_periodic_chat_script,
             nordic_nrf91_slm_periodic_chat_script_cmds, abort_matches,
             modem_cellular_chat_callback_handler, 4);
#endif

#if DT_HAS_COMPAT_STATUS_OKAY(sqn_gm02s)
MODEM_CHAT_SCRIPT_CMDS_DEFINE(sqn_gm02s_init_chat_script_cmds,
                              MODEM_CHAT_SCRIPT_CMD_RESP("ATE0", ok_match),
                              MODEM_CHAT_SCRIPT_CMD_RESP("AT+CFUN=4", ok_match),
                              MODEM_CHAT_SCRIPT_CMD_RESP("AT+CMEE=1", ok_match),
                              MODEM_CHAT_SCRIPT_CMD_RESP("AT+CEREG=1", ok_match),
                              MODEM_CHAT_SCRIPT_CMD_RESP("AT+CEREG?", ok_match),
                              MODEM_CHAT_SCRIPT_CMD_RESP("AT+CGSN", imei_match),
                              MODEM_CHAT_SCRIPT_CMD_RESP("", ok_match),
                              MODEM_CHAT_SCRIPT_CMD_RESP("AT+CGMM", cgmm_match),
                              MODEM_CHAT_SCRIPT_CMD_RESP("", ok_match),
                              MODEM_CHAT_SCRIPT_CMD_RESP("AT+CGMI", cgmi_match),
                              MODEM_CHAT_SCRIPT_CMD_RESP("", ok_match),
                              MODEM_CHAT_SCRIPT_CMD_RESP("AT+CGMR", cgmr_match),
                              MODEM_CHAT_SCRIPT_CMD_RESP("", ok_match),
                              MODEM_CHAT_SCRIPT_CMD_RESP("AT+CMUX=0,0,5,127", ok_match));

MODEM_CHAT_SCRIPT_DEFINE(sqn_gm02s_init_chat_script, sqn_gm02s_init_chat_script_cmds,
                         abort_matches, modem_cellular_chat_callback_handler, 10);

MODEM_CHAT_SCRIPT_CMDS_DEFINE(sqn_gm02s_dial_chat_script_cmds,
                              MODEM_CHAT_SCRIPT_CMD_RESP_MULT("AT+CGACT=0,1", allow_match),
                              MODEM_CHAT_SCRIPT_CMD_RESP("AT+CGDCONT=1,\"IP\","
                                                         "\"" CONFIG_MODEM_CELLULAR_APN "\"",
                                                         ok_match),
                              MODEM_CHAT_SCRIPT_CMD_RESP_NONE("AT+CFUN=1", 10000),
                              MODEM_CHAT_SCRIPT_CMD_RESP("ATD*99***1#", connect_match));

MODEM_CHAT_SCRIPT_DEFINE(sqn_gm02s_dial_chat_script, sqn_gm02s_dial_chat_script_cmds,
                         dial_abort_matches, modem_cellular_chat_callback_handler, 15);

MODEM_CHAT_SCRIPT_CMDS_DEFINE(sqn_gm02s_periodic_chat_script_cmds,
                              MODEM_CHAT_SCRIPT_CMD_RESP("AT+CEREG?", ok_match));

MODEM_CHAT_SCRIPT_DEFINE(sqn_gm02s_periodic_chat_script,
                         sqn_gm02s_periodic_chat_script_cmds, abort_matches,
                         modem_cellular_chat_callback_handler, 4);
#endif

#define MODEM_CELLULAR_INST_NAME(name, inst) \
    _CONCAT_4(name, _, DT_DRV_COMPAT, inst)

#define MODEM_CELLULAR_DEFINE_USER_PIPE_DATA(inst, name, size)          \
    MODEM_PIPELINK_DT_INST_DEFINE(inst, name);                          \
    static uint8_t MODEM_CELLULAR_INST_NAME(name, inst)[size]           \

#define MODEM_CELLULAR_INIT_USER_PIPE(_inst, _name, _dlci_address)      \
    {                                                                   \
        .dlci_address = _dlci_address,                                  \
        .dlci_receive_buf = MODEM_CELLULAR_INST_NAME(_name, _inst),     \
        .dlci_receive_buf_size = sizeof(MODEM_CELLULAR_INST_NAME(_name, _inst)), \
        .pipelink = MODEM_PIPELINK_DT_INST_GET(_inst, _name),           \
    }

#define MODEM_CELLULAR_DEFINE_USER_PIPES(inst, ...)                     \
    static struct modem_cellular_user_pipe MODEM_CELLULAR_INST_NAME(user_pipes, inst)[] = { \
        __VA_ARGS__                                                     \
    }

#define MODEM_CELLULAR_GET_USER_PIPES(inst) \
    MODEM_CELLULAR_INST_NAME(user_pipes, inst)

/* Extract the first argument (pipe name) from a pair */
#define MODEM_CELLULAR_GET_PIPE_NAME_ARG(arg1, ...) arg1

/* Extract the second argument (DLCI address) from a pair */
#define MODEM_CELLULAR_GET_DLCI_ADDRESS_ARG(arg1, arg2, ...) arg2

/* Define user pipe data using instance and extracted pipe name */
#define MODEM_CELLULAR_DEFINE_USER_PIPE_DATA_HELPER(_args, inst)                        \
    MODEM_CELLULAR_DEFINE_USER_PIPE_DATA(inst,                                          \
                                         MODEM_CELLULAR_GET_PIPE_NAME_ARG _args,        \
                                         CONFIG_MODEM_CELLULAR_USER_PIPE_BUFFER_SIZES)

/* Initialize user pipe using instance, extracted pipe name, and DLCI address */
#define MODEM_CELLULAR_INIT_USER_PIPE_HELPER(_args, inst)                               \
    MODEM_CELLULAR_INIT_USER_PIPE(inst,                                                 \
                                  MODEM_CELLULAR_GET_PIPE_NAME_ARG _args,               \
                                  MODEM_CELLULAR_GET_DLCI_ADDRESS_ARG _args)

/*
 * Define and initialize user pipes dynamically
 * Takes an instance and pairs of (pipe name, DLCI address)
 */
#define MODEM_CELLULAR_DEFINE_AND_INIT_USER_PIPES(inst, ...)            \
    FOR_EACH_FIXED_ARG(MODEM_CELLULAR_DEFINE_USER_PIPE_DATA_HELPER,     \
                       (;), inst, __VA_ARGS__);                         \
    MODEM_CELLULAR_DEFINE_USER_PIPES(                                   \
        inst,                                                           \
        FOR_EACH_FIXED_ARG(MODEM_CELLULAR_INIT_USER_PIPE_HELPER,        \
                           (,), inst, __VA_ARGS__)                      \
    );

/* Helper to define modem instance */
#define MODEM_CELLULAR_DEFINE_INSTANCE(inst, power_ms, reset_ms, startup_ms, shutdown_ms, start,   \
                                       init_script,                     \
                                       dial_script,                     \
                                       periodic_script)                 \
    static const struct modem_cellular_config MODEM_CELLULAR_INST_NAME(config, inst) = { \
        .uart = DEVICE_DT_GET(DT_INST_BUS(inst)),                       \
        .power_gpio = GPIO_DT_SPEC_INST_GET_OR(inst, mdm_power_gpios, {}), \
        .reset_gpio = GPIO_DT_SPEC_INST_GET_OR(inst, mdm_reset_gpios, {}), \
        .power_pulse_duration_ms = (power_ms),                          \
        .reset_pulse_duration_ms = (reset_ms),                          \
        .startup_time_ms  = (startup_ms),                               \
        .shutdown_time_ms = (shutdown_ms),                              \
        .autostarts       = (start),                                    \
        .init_chat_script = (init_script),                              \
        .dial_chat_script = (dial_script),                              \
        .periodic_chat_script = (periodic_script),                      \
        .user_pipes = MODEM_CELLULAR_GET_USER_PIPES(inst),              \
        .user_pipes_size = ARRAY_SIZE(MODEM_CELLULAR_GET_USER_PIPES(inst)), \
    };                                                                  \
                                                                        \
    PM_DEVICE_DT_INST_DEFINE(inst, modem_cellular_pm_action);           \
                                                                        \
    DEVICE_DT_INST_DEFINE(inst, modem_cellular_init, PM_DEVICE_DT_INST_GET(inst), \
                          &MODEM_CELLULAR_INST_NAME(data, inst),        \
                          &MODEM_CELLULAR_INST_NAME(config, inst), POST_KERNEL, 99, \
                          &modem_cellular_api);

#define MODEM_CELLULAR_DEVICE_QUECTEL_BG95(inst) \
    MODEM_PPP_DEFINE(MODEM_CELLULAR_INST_NAME(ppp, inst), NULL, 98, 1500, 64); \
                                                                        \
    static struct modem_cellular_data MODEM_CELLULAR_INST_NAME(data, inst) = { \
        .chat_delimiter = "\r",                                         \
        .chat_filter = "\n",                                            \
        .ppp = &MODEM_CELLULAR_INST_NAME(ppp, inst),                    \
    };                                                                  \
                                                                        \
    MODEM_CELLULAR_DEFINE_AND_INIT_USER_PIPES(inst,                     \
                                              (user_pipe_0, 3),         \
                                              (user_pipe_1, 4))         \
                                                                        \
    MODEM_CELLULAR_DEFINE_INSTANCE(inst, 1500, 100, 10000, 5000, false, \
                                   &quectel_bg95_init_chat_script,      \
                                   &quectel_bg95_dial_chat_script,      \
                                   &quectel_bg95_periodic_chat_script)

#define MODEM_CELLULAR_DEVICE_QUECTEL_EG25_G(inst)                      \
    MODEM_PPP_DEFINE(MODEM_CELLULAR_INST_NAME(ppp, inst), NULL, 98, 1500, 64); \
                                                                        \
    static struct modem_cellular_data MODEM_CELLULAR_INST_NAME(data, inst) = { \
        .chat_delimiter = "\r",                                         \
        .chat_filter = "\n",                                            \
        .ppp = &MODEM_CELLULAR_INST_NAME(ppp, inst),                    \
    };                                                                  \
                                                                        \
    MODEM_CELLULAR_DEFINE_AND_INIT_USER_PIPES(inst,                     \
                                              (user_pipe_0, 3),         \
                                              (user_pipe_1, 4))         \
                                                                        \
    MODEM_CELLULAR_DEFINE_INSTANCE(inst, 1500, 500, 15000, 5000, false, \
                                   &quectel_eg25_g_init_chat_script,    \
                                   &quectel_eg25_g_dial_chat_script,    \
                                   &quectel_eg25_g_periodic_chat_script)

#define MODEM_CELLULAR_DEVICE_SIMCOM_SIM7080(inst)                      \
    MODEM_PPP_DEFINE(MODEM_CELLULAR_INST_NAME(ppp, inst), NULL, 98, 1500, 64); \
                                                                        \
    static struct modem_cellular_data MODEM_CELLULAR_INST_NAME(data, inst) = { \
        .chat_delimiter = "\r",                                         \
        .chat_filter = "\n",                                            \
        .ppp = &MODEM_CELLULAR_INST_NAME(ppp, inst),                    \
    };                                                                  \
                                                                        \
    MODEM_CELLULAR_DEFINE_AND_INIT_USER_PIPES(inst,                     \
                                              (user_pipe_0, 3),         \
                                              (user_pipe_1, 4))         \
                                                                        \
    MODEM_CELLULAR_DEFINE_INSTANCE(inst, 1500, 100, 10000, 5000, false, \
                                   &simcom_sim7080_init_chat_script,    \
                                   &simcom_sim7080_dial_chat_script,    \
                                   &simcom_sim7080_periodic_chat_script)

#define MODEM_CELLULAR_DEVICE_U_BLOX_SARA_R4(inst)                      \
    MODEM_PPP_DEFINE(MODEM_CELLULAR_INST_NAME(ppp, inst), NULL, 98, 1500, 64); \
                                                                        \
    static struct modem_cellular_data MODEM_CELLULAR_INST_NAME(data, inst) = { \
        .chat_delimiter = "\r",                                         \
        .chat_filter = "\n",                                            \
        .ppp = &MODEM_CELLULAR_INST_NAME(ppp, inst),                    \
    };                                                                  \
                                                                        \
    MODEM_CELLULAR_DEFINE_AND_INIT_USER_PIPES(inst,                     \
                                              (gnss_pipe, 3),           \
                                              (user_pipe_0, 4))         \
                                                                        \
    MODEM_CELLULAR_DEFINE_INSTANCE(inst, 1500, 100, 10000, 5000, false, \
                                   &u_blox_sara_r4_init_chat_script,    \
                                   &u_blox_sara_r4_dial_chat_script,    \
                                   &u_blox_sara_r4_periodic_chat_script)

#define MODEM_CELLULAR_DEVICE_U_BLOX_SARA_R5(inst)                      \
    MODEM_PPP_DEFINE(MODEM_CELLULAR_INST_NAME(ppp, inst), NULL, 98, 1500, 64); \
                                                                        \
    static struct modem_cellular_data MODEM_CELLULAR_INST_NAME(data, inst) = { \
        .chat_delimiter = "\r",                                         \
        .chat_filter = "\n",                                            \
        .ppp = &MODEM_CELLULAR_INST_NAME(ppp, inst),                    \
    };                                                                  \
                                                                        \
    MODEM_CELLULAR_DEFINE_AND_INIT_USER_PIPES(inst,                     \
                                              (gnss_pipe, 4),           \
                                              (user_pipe_0, 3))         \
                                                                        \
    MODEM_CELLULAR_DEFINE_INSTANCE(inst, 1500, 100, 1500, 13000, true,  \
                                   &u_blox_sara_r5_init_chat_script,    \
                                   &u_blox_sara_r5_dial_chat_script,    \
                                   &u_blox_sara_r5_periodic_chat_script)

#define MODEM_CELLULAR_DEVICE_SWIR_HL7800(inst)                         \
    MODEM_PPP_DEFINE(MODEM_CELLULAR_INST_NAME(ppp, inst), NULL, 98, 1500, 64); \
                                                                        \
    static struct modem_cellular_data MODEM_CELLULAR_INST_NAME(data, inst) = { \
        .chat_delimiter = "\r",                                         \
        .chat_filter = "\n",                                            \
        .ppp = &MODEM_CELLULAR_INST_NAME(ppp, inst),                    \
    };                                                                  \
                                                                        \
    MODEM_CELLULAR_DEFINE_AND_INIT_USER_PIPES(inst,                     \
                                              (user_pipe_0, 3),         \
                                              (user_pipe_1, 4))         \
                                                                        \
    MODEM_CELLULAR_DEFINE_INSTANCE(inst, 1500, 100, 10000, 5000, false, \
                                   &swir_hl7800_init_chat_script,       \
                                   &swir_hl7800_dial_chat_script,       \
                                   &swir_hl7800_periodic_chat_script)

#define MODEM_CELLULAR_DEVICE_TELIT_ME910G1(inst)                       \
    MODEM_PPP_DEFINE(MODEM_CELLULAR_INST_NAME(ppp, inst), NULL, 98, 1500, 64); \
                                                                        \
    static struct modem_cellular_data MODEM_CELLULAR_INST_NAME(data, inst) = { \
        .chat_delimiter = "\r",                                         \
        .chat_filter = "\n",                                            \
        .ppp = &MODEM_CELLULAR_INST_NAME(ppp, inst),                    \
    };                                                                  \
                                                                        \
    MODEM_CELLULAR_DEFINE_AND_INIT_USER_PIPES(inst,                     \
                                              (user_pipe_0, 3))         \
                                                                        \
    MODEM_CELLULAR_DEFINE_INSTANCE(inst, 5050, 250, 15000, 5000, false, \
                                   &telit_me910g1_init_chat_script,     \
                                   &telit_me910g1_dial_chat_script,     \
                                   &telit_me910g1_periodic_chat_script)

#define MODEM_CELLULAR_DEVICE_NORDIC_NRF91_SLM(inst)                    \
    MODEM_PPP_DEFINE(MODEM_CELLULAR_INST_NAME(ppp, inst), NULL, 98, 1500, 1500); \
                                                                        \
    static struct modem_cellular_data MODEM_CELLULAR_INST_NAME(data, inst) = { \
        .chat_delimiter = "\r\n",                                       \
        .ppp = &MODEM_CELLULAR_INST_NAME(ppp, inst),                    \
    };                                                                  \
                                                                        \
    MODEM_CELLULAR_DEFINE_AND_INIT_USER_PIPES(inst,                     \
                                              (gnss_pipe, 3))           \
                                                                        \
    MODEM_CELLULAR_DEFINE_INSTANCE(inst, 100, 100, 2000, 10000, false,  \
                                   &nordic_nrf91_slm_init_chat_script,  \
                                   &nordic_nrf91_slm_dial_chat_script,  \
                                   &nordic_nrf91_slm_periodic_chat_script)

#define MODEM_CELLULAR_DEVICE_SQN_GM02S(inst)                           \
    MODEM_PPP_DEFINE(MODEM_CELLULAR_INST_NAME(ppp, inst), NULL, 98, 1500, 64); \
                                                                        \
    static struct modem_cellular_data MODEM_CELLULAR_INST_NAME(data, inst) = { \
        .chat_delimiter = "\r",                                         \
        .chat_filter = "\n",                                            \
        .ppp = &MODEM_CELLULAR_INST_NAME(ppp, inst),                    \
    };                                                                  \
                                                                        \
    MODEM_CELLULAR_DEFINE_AND_INIT_USER_PIPES(inst,                     \
                                              (user_pipe_0, 3),         \
                                              (user_pipe_1, 4))         \
                                                                        \
    MODEM_CELLULAR_DEFINE_INSTANCE(inst, 1500, 100, 2000, 5000, true,   \
                                   &sqn_gm02s_init_chat_script,         \
                                   &sqn_gm02s_dial_chat_script,         \
                                   &sqn_gm02s_periodic_chat_script)

#define DT_DRV_COMPAT quectel_bg95
DT_INST_FOREACH_STATUS_OKAY(MODEM_CELLULAR_DEVICE_QUECTEL_BG95)
#undef DT_DRV_COMPAT

#define DT_DRV_COMPAT quectel_eg25_g
DT_INST_FOREACH_STATUS_OKAY(MODEM_CELLULAR_DEVICE_QUECTEL_EG25_G)
#undef DT_DRV_COMPAT

#define DT_DRV_COMPAT simcom_sim7080
DT_INST_FOREACH_STATUS_OKAY(MODEM_CELLULAR_DEVICE_SIMCOM_SIM7080)
#undef DT_DRV_COMPAT

#define DT_DRV_COMPAT u_blox_sara_r4
DT_INST_FOREACH_STATUS_OKAY(MODEM_CELLULAR_DEVICE_U_BLOX_SARA_R4)
#undef DT_DRV_COMPAT

#define DT_DRV_COMPAT u_blox_sara_r5
DT_INST_FOREACH_STATUS_OKAY(MODEM_CELLULAR_DEVICE_U_BLOX_SARA_R5)
#undef DT_DRV_COMPAT

#define DT_DRV_COMPAT swir_hl7800
DT_INST_FOREACH_STATUS_OKAY(MODEM_CELLULAR_DEVICE_SWIR_HL7800)
#undef DT_DRV_COMPAT

#define DT_DRV_COMPAT telit_me910g1
DT_INST_FOREACH_STATUS_OKAY(MODEM_CELLULAR_DEVICE_TELIT_ME910G1)
#undef DT_DRV_COMPAT

#define DT_DRV_COMPAT nordic_nrf91_slm
DT_INST_FOREACH_STATUS_OKAY(MODEM_CELLULAR_DEVICE_NORDIC_NRF91_SLM)
#undef DT_DRV_COMPAT

#define DT_DRV_COMPAT sqn_gm02s
DT_INST_FOREACH_STATUS_OKAY(MODEM_CELLULAR_DEVICE_SQN_GM02S)
#undef DT_DRV_COMPAT<|MERGE_RESOLUTION|>--- conflicted
+++ resolved
@@ -1863,32 +1863,6 @@
 
 #if DT_HAS_COMPAT_STATUS_OKAY(swir_hl7800)
 MODEM_CHAT_SCRIPT_CMDS_DEFINE(swir_hl7800_init_chat_script_cmds,
-<<<<<<< HEAD
-			      MODEM_CHAT_SCRIPT_CMD_RESP_NONE("AT", 100),
-			      MODEM_CHAT_SCRIPT_CMD_RESP_NONE("AT", 100),
-			      MODEM_CHAT_SCRIPT_CMD_RESP_NONE("AT", 100),
-			      MODEM_CHAT_SCRIPT_CMD_RESP_NONE("AT", 100),
-			      MODEM_CHAT_SCRIPT_CMD_RESP("ATE0", ok_match),
-			      MODEM_CHAT_SCRIPT_CMD_RESP("AT+CFUN=1", ok_match),
-			      MODEM_CHAT_SCRIPT_CMD_RESP_MULT("AT+CGACT=0", allow_match),
-			      MODEM_CHAT_SCRIPT_CMD_RESP("AT+CFUN=4", ok_match),
-			      MODEM_CHAT_SCRIPT_CMD_RESP("AT+CMEE=1", ok_match),
-			      MODEM_CHAT_SCRIPT_CMD_RESP("AT+CREG=1", ok_match),
-			      MODEM_CHAT_SCRIPT_CMD_RESP("AT+CEREG=1", ok_match),
-			      MODEM_CHAT_SCRIPT_CMD_RESP("AT+CREG?", ok_match),
-			      MODEM_CHAT_SCRIPT_CMD_RESP("AT+CEREG?", ok_match),
-			      MODEM_CHAT_SCRIPT_CMD_RESP("AT+CGSN", imei_match),
-			      MODEM_CHAT_SCRIPT_CMD_RESP("", ok_match),
-			      MODEM_CHAT_SCRIPT_CMD_RESP("AT+CGMM", cgmm_match),
-			      MODEM_CHAT_SCRIPT_CMD_RESP("", ok_match),
-			      MODEM_CHAT_SCRIPT_CMD_RESP("AT+CGMI", cgmi_match),
-			      MODEM_CHAT_SCRIPT_CMD_RESP("", ok_match),
-			      MODEM_CHAT_SCRIPT_CMD_RESP("AT+CGMR", cgmr_match),
-			      MODEM_CHAT_SCRIPT_CMD_RESP("", ok_match),
-			      MODEM_CHAT_SCRIPT_CMD_RESP("AT+CIMI", cimi_match),
-			      MODEM_CHAT_SCRIPT_CMD_RESP("", ok_match),
-			      MODEM_CHAT_SCRIPT_CMD_RESP("AT+CMUX=0,0,5,127", ok_match));
-=======
                             MODEM_CHAT_SCRIPT_CMD_RESP_NONE("AT", 100),
                             MODEM_CHAT_SCRIPT_CMD_RESP_NONE("AT", 100),
                             MODEM_CHAT_SCRIPT_CMD_RESP_NONE("AT", 100),
@@ -1912,8 +1886,7 @@
                             MODEM_CHAT_SCRIPT_CMD_RESP("", ok_match),
                             MODEM_CHAT_SCRIPT_CMD_RESP("AT+CIMI", cimi_match),
                             MODEM_CHAT_SCRIPT_CMD_RESP("", ok_match),
-                            MODEM_CHAT_SCRIPT_CMD_RESP_NONE("AT+CMUX=0,0,5,127", 0));
->>>>>>> 8f90a81d
+                            MODEM_CHAT_SCRIPT_CMD_RESP("AT+CMUX=0,0,5,127", ok_match));
 
 MODEM_CHAT_SCRIPT_DEFINE(swir_hl7800_init_chat_script, swir_hl7800_init_chat_script_cmds,
                          abort_matches, modem_cellular_chat_callback_handler, 10);
