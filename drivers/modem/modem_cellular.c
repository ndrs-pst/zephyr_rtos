/*
 * Copyright (c) 2023 Bjarki Arge Andreasen
 *
 * SPDX-License-Identifier: Apache-2.0
 */

#include <zephyr/kernel.h>
#include <zephyr/device.h>
#include <zephyr/drivers/gpio.h>
#include <zephyr/drivers/cellular.h>
#include <zephyr/drivers/uart.h>
#include <zephyr/modem/chat.h>
#include <zephyr/modem/cmux.h>
#include <zephyr/modem/pipe.h>
#include <zephyr/modem/pipelink.h>
#include <zephyr/modem/ppp.h>
#include <zephyr/modem/backend/uart.h>
#include <zephyr/net/ppp.h>
#include <zephyr/pm/device.h>
#include <zephyr/sys/atomic.h>

#include <zephyr/logging/log.h>
LOG_MODULE_REGISTER(modem_cellular, CONFIG_MODEM_LOG_LEVEL);

#include <string.h>
#include <stdlib.h>

#define MODEM_CELLULAR_PERIODIC_SCRIPT_TIMEOUT \
    K_MSEC(CONFIG_MODEM_CELLULAR_PERIODIC_SCRIPT_MS)

#define MODEM_CELLULAR_DATA_IMEI_LEN         (16)
#define MODEM_CELLULAR_DATA_MODEL_ID_LEN     (65)
#define MODEM_CELLULAR_DATA_IMSI_LEN         (23)
#define MODEM_CELLULAR_DATA_ICCID_LEN        (22)
#define MODEM_CELLULAR_DATA_MANUFACTURER_LEN (65)
#define MODEM_CELLULAR_DATA_FW_VERSION_LEN   (65)
#define MODEM_CELLULAR_DATA_APN_LEN          (32)

#define MODEM_CELLULAR_RESERVED_DLCIS        (2)
#define MODEM_CELLULAR_MAX_APN_CMDS          (2)
#define MODEM_CELLULAR_APN_BUF_SIZE          (64)

/* Magic constants */
#define CSQ_RSSI_UNKNOWN                     (99)
#define CESQ_RSRP_UNKNOWN                    (255)
#define CESQ_RSRQ_UNKNOWN                    (255)

/* Magic numbers to units conversions */
#define CSQ_RSSI_TO_DB(v)  (-113 + (2 * (rssi)))
#define CESQ_RSRP_TO_DB(v) (-140 + (v))
#define CESQ_RSRQ_TO_DB(v) (-20 + ((v) / 2))

#ifdef CONFIG_MODEM_CELLULAR_APN
BUILD_ASSERT((sizeof(CONFIG_MODEM_CELLULAR_APN) - 1) < MODEM_CELLULAR_DATA_APN_LEN,
             "CONFIG_MODEM_CELLULAR_APN too long for data->apn");
#endif

enum modem_cellular_state {
<<<<<<< HEAD
    MODEM_CELLULAR_STATE_IDLE = 0,
    MODEM_CELLULAR_STATE_RESET_PULSE,
    MODEM_CELLULAR_STATE_POWER_ON_PULSE,
    MODEM_CELLULAR_STATE_AWAIT_POWER_ON,
    MODEM_CELLULAR_STATE_SET_BAUDRATE,
    MODEM_CELLULAR_STATE_RUN_INIT_SCRIPT,
    MODEM_CELLULAR_STATE_CONNECT_CMUX,
    MODEM_CELLULAR_STATE_OPEN_DLCI1,
    MODEM_CELLULAR_STATE_OPEN_DLCI2,
    MODEM_CELLULAR_STATE_WAIT_FOR_APN,
    MODEM_CELLULAR_STATE_RUN_APN_SCRIPT,
    MODEM_CELLULAR_STATE_RUN_DIAL_SCRIPT,
    MODEM_CELLULAR_STATE_AWAIT_REGISTERED,
    MODEM_CELLULAR_STATE_CARRIER_ON,
    MODEM_CELLULAR_STATE_DORMANT,
    MODEM_CELLULAR_STATE_INIT_POWER_OFF,
    MODEM_CELLULAR_STATE_RUN_SHUTDOWN_SCRIPT,
    MODEM_CELLULAR_STATE_POWER_OFF_PULSE,
    MODEM_CELLULAR_STATE_AWAIT_POWER_OFF
=======
	MODEM_CELLULAR_STATE_IDLE = 0,
	MODEM_CELLULAR_STATE_RESET_PULSE,
	MODEM_CELLULAR_STATE_AWAIT_RESET,
	MODEM_CELLULAR_STATE_POWER_ON_PULSE,
	MODEM_CELLULAR_STATE_AWAIT_POWER_ON,
	MODEM_CELLULAR_STATE_SET_BAUDRATE,
	MODEM_CELLULAR_STATE_RUN_INIT_SCRIPT,
	MODEM_CELLULAR_STATE_CONNECT_CMUX,
	MODEM_CELLULAR_STATE_OPEN_DLCI1,
	MODEM_CELLULAR_STATE_OPEN_DLCI2,
	MODEM_CELLULAR_STATE_WAIT_FOR_APN,
	MODEM_CELLULAR_STATE_RUN_APN_SCRIPT,
	MODEM_CELLULAR_STATE_RUN_DIAL_SCRIPT,
	MODEM_CELLULAR_STATE_AWAIT_REGISTERED,
	MODEM_CELLULAR_STATE_CARRIER_ON,
	MODEM_CELLULAR_STATE_DORMANT,
	MODEM_CELLULAR_STATE_INIT_POWER_OFF,
	MODEM_CELLULAR_STATE_RUN_SHUTDOWN_SCRIPT,
	MODEM_CELLULAR_STATE_POWER_OFF_PULSE,
	MODEM_CELLULAR_STATE_AWAIT_POWER_OFF,
>>>>>>> 4ef1163e
};

enum modem_cellular_event {
    MODEM_CELLULAR_EVENT_RESUME = 0,
    MODEM_CELLULAR_EVENT_SUSPEND,
    MODEM_CELLULAR_EVENT_SCRIPT_SUCCESS,
    MODEM_CELLULAR_EVENT_SCRIPT_FAILED,
    MODEM_CELLULAR_EVENT_CMUX_CONNECTED,
    MODEM_CELLULAR_EVENT_DLCI1_OPENED,
    MODEM_CELLULAR_EVENT_DLCI2_OPENED,
    MODEM_CELLULAR_EVENT_TIMEOUT,
    MODEM_CELLULAR_EVENT_REGISTERED,
    MODEM_CELLULAR_EVENT_DEREGISTERED,
    MODEM_CELLULAR_EVENT_BUS_OPENED,
    MODEM_CELLULAR_EVENT_BUS_CLOSED,
    MODEM_CELLULAR_EVENT_PPP_DEAD,
    MODEM_CELLULAR_EVENT_MODEM_READY,
    MODEM_CELLULAR_EVENT_APN_SET,
};

struct modem_cellular_event_cb {
    cellular_event_mask_t mask;
    cellular_event_cb_t fn;
    void* user_data;
};

struct modem_cellular_data {
<<<<<<< HEAD
    /* UART backend */
    struct modem_pipe* uart_pipe;
    struct modem_backend_uart uart_backend;
    uint8_t uart_backend_receive_buf[CONFIG_MODEM_CELLULAR_UART_BUFFER_SIZES];
    uint8_t uart_backend_transmit_buf[CONFIG_MODEM_CELLULAR_UART_BUFFER_SIZES];

    /* CMUX */
    struct modem_cmux cmux;
    uint8_t cmux_receive_buf[CONFIG_MODEM_CMUX_WORK_BUFFER_SIZE];
    uint8_t cmux_transmit_buf[CONFIG_MODEM_CMUX_WORK_BUFFER_SIZE];

    struct modem_cmux_dlci dlci1;
    struct modem_cmux_dlci dlci2;
    struct modem_pipe* dlci1_pipe;
    struct modem_pipe* dlci2_pipe;
    /* Points to dlci2_pipe or NULL. Used for shutdown script if not NULL */
    struct modem_pipe* cmd_pipe;
    uint8_t dlci1_receive_buf[CONFIG_MODEM_CMUX_WORK_BUFFER_SIZE];
    /* DLCI 2 is only used for chat scripts. */
    uint8_t dlci2_receive_buf[CONFIG_MODEM_CMUX_WORK_BUFFER_SIZE];

    /* Modem chat */
    struct modem_chat chat;
    uint8_t chat_receive_buf[CONFIG_MODEM_CELLULAR_CHAT_BUFFER_SIZE];
    uint8_t* chat_delimiter;
    uint8_t* chat_filter;
    uint8_t* chat_argv[32];

    /* Status */
    enum cellular_registration_status registration_status_gsm;
    enum cellular_registration_status registration_status_gprs;
    enum cellular_registration_status registration_status_lte;
    uint8_t rssi;
    uint8_t rsrp;
    uint8_t rsrq;
    uint8_t imei[MODEM_CELLULAR_DATA_IMEI_LEN];
    uint8_t model_id[MODEM_CELLULAR_DATA_MODEL_ID_LEN];
    uint8_t imsi[MODEM_CELLULAR_DATA_IMSI_LEN];
    uint8_t iccid[MODEM_CELLULAR_DATA_ICCID_LEN];
    uint8_t manufacturer[MODEM_CELLULAR_DATA_MANUFACTURER_LEN];
    uint8_t fw_version[MODEM_CELLULAR_DATA_FW_VERSION_LEN];
    uint8_t apn[MODEM_CELLULAR_DATA_APN_LEN];

    struct modem_chat_script_chat apn_chats[MODEM_CELLULAR_MAX_APN_CMDS];
    struct modem_chat_script apn_script;
    char apn_buf[MODEM_CELLULAR_MAX_APN_CMDS][MODEM_CELLULAR_APN_BUF_SIZE];

    /* PPP */
    struct modem_ppp* ppp;
    struct net_mgmt_event_callback net_mgmt_event_callback;

    enum modem_cellular_state state;
    const struct device*      dev;
    struct k_work_delayable   timeout_work;

    /* Power management */
    struct k_sem suspended_sem;

    /* Event dispatcher */
    struct k_work   event_dispatch_work;
    uint8_t         event_buf[8];
    struct ring_buf event_rb;
    struct k_mutex  event_rb_lock;

    struct k_mutex api_lock;
    struct modem_cellular_event_cb cb;
=======
	/* UART backend */
	struct modem_pipe *uart_pipe;
	struct modem_backend_uart uart_backend;
	uint8_t uart_backend_receive_buf[CONFIG_MODEM_CELLULAR_UART_BUFFER_SIZES];
	uint8_t uart_backend_transmit_buf[CONFIG_MODEM_CELLULAR_UART_BUFFER_SIZES];
	uint32_t original_baudrate;

	/* CMUX */
	struct modem_cmux cmux;
	uint8_t cmux_receive_buf[CONFIG_MODEM_CMUX_WORK_BUFFER_SIZE];
	uint8_t cmux_transmit_buf[CONFIG_MODEM_CMUX_WORK_BUFFER_SIZE];

	struct modem_cmux_dlci dlci1;
	struct modem_cmux_dlci dlci2;
	struct modem_pipe *dlci1_pipe;
	struct modem_pipe *dlci2_pipe;
	/* Points to dlci2_pipe or NULL. Used for shutdown script if not NULL */
	struct modem_pipe *cmd_pipe;
	uint8_t dlci1_receive_buf[CONFIG_MODEM_CMUX_WORK_BUFFER_SIZE];
	/* DLCI 2 is only used for chat scripts. */
	uint8_t dlci2_receive_buf[CONFIG_MODEM_CMUX_WORK_BUFFER_SIZE];

	/* Modem chat */
	struct modem_chat chat;
	uint8_t chat_receive_buf[CONFIG_MODEM_CELLULAR_CHAT_BUFFER_SIZE];
	uint8_t *chat_delimiter;
	uint8_t *chat_filter;
	uint8_t *chat_argv[32];

	/* Status */
	enum cellular_registration_status registration_status_gsm;
	enum cellular_registration_status registration_status_gprs;
	enum cellular_registration_status registration_status_lte;
	uint8_t rssi;
	uint8_t rsrp;
	uint8_t rsrq;
	uint8_t imei[MODEM_CELLULAR_DATA_IMEI_LEN];
	uint8_t model_id[MODEM_CELLULAR_DATA_MODEL_ID_LEN];
	uint8_t imsi[MODEM_CELLULAR_DATA_IMSI_LEN];
	uint8_t iccid[MODEM_CELLULAR_DATA_ICCID_LEN];
	uint8_t manufacturer[MODEM_CELLULAR_DATA_MANUFACTURER_LEN];
	uint8_t fw_version[MODEM_CELLULAR_DATA_FW_VERSION_LEN];
	uint8_t apn[MODEM_CELLULAR_DATA_APN_LEN];

	struct modem_chat_script_chat apn_chats[MODEM_CELLULAR_MAX_APN_CMDS];
	struct modem_chat_script apn_script;
	char apn_buf[MODEM_CELLULAR_MAX_APN_CMDS][MODEM_CELLULAR_APN_BUF_SIZE];

	/* PPP */
	struct modem_ppp *ppp;
	struct net_mgmt_event_callback net_mgmt_event_callback;

	enum modem_cellular_state state;
	const struct device *dev;
	struct k_work_delayable timeout_work;

	/* Power management */
	struct k_sem suspended_sem;

	/* Event dispatcher */
	struct k_work event_dispatch_work;
	uint8_t event_buf[8];
	struct ring_buf event_rb;
	struct k_mutex event_rb_lock;

	struct k_mutex api_lock;
	struct modem_cellular_event_cb cb;
>>>>>>> 4ef1163e
};

struct modem_cellular_user_pipe {
    struct modem_cmux_dlci dlci;
    uint8_t dlci_address;
    uint8_t *dlci_receive_buf;
    uint16_t dlci_receive_buf_size;
    struct modem_pipe *pipe;
    struct modem_pipelink *pipelink;
};

struct modem_cellular_config {
    const struct device* uart;
    struct gpio_dt_spec power_gpio;
    struct gpio_dt_spec reset_gpio;
    struct gpio_dt_spec wake_gpio;
    uint16_t power_pulse_duration_ms;
    uint16_t reset_pulse_duration_ms;
    uint16_t startup_time_ms;
    uint16_t shutdown_time_ms;
    bool autostarts;
    const struct modem_chat_script* init_chat_script;
    const struct modem_chat_script* dial_chat_script;
    const struct modem_chat_script* periodic_chat_script;
    const struct modem_chat_script* shutdown_chat_script;
    const struct modem_chat_script* set_baudrate_chat_script;
    struct modem_cellular_user_pipe* user_pipes;
    uint8_t user_pipes_size;
};

<<<<<<< HEAD
static char const* modem_cellular_state_str(enum modem_cellular_state state) {
    switch (state) {
        case MODEM_CELLULAR_STATE_IDLE :
            return "idle";

        case MODEM_CELLULAR_STATE_RESET_PULSE :
            return "reset pulse";

        case MODEM_CELLULAR_STATE_POWER_ON_PULSE :
            return "power pulse";

        case MODEM_CELLULAR_STATE_AWAIT_POWER_ON :
            return "await power on";

        case MODEM_CELLULAR_STATE_SET_BAUDRATE :
            return "set baudrate";

        case MODEM_CELLULAR_STATE_RUN_INIT_SCRIPT :
            return "run init script";

        case MODEM_CELLULAR_STATE_CONNECT_CMUX :
            return "connect cmux";

        case MODEM_CELLULAR_STATE_OPEN_DLCI1 :
            return "open dlci1";

        case MODEM_CELLULAR_STATE_OPEN_DLCI2 :
            return "open dlci2";

        case MODEM_CELLULAR_STATE_WAIT_FOR_APN :
            return "wait for apn";

        case MODEM_CELLULAR_STATE_AWAIT_REGISTERED :
            return "await registered";

        case MODEM_CELLULAR_STATE_RUN_APN_SCRIPT :
            return "run apn script";

        case MODEM_CELLULAR_STATE_RUN_DIAL_SCRIPT :
            return "run dial script";

        case MODEM_CELLULAR_STATE_CARRIER_ON :
            return "carrier on";

        case MODEM_CELLULAR_STATE_DORMANT:
            return "dormant";

        case MODEM_CELLULAR_STATE_INIT_POWER_OFF :
            return "init power off";

        case MODEM_CELLULAR_STATE_RUN_SHUTDOWN_SCRIPT :
            return "run shutdown script";

        case MODEM_CELLULAR_STATE_POWER_OFF_PULSE :
            return "power off pulse";

        case MODEM_CELLULAR_STATE_AWAIT_POWER_OFF :
            return "await power off";
    }

    return "";
}

static char const* modem_cellular_event_str(enum modem_cellular_event event) {
    switch (event) {
        case MODEM_CELLULAR_EVENT_RESUME :
            return "resume";

        case MODEM_CELLULAR_EVENT_SUSPEND :
            return "suspend";

        case MODEM_CELLULAR_EVENT_SCRIPT_SUCCESS :
            return "script success";

        case MODEM_CELLULAR_EVENT_SCRIPT_FAILED :
            return "script failed";

        case MODEM_CELLULAR_EVENT_CMUX_CONNECTED :
            return "cmux connected";

        case MODEM_CELLULAR_EVENT_DLCI1_OPENED :
            return "dlci1 opened";

        case MODEM_CELLULAR_EVENT_DLCI2_OPENED :
            return "dlci2 opened";

        case MODEM_CELLULAR_EVENT_TIMEOUT :
            return "timeout";

        case MODEM_CELLULAR_EVENT_REGISTERED :
            return "registered";

        case MODEM_CELLULAR_EVENT_DEREGISTERED :
            return "deregistered";

        case MODEM_CELLULAR_EVENT_BUS_OPENED :
            return "bus opened";

        case MODEM_CELLULAR_EVENT_BUS_CLOSED :
            return "bus closed";

        case MODEM_CELLULAR_EVENT_PPP_DEAD :
            return "ppp dead";

        case MODEM_CELLULAR_EVENT_MODEM_READY :
            return "modem ready";

        case MODEM_CELLULAR_EVENT_APN_SET:
            return "apn set";
    }

    return "";
=======
static const char *modem_cellular_state_str(enum modem_cellular_state state)
{
	switch (state) {
	case MODEM_CELLULAR_STATE_IDLE:
		return "idle";
	case MODEM_CELLULAR_STATE_RESET_PULSE:
		return "reset pulse";
	case MODEM_CELLULAR_STATE_AWAIT_RESET:
		return "await reset";
	case MODEM_CELLULAR_STATE_POWER_ON_PULSE:
		return "power pulse";
	case MODEM_CELLULAR_STATE_AWAIT_POWER_ON:
		return "await power on";
	case MODEM_CELLULAR_STATE_SET_BAUDRATE:
		return "set baudrate";
	case MODEM_CELLULAR_STATE_RUN_INIT_SCRIPT:
		return "run init script";
	case MODEM_CELLULAR_STATE_CONNECT_CMUX:
		return "connect cmux";
	case MODEM_CELLULAR_STATE_OPEN_DLCI1:
		return "open dlci1";
	case MODEM_CELLULAR_STATE_OPEN_DLCI2:
		return "open dlci2";
	case MODEM_CELLULAR_STATE_WAIT_FOR_APN:
		return "wait for apn";
	case MODEM_CELLULAR_STATE_AWAIT_REGISTERED:
		return "await registered";
	case MODEM_CELLULAR_STATE_RUN_APN_SCRIPT:
		return "run apn script";
	case MODEM_CELLULAR_STATE_RUN_DIAL_SCRIPT:
		return "run dial script";
	case MODEM_CELLULAR_STATE_CARRIER_ON:
		return "carrier on";
	case MODEM_CELLULAR_STATE_DORMANT:
		return "dormant";
	case MODEM_CELLULAR_STATE_INIT_POWER_OFF:
		return "init power off";
	case MODEM_CELLULAR_STATE_RUN_SHUTDOWN_SCRIPT:
		return "run shutdown script";
	case MODEM_CELLULAR_STATE_POWER_OFF_PULSE:
		return "power off pulse";
	case MODEM_CELLULAR_STATE_AWAIT_POWER_OFF:
		return "await power off";
	}

	return "";
}

static const char *modem_cellular_event_str(enum modem_cellular_event event)
{
	switch (event) {
	case MODEM_CELLULAR_EVENT_RESUME:
		return "resume";
	case MODEM_CELLULAR_EVENT_SUSPEND:
		return "suspend";
	case MODEM_CELLULAR_EVENT_SCRIPT_SUCCESS:
		return "script success";
	case MODEM_CELLULAR_EVENT_SCRIPT_FAILED:
		return "script failed";
	case MODEM_CELLULAR_EVENT_CMUX_CONNECTED:
		return "cmux connected";
	case MODEM_CELLULAR_EVENT_DLCI1_OPENED:
		return "dlci1 opened";
	case MODEM_CELLULAR_EVENT_DLCI2_OPENED:
		return "dlci2 opened";
	case MODEM_CELLULAR_EVENT_TIMEOUT:
		return "timeout";
	case MODEM_CELLULAR_EVENT_REGISTERED:
		return "registered";
	case MODEM_CELLULAR_EVENT_DEREGISTERED:
		return "deregistered";
	case MODEM_CELLULAR_EVENT_BUS_OPENED:
		return "bus opened";
	case MODEM_CELLULAR_EVENT_BUS_CLOSED:
		return "bus closed";
	case MODEM_CELLULAR_EVENT_PPP_DEAD:
		return "ppp dead";
	case MODEM_CELLULAR_EVENT_MODEM_READY:
		return "modem ready";
	case MODEM_CELLULAR_EVENT_APN_SET:
		return "apn set";
	}

	return "";
}

static bool modem_cellular_apn_change_allowed(enum modem_cellular_state st)
{
	switch (st) {
	case MODEM_CELLULAR_STATE_IDLE:
	case MODEM_CELLULAR_STATE_RESET_PULSE:
	case MODEM_CELLULAR_STATE_AWAIT_RESET:
	case MODEM_CELLULAR_STATE_POWER_ON_PULSE:
	case MODEM_CELLULAR_STATE_AWAIT_POWER_ON:
	case MODEM_CELLULAR_STATE_SET_BAUDRATE:
	case MODEM_CELLULAR_STATE_RUN_INIT_SCRIPT:
	case MODEM_CELLULAR_STATE_CONNECT_CMUX:
	case MODEM_CELLULAR_STATE_OPEN_DLCI1:
	case MODEM_CELLULAR_STATE_OPEN_DLCI2:
	case MODEM_CELLULAR_STATE_WAIT_FOR_APN:
		return true;
	default:
		return false;
	}
}

static void modem_cellular_emit_event(struct modem_cellular_data *data,
				      enum cellular_event evt, const void *payload)
{
	if ((data->cb.fn != NULL) && (data->cb.mask & evt)) {
		data->cb.fn(data->dev, evt, payload, data->cb.user_data);
	}
}

static void modem_cellular_emit_modem_info(struct modem_cellular_data *data,
					   enum cellular_modem_info_type field)
{
	struct cellular_evt_modem_info evt = {
		.field = field,
	};

	modem_cellular_emit_event(data, CELLULAR_EVENT_MODEM_INFO_CHANGED, &evt);
}

static void modem_cellular_emit_reg_state(struct modem_cellular_data *data,
					   enum cellular_registration_status status)
{
	struct cellular_evt_registration_status evt = {
		.status = status,
	};

	modem_cellular_emit_event(data, CELLULAR_EVENT_REGISTRATION_STATUS_CHANGED, &evt);
}

static bool modem_cellular_gpio_is_enabled(const struct gpio_dt_spec *gpio)
{
	return gpio->port != NULL;
}

static bool modem_cellular_has_apn(const struct modem_cellular_data *data)
{
	return data->apn[0] != '\0';
}

static void modem_cellular_notify_user_pipes_connected(struct modem_cellular_data *data)
{
	const struct modem_cellular_config *config =
		(const struct modem_cellular_config *)data->dev->config;
	struct modem_cellular_user_pipe *user_pipe;
	struct modem_pipelink *pipelink;

	for (uint8_t i = 0; i < config->user_pipes_size; i++) {
		user_pipe = &config->user_pipes[i];
		pipelink = user_pipe->pipelink;
		modem_pipelink_notify_connected(pipelink);
	}
}

static void modem_cellular_notify_user_pipes_disconnected(struct modem_cellular_data *data)
{
	const struct modem_cellular_config *config =
		(const struct modem_cellular_config *)data->dev->config;
	struct modem_cellular_user_pipe *user_pipe;
	struct modem_pipelink *pipelink;

	for (uint8_t i = 0; i < config->user_pipes_size; i++) {
		user_pipe = &config->user_pipes[i];
		pipelink = user_pipe->pipelink;
		modem_pipelink_notify_disconnected(pipelink);
	}
>>>>>>> 4ef1163e
}

static bool modem_cellular_apn_change_allowed(enum modem_cellular_state st) {
    switch (st) {
        case MODEM_CELLULAR_STATE_IDLE :
        case MODEM_CELLULAR_STATE_RESET_PULSE :
        case MODEM_CELLULAR_STATE_POWER_ON_PULSE :
        case MODEM_CELLULAR_STATE_AWAIT_POWER_ON :
        case MODEM_CELLULAR_STATE_SET_BAUDRATE :
        case MODEM_CELLULAR_STATE_RUN_INIT_SCRIPT :
        case MODEM_CELLULAR_STATE_CONNECT_CMUX :
        case MODEM_CELLULAR_STATE_OPEN_DLCI1 :
        case MODEM_CELLULAR_STATE_OPEN_DLCI2 :
        case MODEM_CELLULAR_STATE_WAIT_FOR_APN :
            return true;

        default :
            return false;
    }
}

static void modem_cellular_emit_event(struct modem_cellular_data* data,
                                      enum cellular_event evt, const void* payload) {
    if ((data->cb.fn != NULL) && (data->cb.mask & evt)) {
        data->cb.fn(data->dev, evt, payload, data->cb.user_data);
    }
}

static void modem_cellular_emit_modem_info(struct modem_cellular_data* data,
                                           enum cellular_modem_info_type field) {
    struct cellular_evt_modem_info evt = {
        .field = field,
    };

    modem_cellular_emit_event(data, CELLULAR_EVENT_MODEM_INFO_CHANGED, &evt);
}

static void modem_cellular_emit_reg_state(struct modem_cellular_data* data,
                                          enum cellular_registration_status status) {
    struct cellular_evt_registration_status evt = {
        .status = status,
    };

    modem_cellular_emit_event(data, CELLULAR_EVENT_REGISTRATION_STATUS_CHANGED, &evt);
}

static bool modem_cellular_gpio_is_enabled(struct gpio_dt_spec const* gpio) {
    return (gpio->port != NULL);
}

static bool modem_cellular_has_apn(const struct modem_cellular_data* data) {
    return data->apn[0] != '\0';
}

static void modem_cellular_notify_user_pipes_connected(struct modem_cellular_data* data) {
    struct modem_cellular_config const* config = data->dev->config;
    struct modem_cellular_user_pipe* user_pipe;
    struct modem_pipelink* pipelink;

    for (uint8_t i = 0; i < config->user_pipes_size; i++) {
        user_pipe = &config->user_pipes[i];
        pipelink = user_pipe->pipelink;
        modem_pipelink_notify_connected(pipelink);
    }
}

static void modem_cellular_notify_user_pipes_disconnected(struct modem_cellular_data* data) {
    struct modem_cellular_config const* config = data->dev->config;
    struct modem_cellular_user_pipe* user_pipe;
    struct modem_pipelink* pipelink;

    for (uint8_t i = 0; i < config->user_pipes_size; i++) {
        user_pipe = &config->user_pipes[i];
        pipelink = user_pipe->pipelink;
        modem_pipelink_notify_disconnected(pipelink);
    }
}

static void modem_cellular_enter_state(struct modem_cellular_data* data,
                                       enum modem_cellular_state state);

static void modem_cellular_delegate_event(struct modem_cellular_data* data,
                                          enum modem_cellular_event evt);

static void modem_cellular_event_handler(struct modem_cellular_data* data,
                                         enum modem_cellular_event evt);

static void modem_cellular_bus_pipe_handler(struct modem_pipe const* pipe,
                                            enum modem_pipe_event event,
                                            void* user_data) {
    struct modem_cellular_data* data = user_data;

    switch (event) {
        case MODEM_PIPE_EVENT_OPENED :
            modem_cellular_delegate_event(data, MODEM_CELLULAR_EVENT_BUS_OPENED);
            break;

        case MODEM_PIPE_EVENT_CLOSED :
            modem_cellular_delegate_event(data, MODEM_CELLULAR_EVENT_BUS_CLOSED);
            break;

        default :
            break;
    }
}

static void modem_cellular_dlci1_pipe_handler(struct modem_pipe const* pipe,
                                              enum modem_pipe_event event,
                                              void* user_data) {
    struct modem_cellular_data* data = user_data;

    switch (event) {
        case MODEM_PIPE_EVENT_OPENED :
            modem_cellular_delegate_event(data, MODEM_CELLULAR_EVENT_DLCI1_OPENED);
            break;

        default :
            break;
    }
}

static void modem_cellular_dlci2_pipe_handler(struct modem_pipe const* pipe,
                                              enum modem_pipe_event event,
                                              void* user_data) {
    struct modem_cellular_data* data = user_data;

    switch (event) {
        case MODEM_PIPE_EVENT_OPENED :
            modem_cellular_delegate_event(data, MODEM_CELLULAR_EVENT_DLCI2_OPENED);
            break;

        default :
            break;
    }
}

static void modem_cellular_chat_callback_handler(struct modem_chat* chat,
                                                 enum modem_chat_script_result result,
                                                 void* user_data) {
    struct modem_cellular_data* data = user_data;

    if (result == MODEM_CHAT_SCRIPT_RESULT_SUCCESS) {
        modem_cellular_delegate_event(data, MODEM_CELLULAR_EVENT_SCRIPT_SUCCESS);
    }
    else {
        modem_cellular_delegate_event(data, MODEM_CELLULAR_EVENT_SCRIPT_FAILED);
    }
}

static void modem_cellular_chat_on_modem_ready(struct modem_chat* chat, char** argv, uint16_t argc,
                                               void* user_data) {
    struct modem_cellular_data* data = user_data;

    modem_cellular_delegate_event(data, MODEM_CELLULAR_EVENT_MODEM_READY);
}

static void modem_cellular_chat_on_imei(struct modem_chat* chat, char** argv, uint16_t argc,
                                        void* user_data) {
    struct modem_cellular_data* data = user_data;

    if (argc != 2) {
        return;
    }

    strncpy(data->imei, argv[1], sizeof(data->imei) - 1);
    modem_cellular_emit_modem_info(data, CELLULAR_MODEM_INFO_IMEI);
}

static void modem_cellular_chat_on_cgmm(struct modem_chat* chat, char** argv, uint16_t argc,
                                        void* user_data) {
    struct modem_cellular_data* data = user_data;

    if (argc != 2) {
        return;
    }

    strncpy(data->model_id, argv[1], sizeof(data->model_id) - 1);
    modem_cellular_emit_modem_info(data, CELLULAR_MODEM_INFO_MODEL_ID);
}

static void modem_cellular_chat_on_cgmi(struct modem_chat* chat, char** argv, uint16_t argc,
                                        void* user_data) {
    struct modem_cellular_data* data = user_data;

    if (argc != 2) {
        return;
    }

    strncpy(data->manufacturer, argv[1], sizeof(data->manufacturer) - 1);
    modem_cellular_emit_modem_info(data, CELLULAR_MODEM_INFO_MANUFACTURER);
}

static void modem_cellular_chat_on_cgmr(struct modem_chat* chat, char** argv, uint16_t argc,
                                        void* user_data) {
    struct modem_cellular_data* data = user_data;

    if (argc != 2) {
        return;
    }

    strncpy(data->fw_version, argv[1], sizeof(data->fw_version) - 1);
    modem_cellular_emit_modem_info(data, CELLULAR_MODEM_INFO_FW_VERSION);
}

static void modem_cellular_chat_on_csq(struct modem_chat* chat, char** argv, uint16_t argc,
                                       void* user_data) {
    struct modem_cellular_data* data = user_data;

    if (argc != 3) {
        return;
    }

    data->rssi = (uint8_t)atoi(argv[1]);
}

static void modem_cellular_chat_on_cesq(struct modem_chat* chat, char** argv, uint16_t argc,
                                        void* user_data) {
    struct modem_cellular_data* data = user_data;

    if (argc != 7) {
        return;
    }

    data->rsrq = (uint8_t)atoi(argv[5]);
    data->rsrp = (uint8_t)atoi(argv[6]);
}

static void modem_cellular_chat_on_iccid(struct modem_chat* chat, char** argv, uint16_t argc,
                                         void* user_data) {
    struct modem_cellular_data* data = user_data;

    if (argc != 2) {
        return;
    }

    strncpy(data->iccid, argv[1], sizeof(data->iccid) - 1);
    modem_cellular_emit_modem_info(data, CELLULAR_MODEM_INFO_SIM_ICCID);
}

static void modem_cellular_chat_on_imsi(struct modem_chat* chat, char** argv, uint16_t argc,
                                        void* user_data) {
    struct modem_cellular_data* data = user_data;

    if (argc != 2) {
        return;
    }

    strncpy(data->imsi, argv[1], sizeof(data->imsi) - 1);
    modem_cellular_emit_modem_info(data, CELLULAR_MODEM_INFO_SIM_IMSI);
}

static bool modem_cellular_is_registered(struct modem_cellular_data* data) {
    return ((data->registration_status_gsm  == CELLULAR_REGISTRATION_REGISTERED_HOME)    ||
            (data->registration_status_gsm  == CELLULAR_REGISTRATION_REGISTERED_ROAMING) ||
            (data->registration_status_gprs == CELLULAR_REGISTRATION_REGISTERED_HOME)    ||
            (data->registration_status_gprs == CELLULAR_REGISTRATION_REGISTERED_ROAMING) ||
            (data->registration_status_lte  == CELLULAR_REGISTRATION_REGISTERED_HOME)    ||
            (data->registration_status_lte  == CELLULAR_REGISTRATION_REGISTERED_ROAMING));
}

static void modem_cellular_chat_on_cxreg(struct modem_chat* chat, char** argv, uint16_t argc,
                                         void* user_data) {
    struct modem_cellular_data* data = user_data;
    enum cellular_registration_status registration_status = 0;

    /* This receives both +C*REG? read command answers and unsolicited notifications.
     * Their syntax differs in that the former has one more parameter, <n>, which is first.
     */
    if (argc >= 3 && argv[2][0] != '"') {
        /* +CEREG: <n>,<stat>[,<tac>[...]] */
        registration_status = atoi(argv[2]);
    }
    else if (argc >= 2) {
        /* +CEREG: <stat>[,<tac>[...]] */
        registration_status = atoi(argv[1]);
    }
    else {
        return;
    }

    if (strcmp(argv[0], "+CREG: ") == 0) {
        data->registration_status_gsm = registration_status;
    }
    else if (strcmp(argv[0], "+CGREG: ") == 0) {
        data->registration_status_gprs = registration_status;
    }
    else { /* CEREG */
        data->registration_status_lte = registration_status;
    }

    if (modem_cellular_is_registered(data)) {
        modem_cellular_delegate_event(data, MODEM_CELLULAR_EVENT_REGISTERED);
    }
    else {
        modem_cellular_delegate_event(data, MODEM_CELLULAR_EVENT_DEREGISTERED);
    }

    modem_cellular_emit_reg_state(data, registration_status);
}

MODEM_CHAT_MATCH_DEFINE(ok_match, "OK", "", NULL);
MODEM_CHAT_MATCHES_DEFINE(allow_match,
                          MODEM_CHAT_MATCH("OK", "", NULL),
                          MODEM_CHAT_MATCH("ERROR", "", NULL));

MODEM_CHAT_MATCH_DEFINE(imei_match, "", "", modem_cellular_chat_on_imei);
MODEM_CHAT_MATCH_DEFINE(cgmm_match, "", "", modem_cellular_chat_on_cgmm);
MODEM_CHAT_MATCH_DEFINE(csq_match, "+CSQ: ", ",", modem_cellular_chat_on_csq);
MODEM_CHAT_MATCH_DEFINE(cesq_match, "+CESQ: ", ",", modem_cellular_chat_on_cesq);
MODEM_CHAT_MATCH_DEFINE(qccid_match __maybe_unused, "+QCCID: ", "", modem_cellular_chat_on_iccid);
MODEM_CHAT_MATCH_DEFINE(iccid_match __maybe_unused, "+ICCID: ", "", modem_cellular_chat_on_iccid);
MODEM_CHAT_MATCH_DEFINE(ccid_match __maybe_unused, "+CCID: ", "", modem_cellular_chat_on_iccid);
MODEM_CHAT_MATCH_DEFINE(cimi_match __maybe_unused, "", "", modem_cellular_chat_on_imsi);
MODEM_CHAT_MATCH_DEFINE(cgmi_match __maybe_unused, "", "", modem_cellular_chat_on_cgmi);
MODEM_CHAT_MATCH_DEFINE(cgmr_match __maybe_unused, "", "", modem_cellular_chat_on_cgmr);

MODEM_CHAT_MATCHES_DEFINE(unsol_matches,
                          MODEM_CHAT_MATCH("+CREG: ", ",", modem_cellular_chat_on_cxreg),
                          MODEM_CHAT_MATCH("+CEREG: ", ",", modem_cellular_chat_on_cxreg),
                          MODEM_CHAT_MATCH("+CGREG: ", ",", modem_cellular_chat_on_cxreg),
                          MODEM_CHAT_MATCH("APP RDY", "", modem_cellular_chat_on_modem_ready));

MODEM_CHAT_MATCHES_DEFINE(abort_matches, MODEM_CHAT_MATCH("ERROR", "", NULL));

MODEM_CHAT_MATCHES_DEFINE(dial_abort_matches,
                          MODEM_CHAT_MATCH("ERROR", "", NULL),
                          MODEM_CHAT_MATCH("BUSY", "", NULL),
                          MODEM_CHAT_MATCH("NO ANSWER", "", NULL),
                          MODEM_CHAT_MATCH("NO CARRIER", "", NULL),
                          MODEM_CHAT_MATCH("NO DIALTONE", "", NULL));

#if DT_HAS_COMPAT_STATUS_OKAY(swir_hl7800)    || DT_HAS_COMPAT_STATUS_OKAY(sqn_gm02s)      || \
    DT_HAS_COMPAT_STATUS_OKAY(quectel_eg800q) || DT_HAS_COMPAT_STATUS_OKAY(quectel_eg25_g) || \
    DT_HAS_COMPAT_STATUS_OKAY(quectel_bg95)   || DT_HAS_COMPAT_STATUS_OKAY(quectel_bg96)   || \
    DT_HAS_COMPAT_STATUS_OKAY(simcom_a76xx)
MODEM_CHAT_MATCH_DEFINE(connect_match, "CONNECT", "", NULL);
#endif

static int append_apn_cmd(struct modem_cellular_data* data, uint8_t* steps, const char* fmt,
                          const char* apn_value) {
    int n;

    if (*steps >= MODEM_CELLULAR_MAX_APN_CMDS) {
        return (-ENOMEM);
    }

    n = snprintk(data->apn_buf[*steps], MODEM_CELLULAR_APN_BUF_SIZE, fmt, apn_value);
    if ((n < 0) || (n >= MODEM_CELLULAR_APN_BUF_SIZE)) {
        return (-ENOMEM);
    }

    /* Fill the matching chat entry */
    modem_chat_script_chat_init(&data->apn_chats[*steps]);
    modem_chat_script_chat_set_request(&data->apn_chats[*steps], data->apn_buf[*steps]);
    modem_chat_script_chat_set_response_matches(&data->apn_chats[*steps], &ok_match, 1);

    (*steps)++;

    return (0);
}

static void modem_cellular_build_apn_script(struct modem_cellular_data* data) {
    uint8_t steps = 0;

    /* Mandatory PDP context */
    append_apn_cmd(data, &steps, "AT+CGDCONT=1,\"IP\",\"%s\"", data->apn);

    /* Vendor‑specific extras */
    #if DT_HAS_COMPAT_STATUS_OKAY(swir_hl7800)
    append_apn_cmd(data, &steps, "AT+KCNXCFG=1,\"GPRS\",\"%s\",,,\"IPV4\"", data->apn);
    #endif

    /* Glue the array into the script object */
    modem_chat_script_set_script_chats(&data->apn_script, data->apn_chats, steps);
}

static void modem_cellular_log_state_changed(enum modem_cellular_state last_state,
                                             enum modem_cellular_state new_state) {
    LOG_DBG("switch from %s to %s", modem_cellular_state_str(last_state),
            modem_cellular_state_str(new_state));
}

static void modem_cellular_log_event(enum modem_cellular_event evt) {
    LOG_DBG("event %s", modem_cellular_event_str(evt));
}

static void modem_cellular_start_timer(struct modem_cellular_data* data, k_timeout_t timeout) {
    k_work_schedule(&data->timeout_work, timeout);
}

static void modem_cellular_stop_timer(struct modem_cellular_data* data) {
    k_work_cancel_delayable(&data->timeout_work);
}

static void modem_cellular_timeout_handler(struct k_work* item) {
    struct k_work_delayable* dwork = k_work_delayable_from_work(item);
    struct modem_cellular_data* data =
        CONTAINER_OF(dwork, struct modem_cellular_data, timeout_work);

    modem_cellular_delegate_event(data, MODEM_CELLULAR_EVENT_TIMEOUT);
}

static void modem_cellular_event_dispatch_handler(struct k_work* item) {
    struct modem_cellular_data* data =
        CONTAINER_OF(item, struct modem_cellular_data, event_dispatch_work);

    uint8_t events[sizeof(data->event_buf)];
    uint8_t events_cnt;

    k_mutex_lock(&data->event_rb_lock, K_FOREVER);

    events_cnt = (uint8_t)ring_buf_get(&data->event_rb, events, sizeof(data->event_buf));

    k_mutex_unlock(&data->event_rb_lock);

    for (uint8_t i = 0; i < events_cnt; i++) {
        modem_cellular_event_handler(data, (enum modem_cellular_event)events[i]);
    }
}

static void modem_cellular_delegate_event(struct modem_cellular_data* data,
                                          enum modem_cellular_event evt) {
    k_mutex_lock(&data->event_rb_lock, K_FOREVER);
    ring_buf_put(&data->event_rb, (uint8_t*)&evt, 1);
    k_mutex_unlock(&data->event_rb_lock);
    k_work_submit(&data->event_dispatch_work);
}

static void modem_cellular_begin_power_off_pulse(struct modem_cellular_data* data) {
    const struct modem_cellular_config* config =
        (const struct modem_cellular_config*)data->dev->config;

    modem_pipe_close_async(data->uart_pipe);

    if (modem_cellular_gpio_is_enabled(&config->power_gpio)) {
        modem_cellular_enter_state(data, MODEM_CELLULAR_STATE_POWER_OFF_PULSE);
    }
    else {
        modem_cellular_enter_state(data, MODEM_CELLULAR_STATE_IDLE);
    }
}

static int modem_cellular_on_idle_state_enter(struct modem_cellular_data* data) {
    struct modem_cellular_config const* config = data->dev->config;

    if (modem_cellular_gpio_is_enabled(&config->wake_gpio)) {
        gpio_pin_set_dt(&config->wake_gpio, 0);
    }

    if (modem_cellular_gpio_is_enabled(&config->reset_gpio)) {
        gpio_pin_set_dt(&config->reset_gpio, 1);
    }

    modem_cellular_notify_user_pipes_disconnected(data);
    modem_chat_release(&data->chat);
    modem_ppp_release(data->ppp);
    modem_cmux_release(&data->cmux);
    modem_pipe_close_async(data->uart_pipe);
    k_sem_give(&data->suspended_sem);

    return (0);
}

static void modem_cellular_idle_event_handler(struct modem_cellular_data* data,
                                              enum modem_cellular_event evt) {
    struct modem_cellular_config const* config = data->dev->config;

    switch (evt) {
        case MODEM_CELLULAR_EVENT_RESUME :
            if (config->autostarts) {
                modem_cellular_enter_state(data, MODEM_CELLULAR_STATE_AWAIT_POWER_ON);
                break;
            }

<<<<<<< HEAD
            if (modem_cellular_gpio_is_enabled(&config->power_gpio)) {
                modem_cellular_enter_state(data, MODEM_CELLULAR_STATE_POWER_ON_PULSE);
                break;
            }

            if (modem_cellular_gpio_is_enabled(&config->reset_gpio)) {
                modem_cellular_enter_state(data, MODEM_CELLULAR_STATE_AWAIT_POWER_ON);
                break;
            }
=======
		if (modem_cellular_gpio_is_enabled(&config->reset_gpio)) {
			modem_cellular_enter_state(data, MODEM_CELLULAR_STATE_RESET_PULSE);
			break;
		}

		if (modem_cellular_gpio_is_enabled(&config->power_gpio)) {
			modem_cellular_enter_state(data, MODEM_CELLULAR_STATE_POWER_ON_PULSE);
			break;
		}
>>>>>>> 4ef1163e

        if (config->set_baudrate_chat_script != NULL) {
            modem_cellular_enter_state(data, MODEM_CELLULAR_STATE_SET_BAUDRATE);
        }
        else {
            modem_cellular_enter_state(data, MODEM_CELLULAR_STATE_RUN_INIT_SCRIPT);
        }
        break;

        case MODEM_CELLULAR_EVENT_SUSPEND :
            k_sem_give(&data->suspended_sem);
            break;

        default :
            break;
    }
}

static int modem_cellular_on_idle_state_leave(struct modem_cellular_data* data) {
    struct modem_cellular_config const* config = data->dev->config;

    k_sem_take(&data->suspended_sem, K_NO_WAIT);

    if (modem_cellular_gpio_is_enabled(&config->reset_gpio)) {
        gpio_pin_set_dt(&config->reset_gpio, 0);
    }

    if (modem_cellular_gpio_is_enabled(&config->wake_gpio)) {
        gpio_pin_set_dt(&config->wake_gpio, 1);
    }

    return (0);
}

<<<<<<< HEAD
static int modem_cellular_on_reset_pulse_state_enter(struct modem_cellular_data* data) {
    struct modem_cellular_config const* config = data->dev->config;

    if (modem_cellular_gpio_is_enabled(&config->wake_gpio)) {
        gpio_pin_set_dt(&config->wake_gpio, 0);
    }
=======
static uint32_t modem_cellular_baudrate_update(struct modem_cellular_data *data,
						uint32_t desired_baudrate)
{
	const struct modem_cellular_config *config =
		(const struct modem_cellular_config *)data->dev->config;
	struct uart_config cfg = {0};
	uint32_t original_baudrate;
	int ret;

	ret = uart_config_get(config->uart, &cfg);
	if (ret < 0) {
		LOG_ERR("Failed to get UART configuration (%d)", ret);
		return 0;
	}
	original_baudrate = cfg.baudrate;
	cfg.baudrate = desired_baudrate;
	ret = uart_configure(config->uart, &cfg);
	if (ret < 0) {
		LOG_ERR("Failed to set new baudrate (%d)", ret);
		return 0;
	}
	return original_baudrate;
}

static int modem_cellular_on_reset_pulse_state_enter(struct modem_cellular_data *data)
{
	const struct modem_cellular_config *config =
		(const struct modem_cellular_config *)data->dev->config;
>>>>>>> 4ef1163e

    gpio_pin_set_dt(&config->reset_gpio, 1);
    modem_cellular_start_timer(data, K_MSEC(config->reset_pulse_duration_ms));

<<<<<<< HEAD
    return (0);
}

static void modem_cellular_reset_pulse_event_handler(struct modem_cellular_data* data,
                                                     enum modem_cellular_event evt) {
    switch (evt) {
        case MODEM_CELLULAR_EVENT_TIMEOUT :
            modem_cellular_enter_state(data, MODEM_CELLULAR_STATE_AWAIT_POWER_ON);
            break;
=======
	/* Revert to original baudrate if we have changed it */
	if (data->original_baudrate) {
		modem_cellular_baudrate_update(data, data->original_baudrate);
	}

	gpio_pin_set_dt(&config->reset_gpio, 1);
	modem_cellular_start_timer(data, K_MSEC(config->reset_pulse_duration_ms));
	return 0;
}

static void modem_cellular_reset_pulse_event_handler(struct modem_cellular_data *data,
							enum modem_cellular_event evt)
{
	const struct modem_cellular_config *config =
		(const struct modem_cellular_config *)data->dev->config;

	switch (evt) {
	case MODEM_CELLULAR_EVENT_TIMEOUT:
		if (modem_cellular_gpio_is_enabled(&config->power_gpio)) {
			modem_cellular_enter_state(data, MODEM_CELLULAR_STATE_AWAIT_RESET);
		} else {
			modem_cellular_enter_state(data, MODEM_CELLULAR_STATE_AWAIT_POWER_ON);
		}
		break;
>>>>>>> 4ef1163e

        case MODEM_CELLULAR_EVENT_SUSPEND :
            modem_cellular_enter_state(data, MODEM_CELLULAR_STATE_IDLE);
            break;

        default :
            break;
    }
}

static int modem_cellular_on_reset_pulse_state_leave(struct modem_cellular_data* data) {
    struct modem_cellular_config const* config = data->dev->config;

    gpio_pin_set_dt(&config->reset_gpio, 0);

    if (modem_cellular_gpio_is_enabled(&config->wake_gpio)) {
        gpio_pin_set_dt(&config->wake_gpio, 1);
    }

    modem_cellular_stop_timer(data);

    return (0);
}

static int modem_cellular_on_power_on_pulse_state_enter(struct modem_cellular_data* data) {
    struct modem_cellular_config const* config = data->dev->config;

    gpio_pin_set_dt(&config->power_gpio, 1);
    modem_cellular_start_timer(data, K_MSEC(config->power_pulse_duration_ms));

    return (0);
}

static void modem_cellular_power_on_pulse_event_handler(struct modem_cellular_data* data,
                                                        enum modem_cellular_event evt) {
    switch (evt) {
        case MODEM_CELLULAR_EVENT_TIMEOUT :
            modem_cellular_enter_state(data, MODEM_CELLULAR_STATE_AWAIT_POWER_ON);
            break;

        case MODEM_CELLULAR_EVENT_SUSPEND :
            modem_cellular_enter_state(data, MODEM_CELLULAR_STATE_IDLE);
            break;

        default :
            break;
    }
}

static int modem_cellular_on_power_on_pulse_state_leave(struct modem_cellular_data* data) {
    struct modem_cellular_config const* config = data->dev->config;

    gpio_pin_set_dt(&config->power_gpio, 0);
    modem_cellular_stop_timer(data);

<<<<<<< HEAD
    return (0);
=======
	modem_cellular_stop_timer(data);
	return 0;
}

static int modem_cellular_on_await_reset_state_enter(struct modem_cellular_data *data)
{
	modem_cellular_start_timer(data, K_MSEC(CONFIG_MODEM_CELLULAR_RESET_POWER_ON_DELAY_MS));
	return 0;
}

static void modem_cellular_await_reset_event_handler(struct modem_cellular_data *data,
							enum modem_cellular_event evt)
{	const struct modem_cellular_config *config =
		(const struct modem_cellular_config *)data->dev->config;

	switch (evt) {
	case MODEM_CELLULAR_EVENT_TIMEOUT:
		if (modem_cellular_gpio_is_enabled(&config->power_gpio)) {
			modem_cellular_enter_state(data, MODEM_CELLULAR_STATE_POWER_ON_PULSE);
		} else {
			modem_cellular_enter_state(data, MODEM_CELLULAR_STATE_AWAIT_POWER_ON);
		}
		break;

	case MODEM_CELLULAR_EVENT_SUSPEND:
		modem_cellular_enter_state(data, MODEM_CELLULAR_STATE_IDLE);
		break;

	default:
		break;
	}
}

static int modem_cellular_on_await_reset_state_leave(struct modem_cellular_data *data)
{
	modem_cellular_stop_timer(data);
	return 0;
}

static int modem_cellular_on_power_on_pulse_state_enter(struct modem_cellular_data *data)
{
	const struct modem_cellular_config *config =
		(const struct modem_cellular_config *)data->dev->config;

	gpio_pin_set_dt(&config->power_gpio, 1);
	modem_cellular_start_timer(data, K_MSEC(config->power_pulse_duration_ms));
	return 0;
}

static void modem_cellular_power_on_pulse_event_handler(struct modem_cellular_data *data,
							enum modem_cellular_event evt)
{
	switch (evt) {
	case MODEM_CELLULAR_EVENT_TIMEOUT:
		modem_cellular_enter_state(data, MODEM_CELLULAR_STATE_AWAIT_POWER_ON);
		break;

	case MODEM_CELLULAR_EVENT_SUSPEND:
		modem_cellular_enter_state(data, MODEM_CELLULAR_STATE_IDLE);
		break;

	default:
		break;
	}
}

static int modem_cellular_on_power_on_pulse_state_leave(struct modem_cellular_data *data)
{
	const struct modem_cellular_config *config =
		(const struct modem_cellular_config *)data->dev->config;

	gpio_pin_set_dt(&config->power_gpio, 0);
	modem_cellular_stop_timer(data);
	return 0;
}

static int modem_cellular_on_await_power_on_state_enter(struct modem_cellular_data *data)
{
	const struct modem_cellular_config *config =
		(const struct modem_cellular_config *)data->dev->config;

	modem_cellular_start_timer(data, K_MSEC(config->startup_time_ms));
	modem_pipe_attach(data->uart_pipe, modem_cellular_bus_pipe_handler, data);
	modem_chat_attach(&data->chat, data->uart_pipe);
	return modem_pipe_open_async(data->uart_pipe);
}

static void modem_cellular_await_power_on_event_handler(struct modem_cellular_data *data,
							enum modem_cellular_event evt)
{
	const struct modem_cellular_config *config =
		(const struct modem_cellular_config *)data->dev->config;

	switch (evt) {
	case MODEM_CELLULAR_EVENT_MODEM_READY:
		/* disable the timer and fall through, as we are ready to proceed */
		modem_cellular_stop_timer(data);
	case MODEM_CELLULAR_EVENT_TIMEOUT:
		if (config->set_baudrate_chat_script != NULL) {
			modem_cellular_enter_state(data, MODEM_CELLULAR_STATE_SET_BAUDRATE);
		} else {
			modem_cellular_enter_state(data, MODEM_CELLULAR_STATE_RUN_INIT_SCRIPT);
		}
		break;

	case MODEM_CELLULAR_EVENT_SUSPEND:
		modem_cellular_enter_state(data, MODEM_CELLULAR_STATE_IDLE);
		break;

	default:
		break;
	}
}

static int modem_cellular_on_set_baudrate_state_enter(struct modem_cellular_data *data)
{
	modem_pipe_attach(data->uart_pipe, modem_cellular_bus_pipe_handler, data);
	return modem_pipe_open_async(data->uart_pipe);
}

static void modem_cellular_set_baudrate_event_handler(struct modem_cellular_data *data,
						      enum modem_cellular_event evt)
{
	const struct modem_cellular_config *config =
		(const struct modem_cellular_config *)data->dev->config;

	switch (evt) {
	case MODEM_CELLULAR_EVENT_BUS_OPENED:
		modem_chat_attach(&data->chat, data->uart_pipe);
		modem_chat_run_script_async(&data->chat, config->set_baudrate_chat_script);
		break;

	case MODEM_CELLULAR_EVENT_SCRIPT_SUCCESS:
		/* Let modem reconfigure */
		modem_cellular_start_timer(data, K_MSEC(CONFIG_MODEM_CELLULAR_NEW_BAUDRATE_DELAY));
		break;
	case MODEM_CELLULAR_EVENT_SCRIPT_FAILED:
		/* Some modems save the new speed on first change, meaning the
		 * modem is already at the new baudrate, meaning no reply. So
		 * ignore any failures and continue as if baudrate is already set
		 */
		LOG_DBG("no reply from modem, assuming baudrate is already set");
		__fallthrough;
	case MODEM_CELLULAR_EVENT_TIMEOUT:
		modem_chat_release(&data->chat);
		modem_pipe_attach(data->uart_pipe, modem_cellular_bus_pipe_handler, data);
		modem_pipe_close_async(data->uart_pipe);

		/* Update UART port baudrate and preserve the original value */
		data->original_baudrate = modem_cellular_baudrate_update(
			data, CONFIG_MODEM_CELLULAR_NEW_BAUDRATE);
		break;

	case MODEM_CELLULAR_EVENT_BUS_CLOSED:
		modem_cellular_enter_state(data, MODEM_CELLULAR_STATE_RUN_INIT_SCRIPT);
		break;

	case MODEM_CELLULAR_EVENT_SUSPEND:
		modem_cellular_enter_state(data, MODEM_CELLULAR_STATE_IDLE);
		break;

	default:
		break;
	}
}

static int modem_cellular_on_run_init_script_state_enter(struct modem_cellular_data *data)
{
	modem_pipe_attach(data->uart_pipe, modem_cellular_bus_pipe_handler, data);
	return modem_pipe_open_async(data->uart_pipe);
}

static void modem_cellular_run_init_script_event_handler(struct modem_cellular_data *data,
							 enum modem_cellular_event evt)
{
	const struct modem_cellular_config *config =
		(const struct modem_cellular_config *)data->dev->config;
	uint8_t imei_len;
	uint8_t link_addr_len;
	uint8_t *link_addr_ptr;
	int err;

	switch (evt) {
	case MODEM_CELLULAR_EVENT_BUS_OPENED:
		modem_chat_attach(&data->chat, data->uart_pipe);
		modem_chat_run_script_async(&data->chat, config->init_chat_script);
		break;

	case MODEM_CELLULAR_EVENT_SCRIPT_SUCCESS:
		/* Get link_addr_len least significant bytes from IMEI as a link address */
		imei_len = MODEM_CELLULAR_DATA_IMEI_LEN - 1; /* Exclude str end */
		link_addr_len = MIN(NET_LINK_ADDR_MAX_LENGTH, imei_len);
		link_addr_ptr = data->imei + (imei_len - link_addr_len);

		err = net_if_set_link_addr(modem_ppp_get_iface(data->ppp), link_addr_ptr,
					   link_addr_len, NET_LINK_UNKNOWN);
		if (err) {
			LOG_WRN("Failed to set link address on PPP interface (%d)", err);
		}

		modem_chat_release(&data->chat);
		modem_pipe_attach(data->uart_pipe, modem_cellular_bus_pipe_handler, data);
		modem_pipe_close_async(data->uart_pipe);
		break;

	case MODEM_CELLULAR_EVENT_BUS_CLOSED:
		modem_cellular_enter_state(data, MODEM_CELLULAR_STATE_CONNECT_CMUX);
		break;

	case MODEM_CELLULAR_EVENT_SUSPEND:
		modem_cellular_enter_state(data, MODEM_CELLULAR_STATE_IDLE);
		break;

	case MODEM_CELLULAR_EVENT_SCRIPT_FAILED:
		if (modem_cellular_gpio_is_enabled(&config->reset_gpio)) {
			modem_cellular_enter_state(data, MODEM_CELLULAR_STATE_RESET_PULSE);
			break;
		}

		if (modem_cellular_gpio_is_enabled(&config->power_gpio)) {
			modem_cellular_enter_state(data, MODEM_CELLULAR_STATE_POWER_ON_PULSE);
			break;
		}

		modem_cellular_enter_state(data, MODEM_CELLULAR_STATE_IDLE);
		break;

	default:
		break;
	}
}

static int modem_cellular_on_connect_cmux_state_enter(struct modem_cellular_data *data)
{
	/*
	 * Allow modem to switch bus into CMUX mode. Some modems disable UART RX while
	 * switching, resulting in UART RX errors as bus is no longer pulled up by modem.
	 */
	modem_cellular_start_timer(data, K_MSEC(100));
	return 0;
}

static void modem_cellular_connect_cmux_event_handler(struct modem_cellular_data *data,
						      enum modem_cellular_event evt)
{
	switch (evt) {
	case MODEM_CELLULAR_EVENT_TIMEOUT:
		modem_pipe_attach(data->uart_pipe, modem_cellular_bus_pipe_handler, data);
		modem_pipe_open_async(data->uart_pipe);
		break;

	case MODEM_CELLULAR_EVENT_BUS_OPENED:
		modem_cmux_attach(&data->cmux, data->uart_pipe);
		modem_cmux_connect_async(&data->cmux);
		break;

	case MODEM_CELLULAR_EVENT_CMUX_CONNECTED:
		modem_cellular_notify_user_pipes_connected(data);
		modem_cellular_enter_state(data, MODEM_CELLULAR_STATE_OPEN_DLCI1);
		break;

	case MODEM_CELLULAR_EVENT_SUSPEND:
		modem_cellular_enter_state(data, MODEM_CELLULAR_STATE_INIT_POWER_OFF);
		break;

	default:
		break;
	}
}

static int modem_cellular_on_open_dlci1_state_enter(struct modem_cellular_data *data)
{
	modem_pipe_attach(data->dlci1_pipe, modem_cellular_dlci1_pipe_handler, data);
	return modem_pipe_open_async(data->dlci1_pipe);
}

static void modem_cellular_open_dlci1_event_handler(struct modem_cellular_data *data,
						    enum modem_cellular_event evt)
{
	switch (evt) {
	case MODEM_CELLULAR_EVENT_DLCI1_OPENED:
		modem_cellular_enter_state(data, MODEM_CELLULAR_STATE_OPEN_DLCI2);
		break;

	case MODEM_CELLULAR_EVENT_SUSPEND:
		modem_cellular_enter_state(data, MODEM_CELLULAR_STATE_INIT_POWER_OFF);
		break;

	default:
		break;
	}
}

static int modem_cellular_on_open_dlci1_state_leave(struct modem_cellular_data *data)
{
	modem_pipe_release(data->dlci1_pipe);
	return 0;
}

static int modem_cellular_on_open_dlci2_state_enter(struct modem_cellular_data *data)
{
	modem_pipe_attach(data->dlci2_pipe, modem_cellular_dlci2_pipe_handler, data);
	return modem_pipe_open_async(data->dlci2_pipe);
}

static void modem_cellular_open_dlci2_event_handler(struct modem_cellular_data *data,
						    enum modem_cellular_event evt)
{
	switch (evt) {
	case MODEM_CELLULAR_EVENT_DLCI2_OPENED:
		data->cmd_pipe = data->dlci2_pipe;
		if (modem_cellular_has_apn(data)) {
			modem_cellular_enter_state(data, MODEM_CELLULAR_STATE_RUN_APN_SCRIPT);
		} else {
			modem_cellular_enter_state(data, MODEM_CELLULAR_STATE_WAIT_FOR_APN);
		}
		break;

	case MODEM_CELLULAR_EVENT_SUSPEND:
		modem_cellular_enter_state(data, MODEM_CELLULAR_STATE_INIT_POWER_OFF);
		break;

	default:
		break;
	}
}

static int modem_cellular_on_open_dlci2_state_leave(struct modem_cellular_data *data)
{
	modem_pipe_release(data->dlci2_pipe);
	return 0;
}

static void modem_cellular_wait_for_apn_event_handler(struct modem_cellular_data *data,
							enum modem_cellular_event evt)
{
	switch (evt) {
	case MODEM_CELLULAR_EVENT_APN_SET:
		modem_cellular_enter_state(data, MODEM_CELLULAR_STATE_RUN_APN_SCRIPT);
		break;

	case MODEM_CELLULAR_EVENT_SUSPEND:
		modem_cellular_enter_state(data, MODEM_CELLULAR_STATE_INIT_POWER_OFF);
		break;

	default:
		break;
	}
}

static int modem_cellular_on_run_apn_script_state_enter(struct modem_cellular_data *data)
{
	/* Allow modem time to enter command mode before running apn script */
	modem_cellular_start_timer(data, K_MSEC(200));
	modem_cellular_build_apn_script(data);
	return 0;
}

static void modem_cellular_run_apn_script_event_handler(struct modem_cellular_data *data,
							enum modem_cellular_event evt)
{
	switch (evt) {
	case MODEM_CELLULAR_EVENT_TIMEOUT:
		modem_chat_attach(&data->chat, data->dlci1_pipe);
		modem_chat_run_script_async(&data->chat, &data->apn_script);
		break;
	case MODEM_CELLULAR_EVENT_SCRIPT_SUCCESS:
		modem_cellular_enter_state(data, MODEM_CELLULAR_STATE_RUN_DIAL_SCRIPT);
		break;
	case MODEM_CELLULAR_EVENT_SCRIPT_FAILED:
		modem_cellular_start_timer(data, MODEM_CELLULAR_PERIODIC_SCRIPT_TIMEOUT);
		break;
	case MODEM_CELLULAR_EVENT_SUSPEND:
		modem_cellular_enter_state(data, MODEM_CELLULAR_STATE_INIT_POWER_OFF);
		break;
	default:
		break;
	}
}

static int modem_cellular_on_run_dial_script_state_enter(struct modem_cellular_data *data)
{
	modem_cellular_start_timer(data, K_NO_WAIT);
	return 0;
}

static void modem_cellular_run_dial_script_event_handler(struct modem_cellular_data *data,
							 enum modem_cellular_event evt)
{
	const struct modem_cellular_config *config =
		(const struct modem_cellular_config *)data->dev->config;

	switch (evt) {
	case MODEM_CELLULAR_EVENT_TIMEOUT:
		modem_chat_attach(&data->chat, data->dlci1_pipe);
		modem_chat_run_script_async(&data->chat, config->dial_chat_script);
		break;
	case MODEM_CELLULAR_EVENT_SCRIPT_FAILED:
		modem_cellular_start_timer(data, MODEM_CELLULAR_PERIODIC_SCRIPT_TIMEOUT);
		break;
	case MODEM_CELLULAR_EVENT_SCRIPT_SUCCESS:
		modem_cellular_enter_state(data, MODEM_CELLULAR_STATE_AWAIT_REGISTERED);
		break;

	case MODEM_CELLULAR_EVENT_SUSPEND:
		modem_cellular_enter_state(data, MODEM_CELLULAR_STATE_INIT_POWER_OFF);
		break;

	default:
		break;
	}
}

static int modem_cellular_on_run_dial_script_state_leave(struct modem_cellular_data *data)
{
	modem_chat_release(&data->chat);
	return 0;
>>>>>>> 4ef1163e
}

static int modem_cellular_on_await_power_on_state_enter(struct modem_cellular_data* data) {
    struct modem_cellular_config const* config = data->dev->config;

    modem_cellular_start_timer(data, K_MSEC(config->startup_time_ms));
    modem_pipe_attach(data->uart_pipe, modem_cellular_bus_pipe_handler, data);
    modem_chat_attach(&data->chat, data->uart_pipe);

    return modem_pipe_open_async(data->uart_pipe);
}

static void modem_cellular_await_power_on_event_handler(struct modem_cellular_data* data,
                                                        enum modem_cellular_event evt) {
    struct modem_cellular_config const* config = data->dev->config;

    switch (evt) {
        case MODEM_CELLULAR_EVENT_MODEM_READY:
            /* disable the timer and fall through, as we are ready to proceed */
            modem_cellular_stop_timer(data);

        case MODEM_CELLULAR_EVENT_TIMEOUT :
            if (config->set_baudrate_chat_script != NULL) {
                modem_cellular_enter_state(data, MODEM_CELLULAR_STATE_SET_BAUDRATE);
            }
            else {
                modem_cellular_enter_state(data, MODEM_CELLULAR_STATE_RUN_INIT_SCRIPT);
            }
            break;

        case MODEM_CELLULAR_EVENT_SUSPEND :
            modem_cellular_enter_state(data, MODEM_CELLULAR_STATE_IDLE);
            break;

        default :
            break;
    }
}

static int modem_cellular_on_set_baudrate_state_enter(struct modem_cellular_data* data) {
    modem_pipe_attach(data->uart_pipe, modem_cellular_bus_pipe_handler, data);

    return modem_pipe_open_async(data->uart_pipe);
}

static void modem_cellular_set_baudrate_event_handler(struct modem_cellular_data* data,
                                                      enum modem_cellular_event evt) {
    struct modem_cellular_config const* config = data->dev->config;
    struct uart_config cfg = {0};
    int ret;

    switch (evt) {
        case MODEM_CELLULAR_EVENT_BUS_OPENED :
            modem_chat_attach(&data->chat, data->uart_pipe);
            modem_chat_run_script_async(&data->chat, config->set_baudrate_chat_script);
            break;

        case MODEM_CELLULAR_EVENT_SCRIPT_SUCCESS :
            /* Let modem reconfigure */
            modem_cellular_start_timer(data, K_MSEC(CONFIG_MODEM_CELLULAR_NEW_BAUDRATE_DELAY));
            break;

        case MODEM_CELLULAR_EVENT_SCRIPT_FAILED:
            /* Some modems save the new speed on first change, meaning the
             * modem is already at the new baudrate, meaning no reply. So
             * ignore any failures and continue as if baudrate is already set
             */
            LOG_DBG("no reply from modem, assuming baudrate is already set");
            __fallthrough;
        case MODEM_CELLULAR_EVENT_TIMEOUT:
            modem_chat_release(&data->chat);
            modem_pipe_attach(data->uart_pipe, modem_cellular_bus_pipe_handler, data);
            modem_pipe_close_async(data->uart_pipe);

            ret = uart_config_get(config->uart, &cfg);
            if (ret < 0) {
                LOG_ERR("Failed to get UART configuration (%d)", ret);
                break;
            }
            cfg.baudrate = CONFIG_MODEM_CELLULAR_NEW_BAUDRATE;
            ret = uart_configure(config->uart, &cfg);
            if (ret < 0) {
                LOG_ERR("Failed to set new baudrate (%d)", ret);
                break;
            }
            break;

        case MODEM_CELLULAR_EVENT_BUS_CLOSED:
            modem_cellular_enter_state(data, MODEM_CELLULAR_STATE_RUN_INIT_SCRIPT);
            break;

        case MODEM_CELLULAR_EVENT_SUSPEND :
            modem_cellular_enter_state(data, MODEM_CELLULAR_STATE_IDLE);
            break;

        default :
            break;
    }
}

static int modem_cellular_on_run_init_script_state_enter(struct modem_cellular_data* data) {
    modem_pipe_attach(data->uart_pipe, modem_cellular_bus_pipe_handler, data);
    return modem_pipe_open_async(data->uart_pipe);
}

static void modem_cellular_run_init_script_event_handler(struct modem_cellular_data* data,
                                                         enum modem_cellular_event evt) {
    struct modem_cellular_config const* config = data->dev->config;
    uint8_t imei_len;
    uint8_t link_addr_len;
    uint8_t* link_addr_ptr;
    int err;

    switch (evt) {
        case MODEM_CELLULAR_EVENT_BUS_OPENED :
            modem_chat_attach(&data->chat, data->uart_pipe);
            modem_chat_run_script_async(&data->chat, config->init_chat_script);
            break;

        case MODEM_CELLULAR_EVENT_SCRIPT_SUCCESS :
            /* Get link_addr_len least significant bytes from IMEI as a link address */
            imei_len = MODEM_CELLULAR_DATA_IMEI_LEN - 1; /* Exclude str end */
            link_addr_len = MIN(NET_LINK_ADDR_MAX_LENGTH, imei_len);
            link_addr_ptr = data->imei + (imei_len - link_addr_len);

            err = net_if_set_link_addr(modem_ppp_get_iface(data->ppp), link_addr_ptr,
                                       link_addr_len, NET_LINK_UNKNOWN);
            if (err) {
                LOG_WRN("Failed to set link address on PPP interface (%d)", err);
            }

            modem_chat_release(&data->chat);
            modem_pipe_attach(data->uart_pipe, modem_cellular_bus_pipe_handler, data);
            modem_pipe_close_async(data->uart_pipe);
            break;

        case MODEM_CELLULAR_EVENT_BUS_CLOSED :
            modem_cellular_enter_state(data, MODEM_CELLULAR_STATE_CONNECT_CMUX);
            break;

        case MODEM_CELLULAR_EVENT_SUSPEND :
            modem_cellular_enter_state(data, MODEM_CELLULAR_STATE_IDLE);
            break;

        case MODEM_CELLULAR_EVENT_SCRIPT_FAILED :
            if (modem_cellular_gpio_is_enabled(&config->power_gpio)) {
                modem_cellular_enter_state(data, MODEM_CELLULAR_STATE_POWER_ON_PULSE);
                break;
            }

            if (modem_cellular_gpio_is_enabled(&config->reset_gpio)) {
                modem_cellular_enter_state(data, MODEM_CELLULAR_STATE_RESET_PULSE);
                break;
            }

            modem_cellular_enter_state(data, MODEM_CELLULAR_STATE_IDLE);
            break;

        default :
            break;
    }
}

static int modem_cellular_on_connect_cmux_state_enter(struct modem_cellular_data* data) {
    /*
     * Allow modem to switch bus into CMUX mode. Some modems disable UART RX while
     * switching, resulting in UART RX errors as bus is no longer pulled up by modem.
     */
    modem_cellular_start_timer(data, K_MSEC(100));

    return (0);
}

static void modem_cellular_connect_cmux_event_handler(struct modem_cellular_data* data,
                                                      enum modem_cellular_event evt) {
    switch (evt) {
        case MODEM_CELLULAR_EVENT_TIMEOUT :
            modem_pipe_attach(data->uart_pipe, modem_cellular_bus_pipe_handler, data);
            modem_pipe_open_async(data->uart_pipe);
            break;

        case MODEM_CELLULAR_EVENT_BUS_OPENED :
            modem_cmux_attach(&data->cmux, data->uart_pipe);
            modem_cmux_connect_async(&data->cmux);
            break;

        case MODEM_CELLULAR_EVENT_CMUX_CONNECTED :
            modem_cellular_notify_user_pipes_connected(data);
            modem_cellular_enter_state(data, MODEM_CELLULAR_STATE_OPEN_DLCI1);
            break;

        case MODEM_CELLULAR_EVENT_SUSPEND :
            modem_cellular_enter_state(data, MODEM_CELLULAR_STATE_INIT_POWER_OFF);
            break;

        default :
            break;
    }
}

static int modem_cellular_on_open_dlci1_state_enter(struct modem_cellular_data* data) {
    modem_pipe_attach(data->dlci1_pipe, modem_cellular_dlci1_pipe_handler, data);
    return modem_pipe_open_async(data->dlci1_pipe);
}

static void modem_cellular_open_dlci1_event_handler(struct modem_cellular_data* data,
                                                    enum modem_cellular_event evt) {
    switch (evt) {
        case MODEM_CELLULAR_EVENT_DLCI1_OPENED :
            modem_cellular_enter_state(data, MODEM_CELLULAR_STATE_OPEN_DLCI2);
            break;

        case MODEM_CELLULAR_EVENT_SUSPEND :
            modem_cellular_enter_state(data, MODEM_CELLULAR_STATE_INIT_POWER_OFF);
            break;

        default :
            break;
    }
}

static int modem_cellular_on_open_dlci1_state_leave(struct modem_cellular_data* data) {
    modem_pipe_release(data->dlci1_pipe);

    return (0);
}

static int modem_cellular_on_open_dlci2_state_enter(struct modem_cellular_data* data) {
    modem_pipe_attach(data->dlci2_pipe, modem_cellular_dlci2_pipe_handler, data);
    return modem_pipe_open_async(data->dlci2_pipe);
}

static void modem_cellular_open_dlci2_event_handler(struct modem_cellular_data* data,
                                                    enum modem_cellular_event evt) {
    switch (evt) {
        case MODEM_CELLULAR_EVENT_DLCI2_OPENED :
            data->cmd_pipe = data->dlci2_pipe;
            if (modem_cellular_has_apn(data)) {
                modem_cellular_enter_state(data, MODEM_CELLULAR_STATE_RUN_APN_SCRIPT);
            }
            else {
                modem_cellular_enter_state(data, MODEM_CELLULAR_STATE_WAIT_FOR_APN);
            }
            break;

        case MODEM_CELLULAR_EVENT_SUSPEND :
            modem_cellular_enter_state(data, MODEM_CELLULAR_STATE_INIT_POWER_OFF);
            break;

        default :
            break;
    }
}

static int modem_cellular_on_open_dlci2_state_leave(struct modem_cellular_data* data) {
    modem_pipe_release(data->dlci2_pipe);

    return (0);
}

static void modem_cellular_wait_for_apn_event_handler(struct modem_cellular_data* data,
                                                      enum modem_cellular_event evt) {
    switch (evt) {
        case MODEM_CELLULAR_EVENT_APN_SET :
            modem_cellular_enter_state(data, MODEM_CELLULAR_STATE_RUN_APN_SCRIPT);
            break;

        case MODEM_CELLULAR_EVENT_SUSPEND :
            modem_cellular_enter_state(data, MODEM_CELLULAR_STATE_INIT_POWER_OFF);
            break;

        default :
            break;
    }
}

static int modem_cellular_on_run_apn_script_state_enter(struct modem_cellular_data* data) {
    /* Allow modem time to enter command mode before running apn script */
    modem_cellular_start_timer(data, K_MSEC(200));
    modem_cellular_build_apn_script(data);

    return (0);
}

static void modem_cellular_run_apn_script_event_handler(struct modem_cellular_data* data,
                                                        enum modem_cellular_event evt) {
    switch (evt) {
        case MODEM_CELLULAR_EVENT_TIMEOUT :
            modem_chat_attach(&data->chat, data->dlci1_pipe);
            modem_chat_run_script_async(&data->chat, &data->apn_script);
            break;

        case MODEM_CELLULAR_EVENT_SCRIPT_SUCCESS :
            modem_cellular_enter_state(data, MODEM_CELLULAR_STATE_RUN_DIAL_SCRIPT);
            break;

        case MODEM_CELLULAR_EVENT_SCRIPT_FAILED :
            modem_cellular_start_timer(data, MODEM_CELLULAR_PERIODIC_SCRIPT_TIMEOUT);
            break;

        case MODEM_CELLULAR_EVENT_SUSPEND :
            modem_cellular_enter_state(data, MODEM_CELLULAR_STATE_INIT_POWER_OFF);
            break;

        default :
            break;
    }
}

static int modem_cellular_on_run_dial_script_state_enter(struct modem_cellular_data* data) {
    modem_cellular_start_timer(data, K_NO_WAIT);

    return (0);
}

static void modem_cellular_run_dial_script_event_handler(struct modem_cellular_data* data,
                                                         enum modem_cellular_event evt) {
    struct modem_cellular_config const* config = data->dev->config;

    switch (evt) {
        case MODEM_CELLULAR_EVENT_TIMEOUT :
            modem_chat_attach(&data->chat, data->dlci1_pipe);
            modem_chat_run_script_async(&data->chat, config->dial_chat_script);
            break;

        case MODEM_CELLULAR_EVENT_SCRIPT_FAILED :
            modem_cellular_start_timer(data, MODEM_CELLULAR_PERIODIC_SCRIPT_TIMEOUT);
            break;

        case MODEM_CELLULAR_EVENT_SCRIPT_SUCCESS :
            modem_cellular_enter_state(data, MODEM_CELLULAR_STATE_AWAIT_REGISTERED);
            break;

        case MODEM_CELLULAR_EVENT_SUSPEND :
            modem_cellular_enter_state(data, MODEM_CELLULAR_STATE_INIT_POWER_OFF);
            break;

        default :
            break;
    }
}

static int modem_cellular_on_run_dial_script_state_leave(struct modem_cellular_data* data) {
    modem_chat_release(&data->chat);

    return (0);
}

static int modem_cellular_on_await_registered_state_enter(struct modem_cellular_data* data) {
    if (modem_ppp_attach(data->ppp, data->dlci1_pipe) < 0) {
        return -EAGAIN;
    }

    modem_cellular_start_timer(data, MODEM_CELLULAR_PERIODIC_SCRIPT_TIMEOUT);
    return modem_chat_attach(&data->chat, data->dlci2_pipe);
}

static void modem_cellular_await_registered_event_handler(struct modem_cellular_data* data,
                                                          enum modem_cellular_event evt) {
    struct modem_cellular_config const* config = data->dev->config;

    switch (evt) {
        case MODEM_CELLULAR_EVENT_SCRIPT_SUCCESS :
        case MODEM_CELLULAR_EVENT_SCRIPT_FAILED :
            modem_cellular_start_timer(data, MODEM_CELLULAR_PERIODIC_SCRIPT_TIMEOUT);
            break;

        case MODEM_CELLULAR_EVENT_TIMEOUT :
            modem_chat_run_script_async(&data->chat, config->periodic_chat_script);
            break;

        case MODEM_CELLULAR_EVENT_REGISTERED :
            modem_cellular_enter_state(data, MODEM_CELLULAR_STATE_CARRIER_ON);
            break;

        case MODEM_CELLULAR_EVENT_SUSPEND :
            modem_cellular_enter_state(data, MODEM_CELLULAR_STATE_INIT_POWER_OFF);
            break;

        default :
            break;
    }
}

static int modem_cellular_on_await_registered_state_leave(struct modem_cellular_data* data) {
    modem_cellular_stop_timer(data);

    return (0);
}

static int modem_cellular_on_carrier_on_state_enter(struct modem_cellular_data* data) {
    net_if_carrier_on(modem_ppp_get_iface(data->ppp));
    modem_cellular_start_timer(data, MODEM_CELLULAR_PERIODIC_SCRIPT_TIMEOUT);

    return (0);
}

static void modem_cellular_carrier_on_event_handler(struct modem_cellular_data* data,
                                                    enum modem_cellular_event evt) {
    struct modem_cellular_config const* config = data->dev->config;

    switch (evt) {
        case MODEM_CELLULAR_EVENT_SCRIPT_SUCCESS :
        case MODEM_CELLULAR_EVENT_SCRIPT_FAILED :
            modem_cellular_start_timer(data, MODEM_CELLULAR_PERIODIC_SCRIPT_TIMEOUT);
            break;

        case MODEM_CELLULAR_EVENT_TIMEOUT :
            modem_chat_run_script_async(&data->chat, config->periodic_chat_script);
            break;

        case MODEM_CELLULAR_EVENT_DEREGISTERED :
            modem_cellular_enter_state(data, MODEM_CELLULAR_STATE_DORMANT);
            break;

        case MODEM_CELLULAR_EVENT_SUSPEND :
            net_if_carrier_off(modem_ppp_get_iface(data->ppp));
            modem_chat_release(&data->chat);
            modem_ppp_release(data->ppp);
            modem_cellular_enter_state(data, MODEM_CELLULAR_STATE_INIT_POWER_OFF);
            break;

        default :
            break;
    }
}

static int modem_cellular_on_carrier_on_state_leave(struct modem_cellular_data* data) {
    modem_cellular_stop_timer(data);

    return 0;
}

static int modem_cellular_on_dormant_state_enter(struct modem_cellular_data* data) {
    net_if_dormant_on(modem_ppp_get_iface(data->ppp));

    return 0;
}

static void modem_cellular_dormant_event_handler(struct modem_cellular_data* data,
                                                 enum modem_cellular_event evt) {
    switch (evt) {
        case MODEM_CELLULAR_EVENT_PPP_DEAD :
            modem_cellular_enter_state(data, MODEM_CELLULAR_STATE_RUN_DIAL_SCRIPT);
            break;

        default :
            break;
    }
}

static int modem_cellular_on_dormant_state_leave(struct modem_cellular_data* data) {
    net_if_carrier_off(modem_ppp_get_iface(data->ppp));
    modem_chat_release(&data->chat);
    modem_ppp_release(data->ppp);
    net_if_dormant_off(modem_ppp_get_iface(data->ppp));

    return (0);
}

static int modem_cellular_on_init_power_off_state_enter(struct modem_cellular_data* data) {
    modem_cellular_start_timer(data, K_MSEC(2000));

    return (0);
}

static void modem_cellular_init_power_off_event_handler(struct modem_cellular_data* data,
                                                        enum modem_cellular_event evt) {
    struct modem_cellular_config const* config = data->dev->config;

    switch (evt) {
        case MODEM_CELLULAR_EVENT_TIMEOUT :
            /* Shutdown script can only be used if cmd_pipe is available, i.e. we are not in
             * some intermediary state without a pipe for commands available
             */
            if ((config->shutdown_chat_script != NULL) && (data->cmd_pipe != NULL)) {
                modem_cellular_enter_state(data, MODEM_CELLULAR_STATE_RUN_SHUTDOWN_SCRIPT);
                break;
            }

            modem_cellular_begin_power_off_pulse(data);
            break;

        default :
            break;
    }
}

static int modem_cellular_on_init_power_off_state_leave(struct modem_cellular_data* data) {
    modem_cellular_notify_user_pipes_disconnected(data);
    modem_chat_release(&data->chat);
    modem_ppp_release(data->ppp);

    return (0);
}

static int modem_cellular_on_run_shutdown_script_state_enter(struct modem_cellular_data* data) {
    const struct modem_cellular_config *config =
        (const struct modem_cellular_config *)data->dev->config;

<<<<<<< HEAD
    modem_chat_attach(&data->chat, data->cmd_pipe);
    return modem_chat_run_script_async(&data->chat, config->shutdown_chat_script);
}
=======
	case MODEM_CELLULAR_STATE_AWAIT_RESET:
		ret = modem_cellular_on_await_reset_state_enter(data);
		break;

	case MODEM_CELLULAR_STATE_POWER_ON_PULSE:
		ret = modem_cellular_on_power_on_pulse_state_enter(data);
		break;
>>>>>>> 4ef1163e

static void modem_cellular_run_shutdown_script_event_handler(struct modem_cellular_data *data,
                                                             enum modem_cellular_event evt) {
    switch (evt) {
        case MODEM_CELLULAR_EVENT_SCRIPT_FAILED:
            data->cmd_pipe = NULL;

            /* If shutdown by software failed, try by power pulse if possible */
            modem_cellular_begin_power_off_pulse(data);
            break;

        case MODEM_CELLULAR_EVENT_SCRIPT_SUCCESS :
            modem_pipe_close_async(data->uart_pipe);
            data->cmd_pipe = NULL;
            modem_cellular_enter_state(data, MODEM_CELLULAR_STATE_IDLE);
            break;

        default :
            break;
    }
}

static int modem_cellular_on_run_shutdown_script_state_leave(struct modem_cellular_data* data) {
    modem_chat_release(&data->chat);
    return (0);
}

static int modem_cellular_on_power_off_pulse_state_enter(struct modem_cellular_data* data) {
    struct modem_cellular_config const* config = data->dev->config;

    data->cmd_pipe = NULL;
    gpio_pin_set_dt(&config->power_gpio, 1);
    modem_cellular_start_timer(data, K_MSEC(config->power_pulse_duration_ms));

    return (0);
}

static void modem_cellular_power_off_pulse_event_handler(struct modem_cellular_data* data,
                                                         enum modem_cellular_event evt) {
    switch (evt) {
        case MODEM_CELLULAR_EVENT_TIMEOUT :
            modem_cellular_enter_state(data, MODEM_CELLULAR_STATE_AWAIT_POWER_OFF);
            break;

        default :
            break;
    }
}

static int modem_cellular_on_power_off_pulse_state_leave(struct modem_cellular_data* data) {
    struct modem_cellular_config const* config = data->dev->config;

    gpio_pin_set_dt(&config->power_gpio, 0);
    modem_cellular_stop_timer(data);

    return (0);
}

static int modem_cellular_on_await_power_off_state_enter(struct modem_cellular_data* data) {
    struct modem_cellular_config const* config = data->dev->config;

    modem_cellular_start_timer(data, K_MSEC(config->shutdown_time_ms));

    return (0);
}

static void modem_cellular_await_power_off_event_handler(struct modem_cellular_data* data,
                                                         enum modem_cellular_event evt) {
    switch (evt) {
        case MODEM_CELLULAR_EVENT_TIMEOUT :
            modem_cellular_enter_state(data, MODEM_CELLULAR_STATE_IDLE);
            break;

        default :
            break;
    }
}

static int modem_cellular_on_state_enter(struct modem_cellular_data* data) {
    int ret;

    switch (data->state) {
        case MODEM_CELLULAR_STATE_IDLE :
            ret = modem_cellular_on_idle_state_enter(data);
            break;

        case MODEM_CELLULAR_STATE_RESET_PULSE :
            ret = modem_cellular_on_reset_pulse_state_enter(data);
            break;

<<<<<<< HEAD
        case MODEM_CELLULAR_STATE_POWER_ON_PULSE :
            ret = modem_cellular_on_power_on_pulse_state_enter(data);
            break;
=======
	case MODEM_CELLULAR_STATE_AWAIT_RESET:
		ret = modem_cellular_on_await_reset_state_leave(data);
		break;

	case MODEM_CELLULAR_STATE_POWER_ON_PULSE:
		ret = modem_cellular_on_power_on_pulse_state_leave(data);
		break;
>>>>>>> 4ef1163e

        case MODEM_CELLULAR_STATE_AWAIT_POWER_ON :
            ret = modem_cellular_on_await_power_on_state_enter(data);
            break;

        case MODEM_CELLULAR_STATE_SET_BAUDRATE :
            ret = modem_cellular_on_set_baudrate_state_enter(data);
            break;

        case MODEM_CELLULAR_STATE_RUN_INIT_SCRIPT :
            ret = modem_cellular_on_run_init_script_state_enter(data);
            break;

        case MODEM_CELLULAR_STATE_CONNECT_CMUX :
            ret = modem_cellular_on_connect_cmux_state_enter(data);
            break;

        case MODEM_CELLULAR_STATE_OPEN_DLCI1 :
            ret = modem_cellular_on_open_dlci1_state_enter(data);
            break;

        case MODEM_CELLULAR_STATE_OPEN_DLCI2 :
            ret = modem_cellular_on_open_dlci2_state_enter(data);
            break;

        case MODEM_CELLULAR_STATE_RUN_APN_SCRIPT:
            ret = modem_cellular_on_run_apn_script_state_enter(data);
            break;

        case MODEM_CELLULAR_STATE_RUN_DIAL_SCRIPT :
            ret = modem_cellular_on_run_dial_script_state_enter(data);
            break;

        case MODEM_CELLULAR_STATE_AWAIT_REGISTERED :
            ret = modem_cellular_on_await_registered_state_enter(data);
            break;

        case MODEM_CELLULAR_STATE_CARRIER_ON :
            ret = modem_cellular_on_carrier_on_state_enter(data);
            break;

        case MODEM_CELLULAR_STATE_DORMANT :
            ret = modem_cellular_on_dormant_state_enter(data);
            break;

        case MODEM_CELLULAR_STATE_INIT_POWER_OFF :
            ret = modem_cellular_on_init_power_off_state_enter(data);
            break;

        case MODEM_CELLULAR_STATE_RUN_SHUTDOWN_SCRIPT :
            ret = modem_cellular_on_run_shutdown_script_state_enter(data);
            break;

        case MODEM_CELLULAR_STATE_POWER_OFF_PULSE :
            ret = modem_cellular_on_power_off_pulse_state_enter(data);
            break;

        case MODEM_CELLULAR_STATE_AWAIT_POWER_OFF :
            ret = modem_cellular_on_await_power_off_state_enter(data);
            break;

        default :
            ret = 0;
            break;
    }

    return (ret);
}

static int modem_cellular_on_state_leave(struct modem_cellular_data* data) {
    int ret;

    switch (data->state) {
        case MODEM_CELLULAR_STATE_IDLE :
            ret = modem_cellular_on_idle_state_leave(data);
            break;

        case MODEM_CELLULAR_STATE_RESET_PULSE :
            ret = modem_cellular_on_reset_pulse_state_leave(data);
            break;

        case MODEM_CELLULAR_STATE_POWER_ON_PULSE :
            ret = modem_cellular_on_power_on_pulse_state_leave(data);
            break;

        case MODEM_CELLULAR_STATE_OPEN_DLCI1 :
            ret = modem_cellular_on_open_dlci1_state_leave(data);
            break;

        case MODEM_CELLULAR_STATE_OPEN_DLCI2 :
            ret = modem_cellular_on_open_dlci2_state_leave(data);
            break;

        case MODEM_CELLULAR_STATE_RUN_DIAL_SCRIPT :
            ret = modem_cellular_on_run_dial_script_state_leave(data);
            break;

        case MODEM_CELLULAR_STATE_AWAIT_REGISTERED :
            ret = modem_cellular_on_await_registered_state_leave(data);
            break;

        case MODEM_CELLULAR_STATE_CARRIER_ON :
            ret = modem_cellular_on_carrier_on_state_leave(data);
            break;

        case MODEM_CELLULAR_STATE_DORMANT :
            ret = modem_cellular_on_dormant_state_leave(data);
            break;

        case MODEM_CELLULAR_STATE_INIT_POWER_OFF :
            ret = modem_cellular_on_init_power_off_state_leave(data);
            break;

        case MODEM_CELLULAR_STATE_RUN_SHUTDOWN_SCRIPT :
            ret = modem_cellular_on_run_shutdown_script_state_leave(data);
            break;

        case MODEM_CELLULAR_STATE_POWER_OFF_PULSE :
            ret = modem_cellular_on_power_off_pulse_state_leave(data);
            break;

        default :
            ret = 0;
            break;
    }

    return (ret);
}

static void modem_cellular_enter_state(struct modem_cellular_data* data,
                                       enum modem_cellular_state state) {
    int ret;

    ret = modem_cellular_on_state_leave(data);
    if (ret < 0) {
        LOG_WRN("failed to leave state, error: %i", ret);
        return;
    }

    data->state = state;
    ret = modem_cellular_on_state_enter(data);
    if (ret < 0) {
        LOG_WRN("failed to enter state error: %i", ret);
    }
}

static void modem_cellular_event_handler(struct modem_cellular_data* data,
                                         enum modem_cellular_event evt) {
    enum modem_cellular_state state;

    state = data->state;

    modem_cellular_log_event(evt);

    switch (data->state) {
        case MODEM_CELLULAR_STATE_IDLE :
            modem_cellular_idle_event_handler(data, evt);
            break;

        case MODEM_CELLULAR_STATE_RESET_PULSE :
            modem_cellular_reset_pulse_event_handler(data, evt);
            break;

<<<<<<< HEAD
        case MODEM_CELLULAR_STATE_POWER_ON_PULSE :
            modem_cellular_power_on_pulse_event_handler(data, evt);
            break;
=======
	case MODEM_CELLULAR_STATE_AWAIT_RESET:
		modem_cellular_await_reset_event_handler(data, evt);
		break;

	case MODEM_CELLULAR_STATE_POWER_ON_PULSE:
		modem_cellular_power_on_pulse_event_handler(data, evt);
		break;
>>>>>>> 4ef1163e

        case MODEM_CELLULAR_STATE_AWAIT_POWER_ON :
            modem_cellular_await_power_on_event_handler(data, evt);
            break;

        case MODEM_CELLULAR_STATE_SET_BAUDRATE :
            modem_cellular_set_baudrate_event_handler(data, evt);
            break;

        case MODEM_CELLULAR_STATE_RUN_INIT_SCRIPT :
            modem_cellular_run_init_script_event_handler(data, evt);
            break;

        case MODEM_CELLULAR_STATE_CONNECT_CMUX :
            modem_cellular_connect_cmux_event_handler(data, evt);
            break;

        case MODEM_CELLULAR_STATE_OPEN_DLCI1 :
            modem_cellular_open_dlci1_event_handler(data, evt);
            break;

        case MODEM_CELLULAR_STATE_OPEN_DLCI2 :
            modem_cellular_open_dlci2_event_handler(data, evt);
            break;

        case MODEM_CELLULAR_STATE_WAIT_FOR_APN:
            modem_cellular_wait_for_apn_event_handler(data, evt);
            break;

        case MODEM_CELLULAR_STATE_RUN_APN_SCRIPT:
            modem_cellular_run_apn_script_event_handler(data, evt);
            break;

        case MODEM_CELLULAR_STATE_RUN_DIAL_SCRIPT :
            modem_cellular_run_dial_script_event_handler(data, evt);
            break;

        case MODEM_CELLULAR_STATE_AWAIT_REGISTERED :
            modem_cellular_await_registered_event_handler(data, evt);
            break;

        case MODEM_CELLULAR_STATE_CARRIER_ON :
            modem_cellular_carrier_on_event_handler(data, evt);
            break;

        case MODEM_CELLULAR_STATE_DORMANT :
            modem_cellular_dormant_event_handler(data, evt);
            break;

        case MODEM_CELLULAR_STATE_INIT_POWER_OFF :
            modem_cellular_init_power_off_event_handler(data, evt);
            break;

        case MODEM_CELLULAR_STATE_RUN_SHUTDOWN_SCRIPT :
            modem_cellular_run_shutdown_script_event_handler(data, evt);
            break;

        case MODEM_CELLULAR_STATE_POWER_OFF_PULSE :
            modem_cellular_power_off_pulse_event_handler(data, evt);
            break;

        case MODEM_CELLULAR_STATE_AWAIT_POWER_OFF :
            modem_cellular_await_power_off_event_handler(data, evt);
            break;
    }

    if (state != data->state) {
        modem_cellular_log_state_changed(state, data->state);
    }
}

static void modem_cellular_cmux_handler(struct modem_cmux* cmux, enum modem_cmux_event event,
                                        void* user_data) {
    struct modem_cellular_data* data = user_data;

    switch (event) {
        case MODEM_CMUX_EVENT_CONNECTED :
            modem_cellular_delegate_event(data, MODEM_CELLULAR_EVENT_CMUX_CONNECTED);
            break;

        default :
            break;
    }
}

MODEM_CHAT_SCRIPT_CMDS_DEFINE(get_signal_csq_chat_script_cmds,
                              MODEM_CHAT_SCRIPT_CMD_RESP("AT+CSQ", csq_match),
                              MODEM_CHAT_SCRIPT_CMD_RESP("", ok_match));

MODEM_CHAT_SCRIPT_DEFINE(get_signal_csq_chat_script, get_signal_csq_chat_script_cmds,
                         abort_matches, modem_cellular_chat_callback_handler, 2);

static inline int modem_cellular_csq_parse_rssi(uint8_t rssi, int16_t* value) {
    /* AT+CSQ returns a response +CSQ: <rssi>,<ber> where:
     * - rssi is a integer from 0 to 31 whose values describes a signal strength
     *   between -113 dBm for 0 and -51dbM for 31 or unknown for 99
     * - ber is an integer from 0 to 7 that describes the error rate, it can also
     *   be 99 for an unknown error rate
     */
    if (rssi == CSQ_RSSI_UNKNOWN) {
        return (-EINVAL);
    }

    *value = (int16_t)CSQ_RSSI_TO_DB(rssi);
    return (0);
}

MODEM_CHAT_SCRIPT_CMDS_DEFINE(get_signal_cesq_chat_script_cmds,
                              MODEM_CHAT_SCRIPT_CMD_RESP("AT+CESQ", cesq_match),
                              MODEM_CHAT_SCRIPT_CMD_RESP("", ok_match));

MODEM_CHAT_SCRIPT_DEFINE(get_signal_cesq_chat_script, get_signal_cesq_chat_script_cmds,
                         abort_matches, modem_cellular_chat_callback_handler, 2);

/* AT+CESQ returns a response +CESQ: <rxlev>,<ber>,<rscp>,<ecn0>,<rsrq>,<rsrp> where:
 * - rsrq is a integer from 0 to 34 whose values describes the Reference Signal Receive
 *   Quality between -20 dB for 0 and -3 dB for 34 (0.5 dB steps), or unknown for 255
 * - rsrp is an integer from 0 to 97 that describes the Reference Signal Receive Power
 *   between -140 dBm for 0 and -44 dBm for 97 (1 dBm steps), or unknown for 255
 */
static inline int modem_cellular_cesq_parse_rsrp(uint8_t rsrp, int16_t* value) {
    if (rsrp == CESQ_RSRP_UNKNOWN) {
        return (-EINVAL);
    }

    *value = (int16_t)CESQ_RSRP_TO_DB(rsrp);
    return (0);
}

static inline int modem_cellular_cesq_parse_rsrq(uint8_t rsrq, int16_t* value) {
    if (rsrq == CESQ_RSRQ_UNKNOWN) {
        return (-EINVAL);
    }

    *value = (int16_t)CESQ_RSRQ_TO_DB(rsrq);
    return (0);
}

static int modem_cellular_get_signal(const struct device* dev,
                                     const enum cellular_signal_type type,
                                     int16_t* value) {
    int ret = -ENOTSUP;
    struct modem_cellular_data* data = dev->data;

    if ((data->state != MODEM_CELLULAR_STATE_AWAIT_REGISTERED) &&
        (data->state != MODEM_CELLULAR_STATE_CARRIER_ON)) {
        return (-ENODATA);
    }

    /* Run chat script */
    switch (type) {
        case CELLULAR_SIGNAL_RSSI :
            ret = modem_chat_run_script(&data->chat, &get_signal_csq_chat_script);
            break;

        case CELLULAR_SIGNAL_RSRP :
        case CELLULAR_SIGNAL_RSRQ :
            ret = modem_chat_run_script(&data->chat, &get_signal_cesq_chat_script);
            break;

        default :
            ret = -ENOTSUP;
            break;
    }

    /* Verify chat script ran successfully */
    if (ret < 0) {
        return (ret);
    }

    /* Parse received value */
    switch (type) {
        case CELLULAR_SIGNAL_RSSI :
            ret = modem_cellular_csq_parse_rssi(data->rssi, value);
            break;

        case CELLULAR_SIGNAL_RSRP :
            ret = modem_cellular_cesq_parse_rsrp(data->rsrp, value);
            break;

        case CELLULAR_SIGNAL_RSRQ :
            ret = modem_cellular_cesq_parse_rsrq(data->rsrq, value);
            break;

        default :
            ret = -ENOTSUP;
            break;
    }

    return (ret);
}

static int modem_cellular_get_modem_info(const struct device* dev,
                                         enum cellular_modem_info_type type,
                                         char* info, size_t size) {
    int ret = 0;
    struct modem_cellular_data* data = dev->data;

    switch (type) {
        case CELLULAR_MODEM_INFO_IMEI :
            strncpy(info, &data->imei[0], MIN(size, sizeof(data->imei)));
            break;

        case CELLULAR_MODEM_INFO_SIM_IMSI :
            strncpy(info, &data->imsi[0], MIN(size, sizeof(data->imsi)));
            break;

        case CELLULAR_MODEM_INFO_MANUFACTURER :
            strncpy(info, &data->manufacturer[0], MIN(size, sizeof(data->manufacturer)));
            break;

        case CELLULAR_MODEM_INFO_FW_VERSION :
            strncpy(info, &data->fw_version[0], MIN(size, sizeof(data->fw_version)));
            break;

        case CELLULAR_MODEM_INFO_MODEL_ID :
            strncpy(info, &data->model_id[0], MIN(size, sizeof(data->model_id)));
            break;

        case CELLULAR_MODEM_INFO_SIM_ICCID :
            strncpy(info, &data->iccid[0], MIN(size, sizeof(data->iccid)));
            break;

        default :
            ret = -ENODATA;
            break;
    }

    return (ret);
}

static int modem_cellular_get_registration_status(const struct device* dev,
                                                  enum cellular_access_technology tech,
                                                  enum cellular_registration_status* status) {
    int ret = 0;
    struct modem_cellular_data* data = dev->data;

    switch (tech) {
        case CELLULAR_ACCESS_TECHNOLOGY_GSM :
            *status = data->registration_status_gsm;
            break;

        case CELLULAR_ACCESS_TECHNOLOGY_GPRS :
        case CELLULAR_ACCESS_TECHNOLOGY_UMTS :
        case CELLULAR_ACCESS_TECHNOLOGY_EDGE :
            *status = data->registration_status_gprs;
            break;

        case CELLULAR_ACCESS_TECHNOLOGY_LTE :
        case CELLULAR_ACCESS_TECHNOLOGY_LTE_CAT_M1 :
        case CELLULAR_ACCESS_TECHNOLOGY_LTE_CAT_M2 :
        case CELLULAR_ACCESS_TECHNOLOGY_NB_IOT :
            *status = data->registration_status_lte;
            break;

        default :
            ret = -ENODATA;
            break;
    }

    return (ret);
}

static int modem_cellular_set_apn(const struct device* dev, const char* apn) {
    struct modem_cellular_data* data = dev->data;
    int ret = 0;

    if ((apn == NULL) || (*apn == '\0')) {
        return (-EINVAL);
    }

    if (strlen(apn) >= MODEM_CELLULAR_DATA_APN_LEN) {
        return (-EINVAL);
    }

    k_mutex_lock(&data->api_lock, K_FOREVER);

    if (strcmp(apn, data->apn) == 0) {
        ret = -EALREADY;
        goto out;
    }

    if (!modem_cellular_apn_change_allowed(data->state)) {
        ret = -EBUSY;
        goto out;
    }

    strncpy(data->apn, apn, MODEM_CELLULAR_DATA_APN_LEN - 1);
    data->apn[MODEM_CELLULAR_DATA_APN_LEN - 1] = '\0';

    /* Wake the state-machine if it is parked in WAIT_FOR_APN */
    modem_cellular_delegate_event(data, MODEM_CELLULAR_EVENT_APN_SET);

out :
    k_mutex_unlock(&data->api_lock);

    return (ret);
}

static int modem_cellular_set_callback(const struct device* dev, cellular_event_mask_t mask,
                                       cellular_event_cb_t cb, void* user_data) {
    struct modem_cellular_data* data = dev->data;
    int ret = 0;

    k_mutex_lock(&data->api_lock, K_FOREVER);

    if (cb == NULL) {
        data->cb.fn = NULL;
        data->cb.mask = 0;
        data->cb.user_data = NULL;
    }
    else {
        data->cb.fn = cb;
        data->cb.mask = mask;
        data->cb.user_data = user_data;
    }

    k_mutex_unlock(&data->api_lock);

    return (ret);
}

static DEVICE_API(cellular, modem_cellular_api) = {
    .get_signal = modem_cellular_get_signal,
    .get_modem_info = modem_cellular_get_modem_info,
    .get_registration_status = modem_cellular_get_registration_status,
    .set_apn = modem_cellular_set_apn,
    .set_callback = modem_cellular_set_callback,
};

#ifdef CONFIG_PM_DEVICE
static int modem_cellular_pm_action(const struct device* dev, enum pm_device_action action) {
    struct modem_cellular_data* data = dev->data;
    int ret;

    switch (action) {
        case PM_DEVICE_ACTION_RESUME :
            modem_cellular_delegate_event(data, MODEM_CELLULAR_EVENT_RESUME);
            ret = 0;
            break;

        case PM_DEVICE_ACTION_SUSPEND :
            modem_cellular_delegate_event(data, MODEM_CELLULAR_EVENT_SUSPEND);
            ret = k_sem_take(&data->suspended_sem, K_SECONDS(30));
            break;

        default :
            ret = -ENOTSUP;
            break;
    }

    return (ret);
}
#endif /* CONFIG_PM_DEVICE */

static void net_mgmt_event_handler(struct net_mgmt_event_callback* cb, uint64_t mgmt_event,
                                   struct net_if* iface) {
    struct modem_cellular_data* data =
        CONTAINER_OF(cb, struct modem_cellular_data, net_mgmt_event_callback);

    switch (mgmt_event) {
        case NET_EVENT_PPP_PHASE_DEAD :
            modem_cellular_delegate_event(data, MODEM_CELLULAR_EVENT_PPP_DEAD);
            break;

        default :
            break;
    }
}

static void modem_cellular_init_apn(struct modem_cellular_data* data) {
    #ifdef CONFIG_MODEM_CELLULAR_APN
    if (strlen(CONFIG_MODEM_CELLULAR_APN) > 0) {
        strncpy(data->apn, CONFIG_MODEM_CELLULAR_APN, sizeof(data->apn) - 1);
        data->apn[sizeof(data->apn) - 1] = '\0';
    }
    #endif

    modem_chat_script_init(&data->apn_script);
    modem_chat_script_set_name(&data->apn_script, "modem_celullar_set_apn");
    modem_chat_script_set_abort_matches(&data->apn_script,
                                        abort_matches,
                                        ARRAY_SIZE(abort_matches));
    modem_chat_script_set_timeout(&data->apn_script, 1);
    modem_chat_script_set_callback(&data->apn_script,
                                   modem_cellular_chat_callback_handler);
}

static int modem_cellular_init(const struct device* dev) {
    struct modem_cellular_data* data = (struct modem_cellular_data *)dev->data;
    struct modem_cellular_config* config = (struct modem_cellular_config *)dev->config;

    data->dev = dev;

    k_mutex_init(&data->api_lock);
    k_work_init_delayable(&data->timeout_work, modem_cellular_timeout_handler);

    k_work_init(&data->event_dispatch_work, modem_cellular_event_dispatch_handler);
    ring_buf_init(&data->event_rb, sizeof(data->event_buf), data->event_buf);

    k_sem_init(&data->suspended_sem, 0, 1);

    if (modem_cellular_gpio_is_enabled(&config->wake_gpio)) {
        gpio_pin_configure_dt(&config->wake_gpio, GPIO_OUTPUT_INACTIVE);
    }

    if (modem_cellular_gpio_is_enabled(&config->power_gpio)) {
        gpio_pin_configure_dt(&config->power_gpio, GPIO_OUTPUT_INACTIVE);
    }

    if (modem_cellular_gpio_is_enabled(&config->reset_gpio)) {
        gpio_pin_configure_dt(&config->reset_gpio, GPIO_OUTPUT_ACTIVE);
    }

    {
        const struct modem_backend_uart_config uart_backend_config = {
            .uart              = config->uart,
            .receive_buf       = data->uart_backend_receive_buf,
            .receive_buf_size  = ARRAY_SIZE(data->uart_backend_receive_buf),
            .transmit_buf      = data->uart_backend_transmit_buf,
            .transmit_buf_size = ARRAY_SIZE(data->uart_backend_transmit_buf),
        };

        data->uart_pipe = modem_backend_uart_init(&data->uart_backend,
                                                  &uart_backend_config);

        data->cmd_pipe = NULL;
    }

    {
        const struct modem_cmux_config cmux_config = {
            .callback          = modem_cellular_cmux_handler,
            .user_data         = data,
            .receive_buf       = data->cmux_receive_buf,
            .receive_buf_size  = ARRAY_SIZE(data->cmux_receive_buf),
            .transmit_buf      = data->cmux_transmit_buf,
            .transmit_buf_size = ARRAY_SIZE(data->cmux_transmit_buf),
        };

        modem_cmux_init(&data->cmux, &cmux_config);
    }

    {
        const struct modem_cmux_dlci_config dlci1_config = {
            .dlci_address     = 1,
            .receive_buf      = data->dlci1_receive_buf,
            .receive_buf_size = ARRAY_SIZE(data->dlci1_receive_buf),
        };

        data->dlci1_pipe = modem_cmux_dlci_init(&data->cmux, &data->dlci1,
                                                &dlci1_config);
    }

    {
        const struct modem_cmux_dlci_config dlci2_config = {
            .dlci_address     = 2,
            .receive_buf      = data->dlci2_receive_buf,
            .receive_buf_size = ARRAY_SIZE(data->dlci2_receive_buf),
        };

        data->dlci2_pipe = modem_cmux_dlci_init(&data->cmux, &data->dlci2,
                                                &dlci2_config);
    }

    for (uint8_t i = 0; i < config->user_pipes_size; i++) {
        struct modem_cellular_user_pipe *user_pipe = &config->user_pipes[i];
        const struct modem_cmux_dlci_config user_dlci_config = {
            .dlci_address = user_pipe->dlci_address,
            .receive_buf = user_pipe->dlci_receive_buf,
            .receive_buf_size = user_pipe->dlci_receive_buf_size,
        };

        user_pipe->pipe = modem_cmux_dlci_init(&data->cmux, &user_pipe->dlci,
                                               &user_dlci_config);

        modem_pipelink_init(user_pipe->pipelink, user_pipe->pipe);
    }

    {
        const struct modem_chat_config chat_config = {
            .user_data          = data,
            .receive_buf        = data->chat_receive_buf,
            .receive_buf_size   = ARRAY_SIZE(data->chat_receive_buf),
            .delimiter          = data->chat_delimiter,
            .delimiter_size     = (uint8_t)strlen(data->chat_delimiter),
            .filter             = data->chat_filter,
            .filter_size        = data->chat_filter ? (uint8_t)strlen(data->chat_filter) : 0,
            .argv               = data->chat_argv,
            .argv_size          = ARRAY_SIZE(data->chat_argv),
            .unsol_matches      = unsol_matches,
            .unsol_matches_size = ARRAY_SIZE(unsol_matches),
        };

        modem_chat_init(&data->chat, &chat_config);
    }

    {
        net_mgmt_init_event_callback(&data->net_mgmt_event_callback, net_mgmt_event_handler,
                                     NET_EVENT_PPP_PHASE_DEAD);
        net_mgmt_add_event_callback(&data->net_mgmt_event_callback);
    }

    modem_cellular_init_apn(data);

    #ifndef CONFIG_PM_DEVICE
    modem_cellular_delegate_event(data, MODEM_CELLULAR_EVENT_RESUME);
    #else
    pm_device_init_suspended(dev);
    #endif /* CONFIG_PM_DEVICE */

    return (0);
}

/*
 * Every modem uses two custom scripts to initialize the modem and dial out.
 *
 * The first script is named <dt driver compatible>_init_chat_script, with its
 * script commands named <dt driver compatible>_init_chat_script_cmds. This
 * script is sent to the modem after it has started up, and must configure the
 * modem to use CMUX.
 *
 * The second script is named <dt driver compatible>_dial_chat_script, with its
 * script commands named <dt driver compatible>_dial_chat_script_cmds. This
 * script is sent on a DLCI channel in command mode, and must request the modem
 * dial out and put the DLCI channel into data mode.
 */

#if DT_HAS_COMPAT_STATUS_OKAY(quectel_bg95) || DT_HAS_COMPAT_STATUS_OKAY(quectel_bg96)
MODEM_CHAT_SCRIPT_CMDS_DEFINE(quectel_bg9x_init_chat_script_cmds,
                              MODEM_CHAT_SCRIPT_CMD_RESP("ATE0", ok_match),
                              MODEM_CHAT_SCRIPT_CMD_RESP("AT+CFUN=4", ok_match),
                              MODEM_CHAT_SCRIPT_CMD_RESP("AT+CMEE=1", ok_match),
                              MODEM_CHAT_SCRIPT_CMD_RESP("AT+CREG=1", ok_match),
                              MODEM_CHAT_SCRIPT_CMD_RESP("AT+CGREG=1", ok_match),
                              MODEM_CHAT_SCRIPT_CMD_RESP("AT+CEREG=1", ok_match),
                              MODEM_CHAT_SCRIPT_CMD_RESP("AT+CREG?", ok_match),
                              MODEM_CHAT_SCRIPT_CMD_RESP("AT+CEREG?", ok_match),
                              MODEM_CHAT_SCRIPT_CMD_RESP("AT+CGREG?", ok_match),
                              MODEM_CHAT_SCRIPT_CMD_RESP("AT+CGSN", imei_match),
                              MODEM_CHAT_SCRIPT_CMD_RESP("", ok_match),
                              MODEM_CHAT_SCRIPT_CMD_RESP("AT+CGMM", cgmm_match),
                              MODEM_CHAT_SCRIPT_CMD_RESP("", ok_match),
                              MODEM_CHAT_SCRIPT_CMD_RESP("AT+CGMI", cgmi_match),
                              MODEM_CHAT_SCRIPT_CMD_RESP("", ok_match),
                              MODEM_CHAT_SCRIPT_CMD_RESP("AT+QGMR", cgmr_match),
                              MODEM_CHAT_SCRIPT_CMD_RESP("", ok_match),
                              MODEM_CHAT_SCRIPT_CMD_RESP("AT+CIMI", cimi_match),
                              MODEM_CHAT_SCRIPT_CMD_RESP("", ok_match),
                              MODEM_CHAT_SCRIPT_CMD_RESP("AT+QCCID", qccid_match),
                              MODEM_CHAT_SCRIPT_CMD_RESP("", ok_match),
                              MODEM_CHAT_SCRIPT_CMD_RESP_NONE("AT+CMUX=0,0,5,127", 300));

MODEM_CHAT_SCRIPT_DEFINE(quectel_bg9x_init_chat_script, quectel_bg9x_init_chat_script_cmds,
                         abort_matches, modem_cellular_chat_callback_handler, 10);

MODEM_CHAT_SCRIPT_CMDS_DEFINE(quectel_bg9x_dial_chat_script_cmds,
                              MODEM_CHAT_SCRIPT_CMD_RESP_MULT("AT+CGACT=0,1", allow_match),
                              MODEM_CHAT_SCRIPT_CMD_RESP("AT+CFUN=1", ok_match),
                              MODEM_CHAT_SCRIPT_CMD_RESP("ATD*99***1#", connect_match));

MODEM_CHAT_SCRIPT_DEFINE(quectel_bg9x_dial_chat_script, quectel_bg9x_dial_chat_script_cmds,
                         dial_abort_matches, modem_cellular_chat_callback_handler, 10);

MODEM_CHAT_SCRIPT_CMDS_DEFINE(quectel_bg9x_periodic_chat_script_cmds,
                              MODEM_CHAT_SCRIPT_CMD_RESP("AT+CREG?", ok_match),
                              MODEM_CHAT_SCRIPT_CMD_RESP("AT+CEREG?", ok_match),
                              MODEM_CHAT_SCRIPT_CMD_RESP("AT+CGREG?", ok_match));

MODEM_CHAT_SCRIPT_DEFINE(quectel_bg9x_periodic_chat_script,
                         quectel_bg9x_periodic_chat_script_cmds, abort_matches,
                         modem_cellular_chat_callback_handler, 4);

MODEM_CHAT_SCRIPT_CMDS_DEFINE(quectel_bg9x_shutdown_chat_script_cmds,
                              MODEM_CHAT_SCRIPT_CMD_RESP("AT+QPOWD=1", ok_match));

MODEM_CHAT_SCRIPT_DEFINE(quectel_bg9x_shutdown_chat_script,
                         quectel_bg9x_shutdown_chat_script_cmds, abort_matches,
                         modem_cellular_chat_callback_handler, 10);
#endif

#if DT_HAS_COMPAT_STATUS_OKAY(quectel_eg25_g)
MODEM_CHAT_SCRIPT_CMDS_DEFINE(
    quectel_eg25_g_init_chat_script_cmds, MODEM_CHAT_SCRIPT_CMD_RESP("ATE0", ok_match),
    MODEM_CHAT_SCRIPT_CMD_RESP("AT+CFUN=4", ok_match),
    MODEM_CHAT_SCRIPT_CMD_RESP("AT+CMEE=1", ok_match),
    MODEM_CHAT_SCRIPT_CMD_RESP("AT+CREG=1", ok_match),
    MODEM_CHAT_SCRIPT_CMD_RESP("AT+CGREG=1", ok_match),
    MODEM_CHAT_SCRIPT_CMD_RESP("AT+CEREG=1", ok_match),
    MODEM_CHAT_SCRIPT_CMD_RESP("AT+CREG?", ok_match),
    MODEM_CHAT_SCRIPT_CMD_RESP("AT+CEREG?", ok_match),
    MODEM_CHAT_SCRIPT_CMD_RESP("AT+CGREG?", ok_match),
    MODEM_CHAT_SCRIPT_CMD_RESP("AT+CGSN", imei_match),
    MODEM_CHAT_SCRIPT_CMD_RESP("", ok_match),
    MODEM_CHAT_SCRIPT_CMD_RESP("AT+CGMM", cgmm_match),
    MODEM_CHAT_SCRIPT_CMD_RESP("", ok_match),
    MODEM_CHAT_SCRIPT_CMD_RESP("AT+CGMI", cgmi_match),
    MODEM_CHAT_SCRIPT_CMD_RESP("", ok_match),
    MODEM_CHAT_SCRIPT_CMD_RESP("AT+CGMR", cgmr_match),
    MODEM_CHAT_SCRIPT_CMD_RESP("", ok_match),
    MODEM_CHAT_SCRIPT_CMD_RESP("AT+CIMI", cimi_match),
    MODEM_CHAT_SCRIPT_CMD_RESP("", ok_match),
    MODEM_CHAT_SCRIPT_CMD_RESP_NONE("AT+CMUX=0,0,5,127,10,3,30,10,2", 100));

MODEM_CHAT_SCRIPT_DEFINE(quectel_eg25_g_init_chat_script, quectel_eg25_g_init_chat_script_cmds,
                         abort_matches, modem_cellular_chat_callback_handler, 10);

MODEM_CHAT_SCRIPT_CMDS_DEFINE(quectel_eg25_g_dial_chat_script_cmds,
                              MODEM_CHAT_SCRIPT_CMD_RESP_MULT("AT+CGACT=0,1", allow_match),
                              MODEM_CHAT_SCRIPT_CMD_RESP("AT+CFUN=1", ok_match),
                              MODEM_CHAT_SCRIPT_CMD_RESP("ATD*99***1#", connect_match));

MODEM_CHAT_SCRIPT_DEFINE(quectel_eg25_g_dial_chat_script, quectel_eg25_g_dial_chat_script_cmds,
                         dial_abort_matches, modem_cellular_chat_callback_handler, 10);

MODEM_CHAT_SCRIPT_CMDS_DEFINE(quectel_eg25_g_periodic_chat_script_cmds,
                              MODEM_CHAT_SCRIPT_CMD_RESP("AT+CREG?", ok_match),
                              MODEM_CHAT_SCRIPT_CMD_RESP("AT+CEREG?", ok_match),
                              MODEM_CHAT_SCRIPT_CMD_RESP("AT+CGREG?", ok_match),
                              MODEM_CHAT_SCRIPT_CMD_RESP("AT+CSQ", csq_match));

MODEM_CHAT_SCRIPT_DEFINE(quectel_eg25_g_periodic_chat_script,
                         quectel_eg25_g_periodic_chat_script_cmds, abort_matches,
                         modem_cellular_chat_callback_handler, 4);
#endif

#if DT_HAS_COMPAT_STATUS_OKAY(quectel_eg800q)
MODEM_CHAT_SCRIPT_CMDS_DEFINE(quectel_eg800q_init_chat_script_cmds,
                              MODEM_CHAT_SCRIPT_CMD_RESP("AT", ok_match),
                              MODEM_CHAT_SCRIPT_CMD_RESP("ATE0", ok_match),
                              MODEM_CHAT_SCRIPT_CMD_RESP("AT+CFUN?", ok_match),
                              MODEM_CHAT_SCRIPT_CMD_RESP("AT+CFUN=4", ok_match),
                              MODEM_CHAT_SCRIPT_CMD_RESP("AT+CMEE=1", ok_match),
                              MODEM_CHAT_SCRIPT_CMD_RESP("AT+CEREG=1", ok_match),
                              MODEM_CHAT_SCRIPT_CMD_RESP("AT+CEREG?", ok_match),
                              MODEM_CHAT_SCRIPT_CMD_RESP("AT+CGSN", imei_match),
                              MODEM_CHAT_SCRIPT_CMD_RESP("", ok_match),
                              MODEM_CHAT_SCRIPT_CMD_RESP("AT+CGMM", cgmm_match),
                              MODEM_CHAT_SCRIPT_CMD_RESP("", ok_match),
                              MODEM_CHAT_SCRIPT_CMD_RESP("AT+CGMI", cgmi_match),
                              MODEM_CHAT_SCRIPT_CMD_RESP("", ok_match),
                              MODEM_CHAT_SCRIPT_CMD_RESP("AT+CGMR", cgmr_match),
                              MODEM_CHAT_SCRIPT_CMD_RESP("", ok_match),
                              MODEM_CHAT_SCRIPT_CMD_RESP("AT+CIMI", cimi_match),
                              MODEM_CHAT_SCRIPT_CMD_RESP("", ok_match),
                              MODEM_CHAT_SCRIPT_CMD_RESP("AT+CMUX=0,0,5,127", ok_match));

MODEM_CHAT_SCRIPT_DEFINE(quectel_eg800q_init_chat_script, quectel_eg800q_init_chat_script_cmds,
                         abort_matches, modem_cellular_chat_callback_handler, 30);

MODEM_CHAT_SCRIPT_CMDS_DEFINE(quectel_eg800q_dial_chat_script_cmds,
                              MODEM_CHAT_SCRIPT_CMD_RESP_MULT("AT+CGACT=0,1", allow_match),
                              MODEM_CHAT_SCRIPT_CMD_RESP("AT+CFUN=1", ok_match),
                              /* this at command is required as a small delay before performing
                               * dialing, otherwise we get 'NO CARRIER' and abort
                               */
                              MODEM_CHAT_SCRIPT_CMD_RESP_NONE("AT", 500),
                              MODEM_CHAT_SCRIPT_CMD_RESP("ATD*99***1#", connect_match),);

MODEM_CHAT_SCRIPT_DEFINE(quectel_eg800q_dial_chat_script, quectel_eg800q_dial_chat_script_cmds,
                         dial_abort_matches, modem_cellular_chat_callback_handler, 10);

MODEM_CHAT_SCRIPT_CMDS_DEFINE(quectel_eg800q_periodic_chat_script_cmds,
                              MODEM_CHAT_SCRIPT_CMD_RESP("AT+CEREG?", ok_match),
                              MODEM_CHAT_SCRIPT_CMD_RESP("AT+CSQ", csq_match));

MODEM_CHAT_SCRIPT_DEFINE(quectel_eg800q_periodic_chat_script,
                         quectel_eg800q_periodic_chat_script_cmds, abort_matches,
                         modem_cellular_chat_callback_handler, 4);
#endif

#if DT_HAS_COMPAT_STATUS_OKAY(simcom_sim7080)
MODEM_CHAT_SCRIPT_CMDS_DEFINE(simcom_sim7080_init_chat_script_cmds,
                              MODEM_CHAT_SCRIPT_CMD_RESP_NONE("AT", 100),
                              MODEM_CHAT_SCRIPT_CMD_RESP_NONE("AT", 100),
                              MODEM_CHAT_SCRIPT_CMD_RESP_NONE("AT", 100),
                              MODEM_CHAT_SCRIPT_CMD_RESP_NONE("AT", 100),
                              MODEM_CHAT_SCRIPT_CMD_RESP("ATE0", ok_match),
                              MODEM_CHAT_SCRIPT_CMD_RESP("AT+CFUN=4", ok_match),
                              MODEM_CHAT_SCRIPT_CMD_RESP("AT+CMEE=1", ok_match),
                              MODEM_CHAT_SCRIPT_CMD_RESP("AT+CREG=1", ok_match),
                              MODEM_CHAT_SCRIPT_CMD_RESP("AT+CGREG=1", ok_match),
                              MODEM_CHAT_SCRIPT_CMD_RESP("AT+CEREG=1", ok_match),
                              MODEM_CHAT_SCRIPT_CMD_RESP("AT+CREG?", ok_match),
                              MODEM_CHAT_SCRIPT_CMD_RESP("AT+CEREG?", ok_match),
                              MODEM_CHAT_SCRIPT_CMD_RESP("AT+CGREG?", ok_match),
                              MODEM_CHAT_SCRIPT_CMD_RESP("AT+CGSN", imei_match),
                              MODEM_CHAT_SCRIPT_CMD_RESP("", ok_match),
                              MODEM_CHAT_SCRIPT_CMD_RESP("AT+CGMM", cgmm_match),
                              MODEM_CHAT_SCRIPT_CMD_RESP("", ok_match),
    MODEM_CHAT_SCRIPT_CMD_RESP_NONE("AT+CMUX=0,0,5,127", 300));

MODEM_CHAT_SCRIPT_DEFINE(simcom_sim7080_init_chat_script, simcom_sim7080_init_chat_script_cmds,
                         abort_matches, modem_cellular_chat_callback_handler, 10);

MODEM_CHAT_SCRIPT_CMDS_DEFINE(simcom_sim7080_dial_chat_script_cmds,
                              MODEM_CHAT_SCRIPT_CMD_RESP_MULT("AT+CGACT=0,1", allow_match),
                              MODEM_CHAT_SCRIPT_CMD_RESP("AT+CFUN=1", ok_match),
                              MODEM_CHAT_SCRIPT_CMD_RESP_NONE("ATD*99***1#", 0), );

MODEM_CHAT_SCRIPT_DEFINE(simcom_sim7080_dial_chat_script, simcom_sim7080_dial_chat_script_cmds,
                         dial_abort_matches, modem_cellular_chat_callback_handler, 10);

MODEM_CHAT_SCRIPT_CMDS_DEFINE(simcom_sim7080_periodic_chat_script_cmds,
                              MODEM_CHAT_SCRIPT_CMD_RESP("AT+CREG?", ok_match),
                              MODEM_CHAT_SCRIPT_CMD_RESP("AT+CEREG?", ok_match),
                              MODEM_CHAT_SCRIPT_CMD_RESP("AT+CGREG?", ok_match));

MODEM_CHAT_SCRIPT_DEFINE(simcom_sim7080_periodic_chat_script,
                         simcom_sim7080_periodic_chat_script_cmds, abort_matches,
                         modem_cellular_chat_callback_handler, 4);
#endif

#if DT_HAS_COMPAT_STATUS_OKAY(simcom_a76xx)
MODEM_CHAT_SCRIPT_CMDS_DEFINE(simcom_a76xx_init_chat_script_cmds,
                              MODEM_CHAT_SCRIPT_CMD_RESP_NONE("AT", 100),
                              MODEM_CHAT_SCRIPT_CMD_RESP_NONE("AT", 100),
                              MODEM_CHAT_SCRIPT_CMD_RESP_NONE("AT", 100),
                              MODEM_CHAT_SCRIPT_CMD_RESP_NONE("AT", 100),
                              MODEM_CHAT_SCRIPT_CMD_RESP("ATE0", ok_match),
                              /* Power on the GNSS module.
                               * We need to do this early, otherwise it does not work when
                               * doing it later (e.g. from a user pipe).
                               */
                              MODEM_CHAT_SCRIPT_CMD_RESP_MULT("AT+CGNSSPWR=1", allow_match),
                              MODEM_CHAT_SCRIPT_CMD_RESP("AT+CFUN=4", ok_match),
                              MODEM_CHAT_SCRIPT_CMD_RESP("AT+CMEE=1", ok_match),
                              MODEM_CHAT_SCRIPT_CMD_RESP("AT+CREG=1", ok_match),
                              MODEM_CHAT_SCRIPT_CMD_RESP("AT+CGREG=1", ok_match),
                              MODEM_CHAT_SCRIPT_CMD_RESP("AT+CEREG=1", ok_match),
                              MODEM_CHAT_SCRIPT_CMD_RESP("AT+CREG?", ok_match),
                              MODEM_CHAT_SCRIPT_CMD_RESP("AT+CEREG?", ok_match),
                              MODEM_CHAT_SCRIPT_CMD_RESP("AT+CGREG?", ok_match),
                              MODEM_CHAT_SCRIPT_CMD_RESP("AT+CGSN", imei_match),
                              MODEM_CHAT_SCRIPT_CMD_RESP("", ok_match),
                              MODEM_CHAT_SCRIPT_CMD_RESP("AT+CGMM", cgmm_match),
                              MODEM_CHAT_SCRIPT_CMD_RESP("", ok_match),
                              MODEM_CHAT_SCRIPT_CMD_RESP_NONE("AT+CMUX=0,0,5,127", 300));

MODEM_CHAT_SCRIPT_DEFINE(simcom_a76xx_init_chat_script, simcom_a76xx_init_chat_script_cmds,
                         abort_matches, modem_cellular_chat_callback_handler, 10);

MODEM_CHAT_SCRIPT_CMDS_DEFINE(simcom_a76xx_dial_chat_script_cmds,
                              MODEM_CHAT_SCRIPT_CMD_RESP_MULT("AT+CGACT=0,1", allow_match),
                              MODEM_CHAT_SCRIPT_CMD_RESP("AT+CFUN=1", ok_match),
                              MODEM_CHAT_SCRIPT_CMD_RESP("ATD*99***1#", connect_match),);

MODEM_CHAT_SCRIPT_DEFINE(simcom_a76xx_dial_chat_script, simcom_a76xx_dial_chat_script_cmds,
                         dial_abort_matches, modem_cellular_chat_callback_handler, 10);

MODEM_CHAT_SCRIPT_CMDS_DEFINE(simcom_a76xx_periodic_chat_script_cmds,
                              MODEM_CHAT_SCRIPT_CMD_RESP("AT+CREG?", ok_match),
                              MODEM_CHAT_SCRIPT_CMD_RESP("AT+CEREG?", ok_match),
                              MODEM_CHAT_SCRIPT_CMD_RESP("AT+CGREG?", ok_match));

MODEM_CHAT_SCRIPT_DEFINE(simcom_a76xx_periodic_chat_script,
                         simcom_a76xx_periodic_chat_script_cmds, abort_matches,
                         modem_cellular_chat_callback_handler, 4);

MODEM_CHAT_SCRIPT_CMDS_DEFINE(simcom_a76xx_shutdown_chat_script_cmds,
                              MODEM_CHAT_SCRIPT_CMD_RESP("AT+CPOF", ok_match));

MODEM_CHAT_SCRIPT_DEFINE(simcom_a76xx_shutdown_chat_script,
                         simcom_a76xx_shutdown_chat_script_cmds, abort_matches,
                         modem_cellular_chat_callback_handler, 15);
#endif

#if DT_HAS_COMPAT_STATUS_OKAY(u_blox_sara_r4)
MODEM_CHAT_SCRIPT_CMDS_DEFINE(u_blox_sara_r4_init_chat_script_cmds,
                              MODEM_CHAT_SCRIPT_CMD_RESP_NONE("AT", 100),
                              MODEM_CHAT_SCRIPT_CMD_RESP_NONE("AT", 100),
                              MODEM_CHAT_SCRIPT_CMD_RESP_NONE("AT", 100),
                              MODEM_CHAT_SCRIPT_CMD_RESP_NONE("AT", 100),
                              MODEM_CHAT_SCRIPT_CMD_RESP("ATE0", ok_match),
                              MODEM_CHAT_SCRIPT_CMD_RESP("AT+CFUN=4", ok_match),
                              MODEM_CHAT_SCRIPT_CMD_RESP("AT+CMEE=1", ok_match),
                              MODEM_CHAT_SCRIPT_CMD_RESP("AT+CREG=1", ok_match),
                              MODEM_CHAT_SCRIPT_CMD_RESP("AT+CGREG=1", ok_match),
                              MODEM_CHAT_SCRIPT_CMD_RESP("AT+CEREG=1", ok_match),
                              MODEM_CHAT_SCRIPT_CMD_RESP("AT+CREG?", ok_match),
                              MODEM_CHAT_SCRIPT_CMD_RESP("AT+CEREG?", ok_match),
                              MODEM_CHAT_SCRIPT_CMD_RESP("AT+CGREG?", ok_match),
                              MODEM_CHAT_SCRIPT_CMD_RESP("AT+CGSN", imei_match),
                              MODEM_CHAT_SCRIPT_CMD_RESP("", ok_match),
                              MODEM_CHAT_SCRIPT_CMD_RESP("AT+CGMM", cgmm_match),
                              MODEM_CHAT_SCRIPT_CMD_RESP("", ok_match),
                              MODEM_CHAT_SCRIPT_CMD_RESP("AT+CMUX=0,0,5,127", ok_match));

MODEM_CHAT_SCRIPT_DEFINE(u_blox_sara_r4_init_chat_script, u_blox_sara_r4_init_chat_script_cmds,
                         abort_matches, modem_cellular_chat_callback_handler, 10);

MODEM_CHAT_SCRIPT_CMDS_DEFINE(u_blox_sara_r4_dial_chat_script_cmds,
                              MODEM_CHAT_SCRIPT_CMD_RESP_MULT("AT+CGACT=0,1", allow_match),
                              MODEM_CHAT_SCRIPT_CMD_RESP("AT+CFUN=1", ok_match),
                              MODEM_CHAT_SCRIPT_CMD_RESP_NONE("ATD*99***1#", 0), );

MODEM_CHAT_SCRIPT_DEFINE(u_blox_sara_r4_dial_chat_script, u_blox_sara_r4_dial_chat_script_cmds,
                         dial_abort_matches, modem_cellular_chat_callback_handler, 10);

MODEM_CHAT_SCRIPT_CMDS_DEFINE(u_blox_sara_r4_periodic_chat_script_cmds,
                              MODEM_CHAT_SCRIPT_CMD_RESP("AT+CREG?", ok_match),
                              MODEM_CHAT_SCRIPT_CMD_RESP("AT+CEREG?", ok_match),
                              MODEM_CHAT_SCRIPT_CMD_RESP("AT+CGREG?", ok_match));

MODEM_CHAT_SCRIPT_DEFINE(u_blox_sara_r4_periodic_chat_script,
                         u_blox_sara_r4_periodic_chat_script_cmds, abort_matches,
                         modem_cellular_chat_callback_handler, 4);
#endif

#if DT_HAS_COMPAT_STATUS_OKAY(u_blox_sara_r5)
MODEM_CHAT_SCRIPT_CMDS_DEFINE(u_blox_sara_r5_init_chat_script_cmds,
                              MODEM_CHAT_SCRIPT_CMD_RESP_NONE("AT", 100),
                              MODEM_CHAT_SCRIPT_CMD_RESP_NONE("AT", 100),
                              MODEM_CHAT_SCRIPT_CMD_RESP_NONE("AT", 100),
                              MODEM_CHAT_SCRIPT_CMD_RESP_NONE("AT", 100),
                              MODEM_CHAT_SCRIPT_CMD_RESP("ATE0", ok_match),
                              MODEM_CHAT_SCRIPT_CMD_RESP("AT+CFUN=4", ok_match),
                              MODEM_CHAT_SCRIPT_CMD_RESP("AT+CMEE=1", ok_match),
                              MODEM_CHAT_SCRIPT_CMD_RESP("AT+CREG=1", ok_match),
                              MODEM_CHAT_SCRIPT_CMD_RESP("AT+CGREG=1", ok_match),
                              MODEM_CHAT_SCRIPT_CMD_RESP("AT+CEREG=1", ok_match),
                              MODEM_CHAT_SCRIPT_CMD_RESP("AT+CREG?", ok_match),
                              MODEM_CHAT_SCRIPT_CMD_RESP("AT+CEREG?", ok_match),
                              MODEM_CHAT_SCRIPT_CMD_RESP("AT+CGREG?", ok_match),
                              MODEM_CHAT_SCRIPT_CMD_RESP("AT+CGSN", imei_match),
                              MODEM_CHAT_SCRIPT_CMD_RESP("", ok_match),
                              MODEM_CHAT_SCRIPT_CMD_RESP("AT+CGMM", cgmm_match),
                              MODEM_CHAT_SCRIPT_CMD_RESP("", ok_match),
                              MODEM_CHAT_SCRIPT_CMD_RESP("AT+CGMI", cgmi_match),
                              MODEM_CHAT_SCRIPT_CMD_RESP("", ok_match),
                              MODEM_CHAT_SCRIPT_CMD_RESP("AT+CGMR", cgmr_match),
                              MODEM_CHAT_SCRIPT_CMD_RESP("", ok_match),
                              MODEM_CHAT_SCRIPT_CMD_RESP("AT+CIMI", cimi_match),
                              MODEM_CHAT_SCRIPT_CMD_RESP("", ok_match),
                              MODEM_CHAT_SCRIPT_CMD_RESP("AT+CCID", ccid_match),
                              MODEM_CHAT_SCRIPT_CMD_RESP("", ok_match),
                              MODEM_CHAT_SCRIPT_CMD_RESP("AT+CMUX=0,0,5,127", ok_match));

MODEM_CHAT_SCRIPT_DEFINE(u_blox_sara_r5_init_chat_script, u_blox_sara_r5_init_chat_script_cmds,
                         abort_matches, modem_cellular_chat_callback_handler, 10);

MODEM_CHAT_SCRIPT_CMDS_DEFINE(u_blox_sara_r5_dial_chat_script_cmds,
                              MODEM_CHAT_SCRIPT_CMD_RESP_MULT("AT+CGACT=0,1", allow_match),
                              MODEM_CHAT_SCRIPT_CMD_RESP("AT+CFUN=1", ok_match),
                              MODEM_CHAT_SCRIPT_CMD_RESP_NONE("ATD*99***1#", 0), );

MODEM_CHAT_SCRIPT_DEFINE(u_blox_sara_r5_dial_chat_script, u_blox_sara_r5_dial_chat_script_cmds,
                         dial_abort_matches, modem_cellular_chat_callback_handler, 10);

MODEM_CHAT_SCRIPT_CMDS_DEFINE(u_blox_sara_r5_periodic_chat_script_cmds,
                              MODEM_CHAT_SCRIPT_CMD_RESP("AT+CREG?", ok_match),
                              MODEM_CHAT_SCRIPT_CMD_RESP("AT+CEREG?", ok_match),
                              MODEM_CHAT_SCRIPT_CMD_RESP("AT+CGREG?", ok_match));

MODEM_CHAT_SCRIPT_DEFINE(u_blox_sara_r5_periodic_chat_script,
                         u_blox_sara_r5_periodic_chat_script_cmds, abort_matches,
                         modem_cellular_chat_callback_handler, 4);
#endif

#if DT_HAS_COMPAT_STATUS_OKAY(u_blox_lara_r6)
MODEM_CHAT_SCRIPT_CMDS_DEFINE(u_blox_lara_r6_set_baudrate_chat_script_cmds,
                              MODEM_CHAT_SCRIPT_CMD_RESP("ATE0", ok_match),
                              MODEM_CHAT_SCRIPT_CMD_RESP("AT+IPR="
                                    STRINGIFY(CONFIG_MODEM_CELLULAR_NEW_BAUDRATE), ok_match));

MODEM_CHAT_SCRIPT_DEFINE(u_blox_lara_r6_set_baudrate_chat_script,
                         u_blox_lara_r6_set_baudrate_chat_script_cmds,
                         abort_matches, modem_cellular_chat_callback_handler, 1);

/* NOTE: For some reason, a CMUX max frame size of 127 causes FCS errors in
 * this modem; larger or smaller doesn't. The modem's default value is 31,
 * which works well
 */
MODEM_CHAT_SCRIPT_CMDS_DEFINE(u_blox_lara_r6_init_chat_script_cmds,
                              /* U-blox LARA-R6 LWM2M client is enabled by default. Not only causes
                               * this the modem to connect to U-blox's server on its own, it also
                               * for some reason causes the modem to reply "Destination
                               * unreachable" to DNS answers from DNS requests that we send
                               */
                              MODEM_CHAT_SCRIPT_CMD_RESP_MULT("AT+ULWM2M=1", allow_match),
                              MODEM_CHAT_SCRIPT_CMD_RESP("AT+CFUN=4", ok_match),
                              MODEM_CHAT_SCRIPT_CMD_RESP("AT+CMEE=1", ok_match),
                              MODEM_CHAT_SCRIPT_CMD_RESP("AT+CREG=1", ok_match),
                              MODEM_CHAT_SCRIPT_CMD_RESP("AT+CGREG=1", ok_match),
                              MODEM_CHAT_SCRIPT_CMD_RESP("AT+CEREG=1", ok_match),
                              MODEM_CHAT_SCRIPT_CMD_RESP("AT+CREG?", ok_match),
                              MODEM_CHAT_SCRIPT_CMD_RESP("AT+CEREG?", ok_match),
                              MODEM_CHAT_SCRIPT_CMD_RESP("AT+CGREG?", ok_match),
                              #if CONFIG_MODEM_CELLULAR_RAT_4G
                              MODEM_CHAT_SCRIPT_CMD_RESP("AT+URAT=3", ok_match),
                              #elif CONFIG_MODEM_CELLULAR_RAT_4G_3G
                              MODEM_CHAT_SCRIPT_CMD_RESP("AT+URAT=3,2", ok_match),
                              #elif CONFIG_MODEM_CELLULAR_RAT_4G_3G_2G
                              MODEM_CHAT_SCRIPT_CMD_RESP("AT+URAT=3,2,0", ok_match),
                              #endif
                              #if CONFIG_MODEM_CELLULAR_CLEAR_FORBIDDEN
                              MODEM_CHAT_SCRIPT_CMD_RESP("AT+CRSM=214,28539,0,0,12,"
                                                         "\"FFFFFFFFFFFFFFFFFFFFFFFF\"",
                                                         ok_match),
                              #endif
                              MODEM_CHAT_SCRIPT_CMD_RESP("AT+CGSN", imei_match),
                              MODEM_CHAT_SCRIPT_CMD_RESP("", ok_match),
                              MODEM_CHAT_SCRIPT_CMD_RESP("AT+CGMM", cgmm_match),
                              MODEM_CHAT_SCRIPT_CMD_RESP("", ok_match),
                              MODEM_CHAT_SCRIPT_CMD_RESP("AT+CGMI", cgmi_match),
                              MODEM_CHAT_SCRIPT_CMD_RESP("", ok_match),
                              MODEM_CHAT_SCRIPT_CMD_RESP("AT+CGMR", cgmr_match),
                              MODEM_CHAT_SCRIPT_CMD_RESP("", ok_match),
                              MODEM_CHAT_SCRIPT_CMD_RESP("AT+CIMI", cimi_match),
                              MODEM_CHAT_SCRIPT_CMD_RESP("", ok_match),
                              MODEM_CHAT_SCRIPT_CMD_RESP("AT+CCID", ccid_match),
                              MODEM_CHAT_SCRIPT_CMD_RESP("", ok_match),
                              MODEM_CHAT_SCRIPT_CMD_RESP("AT+CMUX=0,0,5,31", ok_match));

MODEM_CHAT_SCRIPT_DEFINE(u_blox_lara_r6_init_chat_script, u_blox_lara_r6_init_chat_script_cmds,
                         abort_matches, modem_cellular_chat_callback_handler, 10);

MODEM_CHAT_SCRIPT_CMDS_DEFINE(u_blox_lara_r6_dial_chat_script_cmds,
                              MODEM_CHAT_SCRIPT_CMD_RESP_MULT("AT+CGACT=0,1", allow_match),
                              MODEM_CHAT_SCRIPT_CMD_RESP("AT+CFUN=1", ok_match),
                              MODEM_CHAT_SCRIPT_CMD_RESP_NONE("ATD*99***1#", 0),);

MODEM_CHAT_SCRIPT_DEFINE(u_blox_lara_r6_dial_chat_script, u_blox_lara_r6_dial_chat_script_cmds,
                         dial_abort_matches, modem_cellular_chat_callback_handler, 10);

MODEM_CHAT_SCRIPT_CMDS_DEFINE(u_blox_lara_r6_periodic_chat_script_cmds,
                              MODEM_CHAT_SCRIPT_CMD_RESP("AT+CREG?", ok_match),
                              MODEM_CHAT_SCRIPT_CMD_RESP("AT+CEREG?", ok_match),
                              MODEM_CHAT_SCRIPT_CMD_RESP("AT+CGREG?", ok_match));

MODEM_CHAT_SCRIPT_DEFINE(u_blox_lara_r6_periodic_chat_script,
                         u_blox_lara_r6_periodic_chat_script_cmds, abort_matches,
                         modem_cellular_chat_callback_handler, 4);
#endif

#if DT_HAS_COMPAT_STATUS_OKAY(swir_hl7800)
MODEM_CHAT_SCRIPT_CMDS_DEFINE(swir_hl7800_init_chat_script_cmds,
                              MODEM_CHAT_SCRIPT_CMD_RESP_NONE("AT", 1000),
                              MODEM_CHAT_SCRIPT_CMD_RESP_NONE("AT", 1000),
                              MODEM_CHAT_SCRIPT_CMD_RESP_NONE("AT", 1000),
                              MODEM_CHAT_SCRIPT_CMD_RESP_NONE("AT", 1000),
                              /* Turn off sleep mode */
                              MODEM_CHAT_SCRIPT_CMD_RESP("AT+KSLEEP=2", ok_match),
                              /* Turn off PSM */
                              MODEM_CHAT_SCRIPT_CMD_RESP("AT+CPSMS=0", ok_match),
                              /* Turn off eDRX */
                              MODEM_CHAT_SCRIPT_CMD_RESP("AT+CEDRXS=0", ok_match),
                              MODEM_CHAT_SCRIPT_CMD_RESP("ATE0", ok_match),
                              MODEM_CHAT_SCRIPT_CMD_RESP("AT+CFUN=1", ok_match),
                              MODEM_CHAT_SCRIPT_CMD_RESP_MULT("AT+CGACT=0", allow_match),
                              MODEM_CHAT_SCRIPT_CMD_RESP("AT+CFUN=4", ok_match),
                              MODEM_CHAT_SCRIPT_CMD_RESP("AT+CMEE=1", ok_match),
                              MODEM_CHAT_SCRIPT_CMD_RESP("AT+CREG=1", ok_match),
                              MODEM_CHAT_SCRIPT_CMD_RESP("AT+CEREG=1", ok_match),
                              MODEM_CHAT_SCRIPT_CMD_RESP("AT+CREG?", ok_match),
                              MODEM_CHAT_SCRIPT_CMD_RESP("AT+CEREG?", ok_match),
                              MODEM_CHAT_SCRIPT_CMD_RESP("AT+CGSN", imei_match),
                              MODEM_CHAT_SCRIPT_CMD_RESP("", ok_match),
                              MODEM_CHAT_SCRIPT_CMD_RESP("AT+CGMM", cgmm_match),
                              MODEM_CHAT_SCRIPT_CMD_RESP("", ok_match),
                              MODEM_CHAT_SCRIPT_CMD_RESP("AT+CGMI", cgmi_match),
                              MODEM_CHAT_SCRIPT_CMD_RESP("", ok_match),
                              MODEM_CHAT_SCRIPT_CMD_RESP("AT+CGMR", cgmr_match),
                              MODEM_CHAT_SCRIPT_CMD_RESP("", ok_match),
                              MODEM_CHAT_SCRIPT_CMD_RESP("AT+CIMI", cimi_match),
                              MODEM_CHAT_SCRIPT_CMD_RESP("", ok_match),
                              MODEM_CHAT_SCRIPT_CMD_RESP("AT+CMUX=0,0,5,127", ok_match));

MODEM_CHAT_SCRIPT_DEFINE(swir_hl7800_init_chat_script, swir_hl7800_init_chat_script_cmds,
                         abort_matches, modem_cellular_chat_callback_handler, 10);

MODEM_CHAT_SCRIPT_CMDS_DEFINE(swir_hl7800_dial_chat_script_cmds,
                              MODEM_CHAT_SCRIPT_CMD_RESP("AT+WPPP=0", ok_match),
                              MODEM_CHAT_SCRIPT_CMD_RESP("AT+CFUN=1", ok_match),
                              MODEM_CHAT_SCRIPT_CMD_RESP("ATD*99***1#", connect_match));

MODEM_CHAT_SCRIPT_CMDS_DEFINE(swir_hl7800_periodic_chat_script_cmds,
                              MODEM_CHAT_SCRIPT_CMD_RESP("AT+CREG?", ok_match),
                              MODEM_CHAT_SCRIPT_CMD_RESP("AT+CEREG?", ok_match));

MODEM_CHAT_SCRIPT_DEFINE(swir_hl7800_periodic_chat_script,
                         swir_hl7800_periodic_chat_script_cmds, abort_matches,
                         modem_cellular_chat_callback_handler, 4);

MODEM_CHAT_SCRIPT_DEFINE(swir_hl7800_dial_chat_script, swir_hl7800_dial_chat_script_cmds,
                         dial_abort_matches, modem_cellular_chat_callback_handler, 10);
#endif

#if DT_HAS_COMPAT_STATUS_OKAY(telit_me910g1) || DT_HAS_COMPAT_STATUS_OKAY(telit_me310g1)
MODEM_CHAT_SCRIPT_CMDS_DEFINE(telit_mex10g1_init_chat_script_cmds,
                              MODEM_CHAT_SCRIPT_CMD_RESP_NONE("AT", 100),
                              MODEM_CHAT_SCRIPT_CMD_RESP_NONE("AT", 100),
                              MODEM_CHAT_SCRIPT_CMD_RESP_NONE("AT", 100),
                              MODEM_CHAT_SCRIPT_CMD_RESP_NONE("AT", 100),
                              MODEM_CHAT_SCRIPT_CMD_RESP("ATE0", ok_match),
                              MODEM_CHAT_SCRIPT_CMD_RESP("AT+ICCID", iccid_match),
                              MODEM_CHAT_SCRIPT_CMD_RESP("", ok_match),
                              MODEM_CHAT_SCRIPT_CMD_RESP("AT+CIMI", cimi_match),
                              MODEM_CHAT_SCRIPT_CMD_RESP("", ok_match),
                              MODEM_CHAT_SCRIPT_CMD_RESP("AT+CFUN=4", ok_match),
                              MODEM_CHAT_SCRIPT_CMD_RESP("AT+CMEE=1", ok_match),
                              MODEM_CHAT_SCRIPT_CMD_RESP("AT+CREG=1", ok_match),
                              MODEM_CHAT_SCRIPT_CMD_RESP("AT+CGREG=1", ok_match),
                              MODEM_CHAT_SCRIPT_CMD_RESP("AT+CEREG=1", ok_match),
                              MODEM_CHAT_SCRIPT_CMD_RESP("AT+CREG?", ok_match),
                              MODEM_CHAT_SCRIPT_CMD_RESP("AT+CEREG?", ok_match),
                              MODEM_CHAT_SCRIPT_CMD_RESP("AT+CGREG?", ok_match),
                              MODEM_CHAT_SCRIPT_CMD_RESP("AT+CGSN", imei_match),
                              MODEM_CHAT_SCRIPT_CMD_RESP("", ok_match),
                              MODEM_CHAT_SCRIPT_CMD_RESP("AT+CGMM", cgmm_match),
                              MODEM_CHAT_SCRIPT_CMD_RESP("", ok_match),
                              MODEM_CHAT_SCRIPT_CMD_RESP("AT+CGMI", cgmi_match),
                              MODEM_CHAT_SCRIPT_CMD_RESP("", ok_match),
                              MODEM_CHAT_SCRIPT_CMD_RESP("AT+CGMR", cgmr_match),
                              MODEM_CHAT_SCRIPT_CMD_RESP("", ok_match),
                              MODEM_CHAT_SCRIPT_CMD_RESP("AT+CFUN=1", ok_match),
                              MODEM_CHAT_SCRIPT_CMD_RESP_NONE("AT+CMUX=0,0,5,127,10,3,30,10,2",
                                                              300));

MODEM_CHAT_SCRIPT_DEFINE(telit_mex10g1_init_chat_script, telit_mex10g1_init_chat_script_cmds,
                         abort_matches, modem_cellular_chat_callback_handler, 10);

MODEM_CHAT_SCRIPT_CMDS_DEFINE(telit_mex10g1_dial_chat_script_cmds,
                              MODEM_CHAT_SCRIPT_CMD_RESP("AT", ok_match),
                              MODEM_CHAT_SCRIPT_CMD_RESP_NONE("ATD*99***1#", 0));

MODEM_CHAT_SCRIPT_DEFINE(telit_mex10g1_dial_chat_script, telit_mex10g1_dial_chat_script_cmds,
                         dial_abort_matches, modem_cellular_chat_callback_handler, 10);

MODEM_CHAT_SCRIPT_CMDS_DEFINE(telit_mex10g1_periodic_chat_script_cmds,
                              MODEM_CHAT_SCRIPT_CMD_RESP("AT+CREG?", ok_match),
                              MODEM_CHAT_SCRIPT_CMD_RESP("AT+CGREG?", ok_match),
                              MODEM_CHAT_SCRIPT_CMD_RESP("AT+CEREG?", ok_match));

MODEM_CHAT_SCRIPT_DEFINE(telit_mex10g1_periodic_chat_script,
                         telit_mex10g1_periodic_chat_script_cmds, abort_matches,
                         modem_cellular_chat_callback_handler, 4);

#endif

#if DT_HAS_COMPAT_STATUS_OKAY(telit_me310g1)
MODEM_CHAT_SCRIPT_CMDS_DEFINE(telit_me310g1_shutdown_chat_script_cmds,
                              MODEM_CHAT_SCRIPT_CMD_RESP("AT#SHDN", ok_match));

MODEM_CHAT_SCRIPT_DEFINE(telit_me310g1_shutdown_chat_script,
                         telit_me310g1_shutdown_chat_script_cmds, abort_matches,
                         modem_cellular_chat_callback_handler, 15);

#endif

#if DT_HAS_COMPAT_STATUS_OKAY(nordic_nrf91_slm)
MODEM_CHAT_SCRIPT_CMDS_DEFINE(nordic_nrf91_slm_init_chat_script_cmds,
                              MODEM_CHAT_SCRIPT_CMD_RESP_MULT("AT", allow_match),
                              MODEM_CHAT_SCRIPT_CMD_RESP("AT+CMEE=1", ok_match),
                              MODEM_CHAT_SCRIPT_CMD_RESP("AT+CEREG=1", ok_match),
                              MODEM_CHAT_SCRIPT_CMD_RESP("AT+CEREG?", ok_match),
                              MODEM_CHAT_SCRIPT_CMD_RESP("AT+CGSN", imei_match),
                              MODEM_CHAT_SCRIPT_CMD_RESP("", ok_match),
                              MODEM_CHAT_SCRIPT_CMD_RESP("AT+CGMM", cgmm_match),
                              MODEM_CHAT_SCRIPT_CMD_RESP("", ok_match),
                              MODEM_CHAT_SCRIPT_CMD_RESP("AT+CGMI", cgmi_match),
                              MODEM_CHAT_SCRIPT_CMD_RESP("", ok_match),
                              MODEM_CHAT_SCRIPT_CMD_RESP("AT+CGMR", cgmr_match),
                              MODEM_CHAT_SCRIPT_CMD_RESP("", ok_match),
                              MODEM_CHAT_SCRIPT_CMD_RESP("AT#XCMUX=1", ok_match));

MODEM_CHAT_SCRIPT_DEFINE(nordic_nrf91_slm_init_chat_script, nordic_nrf91_slm_init_chat_script_cmds,
                         abort_matches, modem_cellular_chat_callback_handler, 10);

MODEM_CHAT_SCRIPT_CMDS_DEFINE(nordic_nrf91_slm_dial_chat_script_cmds,
                              MODEM_CHAT_SCRIPT_CMD_RESP("AT+CFUN=4", ok_match),
                              MODEM_CHAT_SCRIPT_CMD_RESP("AT+CFUN=1", ok_match),
                              MODEM_CHAT_SCRIPT_CMD_RESP("AT#XCMUX=2", ok_match));

MODEM_CHAT_SCRIPT_DEFINE(nordic_nrf91_slm_dial_chat_script, nordic_nrf91_slm_dial_chat_script_cmds,
                         dial_abort_matches, modem_cellular_chat_callback_handler, 10);

MODEM_CHAT_SCRIPT_CMDS_DEFINE(nordic_nrf91_slm_periodic_chat_script_cmds,
                              MODEM_CHAT_SCRIPT_CMD_RESP("AT+CEREG?", ok_match));

MODEM_CHAT_SCRIPT_DEFINE(nordic_nrf91_slm_periodic_chat_script,
                         nordic_nrf91_slm_periodic_chat_script_cmds, abort_matches,
                         modem_cellular_chat_callback_handler, 4);
#endif

#if DT_HAS_COMPAT_STATUS_OKAY(sqn_gm02s)
MODEM_CHAT_SCRIPT_CMDS_DEFINE(sqn_gm02s_init_chat_script_cmds,
                              MODEM_CHAT_SCRIPT_CMD_RESP("ATE0", ok_match),
                              MODEM_CHAT_SCRIPT_CMD_RESP("AT+CFUN=4", ok_match),
                              MODEM_CHAT_SCRIPT_CMD_RESP("AT+CMEE=1", ok_match),
                              MODEM_CHAT_SCRIPT_CMD_RESP("AT+CEREG=1", ok_match),
                              MODEM_CHAT_SCRIPT_CMD_RESP("AT+CEREG?", ok_match),
                              MODEM_CHAT_SCRIPT_CMD_RESP("AT+CGSN", imei_match),
                              MODEM_CHAT_SCRIPT_CMD_RESP("", ok_match),
                              MODEM_CHAT_SCRIPT_CMD_RESP("AT+CGMM", cgmm_match),
                              MODEM_CHAT_SCRIPT_CMD_RESP("", ok_match),
                              MODEM_CHAT_SCRIPT_CMD_RESP("AT+CGMI", cgmi_match),
                              MODEM_CHAT_SCRIPT_CMD_RESP("", ok_match),
                              MODEM_CHAT_SCRIPT_CMD_RESP("AT+CGMR", cgmr_match),
                              MODEM_CHAT_SCRIPT_CMD_RESP("", ok_match),
                              MODEM_CHAT_SCRIPT_CMD_RESP("AT+CMUX=0,0,5,127", ok_match));

MODEM_CHAT_SCRIPT_DEFINE(sqn_gm02s_init_chat_script, sqn_gm02s_init_chat_script_cmds,
                         abort_matches, modem_cellular_chat_callback_handler, 10);

MODEM_CHAT_SCRIPT_CMDS_DEFINE(sqn_gm02s_dial_chat_script_cmds,
                              MODEM_CHAT_SCRIPT_CMD_RESP_MULT("AT+CGACT=0,1", allow_match),
                              MODEM_CHAT_SCRIPT_CMD_RESP_NONE("AT+CFUN=1", 10000),
                              MODEM_CHAT_SCRIPT_CMD_RESP("ATD*99***1#", connect_match));

MODEM_CHAT_SCRIPT_DEFINE(sqn_gm02s_dial_chat_script, sqn_gm02s_dial_chat_script_cmds,
                         dial_abort_matches, modem_cellular_chat_callback_handler, 15);

MODEM_CHAT_SCRIPT_CMDS_DEFINE(sqn_gm02s_periodic_chat_script_cmds,
                              MODEM_CHAT_SCRIPT_CMD_RESP("AT+CEREG?", ok_match));

MODEM_CHAT_SCRIPT_DEFINE(sqn_gm02s_periodic_chat_script,
                         sqn_gm02s_periodic_chat_script_cmds, abort_matches,
                         modem_cellular_chat_callback_handler, 4);
#endif

#define MODEM_CELLULAR_INST_NAME(name, inst) \
    _CONCAT_4(name, _, DT_DRV_COMPAT, inst)

#define MODEM_CELLULAR_DEFINE_USER_PIPE_DATA(inst, name, size)          \
    MODEM_PIPELINK_DT_INST_DEFINE(inst, name);                          \
    static uint8_t MODEM_CELLULAR_INST_NAME(name, inst)[size]           \

#define MODEM_CELLULAR_INIT_USER_PIPE(_inst, _name, _dlci_address)      \
    {                                                                   \
        .dlci_address = _dlci_address,                                  \
        .dlci_receive_buf = MODEM_CELLULAR_INST_NAME(_name, _inst),     \
        .dlci_receive_buf_size = sizeof(MODEM_CELLULAR_INST_NAME(_name, _inst)), \
        .pipelink = MODEM_PIPELINK_DT_INST_GET(_inst, _name),           \
    }

#define MODEM_CELLULAR_DEFINE_USER_PIPES(inst, ...)                     \
    static struct modem_cellular_user_pipe MODEM_CELLULAR_INST_NAME(user_pipes, inst)[] = { \
        __VA_ARGS__                                                     \
    }

#define MODEM_CELLULAR_GET_USER_PIPES(inst) \
    MODEM_CELLULAR_INST_NAME(user_pipes, inst)

/* Extract the first argument (pipe name) from a pair */
#define MODEM_CELLULAR_GET_PIPE_NAME_ARG(arg1, ...) arg1

/* Extract the second argument (DLCI address) from a pair */
#define MODEM_CELLULAR_GET_DLCI_ADDRESS_ARG(arg1, arg2, ...) arg2

/* Define user pipe data using instance and extracted pipe name */
#define MODEM_CELLULAR_DEFINE_USER_PIPE_DATA_HELPER(_args, inst)                        \
    MODEM_CELLULAR_DEFINE_USER_PIPE_DATA(inst,                                          \
                                         MODEM_CELLULAR_GET_PIPE_NAME_ARG _args,        \
                                         CONFIG_MODEM_CELLULAR_USER_PIPE_BUFFER_SIZES)

/* Initialize user pipe using instance, extracted pipe name, and DLCI address */
#define MODEM_CELLULAR_INIT_USER_PIPE_HELPER(_args, inst)                               \
    MODEM_CELLULAR_INIT_USER_PIPE(inst,                                                 \
                                  MODEM_CELLULAR_GET_PIPE_NAME_ARG _args,               \
                                  MODEM_CELLULAR_GET_DLCI_ADDRESS_ARG _args)

/*
 * Define and initialize user pipes dynamically
 * Takes an instance and pairs of (pipe name, DLCI address)
 */
#define MODEM_CELLULAR_DEFINE_AND_INIT_USER_PIPES(inst, ...)            \
    FOR_EACH_FIXED_ARG(MODEM_CELLULAR_DEFINE_USER_PIPE_DATA_HELPER,     \
                       (;), inst, __VA_ARGS__);                         \
    MODEM_CELLULAR_DEFINE_USER_PIPES(                                   \
        inst,                                                           \
        FOR_EACH_FIXED_ARG(MODEM_CELLULAR_INIT_USER_PIPE_HELPER,        \
                           (,), inst, __VA_ARGS__)                      \
    );

/* Helper to define modem instance */
#define MODEM_CELLULAR_DEFINE_INSTANCE(inst, power_ms, reset_ms, startup_ms, shutdown_ms, start,   \
                                       set_baudrate_script,             \
                                       init_script,                     \
                                       dial_script,                     \
                                       periodic_script,                 \
                                       shutdown_script)                 \
    static const struct modem_cellular_config MODEM_CELLULAR_INST_NAME(config, inst) = { \
        .uart = DEVICE_DT_GET(DT_INST_BUS(inst)),                       \
        .power_gpio = GPIO_DT_SPEC_INST_GET_OR(inst, mdm_power_gpios, {}), \
        .reset_gpio = GPIO_DT_SPEC_INST_GET_OR(inst, mdm_reset_gpios, {}), \
        .wake_gpio  = GPIO_DT_SPEC_INST_GET_OR(inst, mdm_wake_gpios , {}), \
        .power_pulse_duration_ms = (power_ms),                          \
        .reset_pulse_duration_ms = (reset_ms),                          \
        .startup_time_ms  = (startup_ms),                               \
        .shutdown_time_ms = (shutdown_ms),                              \
        .autostarts = DT_INST_PROP_OR(inst, autostarts, (start)),       \
        .set_baudrate_chat_script = (set_baudrate_script),              \
        .init_chat_script = (init_script),                              \
        .dial_chat_script = (dial_script),                              \
        .periodic_chat_script = (periodic_script),                      \
        .shutdown_chat_script = (shutdown_script),                      \
        .user_pipes = MODEM_CELLULAR_GET_USER_PIPES(inst),              \
        .user_pipes_size = ARRAY_SIZE(MODEM_CELLULAR_GET_USER_PIPES(inst)), \
    };                                                                  \
                                                                        \
    PM_DEVICE_DT_INST_DEFINE(inst, modem_cellular_pm_action);           \
                                                                        \
    DEVICE_DT_INST_DEFINE(inst, modem_cellular_init, PM_DEVICE_DT_INST_GET(inst), \
                          &MODEM_CELLULAR_INST_NAME(data, inst),        \
                          &MODEM_CELLULAR_INST_NAME(config, inst), POST_KERNEL, 99, \
                          &modem_cellular_api);

#define MODEM_CELLULAR_DEVICE_QUECTEL_BG9X(inst) \
    MODEM_DT_INST_PPP_DEFINE(inst, MODEM_CELLULAR_INST_NAME(ppp, inst), NULL, 98, 1500, 64); \
                                                                        \
    static struct modem_cellular_data MODEM_CELLULAR_INST_NAME(data, inst) = { \
        .chat_delimiter = "\r",                                         \
        .chat_filter = "\n",                                            \
        .ppp = &MODEM_CELLULAR_INST_NAME(ppp, inst),                    \
    };                                                                  \
                                                                        \
    MODEM_CELLULAR_DEFINE_AND_INIT_USER_PIPES(inst,                     \
                                              (user_pipe_0, 3),         \
                                              (user_pipe_1, 4))         \
                                                                        \
    MODEM_CELLULAR_DEFINE_INSTANCE(inst, 1500, 100, 10000, 5000, false, \
                                   NULL,                                \
                                   &quectel_bg9x_init_chat_script,      \
                                   &quectel_bg9x_dial_chat_script,      \
                                   &quectel_bg9x_periodic_chat_script,  \
                                   &quectel_bg9x_shutdown_chat_script)

#define MODEM_CELLULAR_DEVICE_QUECTEL_EG25_G(inst)                      \
    MODEM_DT_INST_PPP_DEFINE(inst, MODEM_CELLULAR_INST_NAME(ppp, inst), NULL, 98, 1500, 64); \
                                                                        \
    static struct modem_cellular_data MODEM_CELLULAR_INST_NAME(data, inst) = { \
        .chat_delimiter = "\r",                                         \
        .chat_filter = "\n",                                            \
        .ppp = &MODEM_CELLULAR_INST_NAME(ppp, inst),                    \
    };                                                                  \
                                                                        \
    MODEM_CELLULAR_DEFINE_AND_INIT_USER_PIPES(inst,                     \
                                              (user_pipe_0, 3),         \
                                              (user_pipe_1, 4))         \
                                                                        \
    MODEM_CELLULAR_DEFINE_INSTANCE(inst, 1500, 500, 15000, 5000, false, \
                                   NULL,                                \
                                   &quectel_eg25_g_init_chat_script,    \
                                   &quectel_eg25_g_dial_chat_script,    \
                                   &quectel_eg25_g_periodic_chat_script, NULL)

#define MODEM_CELLULAR_DEVICE_QUECTEL_EG800Q(inst)                      \
    MODEM_DT_INST_PPP_DEFINE(inst, MODEM_CELLULAR_INST_NAME(ppp, inst), NULL, 98, 1500, 64); \
                                                                        \
    static struct modem_cellular_data MODEM_CELLULAR_INST_NAME(data, inst) = { \
        .chat_delimiter = "\r",                                         \
        .chat_filter = "\n",                                            \
        .ppp = &MODEM_CELLULAR_INST_NAME(ppp, inst),                    \
    };                                                                  \
                                                                        \
    MODEM_CELLULAR_DEFINE_AND_INIT_USER_PIPES(inst,                     \
                                              (user_pipe_0, 3),         \
                                              (user_pipe_1, 4))         \
                                                                        \
    MODEM_CELLULAR_DEFINE_INSTANCE(inst, 1500, 500, 15000, 5000, false, \
                                   NULL,                                \
                                   &quectel_eg800q_init_chat_script,    \
                                   &quectel_eg800q_dial_chat_script,    \
                                   &quectel_eg800q_periodic_chat_script, NULL)

#define MODEM_CELLULAR_DEVICE_SIMCOM_SIM7080(inst)                      \
    MODEM_DT_INST_PPP_DEFINE(inst, MODEM_CELLULAR_INST_NAME(ppp, inst), NULL, 98, 1500, 64); \
                                                                        \
    static struct modem_cellular_data MODEM_CELLULAR_INST_NAME(data, inst) = { \
        .chat_delimiter = "\r",                                         \
        .chat_filter = "\n",                                            \
        .ppp = &MODEM_CELLULAR_INST_NAME(ppp, inst),                    \
    };                                                                  \
                                                                        \
    MODEM_CELLULAR_DEFINE_AND_INIT_USER_PIPES(inst,                     \
                                              (user_pipe_0, 3),         \
                                              (user_pipe_1, 4))         \
                                                                        \
    MODEM_CELLULAR_DEFINE_INSTANCE(inst, 1500, 100, 10000, 5000, false, \
                                   NULL,                                \
                                   &simcom_sim7080_init_chat_script,    \
                                   &simcom_sim7080_dial_chat_script,    \
                                   &simcom_sim7080_periodic_chat_script, NULL)

#define MODEM_CELLULAR_DEVICE_SIMCOM_A76XX(inst)                        \
    MODEM_DT_INST_PPP_DEFINE(inst, MODEM_CELLULAR_INST_NAME(ppp, inst), NULL, 98, 1500, 64); \
                                                                        \
    static struct modem_cellular_data MODEM_CELLULAR_INST_NAME(data, inst) = { \
        .chat_delimiter = "\r",                                         \
        .chat_filter = "\n",                                            \
        .ppp = &MODEM_CELLULAR_INST_NAME(ppp, inst),                    \
    };                                                                  \
                                                                        \
    MODEM_CELLULAR_DEFINE_AND_INIT_USER_PIPES(inst,                     \
                                              (user_pipe_0, 3),         \
                                              (user_pipe_1, 4))         \
                                                                        \
    MODEM_CELLULAR_DEFINE_INSTANCE(inst, 500, 100, 20000, 5000, false,  \
                                   NULL,                                \
                                   &simcom_a76xx_init_chat_script,      \
                                   &simcom_a76xx_dial_chat_script,      \
                                   &simcom_a76xx_periodic_chat_script,  \
                                   &simcom_a76xx_shutdown_chat_script)

#define MODEM_CELLULAR_DEVICE_U_BLOX_SARA_R4(inst)                      \
    MODEM_DT_INST_PPP_DEFINE(inst, MODEM_CELLULAR_INST_NAME(ppp, inst), NULL, 98, 1500, 64); \
                                                                        \
    static struct modem_cellular_data MODEM_CELLULAR_INST_NAME(data, inst) = { \
        .chat_delimiter = "\r",                                         \
        .chat_filter = "\n",                                            \
        .ppp = &MODEM_CELLULAR_INST_NAME(ppp, inst),                    \
    };                                                                  \
                                                                        \
    MODEM_CELLULAR_DEFINE_AND_INIT_USER_PIPES(inst,                     \
                                              (gnss_pipe, 3),           \
                                              (user_pipe_0, 4))         \
                                                                        \
    MODEM_CELLULAR_DEFINE_INSTANCE(inst, 1500, 100, 10000, 5000, false, \
                                   NULL,                                \
                                   &u_blox_sara_r4_init_chat_script,    \
                                   &u_blox_sara_r4_dial_chat_script,    \
                                   &u_blox_sara_r4_periodic_chat_script, NULL)

#define MODEM_CELLULAR_DEVICE_U_BLOX_SARA_R5(inst)                      \
    MODEM_DT_INST_PPP_DEFINE(inst, MODEM_CELLULAR_INST_NAME(ppp, inst), NULL, 98, 1500, 64); \
                                                                        \
    static struct modem_cellular_data MODEM_CELLULAR_INST_NAME(data, inst) = { \
        .chat_delimiter = "\r",                                         \
        .chat_filter = "\n",                                            \
        .ppp = &MODEM_CELLULAR_INST_NAME(ppp, inst),                    \
    };                                                                  \
                                                                        \
    MODEM_CELLULAR_DEFINE_AND_INIT_USER_PIPES(inst,                     \
                                              (gnss_pipe, 4),           \
                                              (user_pipe_0, 3))         \
                                                                        \
    MODEM_CELLULAR_DEFINE_INSTANCE(inst, 1500, 100, 1500, 13000, true,  \
                                   NULL,                                \
                                   &u_blox_sara_r5_init_chat_script,    \
                                   &u_blox_sara_r5_dial_chat_script,    \
                                   &u_blox_sara_r5_periodic_chat_script, NULL)

#define MODEM_CELLULAR_DEVICE_U_BLOX_LARA_R6(inst)                      \
    MODEM_DT_INST_PPP_DEFINE(inst, MODEM_CELLULAR_INST_NAME(ppp, inst), NULL, 98, 1500, 64); \
                                                                        \
    static struct modem_cellular_data MODEM_CELLULAR_INST_NAME(data, inst) = { \
        .chat_delimiter = "\r",                                         \
        .chat_filter = "\n",                                            \
        .ppp = &MODEM_CELLULAR_INST_NAME(ppp, inst),                    \
    };                                                                  \
                                                                        \
    MODEM_CELLULAR_DEFINE_AND_INIT_USER_PIPES(inst,                     \
                                              (gnss_pipe, 3),           \
                                              (user_pipe_0, 4))         \
                                                                        \
    MODEM_CELLULAR_DEFINE_INSTANCE(inst, 1500, 100, 9000, 5000, false,  \
                                   &u_blox_lara_r6_set_baudrate_chat_script, \
                                   &u_blox_lara_r6_init_chat_script,    \
                                   &u_blox_lara_r6_dial_chat_script,    \
                                   &u_blox_lara_r6_periodic_chat_script, NULL)

#define MODEM_CELLULAR_DEVICE_SWIR_HL7800(inst)                         \
    MODEM_DT_INST_PPP_DEFINE(inst, MODEM_CELLULAR_INST_NAME(ppp, inst), NULL, 98, 1500, 64); \
                                                                        \
    static struct modem_cellular_data MODEM_CELLULAR_INST_NAME(data, inst) = { \
        .chat_delimiter = "\r",                                         \
        .chat_filter = "\n",                                            \
        .ppp = &MODEM_CELLULAR_INST_NAME(ppp, inst),                    \
    };                                                                  \
                                                                        \
    MODEM_CELLULAR_DEFINE_AND_INIT_USER_PIPES(inst,                     \
                                              (user_pipe_0, 3),         \
                                              (user_pipe_1, 4))         \
                                                                        \
    MODEM_CELLULAR_DEFINE_INSTANCE(inst, 1500, 100, 10000, 5000, false, \
                                   NULL,                                \
                                   &swir_hl7800_init_chat_script,       \
                                   &swir_hl7800_dial_chat_script,       \
                                   &swir_hl7800_periodic_chat_script, NULL)

#define MODEM_CELLULAR_DEVICE_TELIT_ME910G1(inst)                       \
    MODEM_DT_INST_PPP_DEFINE(inst, MODEM_CELLULAR_INST_NAME(ppp, inst), NULL, 98, 1500, 64); \
                                                                        \
    static struct modem_cellular_data MODEM_CELLULAR_INST_NAME(data, inst) = { \
        .chat_delimiter = "\r",                                         \
        .chat_filter = "\n",                                            \
        .ppp = &MODEM_CELLULAR_INST_NAME(ppp, inst),                    \
    };                                                                  \
                                                                        \
    MODEM_CELLULAR_DEFINE_AND_INIT_USER_PIPES(inst,                     \
                                              (user_pipe_0, 3))         \
                                                                        \
    MODEM_CELLULAR_DEFINE_INSTANCE(inst, 5050, 250, 15000, 5000, false, \
                                   NULL,                                \
                                   &telit_mex10g1_init_chat_script,     \
                                   &telit_mex10g1_dial_chat_script,     \
                                   &telit_mex10g1_periodic_chat_script, NULL)

#define MODEM_CELLULAR_DEVICE_TELIT_ME310G1(inst)                       \
    MODEM_DT_INST_PPP_DEFINE(inst, MODEM_CELLULAR_INST_NAME(ppp, inst), NULL, 98, 1500, 64); \
                                                                        \
    static struct modem_cellular_data MODEM_CELLULAR_INST_NAME(data, inst) = { \
        .chat_delimiter = "\r",                                         \
        .chat_filter = "\n",                                            \
        .ppp = &MODEM_CELLULAR_INST_NAME(ppp, inst),                    \
    };                                                                  \
                                                                        \
    MODEM_CELLULAR_DEFINE_AND_INIT_USER_PIPES(inst,                     \
                                              (user_pipe_0, 3))         \
                                                                        \
    MODEM_CELLULAR_DEFINE_INSTANCE(inst, 5050, 0 /* unused */, 1000, 15000, false, \
                                   NULL,                                \
                                   &telit_mex10g1_init_chat_script,     \
                                   &telit_mex10g1_dial_chat_script,     \
                                   &telit_mex10g1_periodic_chat_script, \
                                   &telit_me310g1_shutdown_chat_script)

#define MODEM_CELLULAR_DEVICE_NORDIC_NRF91_SLM(inst)                    \
    MODEM_DT_INST_PPP_DEFINE(inst, MODEM_CELLULAR_INST_NAME(ppp, inst), NULL, 98, 1500, 1500); \
                                                                        \
    static struct modem_cellular_data MODEM_CELLULAR_INST_NAME(data, inst) = { \
        .chat_delimiter = "\r\n",                                       \
        .ppp = &MODEM_CELLULAR_INST_NAME(ppp, inst),                    \
    };                                                                  \
                                                                        \
    MODEM_CELLULAR_DEFINE_AND_INIT_USER_PIPES(inst,                     \
                                              (gnss_pipe, 3))           \
                                                                        \
    MODEM_CELLULAR_DEFINE_INSTANCE(inst, 100, 100, 2000, 10000, false,  \
                                   NULL,                                \
                                   &nordic_nrf91_slm_init_chat_script,  \
                                   &nordic_nrf91_slm_dial_chat_script,  \
                                   &nordic_nrf91_slm_periodic_chat_script, NULL)

#define MODEM_CELLULAR_DEVICE_SQN_GM02S(inst)                           \
    MODEM_DT_INST_PPP_DEFINE(inst, MODEM_CELLULAR_INST_NAME(ppp, inst), NULL, 98, 1500, 64); \
                                                                        \
    static struct modem_cellular_data MODEM_CELLULAR_INST_NAME(data, inst) = { \
        .chat_delimiter = "\r",                                         \
        .chat_filter = "\n",                                            \
        .ppp = &MODEM_CELLULAR_INST_NAME(ppp, inst),                    \
    };                                                                  \
                                                                        \
    MODEM_CELLULAR_DEFINE_AND_INIT_USER_PIPES(inst,                     \
                                              (user_pipe_0, 3),         \
                                              (user_pipe_1, 4))         \
                                                                        \
    MODEM_CELLULAR_DEFINE_INSTANCE(inst, 1500, 100, 2000, 5000, true,   \
                                   NULL,                                \
                                   &sqn_gm02s_init_chat_script,         \
                                   &sqn_gm02s_dial_chat_script,         \
                                   &sqn_gm02s_periodic_chat_script, NULL)

#define DT_DRV_COMPAT quectel_bg95
DT_INST_FOREACH_STATUS_OKAY(MODEM_CELLULAR_DEVICE_QUECTEL_BG9X)
#undef DT_DRV_COMPAT

#define DT_DRV_COMPAT quectel_bg96
DT_INST_FOREACH_STATUS_OKAY(MODEM_CELLULAR_DEVICE_QUECTEL_BG9X)
#undef DT_DRV_COMPAT

#define DT_DRV_COMPAT quectel_eg25_g
DT_INST_FOREACH_STATUS_OKAY(MODEM_CELLULAR_DEVICE_QUECTEL_EG25_G)
#undef DT_DRV_COMPAT

#define DT_DRV_COMPAT quectel_eg800q
DT_INST_FOREACH_STATUS_OKAY(MODEM_CELLULAR_DEVICE_QUECTEL_EG800Q)
#undef DT_DRV_COMPAT

#define DT_DRV_COMPAT simcom_sim7080
DT_INST_FOREACH_STATUS_OKAY(MODEM_CELLULAR_DEVICE_SIMCOM_SIM7080)
#undef DT_DRV_COMPAT

#define DT_DRV_COMPAT simcom_a76xx
DT_INST_FOREACH_STATUS_OKAY(MODEM_CELLULAR_DEVICE_SIMCOM_A76XX)
#undef DT_DRV_COMPAT

#define DT_DRV_COMPAT u_blox_sara_r4
DT_INST_FOREACH_STATUS_OKAY(MODEM_CELLULAR_DEVICE_U_BLOX_SARA_R4)
#undef DT_DRV_COMPAT

#define DT_DRV_COMPAT u_blox_sara_r5
DT_INST_FOREACH_STATUS_OKAY(MODEM_CELLULAR_DEVICE_U_BLOX_SARA_R5)
#undef DT_DRV_COMPAT

#define DT_DRV_COMPAT u_blox_lara_r6
DT_INST_FOREACH_STATUS_OKAY(MODEM_CELLULAR_DEVICE_U_BLOX_LARA_R6)
#undef DT_DRV_COMPAT

#define DT_DRV_COMPAT swir_hl7800
DT_INST_FOREACH_STATUS_OKAY(MODEM_CELLULAR_DEVICE_SWIR_HL7800)
#undef DT_DRV_COMPAT

#define DT_DRV_COMPAT telit_me910g1
DT_INST_FOREACH_STATUS_OKAY(MODEM_CELLULAR_DEVICE_TELIT_ME910G1)
#undef DT_DRV_COMPAT

#define DT_DRV_COMPAT telit_me310g1
DT_INST_FOREACH_STATUS_OKAY(MODEM_CELLULAR_DEVICE_TELIT_ME310G1)
#undef DT_DRV_COMPAT

#define DT_DRV_COMPAT nordic_nrf91_slm
DT_INST_FOREACH_STATUS_OKAY(MODEM_CELLULAR_DEVICE_NORDIC_NRF91_SLM)
#undef DT_DRV_COMPAT

#define DT_DRV_COMPAT sqn_gm02s
DT_INST_FOREACH_STATUS_OKAY(MODEM_CELLULAR_DEVICE_SQN_GM02S)
#undef DT_DRV_COMPAT<|MERGE_RESOLUTION|>--- conflicted
+++ resolved
@@ -56,9 +56,9 @@
 #endif
 
 enum modem_cellular_state {
-<<<<<<< HEAD
     MODEM_CELLULAR_STATE_IDLE = 0,
     MODEM_CELLULAR_STATE_RESET_PULSE,
+    MODEM_CELLULAR_STATE_AWAIT_RESET,
     MODEM_CELLULAR_STATE_POWER_ON_PULSE,
     MODEM_CELLULAR_STATE_AWAIT_POWER_ON,
     MODEM_CELLULAR_STATE_SET_BAUDRATE,
@@ -76,28 +76,6 @@
     MODEM_CELLULAR_STATE_RUN_SHUTDOWN_SCRIPT,
     MODEM_CELLULAR_STATE_POWER_OFF_PULSE,
     MODEM_CELLULAR_STATE_AWAIT_POWER_OFF
-=======
-	MODEM_CELLULAR_STATE_IDLE = 0,
-	MODEM_CELLULAR_STATE_RESET_PULSE,
-	MODEM_CELLULAR_STATE_AWAIT_RESET,
-	MODEM_CELLULAR_STATE_POWER_ON_PULSE,
-	MODEM_CELLULAR_STATE_AWAIT_POWER_ON,
-	MODEM_CELLULAR_STATE_SET_BAUDRATE,
-	MODEM_CELLULAR_STATE_RUN_INIT_SCRIPT,
-	MODEM_CELLULAR_STATE_CONNECT_CMUX,
-	MODEM_CELLULAR_STATE_OPEN_DLCI1,
-	MODEM_CELLULAR_STATE_OPEN_DLCI2,
-	MODEM_CELLULAR_STATE_WAIT_FOR_APN,
-	MODEM_CELLULAR_STATE_RUN_APN_SCRIPT,
-	MODEM_CELLULAR_STATE_RUN_DIAL_SCRIPT,
-	MODEM_CELLULAR_STATE_AWAIT_REGISTERED,
-	MODEM_CELLULAR_STATE_CARRIER_ON,
-	MODEM_CELLULAR_STATE_DORMANT,
-	MODEM_CELLULAR_STATE_INIT_POWER_OFF,
-	MODEM_CELLULAR_STATE_RUN_SHUTDOWN_SCRIPT,
-	MODEM_CELLULAR_STATE_POWER_OFF_PULSE,
-	MODEM_CELLULAR_STATE_AWAIT_POWER_OFF,
->>>>>>> 4ef1163e
 };
 
 enum modem_cellular_event {
@@ -125,12 +103,12 @@
 };
 
 struct modem_cellular_data {
-<<<<<<< HEAD
     /* UART backend */
     struct modem_pipe* uart_pipe;
     struct modem_backend_uart uart_backend;
     uint8_t uart_backend_receive_buf[CONFIG_MODEM_CELLULAR_UART_BUFFER_SIZES];
     uint8_t uart_backend_transmit_buf[CONFIG_MODEM_CELLULAR_UART_BUFFER_SIZES];
+    uint32_t original_baudrate;
 
     /* CMUX */
     struct modem_cmux cmux;
@@ -192,75 +170,6 @@
 
     struct k_mutex api_lock;
     struct modem_cellular_event_cb cb;
-=======
-	/* UART backend */
-	struct modem_pipe *uart_pipe;
-	struct modem_backend_uart uart_backend;
-	uint8_t uart_backend_receive_buf[CONFIG_MODEM_CELLULAR_UART_BUFFER_SIZES];
-	uint8_t uart_backend_transmit_buf[CONFIG_MODEM_CELLULAR_UART_BUFFER_SIZES];
-	uint32_t original_baudrate;
-
-	/* CMUX */
-	struct modem_cmux cmux;
-	uint8_t cmux_receive_buf[CONFIG_MODEM_CMUX_WORK_BUFFER_SIZE];
-	uint8_t cmux_transmit_buf[CONFIG_MODEM_CMUX_WORK_BUFFER_SIZE];
-
-	struct modem_cmux_dlci dlci1;
-	struct modem_cmux_dlci dlci2;
-	struct modem_pipe *dlci1_pipe;
-	struct modem_pipe *dlci2_pipe;
-	/* Points to dlci2_pipe or NULL. Used for shutdown script if not NULL */
-	struct modem_pipe *cmd_pipe;
-	uint8_t dlci1_receive_buf[CONFIG_MODEM_CMUX_WORK_BUFFER_SIZE];
-	/* DLCI 2 is only used for chat scripts. */
-	uint8_t dlci2_receive_buf[CONFIG_MODEM_CMUX_WORK_BUFFER_SIZE];
-
-	/* Modem chat */
-	struct modem_chat chat;
-	uint8_t chat_receive_buf[CONFIG_MODEM_CELLULAR_CHAT_BUFFER_SIZE];
-	uint8_t *chat_delimiter;
-	uint8_t *chat_filter;
-	uint8_t *chat_argv[32];
-
-	/* Status */
-	enum cellular_registration_status registration_status_gsm;
-	enum cellular_registration_status registration_status_gprs;
-	enum cellular_registration_status registration_status_lte;
-	uint8_t rssi;
-	uint8_t rsrp;
-	uint8_t rsrq;
-	uint8_t imei[MODEM_CELLULAR_DATA_IMEI_LEN];
-	uint8_t model_id[MODEM_CELLULAR_DATA_MODEL_ID_LEN];
-	uint8_t imsi[MODEM_CELLULAR_DATA_IMSI_LEN];
-	uint8_t iccid[MODEM_CELLULAR_DATA_ICCID_LEN];
-	uint8_t manufacturer[MODEM_CELLULAR_DATA_MANUFACTURER_LEN];
-	uint8_t fw_version[MODEM_CELLULAR_DATA_FW_VERSION_LEN];
-	uint8_t apn[MODEM_CELLULAR_DATA_APN_LEN];
-
-	struct modem_chat_script_chat apn_chats[MODEM_CELLULAR_MAX_APN_CMDS];
-	struct modem_chat_script apn_script;
-	char apn_buf[MODEM_CELLULAR_MAX_APN_CMDS][MODEM_CELLULAR_APN_BUF_SIZE];
-
-	/* PPP */
-	struct modem_ppp *ppp;
-	struct net_mgmt_event_callback net_mgmt_event_callback;
-
-	enum modem_cellular_state state;
-	const struct device *dev;
-	struct k_work_delayable timeout_work;
-
-	/* Power management */
-	struct k_sem suspended_sem;
-
-	/* Event dispatcher */
-	struct k_work event_dispatch_work;
-	uint8_t event_buf[8];
-	struct ring_buf event_rb;
-	struct k_mutex event_rb_lock;
-
-	struct k_mutex api_lock;
-	struct modem_cellular_event_cb cb;
->>>>>>> 4ef1163e
 };
 
 struct modem_cellular_user_pipe {
@@ -291,7 +200,6 @@
     uint8_t user_pipes_size;
 };
 
-<<<<<<< HEAD
 static char const* modem_cellular_state_str(enum modem_cellular_state state) {
     switch (state) {
         case MODEM_CELLULAR_STATE_IDLE :
@@ -300,6 +208,9 @@
         case MODEM_CELLULAR_STATE_RESET_PULSE :
             return "reset pulse";
 
+        case MODEM_CELLULAR_STATE_AWAIT_RESET :
+            return "await reset";
+
         case MODEM_CELLULAR_STATE_POWER_ON_PULSE :
             return "power pulse";
 
@@ -404,184 +315,13 @@
     }
 
     return "";
-=======
-static const char *modem_cellular_state_str(enum modem_cellular_state state)
-{
-	switch (state) {
-	case MODEM_CELLULAR_STATE_IDLE:
-		return "idle";
-	case MODEM_CELLULAR_STATE_RESET_PULSE:
-		return "reset pulse";
-	case MODEM_CELLULAR_STATE_AWAIT_RESET:
-		return "await reset";
-	case MODEM_CELLULAR_STATE_POWER_ON_PULSE:
-		return "power pulse";
-	case MODEM_CELLULAR_STATE_AWAIT_POWER_ON:
-		return "await power on";
-	case MODEM_CELLULAR_STATE_SET_BAUDRATE:
-		return "set baudrate";
-	case MODEM_CELLULAR_STATE_RUN_INIT_SCRIPT:
-		return "run init script";
-	case MODEM_CELLULAR_STATE_CONNECT_CMUX:
-		return "connect cmux";
-	case MODEM_CELLULAR_STATE_OPEN_DLCI1:
-		return "open dlci1";
-	case MODEM_CELLULAR_STATE_OPEN_DLCI2:
-		return "open dlci2";
-	case MODEM_CELLULAR_STATE_WAIT_FOR_APN:
-		return "wait for apn";
-	case MODEM_CELLULAR_STATE_AWAIT_REGISTERED:
-		return "await registered";
-	case MODEM_CELLULAR_STATE_RUN_APN_SCRIPT:
-		return "run apn script";
-	case MODEM_CELLULAR_STATE_RUN_DIAL_SCRIPT:
-		return "run dial script";
-	case MODEM_CELLULAR_STATE_CARRIER_ON:
-		return "carrier on";
-	case MODEM_CELLULAR_STATE_DORMANT:
-		return "dormant";
-	case MODEM_CELLULAR_STATE_INIT_POWER_OFF:
-		return "init power off";
-	case MODEM_CELLULAR_STATE_RUN_SHUTDOWN_SCRIPT:
-		return "run shutdown script";
-	case MODEM_CELLULAR_STATE_POWER_OFF_PULSE:
-		return "power off pulse";
-	case MODEM_CELLULAR_STATE_AWAIT_POWER_OFF:
-		return "await power off";
-	}
-
-	return "";
-}
-
-static const char *modem_cellular_event_str(enum modem_cellular_event event)
-{
-	switch (event) {
-	case MODEM_CELLULAR_EVENT_RESUME:
-		return "resume";
-	case MODEM_CELLULAR_EVENT_SUSPEND:
-		return "suspend";
-	case MODEM_CELLULAR_EVENT_SCRIPT_SUCCESS:
-		return "script success";
-	case MODEM_CELLULAR_EVENT_SCRIPT_FAILED:
-		return "script failed";
-	case MODEM_CELLULAR_EVENT_CMUX_CONNECTED:
-		return "cmux connected";
-	case MODEM_CELLULAR_EVENT_DLCI1_OPENED:
-		return "dlci1 opened";
-	case MODEM_CELLULAR_EVENT_DLCI2_OPENED:
-		return "dlci2 opened";
-	case MODEM_CELLULAR_EVENT_TIMEOUT:
-		return "timeout";
-	case MODEM_CELLULAR_EVENT_REGISTERED:
-		return "registered";
-	case MODEM_CELLULAR_EVENT_DEREGISTERED:
-		return "deregistered";
-	case MODEM_CELLULAR_EVENT_BUS_OPENED:
-		return "bus opened";
-	case MODEM_CELLULAR_EVENT_BUS_CLOSED:
-		return "bus closed";
-	case MODEM_CELLULAR_EVENT_PPP_DEAD:
-		return "ppp dead";
-	case MODEM_CELLULAR_EVENT_MODEM_READY:
-		return "modem ready";
-	case MODEM_CELLULAR_EVENT_APN_SET:
-		return "apn set";
-	}
-
-	return "";
-}
-
-static bool modem_cellular_apn_change_allowed(enum modem_cellular_state st)
-{
-	switch (st) {
-	case MODEM_CELLULAR_STATE_IDLE:
-	case MODEM_CELLULAR_STATE_RESET_PULSE:
-	case MODEM_CELLULAR_STATE_AWAIT_RESET:
-	case MODEM_CELLULAR_STATE_POWER_ON_PULSE:
-	case MODEM_CELLULAR_STATE_AWAIT_POWER_ON:
-	case MODEM_CELLULAR_STATE_SET_BAUDRATE:
-	case MODEM_CELLULAR_STATE_RUN_INIT_SCRIPT:
-	case MODEM_CELLULAR_STATE_CONNECT_CMUX:
-	case MODEM_CELLULAR_STATE_OPEN_DLCI1:
-	case MODEM_CELLULAR_STATE_OPEN_DLCI2:
-	case MODEM_CELLULAR_STATE_WAIT_FOR_APN:
-		return true;
-	default:
-		return false;
-	}
-}
-
-static void modem_cellular_emit_event(struct modem_cellular_data *data,
-				      enum cellular_event evt, const void *payload)
-{
-	if ((data->cb.fn != NULL) && (data->cb.mask & evt)) {
-		data->cb.fn(data->dev, evt, payload, data->cb.user_data);
-	}
-}
-
-static void modem_cellular_emit_modem_info(struct modem_cellular_data *data,
-					   enum cellular_modem_info_type field)
-{
-	struct cellular_evt_modem_info evt = {
-		.field = field,
-	};
-
-	modem_cellular_emit_event(data, CELLULAR_EVENT_MODEM_INFO_CHANGED, &evt);
-}
-
-static void modem_cellular_emit_reg_state(struct modem_cellular_data *data,
-					   enum cellular_registration_status status)
-{
-	struct cellular_evt_registration_status evt = {
-		.status = status,
-	};
-
-	modem_cellular_emit_event(data, CELLULAR_EVENT_REGISTRATION_STATUS_CHANGED, &evt);
-}
-
-static bool modem_cellular_gpio_is_enabled(const struct gpio_dt_spec *gpio)
-{
-	return gpio->port != NULL;
-}
-
-static bool modem_cellular_has_apn(const struct modem_cellular_data *data)
-{
-	return data->apn[0] != '\0';
-}
-
-static void modem_cellular_notify_user_pipes_connected(struct modem_cellular_data *data)
-{
-	const struct modem_cellular_config *config =
-		(const struct modem_cellular_config *)data->dev->config;
-	struct modem_cellular_user_pipe *user_pipe;
-	struct modem_pipelink *pipelink;
-
-	for (uint8_t i = 0; i < config->user_pipes_size; i++) {
-		user_pipe = &config->user_pipes[i];
-		pipelink = user_pipe->pipelink;
-		modem_pipelink_notify_connected(pipelink);
-	}
-}
-
-static void modem_cellular_notify_user_pipes_disconnected(struct modem_cellular_data *data)
-{
-	const struct modem_cellular_config *config =
-		(const struct modem_cellular_config *)data->dev->config;
-	struct modem_cellular_user_pipe *user_pipe;
-	struct modem_pipelink *pipelink;
-
-	for (uint8_t i = 0; i < config->user_pipes_size; i++) {
-		user_pipe = &config->user_pipes[i];
-		pipelink = user_pipe->pipelink;
-		modem_pipelink_notify_disconnected(pipelink);
-	}
->>>>>>> 4ef1163e
 }
 
 static bool modem_cellular_apn_change_allowed(enum modem_cellular_state st) {
     switch (st) {
         case MODEM_CELLULAR_STATE_IDLE :
         case MODEM_CELLULAR_STATE_RESET_PULSE :
+        case MODEM_CELLULAR_STATE_AWAIT_RESET :
         case MODEM_CELLULAR_STATE_POWER_ON_PULSE :
         case MODEM_CELLULAR_STATE_AWAIT_POWER_ON :
         case MODEM_CELLULAR_STATE_SET_BAUDRATE :
@@ -627,7 +367,7 @@
 }
 
 static bool modem_cellular_has_apn(const struct modem_cellular_data* data) {
-    return data->apn[0] != '\0';
+    return (data->apn[0] != '\0');
 }
 
 static void modem_cellular_notify_user_pipes_connected(struct modem_cellular_data* data) {
@@ -1050,27 +790,15 @@
                 break;
             }
 
-<<<<<<< HEAD
+            if (modem_cellular_gpio_is_enabled(&config->reset_gpio)) {
+                modem_cellular_enter_state(data, MODEM_CELLULAR_STATE_RESET_PULSE);
+                break;
+            }
+
             if (modem_cellular_gpio_is_enabled(&config->power_gpio)) {
                 modem_cellular_enter_state(data, MODEM_CELLULAR_STATE_POWER_ON_PULSE);
                 break;
             }
-
-            if (modem_cellular_gpio_is_enabled(&config->reset_gpio)) {
-                modem_cellular_enter_state(data, MODEM_CELLULAR_STATE_AWAIT_POWER_ON);
-                break;
-            }
-=======
-		if (modem_cellular_gpio_is_enabled(&config->reset_gpio)) {
-			modem_cellular_enter_state(data, MODEM_CELLULAR_STATE_RESET_PULSE);
-			break;
-		}
-
-		if (modem_cellular_gpio_is_enabled(&config->power_gpio)) {
-			modem_cellular_enter_state(data, MODEM_CELLULAR_STATE_POWER_ON_PULSE);
-			break;
-		}
->>>>>>> 4ef1163e
 
         if (config->set_baudrate_chat_script != NULL) {
             modem_cellular_enter_state(data, MODEM_CELLULAR_STATE_SET_BAUDRATE);
@@ -1105,83 +833,64 @@
     return (0);
 }
 
-<<<<<<< HEAD
+static uint32_t modem_cellular_baudrate_update(struct modem_cellular_data* data,
+                                               uint32_t desired_baudrate) {
+    struct modem_cellular_config const* config =
+        (const struct modem_cellular_config*)data->dev->config;
+    struct uart_config cfg = {0};
+    uint32_t original_baudrate;
+    int ret;
+
+    ret = uart_config_get(config->uart, &cfg);
+    if (ret < 0) {
+        LOG_ERR("Failed to get UART configuration (%d)", ret);
+        return (0);
+    }
+
+    original_baudrate = cfg.baudrate;
+    cfg.baudrate = desired_baudrate;
+    ret = uart_configure(config->uart, &cfg);
+    if (ret < 0) {
+        LOG_ERR("Failed to set new baudrate (%d)", ret);
+        return (0);
+    }
+
+    return (original_baudrate);
+}
+
 static int modem_cellular_on_reset_pulse_state_enter(struct modem_cellular_data* data) {
-    struct modem_cellular_config const* config = data->dev->config;
+    struct modem_cellular_config const* config =
+        (const struct modem_cellular_config*)data->dev->config;
 
     if (modem_cellular_gpio_is_enabled(&config->wake_gpio)) {
         gpio_pin_set_dt(&config->wake_gpio, 0);
     }
-=======
-static uint32_t modem_cellular_baudrate_update(struct modem_cellular_data *data,
-						uint32_t desired_baudrate)
-{
-	const struct modem_cellular_config *config =
-		(const struct modem_cellular_config *)data->dev->config;
-	struct uart_config cfg = {0};
-	uint32_t original_baudrate;
-	int ret;
-
-	ret = uart_config_get(config->uart, &cfg);
-	if (ret < 0) {
-		LOG_ERR("Failed to get UART configuration (%d)", ret);
-		return 0;
-	}
-	original_baudrate = cfg.baudrate;
-	cfg.baudrate = desired_baudrate;
-	ret = uart_configure(config->uart, &cfg);
-	if (ret < 0) {
-		LOG_ERR("Failed to set new baudrate (%d)", ret);
-		return 0;
-	}
-	return original_baudrate;
-}
-
-static int modem_cellular_on_reset_pulse_state_enter(struct modem_cellular_data *data)
-{
-	const struct modem_cellular_config *config =
-		(const struct modem_cellular_config *)data->dev->config;
->>>>>>> 4ef1163e
+
+    /* Revert to original baudrate if we have changed it */
+    if (data->original_baudrate) {
+        modem_cellular_baudrate_update(data, data->original_baudrate);
+    }
 
     gpio_pin_set_dt(&config->reset_gpio, 1);
     modem_cellular_start_timer(data, K_MSEC(config->reset_pulse_duration_ms));
 
-<<<<<<< HEAD
     return (0);
 }
 
 static void modem_cellular_reset_pulse_event_handler(struct modem_cellular_data* data,
                                                      enum modem_cellular_event evt) {
+    struct modem_cellular_config const* config =
+        (const struct modem_cellular_config*)data->dev->config;
+
     switch (evt) {
         case MODEM_CELLULAR_EVENT_TIMEOUT :
-            modem_cellular_enter_state(data, MODEM_CELLULAR_STATE_AWAIT_POWER_ON);
-            break;
-=======
-	/* Revert to original baudrate if we have changed it */
-	if (data->original_baudrate) {
-		modem_cellular_baudrate_update(data, data->original_baudrate);
-	}
-
-	gpio_pin_set_dt(&config->reset_gpio, 1);
-	modem_cellular_start_timer(data, K_MSEC(config->reset_pulse_duration_ms));
-	return 0;
-}
-
-static void modem_cellular_reset_pulse_event_handler(struct modem_cellular_data *data,
-							enum modem_cellular_event evt)
-{
-	const struct modem_cellular_config *config =
-		(const struct modem_cellular_config *)data->dev->config;
-
-	switch (evt) {
-	case MODEM_CELLULAR_EVENT_TIMEOUT:
-		if (modem_cellular_gpio_is_enabled(&config->power_gpio)) {
-			modem_cellular_enter_state(data, MODEM_CELLULAR_STATE_AWAIT_RESET);
-		} else {
-			modem_cellular_enter_state(data, MODEM_CELLULAR_STATE_AWAIT_POWER_ON);
-		}
-		break;
->>>>>>> 4ef1163e
+            if (modem_cellular_gpio_is_enabled(&config->power_gpio)) {
+                modem_cellular_enter_state(data, MODEM_CELLULAR_STATE_AWAIT_RESET);
+            }
+            else {
+                modem_cellular_enter_state(data, MODEM_CELLULAR_STATE_AWAIT_POWER_ON);
+            }
+            break;
 
         case MODEM_CELLULAR_EVENT_SUSPEND :
             modem_cellular_enter_state(data, MODEM_CELLULAR_STATE_IDLE);
@@ -1206,8 +915,43 @@
     return (0);
 }
 
+static int modem_cellular_on_await_reset_state_enter(struct modem_cellular_data* data) {
+    modem_cellular_start_timer(data, K_MSEC(CONFIG_MODEM_CELLULAR_RESET_POWER_ON_DELAY_MS));
+    return (0);
+}
+
+static void modem_cellular_await_reset_event_handler(struct modem_cellular_data* data,
+                                                     enum modem_cellular_event evt) {
+    struct modem_cellular_config const* config =
+        (const struct modem_cellular_config*)data->dev->config;
+
+    switch (evt) {
+        case MODEM_CELLULAR_EVENT_TIMEOUT :
+            if (modem_cellular_gpio_is_enabled(&config->power_gpio)) {
+                modem_cellular_enter_state(data, MODEM_CELLULAR_STATE_POWER_ON_PULSE);
+            }
+            else {
+                modem_cellular_enter_state(data, MODEM_CELLULAR_STATE_AWAIT_POWER_ON);
+            }
+            break;
+
+        case MODEM_CELLULAR_EVENT_SUSPEND :
+            modem_cellular_enter_state(data, MODEM_CELLULAR_STATE_IDLE);
+            break;
+
+        default :
+            break;
+    }
+}
+
+static int modem_cellular_on_await_reset_state_leave(struct modem_cellular_data* data) {
+    modem_cellular_stop_timer(data);
+    return (0);
+}
+
 static int modem_cellular_on_power_on_pulse_state_enter(struct modem_cellular_data* data) {
-    struct modem_cellular_config const* config = data->dev->config;
+    struct modem_cellular_config const* config =
+        (const struct modem_cellular_config*)data->dev->config;
 
     gpio_pin_set_dt(&config->power_gpio, 1);
     modem_cellular_start_timer(data, K_MSEC(config->power_pulse_duration_ms));
@@ -1237,427 +981,7 @@
     gpio_pin_set_dt(&config->power_gpio, 0);
     modem_cellular_stop_timer(data);
 
-<<<<<<< HEAD
     return (0);
-=======
-	modem_cellular_stop_timer(data);
-	return 0;
-}
-
-static int modem_cellular_on_await_reset_state_enter(struct modem_cellular_data *data)
-{
-	modem_cellular_start_timer(data, K_MSEC(CONFIG_MODEM_CELLULAR_RESET_POWER_ON_DELAY_MS));
-	return 0;
-}
-
-static void modem_cellular_await_reset_event_handler(struct modem_cellular_data *data,
-							enum modem_cellular_event evt)
-{	const struct modem_cellular_config *config =
-		(const struct modem_cellular_config *)data->dev->config;
-
-	switch (evt) {
-	case MODEM_CELLULAR_EVENT_TIMEOUT:
-		if (modem_cellular_gpio_is_enabled(&config->power_gpio)) {
-			modem_cellular_enter_state(data, MODEM_CELLULAR_STATE_POWER_ON_PULSE);
-		} else {
-			modem_cellular_enter_state(data, MODEM_CELLULAR_STATE_AWAIT_POWER_ON);
-		}
-		break;
-
-	case MODEM_CELLULAR_EVENT_SUSPEND:
-		modem_cellular_enter_state(data, MODEM_CELLULAR_STATE_IDLE);
-		break;
-
-	default:
-		break;
-	}
-}
-
-static int modem_cellular_on_await_reset_state_leave(struct modem_cellular_data *data)
-{
-	modem_cellular_stop_timer(data);
-	return 0;
-}
-
-static int modem_cellular_on_power_on_pulse_state_enter(struct modem_cellular_data *data)
-{
-	const struct modem_cellular_config *config =
-		(const struct modem_cellular_config *)data->dev->config;
-
-	gpio_pin_set_dt(&config->power_gpio, 1);
-	modem_cellular_start_timer(data, K_MSEC(config->power_pulse_duration_ms));
-	return 0;
-}
-
-static void modem_cellular_power_on_pulse_event_handler(struct modem_cellular_data *data,
-							enum modem_cellular_event evt)
-{
-	switch (evt) {
-	case MODEM_CELLULAR_EVENT_TIMEOUT:
-		modem_cellular_enter_state(data, MODEM_CELLULAR_STATE_AWAIT_POWER_ON);
-		break;
-
-	case MODEM_CELLULAR_EVENT_SUSPEND:
-		modem_cellular_enter_state(data, MODEM_CELLULAR_STATE_IDLE);
-		break;
-
-	default:
-		break;
-	}
-}
-
-static int modem_cellular_on_power_on_pulse_state_leave(struct modem_cellular_data *data)
-{
-	const struct modem_cellular_config *config =
-		(const struct modem_cellular_config *)data->dev->config;
-
-	gpio_pin_set_dt(&config->power_gpio, 0);
-	modem_cellular_stop_timer(data);
-	return 0;
-}
-
-static int modem_cellular_on_await_power_on_state_enter(struct modem_cellular_data *data)
-{
-	const struct modem_cellular_config *config =
-		(const struct modem_cellular_config *)data->dev->config;
-
-	modem_cellular_start_timer(data, K_MSEC(config->startup_time_ms));
-	modem_pipe_attach(data->uart_pipe, modem_cellular_bus_pipe_handler, data);
-	modem_chat_attach(&data->chat, data->uart_pipe);
-	return modem_pipe_open_async(data->uart_pipe);
-}
-
-static void modem_cellular_await_power_on_event_handler(struct modem_cellular_data *data,
-							enum modem_cellular_event evt)
-{
-	const struct modem_cellular_config *config =
-		(const struct modem_cellular_config *)data->dev->config;
-
-	switch (evt) {
-	case MODEM_CELLULAR_EVENT_MODEM_READY:
-		/* disable the timer and fall through, as we are ready to proceed */
-		modem_cellular_stop_timer(data);
-	case MODEM_CELLULAR_EVENT_TIMEOUT:
-		if (config->set_baudrate_chat_script != NULL) {
-			modem_cellular_enter_state(data, MODEM_CELLULAR_STATE_SET_BAUDRATE);
-		} else {
-			modem_cellular_enter_state(data, MODEM_CELLULAR_STATE_RUN_INIT_SCRIPT);
-		}
-		break;
-
-	case MODEM_CELLULAR_EVENT_SUSPEND:
-		modem_cellular_enter_state(data, MODEM_CELLULAR_STATE_IDLE);
-		break;
-
-	default:
-		break;
-	}
-}
-
-static int modem_cellular_on_set_baudrate_state_enter(struct modem_cellular_data *data)
-{
-	modem_pipe_attach(data->uart_pipe, modem_cellular_bus_pipe_handler, data);
-	return modem_pipe_open_async(data->uart_pipe);
-}
-
-static void modem_cellular_set_baudrate_event_handler(struct modem_cellular_data *data,
-						      enum modem_cellular_event evt)
-{
-	const struct modem_cellular_config *config =
-		(const struct modem_cellular_config *)data->dev->config;
-
-	switch (evt) {
-	case MODEM_CELLULAR_EVENT_BUS_OPENED:
-		modem_chat_attach(&data->chat, data->uart_pipe);
-		modem_chat_run_script_async(&data->chat, config->set_baudrate_chat_script);
-		break;
-
-	case MODEM_CELLULAR_EVENT_SCRIPT_SUCCESS:
-		/* Let modem reconfigure */
-		modem_cellular_start_timer(data, K_MSEC(CONFIG_MODEM_CELLULAR_NEW_BAUDRATE_DELAY));
-		break;
-	case MODEM_CELLULAR_EVENT_SCRIPT_FAILED:
-		/* Some modems save the new speed on first change, meaning the
-		 * modem is already at the new baudrate, meaning no reply. So
-		 * ignore any failures and continue as if baudrate is already set
-		 */
-		LOG_DBG("no reply from modem, assuming baudrate is already set");
-		__fallthrough;
-	case MODEM_CELLULAR_EVENT_TIMEOUT:
-		modem_chat_release(&data->chat);
-		modem_pipe_attach(data->uart_pipe, modem_cellular_bus_pipe_handler, data);
-		modem_pipe_close_async(data->uart_pipe);
-
-		/* Update UART port baudrate and preserve the original value */
-		data->original_baudrate = modem_cellular_baudrate_update(
-			data, CONFIG_MODEM_CELLULAR_NEW_BAUDRATE);
-		break;
-
-	case MODEM_CELLULAR_EVENT_BUS_CLOSED:
-		modem_cellular_enter_state(data, MODEM_CELLULAR_STATE_RUN_INIT_SCRIPT);
-		break;
-
-	case MODEM_CELLULAR_EVENT_SUSPEND:
-		modem_cellular_enter_state(data, MODEM_CELLULAR_STATE_IDLE);
-		break;
-
-	default:
-		break;
-	}
-}
-
-static int modem_cellular_on_run_init_script_state_enter(struct modem_cellular_data *data)
-{
-	modem_pipe_attach(data->uart_pipe, modem_cellular_bus_pipe_handler, data);
-	return modem_pipe_open_async(data->uart_pipe);
-}
-
-static void modem_cellular_run_init_script_event_handler(struct modem_cellular_data *data,
-							 enum modem_cellular_event evt)
-{
-	const struct modem_cellular_config *config =
-		(const struct modem_cellular_config *)data->dev->config;
-	uint8_t imei_len;
-	uint8_t link_addr_len;
-	uint8_t *link_addr_ptr;
-	int err;
-
-	switch (evt) {
-	case MODEM_CELLULAR_EVENT_BUS_OPENED:
-		modem_chat_attach(&data->chat, data->uart_pipe);
-		modem_chat_run_script_async(&data->chat, config->init_chat_script);
-		break;
-
-	case MODEM_CELLULAR_EVENT_SCRIPT_SUCCESS:
-		/* Get link_addr_len least significant bytes from IMEI as a link address */
-		imei_len = MODEM_CELLULAR_DATA_IMEI_LEN - 1; /* Exclude str end */
-		link_addr_len = MIN(NET_LINK_ADDR_MAX_LENGTH, imei_len);
-		link_addr_ptr = data->imei + (imei_len - link_addr_len);
-
-		err = net_if_set_link_addr(modem_ppp_get_iface(data->ppp), link_addr_ptr,
-					   link_addr_len, NET_LINK_UNKNOWN);
-		if (err) {
-			LOG_WRN("Failed to set link address on PPP interface (%d)", err);
-		}
-
-		modem_chat_release(&data->chat);
-		modem_pipe_attach(data->uart_pipe, modem_cellular_bus_pipe_handler, data);
-		modem_pipe_close_async(data->uart_pipe);
-		break;
-
-	case MODEM_CELLULAR_EVENT_BUS_CLOSED:
-		modem_cellular_enter_state(data, MODEM_CELLULAR_STATE_CONNECT_CMUX);
-		break;
-
-	case MODEM_CELLULAR_EVENT_SUSPEND:
-		modem_cellular_enter_state(data, MODEM_CELLULAR_STATE_IDLE);
-		break;
-
-	case MODEM_CELLULAR_EVENT_SCRIPT_FAILED:
-		if (modem_cellular_gpio_is_enabled(&config->reset_gpio)) {
-			modem_cellular_enter_state(data, MODEM_CELLULAR_STATE_RESET_PULSE);
-			break;
-		}
-
-		if (modem_cellular_gpio_is_enabled(&config->power_gpio)) {
-			modem_cellular_enter_state(data, MODEM_CELLULAR_STATE_POWER_ON_PULSE);
-			break;
-		}
-
-		modem_cellular_enter_state(data, MODEM_CELLULAR_STATE_IDLE);
-		break;
-
-	default:
-		break;
-	}
-}
-
-static int modem_cellular_on_connect_cmux_state_enter(struct modem_cellular_data *data)
-{
-	/*
-	 * Allow modem to switch bus into CMUX mode. Some modems disable UART RX while
-	 * switching, resulting in UART RX errors as bus is no longer pulled up by modem.
-	 */
-	modem_cellular_start_timer(data, K_MSEC(100));
-	return 0;
-}
-
-static void modem_cellular_connect_cmux_event_handler(struct modem_cellular_data *data,
-						      enum modem_cellular_event evt)
-{
-	switch (evt) {
-	case MODEM_CELLULAR_EVENT_TIMEOUT:
-		modem_pipe_attach(data->uart_pipe, modem_cellular_bus_pipe_handler, data);
-		modem_pipe_open_async(data->uart_pipe);
-		break;
-
-	case MODEM_CELLULAR_EVENT_BUS_OPENED:
-		modem_cmux_attach(&data->cmux, data->uart_pipe);
-		modem_cmux_connect_async(&data->cmux);
-		break;
-
-	case MODEM_CELLULAR_EVENT_CMUX_CONNECTED:
-		modem_cellular_notify_user_pipes_connected(data);
-		modem_cellular_enter_state(data, MODEM_CELLULAR_STATE_OPEN_DLCI1);
-		break;
-
-	case MODEM_CELLULAR_EVENT_SUSPEND:
-		modem_cellular_enter_state(data, MODEM_CELLULAR_STATE_INIT_POWER_OFF);
-		break;
-
-	default:
-		break;
-	}
-}
-
-static int modem_cellular_on_open_dlci1_state_enter(struct modem_cellular_data *data)
-{
-	modem_pipe_attach(data->dlci1_pipe, modem_cellular_dlci1_pipe_handler, data);
-	return modem_pipe_open_async(data->dlci1_pipe);
-}
-
-static void modem_cellular_open_dlci1_event_handler(struct modem_cellular_data *data,
-						    enum modem_cellular_event evt)
-{
-	switch (evt) {
-	case MODEM_CELLULAR_EVENT_DLCI1_OPENED:
-		modem_cellular_enter_state(data, MODEM_CELLULAR_STATE_OPEN_DLCI2);
-		break;
-
-	case MODEM_CELLULAR_EVENT_SUSPEND:
-		modem_cellular_enter_state(data, MODEM_CELLULAR_STATE_INIT_POWER_OFF);
-		break;
-
-	default:
-		break;
-	}
-}
-
-static int modem_cellular_on_open_dlci1_state_leave(struct modem_cellular_data *data)
-{
-	modem_pipe_release(data->dlci1_pipe);
-	return 0;
-}
-
-static int modem_cellular_on_open_dlci2_state_enter(struct modem_cellular_data *data)
-{
-	modem_pipe_attach(data->dlci2_pipe, modem_cellular_dlci2_pipe_handler, data);
-	return modem_pipe_open_async(data->dlci2_pipe);
-}
-
-static void modem_cellular_open_dlci2_event_handler(struct modem_cellular_data *data,
-						    enum modem_cellular_event evt)
-{
-	switch (evt) {
-	case MODEM_CELLULAR_EVENT_DLCI2_OPENED:
-		data->cmd_pipe = data->dlci2_pipe;
-		if (modem_cellular_has_apn(data)) {
-			modem_cellular_enter_state(data, MODEM_CELLULAR_STATE_RUN_APN_SCRIPT);
-		} else {
-			modem_cellular_enter_state(data, MODEM_CELLULAR_STATE_WAIT_FOR_APN);
-		}
-		break;
-
-	case MODEM_CELLULAR_EVENT_SUSPEND:
-		modem_cellular_enter_state(data, MODEM_CELLULAR_STATE_INIT_POWER_OFF);
-		break;
-
-	default:
-		break;
-	}
-}
-
-static int modem_cellular_on_open_dlci2_state_leave(struct modem_cellular_data *data)
-{
-	modem_pipe_release(data->dlci2_pipe);
-	return 0;
-}
-
-static void modem_cellular_wait_for_apn_event_handler(struct modem_cellular_data *data,
-							enum modem_cellular_event evt)
-{
-	switch (evt) {
-	case MODEM_CELLULAR_EVENT_APN_SET:
-		modem_cellular_enter_state(data, MODEM_CELLULAR_STATE_RUN_APN_SCRIPT);
-		break;
-
-	case MODEM_CELLULAR_EVENT_SUSPEND:
-		modem_cellular_enter_state(data, MODEM_CELLULAR_STATE_INIT_POWER_OFF);
-		break;
-
-	default:
-		break;
-	}
-}
-
-static int modem_cellular_on_run_apn_script_state_enter(struct modem_cellular_data *data)
-{
-	/* Allow modem time to enter command mode before running apn script */
-	modem_cellular_start_timer(data, K_MSEC(200));
-	modem_cellular_build_apn_script(data);
-	return 0;
-}
-
-static void modem_cellular_run_apn_script_event_handler(struct modem_cellular_data *data,
-							enum modem_cellular_event evt)
-{
-	switch (evt) {
-	case MODEM_CELLULAR_EVENT_TIMEOUT:
-		modem_chat_attach(&data->chat, data->dlci1_pipe);
-		modem_chat_run_script_async(&data->chat, &data->apn_script);
-		break;
-	case MODEM_CELLULAR_EVENT_SCRIPT_SUCCESS:
-		modem_cellular_enter_state(data, MODEM_CELLULAR_STATE_RUN_DIAL_SCRIPT);
-		break;
-	case MODEM_CELLULAR_EVENT_SCRIPT_FAILED:
-		modem_cellular_start_timer(data, MODEM_CELLULAR_PERIODIC_SCRIPT_TIMEOUT);
-		break;
-	case MODEM_CELLULAR_EVENT_SUSPEND:
-		modem_cellular_enter_state(data, MODEM_CELLULAR_STATE_INIT_POWER_OFF);
-		break;
-	default:
-		break;
-	}
-}
-
-static int modem_cellular_on_run_dial_script_state_enter(struct modem_cellular_data *data)
-{
-	modem_cellular_start_timer(data, K_NO_WAIT);
-	return 0;
-}
-
-static void modem_cellular_run_dial_script_event_handler(struct modem_cellular_data *data,
-							 enum modem_cellular_event evt)
-{
-	const struct modem_cellular_config *config =
-		(const struct modem_cellular_config *)data->dev->config;
-
-	switch (evt) {
-	case MODEM_CELLULAR_EVENT_TIMEOUT:
-		modem_chat_attach(&data->chat, data->dlci1_pipe);
-		modem_chat_run_script_async(&data->chat, config->dial_chat_script);
-		break;
-	case MODEM_CELLULAR_EVENT_SCRIPT_FAILED:
-		modem_cellular_start_timer(data, MODEM_CELLULAR_PERIODIC_SCRIPT_TIMEOUT);
-		break;
-	case MODEM_CELLULAR_EVENT_SCRIPT_SUCCESS:
-		modem_cellular_enter_state(data, MODEM_CELLULAR_STATE_AWAIT_REGISTERED);
-		break;
-
-	case MODEM_CELLULAR_EVENT_SUSPEND:
-		modem_cellular_enter_state(data, MODEM_CELLULAR_STATE_INIT_POWER_OFF);
-		break;
-
-	default:
-		break;
-	}
-}
-
-static int modem_cellular_on_run_dial_script_state_leave(struct modem_cellular_data *data)
-{
-	modem_chat_release(&data->chat);
-	return 0;
->>>>>>> 4ef1163e
 }
 
 static int modem_cellular_on_await_power_on_state_enter(struct modem_cellular_data* data) {
@@ -1706,8 +1030,6 @@
 static void modem_cellular_set_baudrate_event_handler(struct modem_cellular_data* data,
                                                       enum modem_cellular_event evt) {
     struct modem_cellular_config const* config = data->dev->config;
-    struct uart_config cfg = {0};
-    int ret;
 
     switch (evt) {
         case MODEM_CELLULAR_EVENT_BUS_OPENED :
@@ -1732,17 +1054,9 @@
             modem_pipe_attach(data->uart_pipe, modem_cellular_bus_pipe_handler, data);
             modem_pipe_close_async(data->uart_pipe);
 
-            ret = uart_config_get(config->uart, &cfg);
-            if (ret < 0) {
-                LOG_ERR("Failed to get UART configuration (%d)", ret);
-                break;
-            }
-            cfg.baudrate = CONFIG_MODEM_CELLULAR_NEW_BAUDRATE;
-            ret = uart_configure(config->uart, &cfg);
-            if (ret < 0) {
-                LOG_ERR("Failed to set new baudrate (%d)", ret);
-                break;
-            }
+            /* Update UART port baudrate and preserve the original value */
+            data->original_baudrate = modem_cellular_baudrate_update(
+                data, CONFIG_MODEM_CELLULAR_NEW_BAUDRATE);
             break;
 
         case MODEM_CELLULAR_EVENT_BUS_CLOSED:
@@ -1803,13 +1117,13 @@
             break;
 
         case MODEM_CELLULAR_EVENT_SCRIPT_FAILED :
+            if (modem_cellular_gpio_is_enabled(&config->reset_gpio)) {
+                modem_cellular_enter_state(data, MODEM_CELLULAR_STATE_RESET_PULSE);
+                break;
+            }
+
             if (modem_cellular_gpio_is_enabled(&config->power_gpio)) {
                 modem_cellular_enter_state(data, MODEM_CELLULAR_STATE_POWER_ON_PULSE);
-                break;
-            }
-
-            if (modem_cellular_gpio_is_enabled(&config->reset_gpio)) {
-                modem_cellular_enter_state(data, MODEM_CELLULAR_STATE_RESET_PULSE);
                 break;
             }
 
@@ -2088,13 +1402,13 @@
 static int modem_cellular_on_carrier_on_state_leave(struct modem_cellular_data* data) {
     modem_cellular_stop_timer(data);
 
-    return 0;
+    return (0);
 }
 
 static int modem_cellular_on_dormant_state_enter(struct modem_cellular_data* data) {
     net_if_dormant_on(modem_ppp_get_iface(data->ppp));
 
-    return 0;
+    return (0);
 }
 
 static void modem_cellular_dormant_event_handler(struct modem_cellular_data* data,
@@ -2158,19 +1472,9 @@
     const struct modem_cellular_config *config =
         (const struct modem_cellular_config *)data->dev->config;
 
-<<<<<<< HEAD
     modem_chat_attach(&data->chat, data->cmd_pipe);
     return modem_chat_run_script_async(&data->chat, config->shutdown_chat_script);
 }
-=======
-	case MODEM_CELLULAR_STATE_AWAIT_RESET:
-		ret = modem_cellular_on_await_reset_state_enter(data);
-		break;
-
-	case MODEM_CELLULAR_STATE_POWER_ON_PULSE:
-		ret = modem_cellular_on_power_on_pulse_state_enter(data);
-		break;
->>>>>>> 4ef1163e
 
 static void modem_cellular_run_shutdown_script_event_handler(struct modem_cellular_data *data,
                                                              enum modem_cellular_event evt) {
@@ -2261,19 +1565,13 @@
             ret = modem_cellular_on_reset_pulse_state_enter(data);
             break;
 
-<<<<<<< HEAD
+        case MODEM_CELLULAR_STATE_AWAIT_RESET :
+            ret = modem_cellular_on_await_reset_state_enter(data);
+            break;
+
         case MODEM_CELLULAR_STATE_POWER_ON_PULSE :
             ret = modem_cellular_on_power_on_pulse_state_enter(data);
             break;
-=======
-	case MODEM_CELLULAR_STATE_AWAIT_RESET:
-		ret = modem_cellular_on_await_reset_state_leave(data);
-		break;
-
-	case MODEM_CELLULAR_STATE_POWER_ON_PULSE:
-		ret = modem_cellular_on_power_on_pulse_state_leave(data);
-		break;
->>>>>>> 4ef1163e
 
         case MODEM_CELLULAR_STATE_AWAIT_POWER_ON :
             ret = modem_cellular_on_await_power_on_state_enter(data);
@@ -2353,6 +1651,10 @@
 
         case MODEM_CELLULAR_STATE_RESET_PULSE :
             ret = modem_cellular_on_reset_pulse_state_leave(data);
+            break;
+
+        case MODEM_CELLULAR_STATE_AWAIT_RESET :
+            ret = modem_cellular_on_await_reset_state_leave(data);
             break;
 
         case MODEM_CELLULAR_STATE_POWER_ON_PULSE :
@@ -2437,19 +1739,13 @@
             modem_cellular_reset_pulse_event_handler(data, evt);
             break;
 
-<<<<<<< HEAD
+        case MODEM_CELLULAR_STATE_AWAIT_RESET :
+            modem_cellular_await_reset_event_handler(data, evt);
+            break;
+
         case MODEM_CELLULAR_STATE_POWER_ON_PULSE :
             modem_cellular_power_on_pulse_event_handler(data, evt);
             break;
-=======
-	case MODEM_CELLULAR_STATE_AWAIT_RESET:
-		modem_cellular_await_reset_event_handler(data, evt);
-		break;
-
-	case MODEM_CELLULAR_STATE_POWER_ON_PULSE:
-		modem_cellular_power_on_pulse_event_handler(data, evt);
-		break;
->>>>>>> 4ef1163e
 
         case MODEM_CELLULAR_STATE_AWAIT_POWER_ON :
             modem_cellular_await_power_on_event_handler(data, evt);
