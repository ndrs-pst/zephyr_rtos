/*
 * Copyright (c) 2023 Bjarki Arge Andreasen
 *
 * SPDX-License-Identifier: Apache-2.0
 */

#include <zephyr/kernel.h>
#include <zephyr/device.h>
#include <zephyr/drivers/gpio.h>
#include <zephyr/drivers/cellular.h>
#include <zephyr/drivers/uart.h>
#include <zephyr/modem/chat.h>
#include <zephyr/modem/cmux.h>
#include <zephyr/modem/pipe.h>
#include <zephyr/modem/pipelink.h>
#include <zephyr/modem/ppp.h>
#include <zephyr/modem/backend/uart.h>
#include <zephyr/net/ppp.h>
#include <zephyr/pm/device.h>
#include <zephyr/sys/atomic.h>

#include <zephyr/logging/log.h>
LOG_MODULE_REGISTER(modem_cellular, CONFIG_MODEM_LOG_LEVEL);

#include <string.h>
#include <stdlib.h>

#define MODEM_CELLULAR_PERIODIC_SCRIPT_TIMEOUT \
    K_MSEC(CONFIG_MODEM_CELLULAR_PERIODIC_SCRIPT_MS)

#define MODEM_CELLULAR_DATA_IMEI_LEN         (16)
#define MODEM_CELLULAR_DATA_MODEL_ID_LEN     (65)
#define MODEM_CELLULAR_DATA_IMSI_LEN         (23)
#define MODEM_CELLULAR_DATA_ICCID_LEN        (22)
#define MODEM_CELLULAR_DATA_MANUFACTURER_LEN (65)
#define MODEM_CELLULAR_DATA_FW_VERSION_LEN   (65)

#define MODEM_CELLULAR_RESERVED_DLCIS        (2)

/* Magic constants */
#define CSQ_RSSI_UNKNOWN                     (99)
#define CESQ_RSRP_UNKNOWN                    (255)
#define CESQ_RSRQ_UNKNOWN                    (255)

/* Magic numbers to units conversions */
#define CSQ_RSSI_TO_DB(v)  (-113 + (2 * (rssi)))
#define CESQ_RSRP_TO_DB(v) (-140 + (v))
#define CESQ_RSRQ_TO_DB(v) (-20 + ((v) / 2))

enum modem_cellular_state {
    MODEM_CELLULAR_STATE_IDLE = 0,
    MODEM_CELLULAR_STATE_RESET_PULSE,
    MODEM_CELLULAR_STATE_POWER_ON_PULSE,
    MODEM_CELLULAR_STATE_AWAIT_POWER_ON,
    MODEM_CELLULAR_STATE_SET_BAUDRATE,
    MODEM_CELLULAR_STATE_RUN_INIT_SCRIPT,
    MODEM_CELLULAR_STATE_CONNECT_CMUX,
    MODEM_CELLULAR_STATE_OPEN_DLCI1,
    MODEM_CELLULAR_STATE_OPEN_DLCI2,
    MODEM_CELLULAR_STATE_RUN_DIAL_SCRIPT,
    MODEM_CELLULAR_STATE_AWAIT_REGISTERED,
    MODEM_CELLULAR_STATE_CARRIER_ON,
    MODEM_CELLULAR_STATE_DORMANT,
    MODEM_CELLULAR_STATE_INIT_POWER_OFF,
    MODEM_CELLULAR_STATE_RUN_SHUTDOWN_SCRIPT,
    MODEM_CELLULAR_STATE_POWER_OFF_PULSE,
    MODEM_CELLULAR_STATE_AWAIT_POWER_OFF
};

enum modem_cellular_event {
    MODEM_CELLULAR_EVENT_RESUME = 0,
    MODEM_CELLULAR_EVENT_SUSPEND,
    MODEM_CELLULAR_EVENT_SCRIPT_SUCCESS,
    MODEM_CELLULAR_EVENT_SCRIPT_FAILED,
    MODEM_CELLULAR_EVENT_CMUX_CONNECTED,
    MODEM_CELLULAR_EVENT_DLCI1_OPENED,
    MODEM_CELLULAR_EVENT_DLCI2_OPENED,
    MODEM_CELLULAR_EVENT_TIMEOUT,
    MODEM_CELLULAR_EVENT_REGISTERED,
    MODEM_CELLULAR_EVENT_DEREGISTERED,
    MODEM_CELLULAR_EVENT_BUS_OPENED,
    MODEM_CELLULAR_EVENT_BUS_CLOSED,
    MODEM_CELLULAR_EVENT_PPP_DEAD,
};

struct modem_cellular_data {
    /* UART backend */
    struct modem_pipe* uart_pipe;
    struct modem_backend_uart uart_backend;
    uint8_t uart_backend_receive_buf[CONFIG_MODEM_CELLULAR_UART_BUFFER_SIZES];
    uint8_t uart_backend_transmit_buf[CONFIG_MODEM_CELLULAR_UART_BUFFER_SIZES];

    /* CMUX */
    struct modem_cmux cmux;
    uint8_t cmux_receive_buf[CONFIG_MODEM_CMUX_WORK_BUFFER_SIZE];
    uint8_t cmux_transmit_buf[CONFIG_MODEM_CMUX_WORK_BUFFER_SIZE];

    struct modem_cmux_dlci dlci1;
    struct modem_cmux_dlci dlci2;
    struct modem_pipe* dlci1_pipe;
    struct modem_pipe* dlci2_pipe;
    /* Points to dlci2_pipe or NULL. Used for shutdown script if not NULL */
    struct modem_pipe* cmd_pipe;
    uint8_t dlci1_receive_buf[CONFIG_MODEM_CMUX_WORK_BUFFER_SIZE];
    /* DLCI 2 is only used for chat scripts. */
    uint8_t dlci2_receive_buf[CONFIG_MODEM_CMUX_WORK_BUFFER_SIZE];

    /* Modem chat */
    struct modem_chat chat;
    uint8_t chat_receive_buf[CONFIG_MODEM_CELLULAR_CHAT_BUFFER_SIZE];
    uint8_t* chat_delimiter;
    uint8_t* chat_filter;
    uint8_t* chat_argv[32];

    /* Status */
    enum cellular_registration_status registration_status_gsm;
    enum cellular_registration_status registration_status_gprs;
    enum cellular_registration_status registration_status_lte;
    uint8_t rssi;
    uint8_t rsrp;
    uint8_t rsrq;
    uint8_t imei[MODEM_CELLULAR_DATA_IMEI_LEN];
    uint8_t model_id[MODEM_CELLULAR_DATA_MODEL_ID_LEN];
    uint8_t imsi[MODEM_CELLULAR_DATA_IMSI_LEN];
    uint8_t iccid[MODEM_CELLULAR_DATA_ICCID_LEN];
    uint8_t manufacturer[MODEM_CELLULAR_DATA_MANUFACTURER_LEN];
    uint8_t fw_version[MODEM_CELLULAR_DATA_FW_VERSION_LEN];

    /* PPP */
    struct modem_ppp* ppp;
    struct net_mgmt_event_callback net_mgmt_event_callback;

    enum modem_cellular_state state;
    const struct device*      dev;
    struct k_work_delayable   timeout_work;

    /* Power management */
    struct k_sem suspended_sem;

    /* Event dispatcher */
    struct k_work   event_dispatch_work;
    uint8_t         event_buf[8];
    struct ring_buf event_rb;
    struct k_mutex  event_rb_lock;
};

struct modem_cellular_user_pipe {
    struct modem_cmux_dlci dlci;
    uint8_t dlci_address;
    uint8_t *dlci_receive_buf;
    uint16_t dlci_receive_buf_size;
    struct modem_pipe *pipe;
    struct modem_pipelink *pipelink;
};

struct modem_cellular_config {
    const struct device* uart;
    struct gpio_dt_spec power_gpio;
    struct gpio_dt_spec reset_gpio;
    struct gpio_dt_spec wake_gpio;
    uint16_t power_pulse_duration_ms;
    uint16_t reset_pulse_duration_ms;
    uint16_t startup_time_ms;
    uint16_t shutdown_time_ms;
    bool autostarts;
    const struct modem_chat_script* init_chat_script;
    const struct modem_chat_script* dial_chat_script;
    const struct modem_chat_script* periodic_chat_script;
    const struct modem_chat_script* shutdown_chat_script;
    const struct modem_chat_script* set_baudrate_chat_script;
    struct modem_cellular_user_pipe* user_pipes;
    uint8_t user_pipes_size;
};

static char const* modem_cellular_state_str(enum modem_cellular_state state) {
    switch (state) {
        case MODEM_CELLULAR_STATE_IDLE :
            return "idle";

        case MODEM_CELLULAR_STATE_RESET_PULSE :
            return "reset pulse";

        case MODEM_CELLULAR_STATE_POWER_ON_PULSE :
            return "power pulse";

        case MODEM_CELLULAR_STATE_AWAIT_POWER_ON :
            return "await power on";

        case MODEM_CELLULAR_STATE_SET_BAUDRATE :
            return "set baudrate";

        case MODEM_CELLULAR_STATE_RUN_INIT_SCRIPT :
            return "run init script";

        case MODEM_CELLULAR_STATE_CONNECT_CMUX :
            return "connect cmux";

        case MODEM_CELLULAR_STATE_OPEN_DLCI1 :
            return "open dlci1";

        case MODEM_CELLULAR_STATE_OPEN_DLCI2 :
            return "open dlci2";

        case MODEM_CELLULAR_STATE_AWAIT_REGISTERED :
            return "await registered";

        case MODEM_CELLULAR_STATE_RUN_DIAL_SCRIPT :
            return "run dial script";

        case MODEM_CELLULAR_STATE_CARRIER_ON :
            return "carrier on";

        case MODEM_CELLULAR_STATE_DORMANT:
            return "dormant";

        case MODEM_CELLULAR_STATE_INIT_POWER_OFF :
            return "init power off";

        case MODEM_CELLULAR_STATE_RUN_SHUTDOWN_SCRIPT :
            return "run shutdown script";

        case MODEM_CELLULAR_STATE_POWER_OFF_PULSE :
            return "power off pulse";

        case MODEM_CELLULAR_STATE_AWAIT_POWER_OFF :
            return "await power off";
    }

    return "";
}

static char const* modem_cellular_event_str(enum modem_cellular_event event) {
    switch (event) {
        case MODEM_CELLULAR_EVENT_RESUME :
            return "resume";

        case MODEM_CELLULAR_EVENT_SUSPEND :
            return "suspend";

        case MODEM_CELLULAR_EVENT_SCRIPT_SUCCESS :
            return "script success";

        case MODEM_CELLULAR_EVENT_SCRIPT_FAILED :
            return "script failed";

        case MODEM_CELLULAR_EVENT_CMUX_CONNECTED :
            return "cmux connected";

        case MODEM_CELLULAR_EVENT_DLCI1_OPENED :
            return "dlci1 opened";

        case MODEM_CELLULAR_EVENT_DLCI2_OPENED :
            return "dlci2 opened";

        case MODEM_CELLULAR_EVENT_TIMEOUT :
            return "timeout";

        case MODEM_CELLULAR_EVENT_REGISTERED :
            return "registered";

        case MODEM_CELLULAR_EVENT_DEREGISTERED :
            return "deregistered";

        case MODEM_CELLULAR_EVENT_BUS_OPENED :
            return "bus opened";

        case MODEM_CELLULAR_EVENT_BUS_CLOSED :
            return "bus closed";

        case MODEM_CELLULAR_EVENT_PPP_DEAD :
            return "ppp dead";
    }

    return "";
}

static bool modem_cellular_gpio_is_enabled(struct gpio_dt_spec const* gpio) {
    return (gpio->port != NULL);
}

static void modem_cellular_notify_user_pipes_connected(struct modem_cellular_data* data) {
    struct modem_cellular_config const* config = data->dev->config;
    struct modem_cellular_user_pipe* user_pipe;
    struct modem_pipelink* pipelink;

    for (uint8_t i = 0; i < config->user_pipes_size; i++) {
        user_pipe = &config->user_pipes[i];
        pipelink = user_pipe->pipelink;
        modem_pipelink_notify_connected(pipelink);
    }
}

static void modem_cellular_notify_user_pipes_disconnected(struct modem_cellular_data* data) {
    struct modem_cellular_config const* config = data->dev->config;
    struct modem_cellular_user_pipe* user_pipe;
    struct modem_pipelink* pipelink;

    for (uint8_t i = 0; i < config->user_pipes_size; i++) {
        user_pipe = &config->user_pipes[i];
        pipelink = user_pipe->pipelink;
        modem_pipelink_notify_disconnected(pipelink);
    }
}

static void modem_cellular_enter_state(struct modem_cellular_data* data,
                                       enum modem_cellular_state state);

static void modem_cellular_delegate_event(struct modem_cellular_data* data,
                                          enum modem_cellular_event evt);

static void modem_cellular_event_handler(struct modem_cellular_data* data,
                                         enum modem_cellular_event evt);

static void modem_cellular_bus_pipe_handler(struct modem_pipe const* pipe,
                                            enum modem_pipe_event event,
                                            void* user_data) {
    struct modem_cellular_data* data = user_data;

    switch (event) {
        case MODEM_PIPE_EVENT_OPENED :
            modem_cellular_delegate_event(data, MODEM_CELLULAR_EVENT_BUS_OPENED);
            break;

        case MODEM_PIPE_EVENT_CLOSED :
            modem_cellular_delegate_event(data, MODEM_CELLULAR_EVENT_BUS_CLOSED);
            break;

        default :
            break;
    }
}

static void modem_cellular_dlci1_pipe_handler(struct modem_pipe const* pipe,
                                              enum modem_pipe_event event,
                                              void* user_data) {
    struct modem_cellular_data* data = user_data;

    switch (event) {
        case MODEM_PIPE_EVENT_OPENED :
            modem_cellular_delegate_event(data, MODEM_CELLULAR_EVENT_DLCI1_OPENED);
            break;

        default :
            break;
    }
}

static void modem_cellular_dlci2_pipe_handler(struct modem_pipe const* pipe,
                                              enum modem_pipe_event event,
                                              void* user_data) {
    struct modem_cellular_data* data = user_data;

    switch (event) {
        case MODEM_PIPE_EVENT_OPENED :
            modem_cellular_delegate_event(data, MODEM_CELLULAR_EVENT_DLCI2_OPENED);
            break;

        default :
            break;
    }
}

static void modem_cellular_chat_callback_handler(struct modem_chat* chat,
                                                 enum modem_chat_script_result result,
                                                 void* user_data) {
    struct modem_cellular_data* data = user_data;

    if (result == MODEM_CHAT_SCRIPT_RESULT_SUCCESS) {
        modem_cellular_delegate_event(data, MODEM_CELLULAR_EVENT_SCRIPT_SUCCESS);
    }
    else {
        modem_cellular_delegate_event(data, MODEM_CELLULAR_EVENT_SCRIPT_FAILED);
    }
}

static void modem_cellular_chat_on_imei(struct modem_chat* chat, char** argv, uint16_t argc,
                                        void* user_data) {
    struct modem_cellular_data* data = user_data;

    if (argc != 2) {
        return;
    }

    strncpy(data->imei, argv[1], sizeof(data->imei) - 1);
}

static void modem_cellular_chat_on_cgmm(struct modem_chat* chat, char** argv, uint16_t argc,
                                        void* user_data) {
    struct modem_cellular_data* data = user_data;

    if (argc != 2) {
        return;
    }

    strncpy(data->model_id, argv[1], sizeof(data->model_id) - 1);
}

static void modem_cellular_chat_on_cgmi(struct modem_chat* chat, char** argv, uint16_t argc,
                                        void* user_data) {
    struct modem_cellular_data* data = user_data;

    if (argc != 2) {
        return;
    }

    strncpy(data->manufacturer, argv[1], sizeof(data->manufacturer) - 1);
}

static void modem_cellular_chat_on_cgmr(struct modem_chat* chat, char** argv, uint16_t argc,
                                        void* user_data) {
    struct modem_cellular_data* data = user_data;

    if (argc != 2) {
        return;
    }

    strncpy(data->fw_version, argv[1], sizeof(data->fw_version) - 1);
}

static void modem_cellular_chat_on_csq(struct modem_chat* chat, char** argv, uint16_t argc,
                                       void* user_data) {
    struct modem_cellular_data* data = user_data;

    if (argc != 3) {
        return;
    }

    data->rssi = (uint8_t)atoi(argv[1]);
}

static void modem_cellular_chat_on_cesq(struct modem_chat* chat, char** argv, uint16_t argc,
                                        void* user_data) {
    struct modem_cellular_data* data = user_data;

    if (argc != 7) {
        return;
    }

    data->rsrq = (uint8_t)atoi(argv[5]);
    data->rsrp = (uint8_t)atoi(argv[6]);
}

static void modem_cellular_chat_on_iccid(struct modem_chat* chat, char** argv, uint16_t argc,
                                         void* user_data) {
    struct modem_cellular_data* data = user_data;

    if (argc != 2) {
        return;
    }

    strncpy(data->iccid, argv[1], sizeof(data->iccid) - 1);
}

static void modem_cellular_chat_on_imsi(struct modem_chat* chat, char** argv, uint16_t argc,
                                        void* user_data) {
    struct modem_cellular_data* data = user_data;

    if (argc != 2) {
        return;
    }

    strncpy(data->imsi, argv[1], sizeof(data->imsi) - 1);
}

static bool modem_cellular_is_registered(struct modem_cellular_data* data) {
    return ((data->registration_status_gsm  == CELLULAR_REGISTRATION_REGISTERED_HOME)    ||
            (data->registration_status_gsm  == CELLULAR_REGISTRATION_REGISTERED_ROAMING) ||
            (data->registration_status_gprs == CELLULAR_REGISTRATION_REGISTERED_HOME)    ||
            (data->registration_status_gprs == CELLULAR_REGISTRATION_REGISTERED_ROAMING) ||
            (data->registration_status_lte  == CELLULAR_REGISTRATION_REGISTERED_HOME)    ||
            (data->registration_status_lte  == CELLULAR_REGISTRATION_REGISTERED_ROAMING));
}

static void modem_cellular_chat_on_cxreg(struct modem_chat* chat, char** argv, uint16_t argc,
                                         void* user_data) {
    struct modem_cellular_data* data = user_data;
    enum cellular_registration_status registration_status = 0;

    /* This receives both +C*REG? read command answers and unsolicited notifications.
     * Their syntax differs in that the former has one more parameter, <n>, which is first.
     */
    if (argc >= 3 && argv[2][0] != '"') {
        /* +CEREG: <n>,<stat>[,<tac>[...]] */
        registration_status = atoi(argv[2]);
    }
    else if (argc >= 2) {
        /* +CEREG: <stat>[,<tac>[...]] */
        registration_status = atoi(argv[1]);
    }
    else {
        return;
    }

    if (strcmp(argv[0], "+CREG: ") == 0) {
        data->registration_status_gsm = registration_status;
    }
    else if (strcmp(argv[0], "+CGREG: ") == 0) {
        data->registration_status_gprs = registration_status;
    }
    else { /* CEREG */
        data->registration_status_lte = registration_status;
    }

    if (modem_cellular_is_registered(data)) {
        modem_cellular_delegate_event(data, MODEM_CELLULAR_EVENT_REGISTERED);
    }
    else {
        modem_cellular_delegate_event(data, MODEM_CELLULAR_EVENT_DEREGISTERED);
    }
}

MODEM_CHAT_MATCH_DEFINE(ok_match, "OK", "", NULL);
MODEM_CHAT_MATCHES_DEFINE(allow_match,
                          MODEM_CHAT_MATCH("OK", "", NULL),
                          MODEM_CHAT_MATCH("ERROR", "", NULL));

MODEM_CHAT_MATCH_DEFINE(imei_match, "", "", modem_cellular_chat_on_imei);
MODEM_CHAT_MATCH_DEFINE(cgmm_match, "", "", modem_cellular_chat_on_cgmm);
MODEM_CHAT_MATCH_DEFINE(csq_match, "+CSQ: ", ",", modem_cellular_chat_on_csq);
MODEM_CHAT_MATCH_DEFINE(cesq_match, "+CESQ: ", ",", modem_cellular_chat_on_cesq);
MODEM_CHAT_MATCH_DEFINE(qccid_match __maybe_unused, "+QCCID: ", "", modem_cellular_chat_on_iccid);
MODEM_CHAT_MATCH_DEFINE(iccid_match __maybe_unused, "+ICCID: ", "", modem_cellular_chat_on_iccid);
MODEM_CHAT_MATCH_DEFINE(cimi_match __maybe_unused, "", "", modem_cellular_chat_on_imsi);
MODEM_CHAT_MATCH_DEFINE(cgmi_match __maybe_unused, "", "", modem_cellular_chat_on_cgmi);
MODEM_CHAT_MATCH_DEFINE(cgmr_match __maybe_unused, "", "", modem_cellular_chat_on_cgmr);

MODEM_CHAT_MATCHES_DEFINE(unsol_matches,
                          MODEM_CHAT_MATCH("+CREG: ", ",", modem_cellular_chat_on_cxreg),
                          MODEM_CHAT_MATCH("+CEREG: ", ",", modem_cellular_chat_on_cxreg),
                          MODEM_CHAT_MATCH("+CGREG: ", ",", modem_cellular_chat_on_cxreg));

MODEM_CHAT_MATCHES_DEFINE(abort_matches, MODEM_CHAT_MATCH("ERROR", "", NULL));

MODEM_CHAT_MATCHES_DEFINE(dial_abort_matches,
                          MODEM_CHAT_MATCH("ERROR", "", NULL),
                          MODEM_CHAT_MATCH("BUSY", "", NULL),
                          MODEM_CHAT_MATCH("NO ANSWER", "", NULL),
                          MODEM_CHAT_MATCH("NO CARRIER", "", NULL),
                          MODEM_CHAT_MATCH("NO DIALTONE", "", NULL));

#if DT_HAS_COMPAT_STATUS_OKAY(swir_hl7800) || DT_HAS_COMPAT_STATUS_OKAY(sqn_gm02s)
MODEM_CHAT_MATCH_DEFINE(connect_match, "CONNECT", "", NULL);
#endif

static void modem_cellular_log_state_changed(enum modem_cellular_state last_state,
                                             enum modem_cellular_state new_state) {
    LOG_DBG("switch from %s to %s", modem_cellular_state_str(last_state),
            modem_cellular_state_str(new_state));
}

static void modem_cellular_log_event(enum modem_cellular_event evt) {
    LOG_DBG("event %s", modem_cellular_event_str(evt));
}

static void modem_cellular_start_timer(struct modem_cellular_data* data, k_timeout_t timeout) {
    k_work_schedule(&data->timeout_work, timeout);
}

static void modem_cellular_stop_timer(struct modem_cellular_data* data) {
    k_work_cancel_delayable(&data->timeout_work);
}

static void modem_cellular_timeout_handler(struct k_work* item) {
    struct k_work_delayable* dwork = k_work_delayable_from_work(item);
    struct modem_cellular_data* data =
        CONTAINER_OF(dwork, struct modem_cellular_data, timeout_work);

    modem_cellular_delegate_event(data, MODEM_CELLULAR_EVENT_TIMEOUT);
}

static void modem_cellular_event_dispatch_handler(struct k_work* item) {
    struct modem_cellular_data* data =
        CONTAINER_OF(item, struct modem_cellular_data, event_dispatch_work);

    uint8_t events[sizeof(data->event_buf)];
    uint8_t events_cnt;

    k_mutex_lock(&data->event_rb_lock, K_FOREVER);

    events_cnt = (uint8_t)ring_buf_get(&data->event_rb, events, sizeof(data->event_buf));

    k_mutex_unlock(&data->event_rb_lock);

    for (uint8_t i = 0; i < events_cnt; i++) {
        modem_cellular_event_handler(data, (enum modem_cellular_event)events[i]);
    }
}

static void modem_cellular_delegate_event(struct modem_cellular_data* data,
                                          enum modem_cellular_event evt) {
    k_mutex_lock(&data->event_rb_lock, K_FOREVER);
    ring_buf_put(&data->event_rb, (uint8_t*)&evt, 1);
    k_mutex_unlock(&data->event_rb_lock);
    k_work_submit(&data->event_dispatch_work);
}

static void modem_cellular_begin_power_off_pulse(struct modem_cellular_data* data) {
    const struct modem_cellular_config* config =
        (const struct modem_cellular_config*)data->dev->config;

    modem_pipe_close_async(data->uart_pipe);

    if (modem_cellular_gpio_is_enabled(&config->power_gpio)) {
        modem_cellular_enter_state(data, MODEM_CELLULAR_STATE_POWER_OFF_PULSE);
    }
    else {
        modem_cellular_enter_state(data, MODEM_CELLULAR_STATE_IDLE);
    }
}

static int modem_cellular_on_idle_state_enter(struct modem_cellular_data* data) {
    struct modem_cellular_config const* config = data->dev->config;

    if (modem_cellular_gpio_is_enabled(&config->wake_gpio)) {
        gpio_pin_set_dt(&config->wake_gpio, 0);
    }

    if (modem_cellular_gpio_is_enabled(&config->reset_gpio)) {
        gpio_pin_set_dt(&config->reset_gpio, 1);
    }

    modem_cellular_notify_user_pipes_disconnected(data);
    modem_chat_release(&data->chat);
    modem_ppp_release(data->ppp);
    modem_cmux_release(&data->cmux);
    modem_pipe_close_async(data->uart_pipe);
    k_sem_give(&data->suspended_sem);

    return (0);
}

static void modem_cellular_idle_event_handler(struct modem_cellular_data* data,
                                              enum modem_cellular_event evt) {
    struct modem_cellular_config const* config = data->dev->config;

    switch (evt) {
        case MODEM_CELLULAR_EVENT_RESUME :
            if (config->autostarts) {
                modem_cellular_enter_state(data, MODEM_CELLULAR_STATE_AWAIT_POWER_ON);
                break;
            }

            if (modem_cellular_gpio_is_enabled(&config->power_gpio)) {
                modem_cellular_enter_state(data, MODEM_CELLULAR_STATE_POWER_ON_PULSE);
                break;
            }

            if (modem_cellular_gpio_is_enabled(&config->reset_gpio)) {
                modem_cellular_enter_state(data, MODEM_CELLULAR_STATE_AWAIT_POWER_ON);
                break;
            }

        if (config->set_baudrate_chat_script != NULL) {
            modem_cellular_enter_state(data, MODEM_CELLULAR_STATE_SET_BAUDRATE);
        }
        else {
            modem_cellular_enter_state(data, MODEM_CELLULAR_STATE_RUN_INIT_SCRIPT);
        }
        break;

        case MODEM_CELLULAR_EVENT_SUSPEND :
            k_sem_give(&data->suspended_sem);
            break;

        default :
            break;
    }
}

static int modem_cellular_on_idle_state_leave(struct modem_cellular_data* data) {
    struct modem_cellular_config const* config = data->dev->config;

    k_sem_take(&data->suspended_sem, K_NO_WAIT);

    if (modem_cellular_gpio_is_enabled(&config->reset_gpio)) {
        gpio_pin_set_dt(&config->reset_gpio, 0);
    }

    if (modem_cellular_gpio_is_enabled(&config->wake_gpio)) {
        gpio_pin_set_dt(&config->wake_gpio, 1);
    }

    return (0);
}

static int modem_cellular_on_reset_pulse_state_enter(struct modem_cellular_data* data) {
    struct modem_cellular_config const* config = data->dev->config;

    if (modem_cellular_gpio_is_enabled(&config->wake_gpio)) {
        gpio_pin_set_dt(&config->wake_gpio, 0);
    }

    gpio_pin_set_dt(&config->reset_gpio, 1);
    modem_cellular_start_timer(data, K_MSEC(config->reset_pulse_duration_ms));

    return (0);
}

static void modem_cellular_reset_pulse_event_handler(struct modem_cellular_data* data,
                                                     enum modem_cellular_event evt) {
    switch (evt) {
        case MODEM_CELLULAR_EVENT_TIMEOUT :
            modem_cellular_enter_state(data, MODEM_CELLULAR_STATE_AWAIT_POWER_ON);
            break;

        case MODEM_CELLULAR_EVENT_SUSPEND :
            modem_cellular_enter_state(data, MODEM_CELLULAR_STATE_IDLE);
            break;

        default :
            break;
    }
}

static int modem_cellular_on_reset_pulse_state_leave(struct modem_cellular_data* data) {
    struct modem_cellular_config const* config = data->dev->config;

    gpio_pin_set_dt(&config->reset_gpio, 0);

    if (modem_cellular_gpio_is_enabled(&config->wake_gpio)) {
        gpio_pin_set_dt(&config->wake_gpio, 1);
    }

    modem_cellular_stop_timer(data);

    return (0);
}

static int modem_cellular_on_power_on_pulse_state_enter(struct modem_cellular_data* data) {
    struct modem_cellular_config const* config = data->dev->config;

    gpio_pin_set_dt(&config->power_gpio, 1);
    modem_cellular_start_timer(data, K_MSEC(config->power_pulse_duration_ms));
    return (0);
}

static void modem_cellular_power_on_pulse_event_handler(struct modem_cellular_data* data,
                                                        enum modem_cellular_event evt) {
    switch (evt) {
        case MODEM_CELLULAR_EVENT_TIMEOUT :
            modem_cellular_enter_state(data, MODEM_CELLULAR_STATE_AWAIT_POWER_ON);
            break;

        case MODEM_CELLULAR_EVENT_SUSPEND :
            modem_cellular_enter_state(data, MODEM_CELLULAR_STATE_IDLE);
            break;

        default :
            break;
    }
}

static int modem_cellular_on_power_on_pulse_state_leave(struct modem_cellular_data* data) {
    struct modem_cellular_config const* config = data->dev->config;

    gpio_pin_set_dt(&config->power_gpio, 0);
    modem_cellular_stop_timer(data);

    return (0);
}

static int modem_cellular_on_await_power_on_state_enter(struct modem_cellular_data* data) {
    struct modem_cellular_config const* config = data->dev->config;

    modem_cellular_start_timer(data, K_MSEC(config->startup_time_ms));

    return (0);
}

static void modem_cellular_await_power_on_event_handler(struct modem_cellular_data* data,
                                                        enum modem_cellular_event evt) {
    struct modem_cellular_config const* config = data->dev->config;

    switch (evt) {
        case MODEM_CELLULAR_EVENT_TIMEOUT :
            if (config->set_baudrate_chat_script != NULL) {
                modem_cellular_enter_state(data, MODEM_CELLULAR_STATE_SET_BAUDRATE);
            }
            else {
                modem_cellular_enter_state(data, MODEM_CELLULAR_STATE_RUN_INIT_SCRIPT);
            }
            break;

        case MODEM_CELLULAR_EVENT_SUSPEND :
            modem_cellular_enter_state(data, MODEM_CELLULAR_STATE_IDLE);
            break;

        default :
            break;
    }
}

static int modem_cellular_on_set_baudrate_state_enter(struct modem_cellular_data* data) {
    modem_pipe_attach(data->uart_pipe, modem_cellular_bus_pipe_handler, data);

    return modem_pipe_open_async(data->uart_pipe);
}

static void modem_cellular_set_baudrate_event_handler(struct modem_cellular_data* data,
                                                      enum modem_cellular_event evt) {
    struct modem_cellular_config const* config = data->dev->config;
    struct uart_config cfg = {0};
    int ret;

    switch (evt) {
        case MODEM_CELLULAR_EVENT_BUS_OPENED :
            modem_chat_attach(&data->chat, data->uart_pipe);
            modem_chat_run_script_async(&data->chat, config->set_baudrate_chat_script);
            break;

        case MODEM_CELLULAR_EVENT_SCRIPT_SUCCESS :
            /* Let modem reconfigure */
            modem_cellular_start_timer(data, K_MSEC(CONFIG_MODEM_CELLULAR_NEW_BAUDRATE_DELAY));
            break;

        case MODEM_CELLULAR_EVENT_SCRIPT_FAILED:
            /* Some modems save the new speed on first change, meaning the
             * modem is already at the new baudrate, meaning no reply. So
             * ignore any failures and continue as if baudrate is already set
             */
            LOG_DBG("no reply from modem, assuming baudrate is already set");
            __fallthrough;
        case MODEM_CELLULAR_EVENT_TIMEOUT:
            modem_chat_release(&data->chat);
            modem_pipe_attach(data->uart_pipe, modem_cellular_bus_pipe_handler, data);
            modem_pipe_close_async(data->uart_pipe);

            ret = uart_config_get(config->uart, &cfg);
            if (ret < 0) {
                LOG_ERR("Failed to get UART configuration (%d)", ret);
                break;
            }
            cfg.baudrate = CONFIG_MODEM_CELLULAR_NEW_BAUDRATE;
            ret = uart_configure(config->uart, &cfg);
            if (ret < 0) {
                LOG_ERR("Failed to set new baudrate (%d)", ret);
                break;
            }
            break;

        case MODEM_CELLULAR_EVENT_BUS_CLOSED:
            modem_cellular_enter_state(data, MODEM_CELLULAR_STATE_RUN_INIT_SCRIPT);
            break;

        case MODEM_CELLULAR_EVENT_SUSPEND :
            modem_cellular_enter_state(data, MODEM_CELLULAR_STATE_IDLE);
            break;

        default :
            break;
    }
}

static int modem_cellular_on_run_init_script_state_enter(struct modem_cellular_data* data) {
    modem_pipe_attach(data->uart_pipe, modem_cellular_bus_pipe_handler, data);
    return modem_pipe_open_async(data->uart_pipe);
}

static void modem_cellular_run_init_script_event_handler(struct modem_cellular_data* data,
                                                         enum modem_cellular_event evt) {
    struct modem_cellular_config const* config = data->dev->config;

    switch (evt) {
        case MODEM_CELLULAR_EVENT_BUS_OPENED :
            modem_chat_attach(&data->chat, data->uart_pipe);
            modem_chat_run_script_async(&data->chat, config->init_chat_script);
            break;

        case MODEM_CELLULAR_EVENT_SCRIPT_SUCCESS :
            net_if_set_link_addr(modem_ppp_get_iface(data->ppp), data->imei,
                                 ARRAY_SIZE(data->imei), NET_LINK_UNKNOWN);

            modem_chat_release(&data->chat);
            modem_pipe_attach(data->uart_pipe, modem_cellular_bus_pipe_handler, data);
            modem_pipe_close_async(data->uart_pipe);
            break;

        case MODEM_CELLULAR_EVENT_BUS_CLOSED :
            modem_cellular_enter_state(data, MODEM_CELLULAR_STATE_CONNECT_CMUX);
            break;

        case MODEM_CELLULAR_EVENT_SUSPEND :
            modem_cellular_enter_state(data, MODEM_CELLULAR_STATE_IDLE);
            break;

        case MODEM_CELLULAR_EVENT_SCRIPT_FAILED :
            if (modem_cellular_gpio_is_enabled(&config->power_gpio)) {
                modem_cellular_enter_state(data, MODEM_CELLULAR_STATE_POWER_ON_PULSE);
                break;
            }

            if (modem_cellular_gpio_is_enabled(&config->reset_gpio)) {
                modem_cellular_enter_state(data, MODEM_CELLULAR_STATE_RESET_PULSE);
                break;
            }

            modem_cellular_enter_state(data, MODEM_CELLULAR_STATE_IDLE);
            break;

        default :
            break;
    }
}

static int modem_cellular_on_connect_cmux_state_enter(struct modem_cellular_data* data) {
    /*
     * Allow modem to switch bus into CMUX mode. Some modems disable UART RX while
     * switching, resulting in UART RX errors as bus is no longer pulled up by modem.
     */
    modem_cellular_start_timer(data, K_MSEC(100));

    return (0);
}

static void modem_cellular_connect_cmux_event_handler(struct modem_cellular_data* data,
                                                      enum modem_cellular_event evt) {
    switch (evt) {
        case MODEM_CELLULAR_EVENT_TIMEOUT :
            modem_pipe_attach(data->uart_pipe, modem_cellular_bus_pipe_handler, data);
            modem_pipe_open_async(data->uart_pipe);
            break;

        case MODEM_CELLULAR_EVENT_BUS_OPENED :
            modem_cmux_attach(&data->cmux, data->uart_pipe);
            modem_cmux_connect_async(&data->cmux);
            break;

        case MODEM_CELLULAR_EVENT_CMUX_CONNECTED :
            modem_cellular_notify_user_pipes_connected(data);
            modem_cellular_enter_state(data, MODEM_CELLULAR_STATE_OPEN_DLCI1);
            break;

        case MODEM_CELLULAR_EVENT_SUSPEND :
            modem_cellular_enter_state(data, MODEM_CELLULAR_STATE_INIT_POWER_OFF);
            break;

<<<<<<< HEAD
        default :
            break;
    }
}
=======
	case MODEM_CELLULAR_EVENT_SUSPEND:
		net_if_carrier_off(modem_ppp_get_iface(data->ppp));
		modem_chat_release(&data->chat);
		modem_ppp_release(data->ppp);
		modem_cellular_enter_state(data, MODEM_CELLULAR_STATE_INIT_POWER_OFF);
		break;
>>>>>>> fc56305c

static int modem_cellular_on_open_dlci1_state_enter(struct modem_cellular_data* data) {
    modem_pipe_attach(data->dlci1_pipe, modem_cellular_dlci1_pipe_handler, data);
    return modem_pipe_open_async(data->dlci1_pipe);
}

static void modem_cellular_open_dlci1_event_handler(struct modem_cellular_data* data,
                                                    enum modem_cellular_event evt) {
    switch (evt) {
        case MODEM_CELLULAR_EVENT_DLCI1_OPENED :
            modem_cellular_enter_state(data, MODEM_CELLULAR_STATE_OPEN_DLCI2);
            break;

        case MODEM_CELLULAR_EVENT_SUSPEND :
            modem_cellular_enter_state(data, MODEM_CELLULAR_STATE_INIT_POWER_OFF);
            break;

        default :
            break;
    }
}

static int modem_cellular_on_open_dlci1_state_leave(struct modem_cellular_data* data) {
    modem_pipe_release(data->dlci1_pipe);

    return (0);
}

static int modem_cellular_on_open_dlci2_state_enter(struct modem_cellular_data* data) {
    modem_pipe_attach(data->dlci2_pipe, modem_cellular_dlci2_pipe_handler, data);
    return modem_pipe_open_async(data->dlci2_pipe);
}

static void modem_cellular_open_dlci2_event_handler(struct modem_cellular_data* data,
                                                    enum modem_cellular_event evt) {
    switch (evt) {
        case MODEM_CELLULAR_EVENT_DLCI2_OPENED :
            data->cmd_pipe = data->dlci2_pipe;
            modem_cellular_enter_state(data, MODEM_CELLULAR_STATE_RUN_DIAL_SCRIPT);
            break;

        case MODEM_CELLULAR_EVENT_SUSPEND :
            modem_cellular_enter_state(data, MODEM_CELLULAR_STATE_INIT_POWER_OFF);
            break;

        default :
            break;
    }
}

static int modem_cellular_on_open_dlci2_state_leave(struct modem_cellular_data* data) {
    modem_pipe_release(data->dlci2_pipe);

    return (0);
}

static int modem_cellular_on_run_dial_script_state_enter(struct modem_cellular_data* data) {
    /* Allow modem time to enter command mode before running dial script */
    modem_cellular_start_timer(data, K_MSEC(100));

    return (0);
}

static void modem_cellular_run_dial_script_event_handler(struct modem_cellular_data* data,
                                                         enum modem_cellular_event evt) {
    struct modem_cellular_config const* config = data->dev->config;

    switch (evt) {
        case MODEM_CELLULAR_EVENT_TIMEOUT :
            modem_chat_attach(&data->chat, data->dlci1_pipe);
            modem_chat_run_script_async(&data->chat, config->dial_chat_script);
            break;

        case MODEM_CELLULAR_EVENT_SCRIPT_FAILED :
            modem_cellular_start_timer(data, MODEM_CELLULAR_PERIODIC_SCRIPT_TIMEOUT);
            break;

        case MODEM_CELLULAR_EVENT_SCRIPT_SUCCESS :
            modem_cellular_enter_state(data, MODEM_CELLULAR_STATE_AWAIT_REGISTERED);
            break;

        case MODEM_CELLULAR_EVENT_SUSPEND :
            modem_cellular_enter_state(data, MODEM_CELLULAR_STATE_INIT_POWER_OFF);
            break;

        default :
            break;
    }
}

static int modem_cellular_on_run_dial_script_state_leave(struct modem_cellular_data* data) {
    modem_chat_release(&data->chat);

    return (0);
}

static int modem_cellular_on_await_registered_state_enter(struct modem_cellular_data* data) {
    if (modem_ppp_attach(data->ppp, data->dlci1_pipe) < 0) {
        return -EAGAIN;
    }

    modem_cellular_start_timer(data, MODEM_CELLULAR_PERIODIC_SCRIPT_TIMEOUT);
    return modem_chat_attach(&data->chat, data->dlci2_pipe);
}

static void modem_cellular_await_registered_event_handler(struct modem_cellular_data* data,
                                                          enum modem_cellular_event evt) {
    struct modem_cellular_config const* config = data->dev->config;

    switch (evt) {
        case MODEM_CELLULAR_EVENT_SCRIPT_SUCCESS :
        case MODEM_CELLULAR_EVENT_SCRIPT_FAILED :
            modem_cellular_start_timer(data, MODEM_CELLULAR_PERIODIC_SCRIPT_TIMEOUT);
            break;

        case MODEM_CELLULAR_EVENT_TIMEOUT :
            modem_chat_run_script_async(&data->chat, config->periodic_chat_script);
            break;

        case MODEM_CELLULAR_EVENT_REGISTERED :
            modem_cellular_enter_state(data, MODEM_CELLULAR_STATE_CARRIER_ON);
            break;

        case MODEM_CELLULAR_EVENT_SUSPEND :
            modem_cellular_enter_state(data, MODEM_CELLULAR_STATE_INIT_POWER_OFF);
            break;

        default :
            break;
    }
}

static int modem_cellular_on_await_registered_state_leave(struct modem_cellular_data* data) {
    modem_cellular_stop_timer(data);

    return (0);
}

static int modem_cellular_on_carrier_on_state_enter(struct modem_cellular_data* data) {
    net_if_carrier_on(modem_ppp_get_iface(data->ppp));
    modem_cellular_start_timer(data, MODEM_CELLULAR_PERIODIC_SCRIPT_TIMEOUT);

    return (0);
}

static void modem_cellular_carrier_on_event_handler(struct modem_cellular_data* data,
                                                    enum modem_cellular_event evt) {
    struct modem_cellular_config const* config = data->dev->config;

    switch (evt) {
        case MODEM_CELLULAR_EVENT_SCRIPT_SUCCESS :
        case MODEM_CELLULAR_EVENT_SCRIPT_FAILED :
            modem_cellular_start_timer(data, MODEM_CELLULAR_PERIODIC_SCRIPT_TIMEOUT);
            break;

        case MODEM_CELLULAR_EVENT_TIMEOUT :
            modem_chat_run_script_async(&data->chat, config->periodic_chat_script);
            break;

        case MODEM_CELLULAR_EVENT_DEREGISTERED :
            modem_cellular_enter_state(data, MODEM_CELLULAR_STATE_DORMANT);
            break;

        case MODEM_CELLULAR_EVENT_SUSPEND :
            modem_cellular_enter_state(data, MODEM_CELLULAR_STATE_INIT_POWER_OFF);
            break;

        default :
            break;
    }
}

static int modem_cellular_on_carrier_on_state_leave(struct modem_cellular_data* data) {
    modem_cellular_stop_timer(data);

    return 0;
}

static int modem_cellular_on_dormant_state_enter(struct modem_cellular_data* data) {
    net_if_dormant_on(modem_ppp_get_iface(data->ppp));

    return 0;
}

static void modem_cellular_dormant_event_handler(struct modem_cellular_data* data,
                                                 enum modem_cellular_event evt) {
    switch (evt) {
        case MODEM_CELLULAR_EVENT_PPP_DEAD :
            modem_cellular_enter_state(data, MODEM_CELLULAR_STATE_RUN_DIAL_SCRIPT);
            break;

        default :
            break;
    }
}

static int modem_cellular_on_dormant_state_leave(struct modem_cellular_data* data) {
    net_if_carrier_off(modem_ppp_get_iface(data->ppp));
    modem_chat_release(&data->chat);
    modem_ppp_release(data->ppp);
    net_if_dormant_off(modem_ppp_get_iface(data->ppp));

    return (0);
}

static int modem_cellular_on_init_power_off_state_enter(struct modem_cellular_data* data) {
    modem_cellular_start_timer(data, K_MSEC(2000));

    return (0);
}

static void modem_cellular_init_power_off_event_handler(struct modem_cellular_data* data,
                                                        enum modem_cellular_event evt) {
    struct modem_cellular_config const* config = data->dev->config;

    switch (evt) {
        case MODEM_CELLULAR_EVENT_TIMEOUT :
            /* Shutdown script can only be used if cmd_pipe is available, i.e. we are not in
             * some intermediary state without a pipe for commands available
             */
            if ((config->shutdown_chat_script != NULL) && (data->cmd_pipe != NULL)) {
                modem_cellular_enter_state(data, MODEM_CELLULAR_STATE_RUN_SHUTDOWN_SCRIPT);
                break;
            }

            modem_cellular_begin_power_off_pulse(data);
            break;

        default :
            break;
    }
}

static int modem_cellular_on_init_power_off_state_leave(struct modem_cellular_data* data) {
    modem_cellular_notify_user_pipes_disconnected(data);
    modem_chat_release(&data->chat);
    modem_ppp_release(data->ppp);

    return (0);
}

static int modem_cellular_on_run_shutdown_script_state_enter(struct modem_cellular_data* data) {
    const struct modem_cellular_config *config =
        (const struct modem_cellular_config *)data->dev->config;

    modem_chat_attach(&data->chat, data->cmd_pipe);
    return modem_chat_run_script_async(&data->chat, config->shutdown_chat_script);
}

static void modem_cellular_run_shutdown_script_event_handler(struct modem_cellular_data *data,
                                                             enum modem_cellular_event evt) {
    switch (evt) {
        case MODEM_CELLULAR_EVENT_SCRIPT_FAILED:
            data->cmd_pipe = NULL;

            /* If shutdown by software failed, try by power pulse if possible */
            modem_cellular_begin_power_off_pulse(data);
            break;

        case MODEM_CELLULAR_EVENT_SCRIPT_SUCCESS :
            modem_pipe_close_async(data->uart_pipe);
            data->cmd_pipe = NULL;
            modem_cellular_enter_state(data, MODEM_CELLULAR_STATE_IDLE);
            break;

        default :
            break;
    }
}

static int modem_cellular_on_run_shutdown_script_state_leave(struct modem_cellular_data* data) {
    modem_chat_release(&data->chat);
    return (0);
}

static int modem_cellular_on_power_off_pulse_state_enter(struct modem_cellular_data* data) {
    struct modem_cellular_config const* config = data->dev->config;

    data->cmd_pipe = NULL;
    gpio_pin_set_dt(&config->power_gpio, 1);
    modem_cellular_start_timer(data, K_MSEC(config->power_pulse_duration_ms));

    return (0);
}

static void modem_cellular_power_off_pulse_event_handler(struct modem_cellular_data* data,
                                                         enum modem_cellular_event evt) {
    switch (evt) {
        case MODEM_CELLULAR_EVENT_TIMEOUT :
            modem_cellular_enter_state(data, MODEM_CELLULAR_STATE_AWAIT_POWER_OFF);
            break;

        default :
            break;
    }
}

static int modem_cellular_on_power_off_pulse_state_leave(struct modem_cellular_data* data) {
    struct modem_cellular_config const* config = data->dev->config;

    gpio_pin_set_dt(&config->power_gpio, 0);
    modem_cellular_stop_timer(data);

    return (0);
}

static int modem_cellular_on_await_power_off_state_enter(struct modem_cellular_data* data) {
    struct modem_cellular_config const* config = data->dev->config;

    modem_cellular_start_timer(data, K_MSEC(config->shutdown_time_ms));

    return (0);
}

static void modem_cellular_await_power_off_event_handler(struct modem_cellular_data* data,
                                                         enum modem_cellular_event evt) {
    switch (evt) {
        case MODEM_CELLULAR_EVENT_TIMEOUT :
            modem_cellular_enter_state(data, MODEM_CELLULAR_STATE_IDLE);
            break;

        default :
            break;
    }
}

static int modem_cellular_on_state_enter(struct modem_cellular_data* data) {
    int ret;

    switch (data->state) {
        case MODEM_CELLULAR_STATE_IDLE :
            ret = modem_cellular_on_idle_state_enter(data);
            break;

        case MODEM_CELLULAR_STATE_RESET_PULSE :
            ret = modem_cellular_on_reset_pulse_state_enter(data);
            break;

        case MODEM_CELLULAR_STATE_POWER_ON_PULSE :
            ret = modem_cellular_on_power_on_pulse_state_enter(data);
            break;

        case MODEM_CELLULAR_STATE_AWAIT_POWER_ON :
            ret = modem_cellular_on_await_power_on_state_enter(data);
            break;

        case MODEM_CELLULAR_STATE_SET_BAUDRATE :
            ret = modem_cellular_on_set_baudrate_state_enter(data);
            break;

        case MODEM_CELLULAR_STATE_RUN_INIT_SCRIPT :
            ret = modem_cellular_on_run_init_script_state_enter(data);
            break;

        case MODEM_CELLULAR_STATE_CONNECT_CMUX :
            ret = modem_cellular_on_connect_cmux_state_enter(data);
            break;

        case MODEM_CELLULAR_STATE_OPEN_DLCI1 :
            ret = modem_cellular_on_open_dlci1_state_enter(data);
            break;

        case MODEM_CELLULAR_STATE_OPEN_DLCI2 :
            ret = modem_cellular_on_open_dlci2_state_enter(data);
            break;

        case MODEM_CELLULAR_STATE_RUN_DIAL_SCRIPT :
            ret = modem_cellular_on_run_dial_script_state_enter(data);
            break;

        case MODEM_CELLULAR_STATE_AWAIT_REGISTERED :
            ret = modem_cellular_on_await_registered_state_enter(data);
            break;

        case MODEM_CELLULAR_STATE_CARRIER_ON :
            ret = modem_cellular_on_carrier_on_state_enter(data);
            break;

        case MODEM_CELLULAR_STATE_DORMANT :
            ret = modem_cellular_on_dormant_state_enter(data);
            break;

        case MODEM_CELLULAR_STATE_INIT_POWER_OFF :
            ret = modem_cellular_on_init_power_off_state_enter(data);
            break;

        case MODEM_CELLULAR_STATE_RUN_SHUTDOWN_SCRIPT :
            ret = modem_cellular_on_run_shutdown_script_state_enter(data);
            break;

        case MODEM_CELLULAR_STATE_POWER_OFF_PULSE :
            ret = modem_cellular_on_power_off_pulse_state_enter(data);
            break;

        case MODEM_CELLULAR_STATE_AWAIT_POWER_OFF :
            ret = modem_cellular_on_await_power_off_state_enter(data);
            break;

        default :
            ret = 0;
            break;
    }

    return (ret);
}

static int modem_cellular_on_state_leave(struct modem_cellular_data* data) {
    int ret;

    switch (data->state) {
        case MODEM_CELLULAR_STATE_IDLE :
            ret = modem_cellular_on_idle_state_leave(data);
            break;

        case MODEM_CELLULAR_STATE_RESET_PULSE :
            ret = modem_cellular_on_reset_pulse_state_leave(data);
            break;

        case MODEM_CELLULAR_STATE_POWER_ON_PULSE :
            ret = modem_cellular_on_power_on_pulse_state_leave(data);
            break;

        case MODEM_CELLULAR_STATE_OPEN_DLCI1 :
            ret = modem_cellular_on_open_dlci1_state_leave(data);
            break;

        case MODEM_CELLULAR_STATE_OPEN_DLCI2 :
            ret = modem_cellular_on_open_dlci2_state_leave(data);
            break;

        case MODEM_CELLULAR_STATE_RUN_DIAL_SCRIPT :
            ret = modem_cellular_on_run_dial_script_state_leave(data);
            break;

        case MODEM_CELLULAR_STATE_AWAIT_REGISTERED :
            ret = modem_cellular_on_await_registered_state_leave(data);
            break;

        case MODEM_CELLULAR_STATE_CARRIER_ON :
            ret = modem_cellular_on_carrier_on_state_leave(data);
            break;

        case MODEM_CELLULAR_STATE_DORMANT :
            ret = modem_cellular_on_dormant_state_leave(data);
            break;

        case MODEM_CELLULAR_STATE_INIT_POWER_OFF :
            ret = modem_cellular_on_init_power_off_state_leave(data);
            break;

        case MODEM_CELLULAR_STATE_RUN_SHUTDOWN_SCRIPT :
            ret = modem_cellular_on_run_shutdown_script_state_leave(data);
            break;

        case MODEM_CELLULAR_STATE_POWER_OFF_PULSE :
            ret = modem_cellular_on_power_off_pulse_state_leave(data);
            break;

        default :
            ret = 0;
            break;
    }

    return (ret);
}

static void modem_cellular_enter_state(struct modem_cellular_data* data,
                                       enum modem_cellular_state state) {
    int ret;

    ret = modem_cellular_on_state_leave(data);
    if (ret < 0) {
        LOG_WRN("failed to leave state, error: %i", ret);
        return;
    }

    data->state = state;
    ret = modem_cellular_on_state_enter(data);
    if (ret < 0) {
        LOG_WRN("failed to enter state error: %i", ret);
    }
}

static void modem_cellular_event_handler(struct modem_cellular_data* data,
                                         enum modem_cellular_event evt) {
    enum modem_cellular_state state;

    state = data->state;

    modem_cellular_log_event(evt);

    switch (data->state) {
        case MODEM_CELLULAR_STATE_IDLE :
            modem_cellular_idle_event_handler(data, evt);
            break;

        case MODEM_CELLULAR_STATE_RESET_PULSE :
            modem_cellular_reset_pulse_event_handler(data, evt);
            break;

        case MODEM_CELLULAR_STATE_POWER_ON_PULSE :
            modem_cellular_power_on_pulse_event_handler(data, evt);
            break;

        case MODEM_CELLULAR_STATE_AWAIT_POWER_ON :
            modem_cellular_await_power_on_event_handler(data, evt);
            break;

        case MODEM_CELLULAR_STATE_SET_BAUDRATE :
            modem_cellular_set_baudrate_event_handler(data, evt);
            break;

        case MODEM_CELLULAR_STATE_RUN_INIT_SCRIPT :
            modem_cellular_run_init_script_event_handler(data, evt);
            break;

        case MODEM_CELLULAR_STATE_CONNECT_CMUX :
            modem_cellular_connect_cmux_event_handler(data, evt);
            break;

        case MODEM_CELLULAR_STATE_OPEN_DLCI1 :
            modem_cellular_open_dlci1_event_handler(data, evt);
            break;

        case MODEM_CELLULAR_STATE_OPEN_DLCI2 :
            modem_cellular_open_dlci2_event_handler(data, evt);
            break;

        case MODEM_CELLULAR_STATE_RUN_DIAL_SCRIPT :
            modem_cellular_run_dial_script_event_handler(data, evt);
            break;

        case MODEM_CELLULAR_STATE_AWAIT_REGISTERED :
            modem_cellular_await_registered_event_handler(data, evt);
            break;

        case MODEM_CELLULAR_STATE_CARRIER_ON :
            modem_cellular_carrier_on_event_handler(data, evt);
            break;

        case MODEM_CELLULAR_STATE_DORMANT :
            modem_cellular_dormant_event_handler(data, evt);
            break;

        case MODEM_CELLULAR_STATE_INIT_POWER_OFF :
            modem_cellular_init_power_off_event_handler(data, evt);
            break;

        case MODEM_CELLULAR_STATE_RUN_SHUTDOWN_SCRIPT :
            modem_cellular_run_shutdown_script_event_handler(data, evt);
            break;

        case MODEM_CELLULAR_STATE_POWER_OFF_PULSE :
            modem_cellular_power_off_pulse_event_handler(data, evt);
            break;

        case MODEM_CELLULAR_STATE_AWAIT_POWER_OFF :
            modem_cellular_await_power_off_event_handler(data, evt);
            break;
    }

    if (state != data->state) {
        modem_cellular_log_state_changed(state, data->state);
    }
}

static void modem_cellular_cmux_handler(struct modem_cmux* cmux, enum modem_cmux_event event,
                                        void* user_data) {
    struct modem_cellular_data* data = user_data;

    switch (event) {
        case MODEM_CMUX_EVENT_CONNECTED :
            modem_cellular_delegate_event(data, MODEM_CELLULAR_EVENT_CMUX_CONNECTED);
            break;

        default :
            break;
    }
}

MODEM_CHAT_SCRIPT_CMDS_DEFINE(get_signal_csq_chat_script_cmds,
                              MODEM_CHAT_SCRIPT_CMD_RESP("AT+CSQ", csq_match),
                              MODEM_CHAT_SCRIPT_CMD_RESP("", ok_match));

MODEM_CHAT_SCRIPT_DEFINE(get_signal_csq_chat_script, get_signal_csq_chat_script_cmds,
                         abort_matches, modem_cellular_chat_callback_handler, 2);

static inline int modem_cellular_csq_parse_rssi(uint8_t rssi, int16_t* value) {
    /* AT+CSQ returns a response +CSQ: <rssi>,<ber> where:
     * - rssi is a integer from 0 to 31 whose values describes a signal strength
     *   between -113 dBm for 0 and -51dbM for 31 or unknown for 99
     * - ber is an integer from 0 to 7 that describes the error rate, it can also
     *   be 99 for an unknown error rate
     */
    if (rssi == CSQ_RSSI_UNKNOWN) {
        return (-EINVAL);
    }

    *value = (int16_t)CSQ_RSSI_TO_DB(rssi);
    return (0);
}

MODEM_CHAT_SCRIPT_CMDS_DEFINE(get_signal_cesq_chat_script_cmds,
                              MODEM_CHAT_SCRIPT_CMD_RESP("AT+CESQ", cesq_match),
                              MODEM_CHAT_SCRIPT_CMD_RESP("", ok_match));

MODEM_CHAT_SCRIPT_DEFINE(get_signal_cesq_chat_script, get_signal_cesq_chat_script_cmds,
                         abort_matches, modem_cellular_chat_callback_handler, 2);

/* AT+CESQ returns a response +CESQ: <rxlev>,<ber>,<rscp>,<ecn0>,<rsrq>,<rsrp> where:
 * - rsrq is a integer from 0 to 34 whose values describes the Reference Signal Receive
 *   Quality between -20 dB for 0 and -3 dB for 34 (0.5 dB steps), or unknown for 255
 * - rsrp is an integer from 0 to 97 that describes the Reference Signal Receive Power
 *   between -140 dBm for 0 and -44 dBm for 97 (1 dBm steps), or unknown for 255
 */
static inline int modem_cellular_cesq_parse_rsrp(uint8_t rsrp, int16_t* value) {
    if (rsrp == CESQ_RSRP_UNKNOWN) {
        return (-EINVAL);
    }

    *value = (int16_t)CESQ_RSRP_TO_DB(rsrp);
    return (0);
}

static inline int modem_cellular_cesq_parse_rsrq(uint8_t rsrq, int16_t* value) {
    if (rsrq == CESQ_RSRQ_UNKNOWN) {
        return (-EINVAL);
    }

    *value = (int16_t)CESQ_RSRQ_TO_DB(rsrq);
    return (0);
}

static int modem_cellular_get_signal(const struct device* dev,
                                     const enum cellular_signal_type type,
                                     int16_t* value) {
    int ret = -ENOTSUP;
    struct modem_cellular_data* data = dev->data;

    if ((data->state != MODEM_CELLULAR_STATE_AWAIT_REGISTERED) &&
        (data->state != MODEM_CELLULAR_STATE_CARRIER_ON)) {
        return (-ENODATA);
    }

    /* Run chat script */
    switch (type) {
        case CELLULAR_SIGNAL_RSSI :
            ret = modem_chat_run_script(&data->chat, &get_signal_csq_chat_script);
            break;

        case CELLULAR_SIGNAL_RSRP :
        case CELLULAR_SIGNAL_RSRQ :
            ret = modem_chat_run_script(&data->chat, &get_signal_cesq_chat_script);
            break;

        default :
            ret = -ENOTSUP;
            break;
    }

    /* Verify chat script ran successfully */
    if (ret < 0) {
        return (ret);
    }

    /* Parse received value */
    switch (type) {
        case CELLULAR_SIGNAL_RSSI :
            ret = modem_cellular_csq_parse_rssi(data->rssi, value);
            break;

        case CELLULAR_SIGNAL_RSRP :
            ret = modem_cellular_cesq_parse_rsrp(data->rsrp, value);
            break;

        case CELLULAR_SIGNAL_RSRQ :
            ret = modem_cellular_cesq_parse_rsrq(data->rsrq, value);
            break;

        default :
            ret = -ENOTSUP;
            break;
    }

    return (ret);
}

static int modem_cellular_get_modem_info(const struct device* dev,
                                         enum cellular_modem_info_type type,
                                         char* info, size_t size) {
    int ret = 0;
    struct modem_cellular_data* data = dev->data;

    switch (type) {
        case CELLULAR_MODEM_INFO_IMEI :
            strncpy(info, &data->imei[0], MIN(size, sizeof(data->imei)));
            break;

        case CELLULAR_MODEM_INFO_SIM_IMSI :
            strncpy(info, &data->imsi[0], MIN(size, sizeof(data->imsi)));
            break;

        case CELLULAR_MODEM_INFO_MANUFACTURER :
            strncpy(info, &data->manufacturer[0], MIN(size, sizeof(data->manufacturer)));
            break;

        case CELLULAR_MODEM_INFO_FW_VERSION :
            strncpy(info, &data->fw_version[0], MIN(size, sizeof(data->fw_version)));
            break;

        case CELLULAR_MODEM_INFO_MODEL_ID :
            strncpy(info, &data->model_id[0], MIN(size, sizeof(data->model_id)));
            break;

        case CELLULAR_MODEM_INFO_SIM_ICCID :
            strncpy(info, &data->iccid[0], MIN(size, sizeof(data->iccid)));
            break;

        default :
            ret = -ENODATA;
            break;
    }

    return (ret);
}

static int modem_cellular_get_registration_status(const struct device* dev,
                                                  enum cellular_access_technology tech,
                                                  enum cellular_registration_status* status) {
    int ret = 0;
    struct modem_cellular_data* data = dev->data;

    switch (tech) {
        case CELLULAR_ACCESS_TECHNOLOGY_GSM :
            *status = data->registration_status_gsm;
            break;

        case CELLULAR_ACCESS_TECHNOLOGY_GPRS :
        case CELLULAR_ACCESS_TECHNOLOGY_UMTS :
        case CELLULAR_ACCESS_TECHNOLOGY_EDGE :
            *status = data->registration_status_gprs;
            break;

        case CELLULAR_ACCESS_TECHNOLOGY_LTE :
        case CELLULAR_ACCESS_TECHNOLOGY_LTE_CAT_M1 :
        case CELLULAR_ACCESS_TECHNOLOGY_LTE_CAT_M2 :
        case CELLULAR_ACCESS_TECHNOLOGY_NB_IOT :
            *status = data->registration_status_lte;
            break;

        default :
            ret = -ENODATA;
            break;
    }

    return (ret);
}

static DEVICE_API(cellular, modem_cellular_api) = {
    .get_signal = modem_cellular_get_signal,
    .get_modem_info = modem_cellular_get_modem_info,
    .get_registration_status = modem_cellular_get_registration_status,
};

#ifdef CONFIG_PM_DEVICE
static int modem_cellular_pm_action(const struct device* dev, enum pm_device_action action) {
    struct modem_cellular_data* data = dev->data;
    int ret;

    switch (action) {
        case PM_DEVICE_ACTION_RESUME :
            modem_cellular_delegate_event(data, MODEM_CELLULAR_EVENT_RESUME);
            ret = 0;
            break;

        case PM_DEVICE_ACTION_SUSPEND :
            modem_cellular_delegate_event(data, MODEM_CELLULAR_EVENT_SUSPEND);
            ret = k_sem_take(&data->suspended_sem, K_SECONDS(30));
            break;

        default :
            ret = -ENOTSUP;
            break;
    }

    return (ret);
}
#endif /* CONFIG_PM_DEVICE */

static void net_mgmt_event_handler(struct net_mgmt_event_callback* cb, uint32_t mgmt_event,
                                   struct net_if* iface) {
    struct modem_cellular_data* data =
        CONTAINER_OF(cb, struct modem_cellular_data, net_mgmt_event_callback);

    switch (mgmt_event) {
        case NET_EVENT_PPP_PHASE_DEAD :
            modem_cellular_delegate_event(data, MODEM_CELLULAR_EVENT_PPP_DEAD);
            break;

        default :
            break;
    }
}

static int modem_cellular_init(const struct device* dev) {
    struct modem_cellular_data* data = (struct modem_cellular_data *)dev->data;
    struct modem_cellular_config* config = (struct modem_cellular_config *)dev->config;

    data->dev = dev;

    k_work_init_delayable(&data->timeout_work, modem_cellular_timeout_handler);

    k_work_init(&data->event_dispatch_work, modem_cellular_event_dispatch_handler);
    ring_buf_init(&data->event_rb, sizeof(data->event_buf), data->event_buf);

    k_sem_init(&data->suspended_sem, 0, 1);

    if (modem_cellular_gpio_is_enabled(&config->wake_gpio)) {
        gpio_pin_configure_dt(&config->wake_gpio, GPIO_OUTPUT_INACTIVE);
    }

    if (modem_cellular_gpio_is_enabled(&config->power_gpio)) {
        gpio_pin_configure_dt(&config->power_gpio, GPIO_OUTPUT_INACTIVE);
    }

    if (modem_cellular_gpio_is_enabled(&config->reset_gpio)) {
        gpio_pin_configure_dt(&config->reset_gpio, GPIO_OUTPUT_ACTIVE);
    }

    {
        const struct modem_backend_uart_config uart_backend_config = {
            .uart              = config->uart,
            .receive_buf       = data->uart_backend_receive_buf,
            .receive_buf_size  = ARRAY_SIZE(data->uart_backend_receive_buf),
            .transmit_buf      = data->uart_backend_transmit_buf,
            .transmit_buf_size = ARRAY_SIZE(data->uart_backend_transmit_buf),
        };

        data->uart_pipe = modem_backend_uart_init(&data->uart_backend,
                                                  &uart_backend_config);

        data->cmd_pipe = NULL;
    }

    {
        const struct modem_cmux_config cmux_config = {
            .callback          = modem_cellular_cmux_handler,
            .user_data         = data,
            .receive_buf       = data->cmux_receive_buf,
            .receive_buf_size  = ARRAY_SIZE(data->cmux_receive_buf),
            .transmit_buf      = data->cmux_transmit_buf,
            .transmit_buf_size = ARRAY_SIZE(data->cmux_transmit_buf),
        };

        modem_cmux_init(&data->cmux, &cmux_config);
    }

    {
        const struct modem_cmux_dlci_config dlci1_config = {
            .dlci_address     = 1,
            .receive_buf      = data->dlci1_receive_buf,
            .receive_buf_size = ARRAY_SIZE(data->dlci1_receive_buf),
        };

        data->dlci1_pipe = modem_cmux_dlci_init(&data->cmux, &data->dlci1,
                                                &dlci1_config);
    }

    {
        const struct modem_cmux_dlci_config dlci2_config = {
            .dlci_address     = 2,
            .receive_buf      = data->dlci2_receive_buf,
            .receive_buf_size = ARRAY_SIZE(data->dlci2_receive_buf),
        };

        data->dlci2_pipe = modem_cmux_dlci_init(&data->cmux, &data->dlci2,
                                                &dlci2_config);
    }

    for (uint8_t i = 0; i < config->user_pipes_size; i++) {
        struct modem_cellular_user_pipe *user_pipe = &config->user_pipes[i];
        const struct modem_cmux_dlci_config user_dlci_config = {
            .dlci_address = user_pipe->dlci_address,
            .receive_buf = user_pipe->dlci_receive_buf,
            .receive_buf_size = user_pipe->dlci_receive_buf_size,
        };

        user_pipe->pipe = modem_cmux_dlci_init(&data->cmux, &user_pipe->dlci,
                                               &user_dlci_config);

        modem_pipelink_init(user_pipe->pipelink, user_pipe->pipe);
    }

    {
        const struct modem_chat_config chat_config = {
            .user_data          = data,
            .receive_buf        = data->chat_receive_buf,
            .receive_buf_size   = ARRAY_SIZE(data->chat_receive_buf),
            .delimiter          = data->chat_delimiter,
            .delimiter_size     = (uint8_t)strlen(data->chat_delimiter),
            .filter             = data->chat_filter,
            .filter_size        = data->chat_filter ? (uint8_t)strlen(data->chat_filter) : 0,
            .argv               = data->chat_argv,
            .argv_size          = ARRAY_SIZE(data->chat_argv),
            .unsol_matches      = unsol_matches,
            .unsol_matches_size = ARRAY_SIZE(unsol_matches),
        };

        modem_chat_init(&data->chat, &chat_config);
    }

    {
        net_mgmt_init_event_callback(&data->net_mgmt_event_callback, net_mgmt_event_handler,
                                     NET_EVENT_PPP_PHASE_DEAD);
        net_mgmt_add_event_callback(&data->net_mgmt_event_callback);
    }

    #ifndef CONFIG_PM_DEVICE
    modem_cellular_delegate_event(data, MODEM_CELLULAR_EVENT_RESUME);
    #else
    pm_device_init_suspended(dev);
    #endif /* CONFIG_PM_DEVICE */

    return (0);
}

/*
 * Every modem uses two custom scripts to initialize the modem and dial out.
 *
 * The first script is named <dt driver compatible>_init_chat_script, with its
 * script commands named <dt driver compatible>_init_chat_script_cmds. This
 * script is sent to the modem after it has started up, and must configure the
 * modem to use CMUX.
 *
 * The second script is named <dt driver compatible>_dial_chat_script, with its
 * script commands named <dt driver compatible>_dial_chat_script_cmds. This
 * script is sent on a DLCI channel in command mode, and must request the modem
 * dial out and put the DLCI channel into data mode.
 */

#if DT_HAS_COMPAT_STATUS_OKAY(quectel_bg95)
MODEM_CHAT_SCRIPT_CMDS_DEFINE(quectel_bg95_init_chat_script_cmds,
                  MODEM_CHAT_SCRIPT_CMD_RESP("ATE0", ok_match),
                  MODEM_CHAT_SCRIPT_CMD_RESP("AT+CFUN=4", ok_match),
                  MODEM_CHAT_SCRIPT_CMD_RESP("AT+CMEE=1", ok_match),
                  MODEM_CHAT_SCRIPT_CMD_RESP("AT+CREG=1", ok_match),
                  MODEM_CHAT_SCRIPT_CMD_RESP("AT+CGREG=1", ok_match),
                  MODEM_CHAT_SCRIPT_CMD_RESP("AT+CEREG=1", ok_match),
                  MODEM_CHAT_SCRIPT_CMD_RESP("AT+CREG?", ok_match),
                  MODEM_CHAT_SCRIPT_CMD_RESP("AT+CEREG?", ok_match),
                  MODEM_CHAT_SCRIPT_CMD_RESP("AT+CGREG?", ok_match),
                  MODEM_CHAT_SCRIPT_CMD_RESP("AT+CGSN", imei_match),
                  MODEM_CHAT_SCRIPT_CMD_RESP("", ok_match),
                  MODEM_CHAT_SCRIPT_CMD_RESP("AT+CGMM", cgmm_match),
                  MODEM_CHAT_SCRIPT_CMD_RESP("", ok_match),
                  MODEM_CHAT_SCRIPT_CMD_RESP("AT+CGMI", cgmi_match),
                  MODEM_CHAT_SCRIPT_CMD_RESP("", ok_match),
                  MODEM_CHAT_SCRIPT_CMD_RESP("AT+CGMR", cgmr_match),
                  MODEM_CHAT_SCRIPT_CMD_RESP("", ok_match),
                  MODEM_CHAT_SCRIPT_CMD_RESP("AT+CIMI", cimi_match),
                  MODEM_CHAT_SCRIPT_CMD_RESP("", ok_match),
                  MODEM_CHAT_SCRIPT_CMD_RESP("AT+QCCID", qccid_match),
                  MODEM_CHAT_SCRIPT_CMD_RESP("", ok_match),
                  MODEM_CHAT_SCRIPT_CMD_RESP_NONE("AT+CMUX=0,0,5,127", 300));

MODEM_CHAT_SCRIPT_DEFINE(quectel_bg95_init_chat_script, quectel_bg95_init_chat_script_cmds,
                         abort_matches, modem_cellular_chat_callback_handler, 10);

MODEM_CHAT_SCRIPT_CMDS_DEFINE(quectel_bg95_dial_chat_script_cmds,
                              MODEM_CHAT_SCRIPT_CMD_RESP_MULT("AT+CGACT=0,1", allow_match),
                              MODEM_CHAT_SCRIPT_CMD_RESP("AT+CGDCONT=1,\"IP\","
                                                         "\"" CONFIG_MODEM_CELLULAR_APN "\"",
                                                         ok_match),
                              MODEM_CHAT_SCRIPT_CMD_RESP("AT+CFUN=1", ok_match),
                              MODEM_CHAT_SCRIPT_CMD_RESP_NONE("ATD*99***1#", 0), );

MODEM_CHAT_SCRIPT_DEFINE(quectel_bg95_dial_chat_script, quectel_bg95_dial_chat_script_cmds,
                         dial_abort_matches, modem_cellular_chat_callback_handler, 10);

MODEM_CHAT_SCRIPT_CMDS_DEFINE(quectel_bg95_periodic_chat_script_cmds,
                  MODEM_CHAT_SCRIPT_CMD_RESP("AT+CREG?", ok_match),
                  MODEM_CHAT_SCRIPT_CMD_RESP("AT+CEREG?", ok_match),
                  MODEM_CHAT_SCRIPT_CMD_RESP("AT+CGREG?", ok_match));

MODEM_CHAT_SCRIPT_DEFINE(quectel_bg95_periodic_chat_script,
                         quectel_bg95_periodic_chat_script_cmds, abort_matches,
                         modem_cellular_chat_callback_handler, 4);
#endif

#if DT_HAS_COMPAT_STATUS_OKAY(quectel_eg25_g)
MODEM_CHAT_SCRIPT_CMDS_DEFINE(
    quectel_eg25_g_init_chat_script_cmds, MODEM_CHAT_SCRIPT_CMD_RESP("ATE0", ok_match),
    MODEM_CHAT_SCRIPT_CMD_RESP("AT+CFUN=4", ok_match),
    MODEM_CHAT_SCRIPT_CMD_RESP("AT+CMEE=1", ok_match),
    MODEM_CHAT_SCRIPT_CMD_RESP("AT+CREG=1", ok_match),
    MODEM_CHAT_SCRIPT_CMD_RESP("AT+CGREG=1", ok_match),
    MODEM_CHAT_SCRIPT_CMD_RESP("AT+CEREG=1", ok_match),
    MODEM_CHAT_SCRIPT_CMD_RESP("AT+CREG?", ok_match),
    MODEM_CHAT_SCRIPT_CMD_RESP("AT+CEREG?", ok_match),
    MODEM_CHAT_SCRIPT_CMD_RESP("AT+CGREG?", ok_match),
    MODEM_CHAT_SCRIPT_CMD_RESP("AT+CGSN", imei_match),
    MODEM_CHAT_SCRIPT_CMD_RESP("", ok_match),
    MODEM_CHAT_SCRIPT_CMD_RESP("AT+CGMM", cgmm_match),
    MODEM_CHAT_SCRIPT_CMD_RESP("", ok_match),
    MODEM_CHAT_SCRIPT_CMD_RESP("AT+CGMI", cgmi_match),
    MODEM_CHAT_SCRIPT_CMD_RESP("", ok_match),
    MODEM_CHAT_SCRIPT_CMD_RESP("AT+CGMR", cgmr_match),
    MODEM_CHAT_SCRIPT_CMD_RESP("", ok_match),
    MODEM_CHAT_SCRIPT_CMD_RESP("AT+CIMI", cimi_match),
    MODEM_CHAT_SCRIPT_CMD_RESP("", ok_match),
    MODEM_CHAT_SCRIPT_CMD_RESP_NONE("AT+CMUX=0,0,5,127,10,3,30,10,2", 100));

MODEM_CHAT_SCRIPT_DEFINE(quectel_eg25_g_init_chat_script, quectel_eg25_g_init_chat_script_cmds,
                         abort_matches, modem_cellular_chat_callback_handler, 10);

MODEM_CHAT_SCRIPT_CMDS_DEFINE(quectel_eg25_g_dial_chat_script_cmds,
                              MODEM_CHAT_SCRIPT_CMD_RESP_MULT("AT+CGACT=0,1", allow_match),
                              MODEM_CHAT_SCRIPT_CMD_RESP("AT+CGDCONT=1,\"IP\","
                                                         "\"" CONFIG_MODEM_CELLULAR_APN "\"",
                                                         ok_match),
                              MODEM_CHAT_SCRIPT_CMD_RESP("AT+CFUN=1", ok_match),
                              MODEM_CHAT_SCRIPT_CMD_RESP_NONE("ATD*99***1#", 0), );

MODEM_CHAT_SCRIPT_DEFINE(quectel_eg25_g_dial_chat_script, quectel_eg25_g_dial_chat_script_cmds,
                         dial_abort_matches, modem_cellular_chat_callback_handler, 10);

MODEM_CHAT_SCRIPT_CMDS_DEFINE(quectel_eg25_g_periodic_chat_script_cmds,
                              MODEM_CHAT_SCRIPT_CMD_RESP("AT+CREG?", ok_match),
                              MODEM_CHAT_SCRIPT_CMD_RESP("AT+CEREG?", ok_match),
                              MODEM_CHAT_SCRIPT_CMD_RESP("AT+CGREG?", ok_match),
                              MODEM_CHAT_SCRIPT_CMD_RESP("AT+CSQ", csq_match));

MODEM_CHAT_SCRIPT_DEFINE(quectel_eg25_g_periodic_chat_script,
                         quectel_eg25_g_periodic_chat_script_cmds, abort_matches,
                         modem_cellular_chat_callback_handler, 4);
#endif

#if DT_HAS_COMPAT_STATUS_OKAY(simcom_sim7080)
MODEM_CHAT_SCRIPT_CMDS_DEFINE(simcom_sim7080_init_chat_script_cmds,
                              MODEM_CHAT_SCRIPT_CMD_RESP_NONE("AT", 100),
                              MODEM_CHAT_SCRIPT_CMD_RESP_NONE("AT", 100),
                              MODEM_CHAT_SCRIPT_CMD_RESP_NONE("AT", 100),
                              MODEM_CHAT_SCRIPT_CMD_RESP_NONE("AT", 100),
                              MODEM_CHAT_SCRIPT_CMD_RESP("ATE0", ok_match),
                              MODEM_CHAT_SCRIPT_CMD_RESP("AT+CFUN=4", ok_match),
                              MODEM_CHAT_SCRIPT_CMD_RESP("AT+CMEE=1", ok_match),
                              MODEM_CHAT_SCRIPT_CMD_RESP("AT+CREG=1", ok_match),
                              MODEM_CHAT_SCRIPT_CMD_RESP("AT+CGREG=1", ok_match),
                              MODEM_CHAT_SCRIPT_CMD_RESP("AT+CEREG=1", ok_match),
                              MODEM_CHAT_SCRIPT_CMD_RESP("AT+CREG?", ok_match),
                              MODEM_CHAT_SCRIPT_CMD_RESP("AT+CEREG?", ok_match),
                              MODEM_CHAT_SCRIPT_CMD_RESP("AT+CGREG?", ok_match),
                              MODEM_CHAT_SCRIPT_CMD_RESP("AT+CGSN", imei_match),
                              MODEM_CHAT_SCRIPT_CMD_RESP("", ok_match),
                              MODEM_CHAT_SCRIPT_CMD_RESP("AT+CGMM", cgmm_match),
                              MODEM_CHAT_SCRIPT_CMD_RESP("", ok_match),
    MODEM_CHAT_SCRIPT_CMD_RESP_NONE("AT+CMUX=0,0,5,127", 300));

MODEM_CHAT_SCRIPT_DEFINE(simcom_sim7080_init_chat_script, simcom_sim7080_init_chat_script_cmds,
                         abort_matches, modem_cellular_chat_callback_handler, 10);

MODEM_CHAT_SCRIPT_CMDS_DEFINE(simcom_sim7080_dial_chat_script_cmds,
                              MODEM_CHAT_SCRIPT_CMD_RESP_MULT("AT+CGACT=0,1", allow_match),
                              MODEM_CHAT_SCRIPT_CMD_RESP("AT+CGDCONT=1,\"IP\","
                                                         "\"" CONFIG_MODEM_CELLULAR_APN "\"",
                                                         ok_match),
                              MODEM_CHAT_SCRIPT_CMD_RESP("AT+CFUN=1", ok_match),
                              MODEM_CHAT_SCRIPT_CMD_RESP_NONE("ATD*99***1#", 0), );

MODEM_CHAT_SCRIPT_DEFINE(simcom_sim7080_dial_chat_script, simcom_sim7080_dial_chat_script_cmds,
                         dial_abort_matches, modem_cellular_chat_callback_handler, 10);

MODEM_CHAT_SCRIPT_CMDS_DEFINE(simcom_sim7080_periodic_chat_script_cmds,
                              MODEM_CHAT_SCRIPT_CMD_RESP("AT+CREG?", ok_match),
                              MODEM_CHAT_SCRIPT_CMD_RESP("AT+CEREG?", ok_match),
                              MODEM_CHAT_SCRIPT_CMD_RESP("AT+CGREG?", ok_match));

MODEM_CHAT_SCRIPT_DEFINE(simcom_sim7080_periodic_chat_script,
                         simcom_sim7080_periodic_chat_script_cmds, abort_matches,
                         modem_cellular_chat_callback_handler, 4);
#endif

#if DT_HAS_COMPAT_STATUS_OKAY(u_blox_sara_r4)
MODEM_CHAT_SCRIPT_CMDS_DEFINE(u_blox_sara_r4_init_chat_script_cmds,
                              MODEM_CHAT_SCRIPT_CMD_RESP_NONE("AT", 100),
                              MODEM_CHAT_SCRIPT_CMD_RESP_NONE("AT", 100),
                              MODEM_CHAT_SCRIPT_CMD_RESP_NONE("AT", 100),
                              MODEM_CHAT_SCRIPT_CMD_RESP_NONE("AT", 100),
                              MODEM_CHAT_SCRIPT_CMD_RESP("ATE0", ok_match),
                              MODEM_CHAT_SCRIPT_CMD_RESP("AT+CFUN=4", ok_match),
                              MODEM_CHAT_SCRIPT_CMD_RESP("AT+CMEE=1", ok_match),
                              MODEM_CHAT_SCRIPT_CMD_RESP("AT+CREG=1", ok_match),
                              MODEM_CHAT_SCRIPT_CMD_RESP("AT+CGREG=1", ok_match),
                              MODEM_CHAT_SCRIPT_CMD_RESP("AT+CEREG=1", ok_match),
                              MODEM_CHAT_SCRIPT_CMD_RESP("AT+CREG?", ok_match),
                              MODEM_CHAT_SCRIPT_CMD_RESP("AT+CEREG?", ok_match),
                              MODEM_CHAT_SCRIPT_CMD_RESP("AT+CGREG?", ok_match),
                              MODEM_CHAT_SCRIPT_CMD_RESP("AT+CGSN", imei_match),
                              MODEM_CHAT_SCRIPT_CMD_RESP("", ok_match),
                              MODEM_CHAT_SCRIPT_CMD_RESP("AT+CGMM", cgmm_match),
                              MODEM_CHAT_SCRIPT_CMD_RESP("", ok_match),
                              MODEM_CHAT_SCRIPT_CMD_RESP("AT+CMUX=0,0,5,127", ok_match));

MODEM_CHAT_SCRIPT_DEFINE(u_blox_sara_r4_init_chat_script, u_blox_sara_r4_init_chat_script_cmds,
                         abort_matches, modem_cellular_chat_callback_handler, 10);

MODEM_CHAT_SCRIPT_CMDS_DEFINE(u_blox_sara_r4_dial_chat_script_cmds,
                              MODEM_CHAT_SCRIPT_CMD_RESP_MULT("AT+CGACT=0,1", allow_match),
                              MODEM_CHAT_SCRIPT_CMD_RESP("AT+CGDCONT=1,\"IP\","
                                                         "\"" CONFIG_MODEM_CELLULAR_APN "\"",
                                                         ok_match),
                              MODEM_CHAT_SCRIPT_CMD_RESP("AT+CFUN=1", ok_match),
                              MODEM_CHAT_SCRIPT_CMD_RESP_NONE("ATD*99***1#", 0), );

MODEM_CHAT_SCRIPT_DEFINE(u_blox_sara_r4_dial_chat_script, u_blox_sara_r4_dial_chat_script_cmds,
                         dial_abort_matches, modem_cellular_chat_callback_handler, 10);

MODEM_CHAT_SCRIPT_CMDS_DEFINE(u_blox_sara_r4_periodic_chat_script_cmds,
                              MODEM_CHAT_SCRIPT_CMD_RESP("AT+CREG?", ok_match),
                              MODEM_CHAT_SCRIPT_CMD_RESP("AT+CEREG?", ok_match),
                              MODEM_CHAT_SCRIPT_CMD_RESP("AT+CGREG?", ok_match));

MODEM_CHAT_SCRIPT_DEFINE(u_blox_sara_r4_periodic_chat_script,
                         u_blox_sara_r4_periodic_chat_script_cmds, abort_matches,
                         modem_cellular_chat_callback_handler, 4);
#endif

#if DT_HAS_COMPAT_STATUS_OKAY(u_blox_sara_r5)
MODEM_CHAT_SCRIPT_CMDS_DEFINE(u_blox_sara_r5_init_chat_script_cmds,
                  MODEM_CHAT_SCRIPT_CMD_RESP_NONE("AT", 100),
                  MODEM_CHAT_SCRIPT_CMD_RESP_NONE("AT", 100),
                  MODEM_CHAT_SCRIPT_CMD_RESP_NONE("AT", 100),
                  MODEM_CHAT_SCRIPT_CMD_RESP_NONE("AT", 100),
                  MODEM_CHAT_SCRIPT_CMD_RESP("ATE0", ok_match),
                  MODEM_CHAT_SCRIPT_CMD_RESP("AT+CFUN=4", ok_match),
                  MODEM_CHAT_SCRIPT_CMD_RESP("AT+CMEE=1", ok_match),
                  MODEM_CHAT_SCRIPT_CMD_RESP("AT+CREG=1", ok_match),
                  MODEM_CHAT_SCRIPT_CMD_RESP("AT+CGREG=1", ok_match),
                  MODEM_CHAT_SCRIPT_CMD_RESP("AT+CEREG=1", ok_match),
                  MODEM_CHAT_SCRIPT_CMD_RESP("AT+CREG?", ok_match),
                  MODEM_CHAT_SCRIPT_CMD_RESP("AT+CEREG?", ok_match),
                  MODEM_CHAT_SCRIPT_CMD_RESP("AT+CGREG?", ok_match),
                  MODEM_CHAT_SCRIPT_CMD_RESP("AT+CGSN", imei_match),
                  MODEM_CHAT_SCRIPT_CMD_RESP("", ok_match),
                  MODEM_CHAT_SCRIPT_CMD_RESP("AT+CGMM", cgmm_match),
                  MODEM_CHAT_SCRIPT_CMD_RESP("", ok_match),
                  MODEM_CHAT_SCRIPT_CMD_RESP("AT+CGMI", cgmi_match),
                  MODEM_CHAT_SCRIPT_CMD_RESP("", ok_match),
                  MODEM_CHAT_SCRIPT_CMD_RESP("AT+CGMR", cgmr_match),
                  MODEM_CHAT_SCRIPT_CMD_RESP("", ok_match),
                  MODEM_CHAT_SCRIPT_CMD_RESP("AT+CIMI", cimi_match),
                  MODEM_CHAT_SCRIPT_CMD_RESP("", ok_match),
                  MODEM_CHAT_SCRIPT_CMD_RESP("AT+CMUX=0,0,5,127", ok_match));

MODEM_CHAT_SCRIPT_DEFINE(u_blox_sara_r5_init_chat_script, u_blox_sara_r5_init_chat_script_cmds,
                         abort_matches, modem_cellular_chat_callback_handler, 10);

MODEM_CHAT_SCRIPT_CMDS_DEFINE(u_blox_sara_r5_dial_chat_script_cmds,
                              MODEM_CHAT_SCRIPT_CMD_RESP_MULT("AT+CGACT=0,1", allow_match),
                              MODEM_CHAT_SCRIPT_CMD_RESP("AT+CGDCONT=1,\"IP\","
                                                         "\"" CONFIG_MODEM_CELLULAR_APN "\"",
                                                         ok_match),
                              MODEM_CHAT_SCRIPT_CMD_RESP("AT+CFUN=1", ok_match),
                              MODEM_CHAT_SCRIPT_CMD_RESP_NONE("ATD*99***1#", 0), );

MODEM_CHAT_SCRIPT_DEFINE(u_blox_sara_r5_dial_chat_script, u_blox_sara_r5_dial_chat_script_cmds,
                         dial_abort_matches, modem_cellular_chat_callback_handler, 10);

MODEM_CHAT_SCRIPT_CMDS_DEFINE(u_blox_sara_r5_periodic_chat_script_cmds,
                              MODEM_CHAT_SCRIPT_CMD_RESP("AT+CREG?", ok_match),
                              MODEM_CHAT_SCRIPT_CMD_RESP("AT+CEREG?", ok_match),
                              MODEM_CHAT_SCRIPT_CMD_RESP("AT+CGREG?", ok_match));

MODEM_CHAT_SCRIPT_DEFINE(u_blox_sara_r5_periodic_chat_script,
                         u_blox_sara_r5_periodic_chat_script_cmds, abort_matches,
                         modem_cellular_chat_callback_handler, 4);
#endif

#if DT_HAS_COMPAT_STATUS_OKAY(u_blox_lara_r6)
MODEM_CHAT_SCRIPT_CMDS_DEFINE(u_blox_lara_r6_set_baudrate_chat_script_cmds,
                              MODEM_CHAT_SCRIPT_CMD_RESP("ATE0", ok_match),
                              MODEM_CHAT_SCRIPT_CMD_RESP("AT+IPR="
                                    STRINGIFY(CONFIG_MODEM_CELLULAR_NEW_BAUDRATE), ok_match));

MODEM_CHAT_SCRIPT_DEFINE(u_blox_lara_r6_set_baudrate_chat_script,
                         u_blox_lara_r6_set_baudrate_chat_script_cmds,
                         abort_matches, modem_cellular_chat_callback_handler, 1);

/* NOTE: For some reason, a CMUX max frame size of 127 causes FCS errors in
 * this modem; larger or smaller doesn't. The modem's default value is 31,
 * which works well
 */
MODEM_CHAT_SCRIPT_CMDS_DEFINE(u_blox_lara_r6_init_chat_script_cmds,
                              MODEM_CHAT_SCRIPT_CMD_RESP("AT+CFUN=4", ok_match),
                              MODEM_CHAT_SCRIPT_CMD_RESP("AT+CMEE=1", ok_match),
                              MODEM_CHAT_SCRIPT_CMD_RESP("AT+CREG=1", ok_match),
                              MODEM_CHAT_SCRIPT_CMD_RESP("AT+CGREG=1", ok_match),
                              MODEM_CHAT_SCRIPT_CMD_RESP("AT+CEREG=1", ok_match),
                              MODEM_CHAT_SCRIPT_CMD_RESP("AT+CREG?", ok_match),
                              MODEM_CHAT_SCRIPT_CMD_RESP("AT+CEREG?", ok_match),
                              MODEM_CHAT_SCRIPT_CMD_RESP("AT+CGREG?", ok_match),
                              MODEM_CHAT_SCRIPT_CMD_RESP("AT+CGSN", imei_match),
                              MODEM_CHAT_SCRIPT_CMD_RESP("", ok_match),
                              MODEM_CHAT_SCRIPT_CMD_RESP("AT+CGMM", cgmm_match),
                              MODEM_CHAT_SCRIPT_CMD_RESP("", ok_match),
                              MODEM_CHAT_SCRIPT_CMD_RESP("AT+CGMI", cgmi_match),
                              MODEM_CHAT_SCRIPT_CMD_RESP("", ok_match),
                              MODEM_CHAT_SCRIPT_CMD_RESP("AT+CGMR", cgmr_match),
                              MODEM_CHAT_SCRIPT_CMD_RESP("", ok_match),
                              MODEM_CHAT_SCRIPT_CMD_RESP("AT+CIMI", cimi_match),
                              MODEM_CHAT_SCRIPT_CMD_RESP("", ok_match),
                              MODEM_CHAT_SCRIPT_CMD_RESP("AT+CMUX=0,0,5,31", ok_match));

MODEM_CHAT_SCRIPT_DEFINE(u_blox_lara_r6_init_chat_script, u_blox_lara_r6_init_chat_script_cmds,
                         abort_matches, modem_cellular_chat_callback_handler, 10);

MODEM_CHAT_SCRIPT_CMDS_DEFINE(u_blox_lara_r6_dial_chat_script_cmds,
                              MODEM_CHAT_SCRIPT_CMD_RESP_MULT("AT+CGACT=0,1", allow_match),
                              MODEM_CHAT_SCRIPT_CMD_RESP("AT+CGDCONT=1,\"IP\","
                                                         "\""CONFIG_MODEM_CELLULAR_APN"\"",
                                                         ok_match),
                              MODEM_CHAT_SCRIPT_CMD_RESP("AT+CFUN=1", ok_match),
                              MODEM_CHAT_SCRIPT_CMD_RESP_NONE("ATD*99***1#", 0),);

MODEM_CHAT_SCRIPT_DEFINE(u_blox_lara_r6_dial_chat_script, u_blox_lara_r6_dial_chat_script_cmds,
                         dial_abort_matches, modem_cellular_chat_callback_handler, 10);

MODEM_CHAT_SCRIPT_CMDS_DEFINE(u_blox_lara_r6_periodic_chat_script_cmds,
                              MODEM_CHAT_SCRIPT_CMD_RESP("AT+CREG?", ok_match),
                              MODEM_CHAT_SCRIPT_CMD_RESP("AT+CEREG?", ok_match),
                              MODEM_CHAT_SCRIPT_CMD_RESP("AT+CGREG?", ok_match));

MODEM_CHAT_SCRIPT_DEFINE(u_blox_lara_r6_periodic_chat_script,
                         u_blox_lara_r6_periodic_chat_script_cmds, abort_matches,
                         modem_cellular_chat_callback_handler, 4);
#endif

#if DT_HAS_COMPAT_STATUS_OKAY(swir_hl7800)
MODEM_CHAT_SCRIPT_CMDS_DEFINE(swir_hl7800_init_chat_script_cmds,
                            MODEM_CHAT_SCRIPT_CMD_RESP_NONE("AT", 1000),
                            MODEM_CHAT_SCRIPT_CMD_RESP_NONE("AT", 1000),
                            MODEM_CHAT_SCRIPT_CMD_RESP_NONE("AT", 1000),
                            MODEM_CHAT_SCRIPT_CMD_RESP_NONE("AT", 1000),
                            /* Turn off sleep mode */
                            MODEM_CHAT_SCRIPT_CMD_RESP("AT+KSLEEP=2", ok_match),
                            /* Turn off PSM */
                            MODEM_CHAT_SCRIPT_CMD_RESP("AT+CPSMS=0", ok_match),
                            /* Turn off eDRX */
                            MODEM_CHAT_SCRIPT_CMD_RESP("AT+CEDRXS=0", ok_match),
                            MODEM_CHAT_SCRIPT_CMD_RESP("ATE0", ok_match),
                            MODEM_CHAT_SCRIPT_CMD_RESP("AT+CFUN=1", ok_match),
                            MODEM_CHAT_SCRIPT_CMD_RESP_MULT("AT+CGACT=0", allow_match),
                            MODEM_CHAT_SCRIPT_CMD_RESP("AT+CFUN=4", ok_match),
                            MODEM_CHAT_SCRIPT_CMD_RESP("AT+CMEE=1", ok_match),
                            MODEM_CHAT_SCRIPT_CMD_RESP("AT+CREG=1", ok_match),
                            MODEM_CHAT_SCRIPT_CMD_RESP("AT+CEREG=1", ok_match),
                            MODEM_CHAT_SCRIPT_CMD_RESP("AT+CREG?", ok_match),
                            MODEM_CHAT_SCRIPT_CMD_RESP("AT+CEREG?", ok_match),
                            MODEM_CHAT_SCRIPT_CMD_RESP("AT+CGSN", imei_match),
                            MODEM_CHAT_SCRIPT_CMD_RESP("", ok_match),
                            MODEM_CHAT_SCRIPT_CMD_RESP("AT+CGMM", cgmm_match),
                            MODEM_CHAT_SCRIPT_CMD_RESP("", ok_match),
                            MODEM_CHAT_SCRIPT_CMD_RESP("AT+CGMI", cgmi_match),
                            MODEM_CHAT_SCRIPT_CMD_RESP("", ok_match),
                            MODEM_CHAT_SCRIPT_CMD_RESP("AT+CGMR", cgmr_match),
                            MODEM_CHAT_SCRIPT_CMD_RESP("", ok_match),
                            MODEM_CHAT_SCRIPT_CMD_RESP("AT+CIMI", cimi_match),
                            MODEM_CHAT_SCRIPT_CMD_RESP("", ok_match),
                            MODEM_CHAT_SCRIPT_CMD_RESP("AT+CMUX=0,0,5,127", ok_match));

MODEM_CHAT_SCRIPT_DEFINE(swir_hl7800_init_chat_script, swir_hl7800_init_chat_script_cmds,
                         abort_matches, modem_cellular_chat_callback_handler, 10);

MODEM_CHAT_SCRIPT_CMDS_DEFINE(swir_hl7800_dial_chat_script_cmds,
                              MODEM_CHAT_SCRIPT_CMD_RESP("AT+CGDCONT=1,\"IP\","
                                                         "\""CONFIG_MODEM_CELLULAR_APN"\"",
                                                         ok_match),
                              MODEM_CHAT_SCRIPT_CMD_RESP("AT+KCNXCFG=1,\"GPRS\",\""
                                                         CONFIG_MODEM_CELLULAR_APN
                                                         "\",,,\"IPV4\"",
                                                         ok_match),
                              MODEM_CHAT_SCRIPT_CMD_RESP("AT+WPPP=0", ok_match),
                              MODEM_CHAT_SCRIPT_CMD_RESP("AT+CFUN=1", ok_match),
                              MODEM_CHAT_SCRIPT_CMD_RESP("ATD*99***1#", connect_match));

MODEM_CHAT_SCRIPT_CMDS_DEFINE(swir_hl7800_periodic_chat_script_cmds,
                              MODEM_CHAT_SCRIPT_CMD_RESP("AT+CREG?", ok_match),
                              MODEM_CHAT_SCRIPT_CMD_RESP("AT+CEREG?", ok_match));

MODEM_CHAT_SCRIPT_DEFINE(swir_hl7800_periodic_chat_script,
                         swir_hl7800_periodic_chat_script_cmds, abort_matches,
                         modem_cellular_chat_callback_handler, 4);

MODEM_CHAT_SCRIPT_DEFINE(swir_hl7800_dial_chat_script, swir_hl7800_dial_chat_script_cmds,
                         dial_abort_matches, modem_cellular_chat_callback_handler, 10);
#endif

#if DT_HAS_COMPAT_STATUS_OKAY(telit_me910g1) || DT_HAS_COMPAT_STATUS_OKAY(telit_me310g1)
MODEM_CHAT_SCRIPT_CMDS_DEFINE(telit_mex10g1_init_chat_script_cmds,
                              MODEM_CHAT_SCRIPT_CMD_RESP_NONE("AT", 100),
                              MODEM_CHAT_SCRIPT_CMD_RESP_NONE("AT", 100),
                              MODEM_CHAT_SCRIPT_CMD_RESP_NONE("AT", 100),
                              MODEM_CHAT_SCRIPT_CMD_RESP_NONE("AT", 100),
                              MODEM_CHAT_SCRIPT_CMD_RESP("ATE0", ok_match),
                              MODEM_CHAT_SCRIPT_CMD_RESP("AT+ICCID", iccid_match),
                              MODEM_CHAT_SCRIPT_CMD_RESP("", ok_match),
                              MODEM_CHAT_SCRIPT_CMD_RESP("AT+CIMI", cimi_match),
                              MODEM_CHAT_SCRIPT_CMD_RESP("", ok_match),
                              /* The Telit me910g1 often has an error trying
                               * to set the PDP context. The radio must be on to set
                               * the context, and this step must be successful.
                               * It is moved to the init script to allow retries.
                               */
                              MODEM_CHAT_SCRIPT_CMD_RESP("AT+CGDCONT=1,\"IP\","
                                                         "\"" CONFIG_MODEM_CELLULAR_APN "\"",
                                                         ok_match),
                              MODEM_CHAT_SCRIPT_CMD_RESP("AT+CFUN=4", ok_match),
                              MODEM_CHAT_SCRIPT_CMD_RESP("AT+CMEE=1", ok_match),
                              MODEM_CHAT_SCRIPT_CMD_RESP("AT+CREG=1", ok_match),
                              MODEM_CHAT_SCRIPT_CMD_RESP("AT+CGREG=1", ok_match),
                              MODEM_CHAT_SCRIPT_CMD_RESP("AT+CEREG=1", ok_match),
                              MODEM_CHAT_SCRIPT_CMD_RESP("AT+CREG?", ok_match),
                              MODEM_CHAT_SCRIPT_CMD_RESP("AT+CEREG?", ok_match),
                              MODEM_CHAT_SCRIPT_CMD_RESP("AT+CGREG?", ok_match),
                              MODEM_CHAT_SCRIPT_CMD_RESP("AT+CGSN", imei_match),
                              MODEM_CHAT_SCRIPT_CMD_RESP("", ok_match),
                              MODEM_CHAT_SCRIPT_CMD_RESP("AT+CGMM", cgmm_match),
                              MODEM_CHAT_SCRIPT_CMD_RESP("", ok_match),
                              MODEM_CHAT_SCRIPT_CMD_RESP("AT+CGMI", cgmi_match),
                              MODEM_CHAT_SCRIPT_CMD_RESP("", ok_match),
                              MODEM_CHAT_SCRIPT_CMD_RESP("AT+CGMR", cgmr_match),
                              MODEM_CHAT_SCRIPT_CMD_RESP("", ok_match),
                              MODEM_CHAT_SCRIPT_CMD_RESP("AT+CFUN=1", ok_match),
                              MODEM_CHAT_SCRIPT_CMD_RESP_NONE("AT+CMUX=0,0,5,127,10,3,30,10,2",
                                                              300));

MODEM_CHAT_SCRIPT_DEFINE(telit_mex10g1_init_chat_script, telit_mex10g1_init_chat_script_cmds,
                         abort_matches, modem_cellular_chat_callback_handler, 10);

MODEM_CHAT_SCRIPT_CMDS_DEFINE(telit_mex10g1_dial_chat_script_cmds,
                              MODEM_CHAT_SCRIPT_CMD_RESP("AT", ok_match),
                              MODEM_CHAT_SCRIPT_CMD_RESP_NONE("ATD*99***1#", 0));

MODEM_CHAT_SCRIPT_DEFINE(telit_mex10g1_dial_chat_script, telit_mex10g1_dial_chat_script_cmds,
                         dial_abort_matches, modem_cellular_chat_callback_handler, 10);

MODEM_CHAT_SCRIPT_CMDS_DEFINE(telit_mex10g1_periodic_chat_script_cmds,
                              MODEM_CHAT_SCRIPT_CMD_RESP("AT+CREG?", ok_match),
                              MODEM_CHAT_SCRIPT_CMD_RESP("AT+CGREG?", ok_match),
                              MODEM_CHAT_SCRIPT_CMD_RESP("AT+CEREG?", ok_match));

MODEM_CHAT_SCRIPT_DEFINE(telit_mex10g1_periodic_chat_script,
                         telit_mex10g1_periodic_chat_script_cmds, abort_matches,
                         modem_cellular_chat_callback_handler, 4);

#endif

#if DT_HAS_COMPAT_STATUS_OKAY(telit_me310g1)
MODEM_CHAT_SCRIPT_CMDS_DEFINE(telit_me310g1_shutdown_chat_script_cmds,
                              MODEM_CHAT_SCRIPT_CMD_RESP("AT#SHDN", ok_match));

MODEM_CHAT_SCRIPT_DEFINE(telit_me310g1_shutdown_chat_script,
                         telit_me310g1_shutdown_chat_script_cmds, abort_matches,
                         modem_cellular_chat_callback_handler, 15);

#endif

#if DT_HAS_COMPAT_STATUS_OKAY(nordic_nrf91_slm)
MODEM_CHAT_SCRIPT_CMDS_DEFINE(nordic_nrf91_slm_init_chat_script_cmds,
                              MODEM_CHAT_SCRIPT_CMD_RESP_MULT("AT", allow_match),
                              MODEM_CHAT_SCRIPT_CMD_RESP("AT+CMEE=1", ok_match),
                              MODEM_CHAT_SCRIPT_CMD_RESP("AT+CEREG=1", ok_match),
                              MODEM_CHAT_SCRIPT_CMD_RESP("AT+CEREG?", ok_match),
                              MODEM_CHAT_SCRIPT_CMD_RESP("AT+CGSN", imei_match),
                              MODEM_CHAT_SCRIPT_CMD_RESP("", ok_match),
                              MODEM_CHAT_SCRIPT_CMD_RESP("AT+CGMM", cgmm_match),
                              MODEM_CHAT_SCRIPT_CMD_RESP("", ok_match),
                              MODEM_CHAT_SCRIPT_CMD_RESP("AT+CGMI", cgmi_match),
                              MODEM_CHAT_SCRIPT_CMD_RESP("", ok_match),
                              MODEM_CHAT_SCRIPT_CMD_RESP("AT+CGMR", cgmr_match),
                              MODEM_CHAT_SCRIPT_CMD_RESP("", ok_match),
                              MODEM_CHAT_SCRIPT_CMD_RESP("AT#XCMUX=1", ok_match));

MODEM_CHAT_SCRIPT_DEFINE(nordic_nrf91_slm_init_chat_script, nordic_nrf91_slm_init_chat_script_cmds,
             abort_matches, modem_cellular_chat_callback_handler, 10);

MODEM_CHAT_SCRIPT_CMDS_DEFINE(nordic_nrf91_slm_dial_chat_script_cmds,
                  MODEM_CHAT_SCRIPT_CMD_RESP("AT+CFUN=4", ok_match),
                  MODEM_CHAT_SCRIPT_CMD_RESP("AT+CFUN=1", ok_match),
                  MODEM_CHAT_SCRIPT_CMD_RESP("AT#XCMUX=2", ok_match));

MODEM_CHAT_SCRIPT_DEFINE(nordic_nrf91_slm_dial_chat_script, nordic_nrf91_slm_dial_chat_script_cmds,
             dial_abort_matches, modem_cellular_chat_callback_handler, 10);

MODEM_CHAT_SCRIPT_CMDS_DEFINE(nordic_nrf91_slm_periodic_chat_script_cmds,
                  MODEM_CHAT_SCRIPT_CMD_RESP("AT+CEREG?", ok_match));

MODEM_CHAT_SCRIPT_DEFINE(nordic_nrf91_slm_periodic_chat_script,
             nordic_nrf91_slm_periodic_chat_script_cmds, abort_matches,
             modem_cellular_chat_callback_handler, 4);
#endif

#if DT_HAS_COMPAT_STATUS_OKAY(sqn_gm02s)
MODEM_CHAT_SCRIPT_CMDS_DEFINE(sqn_gm02s_init_chat_script_cmds,
                              MODEM_CHAT_SCRIPT_CMD_RESP("ATE0", ok_match),
                              MODEM_CHAT_SCRIPT_CMD_RESP("AT+CFUN=4", ok_match),
                              MODEM_CHAT_SCRIPT_CMD_RESP("AT+CMEE=1", ok_match),
                              MODEM_CHAT_SCRIPT_CMD_RESP("AT+CEREG=1", ok_match),
                              MODEM_CHAT_SCRIPT_CMD_RESP("AT+CEREG?", ok_match),
                              MODEM_CHAT_SCRIPT_CMD_RESP("AT+CGSN", imei_match),
                              MODEM_CHAT_SCRIPT_CMD_RESP("", ok_match),
                              MODEM_CHAT_SCRIPT_CMD_RESP("AT+CGMM", cgmm_match),
                              MODEM_CHAT_SCRIPT_CMD_RESP("", ok_match),
                              MODEM_CHAT_SCRIPT_CMD_RESP("AT+CGMI", cgmi_match),
                              MODEM_CHAT_SCRIPT_CMD_RESP("", ok_match),
                              MODEM_CHAT_SCRIPT_CMD_RESP("AT+CGMR", cgmr_match),
                              MODEM_CHAT_SCRIPT_CMD_RESP("", ok_match),
                              MODEM_CHAT_SCRIPT_CMD_RESP("AT+CMUX=0,0,5,127", ok_match));

MODEM_CHAT_SCRIPT_DEFINE(sqn_gm02s_init_chat_script, sqn_gm02s_init_chat_script_cmds,
                         abort_matches, modem_cellular_chat_callback_handler, 10);

MODEM_CHAT_SCRIPT_CMDS_DEFINE(sqn_gm02s_dial_chat_script_cmds,
                              MODEM_CHAT_SCRIPT_CMD_RESP_MULT("AT+CGACT=0,1", allow_match),
                              MODEM_CHAT_SCRIPT_CMD_RESP("AT+CGDCONT=1,\"IP\","
                                                         "\"" CONFIG_MODEM_CELLULAR_APN "\"",
                                                         ok_match),
                              MODEM_CHAT_SCRIPT_CMD_RESP_NONE("AT+CFUN=1", 10000),
                              MODEM_CHAT_SCRIPT_CMD_RESP("ATD*99***1#", connect_match));

MODEM_CHAT_SCRIPT_DEFINE(sqn_gm02s_dial_chat_script, sqn_gm02s_dial_chat_script_cmds,
                         dial_abort_matches, modem_cellular_chat_callback_handler, 15);

MODEM_CHAT_SCRIPT_CMDS_DEFINE(sqn_gm02s_periodic_chat_script_cmds,
                              MODEM_CHAT_SCRIPT_CMD_RESP("AT+CEREG?", ok_match));

MODEM_CHAT_SCRIPT_DEFINE(sqn_gm02s_periodic_chat_script,
                         sqn_gm02s_periodic_chat_script_cmds, abort_matches,
                         modem_cellular_chat_callback_handler, 4);
#endif

#define MODEM_CELLULAR_INST_NAME(name, inst) \
    _CONCAT_4(name, _, DT_DRV_COMPAT, inst)

#define MODEM_CELLULAR_DEFINE_USER_PIPE_DATA(inst, name, size)          \
    MODEM_PIPELINK_DT_INST_DEFINE(inst, name);                          \
    static uint8_t MODEM_CELLULAR_INST_NAME(name, inst)[size]           \

#define MODEM_CELLULAR_INIT_USER_PIPE(_inst, _name, _dlci_address)      \
    {                                                                   \
        .dlci_address = _dlci_address,                                  \
        .dlci_receive_buf = MODEM_CELLULAR_INST_NAME(_name, _inst),     \
        .dlci_receive_buf_size = sizeof(MODEM_CELLULAR_INST_NAME(_name, _inst)), \
        .pipelink = MODEM_PIPELINK_DT_INST_GET(_inst, _name),           \
    }

#define MODEM_CELLULAR_DEFINE_USER_PIPES(inst, ...)                     \
    static struct modem_cellular_user_pipe MODEM_CELLULAR_INST_NAME(user_pipes, inst)[] = { \
        __VA_ARGS__                                                     \
    }

#define MODEM_CELLULAR_GET_USER_PIPES(inst) \
    MODEM_CELLULAR_INST_NAME(user_pipes, inst)

/* Extract the first argument (pipe name) from a pair */
#define MODEM_CELLULAR_GET_PIPE_NAME_ARG(arg1, ...) arg1

/* Extract the second argument (DLCI address) from a pair */
#define MODEM_CELLULAR_GET_DLCI_ADDRESS_ARG(arg1, arg2, ...) arg2

/* Define user pipe data using instance and extracted pipe name */
#define MODEM_CELLULAR_DEFINE_USER_PIPE_DATA_HELPER(_args, inst)                        \
    MODEM_CELLULAR_DEFINE_USER_PIPE_DATA(inst,                                          \
                                         MODEM_CELLULAR_GET_PIPE_NAME_ARG _args,        \
                                         CONFIG_MODEM_CELLULAR_USER_PIPE_BUFFER_SIZES)

/* Initialize user pipe using instance, extracted pipe name, and DLCI address */
#define MODEM_CELLULAR_INIT_USER_PIPE_HELPER(_args, inst)                               \
    MODEM_CELLULAR_INIT_USER_PIPE(inst,                                                 \
                                  MODEM_CELLULAR_GET_PIPE_NAME_ARG _args,               \
                                  MODEM_CELLULAR_GET_DLCI_ADDRESS_ARG _args)

/*
 * Define and initialize user pipes dynamically
 * Takes an instance and pairs of (pipe name, DLCI address)
 */
#define MODEM_CELLULAR_DEFINE_AND_INIT_USER_PIPES(inst, ...)            \
    FOR_EACH_FIXED_ARG(MODEM_CELLULAR_DEFINE_USER_PIPE_DATA_HELPER,     \
                       (;), inst, __VA_ARGS__);                         \
    MODEM_CELLULAR_DEFINE_USER_PIPES(                                   \
        inst,                                                           \
        FOR_EACH_FIXED_ARG(MODEM_CELLULAR_INIT_USER_PIPE_HELPER,        \
                           (,), inst, __VA_ARGS__)                      \
    );

/* Helper to define modem instance */
#define MODEM_CELLULAR_DEFINE_INSTANCE(inst, power_ms, reset_ms, startup_ms, shutdown_ms, start,   \
                                       set_baudrate_script,             \
                                       init_script,                     \
                                       dial_script,                     \
                                       periodic_script,                 \
                                       shutdown_script)                 \
    static const struct modem_cellular_config MODEM_CELLULAR_INST_NAME(config, inst) = { \
        .uart = DEVICE_DT_GET(DT_INST_BUS(inst)),                       \
        .power_gpio = GPIO_DT_SPEC_INST_GET_OR(inst, mdm_power_gpios, {}), \
        .reset_gpio = GPIO_DT_SPEC_INST_GET_OR(inst, mdm_reset_gpios, {}), \
        .wake_gpio  = GPIO_DT_SPEC_INST_GET_OR(inst, mdm_wake_gpios , {}), \
        .power_pulse_duration_ms = (power_ms),                          \
        .reset_pulse_duration_ms = (reset_ms),                          \
        .startup_time_ms  = (startup_ms),                               \
        .shutdown_time_ms = (shutdown_ms),                              \
        .autostarts       = (start),                                    \
        .set_baudrate_chat_script = (set_baudrate_script),              \
        .init_chat_script = (init_script),                              \
        .dial_chat_script = (dial_script),                              \
        .periodic_chat_script = (periodic_script),                      \
        .shutdown_chat_script = (shutdown_script),                      \
        .user_pipes = MODEM_CELLULAR_GET_USER_PIPES(inst),              \
        .user_pipes_size = ARRAY_SIZE(MODEM_CELLULAR_GET_USER_PIPES(inst)), \
    };                                                                  \
                                                                        \
    PM_DEVICE_DT_INST_DEFINE(inst, modem_cellular_pm_action);           \
                                                                        \
    DEVICE_DT_INST_DEFINE(inst, modem_cellular_init, PM_DEVICE_DT_INST_GET(inst), \
                          &MODEM_CELLULAR_INST_NAME(data, inst),        \
                          &MODEM_CELLULAR_INST_NAME(config, inst), POST_KERNEL, 99, \
                          &modem_cellular_api);

#define MODEM_CELLULAR_DEVICE_QUECTEL_BG95(inst) \
    MODEM_PPP_DEFINE(MODEM_CELLULAR_INST_NAME(ppp, inst), NULL, 98, 1500, 64); \
                                                                        \
    static struct modem_cellular_data MODEM_CELLULAR_INST_NAME(data, inst) = { \
        .chat_delimiter = "\r",                                         \
        .chat_filter = "\n",                                            \
        .ppp = &MODEM_CELLULAR_INST_NAME(ppp, inst),                    \
    };                                                                  \
                                                                        \
    MODEM_CELLULAR_DEFINE_AND_INIT_USER_PIPES(inst,                     \
                                              (user_pipe_0, 3),         \
                                              (user_pipe_1, 4))         \
                                                                        \
    MODEM_CELLULAR_DEFINE_INSTANCE(inst, 1500, 100, 10000, 5000, false, \
                                   NULL,                                \
                                   &quectel_bg95_init_chat_script,      \
                                   &quectel_bg95_dial_chat_script,      \
                                   &quectel_bg95_periodic_chat_script, NULL)

#define MODEM_CELLULAR_DEVICE_QUECTEL_EG25_G(inst)                      \
    MODEM_PPP_DEFINE(MODEM_CELLULAR_INST_NAME(ppp, inst), NULL, 98, 1500, 64); \
                                                                        \
    static struct modem_cellular_data MODEM_CELLULAR_INST_NAME(data, inst) = { \
        .chat_delimiter = "\r",                                         \
        .chat_filter = "\n",                                            \
        .ppp = &MODEM_CELLULAR_INST_NAME(ppp, inst),                    \
    };                                                                  \
                                                                        \
    MODEM_CELLULAR_DEFINE_AND_INIT_USER_PIPES(inst,                     \
                                              (user_pipe_0, 3),         \
                                              (user_pipe_1, 4))         \
                                                                        \
    MODEM_CELLULAR_DEFINE_INSTANCE(inst, 1500, 500, 15000, 5000, false, \
                                   NULL,                                \
                                   &quectel_eg25_g_init_chat_script,    \
                                   &quectel_eg25_g_dial_chat_script,    \
                                   &quectel_eg25_g_periodic_chat_script, NULL)

#define MODEM_CELLULAR_DEVICE_SIMCOM_SIM7080(inst)                      \
    MODEM_PPP_DEFINE(MODEM_CELLULAR_INST_NAME(ppp, inst), NULL, 98, 1500, 64); \
                                                                        \
    static struct modem_cellular_data MODEM_CELLULAR_INST_NAME(data, inst) = { \
        .chat_delimiter = "\r",                                         \
        .chat_filter = "\n",                                            \
        .ppp = &MODEM_CELLULAR_INST_NAME(ppp, inst),                    \
    };                                                                  \
                                                                        \
    MODEM_CELLULAR_DEFINE_AND_INIT_USER_PIPES(inst,                     \
                                              (user_pipe_0, 3),         \
                                              (user_pipe_1, 4))         \
                                                                        \
    MODEM_CELLULAR_DEFINE_INSTANCE(inst, 1500, 100, 10000, 5000, false, \
                                   NULL,                                \
                                   &simcom_sim7080_init_chat_script,    \
                                   &simcom_sim7080_dial_chat_script,    \
                                   &simcom_sim7080_periodic_chat_script, NULL)

#define MODEM_CELLULAR_DEVICE_U_BLOX_SARA_R4(inst)                      \
    MODEM_PPP_DEFINE(MODEM_CELLULAR_INST_NAME(ppp, inst), NULL, 98, 1500, 64); \
                                                                        \
    static struct modem_cellular_data MODEM_CELLULAR_INST_NAME(data, inst) = { \
        .chat_delimiter = "\r",                                         \
        .chat_filter = "\n",                                            \
        .ppp = &MODEM_CELLULAR_INST_NAME(ppp, inst),                    \
    };                                                                  \
                                                                        \
    MODEM_CELLULAR_DEFINE_AND_INIT_USER_PIPES(inst,                     \
                                              (gnss_pipe, 3),           \
                                              (user_pipe_0, 4))         \
                                                                        \
    MODEM_CELLULAR_DEFINE_INSTANCE(inst, 1500, 100, 10000, 5000, false, \
                                   NULL,                                \
                                   &u_blox_sara_r4_init_chat_script,    \
                                   &u_blox_sara_r4_dial_chat_script,    \
                                   &u_blox_sara_r4_periodic_chat_script, NULL)

#define MODEM_CELLULAR_DEVICE_U_BLOX_SARA_R5(inst)                      \
    MODEM_PPP_DEFINE(MODEM_CELLULAR_INST_NAME(ppp, inst), NULL, 98, 1500, 64); \
                                                                        \
    static struct modem_cellular_data MODEM_CELLULAR_INST_NAME(data, inst) = { \
        .chat_delimiter = "\r",                                         \
        .chat_filter = "\n",                                            \
        .ppp = &MODEM_CELLULAR_INST_NAME(ppp, inst),                    \
    };                                                                  \
                                                                        \
    MODEM_CELLULAR_DEFINE_AND_INIT_USER_PIPES(inst,                     \
                                              (gnss_pipe, 4),           \
                                              (user_pipe_0, 3))         \
                                                                        \
    MODEM_CELLULAR_DEFINE_INSTANCE(inst, 1500, 100, 1500, 13000, true,  \
                                   NULL,                                \
                                   &u_blox_sara_r5_init_chat_script,    \
                                   &u_blox_sara_r5_dial_chat_script,    \
                                   &u_blox_sara_r5_periodic_chat_script, NULL)

#define MODEM_CELLULAR_DEVICE_U_BLOX_LARA_R6(inst)                      \
    MODEM_PPP_DEFINE(MODEM_CELLULAR_INST_NAME(ppp, inst), NULL, 98, 1500, 64); \
                                                                        \
    static struct modem_cellular_data MODEM_CELLULAR_INST_NAME(data, inst) = { \
        .chat_delimiter = "\r",                                         \
        .chat_filter = "\n",                                            \
        .ppp = &MODEM_CELLULAR_INST_NAME(ppp, inst),                    \
    };                                                                  \
                                                                        \
    MODEM_CELLULAR_DEFINE_AND_INIT_USER_PIPES(inst,                     \
                                              (gnss_pipe, 3),           \
                                              (user_pipe_0, 4))         \
                                                                        \
    MODEM_CELLULAR_DEFINE_INSTANCE(inst, 1500, 100, 9000, 5000, false,  \
                                   &u_blox_lara_r6_set_baudrate_chat_script, \
                                   &u_blox_lara_r6_init_chat_script,    \
                                   &u_blox_lara_r6_dial_chat_script,    \
                                   &u_blox_lara_r6_periodic_chat_script, NULL)

#define MODEM_CELLULAR_DEVICE_SWIR_HL7800(inst)                         \
    MODEM_PPP_DEFINE(MODEM_CELLULAR_INST_NAME(ppp, inst), NULL, 98, 1500, 64); \
                                                                        \
    static struct modem_cellular_data MODEM_CELLULAR_INST_NAME(data, inst) = { \
        .chat_delimiter = "\r",                                         \
        .chat_filter = "\n",                                            \
        .ppp = &MODEM_CELLULAR_INST_NAME(ppp, inst),                    \
    };                                                                  \
                                                                        \
    MODEM_CELLULAR_DEFINE_AND_INIT_USER_PIPES(inst,                     \
                                              (user_pipe_0, 3),         \
                                              (user_pipe_1, 4))         \
                                                                        \
    MODEM_CELLULAR_DEFINE_INSTANCE(inst, 1500, 100, 10000, 5000, false, \
                                   NULL,                                \
                                   &swir_hl7800_init_chat_script,       \
                                   &swir_hl7800_dial_chat_script,       \
                                   &swir_hl7800_periodic_chat_script, NULL)

#define MODEM_CELLULAR_DEVICE_TELIT_ME910G1(inst)                       \
    MODEM_PPP_DEFINE(MODEM_CELLULAR_INST_NAME(ppp, inst), NULL, 98, 1500, 64); \
                                                                        \
    static struct modem_cellular_data MODEM_CELLULAR_INST_NAME(data, inst) = { \
        .chat_delimiter = "\r",                                         \
        .chat_filter = "\n",                                            \
        .ppp = &MODEM_CELLULAR_INST_NAME(ppp, inst),                    \
    };                                                                  \
                                                                        \
    MODEM_CELLULAR_DEFINE_AND_INIT_USER_PIPES(inst,                     \
                                              (user_pipe_0, 3))         \
                                                                        \
    MODEM_CELLULAR_DEFINE_INSTANCE(inst, 5050, 250, 15000, 5000, false, \
                                   NULL,                                \
                                   &telit_mex10g1_init_chat_script,     \
                                   &telit_mex10g1_dial_chat_script,     \
                                   &telit_mex10g1_periodic_chat_script, NULL)

#define MODEM_CELLULAR_DEVICE_TELIT_ME310G1(inst)                       \
    MODEM_PPP_DEFINE(MODEM_CELLULAR_INST_NAME(ppp, inst), NULL, 98, 1500, 64); \
                                                                        \
    static struct modem_cellular_data MODEM_CELLULAR_INST_NAME(data, inst) = { \
        .chat_delimiter = "\r",                                         \
        .chat_filter = "\n",                                            \
        .ppp = &MODEM_CELLULAR_INST_NAME(ppp, inst),                    \
    };                                                                  \
                                                                        \
    MODEM_CELLULAR_DEFINE_AND_INIT_USER_PIPES(inst,                     \
                                              (user_pipe_0, 3))         \
                                                                        \
    MODEM_CELLULAR_DEFINE_INSTANCE(inst, 5050, 0 /* unused */, 1000, 15000, false, \
                                   NULL,                                \
                                   &telit_mex10g1_init_chat_script,     \
                                   &telit_mex10g1_dial_chat_script,     \
                                   &telit_mex10g1_periodic_chat_script, \
                                   &telit_me310g1_shutdown_chat_script)

#define MODEM_CELLULAR_DEVICE_NORDIC_NRF91_SLM(inst)                    \
    MODEM_PPP_DEFINE(MODEM_CELLULAR_INST_NAME(ppp, inst), NULL, 98, 1500, 1500); \
                                                                        \
    static struct modem_cellular_data MODEM_CELLULAR_INST_NAME(data, inst) = { \
        .chat_delimiter = "\r\n",                                       \
        .ppp = &MODEM_CELLULAR_INST_NAME(ppp, inst),                    \
    };                                                                  \
                                                                        \
    MODEM_CELLULAR_DEFINE_AND_INIT_USER_PIPES(inst,                     \
                                              (gnss_pipe, 3))           \
                                                                        \
    MODEM_CELLULAR_DEFINE_INSTANCE(inst, 100, 100, 2000, 10000, false,  \
                                   NULL,                                \
                                   &nordic_nrf91_slm_init_chat_script,  \
                                   &nordic_nrf91_slm_dial_chat_script,  \
                                   &nordic_nrf91_slm_periodic_chat_script, NULL)

#define MODEM_CELLULAR_DEVICE_SQN_GM02S(inst)                           \
    MODEM_PPP_DEFINE(MODEM_CELLULAR_INST_NAME(ppp, inst), NULL, 98, 1500, 64); \
                                                                        \
    static struct modem_cellular_data MODEM_CELLULAR_INST_NAME(data, inst) = { \
        .chat_delimiter = "\r",                                         \
        .chat_filter = "\n",                                            \
        .ppp = &MODEM_CELLULAR_INST_NAME(ppp, inst),                    \
    };                                                                  \
                                                                        \
    MODEM_CELLULAR_DEFINE_AND_INIT_USER_PIPES(inst,                     \
                                              (user_pipe_0, 3),         \
                                              (user_pipe_1, 4))         \
                                                                        \
    MODEM_CELLULAR_DEFINE_INSTANCE(inst, 1500, 100, 2000, 5000, true,   \
                                   NULL,                                \
                                   &sqn_gm02s_init_chat_script,         \
                                   &sqn_gm02s_dial_chat_script,         \
                                   &sqn_gm02s_periodic_chat_script, NULL)

#define DT_DRV_COMPAT quectel_bg95
DT_INST_FOREACH_STATUS_OKAY(MODEM_CELLULAR_DEVICE_QUECTEL_BG95)
#undef DT_DRV_COMPAT

#define DT_DRV_COMPAT quectel_eg25_g
DT_INST_FOREACH_STATUS_OKAY(MODEM_CELLULAR_DEVICE_QUECTEL_EG25_G)
#undef DT_DRV_COMPAT

#define DT_DRV_COMPAT simcom_sim7080
DT_INST_FOREACH_STATUS_OKAY(MODEM_CELLULAR_DEVICE_SIMCOM_SIM7080)
#undef DT_DRV_COMPAT

#define DT_DRV_COMPAT u_blox_sara_r4
DT_INST_FOREACH_STATUS_OKAY(MODEM_CELLULAR_DEVICE_U_BLOX_SARA_R4)
#undef DT_DRV_COMPAT

#define DT_DRV_COMPAT u_blox_sara_r5
DT_INST_FOREACH_STATUS_OKAY(MODEM_CELLULAR_DEVICE_U_BLOX_SARA_R5)
#undef DT_DRV_COMPAT

#define DT_DRV_COMPAT u_blox_lara_r6
DT_INST_FOREACH_STATUS_OKAY(MODEM_CELLULAR_DEVICE_U_BLOX_LARA_R6)
#undef DT_DRV_COMPAT

#define DT_DRV_COMPAT swir_hl7800
DT_INST_FOREACH_STATUS_OKAY(MODEM_CELLULAR_DEVICE_SWIR_HL7800)
#undef DT_DRV_COMPAT

#define DT_DRV_COMPAT telit_me910g1
DT_INST_FOREACH_STATUS_OKAY(MODEM_CELLULAR_DEVICE_TELIT_ME910G1)
#undef DT_DRV_COMPAT

#define DT_DRV_COMPAT telit_me310g1
DT_INST_FOREACH_STATUS_OKAY(MODEM_CELLULAR_DEVICE_TELIT_ME310G1)
#undef DT_DRV_COMPAT

#define DT_DRV_COMPAT nordic_nrf91_slm
DT_INST_FOREACH_STATUS_OKAY(MODEM_CELLULAR_DEVICE_NORDIC_NRF91_SLM)
#undef DT_DRV_COMPAT

#define DT_DRV_COMPAT sqn_gm02s
DT_INST_FOREACH_STATUS_OKAY(MODEM_CELLULAR_DEVICE_SQN_GM02S)
#undef DT_DRV_COMPAT<|MERGE_RESOLUTION|>--- conflicted
+++ resolved
@@ -934,19 +934,10 @@
             modem_cellular_enter_state(data, MODEM_CELLULAR_STATE_INIT_POWER_OFF);
             break;
 
-<<<<<<< HEAD
-        default :
-            break;
-    }
-}
-=======
-	case MODEM_CELLULAR_EVENT_SUSPEND:
-		net_if_carrier_off(modem_ppp_get_iface(data->ppp));
-		modem_chat_release(&data->chat);
-		modem_ppp_release(data->ppp);
-		modem_cellular_enter_state(data, MODEM_CELLULAR_STATE_INIT_POWER_OFF);
-		break;
->>>>>>> fc56305c
+        default :
+            break;
+    }
+}
 
 static int modem_cellular_on_open_dlci1_state_enter(struct modem_cellular_data* data) {
     modem_pipe_attach(data->dlci1_pipe, modem_cellular_dlci1_pipe_handler, data);
@@ -1111,6 +1102,9 @@
             break;
 
         case MODEM_CELLULAR_EVENT_SUSPEND :
+            net_if_carrier_off(modem_ppp_get_iface(data->ppp));
+            modem_chat_release(&data->chat);
+            modem_ppp_release(data->ppp);
             modem_cellular_enter_state(data, MODEM_CELLULAR_STATE_INIT_POWER_OFF);
             break;
 
