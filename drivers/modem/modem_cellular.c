--- conflicted
+++ resolved
@@ -39,7 +39,7 @@
 #define CESQ_RSRQ_UNKNOWN                    (255)
 
 /* Magic numbers to units conversions */
-#define CSQ_RSSI_TO_DB(v) (-113 + (2 * (rssi)))
+#define CSQ_RSSI_TO_DB(v)  (-113 + (2 * (rssi)))
 #define CESQ_RSRP_TO_DB(v) (-140 + (v))
 #define CESQ_RSRQ_TO_DB(v) (-20 + ((v) / 2))
 
@@ -133,17 +133,17 @@
 };
 
 struct modem_cellular_config {
-    const struct device *uart;
+    const struct device* uart;
     const struct gpio_dt_spec power_gpio;
     const struct gpio_dt_spec reset_gpio;
     const uint16_t power_pulse_duration_ms;
     const uint16_t reset_pulse_duration_ms;
     const uint16_t startup_time_ms;
     const uint16_t shutdown_time_ms;
-    const bool autostarts;
-    const struct modem_chat_script *init_chat_script;
-    const struct modem_chat_script *dial_chat_script;
-    const struct modem_chat_script *periodic_chat_script;
+    bool const autostarts;
+    const struct modem_chat_script* init_chat_script;
+    const struct modem_chat_script* dial_chat_script;
+    const struct modem_chat_script* periodic_chat_script;
 };
 
 static char const* modem_cellular_state_str(enum modem_cellular_state state) {
@@ -357,7 +357,7 @@
 
 static void modem_cellular_chat_on_csq(struct modem_chat* chat, char** argv, uint16_t argc,
                                        void* user_data) {
-    struct modem_cellular_data* data = (struct modem_cellular_data *)user_data;
+    struct modem_cellular_data* data = (struct modem_cellular_data*)user_data;
 
     if (argc != 3) {
         return;
@@ -368,7 +368,7 @@
 
 static void modem_cellular_chat_on_cesq(struct modem_chat* chat, char** argv, uint16_t argc,
                                         void* user_data) {
-    struct modem_cellular_data *data = (struct modem_cellular_data *)user_data;
+    struct modem_cellular_data* data = (struct modem_cellular_data*)user_data;
 
     if (argc != 7) {
         return;
@@ -380,7 +380,7 @@
 
 static void modem_cellular_chat_on_iccid(struct modem_chat* chat, char** argv, uint16_t argc,
                                          void* user_data) {
-    struct modem_cellular_data *data = (struct modem_cellular_data *)user_data;
+    struct modem_cellular_data* data = (struct modem_cellular_data*)user_data;
 
     if (argc != 2) {
         return;
@@ -391,7 +391,7 @@
 
 static void modem_cellular_chat_on_imsi(struct modem_chat* chat, char** argv, uint16_t argc,
                                         void* user_data) {
-    struct modem_cellular_data *data = (struct modem_cellular_data *)user_data;
+    struct modem_cellular_data* data = (struct modem_cellular_data*)user_data;
 
     if (argc != 2) {
         return;
@@ -401,12 +401,12 @@
 }
 
 static bool modem_cellular_is_registered(struct modem_cellular_data* data) {
-    return ((data->registration_status_gsm == CELLULAR_REGISTRATION_REGISTERED_HOME)     ||
-            (data->registration_status_gsm == CELLULAR_REGISTRATION_REGISTERED_ROAMING)  ||
+    return ((data->registration_status_gsm  == CELLULAR_REGISTRATION_REGISTERED_HOME)    ||
+            (data->registration_status_gsm  == CELLULAR_REGISTRATION_REGISTERED_ROAMING) ||
             (data->registration_status_gprs == CELLULAR_REGISTRATION_REGISTERED_HOME)    ||
             (data->registration_status_gprs == CELLULAR_REGISTRATION_REGISTERED_ROAMING) ||
-            (data->registration_status_lte == CELLULAR_REGISTRATION_REGISTERED_HOME)     ||
-            (data->registration_status_lte == CELLULAR_REGISTRATION_REGISTERED_ROAMING));
+            (data->registration_status_lte  == CELLULAR_REGISTRATION_REGISTERED_HOME)    ||
+            (data->registration_status_lte  == CELLULAR_REGISTRATION_REGISTERED_ROAMING));
 }
 
 static void modem_cellular_chat_on_cxreg(struct modem_chat* chat, char** argv, uint16_t argc,
@@ -414,25 +414,15 @@
     struct modem_cellular_data* data = (struct modem_cellular_data*)user_data;
     enum cellular_registration_status registration_status = 0;
 
-<<<<<<< HEAD
-	if (argc == 2) {
-		registration_status = atoi(argv[1]);
-	} else if (argc == 3 || argc == 6) {
-		registration_status = atoi(argv[2]);
-	} else {
-		return;
-	}
-=======
     if (argc == 2) {
         registration_status = atoi(argv[1]);
     }
-    else if (argc == 3) {
+    else if ((argc == 3) || (argc == 6)) {
         registration_status = atoi(argv[2]);
     }
     else {
         return;
     }
->>>>>>> c5b45624
 
     if (strcmp(argv[0], "+CREG: ") == 0) {
         data->registration_status_gsm = registration_status;
@@ -504,8 +494,8 @@
 }
 
 static void modem_cellular_timeout_handler(struct k_work* item) {
-    struct k_work_delayable*    dwork = k_work_delayable_from_work(item);
-    struct modem_cellular_data* data  = 
+    struct k_work_delayable* dwork = k_work_delayable_from_work(item);
+    struct modem_cellular_data* data =
         CONTAINER_OF(dwork, struct modem_cellular_data, timeout_work);
 
     modem_cellular_delegate_event(data, MODEM_CELLULAR_EVENT_TIMEOUT);
@@ -1183,7 +1173,7 @@
     }
 
     data->state = state;
-    ret         = modem_cellular_on_state_enter(data);
+    ret = modem_cellular_on_state_enter(data);
 
     if (ret < 0) {
         LOG_WRN("failed to enter state error: %i", ret);
@@ -1332,7 +1322,7 @@
                                      const enum cellular_signal_type type,
                                      int16_t* value) {
     int ret = -ENOTSUP;
-    struct modem_cellular_data *data = (struct modem_cellular_data *)dev->data;
+    struct modem_cellular_data* data = (struct modem_cellular_data*)dev->data;
 
     if ((data->state != MODEM_CELLULAR_STATE_AWAIT_REGISTERED) &&
         (data->state != MODEM_CELLULAR_STATE_CARRIER_ON)) {
@@ -1345,10 +1335,10 @@
             ret = modem_chat_run_script(&data->chat, &get_signal_csq_chat_script);
             break;
 
-    case CELLULAR_SIGNAL_RSRP :
-    case CELLULAR_SIGNAL_RSRQ :
-        ret = modem_chat_run_script(&data->chat, &get_signal_cesq_chat_script);
-        break;
+        case CELLULAR_SIGNAL_RSRP :
+        case CELLULAR_SIGNAL_RSRQ :
+            ret = modem_chat_run_script(&data->chat, &get_signal_cesq_chat_script);
+            break;
 
         default :
             ret = -ENOTSUP;
@@ -1362,19 +1352,19 @@
 
     /* Parse received value */
     switch (type) {
-        case CELLULAR_SIGNAL_RSSI:
+        case CELLULAR_SIGNAL_RSSI :
             ret = modem_cellular_csq_parse_rssi(data->rssi, value);
             break;
 
-    case CELLULAR_SIGNAL_RSRP :
-        ret = modem_cellular_cesq_parse_rsrp(data->rsrp, value);
-        break;
-
-    case CELLULAR_SIGNAL_RSRQ :
-        ret = modem_cellular_cesq_parse_rsrq(data->rsrq, value);
-        break;
-
-        default:
+        case CELLULAR_SIGNAL_RSRP :
+            ret = modem_cellular_cesq_parse_rsrp(data->rsrp, value);
+            break;
+
+        case CELLULAR_SIGNAL_RSRQ :
+            ret = modem_cellular_cesq_parse_rsrq(data->rsrq, value);
+            break;
+
+        default :
             ret = -ENOTSUP;
             break;
     }
@@ -1386,7 +1376,7 @@
                                          enum cellular_modem_info_type type,
                                          char* info, size_t size) {
     int ret = 0;
-    struct modem_cellular_data *data = (struct modem_cellular_data *)dev->data;
+    struct modem_cellular_data* data = (struct modem_cellular_data*)dev->data;
 
     switch (type) {
         case CELLULAR_MODEM_INFO_IMEI :
@@ -1413,7 +1403,7 @@
             strncpy(info, &data->iccid[0], MIN(size, sizeof(data->iccid)));
             break;
 
-        default:
+        default :
             ret = -ENODATA;
             break;
     }
@@ -1425,7 +1415,7 @@
                                                   enum cellular_access_technology tech,
                                                   enum cellular_registration_status* status) {
     int ret = 0;
-    struct modem_cellular_data* data = (struct modem_cellular_data *)dev->data;
+    struct modem_cellular_data* data = (struct modem_cellular_data*)dev->data;
 
     switch (tech) {
         case CELLULAR_ACCESS_TECHNOLOGY_GSM :
@@ -1445,7 +1435,7 @@
             *status = data->registration_status_lte;
             break;
 
-        default:
+        default :
             ret = -ENODATA;
             break;
     }
@@ -1453,7 +1443,7 @@
     return (ret);
 }
 
-const static struct cellular_driver_api modem_cellular_api = {
+static const struct cellular_driver_api modem_cellular_api = {
     .get_signal = modem_cellular_get_signal,
     .get_modem_info = modem_cellular_get_modem_info,
     .get_registration_status = modem_cellular_get_registration_status,
@@ -1555,16 +1545,16 @@
 
     {
         const struct modem_chat_config chat_config = {
-            .user_data = data,
-            .receive_buf = data->chat_receive_buf,
-            .receive_buf_size = ARRAY_SIZE(data->chat_receive_buf),
-            .delimiter = data->chat_delimiter,
-            .delimiter_size = strlen(data->chat_delimiter),
-            .filter = data->chat_filter,
-            .filter_size = data->chat_filter ? strlen(data->chat_filter) : 0,
-            .argv = data->chat_argv,
-            .argv_size = ARRAY_SIZE(data->chat_argv),
-            .unsol_matches = unsol_matches,
+            .user_data          = data,
+            .receive_buf        = data->chat_receive_buf,
+            .receive_buf_size   = ARRAY_SIZE(data->chat_receive_buf),
+            .delimiter          = data->chat_delimiter,
+            .delimiter_size     = strlen(data->chat_delimiter),
+            .filter             = data->chat_filter,
+            .filter_size        = data->chat_filter ? strlen(data->chat_filter) : 0,
+            .argv               = data->chat_argv,
+            .argv_size          = ARRAY_SIZE(data->chat_argv),
+            .unsol_matches      = unsol_matches,
             .unsol_matches_size = ARRAY_SIZE(unsol_matches),
         };
 
@@ -1974,7 +1964,7 @@
                               MODEM_CHAT_SCRIPT_CMD_RESP("", ok_match),
                               MODEM_CHAT_SCRIPT_CMD_RESP("AT+CFUN=1", ok_match),
                               MODEM_CHAT_SCRIPT_CMD_RESP_NONE("AT+CMUX=0,0,5,127,10,3,30,10,2",
-				                              300));
+                                                              300));
 
 MODEM_CHAT_SCRIPT_DEFINE(telit_me910g1_init_chat_script, telit_me910g1_init_chat_script_cmds,
                          abort_matches, modem_cellular_chat_callback_handler, 10);
@@ -1998,19 +1988,19 @@
 
 #if DT_HAS_COMPAT_STATUS_OKAY(nordic_nrf91_slm)
 MODEM_CHAT_SCRIPT_CMDS_DEFINE(nordic_nrf91_slm_init_chat_script_cmds,
-                  MODEM_CHAT_SCRIPT_CMD_RESP_MULT("AT", allow_match),
-                  MODEM_CHAT_SCRIPT_CMD_RESP("AT+CMEE=1", ok_match),
-                  MODEM_CHAT_SCRIPT_CMD_RESP("AT+CEREG=1", ok_match),
-                  MODEM_CHAT_SCRIPT_CMD_RESP("AT+CEREG?", ok_match),
-                  MODEM_CHAT_SCRIPT_CMD_RESP("AT+CGSN", imei_match),
-                  MODEM_CHAT_SCRIPT_CMD_RESP("", ok_match),
-                  MODEM_CHAT_SCRIPT_CMD_RESP("AT+CGMM", cgmm_match),
-                  MODEM_CHAT_SCRIPT_CMD_RESP("", ok_match),
-                  MODEM_CHAT_SCRIPT_CMD_RESP("AT+CGMI", cgmi_match),
-                  MODEM_CHAT_SCRIPT_CMD_RESP("", ok_match),
-                  MODEM_CHAT_SCRIPT_CMD_RESP("AT+CGMR", cgmr_match),
-                  MODEM_CHAT_SCRIPT_CMD_RESP("", ok_match),
-                  MODEM_CHAT_SCRIPT_CMD_RESP("AT#XCMUX=1", ok_match));
+                              MODEM_CHAT_SCRIPT_CMD_RESP_MULT("AT", allow_match),
+                              MODEM_CHAT_SCRIPT_CMD_RESP("AT+CMEE=1", ok_match),
+                              MODEM_CHAT_SCRIPT_CMD_RESP("AT+CEREG=1", ok_match),
+                              MODEM_CHAT_SCRIPT_CMD_RESP("AT+CEREG?", ok_match),
+                              MODEM_CHAT_SCRIPT_CMD_RESP("AT+CGSN", imei_match),
+                              MODEM_CHAT_SCRIPT_CMD_RESP("", ok_match),
+                              MODEM_CHAT_SCRIPT_CMD_RESP("AT+CGMM", cgmm_match),
+                              MODEM_CHAT_SCRIPT_CMD_RESP("", ok_match),
+                              MODEM_CHAT_SCRIPT_CMD_RESP("AT+CGMI", cgmi_match),
+                              MODEM_CHAT_SCRIPT_CMD_RESP("", ok_match),
+                              MODEM_CHAT_SCRIPT_CMD_RESP("AT+CGMR", cgmr_match),
+                              MODEM_CHAT_SCRIPT_CMD_RESP("", ok_match),
+                              MODEM_CHAT_SCRIPT_CMD_RESP("AT#XCMUX=1", ok_match));
 
 MODEM_CHAT_SCRIPT_DEFINE(nordic_nrf91_slm_init_chat_script, nordic_nrf91_slm_init_chat_script_cmds,
              abort_matches, modem_cellular_chat_callback_handler, 10);
@@ -2033,45 +2023,45 @@
 
 #if DT_HAS_COMPAT_STATUS_OKAY(sqn_gm02s)
 MODEM_CHAT_SCRIPT_CMDS_DEFINE(sqn_gm02s_init_chat_script_cmds,
-			      MODEM_CHAT_SCRIPT_CMD_RESP("ATE0", ok_match),
-			      MODEM_CHAT_SCRIPT_CMD_RESP("AT+CFUN=4", ok_match),
-			      MODEM_CHAT_SCRIPT_CMD_RESP("AT+CMEE=1", ok_match),
-			      MODEM_CHAT_SCRIPT_CMD_RESP("AT+CEREG=1", ok_match),
-			      MODEM_CHAT_SCRIPT_CMD_RESP("AT+CEREG?", ok_match),
-			      MODEM_CHAT_SCRIPT_CMD_RESP("AT+CGSN", imei_match),
-			      MODEM_CHAT_SCRIPT_CMD_RESP("", ok_match),
-			      MODEM_CHAT_SCRIPT_CMD_RESP("AT+CGMM", cgmm_match),
-			      MODEM_CHAT_SCRIPT_CMD_RESP("", ok_match),
-			      MODEM_CHAT_SCRIPT_CMD_RESP("AT+CGMI", cgmi_match),
-			      MODEM_CHAT_SCRIPT_CMD_RESP("", ok_match),
-			      MODEM_CHAT_SCRIPT_CMD_RESP("AT+CGMR", cgmr_match),
-			      MODEM_CHAT_SCRIPT_CMD_RESP("", ok_match),
-			      MODEM_CHAT_SCRIPT_CMD_RESP("AT+CMUX=0,0,5,127", ok_match));
+                              MODEM_CHAT_SCRIPT_CMD_RESP("ATE0", ok_match),
+                              MODEM_CHAT_SCRIPT_CMD_RESP("AT+CFUN=4", ok_match),
+                              MODEM_CHAT_SCRIPT_CMD_RESP("AT+CMEE=1", ok_match),
+                              MODEM_CHAT_SCRIPT_CMD_RESP("AT+CEREG=1", ok_match),
+                              MODEM_CHAT_SCRIPT_CMD_RESP("AT+CEREG?", ok_match),
+                              MODEM_CHAT_SCRIPT_CMD_RESP("AT+CGSN", imei_match),
+                              MODEM_CHAT_SCRIPT_CMD_RESP("", ok_match),
+                              MODEM_CHAT_SCRIPT_CMD_RESP("AT+CGMM", cgmm_match),
+                              MODEM_CHAT_SCRIPT_CMD_RESP("", ok_match),
+                              MODEM_CHAT_SCRIPT_CMD_RESP("AT+CGMI", cgmi_match),
+                              MODEM_CHAT_SCRIPT_CMD_RESP("", ok_match),
+                              MODEM_CHAT_SCRIPT_CMD_RESP("AT+CGMR", cgmr_match),
+                              MODEM_CHAT_SCRIPT_CMD_RESP("", ok_match),
+                              MODEM_CHAT_SCRIPT_CMD_RESP("AT+CMUX=0,0,5,127", ok_match));
 
 MODEM_CHAT_SCRIPT_DEFINE(sqn_gm02s_init_chat_script, sqn_gm02s_init_chat_script_cmds,
-			 abort_matches, modem_cellular_chat_callback_handler, 10);
+                         abort_matches, modem_cellular_chat_callback_handler, 10);
 
 MODEM_CHAT_SCRIPT_CMDS_DEFINE(sqn_gm02s_dial_chat_script_cmds,
-			      MODEM_CHAT_SCRIPT_CMD_RESP_MULT("AT+CGACT=0,1", allow_match),
-			      MODEM_CHAT_SCRIPT_CMD_RESP("AT+CGDCONT=1,\"IP\","
-							 "\""CONFIG_MODEM_CELLULAR_APN"\"",
-							 ok_match),
-			      MODEM_CHAT_SCRIPT_CMD_RESP_NONE("AT+CFUN=1", 10000),
-			      MODEM_CHAT_SCRIPT_CMD_RESP("ATD*99***1#", connect_match));
+                              MODEM_CHAT_SCRIPT_CMD_RESP_MULT("AT+CGACT=0,1", allow_match),
+                              MODEM_CHAT_SCRIPT_CMD_RESP("AT+CGDCONT=1,\"IP\","
+                                                         "\"" CONFIG_MODEM_CELLULAR_APN "\"",
+                                                         ok_match),
+                              MODEM_CHAT_SCRIPT_CMD_RESP_NONE("AT+CFUN=1", 10000),
+                              MODEM_CHAT_SCRIPT_CMD_RESP("ATD*99***1#", connect_match));
 
 MODEM_CHAT_SCRIPT_DEFINE(sqn_gm02s_dial_chat_script, sqn_gm02s_dial_chat_script_cmds,
-			 dial_abort_matches, modem_cellular_chat_callback_handler, 15);
+                         dial_abort_matches, modem_cellular_chat_callback_handler, 15);
 
 MODEM_CHAT_SCRIPT_CMDS_DEFINE(sqn_gm02s_periodic_chat_script_cmds,
-			      MODEM_CHAT_SCRIPT_CMD_RESP("AT+CEREG?", ok_match));
+                              MODEM_CHAT_SCRIPT_CMD_RESP("AT+CEREG?", ok_match));
 
 MODEM_CHAT_SCRIPT_DEFINE(sqn_gm02s_periodic_chat_script,
-			 sqn_gm02s_periodic_chat_script_cmds, abort_matches,
-			 modem_cellular_chat_callback_handler, 4);
+                         sqn_gm02s_periodic_chat_script_cmds, abort_matches,
+                         modem_cellular_chat_callback_handler, 4);
 #endif
 
 #define MODEM_CELLULAR_INST_NAME(name, inst) \
-    _CONCAT(_CONCAT(_CONCAT(name, _), DT_DRV_COMPAT), inst)
+        Z_CONCAT(Z_CONCAT(Z_CONCAT(name, _), DT_DRV_COMPAT), inst)
 
 #define MODEM_CELLULAR_DEVICE_QUECTEL_BG95(inst)                                \
     MODEM_PPP_DEFINE(MODEM_CELLULAR_INST_NAME(ppp, inst), NULL, 98, 1500, 64);  \
@@ -2334,35 +2324,35 @@
                           &MODEM_CELLULAR_INST_NAME(config, inst), POST_KERNEL, 99, \
                           &modem_cellular_api);
 
-#define MODEM_CELLULAR_DEVICE_SQN_GM02S(inst)                                                      \
-	MODEM_PPP_DEFINE(MODEM_CELLULAR_INST_NAME(ppp, inst), NULL, 98, 1500, 64);                 \
-                                                                                                   \
-	static struct modem_cellular_data MODEM_CELLULAR_INST_NAME(data, inst) = {                 \
-		.chat_delimiter = "\r",                                                            \
-		.chat_filter = "\n",                                                               \
-		.ppp = &MODEM_CELLULAR_INST_NAME(ppp, inst),                                       \
-	};                                                                                         \
-                                                                                                   \
-	static struct modem_cellular_config MODEM_CELLULAR_INST_NAME(config, inst) = {             \
-		.uart = DEVICE_DT_GET(DT_INST_BUS(inst)),                                          \
-		.power_gpio = GPIO_DT_SPEC_INST_GET_OR(inst, mdm_power_gpios, {}),                 \
-		.reset_gpio = GPIO_DT_SPEC_INST_GET_OR(inst, mdm_reset_gpios, {}),                 \
-		.autostarts = true,                                                                \
-		.power_pulse_duration_ms = 1500,                                                   \
-		.reset_pulse_duration_ms = 100,                                                    \
-		.startup_time_ms = 2000,                                                           \
-		.shutdown_time_ms = 5000,                                                          \
-		.init_chat_script = &sqn_gm02s_init_chat_script,                                   \
-		.dial_chat_script = &sqn_gm02s_dial_chat_script,                                   \
-		.periodic_chat_script = &sqn_gm02s_periodic_chat_script,                           \
-	};                                                                                         \
-                                                                                                   \
-	PM_DEVICE_DT_INST_DEFINE(inst, modem_cellular_pm_action);                                  \
-                                                                                                   \
-	DEVICE_DT_INST_DEFINE(inst, modem_cellular_init, PM_DEVICE_DT_INST_GET(inst),              \
-			      &MODEM_CELLULAR_INST_NAME(data, inst),                               \
-			      &MODEM_CELLULAR_INST_NAME(config, inst), POST_KERNEL, 99,            \
-			      &modem_cellular_api);
+#define MODEM_CELLULAR_DEVICE_SQN_GM02S(inst)                                   \
+    MODEM_PPP_DEFINE(MODEM_CELLULAR_INST_NAME(ppp, inst), NULL, 98, 1500, 64);  \
+                                                                                \
+    static struct modem_cellular_data MODEM_CELLULAR_INST_NAME(data, inst) = {  \
+        .chat_delimiter = "\r",                                                 \
+        .chat_filter = "\n",                                                    \
+        .ppp = &MODEM_CELLULAR_INST_NAME(ppp, inst),                            \
+    };                                                                          \
+                                                                                \
+    static struct modem_cellular_config MODEM_CELLULAR_INST_NAME(config, inst) = {  \
+        .uart = DEVICE_DT_GET(DT_INST_BUS(inst)),                               \
+        .power_gpio = GPIO_DT_SPEC_INST_GET_OR(inst, mdm_power_gpios, {}),      \
+        .reset_gpio = GPIO_DT_SPEC_INST_GET_OR(inst, mdm_reset_gpios, {}),      \
+        .autostarts = true,                                                     \
+        .power_pulse_duration_ms = 1500,                                        \
+        .reset_pulse_duration_ms = 100,                                         \
+        .startup_time_ms = 2000,                                                \
+        .shutdown_time_ms = 5000,                                               \
+        .init_chat_script = &sqn_gm02s_init_chat_script,                        \
+        .dial_chat_script = &sqn_gm02s_dial_chat_script,                        \
+        .periodic_chat_script = &sqn_gm02s_periodic_chat_script,                \
+    };                                                                          \
+                                                                                \
+    PM_DEVICE_DT_INST_DEFINE(inst, modem_cellular_pm_action);                   \
+                                                                                \
+    DEVICE_DT_INST_DEFINE(inst, modem_cellular_init, PM_DEVICE_DT_INST_GET(inst),   \
+                          &MODEM_CELLULAR_INST_NAME(data, inst),                \
+                          &MODEM_CELLULAR_INST_NAME(config, inst), POST_KERNEL, 99, \
+                          &modem_cellular_api);
 
 #define DT_DRV_COMPAT quectel_bg95
 DT_INST_FOREACH_STATUS_OKAY(MODEM_CELLULAR_DEVICE_QUECTEL_BG95)
