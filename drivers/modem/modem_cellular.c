--- conflicted
+++ resolved
@@ -2944,7 +2944,6 @@
 
 /* Helper to define modem instance */
 #define MODEM_CELLULAR_DEFINE_INSTANCE(inst, power_ms, reset_ms, startup_ms, shutdown_ms, start,   \
-<<<<<<< HEAD
                                        set_baudrate_script,             \
                                        init_script,                     \
                                        dial_script,                     \
@@ -2973,8 +2972,8 @@
                                                                         \
     DEVICE_DT_INST_DEFINE(inst, modem_cellular_init, PM_DEVICE_DT_INST_GET(inst), \
                           &MODEM_CELLULAR_INST_NAME(data, inst),        \
-                          &MODEM_CELLULAR_INST_NAME(config, inst), POST_KERNEL, 99, \
-                          &modem_cellular_api);
+                          &MODEM_CELLULAR_INST_NAME(config, inst), POST_KERNEL, \
+                          CONFIG_MODEM_CELLULAR_INIT_PRIORITY, &modem_cellular_api);
 
 #define MODEM_CELLULAR_DEVICE_QUECTEL_BG9X(inst) \
     MODEM_DT_INST_PPP_DEFINE(inst, MODEM_CELLULAR_INST_NAME(ppp, inst), NULL, 98, 1500, 64); \
@@ -3221,287 +3220,6 @@
                                    &sqn_gm02s_init_chat_script,         \
                                    &sqn_gm02s_dial_chat_script,         \
                                    &sqn_gm02s_periodic_chat_script, NULL)
-=======
-				       set_baudrate_script,                                        \
-				       init_script,                                                \
-				       dial_script,                                                \
-				       periodic_script,                                            \
-				       shutdown_script)                                            \
-	static const struct modem_cellular_config MODEM_CELLULAR_INST_NAME(config, inst) = {       \
-		.uart = DEVICE_DT_GET(DT_INST_BUS(inst)),                                          \
-		.power_gpio = GPIO_DT_SPEC_INST_GET_OR(inst, mdm_power_gpios, {}),                 \
-		.reset_gpio = GPIO_DT_SPEC_INST_GET_OR(inst, mdm_reset_gpios, {}),                 \
-		.wake_gpio = GPIO_DT_SPEC_INST_GET_OR(inst, mdm_wake_gpios, {}),                   \
-		.power_pulse_duration_ms = (power_ms),                                             \
-		.reset_pulse_duration_ms = (reset_ms),                                             \
-		.startup_time_ms  = (startup_ms),                                                  \
-		.shutdown_time_ms = (shutdown_ms),                                                 \
-		.autostarts = DT_INST_PROP_OR(inst, autostarts, (start)),                          \
-		.set_baudrate_chat_script    = (set_baudrate_script),                              \
-		.init_chat_script            = (init_script),                                      \
-		.dial_chat_script            = (dial_script),                                      \
-		.periodic_chat_script = (periodic_script),                                         \
-		.shutdown_chat_script  = (shutdown_script),                                        \
-		.user_pipes = MODEM_CELLULAR_GET_USER_PIPES(inst),                                 \
-		.user_pipes_size = ARRAY_SIZE(MODEM_CELLULAR_GET_USER_PIPES(inst)),                \
-	};                                                                                         \
-                                                                                                   \
-	PM_DEVICE_DT_INST_DEFINE(inst, modem_cellular_pm_action);                                  \
-                                                                                                   \
-	DEVICE_DT_INST_DEFINE(inst, modem_cellular_init, PM_DEVICE_DT_INST_GET(inst),              \
-			      &MODEM_CELLULAR_INST_NAME(data, inst),                               \
-			      &MODEM_CELLULAR_INST_NAME(config, inst), POST_KERNEL,                \
-			      CONFIG_MODEM_CELLULAR_INIT_PRIORITY, &modem_cellular_api);
-
-#define MODEM_CELLULAR_DEVICE_QUECTEL_BG9X(inst)                                                   \
-	MODEM_DT_INST_PPP_DEFINE(inst, MODEM_CELLULAR_INST_NAME(ppp, inst), NULL, 98, 1500, 64);   \
-                                                                                                   \
-	static struct modem_cellular_data MODEM_CELLULAR_INST_NAME(data, inst) = {                 \
-		.chat_delimiter = "\r",                                                            \
-		.chat_filter = "\n",                                                               \
-		.ppp = &MODEM_CELLULAR_INST_NAME(ppp, inst),                                       \
-	};                                                                                         \
-                                                                                                   \
-	MODEM_CELLULAR_DEFINE_AND_INIT_USER_PIPES(inst,                                            \
-						  (user_pipe_0, 3),                                \
-						  (user_pipe_1, 4))                                \
-                                                                                                   \
-	MODEM_CELLULAR_DEFINE_INSTANCE(inst, 1500, 100, 10000, 5000, false,                        \
-				       NULL,                                                       \
-				       &quectel_bg9x_init_chat_script,                             \
-				       &quectel_bg9x_dial_chat_script,                             \
-				       &quectel_bg9x_periodic_chat_script,                         \
-				       &quectel_bg9x_shutdown_chat_script)
-
-#define MODEM_CELLULAR_DEVICE_QUECTEL_EG25_G(inst)                                                 \
-	MODEM_DT_INST_PPP_DEFINE(inst, MODEM_CELLULAR_INST_NAME(ppp, inst), NULL, 98, 1500, 64);   \
-                                                                                                   \
-	static struct modem_cellular_data MODEM_CELLULAR_INST_NAME(data, inst) = {                 \
-		.chat_delimiter = "\r",                                                            \
-		.chat_filter = "\n",                                                               \
-		.ppp = &MODEM_CELLULAR_INST_NAME(ppp, inst),                                       \
-	};                                                                                         \
-                                                                                                   \
-	MODEM_CELLULAR_DEFINE_AND_INIT_USER_PIPES(inst,                                            \
-						  (user_pipe_0, 3),                                \
-						  (user_pipe_1, 4))                                \
-                                                                                                   \
-	MODEM_CELLULAR_DEFINE_INSTANCE(inst, 1500, 500, 15000, 5000, false,                        \
-				       NULL,                                                       \
-				       &quectel_eg25_g_init_chat_script,                           \
-				       &quectel_eg25_g_dial_chat_script,                           \
-				       &quectel_eg25_g_periodic_chat_script, NULL)
-
-#define MODEM_CELLULAR_DEVICE_QUECTEL_EG800Q(inst)                                                 \
-	MODEM_DT_INST_PPP_DEFINE(inst, MODEM_CELLULAR_INST_NAME(ppp, inst), NULL, 98, 1500, 64);   \
-                                                                                                   \
-	static struct modem_cellular_data MODEM_CELLULAR_INST_NAME(data, inst) = {                 \
-		.chat_delimiter = "\r",                                                            \
-		.chat_filter = "\n",                                                               \
-		.ppp = &MODEM_CELLULAR_INST_NAME(ppp, inst),                                       \
-	};                                                                                         \
-                                                                                                   \
-	MODEM_CELLULAR_DEFINE_AND_INIT_USER_PIPES(inst,                                            \
-						  (user_pipe_0, 3),                                \
-						  (user_pipe_1, 4))                                \
-                                                                                                   \
-	MODEM_CELLULAR_DEFINE_INSTANCE(inst, 1500, 500, 15000, 5000, false,                        \
-				       NULL,                                                       \
-				       &quectel_eg800q_init_chat_script,                           \
-				       &quectel_eg800q_dial_chat_script,                           \
-				       &quectel_eg800q_periodic_chat_script, NULL)
-
-#define MODEM_CELLULAR_DEVICE_SIMCOM_SIM7080(inst)                                                 \
-	MODEM_DT_INST_PPP_DEFINE(inst, MODEM_CELLULAR_INST_NAME(ppp, inst), NULL, 98, 1500, 64);   \
-                                                                                                   \
-	static struct modem_cellular_data MODEM_CELLULAR_INST_NAME(data, inst) = {                 \
-		.chat_delimiter = "\r",                                                            \
-		.chat_filter = "\n",                                                               \
-		.ppp = &MODEM_CELLULAR_INST_NAME(ppp, inst),                                       \
-	};                                                                                         \
-                                                                                                   \
-	MODEM_CELLULAR_DEFINE_AND_INIT_USER_PIPES(inst,                                            \
-						  (user_pipe_0, 3),                                \
-						  (user_pipe_1, 4))                                \
-                                                                                                   \
-	MODEM_CELLULAR_DEFINE_INSTANCE(inst, 1500, 100, 10000, 5000, false,                        \
-				       NULL,                                                       \
-				       &simcom_sim7080_init_chat_script,                           \
-				       &simcom_sim7080_dial_chat_script,                           \
-				       &simcom_sim7080_periodic_chat_script, NULL)
-
-#define MODEM_CELLULAR_DEVICE_SIMCOM_A76XX(inst)                                                   \
-	MODEM_DT_INST_PPP_DEFINE(inst, MODEM_CELLULAR_INST_NAME(ppp, inst), NULL, 98, 1500, 64);   \
-                                                                                                   \
-	static struct modem_cellular_data MODEM_CELLULAR_INST_NAME(data, inst) = {                 \
-		.chat_delimiter = "\r",                                                            \
-		.chat_filter = "\n",                                                               \
-		.ppp = &MODEM_CELLULAR_INST_NAME(ppp, inst),                                       \
-	};                                                                                         \
-                                                                                                   \
-	MODEM_CELLULAR_DEFINE_AND_INIT_USER_PIPES(inst,                                            \
-						  (user_pipe_0, 3),                                \
-						  (user_pipe_1, 4))                                \
-                                                                                                   \
-	MODEM_CELLULAR_DEFINE_INSTANCE(inst, 500, 100, 20000, 5000, false,                         \
-				       NULL,                                                       \
-				       &simcom_a76xx_init_chat_script,                             \
-				       &simcom_a76xx_dial_chat_script,                             \
-				       &simcom_a76xx_periodic_chat_script,                         \
-				       &simcom_a76xx_shutdown_chat_script)
-
-#define MODEM_CELLULAR_DEVICE_U_BLOX_SARA_R4(inst)                                                 \
-	MODEM_DT_INST_PPP_DEFINE(inst, MODEM_CELLULAR_INST_NAME(ppp, inst), NULL, 98, 1500, 64);   \
-                                                                                                   \
-	static struct modem_cellular_data MODEM_CELLULAR_INST_NAME(data, inst) = {                 \
-		.chat_delimiter = "\r",                                                            \
-		.chat_filter = "\n",                                                               \
-		.ppp = &MODEM_CELLULAR_INST_NAME(ppp, inst),                                       \
-	};                                                                                         \
-                                                                                                   \
-	MODEM_CELLULAR_DEFINE_AND_INIT_USER_PIPES(inst,                                            \
-						  (gnss_pipe, 3),                                  \
-						  (user_pipe_0, 4))                                \
-                                                                                                   \
-	MODEM_CELLULAR_DEFINE_INSTANCE(inst, 1500, 100, 10000, 5000, false,                        \
-				       NULL,                                                       \
-				       &u_blox_sara_r4_init_chat_script,                           \
-				       &u_blox_sara_r4_dial_chat_script,                           \
-				       &u_blox_sara_r4_periodic_chat_script, NULL)
-
-#define MODEM_CELLULAR_DEVICE_U_BLOX_SARA_R5(inst)                                                 \
-	MODEM_DT_INST_PPP_DEFINE(inst, MODEM_CELLULAR_INST_NAME(ppp, inst), NULL, 98, 1500, 64);   \
-                                                                                                   \
-	static struct modem_cellular_data MODEM_CELLULAR_INST_NAME(data, inst) = {                 \
-		.chat_delimiter = "\r",                                                            \
-		.chat_filter = "\n",                                                               \
-		.ppp = &MODEM_CELLULAR_INST_NAME(ppp, inst),                                       \
-	};                                                                                         \
-                                                                                                   \
-	MODEM_CELLULAR_DEFINE_AND_INIT_USER_PIPES(inst,                                            \
-						  (gnss_pipe, 4),                                  \
-						  (user_pipe_0, 3))                                \
-                                                                                                   \
-	MODEM_CELLULAR_DEFINE_INSTANCE(inst, 1500, 100, 1500, 13000, true,                         \
-				       NULL,                                                       \
-				       &u_blox_sara_r5_init_chat_script,                           \
-				       &u_blox_sara_r5_dial_chat_script,                           \
-				       &u_blox_sara_r5_periodic_chat_script, NULL)
-
-#define MODEM_CELLULAR_DEVICE_U_BLOX_LARA_R6(inst)                                                 \
-	MODEM_DT_INST_PPP_DEFINE(inst, MODEM_CELLULAR_INST_NAME(ppp, inst), NULL, 98, 1500, 64);   \
-                                                                                                   \
-	static struct modem_cellular_data MODEM_CELLULAR_INST_NAME(data, inst) = {                 \
-		.chat_delimiter = "\r",                                                            \
-		.chat_filter = "\n",                                                               \
-		.ppp = &MODEM_CELLULAR_INST_NAME(ppp, inst),                                       \
-	};                                                                                         \
-                                                                                                   \
-	MODEM_CELLULAR_DEFINE_AND_INIT_USER_PIPES(inst,                                            \
-						  (gnss_pipe, 3),                                  \
-						  (user_pipe_0, 4))                                \
-                                                                                                   \
-	MODEM_CELLULAR_DEFINE_INSTANCE(inst, 1500, 100, 9000, 5000, false,                         \
-				       &u_blox_lara_r6_set_baudrate_chat_script,                   \
-				       &u_blox_lara_r6_init_chat_script,                           \
-				       &u_blox_lara_r6_dial_chat_script,                           \
-				       &u_blox_lara_r6_periodic_chat_script,                       \
-				       NULL)
-
-#define MODEM_CELLULAR_DEVICE_SWIR_HL7800(inst)                                                    \
-	MODEM_DT_INST_PPP_DEFINE(inst, MODEM_CELLULAR_INST_NAME(ppp, inst), NULL, 98, 1500, 64);   \
-                                                                                                   \
-	static struct modem_cellular_data MODEM_CELLULAR_INST_NAME(data, inst) = {                 \
-		.chat_delimiter = "\r",                                                            \
-		.chat_filter = "\n",                                                               \
-		.ppp = &MODEM_CELLULAR_INST_NAME(ppp, inst),                                       \
-	};                                                                                         \
-                                                                                                   \
-	MODEM_CELLULAR_DEFINE_AND_INIT_USER_PIPES(inst,                                            \
-						  (user_pipe_0, 3),                                \
-						  (user_pipe_1, 4))                                \
-                                                                                                   \
-	MODEM_CELLULAR_DEFINE_INSTANCE(inst, 1500, 100, 10000, 5000, false,                        \
-				       NULL,                                                       \
-				       &swir_hl7800_init_chat_script,                              \
-				       &swir_hl7800_dial_chat_script,                              \
-				       &swir_hl7800_periodic_chat_script, NULL)
-
-#define MODEM_CELLULAR_DEVICE_TELIT_ME910G1(inst)                                                  \
-	MODEM_DT_INST_PPP_DEFINE(inst, MODEM_CELLULAR_INST_NAME(ppp, inst), NULL, 98, 1500, 64);   \
-                                                                                                   \
-	static struct modem_cellular_data MODEM_CELLULAR_INST_NAME(data, inst) = {                 \
-		.chat_delimiter = "\r",                                                            \
-		.chat_filter = "\n",                                                               \
-		.ppp = &MODEM_CELLULAR_INST_NAME(ppp, inst),                                       \
-	};                                                                                         \
-                                                                                                   \
-	MODEM_CELLULAR_DEFINE_AND_INIT_USER_PIPES(inst,                                            \
-						  (user_pipe_0, 3))                                \
-                                                                                                   \
-	MODEM_CELLULAR_DEFINE_INSTANCE(inst, 5050, 250, 15000, 5000, false,                        \
-				       NULL,                                                       \
-				       &telit_mex10g1_init_chat_script,                            \
-				       &telit_mex10g1_dial_chat_script,                            \
-				       &telit_mex10g1_periodic_chat_script,                        \
-				       NULL)
-
-#define MODEM_CELLULAR_DEVICE_TELIT_ME310G1(inst)                                                  \
-	MODEM_DT_INST_PPP_DEFINE(inst, MODEM_CELLULAR_INST_NAME(ppp, inst), NULL, 98, 1500, 64);   \
-                                                                                                   \
-	static struct modem_cellular_data MODEM_CELLULAR_INST_NAME(data, inst) = {                 \
-		.chat_delimiter = "\r",                                                            \
-		.chat_filter = "\n",                                                               \
-		.ppp = &MODEM_CELLULAR_INST_NAME(ppp, inst),                                       \
-	};                                                                                         \
-                                                                                                   \
-	MODEM_CELLULAR_DEFINE_AND_INIT_USER_PIPES(inst,                                            \
-						  (user_pipe_0, 3))                                \
-                                                                                                   \
-	MODEM_CELLULAR_DEFINE_INSTANCE(inst, 5050, 0 /* unused */, 1000, 15000, false,             \
-				       NULL,                                                       \
-				       &telit_mex10g1_init_chat_script,                            \
-				       &telit_mex10g1_dial_chat_script,                            \
-				       &telit_mex10g1_periodic_chat_script,                        \
-				       &telit_me310g1_shutdown_chat_script)
-
-#define MODEM_CELLULAR_DEVICE_NORDIC_NRF91_SLM(inst)						   \
-	MODEM_DT_INST_PPP_DEFINE(inst, MODEM_CELLULAR_INST_NAME(ppp, inst), NULL, 98, 1500, 1500); \
-                                                                                                   \
-	static struct modem_cellular_data MODEM_CELLULAR_INST_NAME(data, inst) = {                 \
-		.chat_delimiter = "\r\n",                                                          \
-		.ppp = &MODEM_CELLULAR_INST_NAME(ppp, inst),                                       \
-	};                                                                                         \
-                                                                                                   \
-	MODEM_CELLULAR_DEFINE_AND_INIT_USER_PIPES(inst,                                            \
-						  (gnss_pipe, 3))                                  \
-                                                                                                   \
-	MODEM_CELLULAR_DEFINE_INSTANCE(inst, 100, 100, 2000, 10000, false,                         \
-				       NULL,                                                       \
-				       &nordic_nrf91_slm_init_chat_script,                         \
-				       &nordic_nrf91_slm_dial_chat_script,                         \
-				       &nordic_nrf91_slm_periodic_chat_script,                     \
-				       NULL)
-
-#define MODEM_CELLULAR_DEVICE_SQN_GM02S(inst)                                                      \
-	MODEM_DT_INST_PPP_DEFINE(inst, MODEM_CELLULAR_INST_NAME(ppp, inst), NULL, 98, 1500, 64);   \
-                                                                                                   \
-	static struct modem_cellular_data MODEM_CELLULAR_INST_NAME(data, inst) = {                 \
-		.chat_delimiter = "\r",                                                            \
-		.chat_filter = "\n",                                                               \
-		.ppp = &MODEM_CELLULAR_INST_NAME(ppp, inst),                                       \
-	};                                                                                         \
-                                                                                                   \
-	MODEM_CELLULAR_DEFINE_AND_INIT_USER_PIPES(inst,                                            \
-						  (user_pipe_0, 3),                                \
-						  (user_pipe_1, 4))                                \
-                                                                                                   \
-	MODEM_CELLULAR_DEFINE_INSTANCE(inst, 1500, 100, 2000, 5000, true,                          \
-				       NULL,                                                       \
-				       &sqn_gm02s_init_chat_script,                                \
-				       &sqn_gm02s_dial_chat_script,                                \
-				       &sqn_gm02s_periodic_chat_script, NULL)
->>>>>>> f39f9bd3
 
 #define DT_DRV_COMPAT quectel_bg95
 DT_INST_FOREACH_STATUS_OKAY(MODEM_CELLULAR_DEVICE_QUECTEL_BG9X)
