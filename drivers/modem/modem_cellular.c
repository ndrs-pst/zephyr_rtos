--- conflicted
+++ resolved
@@ -1418,103 +1418,6 @@
 }
 #endif /* CONFIG_PM_DEVICE */
 
-<<<<<<< HEAD
-static int modem_cellular_init(const struct device *dev)
-{
-	struct modem_cellular_data *data = (struct modem_cellular_data *)dev->data;
-	struct modem_cellular_config *config = (struct modem_cellular_config *)dev->config;
-
-	data->dev = dev;
-
-	k_work_init_delayable(&data->timeout_work, modem_cellular_timeout_handler);
-
-	k_work_init(&data->event_dispatch_work, modem_cellular_event_dispatch_handler);
-	ring_buf_init(&data->event_rb, sizeof(data->event_buf), data->event_buf);
-
-	k_sem_init(&data->suspended_sem, 0, 1);
-
-	if (modem_cellular_gpio_is_enabled(&config->power_gpio)) {
-		gpio_pin_configure_dt(&config->power_gpio, GPIO_OUTPUT_INACTIVE);
-	}
-
-	if (modem_cellular_gpio_is_enabled(&config->reset_gpio)) {
-		gpio_pin_configure_dt(&config->reset_gpio, GPIO_OUTPUT_ACTIVE);
-	}
-
-	{
-		const struct modem_backend_uart_config uart_backend_config = {
-			.uart = config->uart,
-			.receive_buf = data->uart_backend_receive_buf,
-			.receive_buf_size = ARRAY_SIZE(data->uart_backend_receive_buf),
-			.transmit_buf = data->uart_backend_transmit_buf,
-			.transmit_buf_size = ARRAY_SIZE(data->uart_backend_transmit_buf),
-		};
-
-		data->uart_pipe = modem_backend_uart_init(&data->uart_backend,
-							  &uart_backend_config);
-	}
-
-	{
-		const struct modem_cmux_config cmux_config = {
-			.callback = modem_cellular_cmux_handler,
-			.user_data = data,
-			.receive_buf = data->cmux_receive_buf,
-			.receive_buf_size = ARRAY_SIZE(data->cmux_receive_buf),
-			.transmit_buf = data->cmux_transmit_buf,
-			.transmit_buf_size = ARRAY_SIZE(data->cmux_transmit_buf),
-		};
-
-		modem_cmux_init(&data->cmux, &cmux_config);
-	}
-
-	{
-		const struct modem_cmux_dlci_config dlci1_config = {
-			.dlci_address = 1,
-			.receive_buf = data->dlci1_receive_buf,
-			.receive_buf_size = ARRAY_SIZE(data->dlci1_receive_buf),
-		};
-
-		data->dlci1_pipe = modem_cmux_dlci_init(&data->cmux, &data->dlci1,
-							&dlci1_config);
-	}
-
-	{
-		const struct modem_cmux_dlci_config dlci2_config = {
-			.dlci_address = 2,
-			.receive_buf = data->dlci2_receive_buf,
-			.receive_buf_size = ARRAY_SIZE(data->dlci2_receive_buf),
-		};
-
-		data->dlci2_pipe = modem_cmux_dlci_init(&data->cmux, &data->dlci2,
-							&dlci2_config);
-	}
-
-	{
-		const struct modem_chat_config chat_config = {
-			.user_data = data,
-			.receive_buf = data->chat_receive_buf,
-			.receive_buf_size = ARRAY_SIZE(data->chat_receive_buf),
-			.delimiter = data->chat_delimiter,
-			.delimiter_size = ARRAY_SIZE(data->chat_delimiter),
-			.filter = data->chat_filter,
-			.filter_size = ARRAY_SIZE(data->chat_filter),
-			.argv = data->chat_argv,
-			.argv_size = ARRAY_SIZE(data->chat_argv),
-			.unsol_matches = unsol_matches,
-			.unsol_matches_size = ARRAY_SIZE(unsol_matches),
-		};
-
-		modem_chat_init(&data->chat, &chat_config);
-	}
-
-#ifndef CONFIG_PM_DEVICE
-	modem_cellular_delegate_event(data, MODEM_CELLULAR_EVENT_RESUME);
-#else
-	pm_device_init_suspended(dev);
-#endif /* CONFIG_PM_DEVICE */
-
-	return 0;
-=======
 static int modem_cellular_init(const struct device* dev) {
     struct modem_cellular_data*   data   = (struct modem_cellular_data*)dev->data;
     struct modem_cellular_config* config = (struct modem_cellular_config*)dev->config;
@@ -1596,8 +1499,7 @@
             .argv               = data->chat_argv,
             .argv_size          = ARRAY_SIZE(data->chat_argv),
             .unsol_matches      = unsol_matches,
-            .unsol_matches_size = ARRAY_SIZE(unsol_matches),
-            .process_timeout    = K_MSEC(2),
+            .unsol_matches_size = ARRAY_SIZE(unsol_matches)
         };
 
         modem_chat_init(&data->chat, &chat_config);
@@ -1610,7 +1512,6 @@
     #endif /* CONFIG_PM_DEVICE */
 
     return (0);
->>>>>>> b9418656
 }
 
 /*
