--- conflicted
+++ resolved
@@ -2463,7 +2463,6 @@
 
 #if DT_HAS_COMPAT_STATUS_OKAY(u_blox_sara_r5)
 MODEM_CHAT_SCRIPT_CMDS_DEFINE(u_blox_sara_r5_init_chat_script_cmds,
-<<<<<<< HEAD
                               MODEM_CHAT_SCRIPT_CMD_RESP_NONE("AT", 100),
                               MODEM_CHAT_SCRIPT_CMD_RESP_NONE("AT", 100),
                               MODEM_CHAT_SCRIPT_CMD_RESP_NONE("AT", 100),
@@ -2487,35 +2486,9 @@
                               MODEM_CHAT_SCRIPT_CMD_RESP("", ok_match),
                               MODEM_CHAT_SCRIPT_CMD_RESP("AT+CIMI", cimi_match),
                               MODEM_CHAT_SCRIPT_CMD_RESP("", ok_match),
+                              MODEM_CHAT_SCRIPT_CMD_RESP("AT+CCID", ccid_match),
+                              MODEM_CHAT_SCRIPT_CMD_RESP("", ok_match),
                               MODEM_CHAT_SCRIPT_CMD_RESP("AT+CMUX=0,0,5,127", ok_match));
-=======
-			      MODEM_CHAT_SCRIPT_CMD_RESP_NONE("AT", 100),
-			      MODEM_CHAT_SCRIPT_CMD_RESP_NONE("AT", 100),
-			      MODEM_CHAT_SCRIPT_CMD_RESP_NONE("AT", 100),
-			      MODEM_CHAT_SCRIPT_CMD_RESP_NONE("AT", 100),
-			      MODEM_CHAT_SCRIPT_CMD_RESP("ATE0", ok_match),
-			      MODEM_CHAT_SCRIPT_CMD_RESP("AT+CFUN=4", ok_match),
-			      MODEM_CHAT_SCRIPT_CMD_RESP("AT+CMEE=1", ok_match),
-			      MODEM_CHAT_SCRIPT_CMD_RESP("AT+CREG=1", ok_match),
-			      MODEM_CHAT_SCRIPT_CMD_RESP("AT+CGREG=1", ok_match),
-			      MODEM_CHAT_SCRIPT_CMD_RESP("AT+CEREG=1", ok_match),
-			      MODEM_CHAT_SCRIPT_CMD_RESP("AT+CREG?", ok_match),
-			      MODEM_CHAT_SCRIPT_CMD_RESP("AT+CEREG?", ok_match),
-			      MODEM_CHAT_SCRIPT_CMD_RESP("AT+CGREG?", ok_match),
-			      MODEM_CHAT_SCRIPT_CMD_RESP("AT+CGSN", imei_match),
-			      MODEM_CHAT_SCRIPT_CMD_RESP("", ok_match),
-			      MODEM_CHAT_SCRIPT_CMD_RESP("AT+CGMM", cgmm_match),
-			      MODEM_CHAT_SCRIPT_CMD_RESP("", ok_match),
-			      MODEM_CHAT_SCRIPT_CMD_RESP("AT+CGMI", cgmi_match),
-			      MODEM_CHAT_SCRIPT_CMD_RESP("", ok_match),
-			      MODEM_CHAT_SCRIPT_CMD_RESP("AT+CGMR", cgmr_match),
-			      MODEM_CHAT_SCRIPT_CMD_RESP("", ok_match),
-			      MODEM_CHAT_SCRIPT_CMD_RESP("AT+CIMI", cimi_match),
-			      MODEM_CHAT_SCRIPT_CMD_RESP("", ok_match),
-			      MODEM_CHAT_SCRIPT_CMD_RESP("AT+CCID", ccid_match),
-			      MODEM_CHAT_SCRIPT_CMD_RESP("", ok_match),
-			      MODEM_CHAT_SCRIPT_CMD_RESP("AT+CMUX=0,0,5,127", ok_match));
->>>>>>> ba65ff34
 
 MODEM_CHAT_SCRIPT_DEFINE(u_blox_sara_r5_init_chat_script, u_blox_sara_r5_init_chat_script_cmds,
                          abort_matches, modem_cellular_chat_callback_handler, 10);
@@ -2553,7 +2526,6 @@
  * which works well
  */
 MODEM_CHAT_SCRIPT_CMDS_DEFINE(u_blox_lara_r6_init_chat_script_cmds,
-<<<<<<< HEAD
                               /* U-blox LARA-R6 LWM2M client is enabled by default. Not only causes
                                * this the modem to connect to U-blox's server on its own, it also
                                * for some reason causes the modem to reply "Destination
@@ -2590,49 +2562,9 @@
                               MODEM_CHAT_SCRIPT_CMD_RESP("", ok_match),
                               MODEM_CHAT_SCRIPT_CMD_RESP("AT+CIMI", cimi_match),
                               MODEM_CHAT_SCRIPT_CMD_RESP("", ok_match),
+                              MODEM_CHAT_SCRIPT_CMD_RESP("AT+CCID", ccid_match),
+                              MODEM_CHAT_SCRIPT_CMD_RESP("", ok_match),
                               MODEM_CHAT_SCRIPT_CMD_RESP("AT+CMUX=0,0,5,31", ok_match));
-=======
-
-			      /* U-blox LARA-R6 LWM2M client is enabled by default. Not only causes
-			       * this the modem to connect to U-blox's server on its own, it also
-			       * for some reason causes the modem to reply "Destination
-			       * unreachable" to DNS answers from DNS requests that we send
-			       */
-			      MODEM_CHAT_SCRIPT_CMD_RESP_MULT("AT+ULWM2M=1", allow_match),
-			      MODEM_CHAT_SCRIPT_CMD_RESP("AT+CFUN=4", ok_match),
-			      MODEM_CHAT_SCRIPT_CMD_RESP("AT+CMEE=1", ok_match),
-			      MODEM_CHAT_SCRIPT_CMD_RESP("AT+CREG=1", ok_match),
-			      MODEM_CHAT_SCRIPT_CMD_RESP("AT+CGREG=1", ok_match),
-			      MODEM_CHAT_SCRIPT_CMD_RESP("AT+CEREG=1", ok_match),
-			      MODEM_CHAT_SCRIPT_CMD_RESP("AT+CREG?", ok_match),
-			      MODEM_CHAT_SCRIPT_CMD_RESP("AT+CEREG?", ok_match),
-			      MODEM_CHAT_SCRIPT_CMD_RESP("AT+CGREG?", ok_match),
-#if CONFIG_MODEM_CELLULAR_RAT_4G
-			      MODEM_CHAT_SCRIPT_CMD_RESP("AT+URAT=3", ok_match),
-#elif CONFIG_MODEM_CELLULAR_RAT_4G_3G
-			      MODEM_CHAT_SCRIPT_CMD_RESP("AT+URAT=3,2", ok_match),
-#elif CONFIG_MODEM_CELLULAR_RAT_4G_3G_2G
-			      MODEM_CHAT_SCRIPT_CMD_RESP("AT+URAT=3,2,0", ok_match),
-#endif
-#if CONFIG_MODEM_CELLULAR_CLEAR_FORBIDDEN
-			      MODEM_CHAT_SCRIPT_CMD_RESP("AT+CRSM=214,28539,0,0,12,"
-							 "\"FFFFFFFFFFFFFFFFFFFFFFFF\"",
-							 ok_match),
-#endif
-			      MODEM_CHAT_SCRIPT_CMD_RESP("AT+CGSN", imei_match),
-			      MODEM_CHAT_SCRIPT_CMD_RESP("", ok_match),
-			      MODEM_CHAT_SCRIPT_CMD_RESP("AT+CGMM", cgmm_match),
-			      MODEM_CHAT_SCRIPT_CMD_RESP("", ok_match),
-			      MODEM_CHAT_SCRIPT_CMD_RESP("AT+CGMI", cgmi_match),
-			      MODEM_CHAT_SCRIPT_CMD_RESP("", ok_match),
-			      MODEM_CHAT_SCRIPT_CMD_RESP("AT+CGMR", cgmr_match),
-			      MODEM_CHAT_SCRIPT_CMD_RESP("", ok_match),
-			      MODEM_CHAT_SCRIPT_CMD_RESP("AT+CIMI", cimi_match),
-			      MODEM_CHAT_SCRIPT_CMD_RESP("", ok_match),
-			      MODEM_CHAT_SCRIPT_CMD_RESP("AT+CCID", ccid_match),
-			      MODEM_CHAT_SCRIPT_CMD_RESP("", ok_match),
-			      MODEM_CHAT_SCRIPT_CMD_RESP("AT+CMUX=0,0,5,31", ok_match));
->>>>>>> ba65ff34
 
 MODEM_CHAT_SCRIPT_DEFINE(u_blox_lara_r6_init_chat_script, u_blox_lara_r6_init_chat_script_cmds,
                          abort_matches, modem_cellular_chat_callback_handler, 10);
