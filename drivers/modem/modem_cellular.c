--- conflicted
+++ resolved
@@ -79,12 +79,12 @@
 };
 
 enum modem_cellular_event {
-<<<<<<< HEAD
     MODEM_CELLULAR_EVENT_RESUME = 0,
     MODEM_CELLULAR_EVENT_SUSPEND,
     MODEM_CELLULAR_EVENT_SCRIPT_SUCCESS,
     MODEM_CELLULAR_EVENT_SCRIPT_FAILED,
     MODEM_CELLULAR_EVENT_CMUX_CONNECTED,
+    MODEM_CELLULAR_EVENT_CMUX_DISCONNECTED,
     MODEM_CELLULAR_EVENT_DLCI1_OPENED,
     MODEM_CELLULAR_EVENT_DLCI2_OPENED,
     MODEM_CELLULAR_EVENT_TIMEOUT,
@@ -95,24 +95,6 @@
     MODEM_CELLULAR_EVENT_PPP_DEAD,
     MODEM_CELLULAR_EVENT_MODEM_READY,
     MODEM_CELLULAR_EVENT_APN_SET,
-=======
-	MODEM_CELLULAR_EVENT_RESUME = 0,
-	MODEM_CELLULAR_EVENT_SUSPEND,
-	MODEM_CELLULAR_EVENT_SCRIPT_SUCCESS,
-	MODEM_CELLULAR_EVENT_SCRIPT_FAILED,
-	MODEM_CELLULAR_EVENT_CMUX_CONNECTED,
-	MODEM_CELLULAR_EVENT_CMUX_DISCONNECTED,
-	MODEM_CELLULAR_EVENT_DLCI1_OPENED,
-	MODEM_CELLULAR_EVENT_DLCI2_OPENED,
-	MODEM_CELLULAR_EVENT_TIMEOUT,
-	MODEM_CELLULAR_EVENT_REGISTERED,
-	MODEM_CELLULAR_EVENT_DEREGISTERED,
-	MODEM_CELLULAR_EVENT_BUS_OPENED,
-	MODEM_CELLULAR_EVENT_BUS_CLOSED,
-	MODEM_CELLULAR_EVENT_PPP_DEAD,
-	MODEM_CELLULAR_EVENT_MODEM_READY,
-	MODEM_CELLULAR_EVENT_APN_SET,
->>>>>>> e57676a4
 };
 
 struct modem_cellular_event_cb {
@@ -219,7 +201,6 @@
     uint8_t user_pipes_size;
 };
 
-<<<<<<< HEAD
 static char const* modem_cellular_state_str(enum modem_cellular_state state) {
     switch (state) {
         case MODEM_CELLULAR_STATE_IDLE :
@@ -303,6 +284,9 @@
         case MODEM_CELLULAR_EVENT_CMUX_CONNECTED :
             return "cmux connected";
 
+        case MODEM_CELLULAR_EVENT_CMUX_DISCONNECTED:
+            return "cmux disconnected";
+
         case MODEM_CELLULAR_EVENT_DLCI1_OPENED :
             return "dlci1 opened";
 
@@ -335,180 +319,6 @@
     }
 
     return "";
-=======
-static const char *modem_cellular_state_str(enum modem_cellular_state state)
-{
-	switch (state) {
-	case MODEM_CELLULAR_STATE_IDLE:
-		return "idle";
-	case MODEM_CELLULAR_STATE_RESET_PULSE:
-		return "reset pulse";
-	case MODEM_CELLULAR_STATE_AWAIT_RESET:
-		return "await reset";
-	case MODEM_CELLULAR_STATE_POWER_ON_PULSE:
-		return "power pulse";
-	case MODEM_CELLULAR_STATE_AWAIT_POWER_ON:
-		return "await power on";
-	case MODEM_CELLULAR_STATE_SET_BAUDRATE:
-		return "set baudrate";
-	case MODEM_CELLULAR_STATE_RUN_INIT_SCRIPT:
-		return "run init script";
-	case MODEM_CELLULAR_STATE_CONNECT_CMUX:
-		return "connect cmux";
-	case MODEM_CELLULAR_STATE_OPEN_DLCI1:
-		return "open dlci1";
-	case MODEM_CELLULAR_STATE_OPEN_DLCI2:
-		return "open dlci2";
-	case MODEM_CELLULAR_STATE_WAIT_FOR_APN:
-		return "wait for apn";
-	case MODEM_CELLULAR_STATE_AWAIT_REGISTERED:
-		return "await registered";
-	case MODEM_CELLULAR_STATE_RUN_APN_SCRIPT:
-		return "run apn script";
-	case MODEM_CELLULAR_STATE_RUN_DIAL_SCRIPT:
-		return "run dial script";
-	case MODEM_CELLULAR_STATE_CARRIER_ON:
-		return "carrier on";
-	case MODEM_CELLULAR_STATE_DORMANT:
-		return "dormant";
-	case MODEM_CELLULAR_STATE_INIT_POWER_OFF:
-		return "init power off";
-	case MODEM_CELLULAR_STATE_RUN_SHUTDOWN_SCRIPT:
-		return "run shutdown script";
-	case MODEM_CELLULAR_STATE_POWER_OFF_PULSE:
-		return "power off pulse";
-	case MODEM_CELLULAR_STATE_AWAIT_POWER_OFF:
-		return "await power off";
-	}
-
-	return "";
-}
-
-static const char *modem_cellular_event_str(enum modem_cellular_event event)
-{
-	switch (event) {
-	case MODEM_CELLULAR_EVENT_RESUME:
-		return "resume";
-	case MODEM_CELLULAR_EVENT_SUSPEND:
-		return "suspend";
-	case MODEM_CELLULAR_EVENT_SCRIPT_SUCCESS:
-		return "script success";
-	case MODEM_CELLULAR_EVENT_SCRIPT_FAILED:
-		return "script failed";
-	case MODEM_CELLULAR_EVENT_CMUX_CONNECTED:
-		return "cmux connected";
-	case MODEM_CELLULAR_EVENT_CMUX_DISCONNECTED:
-		return "cmux disconnected";
-	case MODEM_CELLULAR_EVENT_DLCI1_OPENED:
-		return "dlci1 opened";
-	case MODEM_CELLULAR_EVENT_DLCI2_OPENED:
-		return "dlci2 opened";
-	case MODEM_CELLULAR_EVENT_TIMEOUT:
-		return "timeout";
-	case MODEM_CELLULAR_EVENT_REGISTERED:
-		return "registered";
-	case MODEM_CELLULAR_EVENT_DEREGISTERED:
-		return "deregistered";
-	case MODEM_CELLULAR_EVENT_BUS_OPENED:
-		return "bus opened";
-	case MODEM_CELLULAR_EVENT_BUS_CLOSED:
-		return "bus closed";
-	case MODEM_CELLULAR_EVENT_PPP_DEAD:
-		return "ppp dead";
-	case MODEM_CELLULAR_EVENT_MODEM_READY:
-		return "modem ready";
-	case MODEM_CELLULAR_EVENT_APN_SET:
-		return "apn set";
-	}
-
-	return "";
-}
-
-static bool modem_cellular_apn_change_allowed(enum modem_cellular_state st)
-{
-	switch (st) {
-	case MODEM_CELLULAR_STATE_IDLE:
-	case MODEM_CELLULAR_STATE_RESET_PULSE:
-	case MODEM_CELLULAR_STATE_AWAIT_RESET:
-	case MODEM_CELLULAR_STATE_POWER_ON_PULSE:
-	case MODEM_CELLULAR_STATE_AWAIT_POWER_ON:
-	case MODEM_CELLULAR_STATE_SET_BAUDRATE:
-	case MODEM_CELLULAR_STATE_RUN_INIT_SCRIPT:
-	case MODEM_CELLULAR_STATE_CONNECT_CMUX:
-	case MODEM_CELLULAR_STATE_OPEN_DLCI1:
-	case MODEM_CELLULAR_STATE_OPEN_DLCI2:
-	case MODEM_CELLULAR_STATE_WAIT_FOR_APN:
-		return true;
-	default:
-		return false;
-	}
-}
-
-static void modem_cellular_emit_event(struct modem_cellular_data *data,
-				      enum cellular_event evt, const void *payload)
-{
-	if ((data->cb.fn != NULL) && (data->cb.mask & evt)) {
-		data->cb.fn(data->dev, evt, payload, data->cb.user_data);
-	}
-}
-
-static void modem_cellular_emit_modem_info(struct modem_cellular_data *data,
-					   enum cellular_modem_info_type field)
-{
-	struct cellular_evt_modem_info evt = {
-		.field = field,
-	};
-
-	modem_cellular_emit_event(data, CELLULAR_EVENT_MODEM_INFO_CHANGED, &evt);
-}
-
-static void modem_cellular_emit_reg_state(struct modem_cellular_data *data,
-					   enum cellular_registration_status status)
-{
-	struct cellular_evt_registration_status evt = {
-		.status = status,
-	};
-
-	modem_cellular_emit_event(data, CELLULAR_EVENT_REGISTRATION_STATUS_CHANGED, &evt);
-}
-
-static bool modem_cellular_gpio_is_enabled(const struct gpio_dt_spec *gpio)
-{
-	return gpio->port != NULL;
-}
-
-static bool modem_cellular_has_apn(const struct modem_cellular_data *data)
-{
-	return data->apn[0] != '\0';
-}
-
-static void modem_cellular_notify_user_pipes_connected(struct modem_cellular_data *data)
-{
-	const struct modem_cellular_config *config =
-		(const struct modem_cellular_config *)data->dev->config;
-	struct modem_cellular_user_pipe *user_pipe;
-	struct modem_pipelink *pipelink;
-
-	for (uint8_t i = 0; i < config->user_pipes_size; i++) {
-		user_pipe = &config->user_pipes[i];
-		pipelink = user_pipe->pipelink;
-		modem_pipelink_notify_connected(pipelink);
-	}
-}
-
-static void modem_cellular_notify_user_pipes_disconnected(struct modem_cellular_data *data)
-{
-	const struct modem_cellular_config *config =
-		(const struct modem_cellular_config *)data->dev->config;
-	struct modem_cellular_user_pipe *user_pipe;
-	struct modem_pipelink *pipelink;
-
-	for (uint8_t i = 0; i < config->user_pipes_size; i++) {
-		user_pipe = &config->user_pipes[i];
-		pipelink = user_pipe->pipelink;
-		modem_pipelink_notify_disconnected(pipelink);
-	}
->>>>>>> e57676a4
 }
 
 static bool modem_cellular_apn_change_allowed(enum modem_cellular_state st) {
@@ -1178,7 +988,6 @@
     return (0);
 }
 
-<<<<<<< HEAD
 static int modem_cellular_on_await_power_on_state_enter(struct modem_cellular_data* data) {
     struct modem_cellular_config const* config = data->dev->config;
 
@@ -1187,38 +996,16 @@
     modem_chat_attach(&data->chat, data->uart_pipe);
 
     return modem_pipe_open_async(data->uart_pipe);
-=======
-static int modem_cellular_on_init_power_off_state_enter(struct modem_cellular_data *data)
-{
-	modem_cmux_disconnect_async(&data->cmux);
-	modem_cellular_start_timer(data, K_MSEC(2000));
-	return 0;
->>>>>>> e57676a4
 }
 
 static void modem_cellular_await_power_on_event_handler(struct modem_cellular_data* data,
                                                         enum modem_cellular_event evt) {
     struct modem_cellular_config const* config = data->dev->config;
 
-<<<<<<< HEAD
     switch (evt) {
         case MODEM_CELLULAR_EVENT_MODEM_READY:
             /* disable the timer and fall through, as we are ready to proceed */
             modem_cellular_stop_timer(data);
-=======
-	switch (evt) {
-	case MODEM_CELLULAR_EVENT_CMUX_DISCONNECTED:
-		modem_cellular_stop_timer(data);
-		__fallthrough;
-	case MODEM_CELLULAR_EVENT_TIMEOUT:
-		/* Shutdown script can only be used if cmd_pipe is available, i.e. we are not in
-		 * some intermediary state without a pipe for commands available
-		 */
-		if (config->shutdown_chat_script != NULL && data->cmd_pipe != NULL) {
-			modem_cellular_enter_state(data, MODEM_CELLULAR_STATE_RUN_SHUTDOWN_SCRIPT);
-			break;
-		}
->>>>>>> e57676a4
 
         case MODEM_CELLULAR_EVENT_TIMEOUT :
             if (config->set_baudrate_chat_script != NULL) {
@@ -1650,6 +1437,7 @@
 }
 
 static int modem_cellular_on_init_power_off_state_enter(struct modem_cellular_data* data) {
+    modem_cmux_disconnect_async(&data->cmux);
     modem_cellular_start_timer(data, K_MSEC(2000));
 
     return (0);
@@ -1660,6 +1448,9 @@
     struct modem_cellular_config const* config = data->dev->config;
 
     switch (evt) {
+        case MODEM_CELLULAR_EVENT_CMUX_DISCONNECTED :
+            modem_cellular_stop_timer(data);
+            __fallthrough;
         case MODEM_CELLULAR_EVENT_TIMEOUT :
             /* Shutdown script can only be used if cmd_pipe is available, i.e. we are not in
              * some intermediary state without a pipe for commands available
@@ -2038,27 +1829,18 @@
                                         void* user_data) {
     struct modem_cellular_data* data = user_data;
 
-<<<<<<< HEAD
     switch (event) {
         case MODEM_CMUX_EVENT_CONNECTED :
             modem_cellular_delegate_event(data, MODEM_CELLULAR_EVENT_CMUX_CONNECTED);
             break;
 
+        case MODEM_CMUX_EVENT_DISCONNECTED :
+            modem_cellular_delegate_event(data, MODEM_CELLULAR_EVENT_CMUX_DISCONNECTED);
+            break;
+
         default :
             break;
     }
-=======
-	switch (event) {
-	case MODEM_CMUX_EVENT_CONNECTED:
-		modem_cellular_delegate_event(data, MODEM_CELLULAR_EVENT_CMUX_CONNECTED);
-		break;
-	case MODEM_CMUX_EVENT_DISCONNECTED:
-		modem_cellular_delegate_event(data, MODEM_CELLULAR_EVENT_CMUX_DISCONNECTED);
-		break;
-	default:
-		break;
-	}
->>>>>>> e57676a4
 }
 
 MODEM_CHAT_SCRIPT_CMDS_DEFINE(get_signal_csq_chat_script_cmds,
