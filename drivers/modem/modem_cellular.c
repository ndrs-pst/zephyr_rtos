--- conflicted
+++ resolved
@@ -76,85 +76,30 @@
 };
 
 struct modem_cellular_data {
-<<<<<<< HEAD
-	/* UART backend */
-	struct modem_pipe *uart_pipe;
-	struct modem_backend_uart uart_backend;
-	uint8_t uart_backend_receive_buf[CONFIG_MODEM_CELLULAR_UART_BUFFER_SIZES];
-	uint8_t uart_backend_transmit_buf[CONFIG_MODEM_CELLULAR_UART_BUFFER_SIZES];
-
-	/* CMUX */
-	struct modem_cmux cmux;
-	uint8_t cmux_receive_buf[CONFIG_MODEM_CELLULAR_CMUX_MAX_FRAME_SIZE];
-	uint8_t cmux_transmit_buf[2 * CONFIG_MODEM_CELLULAR_CMUX_MAX_FRAME_SIZE];
-	struct modem_cmux_dlci dlci1;
-	struct modem_cmux_dlci dlci2;
-	struct modem_pipe *dlci1_pipe;
-	struct modem_pipe *dlci2_pipe;
-	uint8_t dlci1_receive_buf[CONFIG_MODEM_CELLULAR_CMUX_MAX_FRAME_SIZE];
-	/* DLCI 2 is only used for chat scripts. */
-	uint8_t dlci2_receive_buf[CONFIG_MODEM_CELLULAR_CHAT_BUFFER_SIZES];
-
-	/* Modem chat */
-	struct modem_chat chat;
-	uint8_t chat_receive_buf[CONFIG_MODEM_CELLULAR_CHAT_BUFFER_SIZES];
-	uint8_t *chat_delimiter;
-	uint8_t *chat_filter;
-	uint8_t *chat_argv[32];
-
-	/* Status */
-	uint8_t registration_status_gsm;
-	uint8_t registration_status_gprs;
-	uint8_t registration_status_lte;
-	uint8_t rssi;
-	uint8_t rsrp;
-	uint8_t rsrq;
-	uint8_t imei[MODEM_CELLULAR_DATA_IMEI_LEN];
-	uint8_t model_id[MODEM_CELLULAR_DATA_MODEL_ID_LEN];
-	uint8_t imsi[MODEM_CELLULAR_DATA_IMSI_LEN];
-	uint8_t iccid[MODEM_CELLULAR_DATA_ICCID_LEN];
-	uint8_t manufacturer[MODEM_CELLULAR_DATA_MANUFACTURER_LEN];
-	uint8_t fw_version[MODEM_CELLULAR_DATA_FW_VERSION_LEN];
-
-	/* PPP */
-	struct modem_ppp *ppp;
-
-	enum modem_cellular_state state;
-	const struct device *dev;
-	struct k_work_delayable timeout_work;
-
-	/* Power management */
-	struct k_sem suspended_sem;
-
-	/* Event dispatcher */
-	struct k_work event_dispatch_work;
-	uint8_t event_buf[8];
-	struct ring_buf event_rb;
-	struct k_mutex event_rb_lock;
-=======
     /* UART backend */
-    struct modem_pipe*        uart_pipe;
+    struct modem_pipe* uart_pipe;
     struct modem_backend_uart uart_backend;
-    uint8_t                   uart_backend_receive_buf[512];
-    uint8_t                   uart_backend_transmit_buf[512];
+    uint8_t uart_backend_receive_buf[CONFIG_MODEM_CELLULAR_UART_BUFFER_SIZES];
+    uint8_t uart_backend_transmit_buf[CONFIG_MODEM_CELLULAR_UART_BUFFER_SIZES];
 
     /* CMUX */
-    struct modem_cmux      cmux;
-    uint8_t                cmux_receive_buf[128];
-    uint8_t                cmux_transmit_buf[256];
+    struct modem_cmux cmux;
+    uint8_t cmux_receive_buf[CONFIG_MODEM_CELLULAR_CMUX_MAX_FRAME_SIZE];
+    uint8_t cmux_transmit_buf[2 * CONFIG_MODEM_CELLULAR_CMUX_MAX_FRAME_SIZE];
     struct modem_cmux_dlci dlci1;
     struct modem_cmux_dlci dlci2;
-    struct modem_pipe*     dlci1_pipe;
-    struct modem_pipe*     dlci2_pipe;
-    uint8_t                dlci1_receive_buf[128];
-    uint8_t                dlci2_receive_buf[256];
+    struct modem_pipe* dlci1_pipe;
+    struct modem_pipe* dlci2_pipe;
+    uint8_t dlci1_receive_buf[CONFIG_MODEM_CELLULAR_CMUX_MAX_FRAME_SIZE];
+    /* DLCI 2 is only used for chat scripts. */
+    uint8_t dlci2_receive_buf[CONFIG_MODEM_CELLULAR_CHAT_BUFFER_SIZES];
 
     /* Modem chat */
     struct modem_chat chat;
-    uint8_t           chat_receive_buf[128];
-    uint8_t           chat_delimiter[1];
-    uint8_t           chat_filter[1];
-    uint8_t*          chat_argv[32];
+    uint8_t chat_receive_buf[CONFIG_MODEM_CELLULAR_CHAT_BUFFER_SIZES];
+    uint8_t* chat_delimiter;
+    uint8_t* chat_filter;
+    uint8_t* chat_argv[32];
 
     /* Status */
     uint8_t registration_status_gsm;
@@ -185,7 +130,6 @@
     uint8_t         event_buf[8];
     struct ring_buf event_rb;
     struct k_mutex  event_rb_lock;
->>>>>>> 6c7f7484
 };
 
 struct modem_cellular_config {
@@ -1475,103 +1419,6 @@
 }
 #endif /* CONFIG_PM_DEVICE */
 
-<<<<<<< HEAD
-static int modem_cellular_init(const struct device *dev)
-{
-	struct modem_cellular_data *data = (struct modem_cellular_data *)dev->data;
-	struct modem_cellular_config *config = (struct modem_cellular_config *)dev->config;
-
-	data->dev = dev;
-
-	k_work_init_delayable(&data->timeout_work, modem_cellular_timeout_handler);
-
-	k_work_init(&data->event_dispatch_work, modem_cellular_event_dispatch_handler);
-	ring_buf_init(&data->event_rb, sizeof(data->event_buf), data->event_buf);
-
-	k_sem_init(&data->suspended_sem, 0, 1);
-
-	if (modem_cellular_gpio_is_enabled(&config->power_gpio)) {
-		gpio_pin_configure_dt(&config->power_gpio, GPIO_OUTPUT_INACTIVE);
-	}
-
-	if (modem_cellular_gpio_is_enabled(&config->reset_gpio)) {
-		gpio_pin_configure_dt(&config->reset_gpio, GPIO_OUTPUT_ACTIVE);
-	}
-
-	{
-		const struct modem_backend_uart_config uart_backend_config = {
-			.uart = config->uart,
-			.receive_buf = data->uart_backend_receive_buf,
-			.receive_buf_size = ARRAY_SIZE(data->uart_backend_receive_buf),
-			.transmit_buf = data->uart_backend_transmit_buf,
-			.transmit_buf_size = ARRAY_SIZE(data->uart_backend_transmit_buf),
-		};
-
-		data->uart_pipe = modem_backend_uart_init(&data->uart_backend,
-							  &uart_backend_config);
-	}
-
-	{
-		const struct modem_cmux_config cmux_config = {
-			.callback = modem_cellular_cmux_handler,
-			.user_data = data,
-			.receive_buf = data->cmux_receive_buf,
-			.receive_buf_size = ARRAY_SIZE(data->cmux_receive_buf),
-			.transmit_buf = data->cmux_transmit_buf,
-			.transmit_buf_size = ARRAY_SIZE(data->cmux_transmit_buf),
-		};
-
-		modem_cmux_init(&data->cmux, &cmux_config);
-	}
-
-	{
-		const struct modem_cmux_dlci_config dlci1_config = {
-			.dlci_address = 1,
-			.receive_buf = data->dlci1_receive_buf,
-			.receive_buf_size = ARRAY_SIZE(data->dlci1_receive_buf),
-		};
-
-		data->dlci1_pipe = modem_cmux_dlci_init(&data->cmux, &data->dlci1,
-							&dlci1_config);
-	}
-
-	{
-		const struct modem_cmux_dlci_config dlci2_config = {
-			.dlci_address = 2,
-			.receive_buf = data->dlci2_receive_buf,
-			.receive_buf_size = ARRAY_SIZE(data->dlci2_receive_buf),
-		};
-
-		data->dlci2_pipe = modem_cmux_dlci_init(&data->cmux, &data->dlci2,
-							&dlci2_config);
-	}
-
-	{
-		const struct modem_chat_config chat_config = {
-			.user_data = data,
-			.receive_buf = data->chat_receive_buf,
-			.receive_buf_size = ARRAY_SIZE(data->chat_receive_buf),
-			.delimiter = data->chat_delimiter,
-			.delimiter_size = strlen(data->chat_delimiter),
-			.filter = data->chat_filter,
-			.filter_size = strlen(data->chat_filter),
-			.argv = data->chat_argv,
-			.argv_size = ARRAY_SIZE(data->chat_argv),
-			.unsol_matches = unsol_matches,
-			.unsol_matches_size = ARRAY_SIZE(unsol_matches),
-		};
-
-		modem_chat_init(&data->chat, &chat_config);
-	}
-
-#ifndef CONFIG_PM_DEVICE
-	modem_cellular_delegate_event(data, MODEM_CELLULAR_EVENT_RESUME);
-#else
-	pm_device_init_suspended(dev);
-#endif /* CONFIG_PM_DEVICE */
-
-	return 0;
-=======
 static int modem_cellular_init(const struct device* dev) {
     struct modem_cellular_data*   data   = (struct modem_cellular_data*)dev->data;
     struct modem_cellular_config* config = (struct modem_cellular_config*)dev->config;
@@ -1643,17 +1490,17 @@
 
     {
         const struct modem_chat_config chat_config = {
-            .user_data          = data,
-            .receive_buf        = data->chat_receive_buf,
-            .receive_buf_size   = ARRAY_SIZE(data->chat_receive_buf),
-            .delimiter          = data->chat_delimiter,
-            .delimiter_size     = ARRAY_SIZE(data->chat_delimiter),
-            .filter             = data->chat_filter,
-            .filter_size        = ARRAY_SIZE(data->chat_filter),
-            .argv               = data->chat_argv,
-            .argv_size          = ARRAY_SIZE(data->chat_argv),
-            .unsol_matches      = unsol_matches,
-            .unsol_matches_size = ARRAY_SIZE(unsol_matches)
+            .user_data = data,
+            .receive_buf = data->chat_receive_buf,
+            .receive_buf_size = ARRAY_SIZE(data->chat_receive_buf),
+            .delimiter = data->chat_delimiter,
+            .delimiter_size = strlen(data->chat_delimiter),
+            .filter = data->chat_filter,
+            .filter_size = strlen(data->chat_filter),
+            .argv = data->chat_argv,
+            .argv_size = ARRAY_SIZE(data->chat_argv),
+            .unsol_matches = unsol_matches,
+            .unsol_matches_size = ARRAY_SIZE(unsol_matches),
         };
 
         modem_chat_init(&data->chat, &chat_config);
@@ -1666,7 +1513,6 @@
     #endif /* CONFIG_PM_DEVICE */
 
     return (0);
->>>>>>> 6c7f7484
 }
 
 /*
@@ -2069,539 +1915,302 @@
 
 #if DT_HAS_COMPAT_STATUS_OKAY(nordic_nrf91_slm)
 MODEM_CHAT_SCRIPT_CMDS_DEFINE(nordic_nrf91_slm_init_chat_script_cmds,
-			      MODEM_CHAT_SCRIPT_CMD_RESP_MULT("AT", allow_match),
-			      MODEM_CHAT_SCRIPT_CMD_RESP("AT+CMEE=1", ok_match),
-			      MODEM_CHAT_SCRIPT_CMD_RESP("AT+CEREG=1", ok_match),
-			      MODEM_CHAT_SCRIPT_CMD_RESP("AT+CEREG?", ok_match),
-			      MODEM_CHAT_SCRIPT_CMD_RESP("AT+CGSN", imei_match),
-			      MODEM_CHAT_SCRIPT_CMD_RESP("", ok_match),
-			      MODEM_CHAT_SCRIPT_CMD_RESP("AT+CGMM", cgmm_match),
-			      MODEM_CHAT_SCRIPT_CMD_RESP("", ok_match),
-			      MODEM_CHAT_SCRIPT_CMD_RESP("AT+CGMI", cgmi_match),
-			      MODEM_CHAT_SCRIPT_CMD_RESP("", ok_match),
-			      MODEM_CHAT_SCRIPT_CMD_RESP("AT+CGMR", cgmr_match),
-			      MODEM_CHAT_SCRIPT_CMD_RESP("", ok_match),
-			      MODEM_CHAT_SCRIPT_CMD_RESP("AT#XCMUX=1", ok_match));
+                  MODEM_CHAT_SCRIPT_CMD_RESP_MULT("AT", allow_match),
+                  MODEM_CHAT_SCRIPT_CMD_RESP("AT+CMEE=1", ok_match),
+                  MODEM_CHAT_SCRIPT_CMD_RESP("AT+CEREG=1", ok_match),
+                  MODEM_CHAT_SCRIPT_CMD_RESP("AT+CEREG?", ok_match),
+                  MODEM_CHAT_SCRIPT_CMD_RESP("AT+CGSN", imei_match),
+                  MODEM_CHAT_SCRIPT_CMD_RESP("", ok_match),
+                  MODEM_CHAT_SCRIPT_CMD_RESP("AT+CGMM", cgmm_match),
+                  MODEM_CHAT_SCRIPT_CMD_RESP("", ok_match),
+                  MODEM_CHAT_SCRIPT_CMD_RESP("AT+CGMI", cgmi_match),
+                  MODEM_CHAT_SCRIPT_CMD_RESP("", ok_match),
+                  MODEM_CHAT_SCRIPT_CMD_RESP("AT+CGMR", cgmr_match),
+                  MODEM_CHAT_SCRIPT_CMD_RESP("", ok_match),
+                  MODEM_CHAT_SCRIPT_CMD_RESP("AT#XCMUX=1", ok_match));
 
 MODEM_CHAT_SCRIPT_DEFINE(nordic_nrf91_slm_init_chat_script, nordic_nrf91_slm_init_chat_script_cmds,
-			 abort_matches, modem_cellular_chat_callback_handler, 10);
+             abort_matches, modem_cellular_chat_callback_handler, 10);
 
 MODEM_CHAT_SCRIPT_CMDS_DEFINE(nordic_nrf91_slm_dial_chat_script_cmds,
-			      MODEM_CHAT_SCRIPT_CMD_RESP("AT+CFUN=4", ok_match),
-			      MODEM_CHAT_SCRIPT_CMD_RESP("AT+CFUN=1", ok_match),
-			      MODEM_CHAT_SCRIPT_CMD_RESP("AT#XCMUX=2", ok_match));
+                  MODEM_CHAT_SCRIPT_CMD_RESP("AT+CFUN=4", ok_match),
+                  MODEM_CHAT_SCRIPT_CMD_RESP("AT+CFUN=1", ok_match),
+                  MODEM_CHAT_SCRIPT_CMD_RESP("AT#XCMUX=2", ok_match));
 
 MODEM_CHAT_SCRIPT_DEFINE(nordic_nrf91_slm_dial_chat_script, nordic_nrf91_slm_dial_chat_script_cmds,
-			 dial_abort_matches, modem_cellular_chat_callback_handler, 10);
+             dial_abort_matches, modem_cellular_chat_callback_handler, 10);
 
 MODEM_CHAT_SCRIPT_CMDS_DEFINE(nordic_nrf91_slm_periodic_chat_script_cmds,
-			      MODEM_CHAT_SCRIPT_CMD_RESP("AT+CEREG?", ok_match));
+                  MODEM_CHAT_SCRIPT_CMD_RESP("AT+CEREG?", ok_match));
 
 MODEM_CHAT_SCRIPT_DEFINE(nordic_nrf91_slm_periodic_chat_script,
-			 nordic_nrf91_slm_periodic_chat_script_cmds, abort_matches,
-			 modem_cellular_chat_callback_handler, 4);
+             nordic_nrf91_slm_periodic_chat_script_cmds, abort_matches,
+             modem_cellular_chat_callback_handler, 4);
 #endif
 
 #define MODEM_CELLULAR_INST_NAME(name, inst) \
-<<<<<<< HEAD
-	_CONCAT(_CONCAT(_CONCAT(name, _), DT_DRV_COMPAT), inst)
-
-#define MODEM_CELLULAR_DEVICE_QUECTEL_BG95(inst)                                                   \
-	MODEM_PPP_DEFINE(MODEM_CELLULAR_INST_NAME(ppp, inst), NULL, 98, 1500, 64);                 \
-                                                                                                   \
-	static struct modem_cellular_data MODEM_CELLULAR_INST_NAME(data, inst) = {                 \
-		.chat_delimiter = "\r",                                                            \
-		.chat_filter = "\n",                                                               \
-		.ppp = &MODEM_CELLULAR_INST_NAME(ppp, inst),                                       \
-	};                                                                                         \
-                                                                                                   \
-	static struct modem_cellular_config MODEM_CELLULAR_INST_NAME(config, inst) = {             \
-		.uart = DEVICE_DT_GET(DT_INST_BUS(inst)),                                          \
-		.power_gpio = GPIO_DT_SPEC_INST_GET_OR(inst, mdm_power_gpios, {}),                 \
-		.reset_gpio = GPIO_DT_SPEC_INST_GET_OR(inst, mdm_reset_gpios, {}),                 \
-		.power_pulse_duration_ms = 1500,                                                   \
-		.reset_pulse_duration_ms = 100,                                                    \
-		.startup_time_ms = 10000,                                                          \
-		.shutdown_time_ms = 5000,                                                          \
-		.init_chat_script = &quectel_bg95_init_chat_script,                                \
-		.dial_chat_script = &quectel_bg95_dial_chat_script,                                \
-		.periodic_chat_script = &_CONCAT(DT_DRV_COMPAT, _periodic_chat_script),            \
-	};                                                                                         \
-                                                                                                   \
-	PM_DEVICE_DT_INST_DEFINE(inst, modem_cellular_pm_action);                                  \
-                                                                                                   \
-	DEVICE_DT_INST_DEFINE(inst, modem_cellular_init, PM_DEVICE_DT_INST_GET(inst),              \
-			      &MODEM_CELLULAR_INST_NAME(data, inst),                               \
-			      &MODEM_CELLULAR_INST_NAME(config, inst), POST_KERNEL, 99,            \
-			      &modem_cellular_api);
-
-#define MODEM_CELLULAR_DEVICE_QUECTEL_EG25_G(inst)                                                 \
-	MODEM_PPP_DEFINE(MODEM_CELLULAR_INST_NAME(ppp, inst), NULL, 98, 1500, 64);                 \
-                                                                                                   \
-	static struct modem_cellular_data MODEM_CELLULAR_INST_NAME(data, inst) = {                 \
-		.chat_delimiter = "\r",                                                            \
-		.chat_filter = "\n",                                                               \
-		.ppp = &MODEM_CELLULAR_INST_NAME(ppp, inst),                                       \
-	};                                                                                         \
-                                                                                                   \
-	static struct modem_cellular_config MODEM_CELLULAR_INST_NAME(config, inst) = {             \
-		.uart = DEVICE_DT_GET(DT_INST_BUS(inst)),                                          \
-		.power_gpio = GPIO_DT_SPEC_INST_GET_OR(inst, mdm_power_gpios, {}),                 \
-		.reset_gpio = GPIO_DT_SPEC_INST_GET_OR(inst, mdm_reset_gpios, {}),                 \
-		.power_pulse_duration_ms = 1500,                                                   \
-		.reset_pulse_duration_ms = 500,                                                    \
-		.startup_time_ms = 15000,                                                          \
-		.shutdown_time_ms = 5000,                                                          \
-		.init_chat_script = &quectel_eg25_g_init_chat_script,                              \
-		.dial_chat_script = &quectel_eg25_g_dial_chat_script,                              \
-		.periodic_chat_script = &_CONCAT(DT_DRV_COMPAT, _periodic_chat_script),            \
-	};                                                                                         \
-                                                                                                   \
-	PM_DEVICE_DT_INST_DEFINE(inst, modem_cellular_pm_action);                                  \
-                                                                                                   \
-	DEVICE_DT_INST_DEFINE(inst, modem_cellular_init, PM_DEVICE_DT_INST_GET(inst),              \
-			      &MODEM_CELLULAR_INST_NAME(data, inst),                               \
-			      &MODEM_CELLULAR_INST_NAME(config, inst), POST_KERNEL, 99,            \
-			      &modem_cellular_api);
-
-#define MODEM_CELLULAR_DEVICE_GSM_PPP(inst)                                                        \
-	MODEM_PPP_DEFINE(MODEM_CELLULAR_INST_NAME(ppp, inst), NULL, 98, 1500, 64);                 \
-                                                                                                   \
-	static struct modem_cellular_data MODEM_CELLULAR_INST_NAME(data, inst) = {                 \
-		.chat_delimiter = "\r",                                                            \
-		.chat_filter = "\n",                                                               \
-		.ppp = &MODEM_CELLULAR_INST_NAME(ppp, inst),                                       \
-	};                                                                                         \
-                                                                                                   \
-	static struct modem_cellular_config MODEM_CELLULAR_INST_NAME(config, inst) = {             \
-		.uart = DEVICE_DT_GET(DT_INST_BUS(inst)),                                          \
-		.power_gpio = GPIO_DT_SPEC_INST_GET_OR(inst, mdm_power_gpios, {}),                 \
-		.reset_gpio = GPIO_DT_SPEC_INST_GET_OR(inst, mdm_reset_gpios, {}),                 \
-		.power_pulse_duration_ms = 1500,                                                   \
-		.reset_pulse_duration_ms = 100,                                                    \
-		.startup_time_ms = 10000,                                                          \
-		.shutdown_time_ms = 5000,                                                          \
-		.init_chat_script = &zephyr_gsm_ppp_init_chat_script,                              \
-		.dial_chat_script = &zephyr_gsm_ppp_dial_chat_script,                              \
-		.periodic_chat_script = &zephyr_gsm_ppp_periodic_chat_script,                      \
-	};                                                                                         \
-                                                                                                   \
-	PM_DEVICE_DT_INST_DEFINE(inst, modem_cellular_pm_action);                                  \
-                                                                                                   \
-	DEVICE_DT_INST_DEFINE(inst, modem_cellular_init, PM_DEVICE_DT_INST_GET(inst),              \
-			      &MODEM_CELLULAR_INST_NAME(data, inst),                               \
-			      &MODEM_CELLULAR_INST_NAME(config, inst), POST_KERNEL, 99,            \
-			      &modem_cellular_api);
-
-#define MODEM_CELLULAR_DEVICE_SIMCOM_SIM7080(inst)                                                 \
-	MODEM_PPP_DEFINE(MODEM_CELLULAR_INST_NAME(ppp, inst), NULL, 98, 1500, 64);                 \
-                                                                                                   \
-	static struct modem_cellular_data MODEM_CELLULAR_INST_NAME(data, inst) = {                 \
-		.chat_delimiter = "\r",                                                            \
-		.chat_filter = "\n",                                                               \
-		.ppp = &MODEM_CELLULAR_INST_NAME(ppp, inst),                                       \
-	};                                                                                         \
-                                                                                                   \
-	static struct modem_cellular_config MODEM_CELLULAR_INST_NAME(config, inst) = {             \
-		.uart = DEVICE_DT_GET(DT_INST_BUS(inst)),                                          \
-		.power_gpio = GPIO_DT_SPEC_INST_GET_OR(inst, mdm_power_gpios, {}),                 \
-		.reset_gpio = GPIO_DT_SPEC_INST_GET_OR(inst, mdm_reset_gpios, {}),                 \
-		.power_pulse_duration_ms = 1500,                                                   \
-		.reset_pulse_duration_ms = 100,                                                    \
-		.startup_time_ms = 10000,                                                          \
-		.shutdown_time_ms = 5000,                                                          \
-		.init_chat_script = &simcom_sim7080_init_chat_script,                              \
-		.dial_chat_script = &simcom_sim7080_dial_chat_script,                              \
-		.periodic_chat_script = &simcom_sim7080_periodic_chat_script,                      \
-	};                                                                                         \
-                                                                                                   \
-	PM_DEVICE_DT_INST_DEFINE(inst, modem_cellular_pm_action);                                  \
-                                                                                                   \
-	DEVICE_DT_INST_DEFINE(inst, modem_cellular_init, PM_DEVICE_DT_INST_GET(inst),              \
-			      &MODEM_CELLULAR_INST_NAME(data, inst),                               \
-			      &MODEM_CELLULAR_INST_NAME(config, inst), POST_KERNEL, 99,            \
-			      &modem_cellular_api);
-
-#define MODEM_CELLULAR_DEVICE_U_BLOX_SARA_R4(inst)                                                 \
-	MODEM_PPP_DEFINE(MODEM_CELLULAR_INST_NAME(ppp, inst), NULL, 98, 1500, 64);                 \
-                                                                                                   \
-	static struct modem_cellular_data MODEM_CELLULAR_INST_NAME(data, inst) = {                 \
-		.chat_delimiter = "\r",                                                            \
-		.chat_filter = "\n",                                                               \
-		.ppp = &MODEM_CELLULAR_INST_NAME(ppp, inst),                                       \
-	};                                                                                         \
-                                                                                                   \
-	static struct modem_cellular_config MODEM_CELLULAR_INST_NAME(config, inst) = {             \
-		.uart = DEVICE_DT_GET(DT_INST_BUS(inst)),                                          \
-		.power_gpio = GPIO_DT_SPEC_INST_GET_OR(inst, mdm_power_gpios, {}),                 \
-		.reset_gpio = GPIO_DT_SPEC_INST_GET_OR(inst, mdm_reset_gpios, {}),                 \
-		.power_pulse_duration_ms = 1500,                                                   \
-		.reset_pulse_duration_ms = 100,                                                    \
-		.startup_time_ms = 10000,                                                          \
-		.shutdown_time_ms = 5000,                                                          \
-		.init_chat_script = &u_blox_sara_r4_init_chat_script,                              \
-		.dial_chat_script = &u_blox_sara_r4_dial_chat_script,                              \
-		.periodic_chat_script = &u_blox_sara_r4_periodic_chat_script,                      \
-	};                                                                                         \
-                                                                                                   \
-	PM_DEVICE_DT_INST_DEFINE(inst, modem_cellular_pm_action);                                  \
-                                                                                                   \
-	DEVICE_DT_INST_DEFINE(inst, modem_cellular_init, PM_DEVICE_DT_INST_GET(inst),              \
-			      &MODEM_CELLULAR_INST_NAME(data, inst),                               \
-			      &MODEM_CELLULAR_INST_NAME(config, inst), POST_KERNEL, 99,            \
-			      &modem_cellular_api);
-
-#define MODEM_CELLULAR_DEVICE_U_BLOX_SARA_R5(inst)                                                 \
-	MODEM_PPP_DEFINE(MODEM_CELLULAR_INST_NAME(ppp, inst), NULL, 98, 1500, 64);                 \
-                                                                                                   \
-	static struct modem_cellular_data MODEM_CELLULAR_INST_NAME(data, inst) = {                 \
-		.chat_delimiter = "\r",                                                            \
-		.chat_filter = "\n",                                                               \
-		.ppp = &MODEM_CELLULAR_INST_NAME(ppp, inst),                                       \
-	};                                                                                         \
-                                                                                                   \
-	static struct modem_cellular_config MODEM_CELLULAR_INST_NAME(config, inst) = {             \
-		.uart = DEVICE_DT_GET(DT_INST_BUS(inst)),                                          \
-		.power_gpio = GPIO_DT_SPEC_INST_GET_OR(inst, mdm_power_gpios, {}),                 \
-		.reset_gpio = GPIO_DT_SPEC_INST_GET_OR(inst, mdm_reset_gpios, {}),                 \
-		.autostarts = true,                                                                \
-		.power_pulse_duration_ms = 1500,                                                   \
-		.reset_pulse_duration_ms = 100,                                                    \
-		.startup_time_ms = 1500,                                                           \
-		.shutdown_time_ms = 13000,                                                         \
-		.init_chat_script = &u_blox_sara_r5_init_chat_script,                              \
-		.dial_chat_script = &u_blox_sara_r5_dial_chat_script,                              \
-		.periodic_chat_script = &u_blox_sara_r5_periodic_chat_script,                      \
-	};                                                                                         \
-                                                                                                   \
-	PM_DEVICE_DT_INST_DEFINE(inst, modem_cellular_pm_action);                                  \
-                                                                                                   \
-	DEVICE_DT_INST_DEFINE(inst, modem_cellular_init, PM_DEVICE_DT_INST_GET(inst),              \
-			      &MODEM_CELLULAR_INST_NAME(data, inst),                               \
-			      &MODEM_CELLULAR_INST_NAME(config, inst), POST_KERNEL, 99,            \
-			      &modem_cellular_api);
-
-#define MODEM_CELLULAR_DEVICE_SWIR_HL7800(inst)                                                    \
-	MODEM_PPP_DEFINE(MODEM_CELLULAR_INST_NAME(ppp, inst), NULL, 98, 1500, 64);                 \
-                                                                                                   \
-	static struct modem_cellular_data MODEM_CELLULAR_INST_NAME(data, inst) = {                 \
-		.chat_delimiter = "\r",                                                            \
-		.chat_filter = "\n",                                                               \
-		.ppp = &MODEM_CELLULAR_INST_NAME(ppp, inst),                                       \
-	};                                                                                         \
-                                                                                                   \
-	static struct modem_cellular_config MODEM_CELLULAR_INST_NAME(config, inst) = {             \
-		.uart = DEVICE_DT_GET(DT_INST_BUS(inst)),                                          \
-		.power_gpio = GPIO_DT_SPEC_INST_GET_OR(inst, mdm_power_gpios, {}),                 \
-		.reset_gpio = GPIO_DT_SPEC_INST_GET_OR(inst, mdm_reset_gpios, {}),                 \
-		.power_pulse_duration_ms = 1500,                                                   \
-		.reset_pulse_duration_ms = 100,                                                    \
-		.startup_time_ms = 10000,                                                          \
-		.shutdown_time_ms = 5000,                                                          \
-		.init_chat_script = &swir_hl7800_init_chat_script,                                 \
-		.dial_chat_script = &swir_hl7800_dial_chat_script,                                 \
-		.periodic_chat_script = &swir_hl7800_periodic_chat_script,                         \
-	};                                                                                         \
-                                                                                                   \
-	PM_DEVICE_DT_INST_DEFINE(inst, modem_cellular_pm_action);                                  \
-                                                                                                   \
-	DEVICE_DT_INST_DEFINE(inst, modem_cellular_init, PM_DEVICE_DT_INST_GET(inst),              \
-			      &MODEM_CELLULAR_INST_NAME(data, inst),                               \
-			      &MODEM_CELLULAR_INST_NAME(config, inst), POST_KERNEL, 99,            \
-			      &modem_cellular_api);
-
-#define MODEM_CELLULAR_DEVICE_TELIT_ME910G1(inst)                                                  \
-	MODEM_PPP_DEFINE(MODEM_CELLULAR_INST_NAME(ppp, inst), NULL, 98, 1500, 64);                 \
-                                                                                                   \
-	static struct modem_cellular_data MODEM_CELLULAR_INST_NAME(data, inst) = {                 \
-		.chat_delimiter = "\r",                                                            \
-		.chat_filter = "\n",                                                               \
-		.ppp = &MODEM_CELLULAR_INST_NAME(ppp, inst),                                       \
-	};                                                                                         \
-                                                                                                   \
-	static struct modem_cellular_config MODEM_CELLULAR_INST_NAME(config, inst) = {             \
-		.uart = DEVICE_DT_GET(DT_INST_BUS(inst)),                                          \
-		.power_gpio = GPIO_DT_SPEC_INST_GET_OR(inst, mdm_power_gpios, {}),                 \
-		.reset_gpio = GPIO_DT_SPEC_INST_GET_OR(inst, mdm_reset_gpios, {}),                 \
-		.power_pulse_duration_ms = 5050,                                                   \
-		.reset_pulse_duration_ms = 250,                                                    \
-		.startup_time_ms = 15000,                                                          \
-		.shutdown_time_ms = 5000,                                                          \
-		.init_chat_script = &telit_me910g1_init_chat_script,                               \
-		.dial_chat_script = &telit_me910g1_dial_chat_script,                               \
-		.periodic_chat_script = &telit_me910g1_periodic_chat_script,                       \
-	};                                                                                         \
-                                                                                                   \
-	PM_DEVICE_DT_INST_DEFINE(inst, modem_cellular_pm_action);                                  \
-                                                                                                   \
-	DEVICE_DT_INST_DEFINE(inst, modem_cellular_init, PM_DEVICE_DT_INST_GET(inst),              \
-			      &MODEM_CELLULAR_INST_NAME(data, inst),                               \
-			      &MODEM_CELLULAR_INST_NAME(config, inst), POST_KERNEL, 99,            \
-			      &modem_cellular_api);
-=======
     _CONCAT(_CONCAT(_CONCAT(name, _), DT_DRV_COMPAT), inst)
 
-#define MODEM_CELLULAR_DEVICE_QUECTEL_BG95(inst)                                            \
-    MODEM_PPP_DEFINE(MODEM_CELLULAR_INST_NAME(ppp, inst), NULL, 98, 1500, 64);              \
-                                                                                            \
-    static struct modem_cellular_data MODEM_CELLULAR_INST_NAME(data, inst) = {              \
-        .chat_delimiter = {'\r'},                                                           \
-        .chat_filter = {'\n'},                                                              \
-        .ppp = &MODEM_CELLULAR_INST_NAME(ppp, inst),                                        \
-    };                                                                                      \
-                                                                                            \
-    static struct modem_cellular_config MODEM_CELLULAR_INST_NAME(config, inst) = {          \
-        .uart = DEVICE_DT_GET(DT_INST_BUS(inst)),                                           \
-        .power_gpio = GPIO_DT_SPEC_INST_GET_OR(inst, mdm_power_gpios, {}),                  \
-        .reset_gpio = GPIO_DT_SPEC_INST_GET_OR(inst, mdm_reset_gpios, {}),                  \
-        .power_pulse_duration_ms = 1500,                                                    \
-        .reset_pulse_duration_ms = 100,                                                     \
-        .startup_time_ms  = 10000,                                                          \
-        .shutdown_time_ms = 5000,                                                           \
-        .init_chat_script = &quectel_bg95_init_chat_script,                                 \
-        .dial_chat_script = &quectel_bg95_dial_chat_script,                                 \
-        .periodic_chat_script = &_CONCAT(DT_DRV_COMPAT, _periodic_chat_script),             \
-    };                                                                                      \
-                                                                                            \
-    PM_DEVICE_DT_INST_DEFINE(inst, modem_cellular_pm_action);                               \
-                                                                                            \
-    DEVICE_DT_INST_DEFINE(inst, modem_cellular_init, PM_DEVICE_DT_INST_GET(inst),           \
-                          &MODEM_CELLULAR_INST_NAME(data, inst),                            \
-                          &MODEM_CELLULAR_INST_NAME(config, inst), POST_KERNEL, 99,         \
+#define MODEM_CELLULAR_DEVICE_QUECTEL_BG95(inst)                                \
+    MODEM_PPP_DEFINE(MODEM_CELLULAR_INST_NAME(ppp, inst), NULL, 98, 1500, 64);  \
+                                                                                \
+    static struct modem_cellular_data MODEM_CELLULAR_INST_NAME(data, inst) = {  \
+        .chat_delimiter = "\r",                                                 \
+        .chat_filter = "\n",                                                    \
+        .ppp = &MODEM_CELLULAR_INST_NAME(ppp, inst),                            \
+    };                                                                          \
+                                                                                \
+    static struct modem_cellular_config MODEM_CELLULAR_INST_NAME(config, inst) = {  \
+        .uart = DEVICE_DT_GET(DT_INST_BUS(inst)),                               \
+        .power_gpio = GPIO_DT_SPEC_INST_GET_OR(inst, mdm_power_gpios, {}),      \
+        .reset_gpio = GPIO_DT_SPEC_INST_GET_OR(inst, mdm_reset_gpios, {}),      \
+        .power_pulse_duration_ms = 1500,                                        \
+        .reset_pulse_duration_ms = 100,                                         \
+        .startup_time_ms = 10000,                                               \
+        .shutdown_time_ms = 5000,                                               \
+        .init_chat_script = &quectel_bg95_init_chat_script,                     \
+        .dial_chat_script = &quectel_bg95_dial_chat_script,                     \
+        .periodic_chat_script = &_CONCAT(DT_DRV_COMPAT, _periodic_chat_script), \
+    };                                                                          \
+                                                                                \
+    PM_DEVICE_DT_INST_DEFINE(inst, modem_cellular_pm_action);                   \
+                                                                                \
+    DEVICE_DT_INST_DEFINE(inst, modem_cellular_init, PM_DEVICE_DT_INST_GET(inst),   \
+                          &MODEM_CELLULAR_INST_NAME(data, inst),                    \
+                          &MODEM_CELLULAR_INST_NAME(config, inst), POST_KERNEL, 99, \
                           &modem_cellular_api);
 
-#define MODEM_CELLULAR_DEVICE_QUECTEL_EG25_G(inst)                                          \
-    MODEM_PPP_DEFINE(MODEM_CELLULAR_INST_NAME(ppp, inst), NULL, 98, 1500, 64);              \
-                                                                                            \
-    static struct modem_cellular_data MODEM_CELLULAR_INST_NAME(data, inst) = {              \
-        .chat_delimiter = {'\r'},                                                           \
-        .chat_filter = {'\n'},                                                              \
-        .ppp = &MODEM_CELLULAR_INST_NAME(ppp, inst),                                        \
-    };                                                                                      \
-                                                                                            \
-    static struct modem_cellular_config MODEM_CELLULAR_INST_NAME(config, inst) = {          \
-        .uart = DEVICE_DT_GET(DT_INST_BUS(inst)),                                           \
-        .power_gpio = GPIO_DT_SPEC_INST_GET_OR(inst, mdm_power_gpios, {}),                  \
-        .reset_gpio = GPIO_DT_SPEC_INST_GET_OR(inst, mdm_reset_gpios, {}),                  \
-        .power_pulse_duration_ms = 1500,                                                    \
-        .reset_pulse_duration_ms = 500,                                                     \
-        .startup_time_ms = 15000,                                                           \
-        .shutdown_time_ms = 5000,                                                           \
-        .init_chat_script = &quectel_eg25_g_init_chat_script,                               \
-        .dial_chat_script = &quectel_eg25_g_dial_chat_script,                               \
-        .periodic_chat_script = &_CONCAT(DT_DRV_COMPAT, _periodic_chat_script),             \
-    };                                                                                      \
-                                                                                            \
-    PM_DEVICE_DT_INST_DEFINE(inst, modem_cellular_pm_action);                               \
-                                                                                            \
-    DEVICE_DT_INST_DEFINE(inst, modem_cellular_init, PM_DEVICE_DT_INST_GET(inst),           \
-                          &MODEM_CELLULAR_INST_NAME(data, inst),                            \
-                          &MODEM_CELLULAR_INST_NAME(config, inst), POST_KERNEL, 99,         \
+#define MODEM_CELLULAR_DEVICE_QUECTEL_EG25_G(inst)                              \
+    MODEM_PPP_DEFINE(MODEM_CELLULAR_INST_NAME(ppp, inst), NULL, 98, 1500, 64);  \
+                                                                                \
+    static struct modem_cellular_data MODEM_CELLULAR_INST_NAME(data, inst) = {  \
+        .chat_delimiter = "\r",                                                 \
+        .chat_filter = "\n",                                                    \
+        .ppp = &MODEM_CELLULAR_INST_NAME(ppp, inst),                            \
+    };                                                                          \
+                                                                                \
+    static struct modem_cellular_config MODEM_CELLULAR_INST_NAME(config, inst) = {  \
+        .uart = DEVICE_DT_GET(DT_INST_BUS(inst)),                               \
+        .power_gpio = GPIO_DT_SPEC_INST_GET_OR(inst, mdm_power_gpios, {}),      \
+        .reset_gpio = GPIO_DT_SPEC_INST_GET_OR(inst, mdm_reset_gpios, {}),      \
+        .power_pulse_duration_ms = 1500,                                        \
+        .reset_pulse_duration_ms = 500,                                         \
+        .startup_time_ms = 15000,                                               \
+        .shutdown_time_ms = 5000,                                               \
+        .init_chat_script = &quectel_eg25_g_init_chat_script,                   \
+        .dial_chat_script = &quectel_eg25_g_dial_chat_script,                   \
+        .periodic_chat_script = &_CONCAT(DT_DRV_COMPAT, _periodic_chat_script), \
+    };                                                                          \
+                                                                                \
+    PM_DEVICE_DT_INST_DEFINE(inst, modem_cellular_pm_action);                   \
+                                                                                \
+    DEVICE_DT_INST_DEFINE(inst, modem_cellular_init, PM_DEVICE_DT_INST_GET(inst),   \
+                          &MODEM_CELLULAR_INST_NAME(data, inst),                    \
+                          &MODEM_CELLULAR_INST_NAME(config, inst), POST_KERNEL, 99, \
                           &modem_cellular_api);
 
-#define MODEM_CELLULAR_DEVICE_GSM_PPP(inst)                                                 \
-    MODEM_PPP_DEFINE(MODEM_CELLULAR_INST_NAME(ppp, inst), NULL, 98, 1500, 64);              \
-                                                                                            \
-    static struct modem_cellular_data MODEM_CELLULAR_INST_NAME(data, inst) = {              \
-        .chat_delimiter = {'\r'},                                                           \
-        .chat_filter = {'\n'},                                                              \
-        .ppp = &MODEM_CELLULAR_INST_NAME(ppp, inst),                                        \
-    };                                                                                      \
-                                                                                            \
-    static struct modem_cellular_config MODEM_CELLULAR_INST_NAME(config, inst) = {          \
-        .uart = DEVICE_DT_GET(DT_INST_BUS(inst)),                                           \
-        .power_gpio = GPIO_DT_SPEC_INST_GET_OR(inst, mdm_power_gpios, {}),                  \
-        .reset_gpio = GPIO_DT_SPEC_INST_GET_OR(inst, mdm_reset_gpios, {}),                  \
-        .power_pulse_duration_ms = 1500,                                                    \
-        .reset_pulse_duration_ms = 100,                                                     \
-        .startup_time_ms = 10000,                                                           \
-        .shutdown_time_ms = 5000,                                                           \
-        .init_chat_script = &zephyr_gsm_ppp_init_chat_script,                               \
-        .dial_chat_script = &zephyr_gsm_ppp_dial_chat_script,                               \
-        .periodic_chat_script = &zephyr_gsm_ppp_periodic_chat_script,                       \
-    };                                                                                      \
-                                                                                            \
-    PM_DEVICE_DT_INST_DEFINE(inst, modem_cellular_pm_action);                               \
-                                                                                            \
-    DEVICE_DT_INST_DEFINE(inst, modem_cellular_init, PM_DEVICE_DT_INST_GET(inst),           \
-                          &MODEM_CELLULAR_INST_NAME(data, inst),                            \
-                          &MODEM_CELLULAR_INST_NAME(config, inst), POST_KERNEL, 99,         \
+#define MODEM_CELLULAR_DEVICE_GSM_PPP(inst)                                     \
+    MODEM_PPP_DEFINE(MODEM_CELLULAR_INST_NAME(ppp, inst), NULL, 98, 1500, 64);  \
+                                                                                \
+    static struct modem_cellular_data MODEM_CELLULAR_INST_NAME(data, inst) = {  \
+        .chat_delimiter = "\r",                                                 \
+        .chat_filter = "\n",                                                    \
+        .ppp = &MODEM_CELLULAR_INST_NAME(ppp, inst),                            \
+    };                                                                          \
+                                                                                \
+    static struct modem_cellular_config MODEM_CELLULAR_INST_NAME(config, inst) = {  \
+        .uart = DEVICE_DT_GET(DT_INST_BUS(inst)),                               \
+        .power_gpio = GPIO_DT_SPEC_INST_GET_OR(inst, mdm_power_gpios, {}),      \
+        .reset_gpio = GPIO_DT_SPEC_INST_GET_OR(inst, mdm_reset_gpios, {}),      \
+        .power_pulse_duration_ms = 1500,                                        \
+        .reset_pulse_duration_ms = 100,                                         \
+        .startup_time_ms = 10000,                                               \
+        .shutdown_time_ms = 5000,                                               \
+        .init_chat_script = &zephyr_gsm_ppp_init_chat_script,                   \
+        .dial_chat_script = &zephyr_gsm_ppp_dial_chat_script,                   \
+        .periodic_chat_script = &zephyr_gsm_ppp_periodic_chat_script,           \
+    };                                                                          \
+                                                                                \
+    PM_DEVICE_DT_INST_DEFINE(inst, modem_cellular_pm_action);                   \
+                                                                                \
+    DEVICE_DT_INST_DEFINE(inst, modem_cellular_init, PM_DEVICE_DT_INST_GET(inst),   \
+                          &MODEM_CELLULAR_INST_NAME(data, inst),                    \
+                          &MODEM_CELLULAR_INST_NAME(config, inst), POST_KERNEL, 99, \
                           &modem_cellular_api);
 
-#define MODEM_CELLULAR_DEVICE_SIMCOM_SIM7080(inst)                                          \
-    MODEM_PPP_DEFINE(MODEM_CELLULAR_INST_NAME(ppp, inst), NULL, 98, 1500, 64);              \
-                                                                                            \
-    static struct modem_cellular_data MODEM_CELLULAR_INST_NAME(data, inst) = {              \
-        .chat_delimiter = {'\r'},                                                           \
-        .chat_filter = {'\n'},                                                              \
-        .ppp = &MODEM_CELLULAR_INST_NAME(ppp, inst),                                        \
-    };                                                                                      \
-                                                                                            \
-    static struct modem_cellular_config MODEM_CELLULAR_INST_NAME(config, inst) = {          \
-        .uart = DEVICE_DT_GET(DT_INST_BUS(inst)),                                           \
-        .power_gpio = GPIO_DT_SPEC_INST_GET_OR(inst, mdm_power_gpios, {}),                  \
-        .reset_gpio = GPIO_DT_SPEC_INST_GET_OR(inst, mdm_reset_gpios, {}),                  \
-        .power_pulse_duration_ms = 1500,                                                    \
-        .reset_pulse_duration_ms = 100,                                                     \
-        .startup_time_ms = 10000,                                                           \
-        .shutdown_time_ms = 5000,                                                           \
-        .init_chat_script = &simcom_sim7080_init_chat_script,                               \
-        .dial_chat_script = &simcom_sim7080_dial_chat_script,                               \
-        .periodic_chat_script = &simcom_sim7080_periodic_chat_script,                       \
-    };                                                                                      \
-                                                                                            \
-    PM_DEVICE_DT_INST_DEFINE(inst, modem_cellular_pm_action);                               \
-                                                                                            \
-    DEVICE_DT_INST_DEFINE(inst, modem_cellular_init, PM_DEVICE_DT_INST_GET(inst),           \
-                          &MODEM_CELLULAR_INST_NAME(data, inst),                            \
-                          &MODEM_CELLULAR_INST_NAME(config, inst), POST_KERNEL, 99,         \
+#define MODEM_CELLULAR_DEVICE_SIMCOM_SIM7080(inst)                              \
+    MODEM_PPP_DEFINE(MODEM_CELLULAR_INST_NAME(ppp, inst), NULL, 98, 1500, 64);  \
+                                                                                \
+    static struct modem_cellular_data MODEM_CELLULAR_INST_NAME(data, inst) = {  \
+        .chat_delimiter = "\r",                                                 \
+        .chat_filter = "\n",                                                    \
+        .ppp = &MODEM_CELLULAR_INST_NAME(ppp, inst),                            \
+    };                                                                          \
+                                                                                \
+    static struct modem_cellular_config MODEM_CELLULAR_INST_NAME(config, inst) = {  \
+        .uart = DEVICE_DT_GET(DT_INST_BUS(inst)),                               \
+        .power_gpio = GPIO_DT_SPEC_INST_GET_OR(inst, mdm_power_gpios, {}),      \
+        .reset_gpio = GPIO_DT_SPEC_INST_GET_OR(inst, mdm_reset_gpios, {}),      \
+        .power_pulse_duration_ms = 1500,                                        \
+        .reset_pulse_duration_ms = 100,                                         \
+        .startup_time_ms = 10000,                                               \
+        .shutdown_time_ms = 5000,                                               \
+        .init_chat_script = &simcom_sim7080_init_chat_script,                   \
+        .dial_chat_script = &simcom_sim7080_dial_chat_script,                   \
+        .periodic_chat_script = &simcom_sim7080_periodic_chat_script,           \
+    };                                                                          \
+                                                                                \
+    PM_DEVICE_DT_INST_DEFINE(inst, modem_cellular_pm_action);                   \
+                                                                                \
+    DEVICE_DT_INST_DEFINE(inst, modem_cellular_init, PM_DEVICE_DT_INST_GET(inst),   \
+                          &MODEM_CELLULAR_INST_NAME(data, inst),                    \
+                          &MODEM_CELLULAR_INST_NAME(config, inst), POST_KERNEL, 99, \
                           &modem_cellular_api);
 
-#define MODEM_CELLULAR_DEVICE_U_BLOX_SARA_R4(inst)                                          \
-    MODEM_PPP_DEFINE(MODEM_CELLULAR_INST_NAME(ppp, inst), NULL, 98, 1500, 64);              \
-                                                                                            \
-    static struct modem_cellular_data MODEM_CELLULAR_INST_NAME(data, inst) = {              \
-        .chat_delimiter = {'\r'},                                                           \
-        .chat_filter = {'\n'},                                                              \
-        .ppp = &MODEM_CELLULAR_INST_NAME(ppp, inst),                                        \
-    };                                                                                      \
-                                                                                            \
-    static struct modem_cellular_config MODEM_CELLULAR_INST_NAME(config, inst) = {          \
-        .uart = DEVICE_DT_GET(DT_INST_BUS(inst)),                                           \
-        .power_gpio = GPIO_DT_SPEC_INST_GET_OR(inst, mdm_power_gpios, {}),                  \
-        .reset_gpio = GPIO_DT_SPEC_INST_GET_OR(inst, mdm_reset_gpios, {}),                  \
-        .power_pulse_duration_ms = 1500,                                                    \
-        .reset_pulse_duration_ms = 100,                                                     \
-        .startup_time_ms = 10000,                                                           \
-        .shutdown_time_ms = 5000,                                                           \
-        .init_chat_script = &u_blox_sara_r4_init_chat_script,                               \
-        .dial_chat_script = &u_blox_sara_r4_dial_chat_script,                               \
-        .periodic_chat_script = &u_blox_sara_r4_periodic_chat_script,                       \
-    };                                                                                      \
-                                                                                            \
-    PM_DEVICE_DT_INST_DEFINE(inst, modem_cellular_pm_action);                               \
-                                                                                            \
-    DEVICE_DT_INST_DEFINE(inst, modem_cellular_init, PM_DEVICE_DT_INST_GET(inst),           \
-                          &MODEM_CELLULAR_INST_NAME(data, inst),                            \
-                          &MODEM_CELLULAR_INST_NAME(config, inst), POST_KERNEL, 99,         \
+#define MODEM_CELLULAR_DEVICE_U_BLOX_SARA_R4(inst)                              \
+    MODEM_PPP_DEFINE(MODEM_CELLULAR_INST_NAME(ppp, inst), NULL, 98, 1500, 64);  \
+                                                                                \
+    static struct modem_cellular_data MODEM_CELLULAR_INST_NAME(data, inst) = {  \
+        .chat_delimiter = "\r",                                                 \
+        .chat_filter = "\n",                                                    \
+        .ppp = &MODEM_CELLULAR_INST_NAME(ppp, inst),                            \
+    };                                                                          \
+                                                                                \
+    static struct modem_cellular_config MODEM_CELLULAR_INST_NAME(config, inst) = {  \
+        .uart = DEVICE_DT_GET(DT_INST_BUS(inst)),                               \
+        .power_gpio = GPIO_DT_SPEC_INST_GET_OR(inst, mdm_power_gpios, {}),      \
+        .reset_gpio = GPIO_DT_SPEC_INST_GET_OR(inst, mdm_reset_gpios, {}),      \
+        .power_pulse_duration_ms = 1500,                                        \
+        .reset_pulse_duration_ms = 100,                                         \
+        .startup_time_ms = 10000,                                               \
+        .shutdown_time_ms = 5000,                                               \
+        .init_chat_script = &u_blox_sara_r4_init_chat_script,                   \
+        .dial_chat_script = &u_blox_sara_r4_dial_chat_script,                   \
+        .periodic_chat_script = &u_blox_sara_r4_periodic_chat_script,           \
+    };                                                                          \
+                                                                                \
+    PM_DEVICE_DT_INST_DEFINE(inst, modem_cellular_pm_action);                   \
+                                                                                \
+    DEVICE_DT_INST_DEFINE(inst, modem_cellular_init, PM_DEVICE_DT_INST_GET(inst),   \
+                          &MODEM_CELLULAR_INST_NAME(data, inst),                    \
+                          &MODEM_CELLULAR_INST_NAME(config, inst), POST_KERNEL, 99, \
                           &modem_cellular_api);
 
-#define MODEM_CELLULAR_DEVICE_U_BLOX_SARA_R5(inst)                                          \
-    MODEM_PPP_DEFINE(MODEM_CELLULAR_INST_NAME(ppp, inst), NULL, 98, 1500, 64);              \
-                                                                                            \
-    static struct modem_cellular_data MODEM_CELLULAR_INST_NAME(data, inst) = {              \
-        .chat_delimiter = {'\r'},                                                           \
-        .chat_filter = {'\n'},                                                              \
-        .ppp = &MODEM_CELLULAR_INST_NAME(ppp, inst),                                        \
-    };                                                                                      \
-                                                                                            \
-    static struct modem_cellular_config MODEM_CELLULAR_INST_NAME(config, inst) = {          \
-        .uart = DEVICE_DT_GET(DT_INST_BUS(inst)),                                           \
-        .power_gpio = GPIO_DT_SPEC_INST_GET_OR(inst, mdm_power_gpios, {}),                  \
-        .reset_gpio = GPIO_DT_SPEC_INST_GET_OR(inst, mdm_reset_gpios, {}),                  \
-        .autostarts = true,                                                                 \
-        .power_pulse_duration_ms = 1500,                                                    \
-        .reset_pulse_duration_ms = 100,                                                     \
-        .startup_time_ms = 1500,                                                            \
-        .shutdown_time_ms = 13000,                                                          \
-        .init_chat_script = &u_blox_sara_r5_init_chat_script,                               \
-        .dial_chat_script = &u_blox_sara_r5_dial_chat_script,                               \
-        .periodic_chat_script = &u_blox_sara_r5_periodic_chat_script,                       \
-    };                                                                                      \
-                                                                                            \
-    PM_DEVICE_DT_INST_DEFINE(inst, modem_cellular_pm_action);                               \
-                                                                                            \
-    DEVICE_DT_INST_DEFINE(inst, modem_cellular_init, PM_DEVICE_DT_INST_GET(inst),           \
-                          &MODEM_CELLULAR_INST_NAME(data, inst),                            \
-                          &MODEM_CELLULAR_INST_NAME(config, inst), POST_KERNEL, 99,         \
+#define MODEM_CELLULAR_DEVICE_U_BLOX_SARA_R5(inst)                              \
+    MODEM_PPP_DEFINE(MODEM_CELLULAR_INST_NAME(ppp, inst), NULL, 98, 1500, 64);  \
+                                                                                \
+    static struct modem_cellular_data MODEM_CELLULAR_INST_NAME(data, inst) = {  \
+        .chat_delimiter = "\r",                                                 \
+        .chat_filter = "\n",                                                    \
+        .ppp = &MODEM_CELLULAR_INST_NAME(ppp, inst),                            \
+    };                                                                          \
+                                                                                \
+    static struct modem_cellular_config MODEM_CELLULAR_INST_NAME(config, inst) = {  \
+        .uart = DEVICE_DT_GET(DT_INST_BUS(inst)),                               \
+        .power_gpio = GPIO_DT_SPEC_INST_GET_OR(inst, mdm_power_gpios, {}),      \
+        .reset_gpio = GPIO_DT_SPEC_INST_GET_OR(inst, mdm_reset_gpios, {}),      \
+        .autostarts = true,                                                     \
+        .power_pulse_duration_ms = 1500,                                        \
+        .reset_pulse_duration_ms = 100,                                         \
+        .startup_time_ms = 1500,                                                \
+        .shutdown_time_ms = 13000,                                              \
+        .init_chat_script = &u_blox_sara_r5_init_chat_script,                   \
+        .dial_chat_script = &u_blox_sara_r5_dial_chat_script,                   \
+        .periodic_chat_script = &u_blox_sara_r5_periodic_chat_script,           \
+    };                                                                          \
+                                                                                \
+    PM_DEVICE_DT_INST_DEFINE(inst, modem_cellular_pm_action);                   \
+                                                                                \
+    DEVICE_DT_INST_DEFINE(inst, modem_cellular_init, PM_DEVICE_DT_INST_GET(inst),   \
+                          &MODEM_CELLULAR_INST_NAME(data, inst),                    \
+                          &MODEM_CELLULAR_INST_NAME(config, inst), POST_KERNEL, 99, \
                           &modem_cellular_api);
 
-#define MODEM_CELLULAR_DEVICE_SWIR_HL7800(inst)                                             \
-    MODEM_PPP_DEFINE(MODEM_CELLULAR_INST_NAME(ppp, inst), NULL, 98, 1500, 64);              \
-                                                                                            \
-    static struct modem_cellular_data MODEM_CELLULAR_INST_NAME(data, inst) = {              \
-        .chat_delimiter = {'\r'},                                                           \
-        .chat_filter = {'\n'},                                                              \
-        .ppp = &MODEM_CELLULAR_INST_NAME(ppp, inst),                                        \
-    };                                                                                      \
-                                                                                            \
-    static struct modem_cellular_config MODEM_CELLULAR_INST_NAME(config, inst) = {          \
-        .uart = DEVICE_DT_GET(DT_INST_BUS(inst)),                                           \
-        .power_gpio = GPIO_DT_SPEC_INST_GET_OR(inst, mdm_power_gpios, {}),                  \
-        .reset_gpio = GPIO_DT_SPEC_INST_GET_OR(inst, mdm_reset_gpios, {}),                  \
-        .power_pulse_duration_ms = 1500,                                                    \
-        .reset_pulse_duration_ms = 100,                                                     \
-        .startup_time_ms = 10000,                                                           \
-        .shutdown_time_ms = 5000,                                                           \
-        .init_chat_script = &swir_hl7800_init_chat_script,                                  \
-        .dial_chat_script = &swir_hl7800_dial_chat_script,                                  \
-        .periodic_chat_script = &swir_hl7800_periodic_chat_script,                          \
-    };                                                                                      \
-                                                                                            \
-    PM_DEVICE_DT_INST_DEFINE(inst, modem_cellular_pm_action);                               \
-                                                                                            \
-    DEVICE_DT_INST_DEFINE(inst, modem_cellular_init, PM_DEVICE_DT_INST_GET(inst),           \
-                          &MODEM_CELLULAR_INST_NAME(data, inst),                            \
-                          &MODEM_CELLULAR_INST_NAME(config, inst), POST_KERNEL, 99,         \
+#define MODEM_CELLULAR_DEVICE_SWIR_HL7800(inst)                                 \
+    MODEM_PPP_DEFINE(MODEM_CELLULAR_INST_NAME(ppp, inst), NULL, 98, 1500, 64);  \
+                                                                                \
+    static struct modem_cellular_data MODEM_CELLULAR_INST_NAME(data, inst) = {  \
+        .chat_delimiter = "\r",                                                 \
+        .chat_filter = "\n",                                                    \
+        .ppp = &MODEM_CELLULAR_INST_NAME(ppp, inst),                            \
+    };                                                                          \
+                                                                                \
+    static struct modem_cellular_config MODEM_CELLULAR_INST_NAME(config, inst) = {  \
+        .uart = DEVICE_DT_GET(DT_INST_BUS(inst)),                               \
+        .power_gpio = GPIO_DT_SPEC_INST_GET_OR(inst, mdm_power_gpios, {}),      \
+        .reset_gpio = GPIO_DT_SPEC_INST_GET_OR(inst, mdm_reset_gpios, {}),      \
+        .power_pulse_duration_ms = 1500,                                        \
+        .reset_pulse_duration_ms = 100,                                         \
+        .startup_time_ms = 10000,                                               \
+        .shutdown_time_ms = 5000,                                               \
+        .init_chat_script = &swir_hl7800_init_chat_script,                      \
+        .dial_chat_script = &swir_hl7800_dial_chat_script,                      \
+        .periodic_chat_script = &swir_hl7800_periodic_chat_script,              \
+    };                                                                          \
+                                                                                \
+    PM_DEVICE_DT_INST_DEFINE(inst, modem_cellular_pm_action);                   \
+                                                                                \
+    DEVICE_DT_INST_DEFINE(inst, modem_cellular_init, PM_DEVICE_DT_INST_GET(inst),   \
+                          &MODEM_CELLULAR_INST_NAME(data, inst),                    \
+                          &MODEM_CELLULAR_INST_NAME(config, inst), POST_KERNEL, 99, \
                           &modem_cellular_api);
 
-#define MODEM_CELLULAR_DEVICE_TELIT_ME910G1(inst)                                           \
-    MODEM_PPP_DEFINE(MODEM_CELLULAR_INST_NAME(ppp, inst), NULL, 98, 1500, 64);              \
-                                                                                            \
-    static struct modem_cellular_data MODEM_CELLULAR_INST_NAME(data, inst) = {              \
-        .chat_delimiter = {'\r'},                                                           \
-        .chat_filter = {'\n'},                                                              \
-        .ppp = &MODEM_CELLULAR_INST_NAME(ppp, inst),                                        \
-    };                                                                                      \
-                                                                                            \
-    static struct modem_cellular_config MODEM_CELLULAR_INST_NAME(config, inst) = {          \
-        .uart = DEVICE_DT_GET(DT_INST_BUS(inst)),                                           \
-        .power_gpio = GPIO_DT_SPEC_INST_GET_OR(inst, mdm_power_gpios, {}),                  \
-        .reset_gpio = GPIO_DT_SPEC_INST_GET_OR(inst, mdm_reset_gpios, {}),                  \
-        .power_pulse_duration_ms = 5050,                                                    \
-        .reset_pulse_duration_ms = 250,                                                     \
-        .startup_time_ms = 15000,                                                           \
-        .shutdown_time_ms = 5000,                                                           \
-        .init_chat_script = &telit_me910g1_init_chat_script,                                \
-        .dial_chat_script = &telit_me910g1_dial_chat_script,                                \
-        .periodic_chat_script = &telit_me910g1_periodic_chat_script,                        \
-    };                                                                                      \
-                                                                                            \
-    PM_DEVICE_DT_INST_DEFINE(inst, modem_cellular_pm_action);                               \
-                                                                                            \
-    DEVICE_DT_INST_DEFINE(inst, modem_cellular_init, PM_DEVICE_DT_INST_GET(inst),           \
-                          &MODEM_CELLULAR_INST_NAME(data, inst),                            \
-                          &MODEM_CELLULAR_INST_NAME(config, inst), POST_KERNEL, 99,         \
+#define MODEM_CELLULAR_DEVICE_TELIT_ME910G1(inst)                               \
+    MODEM_PPP_DEFINE(MODEM_CELLULAR_INST_NAME(ppp, inst), NULL, 98, 1500, 64);  \
+                                                                                \
+    static struct modem_cellular_data MODEM_CELLULAR_INST_NAME(data, inst) = {  \
+        .chat_delimiter = "\r",                                                 \
+        .chat_filter = "\n",                                                    \
+        .ppp = &MODEM_CELLULAR_INST_NAME(ppp, inst),                            \
+    };                                                                          \
+                                                                                \
+    static struct modem_cellular_config MODEM_CELLULAR_INST_NAME(config, inst) = {  \
+        .uart = DEVICE_DT_GET(DT_INST_BUS(inst)),                               \
+        .power_gpio = GPIO_DT_SPEC_INST_GET_OR(inst, mdm_power_gpios, {}),      \
+        .reset_gpio = GPIO_DT_SPEC_INST_GET_OR(inst, mdm_reset_gpios, {}),      \
+        .power_pulse_duration_ms = 5050,                                        \
+        .reset_pulse_duration_ms = 250,                                         \
+        .startup_time_ms = 15000,                                               \
+        .shutdown_time_ms = 5000,                                               \
+        .init_chat_script = &telit_me910g1_init_chat_script,                    \
+        .dial_chat_script = &telit_me910g1_dial_chat_script,                    \
+        .periodic_chat_script = &telit_me910g1_periodic_chat_script,            \
+    };                                                                          \
+                                                                                \
+    PM_DEVICE_DT_INST_DEFINE(inst, modem_cellular_pm_action);                   \
+                                                                                \
+    DEVICE_DT_INST_DEFINE(inst, modem_cellular_init, PM_DEVICE_DT_INST_GET(inst),   \
+                          &MODEM_CELLULAR_INST_NAME(data, inst),                    \
+                          &MODEM_CELLULAR_INST_NAME(config, inst), POST_KERNEL, 99, \
                           &modem_cellular_api);
->>>>>>> 6c7f7484
-
-#define MODEM_CELLULAR_DEVICE_NORDIC_NRF91_SLM(inst)						   \
-	MODEM_PPP_DEFINE(MODEM_CELLULAR_INST_NAME(ppp, inst), NULL, 98, 1500, 1500);               \
-                                                                                                   \
-	static struct modem_cellular_data MODEM_CELLULAR_INST_NAME(data, inst) = {                 \
-		.chat_delimiter = "\r\n",                                                          \
-		.ppp = &MODEM_CELLULAR_INST_NAME(ppp, inst),                                       \
-	};                                                                                         \
-                                                                                                   \
-	static struct modem_cellular_config MODEM_CELLULAR_INST_NAME(config, inst) = {             \
-		.uart = DEVICE_DT_GET(DT_INST_BUS(inst)),                                          \
-		.power_gpio = GPIO_DT_SPEC_INST_GET_OR(inst, mdm_power_gpios, {}),                 \
-		.reset_gpio = GPIO_DT_SPEC_INST_GET_OR(inst, mdm_reset_gpios, {}),                 \
-		.power_pulse_duration_ms = 100,                                                    \
-		.reset_pulse_duration_ms = 100,                                                    \
-		.startup_time_ms = 2000,                                                           \
-		.shutdown_time_ms = 10000,                                                         \
-		.init_chat_script = &nordic_nrf91_slm_init_chat_script,                            \
-		.dial_chat_script = &nordic_nrf91_slm_dial_chat_script,                            \
-		.periodic_chat_script = &nordic_nrf91_slm_periodic_chat_script,                    \
-	};                                                                                         \
-                                                                                                   \
-	PM_DEVICE_DT_INST_DEFINE(inst, modem_cellular_pm_action);                                  \
-                                                                                                   \
-	DEVICE_DT_INST_DEFINE(inst, modem_cellular_init, PM_DEVICE_DT_INST_GET(inst),              \
-			      &MODEM_CELLULAR_INST_NAME(data, inst),                               \
-			      &MODEM_CELLULAR_INST_NAME(config, inst), POST_KERNEL, 99,            \
-			      &modem_cellular_api);
+
+#define MODEM_CELLULAR_DEVICE_NORDIC_NRF91_SLM(inst)                            \
+    MODEM_PPP_DEFINE(MODEM_CELLULAR_INST_NAME(ppp, inst), NULL, 98, 1500, 1500);\
+                                                                                \
+    static struct modem_cellular_data MODEM_CELLULAR_INST_NAME(data, inst) = {  \
+        .chat_delimiter = "\r\n",                                               \
+        .ppp = &MODEM_CELLULAR_INST_NAME(ppp, inst),                            \
+    };                                                                          \
+                                                                                \
+    static struct modem_cellular_config MODEM_CELLULAR_INST_NAME(config, inst) = {  \
+        .uart = DEVICE_DT_GET(DT_INST_BUS(inst)),                               \
+        .power_gpio = GPIO_DT_SPEC_INST_GET_OR(inst, mdm_power_gpios, {}),      \
+        .reset_gpio = GPIO_DT_SPEC_INST_GET_OR(inst, mdm_reset_gpios, {}),      \
+        .power_pulse_duration_ms = 100,                                         \
+        .reset_pulse_duration_ms = 100,                                         \
+        .startup_time_ms = 2000,                                                \
+        .shutdown_time_ms = 10000,                                              \
+        .init_chat_script = &nordic_nrf91_slm_init_chat_script,                 \
+        .dial_chat_script = &nordic_nrf91_slm_dial_chat_script,                 \
+        .periodic_chat_script = &nordic_nrf91_slm_periodic_chat_script,         \
+    };                                                                          \
+                                                                                \
+    PM_DEVICE_DT_INST_DEFINE(inst, modem_cellular_pm_action);                   \
+                                                                                \
+    DEVICE_DT_INST_DEFINE(inst, modem_cellular_init, PM_DEVICE_DT_INST_GET(inst),   \
+                          &MODEM_CELLULAR_INST_NAME(data, inst),                    \
+                          &MODEM_CELLULAR_INST_NAME(config, inst), POST_KERNEL, 99, \
+                          &modem_cellular_api);
 
 #define DT_DRV_COMPAT quectel_bg95
 DT_INST_FOREACH_STATUS_OKAY(MODEM_CELLULAR_DEVICE_QUECTEL_BG95)
