--- conflicted
+++ resolved
@@ -82,7 +82,6 @@
 };
 
 struct modem_cellular_data {
-<<<<<<< HEAD
     /* UART backend */
     struct modem_pipe* uart_pipe;
     struct modem_backend_uart uart_backend;
@@ -91,8 +90,8 @@
 
     /* CMUX */
     struct modem_cmux cmux;
-    uint8_t cmux_receive_buf[CONFIG_MODEM_CELLULAR_CMUX_MAX_FRAME_SIZE];
-    uint8_t cmux_transmit_buf[2 * CONFIG_MODEM_CELLULAR_CMUX_MAX_FRAME_SIZE];
+    uint8_t cmux_receive_buf[CONFIG_MODEM_CMUX_WORK_BUFFER_SIZE];
+    uint8_t cmux_transmit_buf[CONFIG_MODEM_CMUX_WORK_BUFFER_SIZE];
 
     struct modem_cmux_dlci dlci1;
     struct modem_cmux_dlci dlci2;
@@ -100,13 +99,13 @@
     struct modem_pipe* dlci2_pipe;
     /* Points to dlci2_pipe or NULL. Used for shutdown script if not NULL */
     struct modem_pipe* cmd_pipe;
-    uint8_t dlci1_receive_buf[CONFIG_MODEM_CELLULAR_CMUX_MAX_FRAME_SIZE];
+    uint8_t dlci1_receive_buf[CONFIG_MODEM_CMUX_WORK_BUFFER_SIZE];
     /* DLCI 2 is only used for chat scripts. */
-    uint8_t dlci2_receive_buf[CONFIG_MODEM_CELLULAR_CHAT_BUFFER_SIZES];
+    uint8_t dlci2_receive_buf[CONFIG_MODEM_CMUX_WORK_BUFFER_SIZE];
 
     /* Modem chat */
     struct modem_chat chat;
-    uint8_t chat_receive_buf[CONFIG_MODEM_CELLULAR_CHAT_BUFFER_SIZES];
+    uint8_t chat_receive_buf[CONFIG_MODEM_CELLULAR_CHAT_BUFFER_SIZE];
     uint8_t* chat_delimiter;
     uint8_t* chat_filter;
     uint8_t* chat_argv[32];
@@ -140,65 +139,6 @@
     uint8_t         event_buf[8];
     struct ring_buf event_rb;
     struct k_mutex  event_rb_lock;
-=======
-	/* UART backend */
-	struct modem_pipe *uart_pipe;
-	struct modem_backend_uart uart_backend;
-	uint8_t uart_backend_receive_buf[CONFIG_MODEM_CELLULAR_UART_BUFFER_SIZES];
-	uint8_t uart_backend_transmit_buf[CONFIG_MODEM_CELLULAR_UART_BUFFER_SIZES];
-
-	/* CMUX */
-	struct modem_cmux cmux;
-	uint8_t cmux_receive_buf[CONFIG_MODEM_CMUX_WORK_BUFFER_SIZE];
-	uint8_t cmux_transmit_buf[CONFIG_MODEM_CMUX_WORK_BUFFER_SIZE];
-
-	struct modem_cmux_dlci dlci1;
-	struct modem_cmux_dlci dlci2;
-	struct modem_pipe *dlci1_pipe;
-	struct modem_pipe *dlci2_pipe;
-	/* Points to dlci2_pipe or NULL. Used for shutdown script if not NULL */
-	struct modem_pipe *cmd_pipe;
-	uint8_t dlci1_receive_buf[CONFIG_MODEM_CMUX_WORK_BUFFER_SIZE];
-	/* DLCI 2 is only used for chat scripts. */
-	uint8_t dlci2_receive_buf[CONFIG_MODEM_CMUX_WORK_BUFFER_SIZE];
-
-	/* Modem chat */
-	struct modem_chat chat;
-	uint8_t chat_receive_buf[CONFIG_MODEM_CELLULAR_CHAT_BUFFER_SIZE];
-	uint8_t *chat_delimiter;
-	uint8_t *chat_filter;
-	uint8_t *chat_argv[32];
-
-	/* Status */
-	enum cellular_registration_status registration_status_gsm;
-	enum cellular_registration_status registration_status_gprs;
-	enum cellular_registration_status registration_status_lte;
-	uint8_t rssi;
-	uint8_t rsrp;
-	uint8_t rsrq;
-	uint8_t imei[MODEM_CELLULAR_DATA_IMEI_LEN];
-	uint8_t model_id[MODEM_CELLULAR_DATA_MODEL_ID_LEN];
-	uint8_t imsi[MODEM_CELLULAR_DATA_IMSI_LEN];
-	uint8_t iccid[MODEM_CELLULAR_DATA_ICCID_LEN];
-	uint8_t manufacturer[MODEM_CELLULAR_DATA_MANUFACTURER_LEN];
-	uint8_t fw_version[MODEM_CELLULAR_DATA_FW_VERSION_LEN];
-
-	/* PPP */
-	struct modem_ppp *ppp;
-
-	enum modem_cellular_state state;
-	const struct device *dev;
-	struct k_work_delayable timeout_work;
-
-	/* Power management */
-	struct k_sem suspended_sem;
-
-	/* Event dispatcher */
-	struct k_work event_dispatch_work;
-	uint8_t event_buf[8];
-	struct ring_buf event_rb;
-	struct k_mutex event_rb_lock;
->>>>>>> a89060be
 };
 
 struct modem_cellular_user_pipe {
