--- conflicted
+++ resolved
@@ -1471,7 +1471,7 @@
 		}
 		snprintk(buf, sizeof(buf), "AT+KUDPSND=%d,\"%s\",%u,%zu",
 			 sock->socket_id, dst_addr,
-			 ntohs(net_sin(&sock->dst)->sin_port), send_len);
+			 net_ntohs(net_sin(&sock->dst)->sin_port), send_len);
 	}
 	send_at_cmd(sock, buf, K_NO_WAIT, 0, false);
 
@@ -5860,13 +5860,8 @@
 
 	if (sock->dst.sa_family == NET_AF_INET6) {
 		af = MDM_HL7800_SOCKET_AF_IPV6;
-<<<<<<< HEAD
-		dst_port = net_sin6(&sock->dst)->sin6_port;
+		dst_port = ntohs(net_sin6(&sock->dst)->sin6_port);
 	} else if (sock->dst.sa_family == NET_AF_INET) {
-=======
-		dst_port = ntohs(net_sin6(&sock->dst)->sin6_port);
-	} else if (sock->dst.sa_family == AF_INET) {
->>>>>>> 8b987d9e
 		af = MDM_HL7800_SOCKET_AF_IPV4;
 		dst_port = ntohs(net_sin(&sock->dst)->sin_port);
 	} else {
