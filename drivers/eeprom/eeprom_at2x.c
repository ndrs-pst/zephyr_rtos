--- conflicted
+++ resolved
@@ -616,14 +616,13 @@
 
 #define INST_DT_AT2X(inst, t) DT_INST(inst, atmel_at##t)
 
-<<<<<<< HEAD
 #define EEPROM_AT24_BUS(n, t)                                   \
     { .i2c = I2C_DT_SPEC_GET(INST_DT_AT2X(n, t)) }
 
 #define EEPROM_AT25_BUS(n, t)                                   \
     { .spi = SPI_DT_SPEC_GET(INST_DT_AT2X(n, t),                \
                              SPI_OP_MODE_MASTER | SPI_TRANSFER_MSB | \
-                             SPI_WORD_SET(8), 0) }
+                             SPI_WORD_SET(8)) }
 
 #define EEPROM_AT2X_WP_GPIOS(id)                                \
     IF_ENABLED(DT_NODE_HAS_PROP(id, wp_gpios),                  \
@@ -654,44 +653,6 @@
                      &eeprom_at##t##_config_##n, POST_KERNEL,               \
                      CONFIG_EEPROM_AT2X_INIT_PRIORITY,                      \
                      &eeprom_at2x_api)
-=======
-#define EEPROM_AT24_BUS(n, t) \
-	{ .i2c = I2C_DT_SPEC_GET(INST_DT_AT2X(n, t)) }
-
-#define EEPROM_AT25_BUS(n, t)						 \
-	{ .spi = SPI_DT_SPEC_GET(INST_DT_AT2X(n, t),			 \
-				 SPI_OP_MODE_MASTER | SPI_TRANSFER_MSB | \
-				 SPI_WORD_SET(8)) }
-
-#define EEPROM_AT2X_WP_GPIOS(id)					\
-	IF_ENABLED(DT_NODE_HAS_PROP(id, wp_gpios),			\
-		   (.wp_gpio = GPIO_DT_SPEC_GET(id, wp_gpios),))
-
-#define EEPROM_AT2X_DEVICE(n, t) \
-	ASSERT_PAGESIZE_IS_POWER_OF_2(DT_PROP(INST_DT_AT2X(n, t), pagesize)); \
-	ASSERT_SIZE_PAGESIZE_VALID(DT_PROP(INST_DT_AT2X(n, t), size), \
-				   DT_PROP(INST_DT_AT2X(n, t), pagesize)); \
-	ASSERT_AT##t##_ADDR_W_VALID(DT_PROP(INST_DT_AT2X(n, t), \
-					    address_width)); \
-	static const struct eeprom_at2x_config eeprom_at##t##_config_##n = { \
-		.bus = EEPROM_AT##t##_BUS(n, t), \
-		EEPROM_AT2X_WP_GPIOS(INST_DT_AT2X(n, t)) \
-		.size = DT_PROP(INST_DT_AT2X(n, t), size), \
-		.pagesize = DT_PROP(INST_DT_AT2X(n, t), pagesize), \
-		.addr_width = DT_PROP(INST_DT_AT2X(n, t), address_width), \
-		.readonly = DT_PROP(INST_DT_AT2X(n, t), read_only), \
-		.timeout = DT_PROP(INST_DT_AT2X(n, t), timeout), \
-		.bus_is_ready = eeprom_at##t##_bus_is_ready, \
-		.read_fn = eeprom_at##t##_read, \
-		.write_fn = eeprom_at##t##_write, \
-	}; \
-	static struct eeprom_at2x_data eeprom_at##t##_data_##n; \
-	DEVICE_DT_DEFINE(INST_DT_AT2X(n, t), eeprom_at2x_init, \
-			    NULL, &eeprom_at##t##_data_##n, \
-			    &eeprom_at##t##_config_##n, POST_KERNEL, \
-			    CONFIG_EEPROM_AT2X_INIT_PRIORITY, \
-			    &eeprom_at2x_api)
->>>>>>> 6bb4cb59
 
 #define EEPROM_AT24_DEVICE(n) EEPROM_AT2X_DEVICE(n, 24)
 #define EEPROM_AT25_DEVICE(n) EEPROM_AT2X_DEVICE(n, 25)
