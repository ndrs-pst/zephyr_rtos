--- conflicted
+++ resolved
@@ -42,7 +42,8 @@
 
 #if defined(CONFIG_SOC_SERIES_STM32L4X)
 #define RTC_EXTI_LINE           LL_EXTI_LINE_18
-#elif defined(CONFIG_SOC_SERIES_STM32C0X) || defined(CONFIG_SOC_SERIES_STM32G0X)
+#elif defined(CONFIG_SOC_SERIES_STM32C0X) \
+    || defined(CONFIG_SOC_SERIES_STM32G0X)
 #define RTC_EXTI_LINE           LL_EXTI_LINE_19
 #elif defined(CONFIG_SOC_SERIES_STM32F4X) || \
       defined(CONFIG_SOC_SERIES_STM32F0X) || \
@@ -177,54 +178,48 @@
 
 static void rtc_stm32_irq_config(const struct device* dev);
 
+
 static int rtc_stm32_start(const struct device* dev) {
+    #if defined(CONFIG_SOC_SERIES_STM32WBAX)
+    const struct device *const clk = DEVICE_DT_GET(STM32_CLOCK_CONTROL_NODE);
+    const struct rtc_stm32_config *cfg = dev->config;
+
+    /* Enable RTC bus clock */
+    if (clock_control_on(clk, (clock_control_subsys_t) &cfg->pclken[0]) != 0) {
+        LOG_ERR("clock op failed\n");
+        return (-EIO);
+    }
+    #else
     ARG_UNUSED(dev);
 
-static int rtc_stm32_start(const struct device *dev)
-{
-#if defined(CONFIG_SOC_SERIES_STM32WBAX)
-	const struct device *const clk = DEVICE_DT_GET(STM32_CLOCK_CONTROL_NODE);
-	const struct rtc_stm32_config *cfg = dev->config;
-
-	/* Enable RTC bus clock */
-	if (clock_control_on(clk, (clock_control_subsys_t) &cfg->pclken[0]) != 0) {
-		LOG_ERR("clock op failed\n");
-		return -EIO;
-	}
-#else
-	ARG_UNUSED(dev);
-
-	z_stm32_hsem_lock(CFG_HW_RCC_SEMID, HSEM_LOCK_DEFAULT_RETRY);
-	LL_RCC_EnableRTC();
-	z_stm32_hsem_unlock(CFG_HW_RCC_SEMID);
-#endif
-
-	return 0;
-}
+    z_stm32_hsem_lock(CFG_HW_RCC_SEMID, HSEM_LOCK_DEFAULT_RETRY);
+    LL_RCC_EnableRTC();
+    z_stm32_hsem_unlock(CFG_HW_RCC_SEMID);
+    #endif
+
+    return (0);
+}
+
 
 static int rtc_stm32_stop(const struct device* dev) {
+    #if defined(CONFIG_SOC_SERIES_STM32WBAX)
+    const struct device *const clk = DEVICE_DT_GET(STM32_CLOCK_CONTROL_NODE);
+    const struct rtc_stm32_config *cfg = dev->config;
+
+    /* Enable RTC bus clock */
+    if (clock_control_on(clk, (clock_control_subsys_t) &cfg->pclken[0]) != 0) {
+        LOG_ERR("clock op failed\n");
+        return (-EIO);
+    }
+    #else
     ARG_UNUSED(dev);
 
-static int rtc_stm32_stop(const struct device *dev)
-{
-#if defined(CONFIG_SOC_SERIES_STM32WBAX)
-	const struct device *const clk = DEVICE_DT_GET(STM32_CLOCK_CONTROL_NODE);
-	const struct rtc_stm32_config *cfg = dev->config;
-
-	/* Enable RTC bus clock */
-	if (clock_control_on(clk, (clock_control_subsys_t) &cfg->pclken[0]) != 0) {
-		LOG_ERR("clock op failed\n");
-		return -EIO;
-	}
-#else
-	ARG_UNUSED(dev);
-
-	z_stm32_hsem_lock(CFG_HW_RCC_SEMID, HSEM_LOCK_DEFAULT_RETRY);
-	LL_RCC_DisableRTC();
-	z_stm32_hsem_unlock(CFG_HW_RCC_SEMID);
-#endif
-
-	return 0;
+    z_stm32_hsem_lock(CFG_HW_RCC_SEMID, HSEM_LOCK_DEFAULT_RETRY);
+    LL_RCC_DisableRTC();
+    z_stm32_hsem_unlock(CFG_HW_RCC_SEMID);
+    #endif
+
+    return (0);
 }
 
 #if !defined(COUNTER_NO_DATE)
@@ -258,7 +253,8 @@
     /* Convert calendar datetime to UNIX timestamp */
     /* RTC start time: 1st, Jan, 2000 */
     /* time_t start:   1st, Jan, 1970 */
-    now.tm_year = 100 + __LL_RTC_CONVERT_BCD2BIN(__LL_RTC_GET_YEAR(rtc_date));
+    now.tm_year = 100 +
+                  __LL_RTC_CONVERT_BCD2BIN(__LL_RTC_GET_YEAR(rtc_date));
     /* tm_mon allowed values are 0-11 */
     now.tm_mon  = __LL_RTC_CONVERT_BCD2BIN(__LL_RTC_GET_MONTH(rtc_date)) - 1;
     now.tm_mday = __LL_RTC_CONVERT_BCD2BIN(__LL_RTC_GET_DAY(rtc_date));
@@ -464,10 +460,12 @@
     return (info->max_top_value);
 }
 
-static int rtc_stm32_set_top_value(const struct device* dev, const struct counter_top_cfg* cfg) {
+static int rtc_stm32_set_top_value(const struct device* dev,
+                                   const struct counter_top_cfg* cfg) {
     const struct counter_config_info* info = dev->config;
 
-    if ((cfg->ticks != info->max_top_value) || !(cfg->flags & COUNTER_TOP_CFG_DONT_RESET)) {
+    if ((cfg->ticks != info->max_top_value) ||
+        !(cfg->flags & COUNTER_TOP_CFG_DONT_RESET)) {
         return (-ENOTSUP);
     }
     else {
@@ -485,6 +483,7 @@
         || (data->irq_on_late && ll_func_isenabled_interrupt_alarm(RTC))
         #endif /* CONFIG_COUNTER_RTC_STM32_SUBSECONDS */
     ) {
+
         LL_RTC_DisableWriteProtection(RTC);
         ll_func_clear_alarm_flag(RTC);
         ll_func_disable_interrupt_alarm(RTC);
@@ -500,33 +499,18 @@
         }
     }
 
-		LL_RTC_DisableWriteProtection(RTC);
-		ll_func_clear_alarm_flag(RTC);
-		ll_func_disable_interrupt_alarm(RTC);
-		ll_func_disable_alarm(RTC);
-		LL_RTC_EnableWriteProtection(RTC);
-#ifdef CONFIG_COUNTER_RTC_STM32_SUBSECONDS
-		data->irq_on_late = 0;
-#endif /* CONFIG_COUNTER_RTC_STM32_SUBSECONDS */
-
-		if (alarm_callback != NULL) {
-			data->callback = NULL;
-			alarm_callback(dev, 0, now, data->user_data);
-		}
-	}
-
-#if defined(CONFIG_SOC_SERIES_STM32H7X) && defined(CONFIG_CPU_CORTEX_M4)
-	LL_C2_EXTI_ClearFlag_0_31(RTC_EXTI_LINE);
-#elif defined(CONFIG_SOC_SERIES_STM32C0X) \
-	|| defined(CONFIG_SOC_SERIES_STM32G0X) \
-	|| defined(CONFIG_SOC_SERIES_STM32L5X) \
-	|| defined(CONFIG_SOC_SERIES_STM32H5X)
-	LL_EXTI_ClearRisingFlag_0_31(RTC_EXTI_LINE);
-#elif defined(CONFIG_SOC_SERIES_STM32U5X) || defined(CONFIG_SOC_SERIES_STM32WBAX)
-	/* in STM32U5 family RTC is not connected to EXTI */
-#else
-	LL_EXTI_ClearFlag_0_31(RTC_EXTI_LINE);
-#endif
+    #if defined(CONFIG_SOC_SERIES_STM32H7X) && defined(CONFIG_CPU_CORTEX_M4)
+    LL_C2_EXTI_ClearFlag_0_31(RTC_EXTI_LINE);
+    #elif defined(CONFIG_SOC_SERIES_STM32C0X) \
+    || defined(CONFIG_SOC_SERIES_STM32G0X) \
+    || defined(CONFIG_SOC_SERIES_STM32L5X) \
+    || defined(CONFIG_SOC_SERIES_STM32H5X)
+    LL_EXTI_ClearRisingFlag_0_31(RTC_EXTI_LINE);
+    #elif defined(CONFIG_SOC_SERIES_STM32U5X) || defined(CONFIG_SOC_SERIES_STM32WBAX)
+    /* in STM32U5 family RTC is not connected to EXTI */
+    #else
+    LL_EXTI_ClearFlag_0_31(RTC_EXTI_LINE);
+    #endif
 }
 
 static int rtc_stm32_init(const struct device* dev) {
@@ -562,11 +546,11 @@
         return (-EIO);
     }
 
+    #if !defined(CONFIG_SOC_SERIES_STM32WBAX)
     LL_RCC_EnableRTC();
-
-#if !defined(CONFIG_SOC_SERIES_STM32WBAX)
-	LL_RCC_EnableRTC();
-#endif
+    #endif
+
+    z_stm32_hsem_unlock(CFG_HW_RCC_SEMID);
 
     #if !defined(CONFIG_COUNTER_RTC_STM32_SAVE_VALUE_BETWEEN_RESETS)
     if (LL_RTC_DeInit(RTC) != SUCCESS) {
@@ -574,7 +558,8 @@
     }
     #endif
 
-    if (LL_RTC_Init(RTC, ((LL_RTC_InitTypeDef*)&cfg->ll_rtc_config)) != SUCCESS) {
+    if (LL_RTC_Init(RTC, ((LL_RTC_InitTypeDef*)
+                    &cfg->ll_rtc_config)) != SUCCESS) {
         return (-EIO);
     }
 
@@ -587,22 +572,14 @@
     #if defined(CONFIG_SOC_SERIES_STM32H7X) && defined(CONFIG_CPU_CORTEX_M4)
     LL_C2_EXTI_EnableIT_0_31(RTC_EXTI_LINE);
     LL_EXTI_EnableRisingTrig_0_31(RTC_EXTI_LINE);
-    #elif defined(CONFIG_SOC_SERIES_STM32U5X)
+    #elif defined(CONFIG_SOC_SERIES_STM32U5X) || defined(CONFIG_SOC_SERIES_STM32WBAX)
     /* in STM32U5 family RTC is not connected to EXTI */
     #else
     LL_EXTI_EnableIT_0_31(RTC_EXTI_LINE);
     LL_EXTI_EnableRisingTrig_0_31(RTC_EXTI_LINE);
     #endif
 
-#if defined(CONFIG_SOC_SERIES_STM32H7X) && defined(CONFIG_CPU_CORTEX_M4)
-	LL_C2_EXTI_EnableIT_0_31(RTC_EXTI_LINE);
-	LL_EXTI_EnableRisingTrig_0_31(RTC_EXTI_LINE);
-#elif defined(CONFIG_SOC_SERIES_STM32U5X) || defined(CONFIG_SOC_SERIES_STM32WBAX)
-	/* in STM32U5 family RTC is not connected to EXTI */
-#else
-	LL_EXTI_EnableIT_0_31(RTC_EXTI_LINE);
-	LL_EXTI_EnableRisingTrig_0_31(RTC_EXTI_LINE);
-#endif
+    rtc_stm32_irq_config(dev);
 
     return (0);
 }
@@ -655,34 +632,32 @@
     .pclken = rtc_clk,
 };
 
-<<<<<<< HEAD
 #ifdef CONFIG_PM_DEVICE
-static int rtc_stm32_pm_action(const struct device *dev,
-			       enum pm_device_action action)
-{
-	const struct device *const clk = DEVICE_DT_GET(STM32_CLOCK_CONTROL_NODE);
-	const struct rtc_stm32_config *cfg = dev->config;
-
-	switch (action) {
-	case PM_DEVICE_ACTION_RESUME:
-		/* Enable RTC bus clock */
-		if (clock_control_on(clk, (clock_control_subsys_t) &cfg->pclken[0]) != 0) {
-			LOG_ERR("clock op failed\n");
-			return -EIO;
-		}
-		break;
-	case PM_DEVICE_ACTION_SUSPEND:
-		break;
-	default:
-		return -ENOTSUP;
-	}
-
-	return 0;
+static int rtc_stm32_pm_action(const struct device* dev,
+                               enum pm_device_action action) {
+    const struct device *const clk = DEVICE_DT_GET(STM32_CLOCK_CONTROL_NODE);
+    const struct rtc_stm32_config* cfg = dev->config;
+
+    switch (action) {
+        case PM_DEVICE_ACTION_RESUME:
+            /* Enable RTC bus clock */
+            if (clock_control_on(clk, (clock_control_subsys_t) &cfg->pclken[0]) != 0) {
+            LOG_ERR("clock op failed\n");
+            return (-EIO);
+            }
+            break;
+
+        case PM_DEVICE_ACTION_SUSPEND:
+            break;
+
+        default:
+            return (-ENOTSUP);
+    }
+
+    return (0);
 }
 #endif /* CONFIG_PM_DEVICE */
 
-=======
->>>>>>> 1bbcf177
 static const struct counter_driver_api rtc_stm32_driver_api = {
     .start           = rtc_stm32_start,
     .stop            = rtc_stm32_stop,
@@ -697,21 +672,9 @@
     .get_top_value   = rtc_stm32_get_top_value,
 };
 
-<<<<<<< HEAD
 PM_DEVICE_DT_INST_DEFINE(0, rtc_stm32_pm_action);
 
 DEVICE_DT_INST_DEFINE(0, &rtc_stm32_init, PM_DEVICE_DT_INST_GET(0),
-		    &rtc_data, &rtc_config, PRE_KERNEL_1,
-		    CONFIG_COUNTER_INIT_PRIORITY, &rtc_stm32_driver_api);
-
-static void rtc_stm32_irq_config(const struct device *dev)
-{
-	IRQ_CONNECT(DT_INST_IRQN(0),
-		    DT_INST_IRQ(0, priority),
-		    rtc_stm32_isr, DEVICE_DT_INST_GET(0), 0);
-	irq_enable(DT_INST_IRQN(0));
-=======
-DEVICE_DT_INST_DEFINE(0, &rtc_stm32_init, NULL,
                       &rtc_data, &rtc_config, PRE_KERNEL_1,
                       CONFIG_COUNTER_INIT_PRIORITY, &rtc_stm32_driver_api);
 
@@ -720,5 +683,4 @@
                 DT_INST_IRQ(0, priority),
                 rtc_stm32_isr, DEVICE_DT_INST_GET(0), 0);
     irq_enable(DT_INST_IRQN(0));
->>>>>>> 1bbcf177
 }