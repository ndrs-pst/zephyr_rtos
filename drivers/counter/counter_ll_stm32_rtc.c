--- conflicted
+++ resolved
@@ -223,72 +223,6 @@
 }
 
 #if !defined(COUNTER_NO_DATE)
-<<<<<<< HEAD
-tick_t rtc_stm32_read(const struct device *dev)
-{
-	struct tm now = { 0 };
-	time_t ts;
-	uint32_t rtc_date, rtc_time;
-	tick_t ticks;
-#ifdef CONFIG_COUNTER_RTC_STM32_SUBSECONDS
-	uint32_t rtc_subseconds;
-#endif /* CONFIG_COUNTER_RTC_STM32_SUBSECONDS */
-	ARG_UNUSED(dev);
-
-	/* Enable Backup access */
-#if defined(PWR_CR_DBP) || defined(PWR_CR1_DBP) || \
-	defined(PWR_DBPCR_DBP) || defined(PWR_DBPR_DBP)
-	LL_PWR_EnableBkUpAccess();
-#endif /* PWR_CR_DBP || PWR_CR1_DBP || PWR_DBPR_DBP */
-
-	/* Read time and date registers. Make sure value of the previous register
-	 * hasn't been changed while reading the next one.
-	 */
-	do {
-		rtc_date = LL_RTC_DATE_Get(RTC);
-
-#ifdef CONFIG_COUNTER_RTC_STM32_SUBSECONDS
-		do {
-			rtc_time = LL_RTC_TIME_Get(RTC);
-			rtc_subseconds = LL_RTC_TIME_GetSubSecond(RTC);
-		} while (rtc_time != LL_RTC_TIME_Get(RTC));
-#else /* CONFIG_COUNTER_RTC_STM32_SUBSECONDS */
-		rtc_time = LL_RTC_TIME_Get(RTC);
-#endif
-
-	} while (rtc_date != LL_RTC_DATE_Get(RTC));
-
-	/* Convert calendar datetime to UNIX timestamp */
-	/* RTC start time: 1st, Jan, 2000 */
-	/* time_t start:   1st, Jan, 1970 */
-	now.tm_year = 100 +
-			__LL_RTC_CONVERT_BCD2BIN(__LL_RTC_GET_YEAR(rtc_date));
-	/* tm_mon allowed values are 0-11 */
-	now.tm_mon = __LL_RTC_CONVERT_BCD2BIN(__LL_RTC_GET_MONTH(rtc_date)) - 1;
-	now.tm_mday = __LL_RTC_CONVERT_BCD2BIN(__LL_RTC_GET_DAY(rtc_date));
-
-	now.tm_hour = __LL_RTC_CONVERT_BCD2BIN(__LL_RTC_GET_HOUR(rtc_time));
-	now.tm_min = __LL_RTC_CONVERT_BCD2BIN(__LL_RTC_GET_MINUTE(rtc_time));
-	now.tm_sec = __LL_RTC_CONVERT_BCD2BIN(__LL_RTC_GET_SECOND(rtc_time));
-
-	ts = timeutil_timegm(&now);
-
-	/* Return number of seconds since RTC init */
-	ts -= T_TIME_OFFSET;
-
-	__ASSERT(sizeof(time_t) == 8, "unexpected time_t definition");
-
-	ticks = ts * counter_get_frequency(dev);
-#ifdef CONFIG_COUNTER_RTC_STM32_SUBSECONDS
-	/* The RTC counts up, except for the subsecond register which counts
-	 * down starting from the sync prescaler value. Add already counted
-	 * ticks.
-	 */
-	ticks += RTC_SYNCPRE - rtc_subseconds;
-#endif /* CONFIG_COUNTER_RTC_STM32_SUBSECONDS */
-
-	return ticks;
-=======
 tick_t rtc_stm32_read(const struct device* dev) {
     struct tm now = {0};
     time_t   ts;
@@ -298,6 +232,12 @@
     uint32_t rtc_subseconds;
     #endif /* CONFIG_COUNTER_RTC_STM32_SUBSECONDS */
     ARG_UNUSED(dev);
+
+    /* Enable Backup access */
+    #if defined(PWR_CR_DBP) || defined(PWR_CR1_DBP) || \
+        defined(PWR_DBPCR_DBP) || defined(PWR_DBPR_DBP)
+    LL_PWR_EnableBkUpAccess();
+    #endif /* PWR_CR_DBP || PWR_CR1_DBP || PWR_DBPR_DBP */
 
     /* Read time and date registers. Make sure value of the previous register
      * hasn't been changed while reading the next one.
@@ -346,7 +286,6 @@
     #endif /* CONFIG_COUNTER_RTC_STM32_SUBSECONDS */
 
     return (ticks);
->>>>>>> 26675b90
 }
 #else /* defined(COUNTER_NO_DATE) */
 tick_t rtc_stm32_read(const struct device* dev) {
@@ -354,17 +293,13 @@
 
     ARG_UNUSED(dev);
 
-<<<<<<< HEAD
-	/* Enable Backup access */
-#if defined(PWR_CR_DBP) || defined(PWR_CR1_DBP) || \
-	defined(PWR_DBPCR_DBP) || defined(PWR_DBPR_DBP)
-	LL_PWR_EnableBkUpAccess();
-#endif /* PWR_CR_DBP || PWR_CR1_DBP || PWR_DBPR_DBP */
-
-	rtc_time = LL_RTC_TIME_Get(RTC);
-=======
+    /* Enable Backup access */
+    #if defined(PWR_CR_DBP) || defined(PWR_CR1_DBP) || \
+    defined(PWR_DBPCR_DBP) || defined(PWR_DBPR_DBP)
+    LL_PWR_EnableBkUpAccess();
+    #endif /* PWR_CR_DBP || PWR_CR1_DBP || PWR_DBPR_DBP */
+
     rtc_time = LL_RTC_TIME_Get(RTC);
->>>>>>> 26675b90
 
     ticks = rtc_time;
 
