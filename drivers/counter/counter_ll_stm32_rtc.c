--- conflicted
+++ resolved
@@ -527,7 +527,6 @@
     #endif
 }
 
-<<<<<<< HEAD
 static int rtc_stm32_init(const struct device* dev) {
     const struct device* const clk = DEVICE_DT_GET(STM32_CLOCK_CONTROL_NODE);
     const struct rtc_stm32_config* cfg = dev->config;
@@ -567,6 +566,18 @@
     z_stm32_hsem_unlock(CFG_HW_RCC_SEMID);
 
     #if !defined(CONFIG_COUNTER_RTC_STM32_SAVE_VALUE_BETWEEN_RESETS)
+
+    /* STM32C0 LL driver does not clear the CR register in LL_RTC_DeInit so it will loop forever waiting
+     * for a flag that will never be set when shadow registers are bypassed (BYPSHAD enabled).
+     */
+    #if defined(RTC_CR_BYPSHAD) && defined(CONFIG_SOC_SERIES_STM32C0X)
+    if (LL_RTC_IsShadowRegBypassEnabled(RTC)) {
+        LL_RTC_DisableWriteProtection(RTC);
+        LL_RTC_DisableShadowRegBypass(RTC);
+        LL_RTC_EnableWriteProtection(RTC);
+    }
+    #endif /* defined(RTC_CR_BYPSHAD) && defined(CONFIG_SOC_SERIES_STM32C0X) */
+
     if (LL_RTC_DeInit(RTC) != SUCCESS) {
         goto out_disable_bkup_access;
     }
@@ -608,102 +619,6 @@
     }
 
     return (ret);
-=======
-
-static int rtc_stm32_init(const struct device *dev)
-{
-	const struct device *const clk = DEVICE_DT_GET(STM32_CLOCK_CONTROL_NODE);
-	const struct rtc_stm32_config *cfg = dev->config;
-	struct rtc_stm32_data *data = dev->data;
-	int ret = -EIO;
-
-	data->callback = NULL;
-
-	if (!device_is_ready(clk)) {
-		LOG_ERR("clock control device not ready");
-		return -ENODEV;
-	}
-
-	/* Enable RTC bus clock */
-	if (clock_control_on(clk, (clock_control_subsys_t) &cfg->pclken[0]) != 0) {
-		LOG_ERR("clock op failed\n");
-		return -EIO;
-	}
-
-	/* Enable Backup access */
-	z_stm32_hsem_lock(CFG_HW_RCC_SEMID, HSEM_LOCK_DEFAULT_RETRY);
-
-	stm32_backup_domain_enable_access();
-
-	/* Enable RTC clock source */
-	if (clock_control_configure(clk,
-				    (clock_control_subsys_t) &cfg->pclken[1],
-				    NULL) != 0) {
-		LOG_ERR("clock configure failed\n");
-		goto out_disable_bkup_access;
-	}
-
-#if !defined(CONFIG_SOC_SERIES_STM32WBAX)
-	LL_RCC_EnableRTC();
-#endif
-
-	z_stm32_hsem_unlock(CFG_HW_RCC_SEMID);
-
-#if !defined(CONFIG_COUNTER_RTC_STM32_SAVE_VALUE_BETWEEN_RESETS)
-
-/* STM32C0 LL driver does not clear the CR register in LL_RTC_DeInit so it will loop forever waiting
- * for a flag that will never be set when shadow registers are bypassed (BYPSHAD enabled).
- */
-#if defined(RTC_CR_BYPSHAD) && defined(CONFIG_SOC_SERIES_STM32C0X)
-	if (LL_RTC_IsShadowRegBypassEnabled(RTC)) {
-		LL_RTC_DisableWriteProtection(RTC);
-		LL_RTC_DisableShadowRegBypass(RTC);
-		LL_RTC_EnableWriteProtection(RTC);
-	}
-#endif /* defined(RTC_CR_BYPSHAD) && defined(CONFIG_SOC_SERIES_STM32C0X) */
-
-	if (LL_RTC_DeInit(RTC) != SUCCESS) {
-		goto out_disable_bkup_access;
-	}
-#endif
-
-#if DT_INST_CLOCKS_CELL_BY_IDX(0, 1, bus) == STM32_SRC_HSE
-	/* Must be configured before selecting the RTC clock source */
-	LL_RCC_SetRTC_HSEPrescaler(cfg->hse_prescaler);
-#endif
-
-	if (LL_RTC_Init(RTC, ((LL_RTC_InitTypeDef *)
-			      &cfg->ll_rtc_config)) != SUCCESS) {
-		goto out_disable_bkup_access;
-	}
-
-#ifdef RTC_CR_BYPSHAD
-	LL_RTC_DisableWriteProtection(RTC);
-	LL_RTC_EnableShadowRegBypass(RTC);
-	LL_RTC_EnableWriteProtection(RTC);
-#endif /* RTC_CR_BYPSHAD */
-
-#if defined(CONFIG_SOC_SERIES_STM32H7X) && defined(CONFIG_CPU_CORTEX_M4)
-	LL_C2_EXTI_EnableIT_0_31(RTC_EXTI_LINE);
-	LL_EXTI_EnableRisingTrig_0_31(RTC_EXTI_LINE);
-#elif defined(CONFIG_SOC_SERIES_STM32U5X) || defined(CONFIG_SOC_SERIES_STM32WBAX)
-	/* in STM32U5 family RTC is not connected to EXTI */
-#else
-	LL_EXTI_EnableIT_0_31(RTC_EXTI_LINE);
-	LL_EXTI_EnableRisingTrig_0_31(RTC_EXTI_LINE);
-#endif
-
-	ret = 0;
-
-out_disable_bkup_access:
-	stm32_backup_domain_disable_access();
-
-	if (ret == 0) {
-		rtc_stm32_irq_config(dev);
-	}
-
-	return ret;
->>>>>>> bcc920db
 }
 
 static struct rtc_stm32_data rtc_data;
