/*
 * Copyright (c) 2019 Derek Hageman <hageman@inthat.cloud>
 * Copyright (c) 2024 Gerson Fernando Budke <nandojve@gmail.com>
 *
 * SPDX-License-Identifier: Apache-2.0
 */

#define DT_DRV_COMPAT atmel_sam0_tc32

#include <zephyr/drivers/counter.h>
#include <zephyr/drivers/pinctrl.h>
#include <zephyr/device.h>
#include <zephyr/irq.h>
#include <soc.h>

#include <zephyr/logging/log.h>
LOG_MODULE_REGISTER(counter_sam0_tc32, CONFIG_COUNTER_LOG_LEVEL);

/* clang-format off */

struct counter_sam0_tc32_ch_data {
	counter_alarm_callback_t callback;
	void *user_data;
};

struct counter_sam0_tc32_data {
	counter_top_callback_t top_cb;
	void *top_user_data;

	struct counter_sam0_tc32_ch_data ch;
};

struct counter_sam0_tc32_config {
	struct counter_config_info info;
	TcCount32 *regs;
	const struct pinctrl_dev_config *pcfg;
	volatile uint32_t *mclk;
	uint32_t mclk_mask;
	uint32_t gclk_gen;
	uint16_t gclk_id;
	uint16_t prescaler;
	void (*irq_config_func)(const struct device *dev);
};

static void wait_synchronization(TcCount32 *regs)
{
#if defined(TC_SYNCBUSY_MASK)
	/* SYNCBUSY is a register */
	while ((regs->SYNCBUSY.reg & TC_SYNCBUSY_MASK) != 0) {
	}
#elif defined(TC_STATUS_SYNCBUSY)
	/* SYNCBUSY is a bit */
	while ((regs->STATUS.reg & TC_STATUS_SYNCBUSY) != 0) {
	}
#else
#error Unsupported device
#endif
}

static void read_synchronize_count(TcCount32 *regs)
{
#if defined(TC_READREQ_RREQ)
	regs->READREQ.reg = TC_READREQ_RREQ |
			    TC_READREQ_ADDR(TC_COUNT32_COUNT_OFFSET);
	wait_synchronization(regs);
#elif defined(TC_CTRLBSET_CMD_READSYNC)
	regs->CTRLBSET.reg = TC_CTRLBSET_CMD_READSYNC;
	wait_synchronization(regs);
#else
	ARG_UNUSED(regs);
#endif
}

static int counter_sam0_tc32_start(const struct device *dev)
{
	const struct counter_sam0_tc32_config *const cfg = dev->config;
	TcCount32 *tc = cfg->regs;

	/*
	 * This will also reset the current counter value if it's
	 * already running.
	 */
	tc->CTRLBSET.reg = TC_CTRLBSET_CMD_RETRIGGER;
	wait_synchronization(tc);
	return 0;
}

static int counter_sam0_tc32_stop(const struct device *dev)
{
	const struct counter_sam0_tc32_config *const cfg = dev->config;
	TcCount32 *tc = cfg->regs;

	/*
	 * The older (pre SAML1x) manuals claim the counter retains its
	 * value on stop, but this doesn't actually seem to happen.
	 * The SAML1x manual says it resets, which is what the SAMD21
	 * counter actually appears to do.
	 */
	tc->CTRLBSET.reg = TC_CTRLBSET_CMD_STOP;
	wait_synchronization(tc);
	return 0;
}

static uint32_t counter_sam0_tc32_read(const struct device *dev)
{
	const struct counter_sam0_tc32_config *const cfg = dev->config;
	TcCount32 *tc = cfg->regs;

	read_synchronize_count(tc);
	return tc->COUNT.reg;
}

static int counter_sam0_tc32_get_value(const struct device *dev,
				       uint32_t *ticks)
{
	*ticks = counter_sam0_tc32_read(dev);
	return 0;
}

static void counter_sam0_tc32_relative_alarm(const struct device *dev,
					     uint32_t ticks)
{
	struct counter_sam0_tc32_data *data = dev->data;
	const struct counter_sam0_tc32_config *const cfg = dev->config;
	TcCount32 *tc = cfg->regs;
	uint32_t before;
	uint32_t target;
	uint32_t after;
	uint32_t max;

	read_synchronize_count(tc);
	before = tc->COUNT.reg;

	target = before + ticks;
	max = tc->CC[0].reg;
	if (target > max) {
		target -= max;
	}

	tc->CC[1].reg = target;
	wait_synchronization(tc);
	tc->INTFLAG.reg = TC_INTFLAG_MC1;

	read_synchronize_count(tc);
	after = tc->COUNT.reg;

	/* Pending now, so no further checking required */
	if (tc->INTFLAG.bit.MC1) {
		goto out_future;
	}

	/*
	 * Check if we missed the interrupt and call the handler
	 * immediately if we did.
	 */
	if (after < target) {
		goto out_future;
	}

	/* Check wrapped */
	if (target < before && after >= before) {
		goto out_future;
	}

	counter_alarm_callback_t cb = data->ch.callback;

	tc->INTENCLR.reg = TC_INTENCLR_MC1;
	tc->INTFLAG.reg = TC_INTFLAG_MC1;
	data->ch.callback = NULL;

	cb(dev, 0, target, data->ch.user_data);

	return;

out_future:
	tc->INTENSET.reg = TC_INTFLAG_MC1;
}

static int counter_sam0_tc32_set_alarm(const struct device *dev,
				       uint8_t chan_id,
				       const struct counter_alarm_cfg *alarm_cfg)
{
	struct counter_sam0_tc32_data *data = dev->data;
	const struct counter_sam0_tc32_config *const cfg = dev->config;
	TcCount32 *tc = cfg->regs;

	ARG_UNUSED(chan_id);

	if (alarm_cfg->ticks > tc->CC[0].reg) {
		return -EINVAL;
	}

	unsigned int key = irq_lock();

	if (data->ch.callback) {
		irq_unlock(key);
		return -EBUSY;
	}

	data->ch.callback = alarm_cfg->callback;
	data->ch.user_data = alarm_cfg->user_data;

	if ((alarm_cfg->flags & COUNTER_ALARM_CFG_ABSOLUTE) != 0) {
		tc->CC[1].reg = alarm_cfg->ticks;
		wait_synchronization(tc);
		tc->INTFLAG.reg = TC_INTFLAG_MC1;
		tc->INTENSET.reg = TC_INTFLAG_MC1;
	} else {
		counter_sam0_tc32_relative_alarm(dev, alarm_cfg->ticks);
	}

	irq_unlock(key);

	return 0;
}

static int counter_sam0_tc32_cancel_alarm(const struct device *dev,
					  uint8_t chan_id)
{
	struct counter_sam0_tc32_data *data = dev->data;
	const struct counter_sam0_tc32_config *const cfg = dev->config;
	TcCount32 *tc = cfg->regs;

	unsigned int key = irq_lock();

	ARG_UNUSED(chan_id);

	data->ch.callback = NULL;
	tc->INTENCLR.reg = TC_INTENCLR_MC1;
	tc->INTFLAG.reg = TC_INTFLAG_MC1;

	irq_unlock(key);
	return 0;
}

static int counter_sam0_tc32_set_top_value(const struct device *dev,
					   const struct counter_top_cfg *top_cfg)
{
	struct counter_sam0_tc32_data *data = dev->data;
	const struct counter_sam0_tc32_config *const cfg = dev->config;
	TcCount32 *tc = cfg->regs;
	int err = 0;
	unsigned int key = irq_lock();

	if (data->ch.callback) {
		irq_unlock(key);
		return -EBUSY;
	}

	if (top_cfg->callback) {
		data->top_cb = top_cfg->callback;
		data->top_user_data = top_cfg->user_data;
		tc->INTENSET.reg = TC_INTFLAG_MC0;
	} else {
		tc->INTENCLR.reg = TC_INTFLAG_MC0;
	}

	tc->CC[0].reg = top_cfg->ticks;

	if (top_cfg->flags & COUNTER_TOP_CFG_DONT_RESET) {
		/*
		 * Top trigger is on equality of the rising edge only, so
		 * manually reset it if the counter has missed the new top.
		 */
		if (counter_sam0_tc32_read(dev) >= top_cfg->ticks) {
			err = -ETIME;
			if (top_cfg->flags & COUNTER_TOP_CFG_RESET_WHEN_LATE) {
				tc->CTRLBSET.reg = TC_CTRLBSET_CMD_RETRIGGER;
			}
		}
	} else {
		tc->CTRLBSET.reg = TC_CTRLBSET_CMD_RETRIGGER;
	}

	wait_synchronization(tc);

	tc->INTFLAG.reg = TC_INTFLAG_MC0;
	irq_unlock(key);
	return err;
}

static uint32_t counter_sam0_tc32_get_pending_int(const struct device *dev)
{
	const struct counter_sam0_tc32_config *const cfg = dev->config;
	TcCount32 *tc = cfg->regs;

	return tc->INTFLAG.reg & (TC_INTFLAG_MC0 | TC_INTFLAG_MC1);
}

static uint32_t counter_sam0_tc32_get_top_value(const struct device *dev)
{
	const struct counter_sam0_tc32_config *const cfg = dev->config;
	TcCount32 *tc = cfg->regs;

	/*
	 * Unsync read is safe here because we're not using
	 * capture mode, so things are only set from the CPU
	 * end.
	 */
	return tc->CC[0].reg;
}

static void counter_sam0_tc32_isr(const struct device *dev)
{
	struct counter_sam0_tc32_data *data = dev->data;
	const struct counter_sam0_tc32_config *const cfg = dev->config;
	TcCount32 *tc = cfg->regs;
	uint8_t status = tc->INTFLAG.reg;

	/* Acknowledge all interrupts */
	tc->INTFLAG.reg = status;

	if (status & TC_INTFLAG_MC1) {
		if (data->ch.callback) {
			counter_alarm_callback_t cb = data->ch.callback;

			tc->INTENCLR.reg = TC_INTENCLR_MC1;
			data->ch.callback = NULL;

			cb(dev, 0, tc->CC[1].reg, data->ch.user_data);
		}
	}

	if (status & TC_INTFLAG_MC0) {
		if (data->top_cb) {
			data->top_cb(dev, data->top_user_data);
		}
	}
}

static int counter_sam0_tc32_initialize(const struct device *dev)
{
	const struct counter_sam0_tc32_config *const cfg = dev->config;
	TcCount32 *tc = cfg->regs;
	int retval;

<<<<<<< HEAD
#ifdef MCLK
	/* Enable the GCLK */
	GCLK->PCHCTRL[cfg->gclk_id].reg = GCLK_PCHCTRL_GEN_GCLK1 | GCLK_PCHCTRL_CHEN;

	/* Enable TC clock in MCLK */
	*cfg->mclk |= cfg->mclk_mask;
#else
	/* Enable the GCLK */
	GCLK->CLKCTRL.reg = cfg->gclk_clkctrl_id | GCLK_CLKCTRL_GEN_GCLK1 | GCLK_CLKCTRL_CLKEN;
=======
	*cfg->mclk |= cfg->mclk_mask;
>>>>>>> 7537a142

#ifdef MCLK
	GCLK->PCHCTRL[cfg->gclk_id].reg = GCLK_PCHCTRL_CHEN
					| GCLK_PCHCTRL_GEN(cfg->gclk_gen);
#else
	GCLK->CLKCTRL.reg = GCLK_CLKCTRL_CLKEN
			  | GCLK_CLKCTRL_GEN(cfg->gclk_gen)
			  | GCLK_CLKCTRL_ID(cfg->gclk_id);
#endif

	/*
	 * In 32 bit mode, NFRQ mode always uses MAX as the counter top, so
	 * use MFRQ mode which uses CC0 as the top at the expense of only
	 * having CC1 available for alarms.
	 */
	tc->CTRLA.reg = TC_CTRLA_MODE_COUNT32 |
#ifdef TC_CTRLA_WAVEGEN_MFRQ
			TC_CTRLA_WAVEGEN_MFRQ |
#endif
			cfg->prescaler;
	wait_synchronization(tc);

#ifdef TC_WAVE_WAVEGEN_MFRQ
	tc->WAVE.reg = TC_WAVE_WAVEGEN_MFRQ;
#endif

	/* Disable all interrupts */
	tc->INTENCLR.reg = TC_INTENCLR_MASK;

	retval = pinctrl_apply_state(cfg->pcfg, PINCTRL_STATE_DEFAULT);
	if (retval < 0) {
		return retval;
	}

	/* Set the initial top as the maximum */
	tc->CC[0].reg = UINT32_MAX;

	cfg->irq_config_func(dev);

	tc->CTRLA.bit.ENABLE = 1;
	wait_synchronization(tc);

	/* Stop the counter initially */
	tc->CTRLBSET.reg = TC_CTRLBSET_CMD_STOP;
	wait_synchronization(tc);

	return 0;
}

static DEVICE_API(counter, counter_sam0_tc32_driver_api) = {
	.start = counter_sam0_tc32_start,
	.stop = counter_sam0_tc32_stop,
	.get_value = counter_sam0_tc32_get_value,
	.set_alarm = counter_sam0_tc32_set_alarm,
	.cancel_alarm = counter_sam0_tc32_cancel_alarm,
	.set_top_value = counter_sam0_tc32_set_top_value,
	.get_pending_int = counter_sam0_tc32_get_pending_int,
	.get_top_value = counter_sam0_tc32_get_top_value,
};


#define ASSIGNED_CLOCKS_CELL_BY_NAME						\
	ATMEL_SAM0_DT_INST_ASSIGNED_CLOCKS_CELL_BY_NAME

#define SAM0_TC32_PRESCALER(n)							\
	COND_CODE_1(DT_INST_NODE_HAS_PROP(n, prescaler),			\
		    (DT_INST_PROP(n, prescaler)), (1))

<<<<<<< HEAD
#define COUNTER_SAM0_TC32_DEVICE(n)					\
	PINCTRL_DT_INST_DEFINE(n);					\
	static void counter_sam0_tc32_config_##n(const struct device *dev); \
	static const struct counter_sam0_tc32_config			\
									\
	counter_sam0_tc32_dev_config_##n = {				\
		.info = {						\
			.max_top_value = UINT32_MAX,			\
			.freq = SOC_ATMEL_SAM0_GCLK1_FREQ_HZ /		\
				SAM0_TC32_PRESCALER(n),			\
			.flags = COUNTER_CONFIG_INFO_COUNT_UP,		\
			.channels = 1					\
		},							\
		.regs = (TcCount32 *)DT_INST_REG_ADDR(n),		\
		COUNTER_SAM0_TC32_CLOCK_CONTROL(n)			\
		.prescaler = UTIL_CAT(TC_CTRLA_PRESCALER_DIV,		\
				      SAM0_TC32_PRESCALER(n)),		\
		.irq_config_func = &counter_sam0_tc32_config_##n,	\
		.pcfg = PINCTRL_DT_INST_DEV_CONFIG_GET(n),		\
	};								\
									\
	static struct counter_sam0_tc32_data counter_sam0_tc32_dev_data_##n;\
									\
	DEVICE_DT_INST_DEFINE(n,					\
			    &counter_sam0_tc32_initialize,		\
			    NULL,					\
			    &counter_sam0_tc32_dev_data_##n,		\
			    &counter_sam0_tc32_dev_config_##n,		\
			    PRE_KERNEL_1,				\
			    CONFIG_COUNTER_INIT_PRIORITY,		\
			    &counter_sam0_tc32_driver_api);		\
									\
	static void counter_sam0_tc32_config_##n(const struct device *dev) \
	{								\
		IRQ_CONNECT(DT_INST_IRQN(n),				\
			    DT_INST_IRQ(n, priority),			\
			    counter_sam0_tc32_isr,			\
			    DEVICE_DT_INST_GET(n), 0);			\
		irq_enable(DT_INST_IRQN(n));				\
=======
#define COUNTER_SAM0_TC32_DEVICE(n)						\
	PINCTRL_DT_INST_DEFINE(n);						\
	static void counter_sam0_tc32_config_##n(const struct device *dev);	\
	static const struct counter_sam0_tc32_config				\
										\
	counter_sam0_tc32_dev_config_##n = {					\
		.info = {							\
			.max_top_value = UINT32_MAX,				\
			.freq = SOC_ATMEL_SAM0_GCLK0_FREQ_HZ /			\
				SAM0_TC32_PRESCALER(n),				\
			.flags = COUNTER_CONFIG_INFO_COUNT_UP,			\
			.channels = 1						\
		},								\
		.regs = (TcCount32 *)DT_INST_REG_ADDR(n),			\
		.gclk_gen = ASSIGNED_CLOCKS_CELL_BY_NAME(n, gclk, gen),		\
		.gclk_id = DT_INST_CLOCKS_CELL_BY_NAME(n, gclk, id),		\
		.mclk = ATMEL_SAM0_DT_INST_MCLK_PM_REG_ADDR_OFFSET(n),		\
		.mclk_mask = ATMEL_SAM0_DT_INST_MCLK_PM_PERIPH_MASK(n, bit),	\
		.prescaler = UTIL_CAT(TC_CTRLA_PRESCALER_DIV,			\
				      SAM0_TC32_PRESCALER(n)),			\
		.irq_config_func = &counter_sam0_tc32_config_##n,		\
		.pcfg = PINCTRL_DT_INST_DEV_CONFIG_GET(n),			\
	};									\
										\
	static struct counter_sam0_tc32_data counter_sam0_tc32_dev_data_##n;	\
										\
	DEVICE_DT_INST_DEFINE(n,						\
			    &counter_sam0_tc32_initialize,			\
			    NULL,						\
			    &counter_sam0_tc32_dev_data_##n,			\
			    &counter_sam0_tc32_dev_config_##n,			\
			    PRE_KERNEL_1,					\
			    CONFIG_COUNTER_INIT_PRIORITY,			\
			    &counter_sam0_tc32_driver_api);			\
										\
	static void counter_sam0_tc32_config_##n(const struct device *dev)	\
	{									\
		IRQ_CONNECT(DT_INST_IRQN(n),					\
			    DT_INST_IRQ(n, priority),				\
			    counter_sam0_tc32_isr,				\
			    DEVICE_DT_INST_GET(n), 0);				\
		irq_enable(DT_INST_IRQN(n));					\
>>>>>>> 7537a142
	}

DT_INST_FOREACH_STATUS_OKAY(COUNTER_SAM0_TC32_DEVICE)

/* clang-format on */<|MERGE_RESOLUTION|>--- conflicted
+++ resolved
@@ -16,491 +16,422 @@
 #include <zephyr/logging/log.h>
 LOG_MODULE_REGISTER(counter_sam0_tc32, CONFIG_COUNTER_LOG_LEVEL);
 
-/* clang-format off */
-
 struct counter_sam0_tc32_ch_data {
-	counter_alarm_callback_t callback;
-	void *user_data;
+    counter_alarm_callback_t callback;
+    void* user_data;
 };
 
 struct counter_sam0_tc32_data {
-	counter_top_callback_t top_cb;
-	void *top_user_data;
-
-	struct counter_sam0_tc32_ch_data ch;
+    counter_top_callback_t top_cb;
+    void* top_user_data;
+
+    struct counter_sam0_tc32_ch_data ch;
 };
 
 struct counter_sam0_tc32_config {
-	struct counter_config_info info;
-	TcCount32 *regs;
-	const struct pinctrl_dev_config *pcfg;
-	volatile uint32_t *mclk;
-	uint32_t mclk_mask;
-	uint32_t gclk_gen;
-	uint16_t gclk_id;
-	uint16_t prescaler;
-	void (*irq_config_func)(const struct device *dev);
+    struct counter_config_info info;
+    TcCount32* regs;
+    const struct pinctrl_dev_config* pcfg;
+    volatile uint32_t* mclk;
+    uint32_t mclk_mask;
+    uint32_t gclk_gen;
+    uint16_t gclk_id;
+    uint16_t prescaler;
+    void (*irq_config_func)(const struct device* dev);
 };
 
-static void wait_synchronization(TcCount32 *regs)
-{
-#if defined(TC_SYNCBUSY_MASK)
-	/* SYNCBUSY is a register */
-	while ((regs->SYNCBUSY.reg & TC_SYNCBUSY_MASK) != 0) {
-	}
-#elif defined(TC_STATUS_SYNCBUSY)
-	/* SYNCBUSY is a bit */
-	while ((regs->STATUS.reg & TC_STATUS_SYNCBUSY) != 0) {
-	}
-#else
-#error Unsupported device
-#endif
-}
-
-static void read_synchronize_count(TcCount32 *regs)
-{
-#if defined(TC_READREQ_RREQ)
-	regs->READREQ.reg = TC_READREQ_RREQ |
-			    TC_READREQ_ADDR(TC_COUNT32_COUNT_OFFSET);
-	wait_synchronization(regs);
-#elif defined(TC_CTRLBSET_CMD_READSYNC)
-	regs->CTRLBSET.reg = TC_CTRLBSET_CMD_READSYNC;
-	wait_synchronization(regs);
-#else
-	ARG_UNUSED(regs);
-#endif
-}
-
-static int counter_sam0_tc32_start(const struct device *dev)
-{
-	const struct counter_sam0_tc32_config *const cfg = dev->config;
-	TcCount32 *tc = cfg->regs;
-
-	/*
-	 * This will also reset the current counter value if it's
-	 * already running.
-	 */
-	tc->CTRLBSET.reg = TC_CTRLBSET_CMD_RETRIGGER;
-	wait_synchronization(tc);
-	return 0;
-}
-
-static int counter_sam0_tc32_stop(const struct device *dev)
-{
-	const struct counter_sam0_tc32_config *const cfg = dev->config;
-	TcCount32 *tc = cfg->regs;
-
-	/*
-	 * The older (pre SAML1x) manuals claim the counter retains its
-	 * value on stop, but this doesn't actually seem to happen.
-	 * The SAML1x manual says it resets, which is what the SAMD21
-	 * counter actually appears to do.
-	 */
-	tc->CTRLBSET.reg = TC_CTRLBSET_CMD_STOP;
-	wait_synchronization(tc);
-	return 0;
-}
-
-static uint32_t counter_sam0_tc32_read(const struct device *dev)
-{
-	const struct counter_sam0_tc32_config *const cfg = dev->config;
-	TcCount32 *tc = cfg->regs;
-
-	read_synchronize_count(tc);
-	return tc->COUNT.reg;
-}
-
-static int counter_sam0_tc32_get_value(const struct device *dev,
-				       uint32_t *ticks)
-{
-	*ticks = counter_sam0_tc32_read(dev);
-	return 0;
-}
-
-static void counter_sam0_tc32_relative_alarm(const struct device *dev,
-					     uint32_t ticks)
-{
-	struct counter_sam0_tc32_data *data = dev->data;
-	const struct counter_sam0_tc32_config *const cfg = dev->config;
-	TcCount32 *tc = cfg->regs;
-	uint32_t before;
-	uint32_t target;
-	uint32_t after;
-	uint32_t max;
-
-	read_synchronize_count(tc);
-	before = tc->COUNT.reg;
-
-	target = before + ticks;
-	max = tc->CC[0].reg;
-	if (target > max) {
-		target -= max;
-	}
-
-	tc->CC[1].reg = target;
-	wait_synchronization(tc);
-	tc->INTFLAG.reg = TC_INTFLAG_MC1;
-
-	read_synchronize_count(tc);
-	after = tc->COUNT.reg;
-
-	/* Pending now, so no further checking required */
-	if (tc->INTFLAG.bit.MC1) {
-		goto out_future;
-	}
-
-	/*
-	 * Check if we missed the interrupt and call the handler
-	 * immediately if we did.
-	 */
-	if (after < target) {
-		goto out_future;
-	}
-
-	/* Check wrapped */
-	if (target < before && after >= before) {
-		goto out_future;
-	}
-
-	counter_alarm_callback_t cb = data->ch.callback;
-
-	tc->INTENCLR.reg = TC_INTENCLR_MC1;
-	tc->INTFLAG.reg = TC_INTFLAG_MC1;
-	data->ch.callback = NULL;
-
-	cb(dev, 0, target, data->ch.user_data);
-
-	return;
+static void wait_synchronization(TcCount32* regs) {
+    #if defined(TC_SYNCBUSY_MASK)
+    /* SYNCBUSY is a register */
+    while ((regs->SYNCBUSY.reg & TC_SYNCBUSY_MASK) != 0) {
+        /* pass */
+    }
+    #elif defined(TC_STATUS_SYNCBUSY)
+    /* SYNCBUSY is a bit */
+    while ((regs->STATUS.reg & TC_STATUS_SYNCBUSY) != 0) {
+        /* pass */
+    }
+    #else
+    #error Unsupported device
+    #endif
+}
+
+static void read_synchronize_count(TcCount32* regs) {
+    #if defined(TC_READREQ_RREQ)
+    regs->READREQ.reg = TC_READREQ_RREQ |
+                        TC_READREQ_ADDR(TC_COUNT32_COUNT_OFFSET);
+    wait_synchronization(regs);
+    #elif defined(TC_CTRLBSET_CMD_READSYNC)
+    regs->CTRLBSET.reg = TC_CTRLBSET_CMD_READSYNC;
+    wait_synchronization(regs);
+    #else
+    ARG_UNUSED(regs);
+    #endif
+}
+
+static int counter_sam0_tc32_start(const struct device* dev) {
+    const struct counter_sam0_tc32_config* const cfg = dev->config;
+    TcCount32* tc = cfg->regs;
+
+    /*
+     * This will also reset the current counter value if it's
+     * already running.
+     */
+    tc->CTRLBSET.reg = TC_CTRLBSET_CMD_RETRIGGER;
+    wait_synchronization(tc);
+    return 0;
+}
+
+static int counter_sam0_tc32_stop(const struct device* dev) {
+    const struct counter_sam0_tc32_config* const cfg = dev->config;
+    TcCount32* tc = cfg->regs;
+
+    /*
+     * The older (pre SAML1x) manuals claim the counter retains its
+     * value on stop, but this doesn't actually seem to happen.
+     * The SAML1x manual says it resets, which is what the SAMD21
+     * counter actually appears to do.
+     */
+    tc->CTRLBSET.reg = TC_CTRLBSET_CMD_STOP;
+    wait_synchronization(tc);
+    return 0;
+}
+
+static uint32_t counter_sam0_tc32_read(const struct device* dev) {
+    const struct counter_sam0_tc32_config* const cfg = dev->config;
+    TcCount32* tc = cfg->regs;
+
+    read_synchronize_count(tc);
+    return tc->COUNT.reg;
+}
+
+static int counter_sam0_tc32_get_value(const struct device* dev,
+                                       uint32_t* ticks) {
+    *ticks = counter_sam0_tc32_read(dev);
+    return 0;
+}
+
+static void counter_sam0_tc32_relative_alarm(const struct device* dev,
+                                             uint32_t ticks) {
+    struct counter_sam0_tc32_data* data = dev->data;
+    const struct counter_sam0_tc32_config* const cfg = dev->config;
+    TcCount32* tc = cfg->regs;
+    uint32_t before;
+    uint32_t target;
+    uint32_t after;
+    uint32_t max;
+
+    read_synchronize_count(tc);
+    before = tc->COUNT.reg;
+
+    target = before + ticks;
+    max    = tc->CC[0].reg;
+    if (target > max) {
+        target -= max;
+    }
+
+    tc->CC[1].reg = target;
+    wait_synchronization(tc);
+    tc->INTFLAG.reg = TC_INTFLAG_MC1;
+
+    read_synchronize_count(tc);
+    after = tc->COUNT.reg;
+
+    /* Pending now, so no further checking required */
+    if (tc->INTFLAG.bit.MC1) {
+        goto out_future;
+    }
+
+    /*
+     * Check if we missed the interrupt and call the handler
+     * immediately if we did.
+     */
+    if (after < target) {
+        goto out_future;
+    }
+
+    /* Check wrapped */
+    if (target < before && after >= before) {
+        goto out_future;
+    }
+
+    counter_alarm_callback_t cb = data->ch.callback;
+
+    tc->INTENCLR.reg  = TC_INTENCLR_MC1;
+    tc->INTFLAG.reg   = TC_INTFLAG_MC1;
+    data->ch.callback = NULL;
+
+    cb(dev, 0, target, data->ch.user_data);
+
+    return;
 
 out_future:
-	tc->INTENSET.reg = TC_INTFLAG_MC1;
-}
-
-static int counter_sam0_tc32_set_alarm(const struct device *dev,
-				       uint8_t chan_id,
-				       const struct counter_alarm_cfg *alarm_cfg)
-{
-	struct counter_sam0_tc32_data *data = dev->data;
-	const struct counter_sam0_tc32_config *const cfg = dev->config;
-	TcCount32 *tc = cfg->regs;
-
-	ARG_UNUSED(chan_id);
-
-	if (alarm_cfg->ticks > tc->CC[0].reg) {
-		return -EINVAL;
-	}
-
-	unsigned int key = irq_lock();
-
-	if (data->ch.callback) {
-		irq_unlock(key);
-		return -EBUSY;
-	}
-
-	data->ch.callback = alarm_cfg->callback;
-	data->ch.user_data = alarm_cfg->user_data;
-
-	if ((alarm_cfg->flags & COUNTER_ALARM_CFG_ABSOLUTE) != 0) {
-		tc->CC[1].reg = alarm_cfg->ticks;
-		wait_synchronization(tc);
-		tc->INTFLAG.reg = TC_INTFLAG_MC1;
-		tc->INTENSET.reg = TC_INTFLAG_MC1;
-	} else {
-		counter_sam0_tc32_relative_alarm(dev, alarm_cfg->ticks);
-	}
-
-	irq_unlock(key);
-
-	return 0;
-}
-
-static int counter_sam0_tc32_cancel_alarm(const struct device *dev,
-					  uint8_t chan_id)
-{
-	struct counter_sam0_tc32_data *data = dev->data;
-	const struct counter_sam0_tc32_config *const cfg = dev->config;
-	TcCount32 *tc = cfg->regs;
-
-	unsigned int key = irq_lock();
-
-	ARG_UNUSED(chan_id);
-
-	data->ch.callback = NULL;
-	tc->INTENCLR.reg = TC_INTENCLR_MC1;
-	tc->INTFLAG.reg = TC_INTFLAG_MC1;
-
-	irq_unlock(key);
-	return 0;
-}
-
-static int counter_sam0_tc32_set_top_value(const struct device *dev,
-					   const struct counter_top_cfg *top_cfg)
-{
-	struct counter_sam0_tc32_data *data = dev->data;
-	const struct counter_sam0_tc32_config *const cfg = dev->config;
-	TcCount32 *tc = cfg->regs;
-	int err = 0;
-	unsigned int key = irq_lock();
-
-	if (data->ch.callback) {
-		irq_unlock(key);
-		return -EBUSY;
-	}
-
-	if (top_cfg->callback) {
-		data->top_cb = top_cfg->callback;
-		data->top_user_data = top_cfg->user_data;
-		tc->INTENSET.reg = TC_INTFLAG_MC0;
-	} else {
-		tc->INTENCLR.reg = TC_INTFLAG_MC0;
-	}
-
-	tc->CC[0].reg = top_cfg->ticks;
-
-	if (top_cfg->flags & COUNTER_TOP_CFG_DONT_RESET) {
-		/*
-		 * Top trigger is on equality of the rising edge only, so
-		 * manually reset it if the counter has missed the new top.
-		 */
-		if (counter_sam0_tc32_read(dev) >= top_cfg->ticks) {
-			err = -ETIME;
-			if (top_cfg->flags & COUNTER_TOP_CFG_RESET_WHEN_LATE) {
-				tc->CTRLBSET.reg = TC_CTRLBSET_CMD_RETRIGGER;
-			}
-		}
-	} else {
-		tc->CTRLBSET.reg = TC_CTRLBSET_CMD_RETRIGGER;
-	}
-
-	wait_synchronization(tc);
-
-	tc->INTFLAG.reg = TC_INTFLAG_MC0;
-	irq_unlock(key);
-	return err;
-}
-
-static uint32_t counter_sam0_tc32_get_pending_int(const struct device *dev)
-{
-	const struct counter_sam0_tc32_config *const cfg = dev->config;
-	TcCount32 *tc = cfg->regs;
-
-	return tc->INTFLAG.reg & (TC_INTFLAG_MC0 | TC_INTFLAG_MC1);
-}
-
-static uint32_t counter_sam0_tc32_get_top_value(const struct device *dev)
-{
-	const struct counter_sam0_tc32_config *const cfg = dev->config;
-	TcCount32 *tc = cfg->regs;
-
-	/*
-	 * Unsync read is safe here because we're not using
-	 * capture mode, so things are only set from the CPU
-	 * end.
-	 */
-	return tc->CC[0].reg;
-}
-
-static void counter_sam0_tc32_isr(const struct device *dev)
-{
-	struct counter_sam0_tc32_data *data = dev->data;
-	const struct counter_sam0_tc32_config *const cfg = dev->config;
-	TcCount32 *tc = cfg->regs;
-	uint8_t status = tc->INTFLAG.reg;
-
-	/* Acknowledge all interrupts */
-	tc->INTFLAG.reg = status;
-
-	if (status & TC_INTFLAG_MC1) {
-		if (data->ch.callback) {
-			counter_alarm_callback_t cb = data->ch.callback;
-
-			tc->INTENCLR.reg = TC_INTENCLR_MC1;
-			data->ch.callback = NULL;
-
-			cb(dev, 0, tc->CC[1].reg, data->ch.user_data);
-		}
-	}
-
-	if (status & TC_INTFLAG_MC0) {
-		if (data->top_cb) {
-			data->top_cb(dev, data->top_user_data);
-		}
-	}
-}
-
-static int counter_sam0_tc32_initialize(const struct device *dev)
-{
-	const struct counter_sam0_tc32_config *const cfg = dev->config;
-	TcCount32 *tc = cfg->regs;
-	int retval;
-
-<<<<<<< HEAD
-#ifdef MCLK
-	/* Enable the GCLK */
-	GCLK->PCHCTRL[cfg->gclk_id].reg = GCLK_PCHCTRL_GEN_GCLK1 | GCLK_PCHCTRL_CHEN;
-
-	/* Enable TC clock in MCLK */
-	*cfg->mclk |= cfg->mclk_mask;
-#else
-	/* Enable the GCLK */
-	GCLK->CLKCTRL.reg = cfg->gclk_clkctrl_id | GCLK_CLKCTRL_GEN_GCLK1 | GCLK_CLKCTRL_CLKEN;
-=======
-	*cfg->mclk |= cfg->mclk_mask;
->>>>>>> 7537a142
-
-#ifdef MCLK
-	GCLK->PCHCTRL[cfg->gclk_id].reg = GCLK_PCHCTRL_CHEN
-					| GCLK_PCHCTRL_GEN(cfg->gclk_gen);
-#else
-	GCLK->CLKCTRL.reg = GCLK_CLKCTRL_CLKEN
-			  | GCLK_CLKCTRL_GEN(cfg->gclk_gen)
-			  | GCLK_CLKCTRL_ID(cfg->gclk_id);
-#endif
-
-	/*
-	 * In 32 bit mode, NFRQ mode always uses MAX as the counter top, so
-	 * use MFRQ mode which uses CC0 as the top at the expense of only
-	 * having CC1 available for alarms.
-	 */
-	tc->CTRLA.reg = TC_CTRLA_MODE_COUNT32 |
-#ifdef TC_CTRLA_WAVEGEN_MFRQ
-			TC_CTRLA_WAVEGEN_MFRQ |
-#endif
-			cfg->prescaler;
-	wait_synchronization(tc);
-
-#ifdef TC_WAVE_WAVEGEN_MFRQ
-	tc->WAVE.reg = TC_WAVE_WAVEGEN_MFRQ;
-#endif
-
-	/* Disable all interrupts */
-	tc->INTENCLR.reg = TC_INTENCLR_MASK;
-
-	retval = pinctrl_apply_state(cfg->pcfg, PINCTRL_STATE_DEFAULT);
-	if (retval < 0) {
-		return retval;
-	}
-
-	/* Set the initial top as the maximum */
-	tc->CC[0].reg = UINT32_MAX;
-
-	cfg->irq_config_func(dev);
-
-	tc->CTRLA.bit.ENABLE = 1;
-	wait_synchronization(tc);
-
-	/* Stop the counter initially */
-	tc->CTRLBSET.reg = TC_CTRLBSET_CMD_STOP;
-	wait_synchronization(tc);
-
-	return 0;
+    tc->INTENSET.reg = TC_INTFLAG_MC1;
+}
+
+static int counter_sam0_tc32_set_alarm(const struct device* dev,
+                                       uint8_t chan_id,
+                                       const struct counter_alarm_cfg* alarm_cfg) {
+    struct counter_sam0_tc32_data* data = dev->data;
+    const struct counter_sam0_tc32_config* const cfg = dev->config;
+    TcCount32* tc = cfg->regs;
+
+    ARG_UNUSED(chan_id);
+
+    if (alarm_cfg->ticks > tc->CC[0].reg) {
+        return -EINVAL;
+    }
+
+    unsigned int key = irq_lock();
+
+    if (data->ch.callback) {
+        irq_unlock(key);
+        return -EBUSY;
+    }
+
+    data->ch.callback  = alarm_cfg->callback;
+    data->ch.user_data = alarm_cfg->user_data;
+
+    if ((alarm_cfg->flags & COUNTER_ALARM_CFG_ABSOLUTE) != 0) {
+        tc->CC[1].reg = alarm_cfg->ticks;
+        wait_synchronization(tc);
+        tc->INTFLAG.reg  = TC_INTFLAG_MC1;
+        tc->INTENSET.reg = TC_INTFLAG_MC1;
+    }
+    else {
+        counter_sam0_tc32_relative_alarm(dev, alarm_cfg->ticks);
+    }
+
+    irq_unlock(key);
+
+    return 0;
+}
+
+static int counter_sam0_tc32_cancel_alarm(const struct device* dev,
+                                          uint8_t chan_id) {
+    struct counter_sam0_tc32_data* data = dev->data;
+    const struct counter_sam0_tc32_config* const cfg = dev->config;
+    TcCount32* tc = cfg->regs;
+
+    unsigned int key = irq_lock();
+
+    ARG_UNUSED(chan_id);
+
+    data->ch.callback = NULL;
+    tc->INTENCLR.reg  = TC_INTENCLR_MC1;
+    tc->INTFLAG.reg   = TC_INTFLAG_MC1;
+
+    irq_unlock(key);
+    return 0;
+}
+
+static int counter_sam0_tc32_set_top_value(const struct device* dev,
+                                           const struct counter_top_cfg* top_cfg) {
+    struct counter_sam0_tc32_data* data = dev->data;
+    const struct counter_sam0_tc32_config* const cfg  = dev->config;
+    TcCount32* tc = cfg->regs;
+    int err = 0;
+    unsigned int key = irq_lock();
+
+    if (data->ch.callback) {
+        irq_unlock(key);
+        return -EBUSY;
+    }
+
+    if (top_cfg->callback) {
+        data->top_cb        = top_cfg->callback;
+        data->top_user_data = top_cfg->user_data;
+        tc->INTENSET.reg    = TC_INTFLAG_MC0;
+    }
+    else {
+        tc->INTENCLR.reg = TC_INTFLAG_MC0;
+    }
+
+    tc->CC[0].reg = top_cfg->ticks;
+
+    if (top_cfg->flags & COUNTER_TOP_CFG_DONT_RESET) {
+        /*
+         * Top trigger is on equality of the rising edge only, so
+         * manually reset it if the counter has missed the new top.
+         */
+        if (counter_sam0_tc32_read(dev) >= top_cfg->ticks) {
+            err = -ETIME;
+            if (top_cfg->flags & COUNTER_TOP_CFG_RESET_WHEN_LATE) {
+                tc->CTRLBSET.reg = TC_CTRLBSET_CMD_RETRIGGER;
+            }
+        }
+    }
+    else {
+        tc->CTRLBSET.reg = TC_CTRLBSET_CMD_RETRIGGER;
+    }
+
+    wait_synchronization(tc);
+
+    tc->INTFLAG.reg = TC_INTFLAG_MC0;
+    irq_unlock(key);
+    return err;
+}
+
+static uint32_t counter_sam0_tc32_get_pending_int(const struct device* dev) {
+    const struct counter_sam0_tc32_config* const cfg = dev->config;
+    TcCount32* tc = cfg->regs;
+
+    return tc->INTFLAG.reg & (TC_INTFLAG_MC0 | TC_INTFLAG_MC1);
+}
+
+static uint32_t counter_sam0_tc32_get_top_value(const struct device* dev) {
+    const struct counter_sam0_tc32_config* const cfg = dev->config;
+    TcCount32* tc = cfg->regs;
+
+    /*
+     * Unsync read is safe here because we're not using
+     * capture mode, so things are only set from the CPU
+     * end.
+     */
+    return tc->CC[0].reg;
+}
+
+static void counter_sam0_tc32_isr(const struct device* dev) {
+    struct counter_sam0_tc32_data* data = dev->data;
+    const struct counter_sam0_tc32_config* const cfg = dev->config;
+    TcCount32* tc = cfg->regs;
+    uint8_t status = tc->INTFLAG.reg;
+
+    /* Acknowledge all interrupts */
+    tc->INTFLAG.reg = status;
+
+    if (status & TC_INTFLAG_MC1) {
+        if (data->ch.callback) {
+            counter_alarm_callback_t cb = data->ch.callback;
+
+            tc->INTENCLR.reg  = TC_INTENCLR_MC1;
+            data->ch.callback = NULL;
+
+            cb(dev, 0, tc->CC[1].reg, data->ch.user_data);
+        }
+    }
+
+    if (status & TC_INTFLAG_MC0) {
+        if (data->top_cb) {
+            data->top_cb(dev, data->top_user_data);
+        }
+    }
+}
+
+static int counter_sam0_tc32_initialize(const struct device* dev) {
+    const struct counter_sam0_tc32_config* const cfg = dev->config;
+    TcCount32* tc = cfg->regs;
+    int retval;
+
+    *cfg->mclk |= cfg->mclk_mask;
+
+    #if defined(MCLK)
+    GCLK->PCHCTRL[cfg->gclk_id].reg = GCLK_PCHCTRL_CHEN |
+                                      GCLK_PCHCTRL_GEN(cfg->gclk_gen);
+    #else
+    GCLK->CLKCTRL.reg = GCLK_CLKCTRL_CLKEN |
+                        GCLK_CLKCTRL_GEN(cfg->gclk_gen) |
+                        GCLK_CLKCTRL_ID(cfg->gclk_id);
+    #endif
+
+    /*
+     * In 32 bit mode, NFRQ mode always uses MAX as the counter top, so
+     * use MFRQ mode which uses CC0 as the top at the expense of only
+     * having CC1 available for alarms.
+     */
+    tc->CTRLA.reg = TC_CTRLA_MODE_COUNT32 |
+                    #ifdef TC_CTRLA_WAVEGEN_MFRQ
+                    TC_CTRLA_WAVEGEN_MFRQ |
+                    #endif
+                    cfg->prescaler;
+    wait_synchronization(tc);
+
+    #ifdef TC_WAVE_WAVEGEN_MFRQ
+    tc->WAVE.reg = TC_WAVE_WAVEGEN_MFRQ;
+    #endif
+
+    /* Disable all interrupts */
+    tc->INTENCLR.reg = TC_INTENCLR_MASK;
+
+    retval = pinctrl_apply_state(cfg->pcfg, PINCTRL_STATE_DEFAULT);
+    if (retval < 0) {
+        return retval;
+    }
+
+    /* Set the initial top as the maximum */
+    tc->CC[0].reg = UINT32_MAX;
+
+    cfg->irq_config_func(dev);
+
+    tc->CTRLA.bit.ENABLE = 1;
+    wait_synchronization(tc);
+
+    /* Stop the counter initially */
+    tc->CTRLBSET.reg = TC_CTRLBSET_CMD_STOP;
+    wait_synchronization(tc);
+
+    return 0;
 }
 
 static DEVICE_API(counter, counter_sam0_tc32_driver_api) = {
-	.start = counter_sam0_tc32_start,
-	.stop = counter_sam0_tc32_stop,
-	.get_value = counter_sam0_tc32_get_value,
-	.set_alarm = counter_sam0_tc32_set_alarm,
-	.cancel_alarm = counter_sam0_tc32_cancel_alarm,
-	.set_top_value = counter_sam0_tc32_set_top_value,
-	.get_pending_int = counter_sam0_tc32_get_pending_int,
-	.get_top_value = counter_sam0_tc32_get_top_value,
+    .start           = counter_sam0_tc32_start,
+    .stop            = counter_sam0_tc32_stop,
+    .get_value       = counter_sam0_tc32_get_value,
+    .set_alarm       = counter_sam0_tc32_set_alarm,
+    .cancel_alarm    = counter_sam0_tc32_cancel_alarm,
+    .set_top_value   = counter_sam0_tc32_set_top_value,
+    .get_pending_int = counter_sam0_tc32_get_pending_int,
+    .get_top_value   = counter_sam0_tc32_get_top_value,
 };
 
-
-#define ASSIGNED_CLOCKS_CELL_BY_NAME						\
-	ATMEL_SAM0_DT_INST_ASSIGNED_CLOCKS_CELL_BY_NAME
-
-#define SAM0_TC32_PRESCALER(n)							\
-	COND_CODE_1(DT_INST_NODE_HAS_PROP(n, prescaler),			\
-		    (DT_INST_PROP(n, prescaler)), (1))
-
-<<<<<<< HEAD
-#define COUNTER_SAM0_TC32_DEVICE(n)					\
-	PINCTRL_DT_INST_DEFINE(n);					\
-	static void counter_sam0_tc32_config_##n(const struct device *dev); \
-	static const struct counter_sam0_tc32_config			\
-									\
-	counter_sam0_tc32_dev_config_##n = {				\
-		.info = {						\
-			.max_top_value = UINT32_MAX,			\
-			.freq = SOC_ATMEL_SAM0_GCLK1_FREQ_HZ /		\
-				SAM0_TC32_PRESCALER(n),			\
-			.flags = COUNTER_CONFIG_INFO_COUNT_UP,		\
-			.channels = 1					\
-		},							\
-		.regs = (TcCount32 *)DT_INST_REG_ADDR(n),		\
-		COUNTER_SAM0_TC32_CLOCK_CONTROL(n)			\
-		.prescaler = UTIL_CAT(TC_CTRLA_PRESCALER_DIV,		\
-				      SAM0_TC32_PRESCALER(n)),		\
-		.irq_config_func = &counter_sam0_tc32_config_##n,	\
-		.pcfg = PINCTRL_DT_INST_DEV_CONFIG_GET(n),		\
-	};								\
-									\
-	static struct counter_sam0_tc32_data counter_sam0_tc32_dev_data_##n;\
-									\
-	DEVICE_DT_INST_DEFINE(n,					\
-			    &counter_sam0_tc32_initialize,		\
-			    NULL,					\
-			    &counter_sam0_tc32_dev_data_##n,		\
-			    &counter_sam0_tc32_dev_config_##n,		\
-			    PRE_KERNEL_1,				\
-			    CONFIG_COUNTER_INIT_PRIORITY,		\
-			    &counter_sam0_tc32_driver_api);		\
-									\
-	static void counter_sam0_tc32_config_##n(const struct device *dev) \
-	{								\
-		IRQ_CONNECT(DT_INST_IRQN(n),				\
-			    DT_INST_IRQ(n, priority),			\
-			    counter_sam0_tc32_isr,			\
-			    DEVICE_DT_INST_GET(n), 0);			\
-		irq_enable(DT_INST_IRQN(n));				\
-=======
-#define COUNTER_SAM0_TC32_DEVICE(n)						\
-	PINCTRL_DT_INST_DEFINE(n);						\
-	static void counter_sam0_tc32_config_##n(const struct device *dev);	\
-	static const struct counter_sam0_tc32_config				\
-										\
-	counter_sam0_tc32_dev_config_##n = {					\
-		.info = {							\
-			.max_top_value = UINT32_MAX,				\
-			.freq = SOC_ATMEL_SAM0_GCLK0_FREQ_HZ /			\
-				SAM0_TC32_PRESCALER(n),				\
-			.flags = COUNTER_CONFIG_INFO_COUNT_UP,			\
-			.channels = 1						\
-		},								\
-		.regs = (TcCount32 *)DT_INST_REG_ADDR(n),			\
-		.gclk_gen = ASSIGNED_CLOCKS_CELL_BY_NAME(n, gclk, gen),		\
-		.gclk_id = DT_INST_CLOCKS_CELL_BY_NAME(n, gclk, id),		\
-		.mclk = ATMEL_SAM0_DT_INST_MCLK_PM_REG_ADDR_OFFSET(n),		\
-		.mclk_mask = ATMEL_SAM0_DT_INST_MCLK_PM_PERIPH_MASK(n, bit),	\
-		.prescaler = UTIL_CAT(TC_CTRLA_PRESCALER_DIV,			\
-				      SAM0_TC32_PRESCALER(n)),			\
-		.irq_config_func = &counter_sam0_tc32_config_##n,		\
-		.pcfg = PINCTRL_DT_INST_DEV_CONFIG_GET(n),			\
-	};									\
-										\
-	static struct counter_sam0_tc32_data counter_sam0_tc32_dev_data_##n;	\
-										\
-	DEVICE_DT_INST_DEFINE(n,						\
-			    &counter_sam0_tc32_initialize,			\
-			    NULL,						\
-			    &counter_sam0_tc32_dev_data_##n,			\
-			    &counter_sam0_tc32_dev_config_##n,			\
-			    PRE_KERNEL_1,					\
-			    CONFIG_COUNTER_INIT_PRIORITY,			\
-			    &counter_sam0_tc32_driver_api);			\
-										\
-	static void counter_sam0_tc32_config_##n(const struct device *dev)	\
-	{									\
-		IRQ_CONNECT(DT_INST_IRQN(n),					\
-			    DT_INST_IRQ(n, priority),				\
-			    counter_sam0_tc32_isr,				\
-			    DEVICE_DT_INST_GET(n), 0);				\
-		irq_enable(DT_INST_IRQN(n));					\
->>>>>>> 7537a142
-	}
-
-DT_INST_FOREACH_STATUS_OKAY(COUNTER_SAM0_TC32_DEVICE)
-
-/* clang-format on */+#define ASSIGNED_CLOCKS_CELL_BY_NAME        \
+    ATMEL_SAM0_DT_INST_ASSIGNED_CLOCKS_CELL_BY_NAME
+
+#define SAM0_TC32_PRESCALER(n) \
+    COND_CODE_1(DT_INST_NODE_HAS_PROP(n, prescaler), \
+                (DT_INST_PROP(n, prescaler)), (1))
+
+#define COUNTER_SAM0_TC32_DEVICE(n)                             \
+    PINCTRL_DT_INST_DEFINE(n);                                  \
+    static void counter_sam0_tc32_config_##n(const struct device* dev); \
+    static const struct counter_sam0_tc32_config                \
+                                                                \
+        counter_sam0_tc32_dev_config_##n = {                    \
+            .info = {                                           \
+                .max_top_value = UINT32_MAX,                    \
+                .freq = SOC_ATMEL_SAM0_GCLK1_FREQ_HZ /          \
+                        SAM0_TC32_PRESCALER(n),                 \
+                .flags = COUNTER_CONFIG_INFO_COUNT_UP,          \
+                .channels = 1                                   \
+            },                                                  \
+            .regs = (TcCount32*)DT_INST_REG_ADDR(n),            \
+            .gclk_gen  = ASSIGNED_CLOCKS_CELL_BY_NAME(n, gclk, gen),                \
+            .gclk_id   = DT_INST_CLOCKS_CELL_BY_NAME(n, gclk, id),                  \
+            .mclk      = ATMEL_SAM0_DT_INST_MCLK_PM_REG_ADDR_OFFSET(n),             \
+            .mclk_mask = ATMEL_SAM0_DT_INST_MCLK_PM_PERIPH_MASK(n, bit),            \
+            .prescaler = UTIL_CAT(TC_CTRLA_PRESCALER_DIV,       \
+                                  SAM0_TC32_PRESCALER(n)),      \
+            .irq_config_func = &counter_sam0_tc32_config_##n,   \
+            .pcfg      = PINCTRL_DT_INST_DEV_CONFIG_GET(n),     \
+    };                                                          \
+                                                                \
+    static struct counter_sam0_tc32_data counter_sam0_tc32_dev_data_##n; \
+                                                                \
+    DEVICE_DT_INST_DEFINE(n,                                    \
+                          &counter_sam0_tc32_initialize,        \
+                          NULL,                                 \
+                          &counter_sam0_tc32_dev_data_##n,      \
+                          &counter_sam0_tc32_dev_config_##n,    \
+                          PRE_KERNEL_1,                         \
+                          CONFIG_COUNTER_INIT_PRIORITY,         \
+                          &counter_sam0_tc32_driver_api);       \
+                                                                \
+    static void counter_sam0_tc32_config_##n(const struct device* dev) { \
+        IRQ_CONNECT(DT_INST_IRQN(n),                            \
+                    DT_INST_IRQ(n, priority),                   \
+                    counter_sam0_tc32_isr,                      \
+                    DEVICE_DT_INST_GET(n), 0);                  \
+        irq_enable(DT_INST_IRQN(n));                            \
+    }
+
+DT_INST_FOREACH_STATUS_OKAY(COUNTER_SAM0_TC32_DEVICE)