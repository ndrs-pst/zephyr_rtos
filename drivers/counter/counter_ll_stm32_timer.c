--- conflicted
+++ resolved
@@ -42,19 +42,10 @@
 };
 
 /** Channel to compare get function mapping. */
-<<<<<<< HEAD
-#if !defined(CONFIG_SOC_SERIES_STM32MP1X)
-static uint32_t(*const get_timer_compare[TIMER_MAX_CH])(const TIM_TypeDef *) = {
-	LL_TIM_OC_GetCompareCH1, LL_TIM_OC_GetCompareCH2,
-	LL_TIM_OC_GetCompareCH3, LL_TIM_OC_GetCompareCH4,
-=======
-#if !defined(CONFIG_SOC_SERIES_STM32F4X) && \
-    !defined(CONFIG_SOC_SERIES_STM32G4X) && \
-    !defined(CONFIG_SOC_SERIES_STM32MP1X)
-static uint32_t (*const get_timer_compare[TIMER_MAX_CH])(TIM_TypeDef const* TIMx) = {
+    #if !defined(CONFIG_SOC_SERIES_STM32MP1X)
+    static uint32_t(*const get_timer_compare[TIMER_MAX_CH])(TIM_TypeDef const* TIMx) = {
     LL_TIM_OC_GetCompareCH1, LL_TIM_OC_GetCompareCH2,
-    LL_TIM_OC_GetCompareCH3, LL_TIM_OC_GetCompareCH4
->>>>>>> aae25861
+    LL_TIM_OC_GetCompareCH3, LL_TIM_OC_GetCompareCH4,
 };
 #else
 static uint32_t (*const get_timer_compare[TIMER_MAX_CH])(TIM_TypeDef const* TIMx) = {
@@ -76,19 +67,10 @@
 
 #ifdef CONFIG_ASSERT
 /** Channel to interrupt enable check function mapping. */
-<<<<<<< HEAD
-#if !defined(CONFIG_SOC_SERIES_STM32MP1X)
-static uint32_t(*const check_it_enabled[TIMER_MAX_CH])(const TIM_TypeDef *) = {
-	LL_TIM_IsEnabledIT_CC1, LL_TIM_IsEnabledIT_CC2,
-	LL_TIM_IsEnabledIT_CC3, LL_TIM_IsEnabledIT_CC4,
-=======
-#if !defined(CONFIG_SOC_SERIES_STM32F4X) && \
-    !defined(CONFIG_SOC_SERIES_STM32G4X) && \
-    !defined(CONFIG_SOC_SERIES_STM32MP1X)
-static uint32_t (*const check_it_enabled[TIMER_MAX_CH])(TIM_TypeDef const* TIMx) = {
+    #if !defined(CONFIG_SOC_SERIES_STM32MP1X)
+    static uint32_t(*const check_it_enabled[TIMER_MAX_CH])(TIM_TypeDef const* TIMx) = {
     LL_TIM_IsEnabledIT_CC1, LL_TIM_IsEnabledIT_CC2,
-    LL_TIM_IsEnabledIT_CC3, LL_TIM_IsEnabledIT_CC4
->>>>>>> aae25861
+    LL_TIM_IsEnabledIT_CC3, LL_TIM_IsEnabledIT_CC4,
 };
 #else
 static uint32_t (*const check_it_enabled[TIMER_MAX_CH])(TIM_TypeDef const* TIMx) = {
