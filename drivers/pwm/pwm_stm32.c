/*
 * Copyright (c) 2016 Linaro Limited.
 * Copyright (c) 2020 Teslabs Engineering S.L.
 *
 * SPDX-License-Identifier: Apache-2.0
 */

#define DT_DRV_COMPAT st_stm32_pwm

#include <errno.h>

#include <soc.h>
#include <stm32_ll_rcc.h>
#include <stm32_ll_tim.h>
#include <zephyr/drivers/pwm.h>
#include <zephyr/drivers/pinctrl.h>
#include <zephyr/drivers/reset.h>
#include <zephyr/device.h>
#include <zephyr/kernel.h>
#include <zephyr/init.h>

#include <zephyr/drivers/clock_control/stm32_clock_control.h>
#include <zephyr/dt-bindings/pwm/stm32_pwm.h>

#include <zephyr/logging/log.h>
#include <zephyr/irq.h>

LOG_MODULE_REGISTER(pwm_stm32, CONFIG_PWM_LOG_LEVEL);

/* L0 series MCUs only have 16-bit timers and don't have below macro defined */
#ifndef IS_TIM_32B_COUNTER_INSTANCE
#define IS_TIM_32B_COUNTER_INSTANCE(INSTANCE) (0)
#endif

#ifdef CONFIG_PWM_CAPTURE
struct pwm_stm32_capture_data {
    pwm_capture_callback_handler_t callback;
    void*    user_data;
    uint32_t period;
    uint32_t pulse;
    uint32_t overflows;
    uint8_t  skip_irq;
    bool     capture_period;
    bool     capture_pulse;
    bool     continuous;
};

/* first capture is always nonsense, second is nonsense when polarity changed */
#define SKIPPED_PWM_CAPTURES        2U

#endif /*CONFIG_PWM_CAPTURE*/

/** PWM data. */
struct pwm_stm32_data {
<<<<<<< HEAD
	/** Timer clock (Hz). */
	uint32_t tim_clk;
	/* Reset controller device configuration */
	const struct reset_dt_spec reset;
#ifdef CONFIG_PWM_CAPTURE
	struct pwm_stm32_capture_data capture;
#endif /* CONFIG_PWM_CAPTURE */
=======
    /** Timer clock (Hz). */
    uint32_t tim_clk;
    #ifdef CONFIG_PWM_CAPTURE
    struct pwm_stm32_capture_data capture;
    #endif /* CONFIG_PWM_CAPTURE */
>>>>>>> c3f5e46d
};

/** PWM configuration. */
struct pwm_stm32_config {
    TIM_TypeDef* timer;
    uint32_t     prescaler;
    uint32_t     countermode;
    struct stm32_pclken pclken;
    const struct pinctrl_dev_config* pcfg;
    #ifdef CONFIG_PWM_CAPTURE
    void (*irq_config_func)(const struct device* dev);
    #endif /* CONFIG_PWM_CAPTURE */
};

/** Maximum number of timer channels : some stm32 soc have 6 else only 4 */
#if defined(LL_TIM_CHANNEL_CH6)
#define TIMER_HAS_6CH       1
#define TIMER_MAX_CH        6U
#else
#define TIMER_HAS_6CH       0
#define TIMER_MAX_CH        4U
#endif

/** Channel to LL mapping. */
static const uint32_t ch2ll[TIMER_MAX_CH] = {
    LL_TIM_CHANNEL_CH1, LL_TIM_CHANNEL_CH2,
    LL_TIM_CHANNEL_CH3, LL_TIM_CHANNEL_CH4,
    #if TIMER_HAS_6CH
    LL_TIM_CHANNEL_CH5, LL_TIM_CHANNEL_CH6
    #endif
};

/** Some stm32 mcus have complementary channels : 3 or 4 */
static const uint32_t ch2ll_n[] = {
    #if defined(LL_TIM_CHANNEL_CH1N)
    LL_TIM_CHANNEL_CH1N,
    LL_TIM_CHANNEL_CH2N,
    LL_TIM_CHANNEL_CH3N,
    #if defined(LL_TIM_CHANNEL_CH4N)
    /** stm32g4x and stm32u5x have 4 complementary channels */
    LL_TIM_CHANNEL_CH4N,
    #endif /* LL_TIM_CHANNEL_CH4N */
    #endif /* LL_TIM_CHANNEL_CH1N */
};
/** Maximum number of complemented timer channels is ARRAY_SIZE(ch2ll_n)*/

/** Channel to compare set function mapping. */
static void (*const set_timer_compare[TIMER_MAX_CH])(TIM_TypeDef* TIMx, uint32_t CompareValue) = {
    LL_TIM_OC_SetCompareCH1, LL_TIM_OC_SetCompareCH2,
    LL_TIM_OC_SetCompareCH3, LL_TIM_OC_SetCompareCH4,
    #if TIMER_HAS_6CH
    LL_TIM_OC_SetCompareCH5, LL_TIM_OC_SetCompareCH6
    #endif
};

/**
 * Obtain LL polarity from PWM flags.
 *
 * @param flags PWM flags.
 *
 * @return LL polarity.
 */
static uint32_t get_polarity(pwm_flags_t flags) {
    if ((flags & PWM_POLARITY_MASK) == PWM_POLARITY_NORMAL) {
        return (LL_TIM_OCPOLARITY_HIGH);
    }

    return (LL_TIM_OCPOLARITY_LOW);
}

/**
 * @brief  Check if LL counter mode is center-aligned.
 *
 * @param  ll_countermode LL counter mode.
 *
 * @return `true` when center-aligned, otherwise `false`.
 */
static inline bool is_center_aligned(const uint32_t ll_countermode) {
    return ((ll_countermode == LL_TIM_COUNTERMODE_CENTER_DOWN) ||
            (ll_countermode == LL_TIM_COUNTERMODE_CENTER_UP)   ||
            (ll_countermode == LL_TIM_COUNTERMODE_CENTER_UP_DOWN));
}

/**
 * Obtain timer clock speed.
 *
 * @param pclken  Timer clock control subsystem.
 * @param tim_clk Where computed timer clock will be stored.
 *
 * @return 0 on success, error code otherwise.
 */
<<<<<<< HEAD
static int get_tim_clk(const struct stm32_pclken *pclken, uint32_t *tim_clk)
{
	int r;
	const struct device *clk;
	uint32_t bus_clk, apb_psc;

	clk = DEVICE_DT_GET(STM32_CLOCK_CONTROL_NODE);

	r = clock_control_get_rate(clk, (clock_control_subsys_t)pclken,
				   &bus_clk);
	if (r < 0) {
		return r;
	}

#if defined(CONFIG_SOC_SERIES_STM32H7X)
	if (pclken->bus == STM32_CLOCK_BUS_APB1) {
		apb_psc = STM32_D2PPRE1;
	} else {
		apb_psc = STM32_D2PPRE2;
	}
#else
	if (pclken->bus == STM32_CLOCK_BUS_APB1) {
#if defined(CONFIG_SOC_SERIES_STM32MP1X)
		apb_psc = (uint32_t)(READ_BIT(RCC->APB1DIVR, RCC_APB1DIVR_APB1DIV));
#else
		apb_psc = STM32_APB1_PRESCALER;
#endif
	}
#if !defined(CONFIG_SOC_SERIES_STM32C0X) && !defined(CONFIG_SOC_SERIES_STM32F0X) &&                \
	!defined(CONFIG_SOC_SERIES_STM32G0X)
	else {
#if defined(CONFIG_SOC_SERIES_STM32MP1X)
		apb_psc = (uint32_t)(READ_BIT(RCC->APB2DIVR, RCC_APB2DIVR_APB2DIV));
#else
		apb_psc = STM32_APB2_PRESCALER;
#endif
	}
#endif
#endif

#if defined(RCC_DCKCFGR_TIMPRE) || defined(RCC_DCKCFGR1_TIMPRE) || \
	defined(RCC_CFGR_TIMPRE)
	/*
	 * There are certain series (some F4, F7 and H7) that have the TIMPRE
	 * bit to control the clock frequency of all the timers connected to
	 * APB1 and APB2 domains.
	 *
	 * Up to a certain threshold value of APB{1,2} prescaler, timer clock
	 * equals to HCLK. This threshold value depends on TIMPRE setting
	 * (2 if TIMPRE=0, 4 if TIMPRE=1). Above threshold, timer clock is set
	 * to a multiple of the APB domain clock PCLK{1,2} (2 if TIMPRE=0, 4 if
	 * TIMPRE=1).
	 */

	if (LL_RCC_GetTIMPrescaler() == LL_RCC_TIM_PRESCALER_TWICE) {
		/* TIMPRE = 0 */
		if (apb_psc <= 2u) {
			LL_RCC_ClocksTypeDef clocks;

			LL_RCC_GetSystemClocksFreq(&clocks);
			*tim_clk = clocks.HCLK_Frequency;
		} else {
			*tim_clk = bus_clk * 2u;
		}
	} else {
		/* TIMPRE = 1 */
		if (apb_psc <= 4u) {
			LL_RCC_ClocksTypeDef clocks;

			LL_RCC_GetSystemClocksFreq(&clocks);
			*tim_clk = clocks.HCLK_Frequency;
		} else {
			*tim_clk = bus_clk * 4u;
		}
	}
#else
	/*
	 * If the APB prescaler equals 1, the timer clock frequencies
	 * are set to the same frequency as that of the APB domain.
	 * Otherwise, they are set to twice (×2) the frequency of the
	 * APB domain.
	 */
	if (apb_psc == 1u) {
		*tim_clk = bus_clk;
	} else {
		*tim_clk = bus_clk * 2u;
	}
#endif

	return 0;
=======
static int get_tim_clk(const struct stm32_pclken* pclken, uint32_t* tim_clk) {
    int r;
    const struct device* clk;
    uint32_t bus_clk;
    uint32_t apb_psc;

    clk = DEVICE_DT_GET(STM32_CLOCK_CONTROL_NODE);

    r = clock_control_get_rate(clk, (clock_control_subsys_t)pclken, &bus_clk);
    if (r < 0) {
        return (r);
    }

    #if defined(CONFIG_SOC_SERIES_STM32H7X)
    if (pclken->bus == STM32_CLOCK_BUS_APB1) {
        apb_psc = STM32_D2PPRE1;
    }
    else {
        apb_psc = STM32_D2PPRE2;
    }
    #else
    if (pclken->bus == STM32_CLOCK_BUS_APB1) {
        apb_psc = STM32_APB1_PRESCALER;
    }
    #if !defined(CONFIG_SOC_SERIES_STM32C0X) && !defined(CONFIG_SOC_SERIES_STM32F0X) && !defined(CONFIG_SOC_SERIES_STM32G0X)
    else {
        apb_psc = STM32_APB2_PRESCALER;
    }
    #endif
    #endif

    #if defined(RCC_DCKCFGR_TIMPRE) || defined(RCC_DCKCFGR1_TIMPRE) || defined(RCC_CFGR_TIMPRE)
    /*
     * There are certain series (some F4, F7 and H7) that have the TIMPRE
     * bit to control the clock frequency of all the timers connected to
     * APB1 and APB2 domains.
     *
     * Up to a certain threshold value of APB{1,2} prescaler, timer clock
     * equals to HCLK. This threshold value depends on TIMPRE setting
     * (2 if TIMPRE=0, 4 if TIMPRE=1). Above threshold, timer clock is set
     * to a multiple of the APB domain clock PCLK{1,2} (2 if TIMPRE=0, 4 if
     * TIMPRE=1).
     */

    if (LL_RCC_GetTIMPrescaler() == LL_RCC_TIM_PRESCALER_TWICE) {
        /* TIMPRE = 0 */
        if (apb_psc <= 2U) {
            LL_RCC_ClocksTypeDef clocks;

            LL_RCC_GetSystemClocksFreq(&clocks);
            *tim_clk = clocks.HCLK_Frequency;
        }
        else {
            *tim_clk = bus_clk * 2U;
        }
    }
    else {
        /* TIMPRE = 1 */
        if (apb_psc <= 4U) {
            LL_RCC_ClocksTypeDef clocks;

            LL_RCC_GetSystemClocksFreq(&clocks);
            *tim_clk = clocks.HCLK_Frequency;
        }
        else {
            *tim_clk = bus_clk * 4U;
        }
    }
    #else
    /*
     * If the APB prescaler equals 1, the timer clock frequencies
     * are set to the same frequency as that of the APB domain.
     * Otherwise, they are set to twice (×2) the frequency of the
     * APB domain.
     */
    if (apb_psc == 1U) {
        *tim_clk = bus_clk;
    }
    else {
        *tim_clk = bus_clk * 2U;
    }
    #endif

    return (0);
>>>>>>> c3f5e46d
}

static int pwm_stm32_set_cycles(const struct device* dev, uint32_t channel,
                                uint32_t period_cycles, uint32_t pulse_cycles,
                                pwm_flags_t flags) {
    const struct pwm_stm32_config* cfg = dev->config;
    uint32_t ll_channel;
    uint32_t current_ll_channel;            /* complementary output if used */
    uint32_t negative_ll_channel;

    if ((channel < 1U) || (channel > TIMER_MAX_CH)) {
        LOG_ERR("Invalid channel (%d)", channel);
        return (-EINVAL);
    }

    /*
     * Non 32-bit timers count from 0 up to the value in the ARR register
     * (16-bit). Thus period_cycles cannot be greater than UINT16_MAX + 1.
     */
    if (!IS_TIM_32B_COUNTER_INSTANCE(cfg->timer) && (period_cycles > UINT16_MAX + 1)) {
        return (-ENOTSUP);
    }

    #ifdef CONFIG_PWM_CAPTURE
    if ((channel == 1U) || (channel == 2U)) {
        if (LL_TIM_IsEnabledIT_CC1(cfg->timer) || LL_TIM_IsEnabledIT_CC2(cfg->timer)) {
            LOG_ERR("Cannot set PWM output, capture in progress");
            return (-EBUSY);
        }
    }
    #endif /* CONFIG_PWM_CAPTURE */

    ll_channel = ch2ll[channel - 1U];

    if (channel <= ARRAY_SIZE(ch2ll_n)) {
        negative_ll_channel = ch2ll_n[channel - 1u];
    }
    else {
        negative_ll_channel = 0;
    }

    /* in LL_TIM_CC_DisableChannel and LL_TIM_CC_IsEnabledChannel,
     * the channel param could be the complementary one
     */
    if ((flags & STM32_PWM_COMPLEMENTARY_MASK) == STM32_PWM_COMPLEMENTARY) {
        if (!negative_ll_channel) {
            /* setting a flag on a channel that has not this capability */
            LOG_ERR("Channel %d has NO complementary output", channel);
            return (-EINVAL);
        }
        current_ll_channel = negative_ll_channel;
    }
    else {
        current_ll_channel = ll_channel;
    }

    if (period_cycles == 0U) {
        LL_TIM_CC_DisableChannel(cfg->timer, current_ll_channel);
        return (0);
    }

    if (cfg->countermode == LL_TIM_COUNTERMODE_UP) {
        /* remove 1 period cycle, accounts for 1 extra low cycle */
        period_cycles -= 1U;
    }
    else if (cfg->countermode == LL_TIM_COUNTERMODE_DOWN) {
        /* remove 1 pulse cycle, accounts for 1 extra high cycle */
        pulse_cycles  -= 1U;
        /* remove 1 period cycle, accounts for 1 extra low cycle */
        period_cycles -= 1U;
    }
    else if (is_center_aligned(cfg->countermode)) {
        pulse_cycles  /= 2U;
        period_cycles /= 2U;
    }
    else {
        return (-ENOTSUP);
    }

    if (!LL_TIM_CC_IsEnabledChannel(cfg->timer, current_ll_channel)) {
        LL_TIM_OC_InitTypeDef oc_init;

        LL_TIM_OC_StructInit(&oc_init);

        oc_init.OCMode = LL_TIM_OCMODE_PWM1;

        #if defined(LL_TIM_CHANNEL_CH1N)
        /* the flags holds the STM32_PWM_COMPLEMENTARY information */
        if ((flags & STM32_PWM_COMPLEMENTARY_MASK) == STM32_PWM_COMPLEMENTARY) {
            oc_init.OCNState    = LL_TIM_OCSTATE_ENABLE;
            oc_init.OCNPolarity = get_polarity(flags);

            /* inherit the polarity of the positive output */
            oc_init.OCState = LL_TIM_CC_IsEnabledChannel(cfg->timer, ll_channel) 
                              ? LL_TIM_OCSTATE_ENABLE 
                              : LL_TIM_OCSTATE_DISABLE;
            oc_init.OCPolarity = LL_TIM_OC_GetPolarity(cfg->timer, ll_channel);
        }
        else {
            oc_init.OCState    = LL_TIM_OCSTATE_ENABLE;
            oc_init.OCPolarity = get_polarity(flags);

            /* inherit the polarity of the negative output */
            if (negative_ll_channel) {
                oc_init.OCNState = LL_TIM_CC_IsEnabledChannel(cfg->timer, negative_ll_channel)
                                   ? LL_TIM_OCSTATE_ENABLE
                                   : LL_TIM_OCSTATE_DISABLE;
                oc_init.OCNPolarity = LL_TIM_OC_GetPolarity(cfg->timer, negative_ll_channel);
            }
        }
        #else  /* LL_TIM_CHANNEL_CH1N */
        oc_init.OCState    = LL_TIM_OCSTATE_ENABLE;
        oc_init.OCPolarity = get_polarity(flags);
        #endif /* LL_TIM_CHANNEL_CH1N */
        oc_init.CompareValue = pulse_cycles;

        #ifdef CONFIG_PWM_CAPTURE
        if (IS_TIM_SLAVE_INSTANCE(cfg->timer)) {
            LL_TIM_SetSlaveMode(cfg->timer, LL_TIM_SLAVEMODE_DISABLED);
            LL_TIM_SetTriggerInput(cfg->timer, LL_TIM_TS_ITR0);
            LL_TIM_DisableMasterSlaveMode(cfg->timer);
        }
        #endif /* CONFIG_PWM_CAPTURE */

        /* in LL_TIM_OC_Init, the channel is always the non-complementary */
        if (LL_TIM_OC_Init(cfg->timer, ll_channel, &oc_init) != SUCCESS) {
            LOG_ERR("Could not initialize timer channel output");
            return (-EIO);
        }

        LL_TIM_EnableARRPreload(cfg->timer);
        /* in LL_TIM_OC_EnablePreload, the channel is always the non-complementary */
        LL_TIM_OC_EnablePreload(cfg->timer, ll_channel);
        LL_TIM_SetAutoReload(cfg->timer, period_cycles);
        LL_TIM_GenerateEvent_UPDATE(cfg->timer);
    }
    else {
        /* in LL_TIM_OC_SetPolarity, the channel could be the complementary one */
        LL_TIM_OC_SetPolarity(cfg->timer, current_ll_channel, get_polarity(flags));
        set_timer_compare[channel - 1U](cfg->timer, pulse_cycles);
        LL_TIM_SetAutoReload(cfg->timer, period_cycles);
    }

    return (0);
}

#ifdef CONFIG_PWM_CAPTURE
static int init_capture_channel(const struct device* dev, uint32_t channel,
                                pwm_flags_t flags, uint32_t ll_channel) {
    const struct pwm_stm32_config* cfg = dev->config;
    bool is_inverted = ((flags & PWM_POLARITY_MASK) == PWM_POLARITY_INVERTED);
    LL_TIM_IC_InitTypeDef ic;

    LL_TIM_IC_StructInit(&ic);
    ic.ICPrescaler = TIM_ICPSC_DIV1;
    ic.ICFilter    = LL_TIM_IC_FILTER_FDIV1;

    if (ll_channel == LL_TIM_CHANNEL_CH1) {
        if (channel == 1U) {
            ic.ICActiveInput = LL_TIM_ACTIVEINPUT_DIRECTTI;
            ic.ICPolarity    = is_inverted ? LL_TIM_IC_POLARITY_FALLING : LL_TIM_IC_POLARITY_RISING;
        }
        else {
            ic.ICActiveInput = LL_TIM_ACTIVEINPUT_INDIRECTTI;
            ic.ICPolarity    = is_inverted ? LL_TIM_IC_POLARITY_RISING : LL_TIM_IC_POLARITY_FALLING;
        }
    }
    else {
        if (channel == 1U) {
            ic.ICActiveInput = LL_TIM_ACTIVEINPUT_INDIRECTTI;
            ic.ICPolarity    = is_inverted ? LL_TIM_IC_POLARITY_RISING : LL_TIM_IC_POLARITY_FALLING;
        }
        else {
            ic.ICActiveInput = LL_TIM_ACTIVEINPUT_DIRECTTI;
            ic.ICPolarity    = is_inverted ? LL_TIM_IC_POLARITY_FALLING : LL_TIM_IC_POLARITY_RISING;
        }
    }

    if (LL_TIM_IC_Init(cfg->timer, ll_channel, &ic) != SUCCESS) {
        LOG_ERR("Could not initialize channel for PWM capture");
        return (-EIO);
    }

    return (0);
}

static int pwm_stm32_configure_capture(const struct device* dev,
                                       uint32_t channel, pwm_flags_t flags,
                                       pwm_capture_callback_handler_t cb,
                                       void* user_data) {
    /*
     * Capture is implemented using the slave mode controller.
     * This allows for high accuracy, but only CH1 and CH2 are supported.
     * Alternatively all channels could be supported with ISR based resets.
     * This is currently not implemented!
     */
    const struct pwm_stm32_config* cfg = dev->config;
    struct pwm_stm32_data* data = dev->data;
    struct pwm_stm32_capture_data* cpt = &data->capture;
    int ret;

    if ((channel != 1U) && (channel != 2U)) {
        LOG_ERR("PWM capture only supported on first two channels");
        return (-ENOTSUP);
    }

    if (LL_TIM_IsEnabledIT_CC1(cfg->timer) ||
        LL_TIM_IsEnabledIT_CC2(cfg->timer)) {
        LOG_ERR("PWM Capture already in progress");
        return (-EBUSY);
    }

    if (!(flags & PWM_CAPTURE_TYPE_MASK)) {
        LOG_ERR("No PWM capture type specified");
        return (-EINVAL);
    }

    if (!IS_TIM_SLAVE_INSTANCE(cfg->timer)) {
        LOG_ERR("Timer does not support slave mode for PWM capture");
        return (-ENOTSUP);
    }

    cpt->callback       = cb;               /* even if the cb is reset, this is not an error */
    cpt->user_data      = user_data;
    cpt->capture_period = (flags & PWM_CAPTURE_TYPE_PERIOD) ? true : false;
    cpt->capture_pulse  = (flags & PWM_CAPTURE_TYPE_PULSE) ? true : false;
    cpt->continuous     = (flags & PWM_CAPTURE_MODE_CONTINUOUS) ? true : false;

    /* Prevents faulty behavior while making changes */
    LL_TIM_SetSlaveMode(cfg->timer, LL_TIM_SLAVEMODE_DISABLED);

    ret = init_capture_channel(dev, channel, flags, LL_TIM_CHANNEL_CH1);
    if (ret < 0) {
        return (ret);
    }

    ret = init_capture_channel(dev, channel, flags, LL_TIM_CHANNEL_CH2);
    if (ret < 0) {
        return (ret);
    }

    if (channel == 1U) {
        LL_TIM_SetTriggerInput(cfg->timer, LL_TIM_TS_TI1FP1);
    }
    else {
        LL_TIM_SetTriggerInput(cfg->timer, LL_TIM_TS_TI2FP2);
    }
    LL_TIM_SetSlaveMode(cfg->timer, LL_TIM_SLAVEMODE_RESET);

    LL_TIM_EnableARRPreload(cfg->timer);
    if (!IS_TIM_32B_COUNTER_INSTANCE(cfg->timer)) {
        LL_TIM_SetAutoReload(cfg->timer, 0xFFFFU);
    }
    else {
        LL_TIM_SetAutoReload(cfg->timer, 0xFFFFFFFFU);
    }
    LL_TIM_EnableUpdateEvent(cfg->timer);

    return (0);
}

static int pwm_stm32_enable_capture(const struct device* dev, uint32_t channel) {
    const struct pwm_stm32_config* cfg = dev->config;
    struct pwm_stm32_data* data = dev->data;

    if ((channel != 1U) && (channel != 2U)) {
        LOG_ERR("PWM capture only supported on first two channels");
        return (-EINVAL);
    }

    if (LL_TIM_IsEnabledIT_CC1(cfg->timer) ||
        LL_TIM_IsEnabledIT_CC2(cfg->timer)) {
        LOG_ERR("PWM capture already active");
        return (-EBUSY);
    }

    if (!data->capture.callback) {
        LOG_ERR("PWM capture not configured");
        return (-EINVAL);
    }

    data->capture.skip_irq  = SKIPPED_PWM_CAPTURES;
    data->capture.overflows = 0U;
    LL_TIM_ClearFlag_CC1(cfg->timer);
    LL_TIM_ClearFlag_CC2(cfg->timer);
    LL_TIM_ClearFlag_UPDATE(cfg->timer);

    LL_TIM_SetUpdateSource(cfg->timer, LL_TIM_UPDATESOURCE_COUNTER);
    if (channel == 1U) {
        LL_TIM_EnableIT_CC1(cfg->timer);
    }
    else {
        LL_TIM_EnableIT_CC2(cfg->timer);
    }
    LL_TIM_EnableIT_UPDATE(cfg->timer);
    LL_TIM_CC_EnableChannel(cfg->timer, LL_TIM_CHANNEL_CH1);
    LL_TIM_CC_EnableChannel(cfg->timer, LL_TIM_CHANNEL_CH2);

    return (0);
}

static int pwm_stm32_disable_capture(const struct device* dev, uint32_t channel) {
    const struct pwm_stm32_config* cfg = dev->config;

    if ((channel != 1U) && (channel != 2U)) {
        LOG_ERR("PWM capture only supported on first two channels");
        return (-EINVAL);
    }

    LL_TIM_SetUpdateSource(cfg->timer, LL_TIM_UPDATESOURCE_REGULAR);
    if (channel == 1U) {
        LL_TIM_DisableIT_CC1(cfg->timer);
    }
    else {
        LL_TIM_DisableIT_CC2(cfg->timer);
    }
    LL_TIM_DisableIT_UPDATE(cfg->timer);
    LL_TIM_CC_DisableChannel(cfg->timer, LL_TIM_CHANNEL_CH1);
    LL_TIM_CC_DisableChannel(cfg->timer, LL_TIM_CHANNEL_CH2);

    return (0);
}

static void get_pwm_capture(const struct device* dev, uint32_t channel) {
    const struct pwm_stm32_config* cfg = dev->config;
    struct pwm_stm32_data* data = dev->data;
    struct pwm_stm32_capture_data* cpt = &data->capture;

    if (channel == 1U) {
        cpt->period = LL_TIM_IC_GetCaptureCH1(cfg->timer);
        cpt->pulse  = LL_TIM_IC_GetCaptureCH2(cfg->timer);
    }
    else {
        cpt->period = LL_TIM_IC_GetCaptureCH2(cfg->timer);
        cpt->pulse  = LL_TIM_IC_GetCaptureCH1(cfg->timer);
    }
}

static void pwm_stm32_isr(const struct device* dev) {
    const struct pwm_stm32_config* cfg  = dev->config;
    struct pwm_stm32_data* data = dev->data;
    struct pwm_stm32_capture_data* cpt  = &data->capture;
    int status = 0;
    uint32_t in_ch = LL_TIM_IsEnabledIT_CC1(cfg->timer) ? 1U : 2U;

    if (cpt->skip_irq == 0U) {
        if (LL_TIM_IsActiveFlag_UPDATE(cfg->timer)) {
            LL_TIM_ClearFlag_UPDATE(cfg->timer);
            cpt->overflows++;
        }

        if (LL_TIM_IsActiveFlag_CC1(cfg->timer) ||
            LL_TIM_IsActiveFlag_CC2(cfg->timer)) {
            LL_TIM_ClearFlag_CC1(cfg->timer);
            LL_TIM_ClearFlag_CC2(cfg->timer);

            get_pwm_capture(dev, in_ch);

            if (cpt->overflows) {
                LOG_ERR("counter overflow during PWM capture");
                status = -ERANGE;
            }

            if (!cpt->continuous) {
                pwm_stm32_disable_capture(dev, in_ch);
            }
            else {
                cpt->overflows = 0U;
            }

            if (cpt->callback != NULL) {
                cpt->callback(dev, in_ch,
                              cpt->capture_period ? cpt->period : 0U,
                              cpt->capture_pulse  ? cpt->pulse  : 0U,
                              status, cpt->user_data);
            }
        }
    }
    else {
        if (LL_TIM_IsActiveFlag_UPDATE(cfg->timer)) {
            LL_TIM_ClearFlag_UPDATE(cfg->timer);
        }

        if (LL_TIM_IsActiveFlag_CC1(cfg->timer) ||
            LL_TIM_IsActiveFlag_CC2(cfg->timer)) {
            LL_TIM_ClearFlag_CC1(cfg->timer);
            LL_TIM_ClearFlag_CC2(cfg->timer);
            cpt->skip_irq--;
        }
    }
}
#endif /* CONFIG_PWM_CAPTURE */

static int pwm_stm32_get_cycles_per_sec(const struct device* dev, uint32_t channel, uint64_t* cycles) {
    struct pwm_stm32_data* data = dev->data;
    const struct pwm_stm32_config* cfg  = dev->config;

    *cycles = (uint64_t)(data->tim_clk / (cfg->prescaler + 1));

    return (0);
}

static const struct pwm_driver_api pwm_stm32_driver_api = {
    .set_cycles         = pwm_stm32_set_cycles,
    .get_cycles_per_sec = pwm_stm32_get_cycles_per_sec,
    #ifdef CONFIG_PWM_CAPTURE
    .configure_capture  = pwm_stm32_configure_capture,
    .enable_capture     = pwm_stm32_enable_capture,
    .disable_capture    = pwm_stm32_disable_capture,
    #endif /* CONFIG_PWM_CAPTURE */
};

<<<<<<< HEAD
static int pwm_stm32_init(const struct device *dev)
{
	struct pwm_stm32_data *data = dev->data;
	const struct pwm_stm32_config *cfg = dev->config;

	int r;
	const struct device *clk;
	LL_TIM_InitTypeDef init;

	/* enable clock and store its speed */
	clk = DEVICE_DT_GET(STM32_CLOCK_CONTROL_NODE);

	if (!device_is_ready(clk)) {
		LOG_ERR("clock control device not ready");
		return -ENODEV;
	}

	r = clock_control_on(clk, (clock_control_subsys_t)&cfg->pclken);
	if (r < 0) {
		LOG_ERR("Could not initialize clock (%d)", r);
		return r;
	}

	r = get_tim_clk(&cfg->pclken, &data->tim_clk);
	if (r < 0) {
		LOG_ERR("Could not obtain timer clock (%d)", r);
		return r;
	}

	/* Reset timer to default state using RCC */
	(void)reset_line_toggle_dt(&data->reset);

	/* configure pinmux */
	r = pinctrl_apply_state(cfg->pcfg, PINCTRL_STATE_DEFAULT);
	if (r < 0) {
		LOG_ERR("PWM pinctrl setup failed (%d)", r);
		return r;
	}

	/* initialize timer */
	LL_TIM_StructInit(&init);

	init.Prescaler = cfg->prescaler;
	init.CounterMode = cfg->countermode;
	init.Autoreload = 0u;
	init.ClockDivision = LL_TIM_CLOCKDIVISION_DIV1;

	if (LL_TIM_Init(cfg->timer, &init) != SUCCESS) {
		LOG_ERR("Could not initialize timer");
		return -EIO;
	}

#if !defined(CONFIG_SOC_SERIES_STM32L0X) && !defined(CONFIG_SOC_SERIES_STM32L1X)
	/* enable outputs and counter */
	if (IS_TIM_BREAK_INSTANCE(cfg->timer)) {
		LL_TIM_EnableAllOutputs(cfg->timer);
	}
#endif

	LL_TIM_EnableCounter(cfg->timer);

#ifdef CONFIG_PWM_CAPTURE
	cfg->irq_config_func(dev);
#endif /* CONFIG_PWM_CAPTURE */

	return 0;
=======
static int pwm_stm32_init(const struct device* dev) {
    struct pwm_stm32_data* data = dev->data;
    const struct pwm_stm32_config* cfg  = dev->config;
    int r;
    const struct device* clk;
    LL_TIM_InitTypeDef   init;

    /* enable clock and store its speed */
    clk = DEVICE_DT_GET(STM32_CLOCK_CONTROL_NODE);

    if (!device_is_ready(clk)) {
        LOG_ERR("clock control device not ready");
        return (-ENODEV);
    }

    r = clock_control_on(clk, (clock_control_subsys_t)&cfg->pclken);
    if (r < 0) {
        LOG_ERR("Could not initialize clock (%d)", r);
        return (r);
    }

    r = get_tim_clk(&cfg->pclken, &data->tim_clk);
    if (r < 0) {
        LOG_ERR("Could not obtain timer clock (%d)", r);
        return (r);
    }

    /* configure pinmux */
    r = pinctrl_apply_state(cfg->pcfg, PINCTRL_STATE_DEFAULT);
    if (r < 0) {
        LOG_ERR("PWM pinctrl setup failed (%d)", r);
        return (r);
    }

    /* initialize timer */
    LL_TIM_StructInit(&init);

    init.Prescaler     = cfg->prescaler;
    init.CounterMode   = cfg->countermode;
    init.Autoreload    = 0U;
    init.ClockDivision = LL_TIM_CLOCKDIVISION_DIV1;

    if (LL_TIM_Init(cfg->timer, &init) != SUCCESS) {
        LOG_ERR("Could not initialize timer");
        return (-EIO);
    }

    #if !defined(CONFIG_SOC_SERIES_STM32L0X) && !defined(CONFIG_SOC_SERIES_STM32L1X)
    /* enable outputs and counter */
    if (IS_TIM_BREAK_INSTANCE(cfg->timer)) {
        LL_TIM_EnableAllOutputs(cfg->timer);
    }
    #endif

    LL_TIM_EnableCounter(cfg->timer);

    #ifdef CONFIG_PWM_CAPTURE
    cfg->irq_config_func(dev);
    #endif /* CONFIG_PWM_CAPTURE */

    return (0);
>>>>>>> c3f5e46d
}

#define PWM(index) DT_INST_PARENT(index)

#ifdef CONFIG_PWM_CAPTURE
<<<<<<< HEAD
#define IRQ_CONNECT_AND_ENABLE_BY_NAME(index, name)				\
{										\
	IRQ_CONNECT(DT_IRQ_BY_NAME(PWM(index), name, irq),			\
			DT_IRQ_BY_NAME(PWM(index), name, priority),		\
			pwm_stm32_isr, DEVICE_DT_INST_GET(index), 0);		\
	irq_enable(DT_IRQ_BY_NAME(PWM(index), name, irq));			\
}

#define IRQ_CONNECT_AND_ENABLE_DEFAULT(index)					\
{										\
	IRQ_CONNECT(DT_IRQN(PWM(index)),					\
			DT_IRQ(PWM(index), priority),				\
			pwm_stm32_isr, DEVICE_DT_INST_GET(index), 0);		\
	irq_enable(DT_IRQN(PWM(index)));					\
}

#define IRQ_CONFIG_FUNC(index)                                                  \
static void pwm_stm32_irq_config_func_##index(const struct device *dev)		\
{										\
	COND_CODE_1(DT_IRQ_HAS_NAME(PWM(index), cc),				\
		(IRQ_CONNECT_AND_ENABLE_BY_NAME(index, cc)),			\
		(IRQ_CONNECT_AND_ENABLE_DEFAULT(index))				\
	);									\
=======
#define IRQ_CONNECT_AND_ENABLE_BY_NAME(index, name)             \
{                                                               \
    IRQ_CONNECT(DT_IRQ_BY_NAME(DT_INST_PARENT(index), name, irq),   \
                DT_IRQ_BY_NAME(DT_INST_PARENT(index), name, priority),  \
                pwm_stm32_isr, DEVICE_DT_INST_GET(index), 0);   \
    irq_enable(DT_IRQ_BY_NAME(DT_INST_PARENT(index), name, irq));   \
}

#define IRQ_CONNECT_AND_ENABLE_DEFAULT(index)                   \
{                                                               \
    IRQ_CONNECT(DT_IRQN(DT_INST_PARENT(index)),                 \
                DT_IRQ(DT_INST_PARENT(index), priority),        \
                pwm_stm32_isr, DEVICE_DT_INST_GET(index), 0);   \
    irq_enable(DT_IRQN(DT_INST_PARENT(index)));                 \
}

#define IRQ_CONFIG_FUNC(index)                                  \
static void pwm_stm32_irq_config_func_##index(const struct device* dev) {   \
    COND_CODE_1(DT_IRQ_HAS_NAME(DT_INST_PARENT(index), cc),     \
                (IRQ_CONNECT_AND_ENABLE_BY_NAME(index, cc)),    \
                (IRQ_CONNECT_AND_ENABLE_DEFAULT(index)));       \
>>>>>>> c3f5e46d
}
#define CAPTURE_INIT(index)                                     \
    .irq_config_func = pwm_stm32_irq_config_func_##index
#else
#define IRQ_CONFIG_FUNC(index)
#define CAPTURE_INIT(index)
#endif /* CONFIG_PWM_CAPTURE */

<<<<<<< HEAD
#define DT_INST_CLK(index, inst)                                               \
	{                                                                      \
		.bus = DT_CLOCKS_CELL(PWM(index), bus),				\
		.enr = DT_CLOCKS_CELL(PWM(index), bits)				\
	}


#define PWM_DEVICE_INIT(index)                                                 \
	static struct pwm_stm32_data pwm_stm32_data_##index = {		       \
		.reset = RESET_DT_SPEC_GET(PWM(index)),			       \
	};								       \
									       \
	IRQ_CONFIG_FUNC(index)						       \
									       \
	PINCTRL_DT_INST_DEFINE(index);					       \
									       \
	static const struct pwm_stm32_config pwm_stm32_config_##index = {      \
		.timer = (TIM_TypeDef *)DT_REG_ADDR(PWM(index)),	       \
		.prescaler = DT_PROP(PWM(index), st_prescaler),		       \
		.countermode = DT_PROP(PWM(index), st_countermode),	       \
		.pclken = DT_INST_CLK(index, timer),                           \
		.pcfg = PINCTRL_DT_INST_DEV_CONFIG_GET(index),		       \
		CAPTURE_INIT(index)					       \
	};                                                                     \
									       \
	DEVICE_DT_INST_DEFINE(index, &pwm_stm32_init, NULL,                    \
			    &pwm_stm32_data_##index,                           \
			    &pwm_stm32_config_##index, POST_KERNEL,            \
			    CONFIG_PWM_INIT_PRIORITY,                          \
			    &pwm_stm32_driver_api);

DT_INST_FOREACH_STATUS_OKAY(PWM_DEVICE_INIT)
=======
#define DT_INST_CLK(index, inst)                                \
    {                                                           \
        .bus = DT_CLOCKS_CELL(DT_INST_PARENT(index), bus),      \
        .enr = DT_CLOCKS_CELL(DT_INST_PARENT(index), bits)      \
    }

#define PWM_DEVICE_INIT(index)                                  \
    static struct pwm_stm32_data pwm_stm32_data_##index;        \
    IRQ_CONFIG_FUNC(index)                                      \
                                                                \
    PINCTRL_DT_INST_DEFINE(index);                              \
                                                                \
    static DT_CONST struct pwm_stm32_config pwm_stm32_config_##index = {    \
        .timer       = (TIM_TypeDef*)DT_REG_ADDR(DT_INST_PARENT(index)),    \
        .prescaler   = DT_PROP(DT_INST_PARENT(index), st_prescaler),        \
        .countermode = DT_PROP(DT_INST_PARENT(index), st_countermode),      \
        .pclken      = DT_INST_CLK(index, timer),               \
        .pcfg        = PINCTRL_DT_INST_DEV_CONFIG_GET(index),   \
        CAPTURE_INIT(index)                                     \
    };                                                          \
                                                                \
    DEVICE_DT_INST_DEFINE(index, &pwm_stm32_init, NULL,         \
                          &pwm_stm32_data_##index,              \
                          &pwm_stm32_config_##index, POST_KERNEL, \
                          CONFIG_PWM_INIT_PRIORITY,             \
                          &pwm_stm32_driver_api);

DT_INST_FOREACH_STATUS_OKAY(PWM_DEVICE_INIT)

#if (__GTEST == 1U)                         /* #CUSTOM@NDRS */
#include "stm32g4_reg_stub.h"

#define STM32_PWR_CFG_REG_INIT(index)       \
    zephyr_pwm_cfg_reg_init(&pwm_stm32_config_##index);

void zephyr_pwm_cfg_reg_init(struct pwm_stm32_config* cfg) {
    if (cfg->timer == (TIM_TypeDef*)TIM1_BASE) {
        cfg->timer = (TIM_TypeDef*)ut_mcu_tim1_ptr;
    }

    if (cfg->timer == (TIM_TypeDef*)TIM2_BASE) {
        cfg->timer = (TIM_TypeDef*)ut_mcu_tim2_ptr;
    }

    if (cfg->timer == (TIM_TypeDef*)TIM3_BASE) {
        cfg->timer = (TIM_TypeDef*)ut_mcu_tim3_ptr;
    }

    if (cfg->timer == (TIM_TypeDef*)TIM4_BASE) {
        cfg->timer = (TIM_TypeDef*)ut_mcu_tim4_ptr;
    }

    if (cfg->timer == (TIM_TypeDef*)TIM5_BASE) {
        cfg->timer = (TIM_TypeDef*)ut_mcu_tim5_ptr;
    }

    if (cfg->timer == (TIM_TypeDef*)TIM6_BASE) {
        cfg->timer = (TIM_TypeDef*)ut_mcu_tim6_ptr;
    }

    if (cfg->timer == (TIM_TypeDef*)TIM7_BASE) {
        cfg->timer = (TIM_TypeDef*)ut_mcu_tim7_ptr;
    }
}

void zephyr_gtest_pwm_stm32(void) {
    DT_INST_FOREACH_STATUS_OKAY(STM32_PWR_CFG_REG_INIT)
}

#endif
>>>>>>> c3f5e46d
<|MERGE_RESOLUTION|>--- conflicted
+++ resolved
@@ -52,21 +52,13 @@
 
 /** PWM data. */
 struct pwm_stm32_data {
-<<<<<<< HEAD
-	/** Timer clock (Hz). */
-	uint32_t tim_clk;
-	/* Reset controller device configuration */
-	const struct reset_dt_spec reset;
-#ifdef CONFIG_PWM_CAPTURE
-	struct pwm_stm32_capture_data capture;
-#endif /* CONFIG_PWM_CAPTURE */
-=======
     /** Timer clock (Hz). */
     uint32_t tim_clk;
+    /* Reset controller device configuration */
+    const struct reset_dt_spec reset;
     #ifdef CONFIG_PWM_CAPTURE
     struct pwm_stm32_capture_data capture;
     #endif /* CONFIG_PWM_CAPTURE */
->>>>>>> c3f5e46d
 };
 
 /** PWM configuration. */
@@ -158,98 +150,6 @@
  *
  * @return 0 on success, error code otherwise.
  */
-<<<<<<< HEAD
-static int get_tim_clk(const struct stm32_pclken *pclken, uint32_t *tim_clk)
-{
-	int r;
-	const struct device *clk;
-	uint32_t bus_clk, apb_psc;
-
-	clk = DEVICE_DT_GET(STM32_CLOCK_CONTROL_NODE);
-
-	r = clock_control_get_rate(clk, (clock_control_subsys_t)pclken,
-				   &bus_clk);
-	if (r < 0) {
-		return r;
-	}
-
-#if defined(CONFIG_SOC_SERIES_STM32H7X)
-	if (pclken->bus == STM32_CLOCK_BUS_APB1) {
-		apb_psc = STM32_D2PPRE1;
-	} else {
-		apb_psc = STM32_D2PPRE2;
-	}
-#else
-	if (pclken->bus == STM32_CLOCK_BUS_APB1) {
-#if defined(CONFIG_SOC_SERIES_STM32MP1X)
-		apb_psc = (uint32_t)(READ_BIT(RCC->APB1DIVR, RCC_APB1DIVR_APB1DIV));
-#else
-		apb_psc = STM32_APB1_PRESCALER;
-#endif
-	}
-#if !defined(CONFIG_SOC_SERIES_STM32C0X) && !defined(CONFIG_SOC_SERIES_STM32F0X) &&                \
-	!defined(CONFIG_SOC_SERIES_STM32G0X)
-	else {
-#if defined(CONFIG_SOC_SERIES_STM32MP1X)
-		apb_psc = (uint32_t)(READ_BIT(RCC->APB2DIVR, RCC_APB2DIVR_APB2DIV));
-#else
-		apb_psc = STM32_APB2_PRESCALER;
-#endif
-	}
-#endif
-#endif
-
-#if defined(RCC_DCKCFGR_TIMPRE) || defined(RCC_DCKCFGR1_TIMPRE) || \
-	defined(RCC_CFGR_TIMPRE)
-	/*
-	 * There are certain series (some F4, F7 and H7) that have the TIMPRE
-	 * bit to control the clock frequency of all the timers connected to
-	 * APB1 and APB2 domains.
-	 *
-	 * Up to a certain threshold value of APB{1,2} prescaler, timer clock
-	 * equals to HCLK. This threshold value depends on TIMPRE setting
-	 * (2 if TIMPRE=0, 4 if TIMPRE=1). Above threshold, timer clock is set
-	 * to a multiple of the APB domain clock PCLK{1,2} (2 if TIMPRE=0, 4 if
-	 * TIMPRE=1).
-	 */
-
-	if (LL_RCC_GetTIMPrescaler() == LL_RCC_TIM_PRESCALER_TWICE) {
-		/* TIMPRE = 0 */
-		if (apb_psc <= 2u) {
-			LL_RCC_ClocksTypeDef clocks;
-
-			LL_RCC_GetSystemClocksFreq(&clocks);
-			*tim_clk = clocks.HCLK_Frequency;
-		} else {
-			*tim_clk = bus_clk * 2u;
-		}
-	} else {
-		/* TIMPRE = 1 */
-		if (apb_psc <= 4u) {
-			LL_RCC_ClocksTypeDef clocks;
-
-			LL_RCC_GetSystemClocksFreq(&clocks);
-			*tim_clk = clocks.HCLK_Frequency;
-		} else {
-			*tim_clk = bus_clk * 4u;
-		}
-	}
-#else
-	/*
-	 * If the APB prescaler equals 1, the timer clock frequencies
-	 * are set to the same frequency as that of the APB domain.
-	 * Otherwise, they are set to twice (×2) the frequency of the
-	 * APB domain.
-	 */
-	if (apb_psc == 1u) {
-		*tim_clk = bus_clk;
-	} else {
-		*tim_clk = bus_clk * 2u;
-	}
-#endif
-
-	return 0;
-=======
 static int get_tim_clk(const struct stm32_pclken* pclken, uint32_t* tim_clk) {
     int r;
     const struct device* clk;
@@ -272,11 +172,19 @@
     }
     #else
     if (pclken->bus == STM32_CLOCK_BUS_APB1) {
+        #if defined(CONFIG_SOC_SERIES_STM32MP1X)
+        apb_psc = (uint32_t)(READ_BIT(RCC->APB1DIVR, RCC_APB1DIVR_APB1DIV));
+        #else
         apb_psc = STM32_APB1_PRESCALER;
+        #endif
     }
     #if !defined(CONFIG_SOC_SERIES_STM32C0X) && !defined(CONFIG_SOC_SERIES_STM32F0X) && !defined(CONFIG_SOC_SERIES_STM32G0X)
     else {
+        #if defined(CONFIG_SOC_SERIES_STM32MP1X)
+        apb_psc = (uint32_t)(READ_BIT(RCC->APB2DIVR, RCC_APB2DIVR_APB2DIV));
+        #else
         apb_psc = STM32_APB2_PRESCALER;
+        #endif
     }
     #endif
     #endif
@@ -334,7 +242,6 @@
     #endif
 
     return (0);
->>>>>>> c3f5e46d
 }
 
 static int pwm_stm32_set_cycles(const struct device* dev, uint32_t channel,
@@ -428,8 +335,8 @@
             oc_init.OCNPolarity = get_polarity(flags);
 
             /* inherit the polarity of the positive output */
-            oc_init.OCState = LL_TIM_CC_IsEnabledChannel(cfg->timer, ll_channel) 
-                              ? LL_TIM_OCSTATE_ENABLE 
+            oc_init.OCState = LL_TIM_CC_IsEnabledChannel(cfg->timer, ll_channel)
+                              ? LL_TIM_OCSTATE_ENABLE
                               : LL_TIM_OCSTATE_DISABLE;
             oc_init.OCPolarity = LL_TIM_OC_GetPolarity(cfg->timer, ll_channel);
         }
@@ -747,74 +654,6 @@
     #endif /* CONFIG_PWM_CAPTURE */
 };
 
-<<<<<<< HEAD
-static int pwm_stm32_init(const struct device *dev)
-{
-	struct pwm_stm32_data *data = dev->data;
-	const struct pwm_stm32_config *cfg = dev->config;
-
-	int r;
-	const struct device *clk;
-	LL_TIM_InitTypeDef init;
-
-	/* enable clock and store its speed */
-	clk = DEVICE_DT_GET(STM32_CLOCK_CONTROL_NODE);
-
-	if (!device_is_ready(clk)) {
-		LOG_ERR("clock control device not ready");
-		return -ENODEV;
-	}
-
-	r = clock_control_on(clk, (clock_control_subsys_t)&cfg->pclken);
-	if (r < 0) {
-		LOG_ERR("Could not initialize clock (%d)", r);
-		return r;
-	}
-
-	r = get_tim_clk(&cfg->pclken, &data->tim_clk);
-	if (r < 0) {
-		LOG_ERR("Could not obtain timer clock (%d)", r);
-		return r;
-	}
-
-	/* Reset timer to default state using RCC */
-	(void)reset_line_toggle_dt(&data->reset);
-
-	/* configure pinmux */
-	r = pinctrl_apply_state(cfg->pcfg, PINCTRL_STATE_DEFAULT);
-	if (r < 0) {
-		LOG_ERR("PWM pinctrl setup failed (%d)", r);
-		return r;
-	}
-
-	/* initialize timer */
-	LL_TIM_StructInit(&init);
-
-	init.Prescaler = cfg->prescaler;
-	init.CounterMode = cfg->countermode;
-	init.Autoreload = 0u;
-	init.ClockDivision = LL_TIM_CLOCKDIVISION_DIV1;
-
-	if (LL_TIM_Init(cfg->timer, &init) != SUCCESS) {
-		LOG_ERR("Could not initialize timer");
-		return -EIO;
-	}
-
-#if !defined(CONFIG_SOC_SERIES_STM32L0X) && !defined(CONFIG_SOC_SERIES_STM32L1X)
-	/* enable outputs and counter */
-	if (IS_TIM_BREAK_INSTANCE(cfg->timer)) {
-		LL_TIM_EnableAllOutputs(cfg->timer);
-	}
-#endif
-
-	LL_TIM_EnableCounter(cfg->timer);
-
-#ifdef CONFIG_PWM_CAPTURE
-	cfg->irq_config_func(dev);
-#endif /* CONFIG_PWM_CAPTURE */
-
-	return 0;
-=======
 static int pwm_stm32_init(const struct device* dev) {
     struct pwm_stm32_data* data = dev->data;
     const struct pwm_stm32_config* cfg  = dev->config;
@@ -842,6 +681,9 @@
         return (r);
     }
 
+    /* Reset timer to default state using RCC */
+    (void) reset_line_toggle_dt(&data->reset);
+
     /* configure pinmux */
     r = pinctrl_apply_state(cfg->pcfg, PINCTRL_STATE_DEFAULT);
     if (r < 0) {
@@ -876,59 +718,32 @@
     #endif /* CONFIG_PWM_CAPTURE */
 
     return (0);
->>>>>>> c3f5e46d
 }
 
 #define PWM(index) DT_INST_PARENT(index)
 
 #ifdef CONFIG_PWM_CAPTURE
-<<<<<<< HEAD
-#define IRQ_CONNECT_AND_ENABLE_BY_NAME(index, name)				\
-{										\
-	IRQ_CONNECT(DT_IRQ_BY_NAME(PWM(index), name, irq),			\
-			DT_IRQ_BY_NAME(PWM(index), name, priority),		\
-			pwm_stm32_isr, DEVICE_DT_INST_GET(index), 0);		\
-	irq_enable(DT_IRQ_BY_NAME(PWM(index), name, irq));			\
-}
-
-#define IRQ_CONNECT_AND_ENABLE_DEFAULT(index)					\
-{										\
-	IRQ_CONNECT(DT_IRQN(PWM(index)),					\
-			DT_IRQ(PWM(index), priority),				\
-			pwm_stm32_isr, DEVICE_DT_INST_GET(index), 0);		\
-	irq_enable(DT_IRQN(PWM(index)));					\
-}
-
-#define IRQ_CONFIG_FUNC(index)                                                  \
-static void pwm_stm32_irq_config_func_##index(const struct device *dev)		\
-{										\
-	COND_CODE_1(DT_IRQ_HAS_NAME(PWM(index), cc),				\
-		(IRQ_CONNECT_AND_ENABLE_BY_NAME(index, cc)),			\
-		(IRQ_CONNECT_AND_ENABLE_DEFAULT(index))				\
-	);									\
-=======
 #define IRQ_CONNECT_AND_ENABLE_BY_NAME(index, name)             \
 {                                                               \
-    IRQ_CONNECT(DT_IRQ_BY_NAME(DT_INST_PARENT(index), name, irq),   \
-                DT_IRQ_BY_NAME(DT_INST_PARENT(index), name, priority),  \
-                pwm_stm32_isr, DEVICE_DT_INST_GET(index), 0);   \
-    irq_enable(DT_IRQ_BY_NAME(DT_INST_PARENT(index), name, irq));   \
+    IRQ_CONNECT(DT_IRQ_BY_NAME(PWM(index), name, irq),          \
+            DT_IRQ_BY_NAME(PWM(index), name, priority),         \
+            pwm_stm32_isr, DEVICE_DT_INST_GET(index), 0);       \
+    irq_enable(DT_IRQ_BY_NAME(PWM(index), name, irq));          \
 }
 
 #define IRQ_CONNECT_AND_ENABLE_DEFAULT(index)                   \
 {                                                               \
-    IRQ_CONNECT(DT_IRQN(DT_INST_PARENT(index)),                 \
-                DT_IRQ(DT_INST_PARENT(index), priority),        \
-                pwm_stm32_isr, DEVICE_DT_INST_GET(index), 0);   \
-    irq_enable(DT_IRQN(DT_INST_PARENT(index)));                 \
+    IRQ_CONNECT(DT_IRQN(PWM(index)),                            \
+            DT_IRQ(PWM(index), priority),                       \
+            pwm_stm32_isr, DEVICE_DT_INST_GET(index), 0);       \
+    irq_enable(DT_IRQN(PWM(index)));                            \
 }
 
 #define IRQ_CONFIG_FUNC(index)                                  \
 static void pwm_stm32_irq_config_func_##index(const struct device* dev) {   \
-    COND_CODE_1(DT_IRQ_HAS_NAME(DT_INST_PARENT(index), cc),     \
-                (IRQ_CONNECT_AND_ENABLE_BY_NAME(index, cc)),    \
+    COND_CODE_1(DT_IRQ_HAS_NAME(PWM(index), cc),                \
+                (IRQ_CONNECT_AND_ENABLE_BY_NAME(index, cc)),   	\
                 (IRQ_CONNECT_AND_ENABLE_DEFAULT(index)));       \
->>>>>>> c3f5e46d
 }
 #define CAPTURE_INIT(index)                                     \
     .irq_config_func = pwm_stm32_irq_config_func_##index
@@ -937,56 +752,26 @@
 #define CAPTURE_INIT(index)
 #endif /* CONFIG_PWM_CAPTURE */
 
-<<<<<<< HEAD
-#define DT_INST_CLK(index, inst)                                               \
-	{                                                                      \
-		.bus = DT_CLOCKS_CELL(PWM(index), bus),				\
-		.enr = DT_CLOCKS_CELL(PWM(index), bits)				\
-	}
-
-
-#define PWM_DEVICE_INIT(index)                                                 \
-	static struct pwm_stm32_data pwm_stm32_data_##index = {		       \
-		.reset = RESET_DT_SPEC_GET(PWM(index)),			       \
-	};								       \
-									       \
-	IRQ_CONFIG_FUNC(index)						       \
-									       \
-	PINCTRL_DT_INST_DEFINE(index);					       \
-									       \
-	static const struct pwm_stm32_config pwm_stm32_config_##index = {      \
-		.timer = (TIM_TypeDef *)DT_REG_ADDR(PWM(index)),	       \
-		.prescaler = DT_PROP(PWM(index), st_prescaler),		       \
-		.countermode = DT_PROP(PWM(index), st_countermode),	       \
-		.pclken = DT_INST_CLK(index, timer),                           \
-		.pcfg = PINCTRL_DT_INST_DEV_CONFIG_GET(index),		       \
-		CAPTURE_INIT(index)					       \
-	};                                                                     \
-									       \
-	DEVICE_DT_INST_DEFINE(index, &pwm_stm32_init, NULL,                    \
-			    &pwm_stm32_data_##index,                           \
-			    &pwm_stm32_config_##index, POST_KERNEL,            \
-			    CONFIG_PWM_INIT_PRIORITY,                          \
-			    &pwm_stm32_driver_api);
-
-DT_INST_FOREACH_STATUS_OKAY(PWM_DEVICE_INIT)
-=======
 #define DT_INST_CLK(index, inst)                                \
     {                                                           \
-        .bus = DT_CLOCKS_CELL(DT_INST_PARENT(index), bus),      \
-        .enr = DT_CLOCKS_CELL(DT_INST_PARENT(index), bits)      \
-    }
+        .bus = DT_CLOCKS_CELL(PWM(index), bus),                 \
+        .enr = DT_CLOCKS_CELL(PWM(index), bits)                 \
+    }
+
 
 #define PWM_DEVICE_INIT(index)                                  \
-    static struct pwm_stm32_data pwm_stm32_data_##index;        \
-    IRQ_CONFIG_FUNC(index)                                      \
-                                                                \
-    PINCTRL_DT_INST_DEFINE(index);                              \
-                                                                \
+    static struct pwm_stm32_data pwm_stm32_data_##index = {     \
+        .reset = RESET_DT_SPEC_GET(PWM(index)),                 \
+    };                                     \
+                                           \
+    IRQ_CONFIG_FUNC(index)                 \
+                                           \
+    PINCTRL_DT_INST_DEFINE(index);         \
+                                           \
     static DT_CONST struct pwm_stm32_config pwm_stm32_config_##index = {    \
-        .timer       = (TIM_TypeDef*)DT_REG_ADDR(DT_INST_PARENT(index)),    \
-        .prescaler   = DT_PROP(DT_INST_PARENT(index), st_prescaler),        \
-        .countermode = DT_PROP(DT_INST_PARENT(index), st_countermode),      \
+        .timer       = (TIM_TypeDef*)DT_REG_ADDR(PWM(index)),   \
+        .prescaler   = DT_PROP(PWM(index), st_prescaler),       \
+        .countermode = DT_PROP(PWM(index), st_countermode),     \
         .pclken      = DT_INST_CLK(index, timer),               \
         .pcfg        = PINCTRL_DT_INST_DEV_CONFIG_GET(index),   \
         CAPTURE_INIT(index)                                     \
@@ -1040,5 +825,4 @@
     DT_INST_FOREACH_STATUS_OKAY(STM32_PWR_CFG_REG_INIT)
 }
 
-#endif
->>>>>>> c3f5e46d
+#endif