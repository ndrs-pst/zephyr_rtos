--- conflicted
+++ resolved
@@ -589,7 +589,6 @@
     return (0);
 }
 
-<<<<<<< HEAD
 static int pwm_stm32_enable_capture(const struct device* dev, uint32_t channel) {
     const struct pwm_stm32_config* cfg = dev->config;
     struct pwm_stm32_data* data = dev->data;
@@ -633,58 +632,9 @@
 
     LL_TIM_CC_EnableChannel(cfg->timer, ch2ll[channel - 1]);
     LL_TIM_CC_EnableChannel(cfg->timer, ch2ll[complimentary_channel[channel] - 1]);
-    LL_TIM_EnableIT_UPDATE(cfg->timer);
     LL_TIM_GenerateEvent_UPDATE(cfg->timer);
 
     return (0);
-=======
-static int pwm_stm32_enable_capture(const struct device *dev, uint32_t channel)
-{
-	const struct pwm_stm32_config *cfg = dev->config;
-	struct pwm_stm32_data *data = dev->data;
-	struct pwm_stm32_capture_data *cpt = &data->capture;
-
-	if (!cfg->four_channel_capture_support) {
-		if ((channel != 1u) && (channel != 2u)) {
-			LOG_ERR("PWM capture only supported on first two channels");
-			return -ENOTSUP;
-		}
-	} else {
-		if ((channel < 1u) || (channel > 4u)) {
-			LOG_ERR("PWM capture only exists on channels 1, 2, 3 and 4.");
-			return -ENOTSUP;
-		}
-	}
-
-	if (LL_TIM_IsEnabledIT_CC1(cfg->timer) || LL_TIM_IsEnabledIT_CC2(cfg->timer) ||
-	    LL_TIM_IsEnabledIT_CC3(cfg->timer) || LL_TIM_IsEnabledIT_CC4(cfg->timer)) {
-		LOG_ERR("PWM capture already active");
-		return -EBUSY;
-	}
-
-	if (!data->capture.callback) {
-		LOG_ERR("PWM capture not configured");
-		return -EINVAL;
-	}
-
-	cpt->channel = channel;
-	cpt->state = CAPTURE_STATE_WAIT_FOR_PULSE_START;
-	data->capture.skip_irq = cfg->four_channel_capture_support ?  0 : SKIPPED_PWM_CAPTURES;
-	data->capture.overflows = 0u;
-
-	clear_capture_interrupt[channel - 1](cfg->timer);
-	LL_TIM_ClearFlag_UPDATE(cfg->timer);
-
-	LL_TIM_SetUpdateSource(cfg->timer, LL_TIM_UPDATESOURCE_COUNTER);
-
-	enable_capture_interrupt[channel - 1](cfg->timer);
-
-	LL_TIM_CC_EnableChannel(cfg->timer, ch2ll[channel - 1]);
-	LL_TIM_CC_EnableChannel(cfg->timer, ch2ll[complimentary_channel[channel] - 1]);
-	LL_TIM_GenerateEvent_UPDATE(cfg->timer);
-
-	return 0;
->>>>>>> e22ca6b1
 }
 
 static int pwm_stm32_disable_capture(const struct device* dev, uint32_t channel) {
@@ -714,7 +664,6 @@
     return (0);
 }
 
-<<<<<<< HEAD
 static void pwm_stm32_isr(const struct device* dev) {
     const struct pwm_stm32_config* cfg = dev->config;
     struct pwm_stm32_data* data = dev->data;
@@ -781,11 +730,15 @@
                   (cpt->state == CAPTURE_STATE_WAIT_FOR_PERIOD_END  )) &&
                  is_capture_active[cpt->channel - 1](cfg->timer)) {
             cpt->state = CAPTURE_STATE_IDLE;
+
             /* The end of the period. Both capture channels should now contain
              * the timer value when the pulse and period ended respectively.
              */
             cpt->pulse  = get_channel_capture[complimentary_channel[cpt->channel] - 1](cfg->timer);
             cpt->period = get_channel_capture[cpt->channel - 1](cfg->timer);
+
+            /* Reset the counter manually for next cycle */
+            LL_TIM_GenerateEvent_UPDATE(cfg->timer);
         }
 
         clear_capture_interrupt[cpt->channel - 1](cfg->timer);
@@ -805,115 +758,13 @@
     }
     else {
         cpt->overflows = 0u;
-        cpt->state = CAPTURE_STATE_WAIT_FOR_PULSE_START;
+        cpt->state = CAPTURE_STATE_WAIT_FOR_PERIOD_END;
     }
 
     if (cpt->callback != NULL) {
         cpt->callback(dev, cpt->channel, cpt->capture_period ? cpt->period : 0U,
                       cpt->capture_pulse ? cpt->pulse : 0U, status, cpt->user_data);
     }
-=======
-static void pwm_stm32_isr(const struct device *dev)
-{
-	const struct pwm_stm32_config *cfg = dev->config;
-	struct pwm_stm32_data *data = dev->data;
-	struct pwm_stm32_capture_data *cpt = &data->capture;
-	int status = 0;
-
-	if (cpt->skip_irq != 0u) {
-		if (LL_TIM_IsActiveFlag_UPDATE(cfg->timer)) {
-			LL_TIM_ClearFlag_UPDATE(cfg->timer);
-		}
-
-		if (LL_TIM_IsActiveFlag_CC1(cfg->timer)
-				|| LL_TIM_IsActiveFlag_CC2(cfg->timer)
-				|| LL_TIM_IsActiveFlag_CC3(cfg->timer)
-				|| LL_TIM_IsActiveFlag_CC4(cfg->timer)) {
-			LL_TIM_ClearFlag_CC1(cfg->timer);
-			LL_TIM_ClearFlag_CC2(cfg->timer);
-			LL_TIM_ClearFlag_CC3(cfg->timer);
-			LL_TIM_ClearFlag_CC4(cfg->timer);
-			cpt->skip_irq--;
-		}
-
-		return;
-	}
-
-	if (LL_TIM_IsActiveFlag_UPDATE(cfg->timer)) {
-		LL_TIM_ClearFlag_UPDATE(cfg->timer);
-		if (cfg->four_channel_capture_support &&
-				cpt->state == CAPTURE_STATE_WAIT_FOR_UPDATE_EVENT) {
-			/* Special handling of UPDATE event in case it's triggered */
-			cpt->state = CAPTURE_STATE_WAIT_FOR_PERIOD_END;
-		} else {
-			cpt->overflows++;
-		}
-	}
-
-	if (!cfg->four_channel_capture_support) {
-		if (is_capture_active[cpt->channel - 1](cfg->timer) ||
-		    is_capture_active[complimentary_channel[cpt->channel] - 1](cfg->timer)) {
-			clear_capture_interrupt[cpt->channel - 1](cfg->timer);
-			clear_capture_interrupt
-					[complimentary_channel[cpt->channel] - 1](cfg->timer);
-
-			cpt->period = get_channel_capture[cpt->channel - 1](cfg->timer);
-			cpt->pulse = get_channel_capture
-					[complimentary_channel[cpt->channel] - 1](cfg->timer);
-		}
-	} else {
-		if (cpt->state == CAPTURE_STATE_WAIT_FOR_PULSE_START &&
-		    is_capture_active[cpt->channel - 1](cfg->timer)) {
-			/* Reset the counter manually instead of automatically by HW
-			 * This sets the pulse-start at 0 and makes the pulse-end
-			 * and period related to that number. Sure we loose some
-			 * accuracy but it's within acceptable range.
-			 *
-			 * This is done through an UPDATE event to also reset
-			 * the prescalar. This could look like an overflow event
-			 * and might therefore require special handling.
-			 */
-			cpt->state = CAPTURE_STATE_WAIT_FOR_UPDATE_EVENT;
-			LL_TIM_GenerateEvent_UPDATE(cfg->timer);
-
-		} else if ((cpt->state == CAPTURE_STATE_WAIT_FOR_UPDATE_EVENT ||
-				cpt->state == CAPTURE_STATE_WAIT_FOR_PERIOD_END) &&
-			    is_capture_active[cpt->channel - 1](cfg->timer)) {
-			cpt->state = CAPTURE_STATE_IDLE;
-			/* The end of the period. Both capture channels should now contain
-			 * the timer value when the pulse and period ended respectively.
-			 */
-			cpt->pulse = get_channel_capture[complimentary_channel[cpt->channel] - 1]
-					(cfg->timer);
-			cpt->period = get_channel_capture[cpt->channel - 1](cfg->timer);
-			/* Reset the counter manually for next cycle */
-			LL_TIM_GenerateEvent_UPDATE(cfg->timer);
-		}
-
-		clear_capture_interrupt[cpt->channel - 1](cfg->timer);
-
-		if (cpt->state != CAPTURE_STATE_IDLE) {
-			/* Still waiting for a complete capture */
-			return;
-		}
-	}
-
-	if (cpt->overflows) {
-		status = -ERANGE;
-	}
-
-	if (!cpt->continuous) {
-		pwm_stm32_disable_capture(dev, cpt->channel);
-	} else {
-		cpt->overflows = 0u;
-		cpt->state = CAPTURE_STATE_WAIT_FOR_PERIOD_END;
-	}
-
-	if (cpt->callback != NULL) {
-		cpt->callback(dev, cpt->channel, cpt->capture_period ? cpt->period : 0u,
-				cpt->capture_pulse ? cpt->pulse : 0u, status, cpt->user_data);
-	}
->>>>>>> e22ca6b1
 }
 
 #endif /* CONFIG_PWM_CAPTURE */
