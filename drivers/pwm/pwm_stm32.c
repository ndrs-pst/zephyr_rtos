/*
 * Copyright (c) 2016 Linaro Limited.
 * Copyright (c) 2020 Teslabs Engineering S.L.
 * Copyright (c) 2023 Nobleo Technology
 *
 * SPDX-License-Identifier: Apache-2.0
 */

#define DT_DRV_COMPAT st_stm32_pwm

#include <errno.h>

#include <soc.h>
#include <stm32_ll_rcc.h>
#include <stm32_ll_tim.h>
#include <zephyr/drivers/pwm.h>
#include <zephyr/drivers/pinctrl.h>
#include <zephyr/drivers/reset.h>
#include <zephyr/device.h>
#include <zephyr/kernel.h>
#include <zephyr/init.h>

#include <zephyr/drivers/clock_control/stm32_clock_control.h>
#include <zephyr/dt-bindings/pwm/stm32_pwm.h>

#include <zephyr/logging/log.h>
#include <zephyr/irq.h>

LOG_MODULE_REGISTER(pwm_stm32, CONFIG_PWM_LOG_LEVEL);

/* L0 series MCUs only have 16-bit timers and don't have below macro defined */
#ifndef IS_TIM_32B_COUNTER_INSTANCE
#define IS_TIM_32B_COUNTER_INSTANCE(INSTANCE) (0)
#endif

#ifdef CONFIG_PWM_CAPTURE

/**
 * @brief Capture state when in 4-channel support mode
 */
enum capture_state {
    CAPTURE_STATE_IDLE                  = 0,
    CAPTURE_STATE_WAIT_FOR_UPDATE_EVENT = 1,
    CAPTURE_STATE_WAIT_FOR_PULSE_START  = 2,
    CAPTURE_STATE_WAIT_FOR_PERIOD_END   = 3
};

/** Return the complementary channel number
 * that is used to capture the end of the pulse.
 */
static const uint32_t complementary_channel[] = {2, 1, 4, 3};

struct pwm_stm32_capture_data {
    pwm_capture_callback_handler_t callback;
    void*    user_data;
    uint32_t period;
    uint32_t pulse;
    uint32_t overflows;
    uint8_t  skip_irq;
    bool     capture_period;
    bool     capture_pulse;
    bool     continuous;
    uint8_t  channel;

    /* only used when four_channel_capture_support */
    enum capture_state state;
};

/* When PWM capture is done by resetting the counter with UIF then the
 * first capture is always nonsense, second is nonsense when polarity changed
 * This is not the case when using four-channel-support.
 */
#define SKIPPED_PWM_CAPTURES        2U

#endif /*CONFIG_PWM_CAPTURE*/

/** PWM data. */
struct pwm_stm32_data {
    /** Timer clock (Hz). */
    uint32_t tim_clk;
    /* Reset controller device configuration */
    const struct reset_dt_spec reset;
    #ifdef CONFIG_PWM_CAPTURE
    struct pwm_stm32_capture_data capture;
    #endif /* CONFIG_PWM_CAPTURE */
};

/** PWM configuration. */
struct pwm_stm32_config {
    TIM_TypeDef* timer;
    uint32_t prescaler;
    uint32_t countermode;
    struct stm32_pclken const* pclken;
    size_t pclk_len;
    const struct pinctrl_dev_config* pcfg;
    #ifdef CONFIG_PWM_CAPTURE
    void (*irq_config_func)(const struct device* dev);
    bool const four_channel_capture_support;
    #endif /* CONFIG_PWM_CAPTURE */
};

/** Maximum number of timer channels : some stm32 soc have 6 else only 4 */
#if defined(LL_TIM_CHANNEL_CH6)
#define TIMER_HAS_6CH       1
#define TIMER_MAX_CH        6U
#else
#define TIMER_HAS_6CH       0
#define TIMER_MAX_CH        4U
#endif

/** Channel to LL mapping. */
static const uint32_t ch2ll[TIMER_MAX_CH] = {
    LL_TIM_CHANNEL_CH1, LL_TIM_CHANNEL_CH2,
    LL_TIM_CHANNEL_CH3, LL_TIM_CHANNEL_CH4,
    #if TIMER_HAS_6CH
    LL_TIM_CHANNEL_CH5, LL_TIM_CHANNEL_CH6
    #endif
};

/** STM32 MCUs have between 1 and 4 complementary channels */
static const uint32_t ch2ll_n[] = {
    #if defined(LL_TIM_CHANNEL_CH1N)
    LL_TIM_CHANNEL_CH1N,
    #if defined(LL_TIM_CHANNEL_CH2N)
    LL_TIM_CHANNEL_CH2N,
    #if defined(LL_TIM_CHANNEL_CH3N)
    LL_TIM_CHANNEL_CH3N,
    #if defined(LL_TIM_CHANNEL_CH4N)
    LL_TIM_CHANNEL_CH4N,
    #endif /* LL_TIM_CHANNEL_CH4N */
    #endif /* LL_TIM_CHANNEL_CH3N */
    #endif /* LL_TIM_CHANNEL_CH2N */
    #endif /* LL_TIM_CHANNEL_CH1N */
};
/** Maximum number of complemented timer channels is ARRAY_SIZE(ch2ll_n)*/

/** Channel to compare set function mapping. */
static void (*const set_timer_compare[TIMER_MAX_CH])(TIM_TypeDef* TIMx,
                                                     uint32_t CompareValue) = {
    LL_TIM_OC_SetCompareCH1, LL_TIM_OC_SetCompareCH2,
    LL_TIM_OC_SetCompareCH3, LL_TIM_OC_SetCompareCH4,
    #if TIMER_HAS_6CH
    LL_TIM_OC_SetCompareCH5, LL_TIM_OC_SetCompareCH6
    #endif
};

/** Channel to capture get function mapping. */
#if !defined(CONFIG_SOC_SERIES_STM32MP1X)
static uint32_t __maybe_unused (*const get_channel_capture[])(const TIM_TypeDef* TIMx) = {
#else
static uint32_t __maybe_unused (*const get_channel_capture[])(TIM_TypeDef*) = {
#endif
    LL_TIM_IC_GetCaptureCH1, LL_TIM_IC_GetCaptureCH2,
    LL_TIM_IC_GetCaptureCH3, LL_TIM_IC_GetCaptureCH4
};

/** Channel to enable capture interrupt mapping. */
static void __maybe_unused (*const enable_capture_interrupt[])(TIM_TypeDef*) = {
    LL_TIM_EnableIT_CC1, LL_TIM_EnableIT_CC2,
    LL_TIM_EnableIT_CC3, LL_TIM_EnableIT_CC4
};

/** Channel to disable capture interrupt mapping. */
static void __maybe_unused (*const disable_capture_interrupt[])(TIM_TypeDef*) = {
    LL_TIM_DisableIT_CC1, LL_TIM_DisableIT_CC2,
    LL_TIM_DisableIT_CC3, LL_TIM_DisableIT_CC4
};

/** Channel to is capture active flag mapping. */
#if !defined(CONFIG_SOC_SERIES_STM32MP1X)
static uint32_t __maybe_unused (*const is_capture_active[])(const TIM_TypeDef* TIMx) = {
#else
static uint32_t __maybe_unused (*const is_capture_active[])(TIM_TypeDef*)   = {
#endif
    LL_TIM_IsActiveFlag_CC1, LL_TIM_IsActiveFlag_CC2,
    LL_TIM_IsActiveFlag_CC3, LL_TIM_IsActiveFlag_CC4
};

/** Channel to clearing capture flag mapping. */
static void __maybe_unused (*const clear_capture_interrupt[])(TIM_TypeDef*) = {
    LL_TIM_ClearFlag_CC1, LL_TIM_ClearFlag_CC2,
    LL_TIM_ClearFlag_CC3, LL_TIM_ClearFlag_CC4
};

/**
 * Obtain LL polarity from PWM flags.
 *
 * @param flags PWM flags.
 *
 * @return LL polarity.
 */
static uint32_t get_polarity(pwm_flags_t flags) {
    if ((flags & PWM_POLARITY_MASK) == PWM_POLARITY_NORMAL) {
        return (LL_TIM_OCPOLARITY_HIGH);
    }

    return (LL_TIM_OCPOLARITY_LOW);
}

/**
 * @brief  Check if LL counter mode is center-aligned.
 *
 * @param  ll_countermode LL counter mode.
 *
 * @return `true` when center-aligned, otherwise `false`.
 */
static inline bool is_center_aligned(const uint32_t ll_countermode) {
    return ((ll_countermode == LL_TIM_COUNTERMODE_CENTER_DOWN) ||
            (ll_countermode == LL_TIM_COUNTERMODE_CENTER_UP)   ||
            (ll_countermode == LL_TIM_COUNTERMODE_CENTER_UP_DOWN));
}

<<<<<<< HEAD
static int pwm_stm32_set_cycles(const struct device* dev, uint32_t channel,
                                uint32_t period_cycles, uint32_t pulse_cycles,
                                pwm_flags_t flags) {
    const struct pwm_stm32_config* cfg = dev->config;
    uint32_t ll_channel;
    uint32_t current_ll_channel;            /* complementary output if used */
    uint32_t negative_ll_channel;

    if ((channel < 1U) || (channel > TIMER_MAX_CH)) {
        LOG_ERR("Invalid channel (%d)", channel);
        return (-EINVAL);
    }

    /*
     * Non 32-bit timers count from 0 up to the value in the ARR register
     * (16-bit). Thus period_cycles cannot be greater than UINT16_MAX + 1.
     */
    if (!IS_TIM_32B_COUNTER_INSTANCE(cfg->timer) &&
        (period_cycles > UINT16_MAX + 1)) {
        LOG_ERR("Cannot set PWM output, value exceeds 16-bit timer limit.");
        return (-ENOTSUP);
    }

    #ifdef CONFIG_PWM_CAPTURE
    if (LL_TIM_IsEnabledIT_CC1(cfg->timer) || LL_TIM_IsEnabledIT_CC2(cfg->timer) ||
        LL_TIM_IsEnabledIT_CC3(cfg->timer) || LL_TIM_IsEnabledIT_CC4(cfg->timer)) {
        LOG_ERR("Cannot set PWM output, capture in progress");
        return (-EBUSY);
    }
    #endif /* CONFIG_PWM_CAPTURE */

    ll_channel = ch2ll[channel - 1U];

    if (channel <= ARRAY_SIZE(ch2ll_n)) {
        negative_ll_channel = ch2ll_n[channel - 1u];
    }
    else {
        negative_ll_channel = 0;
    }

    /* in LL_TIM_CC_DisableChannel and LL_TIM_CC_IsEnabledChannel,
     * the channel param could be the complementary one
     */
    if ((flags & STM32_PWM_COMPLEMENTARY_MASK) == STM32_PWM_COMPLEMENTARY) {
        if (!negative_ll_channel) {
            /* setting a flag on a channel that has not this capability */
            LOG_ERR("Channel %d has NO complementary output", channel);
            return (-EINVAL);
        }
        current_ll_channel = negative_ll_channel;
    }
    else {
        current_ll_channel = ll_channel;
    }

    if (period_cycles == 0U) {
        LL_TIM_CC_DisableChannel(cfg->timer, current_ll_channel);
        return (0);
    }

    if (cfg->countermode == LL_TIM_COUNTERMODE_UP) {
        /* remove 1 period cycle, accounts for 1 extra low cycle */
        period_cycles -= 1U;
    }
    else if (cfg->countermode == LL_TIM_COUNTERMODE_DOWN) {
        /* remove 1 pulse cycle, accounts for 1 extra high cycle */
        pulse_cycles  -= 1U;
        /* remove 1 period cycle, accounts for 1 extra low cycle */
        period_cycles -= 1U;
    }
    else if (is_center_aligned(cfg->countermode)) {
        pulse_cycles  /= 2U;
        period_cycles /= 2U;
    }
    else {
        return (-ENOTSUP);
    }

    if (!LL_TIM_CC_IsEnabledChannel(cfg->timer, current_ll_channel)) {
        LL_TIM_OC_InitTypeDef oc_init;

        LL_TIM_OC_StructInit(&oc_init);

        oc_init.OCMode = LL_TIM_OCMODE_PWM1;

        #if defined(LL_TIM_CHANNEL_CH1N)
        /* the flags holds the STM32_PWM_COMPLEMENTARY information */
        if ((flags & STM32_PWM_COMPLEMENTARY_MASK) == STM32_PWM_COMPLEMENTARY) {
            oc_init.OCNState    = LL_TIM_OCSTATE_ENABLE;
            oc_init.OCNPolarity = get_polarity(flags);

            /* inherit the polarity of the positive output */
            oc_init.OCState = LL_TIM_CC_IsEnabledChannel(cfg->timer, ll_channel)
                              ? LL_TIM_OCSTATE_ENABLE
                              : LL_TIM_OCSTATE_DISABLE;
            oc_init.OCPolarity = LL_TIM_OC_GetPolarity(cfg->timer, ll_channel);
        }
        else {
            oc_init.OCState    = LL_TIM_OCSTATE_ENABLE;
            oc_init.OCPolarity = get_polarity(flags);

            /* inherit the polarity of the negative output */
            if (negative_ll_channel) {
                oc_init.OCNState =
                        LL_TIM_CC_IsEnabledChannel(cfg->timer, negative_ll_channel)
                                   ? LL_TIM_OCSTATE_ENABLE
                                   : LL_TIM_OCSTATE_DISABLE;
                oc_init.OCNPolarity =
                        LL_TIM_OC_GetPolarity(cfg->timer, negative_ll_channel);
            }
        }
        #else  /* LL_TIM_CHANNEL_CH1N */
        oc_init.OCState    = LL_TIM_OCSTATE_ENABLE;
        oc_init.OCPolarity = get_polarity(flags);
        #endif /* LL_TIM_CHANNEL_CH1N */
        oc_init.CompareValue = pulse_cycles;

        #ifdef CONFIG_PWM_CAPTURE
        if (IS_TIM_SLAVE_INSTANCE(cfg->timer)) {
            LL_TIM_SetSlaveMode(cfg->timer,
                                LL_TIM_SLAVEMODE_DISABLED);
            LL_TIM_SetTriggerInput(cfg->timer, LL_TIM_TS_ITR0);
            LL_TIM_DisableMasterSlaveMode(cfg->timer);
        }
        #endif /* CONFIG_PWM_CAPTURE */

        /* in LL_TIM_OC_Init, the channel is always the non-complementary */
        if (LL_TIM_OC_Init(cfg->timer, ll_channel, &oc_init) != SUCCESS) {
            LOG_ERR("Could not initialize timer channel output");
            return (-EIO);
        }

        LL_TIM_EnableARRPreload(cfg->timer);
        /* in LL_TIM_OC_EnablePreload, the channel is always the non-complementary */
        LL_TIM_OC_EnablePreload(cfg->timer, ll_channel);
        LL_TIM_SetAutoReload(cfg->timer, period_cycles);
        LL_TIM_GenerateEvent_UPDATE(cfg->timer);
    }
    else {
        /* in LL_TIM_OC_SetPolarity, the channel could be the complementary one */
        LL_TIM_OC_SetPolarity(cfg->timer, current_ll_channel, get_polarity(flags));
        set_timer_compare[channel - 1U](cfg->timer, pulse_cycles);
        LL_TIM_SetAutoReload(cfg->timer, period_cycles);
    }

    return (0);
}

#ifdef CONFIG_PWM_CAPTURE
static int init_capture_channels(const struct device* dev, uint32_t channel,
                                 pwm_flags_t flags) {
    const struct pwm_stm32_config* cfg = dev->config;
    bool is_inverted = ((flags & PWM_POLARITY_MASK) == PWM_POLARITY_INVERTED);
    LL_TIM_IC_InitTypeDef ic;

    LL_TIM_IC_StructInit(&ic);
    ic.ICPrescaler = TIM_ICPSC_DIV1;
    ic.ICFilter    = LL_TIM_IC_FILTER_FDIV1;

    /* Setup main channel */
    ic.ICActiveInput = LL_TIM_ACTIVEINPUT_DIRECTTI;
    ic.ICPolarity    = is_inverted ? LL_TIM_IC_POLARITY_FALLING : LL_TIM_IC_POLARITY_RISING;

    if (LL_TIM_IC_Init(cfg->timer, ch2ll[channel - 1], &ic) != SUCCESS) {
        LOG_ERR("Could not initialize main channel for PWM capture");
        return -EIO;
    }

    /* Setup complimentary channel */
    ic.ICActiveInput = LL_TIM_ACTIVEINPUT_INDIRECTTI;
    ic.ICPolarity    = is_inverted ? LL_TIM_IC_POLARITY_RISING : LL_TIM_IC_POLARITY_FALLING;

    if (LL_TIM_IC_Init(cfg->timer, ch2ll[complimentary_channel[channel] - 1], &ic) != SUCCESS) {
        LOG_ERR("Could not initialize complimentary channel for PWM capture");
        return (-EIO);
    }

    return (0);
}

static int pwm_stm32_configure_capture(const struct device* dev,
                                       uint32_t channel, pwm_flags_t flags,
                                       pwm_capture_callback_handler_t cb,
                                       void* user_data) {
    /*
     * Capture is implemented in two different ways, depending on the
     * four-channel-capture-support setting in the node.
     *  - Two Channel Support:
     * Only two channels (1 and 2) are available for capture. It uses
     * the slave mode controller to reset the counter on each edge.
     *  - Four Channel Support:
     * All four channels are available for capture. Instead of the
     * slave mode controller it uses the ISR to reset the counter.
     * This is slightly less accurate, but still within acceptable
     * bounds.
     */
    const struct pwm_stm32_config* cfg = dev->config;
    struct pwm_stm32_data* data = dev->data;
    struct pwm_stm32_capture_data* cpt = &data->capture;
    int ret;

    if (!cfg->four_channel_capture_support) {
        if ((channel != 1U) && (channel != 2U)) {
            LOG_ERR("PWM capture only supported on first two channels");
            return (-ENOTSUP);
        }
    }
    else {
        if ((channel < 1U) || (channel > 4U)) {
            LOG_ERR("PWM capture only exists on channels 1, 2, 3 and 4.");
            return (-ENOTSUP);
        }
    }

    if (LL_TIM_IsEnabledIT_CC1(cfg->timer) || LL_TIM_IsEnabledIT_CC2(cfg->timer) ||
        LL_TIM_IsEnabledIT_CC3(cfg->timer) || LL_TIM_IsEnabledIT_CC4(cfg->timer)) {
        LOG_ERR("PWM capture already in progress");
        return (-EBUSY);
    }

    if (!(flags & PWM_CAPTURE_TYPE_MASK)) {
        LOG_ERR("No PWM capture type specified");
        return (-EINVAL);
    }

    if (!cfg->four_channel_capture_support && !IS_TIM_SLAVE_INSTANCE(cfg->timer)) {
        /* slave mode is only used when not in four channel mode */
        LOG_ERR("Timer does not support slave mode for PWM capture");
        return (-ENOTSUP);
    }

    cpt->callback       = cb;               /* even if the cb is reset, this is not an error */
    cpt->user_data      = user_data;
    cpt->capture_period = (flags & PWM_CAPTURE_TYPE_PERIOD) ? true : false;
    cpt->capture_pulse  = (flags & PWM_CAPTURE_TYPE_PULSE) ? true : false;
    cpt->continuous     = (flags & PWM_CAPTURE_MODE_CONTINUOUS) ? true : false;

    /* Prevents faulty behavior while making changes */
    LL_TIM_SetSlaveMode(cfg->timer, LL_TIM_SLAVEMODE_DISABLED);

    ret = init_capture_channels(dev, channel, flags);
    if (ret < 0) {
        return (ret);
    }

    if (!cfg->four_channel_capture_support) {
        if (channel == 1U) {
            LL_TIM_SetTriggerInput(cfg->timer, LL_TIM_TS_TI1FP1);
        }
        else {
            LL_TIM_SetTriggerInput(cfg->timer, LL_TIM_TS_TI2FP2);
        }

        LL_TIM_SetSlaveMode(cfg->timer, LL_TIM_SLAVEMODE_RESET);
    }

    LL_TIM_EnableARRPreload(cfg->timer);
    if (!IS_TIM_32B_COUNTER_INSTANCE(cfg->timer)) {
        LL_TIM_SetAutoReload(cfg->timer, 0xFFFFU);
    }
    else {
        LL_TIM_SetAutoReload(cfg->timer, 0xFFFFFFFFU);
    }
    LL_TIM_EnableUpdateEvent(cfg->timer);

    return (0);
}

static int pwm_stm32_enable_capture(const struct device* dev, uint32_t channel) {
    const struct pwm_stm32_config* cfg = dev->config;
    struct pwm_stm32_data* data = dev->data;
    struct pwm_stm32_capture_data* cpt = &data->capture;

    if (!cfg->four_channel_capture_support) {
        if ((channel != 1U) && (channel != 2U)) {
            LOG_ERR("PWM capture only supported on first two channels");
            return (-ENOTSUP);
        }
    }
    else {
        if ((channel < 1U) || (channel > 4U)) {
            LOG_ERR("PWM capture only exists on channels 1, 2, 3 and 4.");
            return (-ENOTSUP);
        }
    }

    if (LL_TIM_IsEnabledIT_CC1(cfg->timer) || LL_TIM_IsEnabledIT_CC2(cfg->timer) ||
        LL_TIM_IsEnabledIT_CC3(cfg->timer) || LL_TIM_IsEnabledIT_CC4(cfg->timer)) {
        LOG_ERR("PWM capture already active");
        return (-EBUSY);
    }

    if (!data->capture.callback) {
        LOG_ERR("PWM capture not configured");
        return (-EINVAL);
    }

    cpt->channel            = channel;
    cpt->state              = CAPTURE_STATE_WAIT_FOR_PULSE_START;
    data->capture.skip_irq  = cfg->four_channel_capture_support ? 0 : SKIPPED_PWM_CAPTURES;
    data->capture.overflows = 0U;

    clear_capture_interrupt[channel - 1](cfg->timer);
    LL_TIM_ClearFlag_UPDATE(cfg->timer);

    LL_TIM_SetUpdateSource(cfg->timer, LL_TIM_UPDATESOURCE_COUNTER);

    enable_capture_interrupt[channel - 1](cfg->timer);

    LL_TIM_CC_EnableChannel(cfg->timer, ch2ll[channel - 1]);
    LL_TIM_CC_EnableChannel(cfg->timer, ch2ll[complimentary_channel[channel] - 1]);
    LL_TIM_GenerateEvent_UPDATE(cfg->timer);

    return (0);
}

static int pwm_stm32_disable_capture(const struct device* dev, uint32_t channel) {
    const struct pwm_stm32_config* cfg = dev->config;
=======
static int pwm_stm32_set_cycles(const struct device *dev, uint32_t channel,
				uint32_t period_cycles, uint32_t pulse_cycles,
				pwm_flags_t flags)
{
	const struct pwm_stm32_config *cfg = dev->config;
	TIM_TypeDef *timer = cfg->timer;

	uint32_t ll_channel;
	uint32_t current_ll_channel; /* complementary output if used */
	uint32_t negative_ll_channel;

	if (channel < 1u || channel > TIMER_MAX_CH) {
		LOG_ERR("Invalid channel (%d)", channel);
		return -EINVAL;
	}

	/*
	 * Non 32-bit timers count from 0 up to the value in the ARR register
	 * (16-bit). Thus period_cycles cannot be greater than UINT16_MAX + 1.
	 */
	if (!IS_TIM_32B_COUNTER_INSTANCE(timer) &&
	    (period_cycles > UINT16_MAX + 1)) {
		LOG_ERR("Cannot set PWM output, value exceeds 16-bit timer limit.");
		return -ENOTSUP;
	}

#ifdef CONFIG_PWM_CAPTURE
	if (LL_TIM_IsEnabledIT_CC1(timer) || LL_TIM_IsEnabledIT_CC2(timer) ||
	    LL_TIM_IsEnabledIT_CC3(timer) || LL_TIM_IsEnabledIT_CC4(timer)) {
		LOG_ERR("Cannot set PWM output, capture in progress");
		return -EBUSY;
	}
#endif /* CONFIG_PWM_CAPTURE */

	ll_channel = ch2ll[channel - 1u];

	if (channel <= ARRAY_SIZE(ch2ll_n)) {
		negative_ll_channel = ch2ll_n[channel - 1u];
	} else {
		negative_ll_channel = 0;
	}

	/* in LL_TIM_CC_DisableChannel and LL_TIM_CC_IsEnabledChannel,
	 * the channel param could be the complementary one
	 */
	if ((flags & STM32_PWM_COMPLEMENTARY_MASK) == STM32_PWM_COMPLEMENTARY) {
		if (!negative_ll_channel) {
			/* setting a flag on a channel that has not this capability */
			LOG_ERR("Channel %d has NO complementary output", channel);
			return -EINVAL;
		}
		current_ll_channel = negative_ll_channel;
	} else {
		current_ll_channel = ll_channel;
	}

	if (period_cycles == 0u) {
		LL_TIM_CC_DisableChannel(timer, current_ll_channel);
		return 0;
	}

	if (cfg->countermode == LL_TIM_COUNTERMODE_UP) {
		/* remove 1 period cycle, accounts for 1 extra low cycle */
		period_cycles -= 1U;
	} else if (cfg->countermode == LL_TIM_COUNTERMODE_DOWN) {
		/* remove 1 pulse cycle, accounts for 1 extra high cycle */
		pulse_cycles -= 1U;
		/* remove 1 period cycle, accounts for 1 extra low cycle */
		period_cycles -= 1U;
	} else if (is_center_aligned(cfg->countermode)) {
		pulse_cycles /= 2U;
		period_cycles /= 2U;
	} else {
		return -ENOTSUP;
	}

	LL_TIM_OC_SetPolarity(timer, current_ll_channel, get_polarity(flags));
	set_timer_compare[channel - 1u](timer, pulse_cycles);
	LL_TIM_SetAutoReload(timer, period_cycles);

	if (!LL_TIM_CC_IsEnabledChannel(timer, current_ll_channel)) {
#ifdef CONFIG_PWM_CAPTURE
		if (IS_TIM_SLAVE_INSTANCE(timer)) {
			LL_TIM_SetSlaveMode(timer,
					LL_TIM_SLAVEMODE_DISABLED);
			LL_TIM_SetTriggerInput(timer, LL_TIM_TS_ITR0);
			LL_TIM_DisableMasterSlaveMode(timer);
		}
#endif /* CONFIG_PWM_CAPTURE */

		LL_TIM_OC_SetMode(timer, ll_channel, LL_TIM_OCMODE_PWM1);
#ifdef LL_TIM_OCIDLESTATE_LOW
		LL_TIM_OC_SetIdleState(timer, current_ll_channel, LL_TIM_OCIDLESTATE_LOW);
#endif
		LL_TIM_CC_EnableChannel(timer, current_ll_channel);
		LL_TIM_EnableARRPreload(timer);
		/* in LL_TIM_OC_EnablePreload, the channel is always the non-complementary */
		LL_TIM_OC_EnablePreload(timer, ll_channel);
		LL_TIM_GenerateEvent_UPDATE(timer);
	}

	return 0;
}

#ifdef CONFIG_PWM_CAPTURE
static void init_capture_channels(const struct device *dev, uint32_t channel,
				pwm_flags_t flags)
{
	const struct pwm_stm32_config *cfg = dev->config;
	TIM_TypeDef *timer = cfg->timer;
	bool is_inverted = (flags & PWM_POLARITY_MASK) == PWM_POLARITY_INVERTED;
	uint32_t ll_channel = ch2ll[channel - 1];
	uint32_t ll_complementary_channel = ch2ll[complementary_channel[channel - 1] - 1];


	/* Setup main channel */
	LL_TIM_IC_SetPrescaler(timer, ll_channel, LL_TIM_ICPSC_DIV1);
	LL_TIM_IC_SetFilter(timer, ll_channel, LL_TIM_IC_FILTER_FDIV1);
	LL_TIM_IC_SetActiveInput(timer, ll_channel, LL_TIM_ACTIVEINPUT_DIRECTTI);
	LL_TIM_IC_SetPolarity(timer, ll_channel,
			      is_inverted ? LL_TIM_IC_POLARITY_FALLING : LL_TIM_IC_POLARITY_RISING);

	/* Setup complementary channel */
	LL_TIM_IC_SetPrescaler(timer, ll_complementary_channel, LL_TIM_ICPSC_DIV1);
	LL_TIM_IC_SetFilter(timer, ll_complementary_channel, LL_TIM_IC_FILTER_FDIV1);
	LL_TIM_IC_SetActiveInput(timer, ll_complementary_channel, LL_TIM_ACTIVEINPUT_INDIRECTTI);
	LL_TIM_IC_SetPolarity(timer, ll_complementary_channel,
			      is_inverted ? LL_TIM_IC_POLARITY_RISING : LL_TIM_IC_POLARITY_FALLING);
}

static int pwm_stm32_configure_capture(const struct device *dev,
				       uint32_t channel, pwm_flags_t flags,
				       pwm_capture_callback_handler_t cb,
				       void *user_data)
{
	/*
	 * Capture is implemented in two different ways, depending on the
	 * four-channel-capture-support setting in the node.
	 *  - Two Channel Support:
	 *	Only two channels (1 and 2) are available for capture. It uses
	 *	the slave mode controller to reset the counter on each edge.
	 *  - Four Channel Support:
	 *	All four channels are available for capture. Instead of the
	 *	slave mode controller it uses the ISR to reset the counter.
	 *	This is slightly less accurate, but still within acceptable
	 *	bounds.
	 */

	const struct pwm_stm32_config *cfg = dev->config;
	TIM_TypeDef *timer = cfg->timer;
	struct pwm_stm32_data *data = dev->data;
	struct pwm_stm32_capture_data *cpt = &data->capture;

	if (!cfg->four_channel_capture_support) {
		if ((channel != 1u) && (channel != 2u)) {
			LOG_ERR("PWM capture only supported on first two channels");
			return -ENOTSUP;
		}
	} else {
		if ((channel < 1u) || (channel > 4u)) {
			LOG_ERR("PWM capture only exists on channels 1, 2, 3 and 4.");
			return -ENOTSUP;
		}
	}

	if (LL_TIM_IsEnabledIT_CC1(timer) || LL_TIM_IsEnabledIT_CC2(timer) ||
	    LL_TIM_IsEnabledIT_CC3(timer) || LL_TIM_IsEnabledIT_CC4(timer)) {
		LOG_ERR("PWM capture already in progress");
		return -EBUSY;
	}

	if (!(flags & PWM_CAPTURE_TYPE_MASK)) {
		LOG_ERR("No PWM capture type specified");
		return -EINVAL;
	}

	if (!cfg->four_channel_capture_support && !IS_TIM_SLAVE_INSTANCE(timer)) {
		/* slave mode is only used when not in four channel mode */
		LOG_ERR("Timer does not support slave mode for PWM capture");
		return -ENOTSUP;
	}

	cpt->callback = cb; /* even if the cb is reset, this is not an error */
	cpt->user_data = user_data;
	cpt->capture_period = (flags & PWM_CAPTURE_TYPE_PERIOD) ? true : false;
	cpt->capture_pulse = (flags & PWM_CAPTURE_TYPE_PULSE) ? true : false;
	cpt->continuous = (flags & PWM_CAPTURE_MODE_CONTINUOUS) ? true : false;

	/* Prevents faulty behavior while making changes */
	LL_TIM_SetSlaveMode(timer, LL_TIM_SLAVEMODE_DISABLED);

	init_capture_channels(dev, channel, flags);

	if (!cfg->four_channel_capture_support) {
		if (channel == 1u) {
			LL_TIM_SetTriggerInput(timer, LL_TIM_TS_TI1FP1);
		} else {
			LL_TIM_SetTriggerInput(timer, LL_TIM_TS_TI2FP2);
		}
		LL_TIM_SetSlaveMode(timer, LL_TIM_SLAVEMODE_RESET);
	}

	LL_TIM_EnableARRPreload(timer);
	if (!IS_TIM_32B_COUNTER_INSTANCE(timer)) {
		LL_TIM_SetAutoReload(timer, 0xffffu);
	} else {
		LL_TIM_SetAutoReload(timer, 0xffffffffu);
	}
	LL_TIM_EnableUpdateEvent(timer);

	return 0;
}

static int pwm_stm32_enable_capture(const struct device *dev, uint32_t channel)
{
	const struct pwm_stm32_config *cfg = dev->config;
	TIM_TypeDef *timer = cfg->timer;
	struct pwm_stm32_data *data = dev->data;
	struct pwm_stm32_capture_data *cpt = &data->capture;

	if (!cfg->four_channel_capture_support) {
		if ((channel != 1u) && (channel != 2u)) {
			LOG_ERR("PWM capture only supported on first two channels");
			return -ENOTSUP;
		}
	} else {
		if ((channel < 1u) || (channel > 4u)) {
			LOG_ERR("PWM capture only exists on channels 1, 2, 3 and 4.");
			return -ENOTSUP;
		}
	}

	if (LL_TIM_IsEnabledIT_CC1(timer) || LL_TIM_IsEnabledIT_CC2(timer) ||
	    LL_TIM_IsEnabledIT_CC3(timer) || LL_TIM_IsEnabledIT_CC4(timer)) {
		LOG_ERR("PWM capture already active");
		return -EBUSY;
	}

	if (!data->capture.callback) {
		LOG_ERR("PWM capture not configured");
		return -EINVAL;
	}

	cpt->channel = channel;
	cpt->state = CAPTURE_STATE_WAIT_FOR_PULSE_START;
	data->capture.skip_irq = cfg->four_channel_capture_support ?  0 : SKIPPED_PWM_CAPTURES;
	data->capture.overflows = 0u;

	clear_capture_interrupt[channel - 1](timer);
	LL_TIM_ClearFlag_UPDATE(timer);

	LL_TIM_SetUpdateSource(timer, LL_TIM_UPDATESOURCE_COUNTER);

	enable_capture_interrupt[channel - 1](timer);

	LL_TIM_CC_EnableChannel(timer, ch2ll[channel - 1]);
	LL_TIM_CC_EnableChannel(timer, ch2ll[complementary_channel[channel - 1] - 1]);
	LL_TIM_GenerateEvent_UPDATE(timer);

	return 0;
}

static int pwm_stm32_disable_capture(const struct device *dev, uint32_t channel)
{
	const struct pwm_stm32_config *cfg = dev->config;
	TIM_TypeDef *timer = cfg->timer;
>>>>>>> 9e42f0cf

    if (!cfg->four_channel_capture_support) {
        if ((channel != 1U) && (channel != 2U)) {
            LOG_ERR("PWM capture only supported on first two channels");
            return (-ENOTSUP);
        }
    }
    else {
        if ((channel < 1U) || (channel > 4U)) {
            LOG_ERR("PWM capture only exists on channels 1, 2, 3 and 4.");
            return (-ENOTSUP);
        }
    }

<<<<<<< HEAD
    LL_TIM_SetUpdateSource(cfg->timer, LL_TIM_UPDATESOURCE_REGULAR);

    disable_capture_interrupt[channel - 1](cfg->timer);

    LL_TIM_DisableIT_UPDATE(cfg->timer);
    LL_TIM_CC_DisableChannel(cfg->timer, ch2ll[channel - 1]);
    LL_TIM_CC_DisableChannel(cfg->timer, ch2ll[complimentary_channel[channel] - 1]);
=======
	LL_TIM_SetUpdateSource(timer, LL_TIM_UPDATESOURCE_REGULAR);

	disable_capture_interrupt[channel - 1](timer);

	LL_TIM_DisableIT_UPDATE(timer);
	LL_TIM_CC_DisableChannel(timer, ch2ll[channel - 1]);
	LL_TIM_CC_DisableChannel(timer, ch2ll[complementary_channel[channel - 1] - 1]);
>>>>>>> 9e42f0cf

    return (0);
}

<<<<<<< HEAD
static void pwm_stm32_isr(const struct device* dev) {
    const struct pwm_stm32_config* cfg = dev->config;
    struct pwm_stm32_data* data = dev->data;
    struct pwm_stm32_capture_data* cpt = &data->capture;
    int status = 0;

    if (cpt->skip_irq != 0U) {
        if (LL_TIM_IsActiveFlag_UPDATE(cfg->timer)) {
            LL_TIM_ClearFlag_UPDATE(cfg->timer);
        }

        if (LL_TIM_IsActiveFlag_CC1(cfg->timer) ||
            LL_TIM_IsActiveFlag_CC2(cfg->timer) ||
            LL_TIM_IsActiveFlag_CC3(cfg->timer) ||
            LL_TIM_IsActiveFlag_CC4(cfg->timer)) {
            LL_TIM_ClearFlag_CC1(cfg->timer);
            LL_TIM_ClearFlag_CC2(cfg->timer);
            LL_TIM_ClearFlag_CC3(cfg->timer);
            LL_TIM_ClearFlag_CC4(cfg->timer);
            cpt->skip_irq--;
        }

        return;
    }

    if (LL_TIM_IsActiveFlag_UPDATE(cfg->timer)) {
        LL_TIM_ClearFlag_UPDATE(cfg->timer);
        if (cfg->four_channel_capture_support &&
            (cpt->state == CAPTURE_STATE_WAIT_FOR_UPDATE_EVENT)) {
            /* Special handling of UPDATE event in case it's triggered */
            cpt->state = CAPTURE_STATE_WAIT_FOR_PERIOD_END;
        }
        else {
            cpt->overflows++;
        }
    }

    if (!cfg->four_channel_capture_support) {
        if (is_capture_active[cpt->channel - 1](cfg->timer) ||
            is_capture_active[complimentary_channel[cpt->channel] - 1](cfg->timer)) {
            clear_capture_interrupt[cpt->channel - 1](cfg->timer);
            clear_capture_interrupt[complimentary_channel[cpt->channel] - 1](cfg->timer);

            cpt->period = get_channel_capture[cpt->channel - 1](cfg->timer);
            cpt->pulse  = get_channel_capture[complimentary_channel[cpt->channel] - 1](cfg->timer);
        }
    }
    else {
        if ((cpt->state == CAPTURE_STATE_WAIT_FOR_PULSE_START) &&
            is_capture_active[cpt->channel - 1](cfg->timer)) {
            /* Reset the counter manually instead of automatically by HW
             * This sets the pulse-start at 0 and makes the pulse-end
             * and period related to that number. Sure we loose some
             * accuracy but it's within acceptable range.
             *
             * This is done through an UPDATE event to also reset
             * the prescalar. This could look like an overflow event
             * and might therefore require special handling.
             */
            cpt->state = CAPTURE_STATE_WAIT_FOR_UPDATE_EVENT;
            LL_TIM_GenerateEvent_UPDATE(cfg->timer);
        }
        else if (((cpt->state == CAPTURE_STATE_WAIT_FOR_UPDATE_EVENT) ||
                  (cpt->state == CAPTURE_STATE_WAIT_FOR_PERIOD_END  )) &&
                 is_capture_active[cpt->channel - 1](cfg->timer)) {
            cpt->state = CAPTURE_STATE_IDLE;

            /* The end of the period. Both capture channels should now contain
             * the timer value when the pulse and period ended respectively.
             */
            cpt->pulse  = get_channel_capture[complimentary_channel[cpt->channel] - 1](cfg->timer);
            cpt->period = get_channel_capture[cpt->channel - 1](cfg->timer);

            /* Reset the counter manually for next cycle */
            LL_TIM_GenerateEvent_UPDATE(cfg->timer);
        }

        clear_capture_interrupt[cpt->channel - 1](cfg->timer);

        if (cpt->state != CAPTURE_STATE_IDLE) {
            /* Still waiting for a complete capture */
            return;
        }
    }

    if (cpt->overflows) {
        status = -ERANGE;
    }

    if (!cpt->continuous) {
        pwm_stm32_disable_capture(dev, cpt->channel);
    }
    else {
        cpt->overflows = 0u;
        cpt->state = CAPTURE_STATE_WAIT_FOR_PERIOD_END;
    }

    if (cpt->callback != NULL) {
        cpt->callback(dev, cpt->channel, cpt->capture_period ? cpt->period : 0U,
                      cpt->capture_pulse ? cpt->pulse : 0U, status, cpt->user_data);
    }
=======
static void pwm_stm32_isr(const struct device *dev)
{
	const struct pwm_stm32_config *cfg = dev->config;
	TIM_TypeDef *timer = cfg->timer;
	struct pwm_stm32_data *data = dev->data;
	struct pwm_stm32_capture_data *cpt = &data->capture;
	uint8_t channel = cpt->channel;
	int status = 0;

	if (cpt->skip_irq != 0u) {
		if (LL_TIM_IsActiveFlag_UPDATE(timer)) {
			LL_TIM_ClearFlag_UPDATE(timer);
		}

		if (LL_TIM_IsActiveFlag_CC1(timer)
				|| LL_TIM_IsActiveFlag_CC2(timer)
				|| LL_TIM_IsActiveFlag_CC3(timer)
				|| LL_TIM_IsActiveFlag_CC4(timer)) {
			LL_TIM_ClearFlag_CC1(timer);
			LL_TIM_ClearFlag_CC2(timer);
			LL_TIM_ClearFlag_CC3(timer);
			LL_TIM_ClearFlag_CC4(timer);
			cpt->skip_irq--;
		}

		return;
	}

	if (LL_TIM_IsActiveFlag_UPDATE(timer)) {
		LL_TIM_ClearFlag_UPDATE(timer);
		if (cfg->four_channel_capture_support &&
				cpt->state == CAPTURE_STATE_WAIT_FOR_UPDATE_EVENT) {
			/* Special handling of UPDATE event in case it's triggered */
			cpt->state = CAPTURE_STATE_WAIT_FOR_PERIOD_END;
		} else {
			cpt->overflows++;
		}
	}

	if (!cfg->four_channel_capture_support) {
		if (is_capture_active[channel - 1](timer) ||
		    is_capture_active[complementary_channel[channel - 1] - 1](timer)) {
			clear_capture_interrupt[channel - 1](timer);
			clear_capture_interrupt
					[complementary_channel[channel - 1] - 1](timer);

			cpt->period = get_channel_capture[channel - 1](timer);
			cpt->pulse = get_channel_capture
					[complementary_channel[channel - 1] - 1](timer);
		}
	} else {
		if (cpt->state == CAPTURE_STATE_WAIT_FOR_PULSE_START &&
		    is_capture_active[channel - 1](timer)) {
			/* Reset the counter manually instead of automatically by HW
			 * This sets the pulse-start at 0 and makes the pulse-end
			 * and period related to that number. Sure we loose some
			 * accuracy but it's within acceptable range.
			 *
			 * This is done through an UPDATE event to also reset
			 * the prescalar. This could look like an overflow event
			 * and might therefore require special handling.
			 */
			cpt->state = CAPTURE_STATE_WAIT_FOR_UPDATE_EVENT;
			LL_TIM_GenerateEvent_UPDATE(timer);

		} else if ((cpt->state == CAPTURE_STATE_WAIT_FOR_UPDATE_EVENT ||
				cpt->state == CAPTURE_STATE_WAIT_FOR_PERIOD_END) &&
			    is_capture_active[channel - 1](timer)) {
			cpt->state = CAPTURE_STATE_IDLE;
			/* The end of the period. Both capture channels should now contain
			 * the timer value when the pulse and period ended respectively.
			 */
			cpt->pulse = get_channel_capture[complementary_channel[channel - 1] - 1]
					(timer);
			cpt->period = get_channel_capture[channel - 1](timer);
			/* Reset the counter manually for next cycle */
			LL_TIM_GenerateEvent_UPDATE(timer);
		}

		clear_capture_interrupt[channel - 1](timer);

		if (cpt->state != CAPTURE_STATE_IDLE) {
			/* Still waiting for a complete capture */
			return;
		}
	}

	if (cpt->overflows) {
		status = -ERANGE;
	}

	if (!cpt->continuous) {
		pwm_stm32_disable_capture(dev, channel);
	} else {
		cpt->overflows = 0u;
		cpt->state = CAPTURE_STATE_WAIT_FOR_PERIOD_END;
	}

	if (cpt->callback != NULL) {
		cpt->callback(dev, channel, cpt->capture_period ? cpt->period : 0u,
				cpt->capture_pulse ? cpt->pulse : 0u, status, cpt->user_data);
	}
>>>>>>> 9e42f0cf
}

#endif /* CONFIG_PWM_CAPTURE */

static int pwm_stm32_get_cycles_per_sec(const struct device* dev,
                                        uint32_t channel, uint64_t* cycles) {
    struct pwm_stm32_data* data = dev->data;
    const struct pwm_stm32_config* cfg  = dev->config;

    *cycles = (uint64_t)(data->tim_clk / (cfg->prescaler + 1));

    return (0);
}

static DEVICE_API(pwm, pwm_stm32_driver_api) = {
    .set_cycles         = pwm_stm32_set_cycles,
    .get_cycles_per_sec = pwm_stm32_get_cycles_per_sec,
    #ifdef CONFIG_PWM_CAPTURE
    .configure_capture = pwm_stm32_configure_capture,
    .enable_capture    = pwm_stm32_enable_capture,
    .disable_capture   = pwm_stm32_disable_capture,
    #endif /* CONFIG_PWM_CAPTURE */
};

<<<<<<< HEAD
static int pwm_stm32_init(const struct device* dev) {
    struct pwm_stm32_data* data = dev->data;
    const struct pwm_stm32_config* cfg = dev->config;
    const struct device* clk = DEVICE_DT_GET(STM32_CLOCK_CONTROL_NODE);
    LL_TIM_InitTypeDef init;
    uint32_t tim_clk;
    int r;

    if (!device_is_ready(clk)) {
        LOG_ERR("clock control device not ready");
        return (-ENODEV);
    }

    /* Enable clock and store its speed */
    r = clock_control_on(clk, (clock_control_subsys_t)&cfg->pclken[0]);
    if (r < 0) {
        LOG_ERR("Could not initialize clock (%d)", r);
        return (r);
    }

    if (cfg->pclk_len > 1) {
        /* Enable Timer clock source */
        r = clock_control_configure(clk, (clock_control_subsys_t)&cfg->pclken[1], NULL);
        if (r != 0) {
            LOG_ERR("Could not configure clock (%d)", r);
            return (r);
        }

        r = clock_control_get_rate(clk, (clock_control_subsys_t)&cfg->pclken[1], &tim_clk);
        if (r < 0) {
            LOG_ERR("Timer clock rate get error (%d)", r);
            return (r);
        }
    }
    else {
        LOG_ERR("Timer clock source is not specified");
        return (-EINVAL);
    }

    data->tim_clk = tim_clk;

    /* Reset timer to default state using RCC */
    (void) reset_line_toggle_dt(&data->reset);

    /* configure pinmux */
    r = pinctrl_apply_state(cfg->pcfg, PINCTRL_STATE_DEFAULT);
    if (r < 0) {
        LOG_ERR("PWM pinctrl setup failed (%d)", r);
        return (r);
    }

    /* initialize timer */
    LL_TIM_StructInit(&init);

    init.Prescaler     = cfg->prescaler;
    init.CounterMode   = cfg->countermode;
    init.Autoreload    = 0U;
    init.ClockDivision = LL_TIM_CLOCKDIVISION_DIV1;

    if (LL_TIM_Init(cfg->timer, &init) != SUCCESS) {
        LOG_ERR("Could not initialize timer");
        return (-EIO);
    }

    #if !defined(CONFIG_SOC_SERIES_STM32L0X) && !defined(CONFIG_SOC_SERIES_STM32L1X)
    /* enable outputs and counter */
    if (IS_TIM_BREAK_INSTANCE(cfg->timer)) {
        LL_TIM_EnableAllOutputs(cfg->timer);
    }
    #endif

    LL_TIM_EnableCounter(cfg->timer);

    #ifdef CONFIG_PWM_CAPTURE
    cfg->irq_config_func(dev);
    #endif /* CONFIG_PWM_CAPTURE */

    return (0);
=======
static int pwm_stm32_init(const struct device *dev)
{
	struct pwm_stm32_data *data = dev->data;
	const struct pwm_stm32_config *cfg = dev->config;
	TIM_TypeDef *timer = cfg->timer;
	const struct device *clk = DEVICE_DT_GET(STM32_CLOCK_CONTROL_NODE);
	uint32_t tim_clk;
	int r;

	if (!device_is_ready(clk)) {
		LOG_ERR("clock control device not ready");
		return -ENODEV;
	}

	/* Enable clock and store its speed */
	r = clock_control_on(clk, (clock_control_subsys_t)&cfg->pclken[0]);
	if (r < 0) {
		LOG_ERR("Could not initialize clock (%d)", r);
		return r;
	}

	if (cfg->pclk_len > 1) {
		/* Enable Timer clock source */
		r = clock_control_configure(clk, (clock_control_subsys_t)&cfg->pclken[1], NULL);
		if (r != 0) {
			LOG_ERR("Could not configure clock (%d)", r);
			return r;
		}

		r = clock_control_get_rate(clk, (clock_control_subsys_t)&cfg->pclken[1], &tim_clk);
		if (r < 0) {
			LOG_ERR("Timer clock rate get error (%d)", r);
			return r;
		}
	} else {
		LOG_ERR("Timer clock source is not specified");
		return -EINVAL;
	}

	data->tim_clk = tim_clk;

	/* Reset timer to default state using RCC */
	(void)reset_line_toggle_dt(&data->reset);

	/* configure pinmux */
	r = pinctrl_apply_state(cfg->pcfg, PINCTRL_STATE_DEFAULT);
	if (r < 0) {
		LOG_ERR("PWM pinctrl setup failed (%d)", r);
		return r;
	}

	/* initialize timer */
	LL_TIM_SetPrescaler(timer, cfg->prescaler);
	LL_TIM_SetAutoReload(timer, 0U);

	if (IS_TIM_COUNTER_MODE_SELECT_INSTANCE(timer)) {
		LL_TIM_SetCounterMode(timer, cfg->countermode);
	}

	if (IS_TIM_CLOCK_DIVISION_INSTANCE(timer)) {
		LL_TIM_SetClockDivision(timer, LL_TIM_CLOCKDIVISION_DIV1);
	}

#ifdef IS_TIM_REPETITION_COUNTER_INSTANCE
	if (IS_TIM_REPETITION_COUNTER_INSTANCE(timer)) {
		LL_TIM_SetRepetitionCounter(timer, 0U);
	}
#endif

#if !defined(CONFIG_SOC_SERIES_STM32L0X) && !defined(CONFIG_SOC_SERIES_STM32L1X)
	/* enable outputs and counter */
	if (IS_TIM_BREAK_INSTANCE(timer)) {
		LL_TIM_EnableAllOutputs(timer);
	}
#endif

	LL_TIM_EnableCounter(timer);

#ifdef CONFIG_PWM_CAPTURE
	cfg->irq_config_func(dev);
#endif /* CONFIG_PWM_CAPTURE */

	return 0;
>>>>>>> 9e42f0cf
}

#define PWM(index) DT_INST_PARENT(index)

#ifdef CONFIG_PWM_CAPTURE
#define IRQ_CONNECT_AND_ENABLE_BY_NAME(index, name)             \
{                                                               \
    IRQ_CONNECT(DT_IRQ_BY_NAME(PWM(index), name, irq),          \
                DT_IRQ_BY_NAME(PWM(index), name, priority),     \
                pwm_stm32_isr, DEVICE_DT_INST_GET(index), 0);   \
    irq_enable(DT_IRQ_BY_NAME(PWM(index), name, irq));          \
}

#define IRQ_CONNECT_AND_ENABLE_DEFAULT(index)                   \
{                                                               \
    IRQ_CONNECT(DT_IRQN(PWM(index)),                            \
                DT_IRQ(PWM(index), priority),                   \
                pwm_stm32_isr, DEVICE_DT_INST_GET(index), 0);   \
    irq_enable(DT_IRQN(PWM(index)));                            \
}

#define IRQ_CONFIG_FUNC(index)                                  \
static void pwm_stm32_irq_config_func_##index(const struct device* dev) {   \
    COND_CODE_1(DT_IRQ_HAS_NAME(PWM(index), cc),                \
                (IRQ_CONNECT_AND_ENABLE_BY_NAME(index, cc)),    \
                (IRQ_CONNECT_AND_ENABLE_DEFAULT(index))         \
    );                                                          \
}
#define CAPTURE_INIT(index)                                     \
    .irq_config_func              = pwm_stm32_irq_config_func_##index,  \
    .four_channel_capture_support = DT_INST_PROP(index, four_channel_capture_support)
#else
#define IRQ_CONFIG_FUNC(index)
#define CAPTURE_INIT(index)
#endif /* CONFIG_PWM_CAPTURE */


#define PWM_DEVICE_INIT(index)                                  \
    static struct pwm_stm32_data pwm_stm32_data_##index = {     \
        .reset = RESET_DT_SPEC_GET(PWM(index)),                 \
    };                                      \
                                            \
    IRQ_CONFIG_FUNC(index)                  \
                                            \
    PINCTRL_DT_INST_DEFINE(index);          \
                                            \
    static struct stm32_pclken const pclken_##index[] = \
        STM32_DT_CLOCKS(PWM(index));        \
                                            \
    static struct pwm_stm32_config DT_CONST pwm_stm32_config_##index = {    \
        .timer       = (TIM_TypeDef*)DT_REG_ADDR(PWM(index)),   \
        .prescaler   = DT_PROP(PWM(index), st_prescaler),       \
        .countermode = DT_PROP(PWM(index), st_countermode),     \
        .pclken      = pclken_##index,                          \
        .pclk_len    = DT_NUM_CLOCKS(PWM(index)),               \
        .pcfg        = PINCTRL_DT_INST_DEV_CONFIG_GET(index),   \
        CAPTURE_INIT(index)                                     \
    };                                                          \
                                                                \
    DEVICE_DT_INST_DEFINE(index, &pwm_stm32_init, NULL,         \
                          &pwm_stm32_data_##index,              \
                          &pwm_stm32_config_##index, POST_KERNEL, \
                          CONFIG_PWM_INIT_PRIORITY,             \
                          &pwm_stm32_driver_api);

DT_INST_FOREACH_STATUS_OKAY(PWM_DEVICE_INIT)

#if (__GTEST == 1U)                         /* #CUSTOM@NDRS */
#include "mcu_reg_stub.h"

#define STM32_PWR_CFG_REG_INIT(index)       \
    zephyr_pwm_cfg_reg_init(&pwm_stm32_config_##index);

void zephyr_pwm_cfg_reg_init(struct pwm_stm32_config* cfg) {
    if (cfg->timer == (TIM_TypeDef*)TIM1_BASE) {
        cfg->timer = (TIM_TypeDef*)ut_mcu_tim1_ptr;
    }

    if (cfg->timer == (TIM_TypeDef*)TIM2_BASE) {
        cfg->timer = (TIM_TypeDef*)ut_mcu_tim2_ptr;
    }

    if (cfg->timer == (TIM_TypeDef*)TIM3_BASE) {
        cfg->timer = (TIM_TypeDef*)ut_mcu_tim3_ptr;
    }

    if (cfg->timer == (TIM_TypeDef*)TIM4_BASE) {
        cfg->timer = (TIM_TypeDef*)ut_mcu_tim4_ptr;
    }

    if (cfg->timer == (TIM_TypeDef*)TIM5_BASE) {
        cfg->timer = (TIM_TypeDef*)ut_mcu_tim5_ptr;
    }

    if (cfg->timer == (TIM_TypeDef*)TIM6_BASE) {
        cfg->timer = (TIM_TypeDef*)ut_mcu_tim6_ptr;
    }

    if (cfg->timer == (TIM_TypeDef*)TIM7_BASE) {
        cfg->timer = (TIM_TypeDef*)ut_mcu_tim7_ptr;
    }
}

void zephyr_gtest_pwm_stm32(void) {
    DT_INST_FOREACH_STATUS_OKAY(STM32_PWR_CFG_REG_INIT)
}

#endif<|MERGE_RESOLUTION|>--- conflicted
+++ resolved
@@ -48,7 +48,7 @@
 /** Return the complementary channel number
  * that is used to capture the end of the pulse.
  */
-static const uint32_t complementary_channel[] = {2, 1, 4, 3};
+static uint32_t const complementary_channel[] = {2, 1, 4, 3};
 
 struct pwm_stm32_capture_data {
     pwm_capture_callback_handler_t callback;
@@ -109,7 +109,7 @@
 #endif
 
 /** Channel to LL mapping. */
-static const uint32_t ch2ll[TIMER_MAX_CH] = {
+static uint32_t const ch2ll[TIMER_MAX_CH] = {
     LL_TIM_CHANNEL_CH1, LL_TIM_CHANNEL_CH2,
     LL_TIM_CHANNEL_CH3, LL_TIM_CHANNEL_CH4,
     #if TIMER_HAS_6CH
@@ -118,7 +118,7 @@
 };
 
 /** STM32 MCUs have between 1 and 4 complementary channels */
-static const uint32_t ch2ll_n[] = {
+static uint32_t const ch2ll_n[] = {
     #if defined(LL_TIM_CHANNEL_CH1N)
     LL_TIM_CHANNEL_CH1N,
     #if defined(LL_TIM_CHANNEL_CH2N)
@@ -170,7 +170,7 @@
 #if !defined(CONFIG_SOC_SERIES_STM32MP1X)
 static uint32_t __maybe_unused (*const is_capture_active[])(const TIM_TypeDef* TIMx) = {
 #else
-static uint32_t __maybe_unused (*const is_capture_active[])(TIM_TypeDef*)   = {
+static uint32_t __maybe_unused (*const is_capture_active[])(TIM_TypeDef*) = {
 #endif
     LL_TIM_IsActiveFlag_CC1, LL_TIM_IsActiveFlag_CC2,
     LL_TIM_IsActiveFlag_CC3, LL_TIM_IsActiveFlag_CC4
@@ -204,17 +204,18 @@
  *
  * @return `true` when center-aligned, otherwise `false`.
  */
-static inline bool is_center_aligned(const uint32_t ll_countermode) {
+static inline bool is_center_aligned(uint32_t const ll_countermode) {
     return ((ll_countermode == LL_TIM_COUNTERMODE_CENTER_DOWN) ||
             (ll_countermode == LL_TIM_COUNTERMODE_CENTER_UP)   ||
             (ll_countermode == LL_TIM_COUNTERMODE_CENTER_UP_DOWN));
 }
 
-<<<<<<< HEAD
 static int pwm_stm32_set_cycles(const struct device* dev, uint32_t channel,
                                 uint32_t period_cycles, uint32_t pulse_cycles,
                                 pwm_flags_t flags) {
     const struct pwm_stm32_config* cfg = dev->config;
+    TIM_TypeDef* timer = cfg->timer;
+
     uint32_t ll_channel;
     uint32_t current_ll_channel;            /* complementary output if used */
     uint32_t negative_ll_channel;
@@ -228,15 +229,15 @@
      * Non 32-bit timers count from 0 up to the value in the ARR register
      * (16-bit). Thus period_cycles cannot be greater than UINT16_MAX + 1.
      */
-    if (!IS_TIM_32B_COUNTER_INSTANCE(cfg->timer) &&
+    if (!IS_TIM_32B_COUNTER_INSTANCE(timer) &&
         (period_cycles > UINT16_MAX + 1)) {
         LOG_ERR("Cannot set PWM output, value exceeds 16-bit timer limit.");
         return (-ENOTSUP);
     }
 
     #ifdef CONFIG_PWM_CAPTURE
-    if (LL_TIM_IsEnabledIT_CC1(cfg->timer) || LL_TIM_IsEnabledIT_CC2(cfg->timer) ||
-        LL_TIM_IsEnabledIT_CC3(cfg->timer) || LL_TIM_IsEnabledIT_CC4(cfg->timer)) {
+    if (LL_TIM_IsEnabledIT_CC1(timer) || LL_TIM_IsEnabledIT_CC2(timer) ||
+        LL_TIM_IsEnabledIT_CC3(timer) || LL_TIM_IsEnabledIT_CC4(timer)) {
         LOG_ERR("Cannot set PWM output, capture in progress");
         return (-EBUSY);
     }
@@ -267,7 +268,7 @@
     }
 
     if (period_cycles == 0U) {
-        LL_TIM_CC_DisableChannel(cfg->timer, current_ll_channel);
+        LL_TIM_CC_DisableChannel(timer, current_ll_channel);
         return (0);
     }
 
@@ -289,106 +290,56 @@
         return (-ENOTSUP);
     }
 
-    if (!LL_TIM_CC_IsEnabledChannel(cfg->timer, current_ll_channel)) {
-        LL_TIM_OC_InitTypeDef oc_init;
-
-        LL_TIM_OC_StructInit(&oc_init);
-
-        oc_init.OCMode = LL_TIM_OCMODE_PWM1;
-
-        #if defined(LL_TIM_CHANNEL_CH1N)
-        /* the flags holds the STM32_PWM_COMPLEMENTARY information */
-        if ((flags & STM32_PWM_COMPLEMENTARY_MASK) == STM32_PWM_COMPLEMENTARY) {
-            oc_init.OCNState    = LL_TIM_OCSTATE_ENABLE;
-            oc_init.OCNPolarity = get_polarity(flags);
-
-            /* inherit the polarity of the positive output */
-            oc_init.OCState = LL_TIM_CC_IsEnabledChannel(cfg->timer, ll_channel)
-                              ? LL_TIM_OCSTATE_ENABLE
-                              : LL_TIM_OCSTATE_DISABLE;
-            oc_init.OCPolarity = LL_TIM_OC_GetPolarity(cfg->timer, ll_channel);
-        }
-        else {
-            oc_init.OCState    = LL_TIM_OCSTATE_ENABLE;
-            oc_init.OCPolarity = get_polarity(flags);
-
-            /* inherit the polarity of the negative output */
-            if (negative_ll_channel) {
-                oc_init.OCNState =
-                        LL_TIM_CC_IsEnabledChannel(cfg->timer, negative_ll_channel)
-                                   ? LL_TIM_OCSTATE_ENABLE
-                                   : LL_TIM_OCSTATE_DISABLE;
-                oc_init.OCNPolarity =
-                        LL_TIM_OC_GetPolarity(cfg->timer, negative_ll_channel);
-            }
-        }
-        #else  /* LL_TIM_CHANNEL_CH1N */
-        oc_init.OCState    = LL_TIM_OCSTATE_ENABLE;
-        oc_init.OCPolarity = get_polarity(flags);
-        #endif /* LL_TIM_CHANNEL_CH1N */
-        oc_init.CompareValue = pulse_cycles;
-
+    LL_TIM_OC_SetPolarity(timer, current_ll_channel, get_polarity(flags));
+    set_timer_compare[channel - 1u](timer, pulse_cycles);
+    LL_TIM_SetAutoReload(timer, period_cycles);
+
+    if (!LL_TIM_CC_IsEnabledChannel(timer, current_ll_channel)) {
         #ifdef CONFIG_PWM_CAPTURE
-        if (IS_TIM_SLAVE_INSTANCE(cfg->timer)) {
-            LL_TIM_SetSlaveMode(cfg->timer,
+        if (IS_TIM_SLAVE_INSTANCE(timer)) {
+            LL_TIM_SetSlaveMode(timer,
                                 LL_TIM_SLAVEMODE_DISABLED);
-            LL_TIM_SetTriggerInput(cfg->timer, LL_TIM_TS_ITR0);
-            LL_TIM_DisableMasterSlaveMode(cfg->timer);
+            LL_TIM_SetTriggerInput(timer, LL_TIM_TS_ITR0);
+            LL_TIM_DisableMasterSlaveMode(timer);
         }
         #endif /* CONFIG_PWM_CAPTURE */
 
-        /* in LL_TIM_OC_Init, the channel is always the non-complementary */
-        if (LL_TIM_OC_Init(cfg->timer, ll_channel, &oc_init) != SUCCESS) {
-            LOG_ERR("Could not initialize timer channel output");
-            return (-EIO);
-        }
-
-        LL_TIM_EnableARRPreload(cfg->timer);
+        LL_TIM_OC_SetMode(timer, ll_channel, LL_TIM_OCMODE_PWM1);
+        #ifdef LL_TIM_OCIDLESTATE_LOW
+        LL_TIM_OC_SetIdleState(timer, current_ll_channel, LL_TIM_OCIDLESTATE_LOW);
+        #endif
+        LL_TIM_CC_EnableChannel(timer, current_ll_channel);
+        LL_TIM_EnableARRPreload(timer);
         /* in LL_TIM_OC_EnablePreload, the channel is always the non-complementary */
-        LL_TIM_OC_EnablePreload(cfg->timer, ll_channel);
-        LL_TIM_SetAutoReload(cfg->timer, period_cycles);
-        LL_TIM_GenerateEvent_UPDATE(cfg->timer);
-    }
-    else {
-        /* in LL_TIM_OC_SetPolarity, the channel could be the complementary one */
-        LL_TIM_OC_SetPolarity(cfg->timer, current_ll_channel, get_polarity(flags));
-        set_timer_compare[channel - 1U](cfg->timer, pulse_cycles);
-        LL_TIM_SetAutoReload(cfg->timer, period_cycles);
+        LL_TIM_OC_EnablePreload(timer, ll_channel);
+        LL_TIM_GenerateEvent_UPDATE(timer);
     }
 
     return (0);
 }
 
 #ifdef CONFIG_PWM_CAPTURE
-static int init_capture_channels(const struct device* dev, uint32_t channel,
-                                 pwm_flags_t flags) {
+static void init_capture_channels(const struct device* dev, uint32_t channel,
+                                  pwm_flags_t flags) {
     const struct pwm_stm32_config* cfg = dev->config;
-    bool is_inverted = ((flags & PWM_POLARITY_MASK) == PWM_POLARITY_INVERTED);
-    LL_TIM_IC_InitTypeDef ic;
-
-    LL_TIM_IC_StructInit(&ic);
-    ic.ICPrescaler = TIM_ICPSC_DIV1;
-    ic.ICFilter    = LL_TIM_IC_FILTER_FDIV1;
+    TIM_TypeDef* timer = cfg->timer;
+    bool is_inverted = (flags & PWM_POLARITY_MASK) == PWM_POLARITY_INVERTED;
+    uint32_t ll_channel = ch2ll[channel - 1];
+    uint32_t ll_complementary_channel = ch2ll[complementary_channel[channel - 1] - 1];
 
     /* Setup main channel */
-    ic.ICActiveInput = LL_TIM_ACTIVEINPUT_DIRECTTI;
-    ic.ICPolarity    = is_inverted ? LL_TIM_IC_POLARITY_FALLING : LL_TIM_IC_POLARITY_RISING;
-
-    if (LL_TIM_IC_Init(cfg->timer, ch2ll[channel - 1], &ic) != SUCCESS) {
-        LOG_ERR("Could not initialize main channel for PWM capture");
-        return -EIO;
-    }
-
-    /* Setup complimentary channel */
-    ic.ICActiveInput = LL_TIM_ACTIVEINPUT_INDIRECTTI;
-    ic.ICPolarity    = is_inverted ? LL_TIM_IC_POLARITY_RISING : LL_TIM_IC_POLARITY_FALLING;
-
-    if (LL_TIM_IC_Init(cfg->timer, ch2ll[complimentary_channel[channel] - 1], &ic) != SUCCESS) {
-        LOG_ERR("Could not initialize complimentary channel for PWM capture");
-        return (-EIO);
-    }
-
-    return (0);
+    LL_TIM_IC_SetPrescaler(timer, ll_channel, LL_TIM_ICPSC_DIV1);
+    LL_TIM_IC_SetFilter(timer, ll_channel, LL_TIM_IC_FILTER_FDIV1);
+    LL_TIM_IC_SetActiveInput(timer, ll_channel, LL_TIM_ACTIVEINPUT_DIRECTTI);
+    LL_TIM_IC_SetPolarity(timer, ll_channel,
+                          is_inverted ? LL_TIM_IC_POLARITY_FALLING : LL_TIM_IC_POLARITY_RISING);
+
+    /* Setup complementary channel */
+    LL_TIM_IC_SetPrescaler(timer, ll_complementary_channel, LL_TIM_ICPSC_DIV1);
+    LL_TIM_IC_SetFilter(timer, ll_complementary_channel, LL_TIM_IC_FILTER_FDIV1);
+    LL_TIM_IC_SetActiveInput(timer, ll_complementary_channel, LL_TIM_ACTIVEINPUT_INDIRECTTI);
+    LL_TIM_IC_SetPolarity(timer, ll_complementary_channel,
+                          is_inverted ? LL_TIM_IC_POLARITY_RISING : LL_TIM_IC_POLARITY_FALLING);
 }
 
 static int pwm_stm32_configure_capture(const struct device* dev,
@@ -408,9 +359,9 @@
      * bounds.
      */
     const struct pwm_stm32_config* cfg = dev->config;
+    TIM_TypeDef* timer = cfg->timer;
     struct pwm_stm32_data* data = dev->data;
     struct pwm_stm32_capture_data* cpt = &data->capture;
-    int ret;
 
     if (!cfg->four_channel_capture_support) {
         if ((channel != 1U) && (channel != 2U)) {
@@ -425,8 +376,8 @@
         }
     }
 
-    if (LL_TIM_IsEnabledIT_CC1(cfg->timer) || LL_TIM_IsEnabledIT_CC2(cfg->timer) ||
-        LL_TIM_IsEnabledIT_CC3(cfg->timer) || LL_TIM_IsEnabledIT_CC4(cfg->timer)) {
+    if (LL_TIM_IsEnabledIT_CC1(timer) || LL_TIM_IsEnabledIT_CC2(timer) ||
+        LL_TIM_IsEnabledIT_CC3(timer) || LL_TIM_IsEnabledIT_CC4(timer)) {
         LOG_ERR("PWM capture already in progress");
         return (-EBUSY);
     }
@@ -436,7 +387,7 @@
         return (-EINVAL);
     }
 
-    if (!cfg->four_channel_capture_support && !IS_TIM_SLAVE_INSTANCE(cfg->timer)) {
+    if (!cfg->four_channel_capture_support && !IS_TIM_SLAVE_INSTANCE(timer)) {
         /* slave mode is only used when not in four channel mode */
         LOG_ERR("Timer does not support slave mode for PWM capture");
         return (-ENOTSUP);
@@ -449,38 +400,35 @@
     cpt->continuous     = (flags & PWM_CAPTURE_MODE_CONTINUOUS) ? true : false;
 
     /* Prevents faulty behavior while making changes */
-    LL_TIM_SetSlaveMode(cfg->timer, LL_TIM_SLAVEMODE_DISABLED);
-
-    ret = init_capture_channels(dev, channel, flags);
-    if (ret < 0) {
-        return (ret);
-    }
+    LL_TIM_SetSlaveMode(timer, LL_TIM_SLAVEMODE_DISABLED);
+
+    init_capture_channels(dev, channel, flags);
 
     if (!cfg->four_channel_capture_support) {
         if (channel == 1U) {
-            LL_TIM_SetTriggerInput(cfg->timer, LL_TIM_TS_TI1FP1);
+            LL_TIM_SetTriggerInput(timer, LL_TIM_TS_TI1FP1);
         }
         else {
-            LL_TIM_SetTriggerInput(cfg->timer, LL_TIM_TS_TI2FP2);
-        }
-
-        LL_TIM_SetSlaveMode(cfg->timer, LL_TIM_SLAVEMODE_RESET);
-    }
-
-    LL_TIM_EnableARRPreload(cfg->timer);
-    if (!IS_TIM_32B_COUNTER_INSTANCE(cfg->timer)) {
-        LL_TIM_SetAutoReload(cfg->timer, 0xFFFFU);
-    }
-    else {
-        LL_TIM_SetAutoReload(cfg->timer, 0xFFFFFFFFU);
-    }
-    LL_TIM_EnableUpdateEvent(cfg->timer);
+            LL_TIM_SetTriggerInput(timer, LL_TIM_TS_TI2FP2);
+        }
+        LL_TIM_SetSlaveMode(timer, LL_TIM_SLAVEMODE_RESET);
+    }
+
+    LL_TIM_EnableARRPreload(timer);
+    if (!IS_TIM_32B_COUNTER_INSTANCE(timer)) {
+        LL_TIM_SetAutoReload(timer, 0xFFFFU);
+    }
+    else {
+        LL_TIM_SetAutoReload(timer, 0xFFFFFFFFU);
+    }
+    LL_TIM_EnableUpdateEvent(timer);
 
     return (0);
 }
 
 static int pwm_stm32_enable_capture(const struct device* dev, uint32_t channel) {
     const struct pwm_stm32_config* cfg = dev->config;
+    TIM_TypeDef* timer = cfg->timer;
     struct pwm_stm32_data* data = dev->data;
     struct pwm_stm32_capture_data* cpt = &data->capture;
 
@@ -497,8 +445,8 @@
         }
     }
 
-    if (LL_TIM_IsEnabledIT_CC1(cfg->timer) || LL_TIM_IsEnabledIT_CC2(cfg->timer) ||
-        LL_TIM_IsEnabledIT_CC3(cfg->timer) || LL_TIM_IsEnabledIT_CC4(cfg->timer)) {
+    if (LL_TIM_IsEnabledIT_CC1(timer) || LL_TIM_IsEnabledIT_CC2(timer) ||
+        LL_TIM_IsEnabledIT_CC3(timer) || LL_TIM_IsEnabledIT_CC4(timer)) {
         LOG_ERR("PWM capture already active");
         return (-EBUSY);
     }
@@ -513,290 +461,23 @@
     data->capture.skip_irq  = cfg->four_channel_capture_support ? 0 : SKIPPED_PWM_CAPTURES;
     data->capture.overflows = 0U;
 
-    clear_capture_interrupt[channel - 1](cfg->timer);
-    LL_TIM_ClearFlag_UPDATE(cfg->timer);
-
-    LL_TIM_SetUpdateSource(cfg->timer, LL_TIM_UPDATESOURCE_COUNTER);
-
-    enable_capture_interrupt[channel - 1](cfg->timer);
-
-    LL_TIM_CC_EnableChannel(cfg->timer, ch2ll[channel - 1]);
-    LL_TIM_CC_EnableChannel(cfg->timer, ch2ll[complimentary_channel[channel] - 1]);
-    LL_TIM_GenerateEvent_UPDATE(cfg->timer);
+    clear_capture_interrupt[channel - 1](timer);
+    LL_TIM_ClearFlag_UPDATE(timer);
+
+    LL_TIM_SetUpdateSource(timer, LL_TIM_UPDATESOURCE_COUNTER);
+
+    enable_capture_interrupt[channel - 1](timer);
+
+    LL_TIM_CC_EnableChannel(timer, ch2ll[channel - 1]);
+    LL_TIM_CC_EnableChannel(timer, ch2ll[complementary_channel[channel - 1] - 1]);
+    LL_TIM_GenerateEvent_UPDATE(timer);
 
     return (0);
 }
 
 static int pwm_stm32_disable_capture(const struct device* dev, uint32_t channel) {
     const struct pwm_stm32_config* cfg = dev->config;
-=======
-static int pwm_stm32_set_cycles(const struct device *dev, uint32_t channel,
-				uint32_t period_cycles, uint32_t pulse_cycles,
-				pwm_flags_t flags)
-{
-	const struct pwm_stm32_config *cfg = dev->config;
-	TIM_TypeDef *timer = cfg->timer;
-
-	uint32_t ll_channel;
-	uint32_t current_ll_channel; /* complementary output if used */
-	uint32_t negative_ll_channel;
-
-	if (channel < 1u || channel > TIMER_MAX_CH) {
-		LOG_ERR("Invalid channel (%d)", channel);
-		return -EINVAL;
-	}
-
-	/*
-	 * Non 32-bit timers count from 0 up to the value in the ARR register
-	 * (16-bit). Thus period_cycles cannot be greater than UINT16_MAX + 1.
-	 */
-	if (!IS_TIM_32B_COUNTER_INSTANCE(timer) &&
-	    (period_cycles > UINT16_MAX + 1)) {
-		LOG_ERR("Cannot set PWM output, value exceeds 16-bit timer limit.");
-		return -ENOTSUP;
-	}
-
-#ifdef CONFIG_PWM_CAPTURE
-	if (LL_TIM_IsEnabledIT_CC1(timer) || LL_TIM_IsEnabledIT_CC2(timer) ||
-	    LL_TIM_IsEnabledIT_CC3(timer) || LL_TIM_IsEnabledIT_CC4(timer)) {
-		LOG_ERR("Cannot set PWM output, capture in progress");
-		return -EBUSY;
-	}
-#endif /* CONFIG_PWM_CAPTURE */
-
-	ll_channel = ch2ll[channel - 1u];
-
-	if (channel <= ARRAY_SIZE(ch2ll_n)) {
-		negative_ll_channel = ch2ll_n[channel - 1u];
-	} else {
-		negative_ll_channel = 0;
-	}
-
-	/* in LL_TIM_CC_DisableChannel and LL_TIM_CC_IsEnabledChannel,
-	 * the channel param could be the complementary one
-	 */
-	if ((flags & STM32_PWM_COMPLEMENTARY_MASK) == STM32_PWM_COMPLEMENTARY) {
-		if (!negative_ll_channel) {
-			/* setting a flag on a channel that has not this capability */
-			LOG_ERR("Channel %d has NO complementary output", channel);
-			return -EINVAL;
-		}
-		current_ll_channel = negative_ll_channel;
-	} else {
-		current_ll_channel = ll_channel;
-	}
-
-	if (period_cycles == 0u) {
-		LL_TIM_CC_DisableChannel(timer, current_ll_channel);
-		return 0;
-	}
-
-	if (cfg->countermode == LL_TIM_COUNTERMODE_UP) {
-		/* remove 1 period cycle, accounts for 1 extra low cycle */
-		period_cycles -= 1U;
-	} else if (cfg->countermode == LL_TIM_COUNTERMODE_DOWN) {
-		/* remove 1 pulse cycle, accounts for 1 extra high cycle */
-		pulse_cycles -= 1U;
-		/* remove 1 period cycle, accounts for 1 extra low cycle */
-		period_cycles -= 1U;
-	} else if (is_center_aligned(cfg->countermode)) {
-		pulse_cycles /= 2U;
-		period_cycles /= 2U;
-	} else {
-		return -ENOTSUP;
-	}
-
-	LL_TIM_OC_SetPolarity(timer, current_ll_channel, get_polarity(flags));
-	set_timer_compare[channel - 1u](timer, pulse_cycles);
-	LL_TIM_SetAutoReload(timer, period_cycles);
-
-	if (!LL_TIM_CC_IsEnabledChannel(timer, current_ll_channel)) {
-#ifdef CONFIG_PWM_CAPTURE
-		if (IS_TIM_SLAVE_INSTANCE(timer)) {
-			LL_TIM_SetSlaveMode(timer,
-					LL_TIM_SLAVEMODE_DISABLED);
-			LL_TIM_SetTriggerInput(timer, LL_TIM_TS_ITR0);
-			LL_TIM_DisableMasterSlaveMode(timer);
-		}
-#endif /* CONFIG_PWM_CAPTURE */
-
-		LL_TIM_OC_SetMode(timer, ll_channel, LL_TIM_OCMODE_PWM1);
-#ifdef LL_TIM_OCIDLESTATE_LOW
-		LL_TIM_OC_SetIdleState(timer, current_ll_channel, LL_TIM_OCIDLESTATE_LOW);
-#endif
-		LL_TIM_CC_EnableChannel(timer, current_ll_channel);
-		LL_TIM_EnableARRPreload(timer);
-		/* in LL_TIM_OC_EnablePreload, the channel is always the non-complementary */
-		LL_TIM_OC_EnablePreload(timer, ll_channel);
-		LL_TIM_GenerateEvent_UPDATE(timer);
-	}
-
-	return 0;
-}
-
-#ifdef CONFIG_PWM_CAPTURE
-static void init_capture_channels(const struct device *dev, uint32_t channel,
-				pwm_flags_t flags)
-{
-	const struct pwm_stm32_config *cfg = dev->config;
-	TIM_TypeDef *timer = cfg->timer;
-	bool is_inverted = (flags & PWM_POLARITY_MASK) == PWM_POLARITY_INVERTED;
-	uint32_t ll_channel = ch2ll[channel - 1];
-	uint32_t ll_complementary_channel = ch2ll[complementary_channel[channel - 1] - 1];
-
-
-	/* Setup main channel */
-	LL_TIM_IC_SetPrescaler(timer, ll_channel, LL_TIM_ICPSC_DIV1);
-	LL_TIM_IC_SetFilter(timer, ll_channel, LL_TIM_IC_FILTER_FDIV1);
-	LL_TIM_IC_SetActiveInput(timer, ll_channel, LL_TIM_ACTIVEINPUT_DIRECTTI);
-	LL_TIM_IC_SetPolarity(timer, ll_channel,
-			      is_inverted ? LL_TIM_IC_POLARITY_FALLING : LL_TIM_IC_POLARITY_RISING);
-
-	/* Setup complementary channel */
-	LL_TIM_IC_SetPrescaler(timer, ll_complementary_channel, LL_TIM_ICPSC_DIV1);
-	LL_TIM_IC_SetFilter(timer, ll_complementary_channel, LL_TIM_IC_FILTER_FDIV1);
-	LL_TIM_IC_SetActiveInput(timer, ll_complementary_channel, LL_TIM_ACTIVEINPUT_INDIRECTTI);
-	LL_TIM_IC_SetPolarity(timer, ll_complementary_channel,
-			      is_inverted ? LL_TIM_IC_POLARITY_RISING : LL_TIM_IC_POLARITY_FALLING);
-}
-
-static int pwm_stm32_configure_capture(const struct device *dev,
-				       uint32_t channel, pwm_flags_t flags,
-				       pwm_capture_callback_handler_t cb,
-				       void *user_data)
-{
-	/*
-	 * Capture is implemented in two different ways, depending on the
-	 * four-channel-capture-support setting in the node.
-	 *  - Two Channel Support:
-	 *	Only two channels (1 and 2) are available for capture. It uses
-	 *	the slave mode controller to reset the counter on each edge.
-	 *  - Four Channel Support:
-	 *	All four channels are available for capture. Instead of the
-	 *	slave mode controller it uses the ISR to reset the counter.
-	 *	This is slightly less accurate, but still within acceptable
-	 *	bounds.
-	 */
-
-	const struct pwm_stm32_config *cfg = dev->config;
-	TIM_TypeDef *timer = cfg->timer;
-	struct pwm_stm32_data *data = dev->data;
-	struct pwm_stm32_capture_data *cpt = &data->capture;
-
-	if (!cfg->four_channel_capture_support) {
-		if ((channel != 1u) && (channel != 2u)) {
-			LOG_ERR("PWM capture only supported on first two channels");
-			return -ENOTSUP;
-		}
-	} else {
-		if ((channel < 1u) || (channel > 4u)) {
-			LOG_ERR("PWM capture only exists on channels 1, 2, 3 and 4.");
-			return -ENOTSUP;
-		}
-	}
-
-	if (LL_TIM_IsEnabledIT_CC1(timer) || LL_TIM_IsEnabledIT_CC2(timer) ||
-	    LL_TIM_IsEnabledIT_CC3(timer) || LL_TIM_IsEnabledIT_CC4(timer)) {
-		LOG_ERR("PWM capture already in progress");
-		return -EBUSY;
-	}
-
-	if (!(flags & PWM_CAPTURE_TYPE_MASK)) {
-		LOG_ERR("No PWM capture type specified");
-		return -EINVAL;
-	}
-
-	if (!cfg->four_channel_capture_support && !IS_TIM_SLAVE_INSTANCE(timer)) {
-		/* slave mode is only used when not in four channel mode */
-		LOG_ERR("Timer does not support slave mode for PWM capture");
-		return -ENOTSUP;
-	}
-
-	cpt->callback = cb; /* even if the cb is reset, this is not an error */
-	cpt->user_data = user_data;
-	cpt->capture_period = (flags & PWM_CAPTURE_TYPE_PERIOD) ? true : false;
-	cpt->capture_pulse = (flags & PWM_CAPTURE_TYPE_PULSE) ? true : false;
-	cpt->continuous = (flags & PWM_CAPTURE_MODE_CONTINUOUS) ? true : false;
-
-	/* Prevents faulty behavior while making changes */
-	LL_TIM_SetSlaveMode(timer, LL_TIM_SLAVEMODE_DISABLED);
-
-	init_capture_channels(dev, channel, flags);
-
-	if (!cfg->four_channel_capture_support) {
-		if (channel == 1u) {
-			LL_TIM_SetTriggerInput(timer, LL_TIM_TS_TI1FP1);
-		} else {
-			LL_TIM_SetTriggerInput(timer, LL_TIM_TS_TI2FP2);
-		}
-		LL_TIM_SetSlaveMode(timer, LL_TIM_SLAVEMODE_RESET);
-	}
-
-	LL_TIM_EnableARRPreload(timer);
-	if (!IS_TIM_32B_COUNTER_INSTANCE(timer)) {
-		LL_TIM_SetAutoReload(timer, 0xffffu);
-	} else {
-		LL_TIM_SetAutoReload(timer, 0xffffffffu);
-	}
-	LL_TIM_EnableUpdateEvent(timer);
-
-	return 0;
-}
-
-static int pwm_stm32_enable_capture(const struct device *dev, uint32_t channel)
-{
-	const struct pwm_stm32_config *cfg = dev->config;
-	TIM_TypeDef *timer = cfg->timer;
-	struct pwm_stm32_data *data = dev->data;
-	struct pwm_stm32_capture_data *cpt = &data->capture;
-
-	if (!cfg->four_channel_capture_support) {
-		if ((channel != 1u) && (channel != 2u)) {
-			LOG_ERR("PWM capture only supported on first two channels");
-			return -ENOTSUP;
-		}
-	} else {
-		if ((channel < 1u) || (channel > 4u)) {
-			LOG_ERR("PWM capture only exists on channels 1, 2, 3 and 4.");
-			return -ENOTSUP;
-		}
-	}
-
-	if (LL_TIM_IsEnabledIT_CC1(timer) || LL_TIM_IsEnabledIT_CC2(timer) ||
-	    LL_TIM_IsEnabledIT_CC3(timer) || LL_TIM_IsEnabledIT_CC4(timer)) {
-		LOG_ERR("PWM capture already active");
-		return -EBUSY;
-	}
-
-	if (!data->capture.callback) {
-		LOG_ERR("PWM capture not configured");
-		return -EINVAL;
-	}
-
-	cpt->channel = channel;
-	cpt->state = CAPTURE_STATE_WAIT_FOR_PULSE_START;
-	data->capture.skip_irq = cfg->four_channel_capture_support ?  0 : SKIPPED_PWM_CAPTURES;
-	data->capture.overflows = 0u;
-
-	clear_capture_interrupt[channel - 1](timer);
-	LL_TIM_ClearFlag_UPDATE(timer);
-
-	LL_TIM_SetUpdateSource(timer, LL_TIM_UPDATESOURCE_COUNTER);
-
-	enable_capture_interrupt[channel - 1](timer);
-
-	LL_TIM_CC_EnableChannel(timer, ch2ll[channel - 1]);
-	LL_TIM_CC_EnableChannel(timer, ch2ll[complementary_channel[channel - 1] - 1]);
-	LL_TIM_GenerateEvent_UPDATE(timer);
-
-	return 0;
-}
-
-static int pwm_stm32_disable_capture(const struct device *dev, uint32_t channel)
-{
-	const struct pwm_stm32_config *cfg = dev->config;
-	TIM_TypeDef *timer = cfg->timer;
->>>>>>> 9e42f0cf
+    TIM_TypeDef* timer = cfg->timer;
 
     if (!cfg->four_channel_capture_support) {
         if ((channel != 1U) && (channel != 2U)) {
@@ -811,55 +492,46 @@
         }
     }
 
-<<<<<<< HEAD
-    LL_TIM_SetUpdateSource(cfg->timer, LL_TIM_UPDATESOURCE_REGULAR);
-
-    disable_capture_interrupt[channel - 1](cfg->timer);
-
-    LL_TIM_DisableIT_UPDATE(cfg->timer);
-    LL_TIM_CC_DisableChannel(cfg->timer, ch2ll[channel - 1]);
-    LL_TIM_CC_DisableChannel(cfg->timer, ch2ll[complimentary_channel[channel] - 1]);
-=======
-	LL_TIM_SetUpdateSource(timer, LL_TIM_UPDATESOURCE_REGULAR);
-
-	disable_capture_interrupt[channel - 1](timer);
-
-	LL_TIM_DisableIT_UPDATE(timer);
-	LL_TIM_CC_DisableChannel(timer, ch2ll[channel - 1]);
-	LL_TIM_CC_DisableChannel(timer, ch2ll[complementary_channel[channel - 1] - 1]);
->>>>>>> 9e42f0cf
+    LL_TIM_SetUpdateSource(timer, LL_TIM_UPDATESOURCE_REGULAR);
+
+    disable_capture_interrupt[channel - 1](timer);
+
+    LL_TIM_DisableIT_UPDATE(timer);
+    LL_TIM_CC_DisableChannel(timer, ch2ll[channel - 1]);
+    LL_TIM_CC_DisableChannel(timer, ch2ll[complementary_channel[channel - 1] - 1]);
 
     return (0);
 }
 
-<<<<<<< HEAD
 static void pwm_stm32_isr(const struct device* dev) {
     const struct pwm_stm32_config* cfg = dev->config;
+    TIM_TypeDef* timer = cfg->timer;
     struct pwm_stm32_data* data = dev->data;
     struct pwm_stm32_capture_data* cpt = &data->capture;
+    uint8_t channel = cpt->channel;
     int status = 0;
 
     if (cpt->skip_irq != 0U) {
-        if (LL_TIM_IsActiveFlag_UPDATE(cfg->timer)) {
-            LL_TIM_ClearFlag_UPDATE(cfg->timer);
-        }
-
-        if (LL_TIM_IsActiveFlag_CC1(cfg->timer) ||
-            LL_TIM_IsActiveFlag_CC2(cfg->timer) ||
-            LL_TIM_IsActiveFlag_CC3(cfg->timer) ||
-            LL_TIM_IsActiveFlag_CC4(cfg->timer)) {
-            LL_TIM_ClearFlag_CC1(cfg->timer);
-            LL_TIM_ClearFlag_CC2(cfg->timer);
-            LL_TIM_ClearFlag_CC3(cfg->timer);
-            LL_TIM_ClearFlag_CC4(cfg->timer);
+        if (LL_TIM_IsActiveFlag_UPDATE(timer)) {
+            LL_TIM_ClearFlag_UPDATE(timer);
+        }
+
+        if (LL_TIM_IsActiveFlag_CC1(timer) ||
+            LL_TIM_IsActiveFlag_CC2(timer) ||
+            LL_TIM_IsActiveFlag_CC3(timer) ||
+            LL_TIM_IsActiveFlag_CC4(timer)) {
+            LL_TIM_ClearFlag_CC1(timer);
+            LL_TIM_ClearFlag_CC2(timer);
+            LL_TIM_ClearFlag_CC3(timer);
+            LL_TIM_ClearFlag_CC4(timer);
             cpt->skip_irq--;
         }
 
         return;
     }
 
-    if (LL_TIM_IsActiveFlag_UPDATE(cfg->timer)) {
-        LL_TIM_ClearFlag_UPDATE(cfg->timer);
+    if (LL_TIM_IsActiveFlag_UPDATE(timer)) {
+        LL_TIM_ClearFlag_UPDATE(timer);
         if (cfg->four_channel_capture_support &&
             (cpt->state == CAPTURE_STATE_WAIT_FOR_UPDATE_EVENT)) {
             /* Special handling of UPDATE event in case it's triggered */
@@ -871,18 +543,20 @@
     }
 
     if (!cfg->four_channel_capture_support) {
-        if (is_capture_active[cpt->channel - 1](cfg->timer) ||
-            is_capture_active[complimentary_channel[cpt->channel] - 1](cfg->timer)) {
-            clear_capture_interrupt[cpt->channel - 1](cfg->timer);
-            clear_capture_interrupt[complimentary_channel[cpt->channel] - 1](cfg->timer);
-
-            cpt->period = get_channel_capture[cpt->channel - 1](cfg->timer);
-            cpt->pulse  = get_channel_capture[complimentary_channel[cpt->channel] - 1](cfg->timer);
+        if (is_capture_active[channel - 1](timer) ||
+            is_capture_active[complementary_channel[channel - 1] - 1](timer)) {
+            clear_capture_interrupt[channel - 1](timer);
+            clear_capture_interrupt
+                [complementary_channel[channel - 1] - 1](timer);
+
+            cpt->period = get_channel_capture[channel - 1](timer);
+            cpt->pulse  = get_channel_capture
+                [complementary_channel[channel - 1] - 1](timer);
         }
     }
     else {
         if ((cpt->state == CAPTURE_STATE_WAIT_FOR_PULSE_START) &&
-            is_capture_active[cpt->channel - 1](cfg->timer)) {
+            is_capture_active[channel - 1](timer)) {
             /* Reset the counter manually instead of automatically by HW
              * This sets the pulse-start at 0 and makes the pulse-end
              * and period related to that number. Sure we loose some
@@ -893,24 +567,24 @@
              * and might therefore require special handling.
              */
             cpt->state = CAPTURE_STATE_WAIT_FOR_UPDATE_EVENT;
-            LL_TIM_GenerateEvent_UPDATE(cfg->timer);
+            LL_TIM_GenerateEvent_UPDATE(timer);
         }
         else if (((cpt->state == CAPTURE_STATE_WAIT_FOR_UPDATE_EVENT) ||
-                  (cpt->state == CAPTURE_STATE_WAIT_FOR_PERIOD_END  )) &&
-                 is_capture_active[cpt->channel - 1](cfg->timer)) {
+                  (cpt->state == CAPTURE_STATE_WAIT_FOR_PERIOD_END)) &&
+                 is_capture_active[channel - 1](timer)) {
             cpt->state = CAPTURE_STATE_IDLE;
 
             /* The end of the period. Both capture channels should now contain
              * the timer value when the pulse and period ended respectively.
              */
-            cpt->pulse  = get_channel_capture[complimentary_channel[cpt->channel] - 1](cfg->timer);
-            cpt->period = get_channel_capture[cpt->channel - 1](cfg->timer);
+            cpt->pulse  = get_channel_capture[complementary_channel[channel - 1] - 1](timer);
+            cpt->period = get_channel_capture[channel - 1](timer);
 
             /* Reset the counter manually for next cycle */
-            LL_TIM_GenerateEvent_UPDATE(cfg->timer);
-        }
-
-        clear_capture_interrupt[cpt->channel - 1](cfg->timer);
+            LL_TIM_GenerateEvent_UPDATE(timer);
+        }
+
+        clear_capture_interrupt[channel - 1](timer);
 
         if (cpt->state != CAPTURE_STATE_IDLE) {
             /* Still waiting for a complete capture */
@@ -923,121 +597,17 @@
     }
 
     if (!cpt->continuous) {
-        pwm_stm32_disable_capture(dev, cpt->channel);
-    }
-    else {
-        cpt->overflows = 0u;
+        pwm_stm32_disable_capture(dev, channel);
+    }
+    else {
+        cpt->overflows = 0U;
         cpt->state = CAPTURE_STATE_WAIT_FOR_PERIOD_END;
     }
 
     if (cpt->callback != NULL) {
-        cpt->callback(dev, cpt->channel, cpt->capture_period ? cpt->period : 0U,
+        cpt->callback(dev, channel, cpt->capture_period ? cpt->period : 0U,
                       cpt->capture_pulse ? cpt->pulse : 0U, status, cpt->user_data);
     }
-=======
-static void pwm_stm32_isr(const struct device *dev)
-{
-	const struct pwm_stm32_config *cfg = dev->config;
-	TIM_TypeDef *timer = cfg->timer;
-	struct pwm_stm32_data *data = dev->data;
-	struct pwm_stm32_capture_data *cpt = &data->capture;
-	uint8_t channel = cpt->channel;
-	int status = 0;
-
-	if (cpt->skip_irq != 0u) {
-		if (LL_TIM_IsActiveFlag_UPDATE(timer)) {
-			LL_TIM_ClearFlag_UPDATE(timer);
-		}
-
-		if (LL_TIM_IsActiveFlag_CC1(timer)
-				|| LL_TIM_IsActiveFlag_CC2(timer)
-				|| LL_TIM_IsActiveFlag_CC3(timer)
-				|| LL_TIM_IsActiveFlag_CC4(timer)) {
-			LL_TIM_ClearFlag_CC1(timer);
-			LL_TIM_ClearFlag_CC2(timer);
-			LL_TIM_ClearFlag_CC3(timer);
-			LL_TIM_ClearFlag_CC4(timer);
-			cpt->skip_irq--;
-		}
-
-		return;
-	}
-
-	if (LL_TIM_IsActiveFlag_UPDATE(timer)) {
-		LL_TIM_ClearFlag_UPDATE(timer);
-		if (cfg->four_channel_capture_support &&
-				cpt->state == CAPTURE_STATE_WAIT_FOR_UPDATE_EVENT) {
-			/* Special handling of UPDATE event in case it's triggered */
-			cpt->state = CAPTURE_STATE_WAIT_FOR_PERIOD_END;
-		} else {
-			cpt->overflows++;
-		}
-	}
-
-	if (!cfg->four_channel_capture_support) {
-		if (is_capture_active[channel - 1](timer) ||
-		    is_capture_active[complementary_channel[channel - 1] - 1](timer)) {
-			clear_capture_interrupt[channel - 1](timer);
-			clear_capture_interrupt
-					[complementary_channel[channel - 1] - 1](timer);
-
-			cpt->period = get_channel_capture[channel - 1](timer);
-			cpt->pulse = get_channel_capture
-					[complementary_channel[channel - 1] - 1](timer);
-		}
-	} else {
-		if (cpt->state == CAPTURE_STATE_WAIT_FOR_PULSE_START &&
-		    is_capture_active[channel - 1](timer)) {
-			/* Reset the counter manually instead of automatically by HW
-			 * This sets the pulse-start at 0 and makes the pulse-end
-			 * and period related to that number. Sure we loose some
-			 * accuracy but it's within acceptable range.
-			 *
-			 * This is done through an UPDATE event to also reset
-			 * the prescalar. This could look like an overflow event
-			 * and might therefore require special handling.
-			 */
-			cpt->state = CAPTURE_STATE_WAIT_FOR_UPDATE_EVENT;
-			LL_TIM_GenerateEvent_UPDATE(timer);
-
-		} else if ((cpt->state == CAPTURE_STATE_WAIT_FOR_UPDATE_EVENT ||
-				cpt->state == CAPTURE_STATE_WAIT_FOR_PERIOD_END) &&
-			    is_capture_active[channel - 1](timer)) {
-			cpt->state = CAPTURE_STATE_IDLE;
-			/* The end of the period. Both capture channels should now contain
-			 * the timer value when the pulse and period ended respectively.
-			 */
-			cpt->pulse = get_channel_capture[complementary_channel[channel - 1] - 1]
-					(timer);
-			cpt->period = get_channel_capture[channel - 1](timer);
-			/* Reset the counter manually for next cycle */
-			LL_TIM_GenerateEvent_UPDATE(timer);
-		}
-
-		clear_capture_interrupt[channel - 1](timer);
-
-		if (cpt->state != CAPTURE_STATE_IDLE) {
-			/* Still waiting for a complete capture */
-			return;
-		}
-	}
-
-	if (cpt->overflows) {
-		status = -ERANGE;
-	}
-
-	if (!cpt->continuous) {
-		pwm_stm32_disable_capture(dev, channel);
-	} else {
-		cpt->overflows = 0u;
-		cpt->state = CAPTURE_STATE_WAIT_FOR_PERIOD_END;
-	}
-
-	if (cpt->callback != NULL) {
-		cpt->callback(dev, channel, cpt->capture_period ? cpt->period : 0u,
-				cpt->capture_pulse ? cpt->pulse : 0u, status, cpt->user_data);
-	}
->>>>>>> 9e42f0cf
 }
 
 #endif /* CONFIG_PWM_CAPTURE */
@@ -1062,12 +632,11 @@
     #endif /* CONFIG_PWM_CAPTURE */
 };
 
-<<<<<<< HEAD
 static int pwm_stm32_init(const struct device* dev) {
     struct pwm_stm32_data* data = dev->data;
     const struct pwm_stm32_config* cfg = dev->config;
+    TIM_TypeDef* timer = cfg->timer;
     const struct device* clk = DEVICE_DT_GET(STM32_CLOCK_CONTROL_NODE);
-    LL_TIM_InitTypeDef init;
     uint32_t tim_clk;
     int r;
 
@@ -1115,117 +684,37 @@
     }
 
     /* initialize timer */
-    LL_TIM_StructInit(&init);
-
-    init.Prescaler     = cfg->prescaler;
-    init.CounterMode   = cfg->countermode;
-    init.Autoreload    = 0U;
-    init.ClockDivision = LL_TIM_CLOCKDIVISION_DIV1;
-
-    if (LL_TIM_Init(cfg->timer, &init) != SUCCESS) {
-        LOG_ERR("Could not initialize timer");
-        return (-EIO);
-    }
+    LL_TIM_SetPrescaler(timer, cfg->prescaler);
+    LL_TIM_SetAutoReload(timer, 0U);
+
+    if (IS_TIM_COUNTER_MODE_SELECT_INSTANCE(timer)) {
+        LL_TIM_SetCounterMode(timer, cfg->countermode);
+    }
+
+    if (IS_TIM_CLOCK_DIVISION_INSTANCE(timer)) {
+        LL_TIM_SetClockDivision(timer, LL_TIM_CLOCKDIVISION_DIV1);
+    }
+
+    #ifdef IS_TIM_REPETITION_COUNTER_INSTANCE
+    if (IS_TIM_REPETITION_COUNTER_INSTANCE(timer)) {
+        LL_TIM_SetRepetitionCounter(timer, 0U);
+    }
+    #endif
 
     #if !defined(CONFIG_SOC_SERIES_STM32L0X) && !defined(CONFIG_SOC_SERIES_STM32L1X)
     /* enable outputs and counter */
-    if (IS_TIM_BREAK_INSTANCE(cfg->timer)) {
-        LL_TIM_EnableAllOutputs(cfg->timer);
+    if (IS_TIM_BREAK_INSTANCE(timer)) {
+        LL_TIM_EnableAllOutputs(timer);
     }
     #endif
 
-    LL_TIM_EnableCounter(cfg->timer);
+    LL_TIM_EnableCounter(timer);
 
     #ifdef CONFIG_PWM_CAPTURE
     cfg->irq_config_func(dev);
     #endif /* CONFIG_PWM_CAPTURE */
 
     return (0);
-=======
-static int pwm_stm32_init(const struct device *dev)
-{
-	struct pwm_stm32_data *data = dev->data;
-	const struct pwm_stm32_config *cfg = dev->config;
-	TIM_TypeDef *timer = cfg->timer;
-	const struct device *clk = DEVICE_DT_GET(STM32_CLOCK_CONTROL_NODE);
-	uint32_t tim_clk;
-	int r;
-
-	if (!device_is_ready(clk)) {
-		LOG_ERR("clock control device not ready");
-		return -ENODEV;
-	}
-
-	/* Enable clock and store its speed */
-	r = clock_control_on(clk, (clock_control_subsys_t)&cfg->pclken[0]);
-	if (r < 0) {
-		LOG_ERR("Could not initialize clock (%d)", r);
-		return r;
-	}
-
-	if (cfg->pclk_len > 1) {
-		/* Enable Timer clock source */
-		r = clock_control_configure(clk, (clock_control_subsys_t)&cfg->pclken[1], NULL);
-		if (r != 0) {
-			LOG_ERR("Could not configure clock (%d)", r);
-			return r;
-		}
-
-		r = clock_control_get_rate(clk, (clock_control_subsys_t)&cfg->pclken[1], &tim_clk);
-		if (r < 0) {
-			LOG_ERR("Timer clock rate get error (%d)", r);
-			return r;
-		}
-	} else {
-		LOG_ERR("Timer clock source is not specified");
-		return -EINVAL;
-	}
-
-	data->tim_clk = tim_clk;
-
-	/* Reset timer to default state using RCC */
-	(void)reset_line_toggle_dt(&data->reset);
-
-	/* configure pinmux */
-	r = pinctrl_apply_state(cfg->pcfg, PINCTRL_STATE_DEFAULT);
-	if (r < 0) {
-		LOG_ERR("PWM pinctrl setup failed (%d)", r);
-		return r;
-	}
-
-	/* initialize timer */
-	LL_TIM_SetPrescaler(timer, cfg->prescaler);
-	LL_TIM_SetAutoReload(timer, 0U);
-
-	if (IS_TIM_COUNTER_MODE_SELECT_INSTANCE(timer)) {
-		LL_TIM_SetCounterMode(timer, cfg->countermode);
-	}
-
-	if (IS_TIM_CLOCK_DIVISION_INSTANCE(timer)) {
-		LL_TIM_SetClockDivision(timer, LL_TIM_CLOCKDIVISION_DIV1);
-	}
-
-#ifdef IS_TIM_REPETITION_COUNTER_INSTANCE
-	if (IS_TIM_REPETITION_COUNTER_INSTANCE(timer)) {
-		LL_TIM_SetRepetitionCounter(timer, 0U);
-	}
-#endif
-
-#if !defined(CONFIG_SOC_SERIES_STM32L0X) && !defined(CONFIG_SOC_SERIES_STM32L1X)
-	/* enable outputs and counter */
-	if (IS_TIM_BREAK_INSTANCE(timer)) {
-		LL_TIM_EnableAllOutputs(timer);
-	}
-#endif
-
-	LL_TIM_EnableCounter(timer);
-
-#ifdef CONFIG_PWM_CAPTURE
-	cfg->irq_config_func(dev);
-#endif /* CONFIG_PWM_CAPTURE */
-
-	return 0;
->>>>>>> 9e42f0cf
 }
 
 #define PWM(index) DT_INST_PARENT(index)
@@ -1261,7 +750,6 @@
 #define IRQ_CONFIG_FUNC(index)
 #define CAPTURE_INIT(index)
 #endif /* CONFIG_PWM_CAPTURE */
-
 
 #define PWM_DEVICE_INIT(index)                                  \
     static struct pwm_stm32_data pwm_stm32_data_##index = {     \
