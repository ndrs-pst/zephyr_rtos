/*
 * Copyright (c) 2016 Linaro Limited.
 * Copyright (c) 2020 Teslabs Engineering S.L.
 * Copyright (c) 2023 Nobleo Technology
 *
 * SPDX-License-Identifier: Apache-2.0
 */

#define DT_DRV_COMPAT st_stm32_pwm

#include <errno.h>

#include <soc.h>
#include <stm32_ll_rcc.h>
#include <stm32_ll_tim.h>
#include <zephyr/drivers/pwm.h>
#include <zephyr/drivers/pinctrl.h>
#include <zephyr/drivers/reset.h>
#include <zephyr/device.h>
#include <zephyr/kernel.h>
#include <zephyr/init.h>

#include <zephyr/drivers/clock_control/stm32_clock_control.h>
#include <zephyr/dt-bindings/pwm/stm32_pwm.h>

#include <zephyr/logging/log.h>
#include <zephyr/irq.h>

LOG_MODULE_REGISTER(pwm_stm32, CONFIG_PWM_LOG_LEVEL);

/* L0 series MCUs only have 16-bit timers and don't have below macro defined */
#ifndef IS_TIM_32B_COUNTER_INSTANCE
#define IS_TIM_32B_COUNTER_INSTANCE(INSTANCE) (0)
#endif

#ifdef CONFIG_PWM_CAPTURE

/**
 * @brief Capture state when in 4-channel support mode
 */
enum capture_state {
    CAPTURE_STATE_IDLE                  = 0,
    CAPTURE_STATE_WAIT_FOR_UPDATE_EVENT = 1,
    CAPTURE_STATE_WAIT_FOR_PULSE_START  = 2,
    CAPTURE_STATE_WAIT_FOR_PERIOD_END   = 3
};

/** Return the complementary channel number
 * that is used to capture the end of the pulse.
 */
static uint32_t const complementary_channel[] = {2, 1, 4, 3};

struct pwm_stm32_capture_data {
    pwm_capture_callback_handler_t callback;
    void*    user_data;
    uint32_t period;
    uint32_t pulse;
    uint32_t overflows;
    uint8_t  skip_irq;
    bool     capture_period;
    bool     capture_pulse;
    bool     continuous;
    uint8_t  channel;

    /* only used when four_channel_capture_support */
    enum capture_state state;
};

/* When PWM capture is done by resetting the counter with UIF then the
 * first capture is always nonsense, second is nonsense when polarity changed
 * This is not the case when using four-channel-support.
 */
#define SKIPPED_PWM_CAPTURES        2U

#endif /*CONFIG_PWM_CAPTURE*/

/** PWM data. */
struct pwm_stm32_data {
    /** Timer clock (Hz). */
    uint32_t tim_clk;
    /* Reset controller device configuration */
    const struct reset_dt_spec reset;
    #ifdef CONFIG_PWM_CAPTURE
    struct pwm_stm32_capture_data capture;
    #endif /* CONFIG_PWM_CAPTURE */
};

/** PWM configuration. */
struct pwm_stm32_config {
    TIM_TypeDef* timer;
    uint32_t prescaler;
    uint32_t countermode;
    uint32_t deadtime;
    struct stm32_pclken const* pclken;
    size_t pclk_len;
    const struct pinctrl_dev_config* pcfg;
    #ifdef CONFIG_PWM_CAPTURE
    void (*irq_config_func)(const struct device* dev);
    bool const four_channel_capture_support;
    #endif /* CONFIG_PWM_CAPTURE */
};

/** Maximum number of timer channels : some stm32 soc have 6 else only 4 */
#if defined(LL_TIM_CHANNEL_CH6)
#define TIMER_HAS_6CH       1
#define TIMER_MAX_CH        6U
#else
#define TIMER_HAS_6CH       0
#define TIMER_MAX_CH        4U
#endif

/** Channel to LL mapping. */
static uint32_t const ch2ll[TIMER_MAX_CH] = {
    LL_TIM_CHANNEL_CH1, LL_TIM_CHANNEL_CH2,
    LL_TIM_CHANNEL_CH3, LL_TIM_CHANNEL_CH4,
    #if TIMER_HAS_6CH
    LL_TIM_CHANNEL_CH5, LL_TIM_CHANNEL_CH6
    #endif
};

/** STM32 MCUs have between 1 and 4 complementary channels */
static uint32_t const ch2ll_n[] = {
    #if defined(LL_TIM_CHANNEL_CH1N)
    LL_TIM_CHANNEL_CH1N,
    #if defined(LL_TIM_CHANNEL_CH2N)
    LL_TIM_CHANNEL_CH2N,
    #if defined(LL_TIM_CHANNEL_CH3N)
    LL_TIM_CHANNEL_CH3N,
    #if defined(LL_TIM_CHANNEL_CH4N)
    LL_TIM_CHANNEL_CH4N,
    #endif /* LL_TIM_CHANNEL_CH4N */
    #endif /* LL_TIM_CHANNEL_CH3N */
    #endif /* LL_TIM_CHANNEL_CH2N */
    #endif /* LL_TIM_CHANNEL_CH1N */
};
/** Maximum number of complemented timer channels is ARRAY_SIZE(ch2ll_n)*/

/** Channel to compare set function mapping. */
static void (*const set_timer_compare[TIMER_MAX_CH])(TIM_TypeDef* TIMx,
                                                     uint32_t CompareValue) = {
    LL_TIM_OC_SetCompareCH1, LL_TIM_OC_SetCompareCH2,
    LL_TIM_OC_SetCompareCH3, LL_TIM_OC_SetCompareCH4,
    #if TIMER_HAS_6CH
    LL_TIM_OC_SetCompareCH5, LL_TIM_OC_SetCompareCH6
    #endif
};

/** Channel to capture get function mapping. */
#if !defined(CONFIG_SOC_SERIES_STM32MP1X)
static uint32_t __maybe_unused (*const get_channel_capture[])(const TIM_TypeDef* TIMx) = {
#else
static uint32_t __maybe_unused (*const get_channel_capture[])(TIM_TypeDef*) = {
#endif
    LL_TIM_IC_GetCaptureCH1, LL_TIM_IC_GetCaptureCH2,
    LL_TIM_IC_GetCaptureCH3, LL_TIM_IC_GetCaptureCH4
};

/** Channel to enable capture interrupt mapping. */
static void __maybe_unused (*const enable_capture_interrupt[])(TIM_TypeDef*) = {
    LL_TIM_EnableIT_CC1, LL_TIM_EnableIT_CC2,
    LL_TIM_EnableIT_CC3, LL_TIM_EnableIT_CC4
};

/** Channel to disable capture interrupt mapping. */
static void __maybe_unused (*const disable_capture_interrupt[])(TIM_TypeDef*) = {
    LL_TIM_DisableIT_CC1, LL_TIM_DisableIT_CC2,
    LL_TIM_DisableIT_CC3, LL_TIM_DisableIT_CC4
};

/** Channel to is capture active flag mapping. */
#if !defined(CONFIG_SOC_SERIES_STM32MP1X)
static uint32_t __maybe_unused (*const is_capture_active[])(const TIM_TypeDef* TIMx) = {
#else
static uint32_t __maybe_unused (*const is_capture_active[])(TIM_TypeDef*) = {
#endif
    LL_TIM_IsActiveFlag_CC1, LL_TIM_IsActiveFlag_CC2,
    LL_TIM_IsActiveFlag_CC3, LL_TIM_IsActiveFlag_CC4
};

/** Channel to clearing capture flag mapping. */
static void __maybe_unused (*const clear_capture_interrupt[])(TIM_TypeDef*) = {
    LL_TIM_ClearFlag_CC1, LL_TIM_ClearFlag_CC2,
    LL_TIM_ClearFlag_CC3, LL_TIM_ClearFlag_CC4
};

/**
 * Obtain LL polarity from PWM flags.
 *
 * @param flags PWM flags.
 *
 * @return LL polarity.
 */
static uint32_t get_polarity(pwm_flags_t flags) {
    if ((flags & PWM_POLARITY_MASK) == PWM_POLARITY_NORMAL) {
        return (LL_TIM_OCPOLARITY_HIGH);
    }

    return (LL_TIM_OCPOLARITY_LOW);
}

/**
 * @brief  Check if LL counter mode is center-aligned.
 *
 * @param  ll_countermode LL counter mode.
 *
 * @return `true` when center-aligned, otherwise `false`.
 */
static inline bool is_center_aligned(uint32_t const ll_countermode) {
    return ((ll_countermode == LL_TIM_COUNTERMODE_CENTER_DOWN) ||
            (ll_countermode == LL_TIM_COUNTERMODE_CENTER_UP)   ||
            (ll_countermode == LL_TIM_COUNTERMODE_CENTER_UP_DOWN));
}

static int pwm_stm32_set_cycles(const struct device* dev, uint32_t channel,
                                uint32_t period_cycles, uint32_t pulse_cycles,
                                pwm_flags_t flags) {
    const struct pwm_stm32_config* cfg = dev->config;
    TIM_TypeDef* timer = cfg->timer;

    uint32_t ll_channel;
    uint32_t current_ll_channel;            /* complementary output if used */
    uint32_t negative_ll_channel;

    if ((channel < 1U) || (channel > TIMER_MAX_CH)) {
        LOG_ERR("Invalid channel (%d)", channel);
        return (-EINVAL);
    }

    /*
     * Non 32-bit timers count from 0 up to the value in the ARR register
     * (16-bit). Thus period_cycles cannot be greater than UINT16_MAX + 1.
     */
    if (!IS_TIM_32B_COUNTER_INSTANCE(timer) &&
        (period_cycles > UINT16_MAX + 1)) {
        LOG_ERR("Cannot set PWM output, value exceeds 16-bit timer limit.");
        return (-ENOTSUP);
    }

    #ifdef CONFIG_PWM_CAPTURE
    if (LL_TIM_IsEnabledIT_CC1(timer) || LL_TIM_IsEnabledIT_CC2(timer) ||
        LL_TIM_IsEnabledIT_CC3(timer) || LL_TIM_IsEnabledIT_CC4(timer)) {
        LOG_ERR("Cannot set PWM output, capture in progress");
        return (-EBUSY);
    }
    #endif /* CONFIG_PWM_CAPTURE */

    ll_channel = ch2ll[channel - 1U];

    if (channel <= ARRAY_SIZE(ch2ll_n)) {
        negative_ll_channel = ch2ll_n[channel - 1u];
    }
    else {
        negative_ll_channel = 0;
    }

    /* in LL_TIM_CC_DisableChannel and LL_TIM_CC_IsEnabledChannel,
     * the channel param could be the complementary one
     */
    if ((flags & STM32_PWM_COMPLEMENTARY_MASK) == STM32_PWM_COMPLEMENTARY) {
        if (!negative_ll_channel) {
            /* setting a flag on a channel that has not this capability */
            LOG_ERR("Channel %d has NO complementary output", channel);
            return (-EINVAL);
        }
        current_ll_channel = negative_ll_channel;
    }
    else {
        current_ll_channel = ll_channel;
    }

    if (period_cycles == 0U) {
        LL_TIM_CC_DisableChannel(timer, current_ll_channel);
        return (0);
    }

    if (cfg->countermode == LL_TIM_COUNTERMODE_UP) {
        /* remove 1 period cycle, accounts for 1 extra low cycle */
        period_cycles -= 1U;
    }
    else if (cfg->countermode == LL_TIM_COUNTERMODE_DOWN) {
        /* remove 1 pulse cycle, accounts for 1 extra high cycle */
        pulse_cycles  -= 1U;
        /* remove 1 period cycle, accounts for 1 extra low cycle */
        period_cycles -= 1U;
    }
    else if (is_center_aligned(cfg->countermode)) {
        pulse_cycles  /= 2U;
        period_cycles /= 2U;
    }
    else {
        return (-ENOTSUP);
    }

    LL_TIM_OC_SetPolarity(timer, current_ll_channel, get_polarity(flags));
    set_timer_compare[channel - 1u](timer, pulse_cycles);
    LL_TIM_SetAutoReload(timer, period_cycles);

    if (!LL_TIM_CC_IsEnabledChannel(timer, current_ll_channel)) {
        #ifdef CONFIG_PWM_CAPTURE
        if (IS_TIM_SLAVE_INSTANCE(timer)) {
            LL_TIM_SetSlaveMode(timer,
                                LL_TIM_SLAVEMODE_DISABLED);
            LL_TIM_SetTriggerInput(timer, LL_TIM_TS_ITR0);
            LL_TIM_DisableMasterSlaveMode(timer);
        }
        #endif /* CONFIG_PWM_CAPTURE */

        LL_TIM_OC_SetMode(timer, ll_channel, LL_TIM_OCMODE_PWM1);
        #ifdef LL_TIM_OCIDLESTATE_LOW
        LL_TIM_OC_SetIdleState(timer, current_ll_channel, LL_TIM_OCIDLESTATE_LOW);
        #endif
        LL_TIM_CC_EnableChannel(timer, current_ll_channel);
        LL_TIM_EnableARRPreload(timer);
        /* in LL_TIM_OC_EnablePreload, the channel is always the non-complementary */
        LL_TIM_OC_EnablePreload(timer, ll_channel);
        LL_TIM_GenerateEvent_UPDATE(timer);
    }

    return (0);
}

#ifdef CONFIG_PWM_CAPTURE
static void init_capture_channels(const struct device* dev, uint32_t channel,
                                  pwm_flags_t flags) {
    const struct pwm_stm32_config* cfg = dev->config;
    TIM_TypeDef* timer = cfg->timer;
    bool is_inverted = (flags & PWM_POLARITY_MASK) == PWM_POLARITY_INVERTED;
    uint32_t ll_channel = ch2ll[channel - 1];
    uint32_t ll_complementary_channel = ch2ll[complementary_channel[channel - 1] - 1];

    /* Setup main channel */
    LL_TIM_IC_SetPrescaler(timer, ll_channel, LL_TIM_ICPSC_DIV1);
    LL_TIM_IC_SetFilter(timer, ll_channel, LL_TIM_IC_FILTER_FDIV1);
    LL_TIM_IC_SetActiveInput(timer, ll_channel, LL_TIM_ACTIVEINPUT_DIRECTTI);
    LL_TIM_IC_SetPolarity(timer, ll_channel,
                          is_inverted ? LL_TIM_IC_POLARITY_FALLING : LL_TIM_IC_POLARITY_RISING);

    /* Setup complementary channel */
    LL_TIM_IC_SetPrescaler(timer, ll_complementary_channel, LL_TIM_ICPSC_DIV1);
    LL_TIM_IC_SetFilter(timer, ll_complementary_channel, LL_TIM_IC_FILTER_FDIV1);
    LL_TIM_IC_SetActiveInput(timer, ll_complementary_channel, LL_TIM_ACTIVEINPUT_INDIRECTTI);
    LL_TIM_IC_SetPolarity(timer, ll_complementary_channel,
                          is_inverted ? LL_TIM_IC_POLARITY_RISING : LL_TIM_IC_POLARITY_FALLING);
}

static int pwm_stm32_configure_capture(const struct device* dev,
                                       uint32_t channel, pwm_flags_t flags,
                                       pwm_capture_callback_handler_t cb,
                                       void* user_data) {
    /*
     * Capture is implemented in two different ways, depending on the
     * four-channel-capture-support setting in the node.
     *  - Two Channel Support:
     * Only two channels (1 and 2) are available for capture. It uses
     * the slave mode controller to reset the counter on each edge.
     *  - Four Channel Support:
     * All four channels are available for capture. Instead of the
     * slave mode controller it uses the ISR to reset the counter.
     * This is slightly less accurate, but still within acceptable
     * bounds.
     */
    const struct pwm_stm32_config* cfg = dev->config;
    TIM_TypeDef* timer = cfg->timer;
    struct pwm_stm32_data* data = dev->data;
    struct pwm_stm32_capture_data* cpt = &data->capture;

    if (!cfg->four_channel_capture_support) {
        if ((channel != 1U) && (channel != 2U)) {
            LOG_ERR("PWM capture only supported on first two channels");
            return (-ENOTSUP);
        }
    }
    else {
        if ((channel < 1U) || (channel > 4U)) {
            LOG_ERR("PWM capture only exists on channels 1, 2, 3 and 4.");
            return (-ENOTSUP);
        }
    }

    if (LL_TIM_IsEnabledIT_CC1(timer) || LL_TIM_IsEnabledIT_CC2(timer) ||
        LL_TIM_IsEnabledIT_CC3(timer) || LL_TIM_IsEnabledIT_CC4(timer)) {
        LOG_ERR("PWM capture already in progress");
        return (-EBUSY);
    }

    if (!(flags & PWM_CAPTURE_TYPE_MASK)) {
        LOG_ERR("No PWM capture type specified");
        return (-EINVAL);
    }

    if (!cfg->four_channel_capture_support && !IS_TIM_SLAVE_INSTANCE(timer)) {
        /* slave mode is only used when not in four channel mode */
        LOG_ERR("Timer does not support slave mode for PWM capture");
        return (-ENOTSUP);
    }

    cpt->callback       = cb;               /* even if the cb is reset, this is not an error */
    cpt->user_data      = user_data;
    cpt->capture_period = (flags & PWM_CAPTURE_TYPE_PERIOD) ? true : false;
    cpt->capture_pulse  = (flags & PWM_CAPTURE_TYPE_PULSE) ? true : false;
    cpt->continuous     = (flags & PWM_CAPTURE_MODE_CONTINUOUS) ? true : false;

    /* Prevents faulty behavior while making changes */
    LL_TIM_SetSlaveMode(timer, LL_TIM_SLAVEMODE_DISABLED);

    init_capture_channels(dev, channel, flags);

    if (!cfg->four_channel_capture_support) {
        if (channel == 1U) {
            LL_TIM_SetTriggerInput(timer, LL_TIM_TS_TI1FP1);
        }
        else {
            LL_TIM_SetTriggerInput(timer, LL_TIM_TS_TI2FP2);
        }
        LL_TIM_SetSlaveMode(timer, LL_TIM_SLAVEMODE_RESET);
    }

    LL_TIM_EnableARRPreload(timer);
    if (!IS_TIM_32B_COUNTER_INSTANCE(timer)) {
        LL_TIM_SetAutoReload(timer, 0xFFFFU);
    }
    else {
        LL_TIM_SetAutoReload(timer, 0xFFFFFFFFU);
    }
    LL_TIM_EnableUpdateEvent(timer);

    return (0);
}

static int pwm_stm32_enable_capture(const struct device* dev, uint32_t channel) {
    const struct pwm_stm32_config* cfg = dev->config;
    TIM_TypeDef* timer = cfg->timer;
    struct pwm_stm32_data* data = dev->data;
    struct pwm_stm32_capture_data* cpt = &data->capture;

    if (!cfg->four_channel_capture_support) {
        if ((channel != 1U) && (channel != 2U)) {
            LOG_ERR("PWM capture only supported on first two channels");
            return (-ENOTSUP);
        }
    }
    else {
        if ((channel < 1U) || (channel > 4U)) {
            LOG_ERR("PWM capture only exists on channels 1, 2, 3 and 4.");
            return (-ENOTSUP);
        }
    }

    if (LL_TIM_IsEnabledIT_CC1(timer) || LL_TIM_IsEnabledIT_CC2(timer) ||
        LL_TIM_IsEnabledIT_CC3(timer) || LL_TIM_IsEnabledIT_CC4(timer)) {
        LOG_ERR("PWM capture already active");
        return (-EBUSY);
    }

    if (!data->capture.callback) {
        LOG_ERR("PWM capture not configured");
        return (-EINVAL);
    }

    cpt->channel            = channel;
    cpt->state              = CAPTURE_STATE_WAIT_FOR_PULSE_START;
    data->capture.skip_irq  = cfg->four_channel_capture_support ? 0 : SKIPPED_PWM_CAPTURES;
    data->capture.overflows = 0U;

    clear_capture_interrupt[channel - 1](timer);
    LL_TIM_ClearFlag_UPDATE(timer);

    LL_TIM_SetUpdateSource(timer, LL_TIM_UPDATESOURCE_COUNTER);

    enable_capture_interrupt[channel - 1](timer);

    LL_TIM_CC_EnableChannel(timer, ch2ll[channel - 1]);
    LL_TIM_CC_EnableChannel(timer, ch2ll[complementary_channel[channel - 1] - 1]);
    LL_TIM_GenerateEvent_UPDATE(timer);

    return (0);
}

static int pwm_stm32_disable_capture(const struct device* dev, uint32_t channel) {
    const struct pwm_stm32_config* cfg = dev->config;
    TIM_TypeDef* timer = cfg->timer;

    if (!cfg->four_channel_capture_support) {
        if ((channel != 1U) && (channel != 2U)) {
            LOG_ERR("PWM capture only supported on first two channels");
            return (-ENOTSUP);
        }
    }
    else {
        if ((channel < 1U) || (channel > 4U)) {
            LOG_ERR("PWM capture only exists on channels 1, 2, 3 and 4.");
            return (-ENOTSUP);
        }
    }

    LL_TIM_SetUpdateSource(timer, LL_TIM_UPDATESOURCE_REGULAR);

    disable_capture_interrupt[channel - 1](timer);

    LL_TIM_DisableIT_UPDATE(timer);
    LL_TIM_CC_DisableChannel(timer, ch2ll[channel - 1]);
    LL_TIM_CC_DisableChannel(timer, ch2ll[complementary_channel[channel - 1] - 1]);

    return (0);
}

static void pwm_stm32_isr(const struct device* dev) {
    const struct pwm_stm32_config* cfg = dev->config;
    TIM_TypeDef* timer = cfg->timer;
    struct pwm_stm32_data* data = dev->data;
    struct pwm_stm32_capture_data* cpt = &data->capture;
    uint8_t channel = cpt->channel;
    int status = 0;

    if (cpt->skip_irq != 0U) {
        if (LL_TIM_IsActiveFlag_UPDATE(timer)) {
            LL_TIM_ClearFlag_UPDATE(timer);
        }

        if (LL_TIM_IsActiveFlag_CC1(timer) ||
            LL_TIM_IsActiveFlag_CC2(timer) ||
            LL_TIM_IsActiveFlag_CC3(timer) ||
            LL_TIM_IsActiveFlag_CC4(timer)) {
            LL_TIM_ClearFlag_CC1(timer);
            LL_TIM_ClearFlag_CC2(timer);
            LL_TIM_ClearFlag_CC3(timer);
            LL_TIM_ClearFlag_CC4(timer);
            cpt->skip_irq--;
        }

        return;
    }

    if (LL_TIM_IsActiveFlag_UPDATE(timer)) {
        LL_TIM_ClearFlag_UPDATE(timer);
        if (cfg->four_channel_capture_support &&
            (cpt->state == CAPTURE_STATE_WAIT_FOR_UPDATE_EVENT)) {
            /* Special handling of UPDATE event in case it's triggered */
            cpt->state = CAPTURE_STATE_WAIT_FOR_PERIOD_END;
        }
        else {
            cpt->overflows++;
        }
    }

    if (!cfg->four_channel_capture_support) {
        if (is_capture_active[channel - 1](timer) ||
            is_capture_active[complementary_channel[channel - 1] - 1](timer)) {
            clear_capture_interrupt[channel - 1](timer);
            clear_capture_interrupt
                [complementary_channel[channel - 1] - 1](timer);

            cpt->period = get_channel_capture[channel - 1](timer);
            cpt->pulse  = get_channel_capture
                [complementary_channel[channel - 1] - 1](timer);
        }
    }
    else {
        if ((cpt->state == CAPTURE_STATE_WAIT_FOR_PULSE_START) &&
            is_capture_active[channel - 1](timer)) {
            /* Reset the counter manually instead of automatically by HW
             * This sets the pulse-start at 0 and makes the pulse-end
             * and period related to that number. Sure we loose some
             * accuracy but it's within acceptable range.
             *
             * This is done through an UPDATE event to also reset
             * the prescalar. This could look like an overflow event
             * and might therefore require special handling.
             */
            cpt->state = CAPTURE_STATE_WAIT_FOR_UPDATE_EVENT;
            LL_TIM_GenerateEvent_UPDATE(timer);
        }
        else if (((cpt->state == CAPTURE_STATE_WAIT_FOR_UPDATE_EVENT) ||
                  (cpt->state == CAPTURE_STATE_WAIT_FOR_PERIOD_END)) &&
                 is_capture_active[channel - 1](timer)) {
            cpt->state = CAPTURE_STATE_IDLE;

            /* The end of the period. Both capture channels should now contain
             * the timer value when the pulse and period ended respectively.
             */
            cpt->pulse  = get_channel_capture[complementary_channel[channel - 1] - 1](timer);
            cpt->period = get_channel_capture[channel - 1](timer);

            /* Reset the counter manually for next cycle */
            LL_TIM_GenerateEvent_UPDATE(timer);
        }

        clear_capture_interrupt[channel - 1](timer);

        if (cpt->state != CAPTURE_STATE_IDLE) {
            /* Still waiting for a complete capture */
            return;
        }
    }

    if (cpt->overflows) {
        status = -ERANGE;
    }

    if (!cpt->continuous) {
        pwm_stm32_disable_capture(dev, channel);
    }
    else {
        cpt->overflows = 0U;
        cpt->state = CAPTURE_STATE_WAIT_FOR_PERIOD_END;
    }

    if (cpt->callback != NULL) {
        cpt->callback(dev, channel, cpt->capture_period ? cpt->period : 0U,
                      cpt->capture_pulse ? cpt->pulse : 0U, status, cpt->user_data);
    }
}

#endif /* CONFIG_PWM_CAPTURE */

static int pwm_stm32_get_cycles_per_sec(const struct device* dev,
                                        uint32_t channel, uint64_t* cycles) {
    struct pwm_stm32_data* data = dev->data;
    const struct pwm_stm32_config* cfg  = dev->config;

    *cycles = (uint64_t)(data->tim_clk / (cfg->prescaler + 1));

    return (0);
}

static DEVICE_API(pwm, pwm_stm32_driver_api) = {
    .set_cycles         = pwm_stm32_set_cycles,
    .get_cycles_per_sec = pwm_stm32_get_cycles_per_sec,
    #ifdef CONFIG_PWM_CAPTURE
    .configure_capture = pwm_stm32_configure_capture,
    .enable_capture    = pwm_stm32_enable_capture,
    .disable_capture   = pwm_stm32_disable_capture,
    #endif /* CONFIG_PWM_CAPTURE */
};

<<<<<<< HEAD
static int pwm_stm32_init(const struct device* dev) {
    struct pwm_stm32_data* data = dev->data;
    const struct pwm_stm32_config* cfg = dev->config;
    TIM_TypeDef* timer = cfg->timer;
    const struct device* clk = DEVICE_DT_GET(STM32_CLOCK_CONTROL_NODE);
    uint32_t tim_clk;
    int r;

    if (!device_is_ready(clk)) {
        LOG_ERR("clock control device not ready");
        return (-ENODEV);
    }

    /* Enable clock and store its speed */
    r = clock_control_on(clk, (clock_control_subsys_t)&cfg->pclken[0]);
    if (r < 0) {
        LOG_ERR("Could not initialize clock (%d)", r);
        return (r);
    }

    if (cfg->pclk_len > 1) {
        /* Enable Timer clock source */
        r = clock_control_configure(clk, (clock_control_subsys_t)&cfg->pclken[1], NULL);
        if (r != 0) {
            LOG_ERR("Could not configure clock (%d)", r);
            return (r);
        }

        r = clock_control_get_rate(clk, (clock_control_subsys_t)&cfg->pclken[1], &tim_clk);
        if (r < 0) {
            LOG_ERR("Timer clock rate get error (%d)", r);
            return (r);
        }
    }
    else {
        LOG_ERR("Timer clock source is not specified");
        return (-EINVAL);
    }

    data->tim_clk = tim_clk;

    /* Reset timer to default state using RCC */
    (void) reset_line_toggle_dt(&data->reset);

    /* configure pinmux */
    r = pinctrl_apply_state(cfg->pcfg, PINCTRL_STATE_DEFAULT);
    if (r < 0) {
        LOG_ERR("PWM pinctrl setup failed (%d)", r);
        return (r);
    }

    /* initialize timer */
    LL_TIM_SetPrescaler(timer, cfg->prescaler);
    LL_TIM_SetAutoReload(timer, 0U);

    if (IS_TIM_COUNTER_MODE_SELECT_INSTANCE(timer)) {
        LL_TIM_SetCounterMode(timer, cfg->countermode);
    }

    if (IS_TIM_CLOCK_DIVISION_INSTANCE(timer)) {
        LL_TIM_SetClockDivision(timer, LL_TIM_CLOCKDIVISION_DIV1);
    }

    #ifdef IS_TIM_REPETITION_COUNTER_INSTANCE
    if (IS_TIM_REPETITION_COUNTER_INSTANCE(timer)) {
        LL_TIM_SetRepetitionCounter(timer, 0U);
    }
    #endif

    #ifdef IS_TIM_BREAK_INSTANCE
    /* Use the macro IS_TIM_BREAK_INSTANCE to check for supporting the
     * break instance timers since some socs like L0/L1 will not
     * compile and this checks explicitly for the api instead of the soc
     */
    if (IS_TIM_BREAK_INSTANCE(timer)) {
        /* enable outputs and counter */
        LL_TIM_EnableAllOutputs(timer);

        /* set the deadtime from the configuration */
        LL_TIM_OC_SetDeadTime(timer, cfg->deadtime);
    }
    else if (cfg->deadtime != 0) {
        LOG_ERR("Setting deadtime %d on a non-break timer %s",
                cfg->deadtime, dev->name);
        return (-ENOTSUP);
    }
    #else
    if (cfg->deadtime != 0) {
        LOG_ERR("Setting deadtime %d on a non-break timer %s",
                cfg->deadtime, dev->name);
        return (-ENOTSUP);
    }
    #endif /* IS_TIM_BREAK_INSTANCE */

    LL_TIM_EnableCounter(timer);

    #ifdef CONFIG_PWM_CAPTURE
    cfg->irq_config_func(dev);
    #endif /* CONFIG_PWM_CAPTURE */

    return (0);
=======
static int pwm_stm32_init(const struct device *dev)
{
	struct pwm_stm32_data *data = dev->data;
	const struct pwm_stm32_config *cfg = dev->config;
	TIM_TypeDef *timer = cfg->timer;
	const struct device *clk = DEVICE_DT_GET(STM32_CLOCK_CONTROL_NODE);
	uint32_t tim_clk;
	int r;

	if (!device_is_ready(clk)) {
		LOG_ERR("clock control device not ready");
		return -ENODEV;
	}

	/* Enable clock and store its speed */
	r = clock_control_on(clk, (clock_control_subsys_t)&cfg->pclken[0]);
	if (r < 0) {
		LOG_ERR("Could not initialize clock (%d)", r);
		return r;
	}

	if (cfg->pclk_len > 1) {
		/* Enable Timer clock source */
		r = clock_control_configure(clk, (clock_control_subsys_t)&cfg->pclken[1], NULL);
		if (r != 0) {
			LOG_ERR("Could not configure clock (%d)", r);
			return r;
		}

		r = clock_control_get_rate(clk, (clock_control_subsys_t)&cfg->pclken[1], &tim_clk);
		if (r < 0) {
			LOG_ERR("Timer clock rate get error (%d)", r);
			return r;
		}
	} else {
		LOG_ERR("Timer clock source is not specified");
		return -EINVAL;
	}

	data->tim_clk = tim_clk;

	/* Reset timer to default state using RCC */
	(void)reset_line_toggle_dt(&data->reset);

	/* configure pinmux */
	r = pinctrl_apply_state(cfg->pcfg, PINCTRL_STATE_DEFAULT);
	if (r < 0) {
		LOG_ERR("PWM pinctrl setup failed (%d)", r);
		return r;
	}

	/* initialize timer */
	LL_TIM_SetPrescaler(timer, cfg->prescaler);
	LL_TIM_SetAutoReload(timer, 0U);

	if (IS_TIM_COUNTER_MODE_SELECT_INSTANCE(timer)) {
		LL_TIM_SetCounterMode(timer, cfg->countermode);
	}

	if (IS_TIM_CLOCK_DIVISION_INSTANCE(timer)) {
		LL_TIM_SetClockDivision(timer, LL_TIM_CLOCKDIVISION_DIV1);
	}

#ifdef IS_TIM_REPETITION_COUNTER_INSTANCE
	if (IS_TIM_REPETITION_COUNTER_INSTANCE(timer)) {
		LL_TIM_SetRepetitionCounter(timer, 0U);
	}
#endif

#ifdef IS_TIM_BREAK_INSTANCE
	/* Use the macro IS_TIM_BREAK_INSTANCE to check for supporting the
	 * break instance timers since some socs like L0/L1 will not
	 * compile and this checks explicitly for the api instead of the soc
	 */
	if (IS_TIM_BREAK_INSTANCE(timer)) {
		/* set the deadtime from the configuration */
		LL_TIM_OC_SetDeadTime(timer, cfg->deadtime);

		/* enable outputs and counter */
		LL_TIM_EnableAllOutputs(timer);
	} else if (cfg->deadtime != 0) {
		LOG_ERR("Setting deadtime %d on a non-break timer %s",
			cfg->deadtime, dev->name);
		return -ENOTSUP;
	}
#else
	if (cfg->deadtime != 0) {
		LOG_ERR("Setting deadtime %d on a non-break timer %s",
			cfg->deadtime, dev->name);
		return -ENOTSUP;
	}
#endif /* IS_TIM_BREAK_INSTANCE */

	LL_TIM_EnableCounter(timer);

#ifdef CONFIG_PWM_CAPTURE
	cfg->irq_config_func(dev);
#endif /* CONFIG_PWM_CAPTURE */

	return 0;
>>>>>>> 2bc15b45
}

#define PWM(index) DT_INST_PARENT(index)

#ifdef CONFIG_PWM_CAPTURE
#define IRQ_CONNECT_AND_ENABLE_BY_NAME(index, name)             \
    {                                                           \
        IRQ_CONNECT(DT_IRQ_BY_NAME(PWM(index), name, irq),      \
                DT_IRQ_BY_NAME(PWM(index), name, priority),     \
                pwm_stm32_isr, DEVICE_DT_INST_GET(index), 0);   \
        irq_enable(DT_IRQ_BY_NAME(PWM(index), name, irq));      \
    }

#define IRQ_CONNECT_AND_ENABLE_DEFAULT(index)                   \
    {                                                           \
        IRQ_CONNECT(DT_IRQN(PWM(index)),                        \
                DT_IRQ(PWM(index), priority),                   \
                pwm_stm32_isr, DEVICE_DT_INST_GET(index), 0);   \
        irq_enable(DT_IRQN(PWM(index)));                        \
    }

#define IRQ_CONFIG_FUNC(index)                                  \
static void pwm_stm32_irq_config_func_##index(const struct device* dev) { \
        COND_CODE_1(DT_IRQ_HAS_NAME(PWM(index), cc),            \
                (IRQ_CONNECT_AND_ENABLE_BY_NAME(index, cc)),    \
                (IRQ_CONNECT_AND_ENABLE_DEFAULT(index)))        \
}

#define CAPTURE_INIT(index)                                     \
    .irq_config_func = pwm_stm32_irq_config_func_##index,       \
    .four_channel_capture_support = DT_INST_PROP(index, four_channel_capture_support)
#else /* CONFIG_PWM_CAPTURE */
#define IRQ_CONFIG_FUNC(index)
#define CAPTURE_INIT(index)
#endif /* CONFIG_PWM_CAPTURE */

#define PWM_DEVICE_INIT(index)                                  \
    static struct pwm_stm32_data pwm_stm32_data_##index = {     \
        .reset = RESET_DT_SPEC_GET(PWM(index)),                 \
    };                                                          \
                                                                \
    IRQ_CONFIG_FUNC(index)                                      \
                                                                \
    PINCTRL_DT_INST_DEFINE(index);                              \
                                                                \
    static struct stm32_pclken const pclken_##index[] =         \
        STM32_DT_CLOCKS(PWM(index));                            \
                                                                \
    static struct pwm_stm32_config DT_CONST pwm_stm32_config_##index = { \
        .timer = (TIM_TypeDef *)DT_REG_ADDR(PWM(index)),        \
        .prescaler = DT_PROP(PWM(index), st_prescaler),         \
        .countermode = DT_PROP(PWM(index), st_countermode),     \
        .deadtime = DT_PROP(PWM(index), st_deadtime),           \
        .pclken = pclken_##index,                               \
        .pclk_len = DT_NUM_CLOCKS(PWM(index)),                  \
        .pcfg = PINCTRL_DT_INST_DEV_CONFIG_GET(index),          \
        CAPTURE_INIT(index)                                     \
    };                                                          \
                                                                \
    DEVICE_DT_INST_DEFINE(index, &pwm_stm32_init, NULL,         \
                          &pwm_stm32_data_##index,              \
                          &pwm_stm32_config_##index, POST_KERNEL, \
                          CONFIG_PWM_INIT_PRIORITY,             \
                          &pwm_stm32_driver_api);

DT_INST_FOREACH_STATUS_OKAY(PWM_DEVICE_INIT)

#if (__GTEST == 1U)                         /* #CUSTOM@NDRS */
#include "mcu_reg_stub.h"

#define STM32_PWR_CFG_REG_INIT(index)       \
    zephyr_pwm_cfg_reg_init(&pwm_stm32_config_##index);

void zephyr_pwm_cfg_reg_init(struct pwm_stm32_config* cfg) {
    if (cfg->timer == (TIM_TypeDef*)TIM1_BASE) {
        cfg->timer = (TIM_TypeDef*)ut_mcu_tim1_ptr;
    }

    if (cfg->timer == (TIM_TypeDef*)TIM2_BASE) {
        cfg->timer = (TIM_TypeDef*)ut_mcu_tim2_ptr;
    }

    if (cfg->timer == (TIM_TypeDef*)TIM3_BASE) {
        cfg->timer = (TIM_TypeDef*)ut_mcu_tim3_ptr;
    }

    if (cfg->timer == (TIM_TypeDef*)TIM4_BASE) {
        cfg->timer = (TIM_TypeDef*)ut_mcu_tim4_ptr;
    }

    if (cfg->timer == (TIM_TypeDef*)TIM5_BASE) {
        cfg->timer = (TIM_TypeDef*)ut_mcu_tim5_ptr;
    }

    if (cfg->timer == (TIM_TypeDef*)TIM6_BASE) {
        cfg->timer = (TIM_TypeDef*)ut_mcu_tim6_ptr;
    }

    if (cfg->timer == (TIM_TypeDef*)TIM7_BASE) {
        cfg->timer = (TIM_TypeDef*)ut_mcu_tim7_ptr;
    }
}

void zephyr_gtest_pwm_stm32(void) {
    DT_INST_FOREACH_STATUS_OKAY(STM32_PWR_CFG_REG_INIT)
}

#endif<|MERGE_RESOLUTION|>--- conflicted
+++ resolved
@@ -633,7 +633,6 @@
     #endif /* CONFIG_PWM_CAPTURE */
 };
 
-<<<<<<< HEAD
 static int pwm_stm32_init(const struct device* dev) {
     struct pwm_stm32_data* data = dev->data;
     const struct pwm_stm32_config* cfg = dev->config;
@@ -709,11 +708,11 @@
      * compile and this checks explicitly for the api instead of the soc
      */
     if (IS_TIM_BREAK_INSTANCE(timer)) {
+        /* set the deadtime from the configuration */
+        LL_TIM_OC_SetDeadTime(timer, cfg->deadtime);
+
         /* enable outputs and counter */
         LL_TIM_EnableAllOutputs(timer);
-
-        /* set the deadtime from the configuration */
-        LL_TIM_OC_SetDeadTime(timer, cfg->deadtime);
     }
     else if (cfg->deadtime != 0) {
         LOG_ERR("Setting deadtime %d on a non-break timer %s",
@@ -735,108 +734,6 @@
     #endif /* CONFIG_PWM_CAPTURE */
 
     return (0);
-=======
-static int pwm_stm32_init(const struct device *dev)
-{
-	struct pwm_stm32_data *data = dev->data;
-	const struct pwm_stm32_config *cfg = dev->config;
-	TIM_TypeDef *timer = cfg->timer;
-	const struct device *clk = DEVICE_DT_GET(STM32_CLOCK_CONTROL_NODE);
-	uint32_t tim_clk;
-	int r;
-
-	if (!device_is_ready(clk)) {
-		LOG_ERR("clock control device not ready");
-		return -ENODEV;
-	}
-
-	/* Enable clock and store its speed */
-	r = clock_control_on(clk, (clock_control_subsys_t)&cfg->pclken[0]);
-	if (r < 0) {
-		LOG_ERR("Could not initialize clock (%d)", r);
-		return r;
-	}
-
-	if (cfg->pclk_len > 1) {
-		/* Enable Timer clock source */
-		r = clock_control_configure(clk, (clock_control_subsys_t)&cfg->pclken[1], NULL);
-		if (r != 0) {
-			LOG_ERR("Could not configure clock (%d)", r);
-			return r;
-		}
-
-		r = clock_control_get_rate(clk, (clock_control_subsys_t)&cfg->pclken[1], &tim_clk);
-		if (r < 0) {
-			LOG_ERR("Timer clock rate get error (%d)", r);
-			return r;
-		}
-	} else {
-		LOG_ERR("Timer clock source is not specified");
-		return -EINVAL;
-	}
-
-	data->tim_clk = tim_clk;
-
-	/* Reset timer to default state using RCC */
-	(void)reset_line_toggle_dt(&data->reset);
-
-	/* configure pinmux */
-	r = pinctrl_apply_state(cfg->pcfg, PINCTRL_STATE_DEFAULT);
-	if (r < 0) {
-		LOG_ERR("PWM pinctrl setup failed (%d)", r);
-		return r;
-	}
-
-	/* initialize timer */
-	LL_TIM_SetPrescaler(timer, cfg->prescaler);
-	LL_TIM_SetAutoReload(timer, 0U);
-
-	if (IS_TIM_COUNTER_MODE_SELECT_INSTANCE(timer)) {
-		LL_TIM_SetCounterMode(timer, cfg->countermode);
-	}
-
-	if (IS_TIM_CLOCK_DIVISION_INSTANCE(timer)) {
-		LL_TIM_SetClockDivision(timer, LL_TIM_CLOCKDIVISION_DIV1);
-	}
-
-#ifdef IS_TIM_REPETITION_COUNTER_INSTANCE
-	if (IS_TIM_REPETITION_COUNTER_INSTANCE(timer)) {
-		LL_TIM_SetRepetitionCounter(timer, 0U);
-	}
-#endif
-
-#ifdef IS_TIM_BREAK_INSTANCE
-	/* Use the macro IS_TIM_BREAK_INSTANCE to check for supporting the
-	 * break instance timers since some socs like L0/L1 will not
-	 * compile and this checks explicitly for the api instead of the soc
-	 */
-	if (IS_TIM_BREAK_INSTANCE(timer)) {
-		/* set the deadtime from the configuration */
-		LL_TIM_OC_SetDeadTime(timer, cfg->deadtime);
-
-		/* enable outputs and counter */
-		LL_TIM_EnableAllOutputs(timer);
-	} else if (cfg->deadtime != 0) {
-		LOG_ERR("Setting deadtime %d on a non-break timer %s",
-			cfg->deadtime, dev->name);
-		return -ENOTSUP;
-	}
-#else
-	if (cfg->deadtime != 0) {
-		LOG_ERR("Setting deadtime %d on a non-break timer %s",
-			cfg->deadtime, dev->name);
-		return -ENOTSUP;
-	}
-#endif /* IS_TIM_BREAK_INSTANCE */
-
-	LL_TIM_EnableCounter(timer);
-
-#ifdef CONFIG_PWM_CAPTURE
-	cfg->irq_config_func(dev);
-#endif /* CONFIG_PWM_CAPTURE */
-
-	return 0;
->>>>>>> 2bc15b45
 }
 
 #define PWM(index) DT_INST_PARENT(index)
