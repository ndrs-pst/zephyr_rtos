/*
 * Copyright (c) 2016 Linaro Limited.
 * Copyright (c) 2020 Teslabs Engineering S.L.
 * Copyright (c) 2023 Nobleo Technology
 *
 * SPDX-License-Identifier: Apache-2.0
 */

#define DT_DRV_COMPAT st_stm32_pwm

#include <errno.h>

#include <soc.h>
#include <stm32_ll_rcc.h>
#include <stm32_ll_tim.h>
#include <zephyr/drivers/pwm.h>
#include <zephyr/drivers/pinctrl.h>
#include <zephyr/drivers/reset.h>
#include <zephyr/device.h>
#include <zephyr/kernel.h>
#include <zephyr/init.h>

#include <zephyr/drivers/clock_control/stm32_clock_control.h>
#include <zephyr/dt-bindings/pwm/stm32_pwm.h>

#include <zephyr/logging/log.h>
#include <zephyr/irq.h>

LOG_MODULE_REGISTER(pwm_stm32, CONFIG_PWM_LOG_LEVEL);

/* L0 series MCUs only have 16-bit timers and don't have below macro defined */
#ifndef IS_TIM_32B_COUNTER_INSTANCE
#define IS_TIM_32B_COUNTER_INSTANCE(INSTANCE) (0)
#endif

#ifdef CONFIG_PWM_CAPTURE

/**
 * @brief Capture state when in 4-channel support mode
 */
enum capture_state {
    CAPTURE_STATE_IDLE                  = 0,
    CAPTURE_STATE_WAIT_FOR_UPDATE_EVENT = 1,
    CAPTURE_STATE_WAIT_FOR_PULSE_START  = 2,
    CAPTURE_STATE_WAIT_FOR_PERIOD_END   = 3
};

/** Return the complimentary channel number
 * that is used to capture the end of the pulse.
 */
static const uint32_t complimentary_channel[] = {0, 2, 1, 4, 3};

struct pwm_stm32_capture_data {
    pwm_capture_callback_handler_t callback;
    void*    user_data;
    uint32_t period;
    uint32_t pulse;
    uint32_t overflows;
    uint8_t  skip_irq;
    bool     capture_period;
    bool     capture_pulse;
    bool     continuous;
    uint8_t  channel;

    /* only used when four_channel_capture_support */
    enum capture_state state;
};

/* When PWM capture is done by resetting the counter with UIF then the
 * first capture is always nonsense, second is nonsense when polarity changed
 * This is not the case when using four-channel-support.
 */
#define SKIPPED_PWM_CAPTURES        2U

#endif /*CONFIG_PWM_CAPTURE*/

/** PWM data. */
struct pwm_stm32_data {
    /** Timer clock (Hz). */
    uint32_t tim_clk;
    /* Reset controller device configuration */
    const struct reset_dt_spec reset;
    #ifdef CONFIG_PWM_CAPTURE
    struct pwm_stm32_capture_data capture;
    #endif /* CONFIG_PWM_CAPTURE */
};

/** PWM configuration. */
struct pwm_stm32_config {
    TIM_TypeDef* timer;
    uint32_t     prescaler;
    uint32_t     countermode;
    struct stm32_pclken pclken;
    const struct pinctrl_dev_config* pcfg;
    #ifdef CONFIG_PWM_CAPTURE
    void (*irq_config_func)(const struct device* dev);
    bool const four_channel_capture_support;
    #endif /* CONFIG_PWM_CAPTURE */
};

/** Maximum number of timer channels : some stm32 soc have 6 else only 4 */
#if defined(LL_TIM_CHANNEL_CH6)
#define TIMER_HAS_6CH       1
#define TIMER_MAX_CH        6U
#else
#define TIMER_HAS_6CH       0
#define TIMER_MAX_CH        4U
#endif

/** Channel to LL mapping. */
static const uint32_t ch2ll[TIMER_MAX_CH] = {
    LL_TIM_CHANNEL_CH1, LL_TIM_CHANNEL_CH2,
    LL_TIM_CHANNEL_CH3, LL_TIM_CHANNEL_CH4,
    #if TIMER_HAS_6CH
    LL_TIM_CHANNEL_CH5, LL_TIM_CHANNEL_CH6
    #endif
};

/** STM32 MCUs have between 1 and 4 complementary channels */
static const uint32_t ch2ll_n[] = {
<<<<<<< HEAD
    #if defined(LL_TIM_CHANNEL_CH1N)
    LL_TIM_CHANNEL_CH1N,
    LL_TIM_CHANNEL_CH2N,
    LL_TIM_CHANNEL_CH3N,
    #if defined(LL_TIM_CHANNEL_CH4N)
    /** stm32g4x and stm32u5x have 4 complementary channels */
    LL_TIM_CHANNEL_CH4N,
    #endif /* LL_TIM_CHANNEL_CH4N */
    #endif /* LL_TIM_CHANNEL_CH1N */
=======
#if defined(LL_TIM_CHANNEL_CH1N)
	LL_TIM_CHANNEL_CH1N,
#if defined(LL_TIM_CHANNEL_CH2N)
	LL_TIM_CHANNEL_CH2N,
#if defined(LL_TIM_CHANNEL_CH3N)
	LL_TIM_CHANNEL_CH3N,
#if defined(LL_TIM_CHANNEL_CH4N)
	LL_TIM_CHANNEL_CH4N,
#endif /* LL_TIM_CHANNEL_CH4N */
#endif /* LL_TIM_CHANNEL_CH3N */
#endif /* LL_TIM_CHANNEL_CH2N */
#endif /* LL_TIM_CHANNEL_CH1N */
>>>>>>> 7537a142
};
/** Maximum number of complemented timer channels is ARRAY_SIZE(ch2ll_n)*/

/** Channel to compare set function mapping. */
static void (*const set_timer_compare[TIMER_MAX_CH])(TIM_TypeDef* TIMx,
                                                     uint32_t CompareValue) = {
    LL_TIM_OC_SetCompareCH1, LL_TIM_OC_SetCompareCH2,
    LL_TIM_OC_SetCompareCH3, LL_TIM_OC_SetCompareCH4,
    #if TIMER_HAS_6CH
    LL_TIM_OC_SetCompareCH5, LL_TIM_OC_SetCompareCH6
    #endif
};

/** Channel to capture get function mapping. */
#if !defined(CONFIG_SOC_SERIES_STM32MP1X)
static uint32_t __maybe_unused (*const get_channel_capture[])(const TIM_TypeDef* TIMx) = {
#else
static uint32_t __maybe_unused (*const get_channel_capture[])(TIM_TypeDef*) = {
#endif
    LL_TIM_IC_GetCaptureCH1, LL_TIM_IC_GetCaptureCH2,
    LL_TIM_IC_GetCaptureCH3, LL_TIM_IC_GetCaptureCH4
};

/** Channel to enable capture interrupt mapping. */
static void __maybe_unused (*const enable_capture_interrupt[])(TIM_TypeDef*) = {
    LL_TIM_EnableIT_CC1, LL_TIM_EnableIT_CC2,
    LL_TIM_EnableIT_CC3, LL_TIM_EnableIT_CC4
};

/** Channel to disable capture interrupt mapping. */
static void __maybe_unused (*const disable_capture_interrupt[])(TIM_TypeDef*) = {
    LL_TIM_DisableIT_CC1, LL_TIM_DisableIT_CC2,
    LL_TIM_DisableIT_CC3, LL_TIM_DisableIT_CC4
};

/** Channel to is capture active flag mapping. */
#if !defined(CONFIG_SOC_SERIES_STM32MP1X)
static uint32_t __maybe_unused (*const is_capture_active[])(const TIM_TypeDef* TIMx) = {
#else
static uint32_t __maybe_unused (*const is_capture_active[])(TIM_TypeDef*)   = {
#endif
    LL_TIM_IsActiveFlag_CC1, LL_TIM_IsActiveFlag_CC2,
    LL_TIM_IsActiveFlag_CC3, LL_TIM_IsActiveFlag_CC4
};

/** Channel to clearing capture flag mapping. */
static void __maybe_unused (*const clear_capture_interrupt[])(TIM_TypeDef*) = {
    LL_TIM_ClearFlag_CC1, LL_TIM_ClearFlag_CC2,
    LL_TIM_ClearFlag_CC3, LL_TIM_ClearFlag_CC4
};

/**
 * Obtain LL polarity from PWM flags.
 *
 * @param flags PWM flags.
 *
 * @return LL polarity.
 */
static uint32_t get_polarity(pwm_flags_t flags) {
    if ((flags & PWM_POLARITY_MASK) == PWM_POLARITY_NORMAL) {
        return (LL_TIM_OCPOLARITY_HIGH);
    }

    return (LL_TIM_OCPOLARITY_LOW);
}

/**
 * @brief  Check if LL counter mode is center-aligned.
 *
 * @param  ll_countermode LL counter mode.
 *
 * @return `true` when center-aligned, otherwise `false`.
 */
static inline bool is_center_aligned(const uint32_t ll_countermode) {
    return ((ll_countermode == LL_TIM_COUNTERMODE_CENTER_DOWN) ||
            (ll_countermode == LL_TIM_COUNTERMODE_CENTER_UP)   ||
            (ll_countermode == LL_TIM_COUNTERMODE_CENTER_UP_DOWN));
}

/**
 * Obtain timer clock speed.
 *
 * @param pclken  Timer clock control subsystem.
 * @param tim_clk Where computed timer clock will be stored.
 *
 * @return 0 on success, error code otherwise.
 */
<<<<<<< HEAD
static int get_tim_clk(const struct stm32_pclken* pclken, uint32_t* tim_clk) {
    int r;
    const struct device* clk;
    uint32_t bus_clk;
    uint32_t apb_psc;

    clk = DEVICE_DT_GET(STM32_CLOCK_CONTROL_NODE);

    r = clock_control_get_rate(clk, (clock_control_subsys_t)pclken,
                               &bus_clk);
    if (r < 0) {
        return (r);
    }

    #if defined(CONFIG_SOC_SERIES_STM32H7X)
    if (pclken->bus == STM32_CLOCK_BUS_APB1) {
        apb_psc = STM32_D2PPRE1;
    }
    else {
        apb_psc = STM32_D2PPRE2;
    }
    #else
    if (pclken->bus == STM32_CLOCK_BUS_APB1) {
        #if defined(CONFIG_SOC_SERIES_STM32MP1X)
        apb_psc = (uint32_t)(READ_BIT(RCC->APB1DIVR, RCC_APB1DIVR_APB1DIV));
        #else
        apb_psc = STM32_APB1_PRESCALER;
        #endif
    }
    #if (!defined(CONFIG_SOC_SERIES_STM32C0X) && !defined(CONFIG_SOC_SERIES_STM32F0X) && \
         !defined(CONFIG_SOC_SERIES_STM32G0X) && !defined(CONFIG_SOC_SERIES_STM32U0X)
    else {
        #if defined(CONFIG_SOC_SERIES_STM32MP1X)
        apb_psc = (uint32_t)(READ_BIT(RCC->APB2DIVR, RCC_APB2DIVR_APB2DIV));
        #else
        apb_psc = STM32_APB2_PRESCALER;
        #endif
    }
    #endif
    #endif

    #if (defined(RCC_DCKCFGR_TIMPRE) || defined(RCC_DCKCFGR1_TIMPRE) || \
         defined(RCC_CFGR_TIMPRE))
    /*
     * There are certain series (some F4, F7 and H7) that have the TIMPRE
     * bit to control the clock frequency of all the timers connected to
     * APB1 and APB2 domains.
     *
     * Up to a certain threshold value of APB{1,2} prescaler, timer clock
     * equals to HCLK. This threshold value depends on TIMPRE setting
     * (2 if TIMPRE=0, 4 if TIMPRE=1). Above threshold, timer clock is set
     * to a multiple of the APB domain clock PCLK{1,2} (2 if TIMPRE=0, 4 if
     * TIMPRE=1).
     */

    if (LL_RCC_GetTIMPrescaler() == LL_RCC_TIM_PRESCALER_TWICE) {
        /* TIMPRE = 0 */
        if (apb_psc <= 2U) {
            LL_RCC_ClocksTypeDef clocks;

            LL_RCC_GetSystemClocksFreq(&clocks);
            *tim_clk = clocks.HCLK_Frequency;
        }
        else {
            *tim_clk = bus_clk * 2U;
        }
    }
    else {
        /* TIMPRE = 1 */
        if (apb_psc <= 4U) {
            LL_RCC_ClocksTypeDef clocks;

            LL_RCC_GetSystemClocksFreq(&clocks);
            *tim_clk = clocks.HCLK_Frequency;
        }
        else {
            *tim_clk = bus_clk * 4U;
        }
    }
    #else
    /*
     * If the APB prescaler equals 1, the timer clock frequencies
     * are set to the same frequency as that of the APB domain.
     * Otherwise, they are set to twice (×2) the frequency of the
     * APB domain.
     */
    if (apb_psc == 1U) {
        *tim_clk = bus_clk;
    }
    else {
        *tim_clk = (bus_clk * 2U);
    }
    #endif

    return (0);
=======
static int get_tim_clk(const struct stm32_pclken *pclken, uint32_t *tim_clk)
{
	int r;
	const struct device *clk;
	uint32_t bus_clk, apb_psc;

	clk = DEVICE_DT_GET(STM32_CLOCK_CONTROL_NODE);

	r = clock_control_get_rate(clk, (clock_control_subsys_t)pclken,
				   &bus_clk);
	if (r < 0) {
		return r;
	}

#if defined(CONFIG_SOC_SERIES_STM32WB0X)
	/* Timers are clocked by SYSCLK on STM32WB0 */
	apb_psc = 1;
#elif defined(CONFIG_SOC_SERIES_STM32H7X)
	if (pclken->bus == STM32_CLOCK_BUS_APB1) {
		apb_psc = STM32_D2PPRE1;
	} else {
		apb_psc = STM32_D2PPRE2;
	}
#else
	if (pclken->bus == STM32_CLOCK_BUS_APB1) {
#if defined(CONFIG_SOC_SERIES_STM32MP1X)
		apb_psc = (uint32_t)(READ_BIT(RCC->APB1DIVR, RCC_APB1DIVR_APB1DIV));
#else
		apb_psc = STM32_APB1_PRESCALER;
#endif
	}
#if !defined(CONFIG_SOC_SERIES_STM32C0X) && !defined(CONFIG_SOC_SERIES_STM32F0X) &&                \
	!defined(CONFIG_SOC_SERIES_STM32G0X) && !defined(CONFIG_SOC_SERIES_STM32U0X)
	else {
#if defined(CONFIG_SOC_SERIES_STM32MP1X)
		apb_psc = (uint32_t)(READ_BIT(RCC->APB2DIVR, RCC_APB2DIVR_APB2DIV));
#else
		apb_psc = STM32_APB2_PRESCALER;
#endif
	}
#endif
#endif

#if defined(RCC_DCKCFGR_TIMPRE) || defined(RCC_DCKCFGR1_TIMPRE) || \
	defined(RCC_CFGR_TIMPRE)
	/*
	 * There are certain series (some F4, F7 and H7) that have the TIMPRE
	 * bit to control the clock frequency of all the timers connected to
	 * APB1 and APB2 domains.
	 *
	 * Up to a certain threshold value of APB{1,2} prescaler, timer clock
	 * equals to HCLK. This threshold value depends on TIMPRE setting
	 * (2 if TIMPRE=0, 4 if TIMPRE=1). Above threshold, timer clock is set
	 * to a multiple of the APB domain clock PCLK{1,2} (2 if TIMPRE=0, 4 if
	 * TIMPRE=1).
	 */

	if (LL_RCC_GetTIMPrescaler() == LL_RCC_TIM_PRESCALER_TWICE) {
		/* TIMPRE = 0 */
		if (apb_psc <= 2u) {
			LL_RCC_ClocksTypeDef clocks;

			LL_RCC_GetSystemClocksFreq(&clocks);
			*tim_clk = clocks.HCLK_Frequency;
		} else {
			*tim_clk = bus_clk * 2u;
		}
	} else {
		/* TIMPRE = 1 */
		if (apb_psc <= 4u) {
			LL_RCC_ClocksTypeDef clocks;

			LL_RCC_GetSystemClocksFreq(&clocks);
			*tim_clk = clocks.HCLK_Frequency;
		} else {
			*tim_clk = bus_clk * 4u;
		}
	}
#else
	/*
	 * If the APB prescaler equals 1, the timer clock frequencies
	 * are set to the same frequency as that of the APB domain.
	 * Otherwise, they are set to twice (×2) the frequency of the
	 * APB domain.
	 */
	if (apb_psc == 1u) {
		*tim_clk = bus_clk;
	} else {
		*tim_clk = bus_clk * 2u;
	}
#endif

	return 0;
>>>>>>> 7537a142
}

static int pwm_stm32_set_cycles(const struct device* dev, uint32_t channel,
                                uint32_t period_cycles, uint32_t pulse_cycles,
                                pwm_flags_t flags) {
    const struct pwm_stm32_config* cfg = dev->config;
    uint32_t ll_channel;
    uint32_t current_ll_channel;            /* complementary output if used */
    uint32_t negative_ll_channel;

    if ((channel < 1U) || (channel > TIMER_MAX_CH)) {
        LOG_ERR("Invalid channel (%d)", channel);
        return (-EINVAL);
    }

    /*
     * Non 32-bit timers count from 0 up to the value in the ARR register
     * (16-bit). Thus period_cycles cannot be greater than UINT16_MAX + 1.
     */
    if (!IS_TIM_32B_COUNTER_INSTANCE(cfg->timer) &&
        (period_cycles > UINT16_MAX + 1)) {
        LOG_ERR("Cannot set PWM output, value exceeds 16-bit timer limit.");
        return (-ENOTSUP);
    }

    #ifdef CONFIG_PWM_CAPTURE
    if (LL_TIM_IsEnabledIT_CC1(cfg->timer) || LL_TIM_IsEnabledIT_CC2(cfg->timer) ||
        LL_TIM_IsEnabledIT_CC3(cfg->timer) || LL_TIM_IsEnabledIT_CC4(cfg->timer)) {
        LOG_ERR("Cannot set PWM output, capture in progress");
        return (-EBUSY);
    }
    #endif /* CONFIG_PWM_CAPTURE */

    ll_channel = ch2ll[channel - 1U];

    if (channel <= ARRAY_SIZE(ch2ll_n)) {
        negative_ll_channel = ch2ll_n[channel - 1u];
    }
    else {
        negative_ll_channel = 0;
    }

    /* in LL_TIM_CC_DisableChannel and LL_TIM_CC_IsEnabledChannel,
     * the channel param could be the complementary one
     */
    if ((flags & STM32_PWM_COMPLEMENTARY_MASK) == STM32_PWM_COMPLEMENTARY) {
        if (!negative_ll_channel) {
            /* setting a flag on a channel that has not this capability */
            LOG_ERR("Channel %d has NO complementary output", channel);
            return (-EINVAL);
        }
        current_ll_channel = negative_ll_channel;
    }
    else {
        current_ll_channel = ll_channel;
    }

    if (period_cycles == 0U) {
        LL_TIM_CC_DisableChannel(cfg->timer, current_ll_channel);
        return (0);
    }

    if (cfg->countermode == LL_TIM_COUNTERMODE_UP) {
        /* remove 1 period cycle, accounts for 1 extra low cycle */
        period_cycles -= 1U;
    }
    else if (cfg->countermode == LL_TIM_COUNTERMODE_DOWN) {
        /* remove 1 pulse cycle, accounts for 1 extra high cycle */
        pulse_cycles  -= 1U;
        /* remove 1 period cycle, accounts for 1 extra low cycle */
        period_cycles -= 1U;
    }
    else if (is_center_aligned(cfg->countermode)) {
        pulse_cycles  /= 2U;
        period_cycles /= 2U;
    }
    else {
        return (-ENOTSUP);
    }

    if (!LL_TIM_CC_IsEnabledChannel(cfg->timer, current_ll_channel)) {
        LL_TIM_OC_InitTypeDef oc_init;

        LL_TIM_OC_StructInit(&oc_init);

        oc_init.OCMode = LL_TIM_OCMODE_PWM1;

        #if defined(LL_TIM_CHANNEL_CH1N)
        /* the flags holds the STM32_PWM_COMPLEMENTARY information */
        if ((flags & STM32_PWM_COMPLEMENTARY_MASK) == STM32_PWM_COMPLEMENTARY) {
            oc_init.OCNState    = LL_TIM_OCSTATE_ENABLE;
            oc_init.OCNPolarity = get_polarity(flags);

            /* inherit the polarity of the positive output */
            oc_init.OCState = LL_TIM_CC_IsEnabledChannel(cfg->timer, ll_channel)
                              ? LL_TIM_OCSTATE_ENABLE
                              : LL_TIM_OCSTATE_DISABLE;
            oc_init.OCPolarity = LL_TIM_OC_GetPolarity(cfg->timer, ll_channel);
        }
        else {
            oc_init.OCState    = LL_TIM_OCSTATE_ENABLE;
            oc_init.OCPolarity = get_polarity(flags);

            /* inherit the polarity of the negative output */
            if (negative_ll_channel) {
                oc_init.OCNState =
                        LL_TIM_CC_IsEnabledChannel(cfg->timer, negative_ll_channel)
                                   ? LL_TIM_OCSTATE_ENABLE
                                   : LL_TIM_OCSTATE_DISABLE;
                oc_init.OCNPolarity =
                        LL_TIM_OC_GetPolarity(cfg->timer, negative_ll_channel);
            }
        }
        #else  /* LL_TIM_CHANNEL_CH1N */
        oc_init.OCState    = LL_TIM_OCSTATE_ENABLE;
        oc_init.OCPolarity = get_polarity(flags);
        #endif /* LL_TIM_CHANNEL_CH1N */
        oc_init.CompareValue = pulse_cycles;

        #ifdef CONFIG_PWM_CAPTURE
        if (IS_TIM_SLAVE_INSTANCE(cfg->timer)) {
            LL_TIM_SetSlaveMode(cfg->timer,
                                LL_TIM_SLAVEMODE_DISABLED);
            LL_TIM_SetTriggerInput(cfg->timer, LL_TIM_TS_ITR0);
            LL_TIM_DisableMasterSlaveMode(cfg->timer);
        }
        #endif /* CONFIG_PWM_CAPTURE */

        /* in LL_TIM_OC_Init, the channel is always the non-complementary */
        if (LL_TIM_OC_Init(cfg->timer, ll_channel, &oc_init) != SUCCESS) {
            LOG_ERR("Could not initialize timer channel output");
            return (-EIO);
        }

        LL_TIM_EnableARRPreload(cfg->timer);
        /* in LL_TIM_OC_EnablePreload, the channel is always the non-complementary */
        LL_TIM_OC_EnablePreload(cfg->timer, ll_channel);
        LL_TIM_SetAutoReload(cfg->timer, period_cycles);
        LL_TIM_GenerateEvent_UPDATE(cfg->timer);
    }
    else {
        /* in LL_TIM_OC_SetPolarity, the channel could be the complementary one */
        LL_TIM_OC_SetPolarity(cfg->timer, current_ll_channel, get_polarity(flags));
        set_timer_compare[channel - 1U](cfg->timer, pulse_cycles);
        LL_TIM_SetAutoReload(cfg->timer, period_cycles);
    }

    return (0);
}

#ifdef CONFIG_PWM_CAPTURE
static int init_capture_channels(const struct device* dev, uint32_t channel,
                                 pwm_flags_t flags) {
    const struct pwm_stm32_config* cfg = dev->config;
    bool is_inverted = ((flags & PWM_POLARITY_MASK) == PWM_POLARITY_INVERTED);
    LL_TIM_IC_InitTypeDef ic;

    LL_TIM_IC_StructInit(&ic);
    ic.ICPrescaler = TIM_ICPSC_DIV1;
    ic.ICFilter    = LL_TIM_IC_FILTER_FDIV1;

    /* Setup main channel */
    ic.ICActiveInput = LL_TIM_ACTIVEINPUT_DIRECTTI;
    ic.ICPolarity    = is_inverted ? LL_TIM_IC_POLARITY_FALLING : LL_TIM_IC_POLARITY_RISING;

    if (LL_TIM_IC_Init(cfg->timer, ch2ll[channel - 1], &ic) != SUCCESS) {
        LOG_ERR("Could not initialize main channel for PWM capture");
        return -EIO;
    }

    /* Setup complimentary channel */
    ic.ICActiveInput = LL_TIM_ACTIVEINPUT_INDIRECTTI;
    ic.ICPolarity    = is_inverted ? LL_TIM_IC_POLARITY_RISING : LL_TIM_IC_POLARITY_FALLING;

    if (LL_TIM_IC_Init(cfg->timer, ch2ll[complimentary_channel[channel] - 1], &ic) != SUCCESS) {
        LOG_ERR("Could not initialize complimentary channel for PWM capture");
        return (-EIO);
    }

    return (0);
}

static int pwm_stm32_configure_capture(const struct device* dev,
                                       uint32_t channel, pwm_flags_t flags,
                                       pwm_capture_callback_handler_t cb,
                                       void* user_data) {
    /*
     * Capture is implemented in two different ways, depending on the
     * four-channel-capture-support setting in the node.
     *  - Two Channel Support:
     * Only two channels (1 and 2) are available for capture. It uses
     * the slave mode controller to reset the counter on each edge.
     *  - Four Channel Support:
     * All four channels are available for capture. Instead of the
     * slave mode controller it uses the ISR to reset the counter.
     * This is slightly less accurate, but still within acceptable
     * bounds.
     */
    const struct pwm_stm32_config* cfg = dev->config;
    struct pwm_stm32_data* data = dev->data;
    struct pwm_stm32_capture_data* cpt = &data->capture;
    int ret;

    if (!cfg->four_channel_capture_support) {
        if ((channel != 1U) && (channel != 2U)) {
            LOG_ERR("PWM capture only supported on first two channels");
            return (-ENOTSUP);
        }
    }
    else {
        if ((channel < 1U) || (channel > 4U)) {
            LOG_ERR("PWM capture only exists on channels 1, 2, 3 and 4.");
            return (-ENOTSUP);
        }
    }

    if (LL_TIM_IsEnabledIT_CC1(cfg->timer) || LL_TIM_IsEnabledIT_CC2(cfg->timer) ||
        LL_TIM_IsEnabledIT_CC3(cfg->timer) || LL_TIM_IsEnabledIT_CC4(cfg->timer)) {
        LOG_ERR("PWM capture already in progress");
        return (-EBUSY);
    }

    if (!(flags & PWM_CAPTURE_TYPE_MASK)) {
        LOG_ERR("No PWM capture type specified");
        return (-EINVAL);
    }

    if (!cfg->four_channel_capture_support && !IS_TIM_SLAVE_INSTANCE(cfg->timer)) {
        /* slave mode is only used when not in four channel mode */
        LOG_ERR("Timer does not support slave mode for PWM capture");
        return (-ENOTSUP);
    }

    cpt->callback       = cb;               /* even if the cb is reset, this is not an error */
    cpt->user_data      = user_data;
    cpt->capture_period = (flags & PWM_CAPTURE_TYPE_PERIOD) ? true : false;
    cpt->capture_pulse  = (flags & PWM_CAPTURE_TYPE_PULSE) ? true : false;
    cpt->continuous     = (flags & PWM_CAPTURE_MODE_CONTINUOUS) ? true : false;

    /* Prevents faulty behavior while making changes */
    LL_TIM_SetSlaveMode(cfg->timer, LL_TIM_SLAVEMODE_DISABLED);

    ret = init_capture_channels(dev, channel, flags);
    if (ret < 0) {
        return (ret);
    }

    if (!cfg->four_channel_capture_support) {
        if (channel == 1U) {
            LL_TIM_SetTriggerInput(cfg->timer, LL_TIM_TS_TI1FP1);
        }
        else {
            LL_TIM_SetTriggerInput(cfg->timer, LL_TIM_TS_TI2FP2);
        }

        LL_TIM_SetSlaveMode(cfg->timer, LL_TIM_SLAVEMODE_RESET);
    }

    LL_TIM_EnableARRPreload(cfg->timer);
    if (!IS_TIM_32B_COUNTER_INSTANCE(cfg->timer)) {
        LL_TIM_SetAutoReload(cfg->timer, 0xFFFFU);
    }
    else {
        LL_TIM_SetAutoReload(cfg->timer, 0xFFFFFFFFU);
    }
    LL_TIM_EnableUpdateEvent(cfg->timer);

    return (0);
}

static int pwm_stm32_enable_capture(const struct device* dev, uint32_t channel) {
    const struct pwm_stm32_config* cfg = dev->config;
    struct pwm_stm32_data* data = dev->data;
    struct pwm_stm32_capture_data* cpt = &data->capture;

    if (!cfg->four_channel_capture_support) {
        if ((channel != 1U) && (channel != 2U)) {
            LOG_ERR("PWM capture only supported on first two channels");
            return (-ENOTSUP);
        }
    }
    else {
        if ((channel < 1U) || (channel > 4U)) {
            LOG_ERR("PWM capture only exists on channels 1, 2, 3 and 4.");
            return (-ENOTSUP);
        }
    }

    if (LL_TIM_IsEnabledIT_CC1(cfg->timer) || LL_TIM_IsEnabledIT_CC2(cfg->timer) ||
        LL_TIM_IsEnabledIT_CC3(cfg->timer) || LL_TIM_IsEnabledIT_CC4(cfg->timer)) {
        LOG_ERR("PWM capture already active");
        return (-EBUSY);
    }

    if (!data->capture.callback) {
        LOG_ERR("PWM capture not configured");
        return (-EINVAL);
    }

    cpt->channel            = channel;
    cpt->state              = CAPTURE_STATE_WAIT_FOR_PULSE_START;
    data->capture.skip_irq  = cfg->four_channel_capture_support ? 0 : SKIPPED_PWM_CAPTURES;
    data->capture.overflows = 0U;

    clear_capture_interrupt[channel - 1](cfg->timer);
    LL_TIM_ClearFlag_UPDATE(cfg->timer);

    LL_TIM_SetUpdateSource(cfg->timer, LL_TIM_UPDATESOURCE_COUNTER);

    enable_capture_interrupt[channel - 1](cfg->timer);

    LL_TIM_CC_EnableChannel(cfg->timer, ch2ll[channel - 1]);
    LL_TIM_CC_EnableChannel(cfg->timer, ch2ll[complimentary_channel[channel] - 1]);
    LL_TIM_EnableIT_UPDATE(cfg->timer);
    LL_TIM_GenerateEvent_UPDATE(cfg->timer);

    return (0);
}

static int pwm_stm32_disable_capture(const struct device* dev, uint32_t channel) {
    const struct pwm_stm32_config* cfg = dev->config;

    if (!cfg->four_channel_capture_support) {
        if ((channel != 1U) && (channel != 2U)) {
            LOG_ERR("PWM capture only supported on first two channels");
            return (-ENOTSUP);
        }
    }
    else {
        if ((channel < 1U) || (channel > 4U)) {
            LOG_ERR("PWM capture only exists on channels 1, 2, 3 and 4.");
            return (-ENOTSUP);
        }
    }

    LL_TIM_SetUpdateSource(cfg->timer, LL_TIM_UPDATESOURCE_REGULAR);

    disable_capture_interrupt[channel - 1](cfg->timer);

    LL_TIM_DisableIT_UPDATE(cfg->timer);
    LL_TIM_CC_DisableChannel(cfg->timer, ch2ll[channel - 1]);
    LL_TIM_CC_DisableChannel(cfg->timer, ch2ll[complimentary_channel[channel] - 1]);

    return (0);
}

static void pwm_stm32_isr(const struct device* dev) {
    const struct pwm_stm32_config* cfg = dev->config;
    struct pwm_stm32_data* data = dev->data;
    struct pwm_stm32_capture_data* cpt = &data->capture;
    int status = 0;

    if (cpt->skip_irq != 0U) {
        if (LL_TIM_IsActiveFlag_UPDATE(cfg->timer)) {
            LL_TIM_ClearFlag_UPDATE(cfg->timer);
        }

        if (LL_TIM_IsActiveFlag_CC1(cfg->timer) ||
            LL_TIM_IsActiveFlag_CC2(cfg->timer) ||
            LL_TIM_IsActiveFlag_CC3(cfg->timer) ||
            LL_TIM_IsActiveFlag_CC4(cfg->timer)) {
            LL_TIM_ClearFlag_CC1(cfg->timer);
            LL_TIM_ClearFlag_CC2(cfg->timer);
            LL_TIM_ClearFlag_CC3(cfg->timer);
            LL_TIM_ClearFlag_CC4(cfg->timer);
            cpt->skip_irq--;
        }

        return;
    }

    if (LL_TIM_IsActiveFlag_UPDATE(cfg->timer)) {
        LL_TIM_ClearFlag_UPDATE(cfg->timer);
        if (cfg->four_channel_capture_support &&
            (cpt->state == CAPTURE_STATE_WAIT_FOR_UPDATE_EVENT)) {
            /* Special handling of UPDATE event in case it's triggered */
            cpt->state = CAPTURE_STATE_WAIT_FOR_PERIOD_END;
        }
        else {
            cpt->overflows++;
        }
    }

    if (!cfg->four_channel_capture_support) {
        if (is_capture_active[cpt->channel - 1](cfg->timer) ||
            is_capture_active[complimentary_channel[cpt->channel] - 1](cfg->timer)) {
            clear_capture_interrupt[cpt->channel - 1](cfg->timer);
            clear_capture_interrupt[complimentary_channel[cpt->channel] - 1](cfg->timer);

            cpt->period = get_channel_capture[cpt->channel - 1](cfg->timer);
            cpt->pulse  = get_channel_capture[complimentary_channel[cpt->channel] - 1](cfg->timer);
        }
    }
    else {
        if ((cpt->state == CAPTURE_STATE_WAIT_FOR_PULSE_START) &&
            is_capture_active[cpt->channel - 1](cfg->timer)) {
            /* Reset the counter manually instead of automatically by HW
             * This sets the pulse-start at 0 and makes the pulse-end
             * and period related to that number. Sure we loose some
             * accuracy but it's within acceptable range.
             *
             * This is done through an UPDATE event to also reset
             * the prescalar. This could look like an overflow event
             * and might therefore require special handling.
             */
            cpt->state = CAPTURE_STATE_WAIT_FOR_UPDATE_EVENT;
            LL_TIM_GenerateEvent_UPDATE(cfg->timer);
        }
        else if (((cpt->state == CAPTURE_STATE_WAIT_FOR_UPDATE_EVENT) ||
                  (cpt->state == CAPTURE_STATE_WAIT_FOR_PERIOD_END  )) &&
                 is_capture_active[cpt->channel - 1](cfg->timer)) {
            cpt->state = CAPTURE_STATE_IDLE;
            /* The end of the period. Both capture channels should now contain
             * the timer value when the pulse and period ended respectively.
             */
            cpt->pulse  = get_channel_capture[complimentary_channel[cpt->channel] - 1](cfg->timer);
            cpt->period = get_channel_capture[cpt->channel - 1](cfg->timer);
        }

        clear_capture_interrupt[cpt->channel - 1](cfg->timer);

        if (cpt->state != CAPTURE_STATE_IDLE) {
            /* Still waiting for a complete capture */
            return;
        }
    }

    if (cpt->overflows) {
        status = -ERANGE;
    }

    if (!cpt->continuous) {
        pwm_stm32_disable_capture(dev, cpt->channel);
    }
    else {
        cpt->overflows = 0u;
        cpt->state = CAPTURE_STATE_WAIT_FOR_PULSE_START;
    }

    if (cpt->callback != NULL) {
        cpt->callback(dev, cpt->channel, cpt->capture_period ? cpt->period : 0U,
                      cpt->capture_pulse ? cpt->pulse : 0U, status, cpt->user_data);
    }
}

#endif /* CONFIG_PWM_CAPTURE */

static int pwm_stm32_get_cycles_per_sec(const struct device* dev,
                                        uint32_t channel, uint64_t* cycles) {
    struct pwm_stm32_data* data = dev->data;
    const struct pwm_stm32_config* cfg  = dev->config;

    *cycles = (uint64_t)(data->tim_clk / (cfg->prescaler + 1));

    return (0);
}

static DEVICE_API(pwm, pwm_stm32_driver_api) = {
    .set_cycles         = pwm_stm32_set_cycles,
    .get_cycles_per_sec = pwm_stm32_get_cycles_per_sec,
    #ifdef CONFIG_PWM_CAPTURE
    .configure_capture = pwm_stm32_configure_capture,
    .enable_capture    = pwm_stm32_enable_capture,
    .disable_capture   = pwm_stm32_disable_capture,
    #endif /* CONFIG_PWM_CAPTURE */
};

static int pwm_stm32_init(const struct device* dev) {
    struct pwm_stm32_data* data = dev->data;
    const struct pwm_stm32_config* cfg  = dev->config;
    int r;
    const struct device* clk;
    LL_TIM_InitTypeDef init;

    /* enable clock and store its speed */
    clk = DEVICE_DT_GET(STM32_CLOCK_CONTROL_NODE);

    if (!device_is_ready(clk)) {
        LOG_ERR("clock control device not ready");
        return (-ENODEV);
    }

    r = clock_control_on(clk, (clock_control_subsys_t)&cfg->pclken);
    if (r < 0) {
        LOG_ERR("Could not initialize clock (%d)", r);
        return (r);
    }

    r = get_tim_clk(&cfg->pclken, &data->tim_clk);
    if (r < 0) {
        LOG_ERR("Could not obtain timer clock (%d)", r);
        return (r);
    }

    /* Reset timer to default state using RCC */
    (void) reset_line_toggle_dt(&data->reset);

    /* configure pinmux */
    r = pinctrl_apply_state(cfg->pcfg, PINCTRL_STATE_DEFAULT);
    if (r < 0) {
        LOG_ERR("PWM pinctrl setup failed (%d)", r);
        return (r);
    }

    /* initialize timer */
    LL_TIM_StructInit(&init);

    init.Prescaler     = cfg->prescaler;
    init.CounterMode   = cfg->countermode;
    init.Autoreload    = 0U;
    init.ClockDivision = LL_TIM_CLOCKDIVISION_DIV1;

    if (LL_TIM_Init(cfg->timer, &init) != SUCCESS) {
        LOG_ERR("Could not initialize timer");
        return (-EIO);
    }

    #if !defined(CONFIG_SOC_SERIES_STM32L0X) && !defined(CONFIG_SOC_SERIES_STM32L1X)
    /* enable outputs and counter */
    if (IS_TIM_BREAK_INSTANCE(cfg->timer)) {
        LL_TIM_EnableAllOutputs(cfg->timer);
    }
    #endif

    LL_TIM_EnableCounter(cfg->timer);

    #ifdef CONFIG_PWM_CAPTURE
    cfg->irq_config_func(dev);
    #endif /* CONFIG_PWM_CAPTURE */

    return (0);
}

#define PWM(index) DT_INST_PARENT(index)

#ifdef CONFIG_PWM_CAPTURE
#define IRQ_CONNECT_AND_ENABLE_BY_NAME(index, name)             \
{                                                               \
    IRQ_CONNECT(DT_IRQ_BY_NAME(PWM(index), name, irq),          \
                DT_IRQ_BY_NAME(PWM(index), name, priority),     \
                pwm_stm32_isr, DEVICE_DT_INST_GET(index), 0);   \
    irq_enable(DT_IRQ_BY_NAME(PWM(index), name, irq));          \
}

#define IRQ_CONNECT_AND_ENABLE_DEFAULT(index)                   \
{                                                               \
    IRQ_CONNECT(DT_IRQN(PWM(index)),                            \
                DT_IRQ(PWM(index), priority),                   \
                pwm_stm32_isr, DEVICE_DT_INST_GET(index), 0);   \
    irq_enable(DT_IRQN(PWM(index)));                            \
}

#define IRQ_CONFIG_FUNC(index)                                  \
static void pwm_stm32_irq_config_func_##index(const struct device* dev) {   \
    COND_CODE_1(DT_IRQ_HAS_NAME(PWM(index), cc),                \
                (IRQ_CONNECT_AND_ENABLE_BY_NAME(index, cc)),    \
                (IRQ_CONNECT_AND_ENABLE_DEFAULT(index))         \
    );                                                          \
}
#define CAPTURE_INIT(index)                                     \
    .irq_config_func              = pwm_stm32_irq_config_func_##index,  \
    .four_channel_capture_support = DT_INST_PROP(index, four_channel_capture_support)
#else
#define IRQ_CONFIG_FUNC(index)
#define CAPTURE_INIT(index)
#endif /* CONFIG_PWM_CAPTURE */

#define DT_INST_CLK(index, inst)                                \
    {                                                           \
        .bus = DT_CLOCKS_CELL(PWM(index), bus),                 \
        .enr = DT_CLOCKS_CELL(PWM(index), bits)                 \
    }

#define PWM_DEVICE_INIT(index)                                  \
    static struct pwm_stm32_data pwm_stm32_data_##index = {     \
        .reset = RESET_DT_SPEC_GET(PWM(index)),                 \
    };                                     \
                                           \
    IRQ_CONFIG_FUNC(index)                 \
                                           \
    PINCTRL_DT_INST_DEFINE(index);         \
                                           \
    static struct pwm_stm32_config DT_CONST pwm_stm32_config_##index = {    \
        .timer       = (TIM_TypeDef*)DT_REG_ADDR(PWM(index)),   \
        .prescaler   = DT_PROP(PWM(index), st_prescaler),       \
        .countermode = DT_PROP(PWM(index), st_countermode),     \
        .pclken      = DT_INST_CLK(index, timer),               \
        .pcfg        = PINCTRL_DT_INST_DEV_CONFIG_GET(index),   \
        CAPTURE_INIT(index)                                     \
    };                                                          \
                                                                \
    DEVICE_DT_INST_DEFINE(index, &pwm_stm32_init, NULL,         \
                          &pwm_stm32_data_##index,              \
                          &pwm_stm32_config_##index, POST_KERNEL, \
                          CONFIG_PWM_INIT_PRIORITY,             \
                          &pwm_stm32_driver_api);

DT_INST_FOREACH_STATUS_OKAY(PWM_DEVICE_INIT)

#if (__GTEST == 1U)                         /* #CUSTOM@NDRS */
#include "mcu_reg_stub.h"

#define STM32_PWR_CFG_REG_INIT(index)       \
    zephyr_pwm_cfg_reg_init(&pwm_stm32_config_##index);

void zephyr_pwm_cfg_reg_init(struct pwm_stm32_config* cfg) {
    if (cfg->timer == (TIM_TypeDef*)TIM1_BASE) {
        cfg->timer = (TIM_TypeDef*)ut_mcu_tim1_ptr;
    }

    if (cfg->timer == (TIM_TypeDef*)TIM2_BASE) {
        cfg->timer = (TIM_TypeDef*)ut_mcu_tim2_ptr;
    }

    if (cfg->timer == (TIM_TypeDef*)TIM3_BASE) {
        cfg->timer = (TIM_TypeDef*)ut_mcu_tim3_ptr;
    }

    if (cfg->timer == (TIM_TypeDef*)TIM4_BASE) {
        cfg->timer = (TIM_TypeDef*)ut_mcu_tim4_ptr;
    }

    if (cfg->timer == (TIM_TypeDef*)TIM5_BASE) {
        cfg->timer = (TIM_TypeDef*)ut_mcu_tim5_ptr;
    }

    if (cfg->timer == (TIM_TypeDef*)TIM6_BASE) {
        cfg->timer = (TIM_TypeDef*)ut_mcu_tim6_ptr;
    }

    if (cfg->timer == (TIM_TypeDef*)TIM7_BASE) {
        cfg->timer = (TIM_TypeDef*)ut_mcu_tim7_ptr;
    }
}

void zephyr_gtest_pwm_stm32(void) {
    DT_INST_FOREACH_STATUS_OKAY(STM32_PWR_CFG_REG_INIT)
}

#endif<|MERGE_RESOLUTION|>--- conflicted
+++ resolved
@@ -118,30 +118,18 @@
 
 /** STM32 MCUs have between 1 and 4 complementary channels */
 static const uint32_t ch2ll_n[] = {
-<<<<<<< HEAD
     #if defined(LL_TIM_CHANNEL_CH1N)
     LL_TIM_CHANNEL_CH1N,
+    #if defined(LL_TIM_CHANNEL_CH2N)
     LL_TIM_CHANNEL_CH2N,
+    #if defined(LL_TIM_CHANNEL_CH3N)
     LL_TIM_CHANNEL_CH3N,
     #if defined(LL_TIM_CHANNEL_CH4N)
-    /** stm32g4x and stm32u5x have 4 complementary channels */
     LL_TIM_CHANNEL_CH4N,
     #endif /* LL_TIM_CHANNEL_CH4N */
+    #endif /* LL_TIM_CHANNEL_CH3N */
+    #endif /* LL_TIM_CHANNEL_CH2N */
     #endif /* LL_TIM_CHANNEL_CH1N */
-=======
-#if defined(LL_TIM_CHANNEL_CH1N)
-	LL_TIM_CHANNEL_CH1N,
-#if defined(LL_TIM_CHANNEL_CH2N)
-	LL_TIM_CHANNEL_CH2N,
-#if defined(LL_TIM_CHANNEL_CH3N)
-	LL_TIM_CHANNEL_CH3N,
-#if defined(LL_TIM_CHANNEL_CH4N)
-	LL_TIM_CHANNEL_CH4N,
-#endif /* LL_TIM_CHANNEL_CH4N */
-#endif /* LL_TIM_CHANNEL_CH3N */
-#endif /* LL_TIM_CHANNEL_CH2N */
-#endif /* LL_TIM_CHANNEL_CH1N */
->>>>>>> 7537a142
 };
 /** Maximum number of complemented timer channels is ARRAY_SIZE(ch2ll_n)*/
 
@@ -229,7 +217,6 @@
  *
  * @return 0 on success, error code otherwise.
  */
-<<<<<<< HEAD
 static int get_tim_clk(const struct stm32_pclken* pclken, uint32_t* tim_clk) {
     int r;
     const struct device* clk;
@@ -244,7 +231,10 @@
         return (r);
     }
 
-    #if defined(CONFIG_SOC_SERIES_STM32H7X)
+    #if defined(CONFIG_SOC_SERIES_STM32WB0X)
+    /* Timers are clocked by SYSCLK on STM32WB0 */
+    apb_psc = 1;
+    #elif defined(CONFIG_SOC_SERIES_STM32H7X)
     if (pclken->bus == STM32_CLOCK_BUS_APB1) {
         apb_psc = STM32_D2PPRE1;
     }
@@ -325,101 +315,6 @@
     #endif
 
     return (0);
-=======
-static int get_tim_clk(const struct stm32_pclken *pclken, uint32_t *tim_clk)
-{
-	int r;
-	const struct device *clk;
-	uint32_t bus_clk, apb_psc;
-
-	clk = DEVICE_DT_GET(STM32_CLOCK_CONTROL_NODE);
-
-	r = clock_control_get_rate(clk, (clock_control_subsys_t)pclken,
-				   &bus_clk);
-	if (r < 0) {
-		return r;
-	}
-
-#if defined(CONFIG_SOC_SERIES_STM32WB0X)
-	/* Timers are clocked by SYSCLK on STM32WB0 */
-	apb_psc = 1;
-#elif defined(CONFIG_SOC_SERIES_STM32H7X)
-	if (pclken->bus == STM32_CLOCK_BUS_APB1) {
-		apb_psc = STM32_D2PPRE1;
-	} else {
-		apb_psc = STM32_D2PPRE2;
-	}
-#else
-	if (pclken->bus == STM32_CLOCK_BUS_APB1) {
-#if defined(CONFIG_SOC_SERIES_STM32MP1X)
-		apb_psc = (uint32_t)(READ_BIT(RCC->APB1DIVR, RCC_APB1DIVR_APB1DIV));
-#else
-		apb_psc = STM32_APB1_PRESCALER;
-#endif
-	}
-#if !defined(CONFIG_SOC_SERIES_STM32C0X) && !defined(CONFIG_SOC_SERIES_STM32F0X) &&                \
-	!defined(CONFIG_SOC_SERIES_STM32G0X) && !defined(CONFIG_SOC_SERIES_STM32U0X)
-	else {
-#if defined(CONFIG_SOC_SERIES_STM32MP1X)
-		apb_psc = (uint32_t)(READ_BIT(RCC->APB2DIVR, RCC_APB2DIVR_APB2DIV));
-#else
-		apb_psc = STM32_APB2_PRESCALER;
-#endif
-	}
-#endif
-#endif
-
-#if defined(RCC_DCKCFGR_TIMPRE) || defined(RCC_DCKCFGR1_TIMPRE) || \
-	defined(RCC_CFGR_TIMPRE)
-	/*
-	 * There are certain series (some F4, F7 and H7) that have the TIMPRE
-	 * bit to control the clock frequency of all the timers connected to
-	 * APB1 and APB2 domains.
-	 *
-	 * Up to a certain threshold value of APB{1,2} prescaler, timer clock
-	 * equals to HCLK. This threshold value depends on TIMPRE setting
-	 * (2 if TIMPRE=0, 4 if TIMPRE=1). Above threshold, timer clock is set
-	 * to a multiple of the APB domain clock PCLK{1,2} (2 if TIMPRE=0, 4 if
-	 * TIMPRE=1).
-	 */
-
-	if (LL_RCC_GetTIMPrescaler() == LL_RCC_TIM_PRESCALER_TWICE) {
-		/* TIMPRE = 0 */
-		if (apb_psc <= 2u) {
-			LL_RCC_ClocksTypeDef clocks;
-
-			LL_RCC_GetSystemClocksFreq(&clocks);
-			*tim_clk = clocks.HCLK_Frequency;
-		} else {
-			*tim_clk = bus_clk * 2u;
-		}
-	} else {
-		/* TIMPRE = 1 */
-		if (apb_psc <= 4u) {
-			LL_RCC_ClocksTypeDef clocks;
-
-			LL_RCC_GetSystemClocksFreq(&clocks);
-			*tim_clk = clocks.HCLK_Frequency;
-		} else {
-			*tim_clk = bus_clk * 4u;
-		}
-	}
-#else
-	/*
-	 * If the APB prescaler equals 1, the timer clock frequencies
-	 * are set to the same frequency as that of the APB domain.
-	 * Otherwise, they are set to twice (×2) the frequency of the
-	 * APB domain.
-	 */
-	if (apb_psc == 1u) {
-		*tim_clk = bus_clk;
-	} else {
-		*tim_clk = bus_clk * 2u;
-	}
-#endif
-
-	return 0;
->>>>>>> 7537a142
 }
 
 static int pwm_stm32_set_cycles(const struct device* dev, uint32_t channel,
