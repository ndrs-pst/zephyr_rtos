--- conflicted
+++ resolved
@@ -46,14 +46,12 @@
 };
 
 static int sam_pwm_get_cycles_per_sec(const struct device *dev,
-                                      uint32_t channel, uint64_t* cycles) {
+				      uint32_t channel, uint64_t *cycles)
+{
 	const struct sam_pwm_config *config = dev->config;
 	uint8_t prescaler = config->prescaler;
 	uint8_t divider = config->divider;
 
-<<<<<<< HEAD
-    *cycles = SOC_ATMEL_SAM_MCK_FREQ_HZ / ((1 << prescaler) * divider);
-=======
 #ifdef SOC_ATMEL_SAM_MCK_FREQ_HZ
 	uint32_t rate = SOC_ATMEL_SAM_MCK_FREQ_HZ;
 #else
@@ -69,15 +67,16 @@
 #endif
 
 	*cycles = rate / ((1 << prescaler) * divider);
->>>>>>> 76b510c5
 
-    return (0);
+	return 0;
 }
 
 static int sam_pwm_set_cycles(const struct device *dev, uint32_t channel,
 			      uint32_t period_cycles, uint32_t pulse_cycles,
-                              pwm_flags_t flags) {
+			      pwm_flags_t flags)
+{
 	const struct sam_pwm_config *config = dev->config;
+
 	Pwm * const pwm = config->regs;
 	uint32_t cmr;
 
@@ -107,8 +106,7 @@
 		pwm->PWM_CH_NUM[channel].PWM_CMR = cmr;
 		pwm->PWM_CH_NUM[channel].PWM_CPRD = period_cycles;
 		pwm->PWM_CH_NUM[channel].PWM_CDTY = pulse_cycles;
-    }
-    else {
+	} else {
 		/* Update period and pulse using the update registers, so that the
 		 * change is triggered at the next PWM period.
 		 */
@@ -119,11 +117,13 @@
 	/* Enable the output */
 	pwm->PWM_ENA = 1 << channel;
 
-    return (0);
+	return 0;
 }
 
-static int sam_pwm_init(const struct device* dev) {
+static int sam_pwm_init(const struct device *dev)
+{
 	const struct sam_pwm_config *config = dev->config;
+
 	Pwm * const pwm = config->regs;
 	uint8_t prescaler = config->prescaler;
 	uint8_t divider = config->divider;
@@ -143,7 +143,7 @@
 	/* Configure the clock A that will be used by all 4 channels */
 	pwm->PWM_CLK = PWM_CLK_PREA(prescaler) | PWM_CLK_DIVA(divider);
 
-    return (0);
+	return 0;
 }
 
 static DEVICE_API(pwm, sam_pwm_driver_api) = {
