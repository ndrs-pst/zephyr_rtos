/*
 * Copyright (c) 2020 Google LLC.
 * Copyright (c) 2024 Gerson Fernando Budke <nandojve@gmail.com>
 *
 * SPDX-License-Identifier: Apache-2.0
 */

/*
 * PWM driver using the SAM0 Timer/Counter for Control Applications (TCC) in Normal PWM (NPWM) mode.
 * Supports the SAMD21 and SAMD5x series.
 */

#define DT_DRV_COMPAT atmel_sam0_tcc_pwm

#include <zephyr/device.h>
#include <errno.h>
#include <zephyr/drivers/pwm.h>
#include <zephyr/drivers/pinctrl.h>
#include <soc.h>

/* clang-format off */

/* Static configuration */
struct pwm_sam0_config {
	Tcc *regs;
	const struct pinctrl_dev_config *pcfg;
	uint8_t channels;
	uint8_t counter_size;
	uint16_t prescaler;
	uint32_t freq;
	volatile uint32_t *mclk;
	uint32_t mclk_mask;
	uint32_t gclk_gen;
	uint16_t gclk_id;
};

/* Wait for the peripheral to finish all commands */
static void wait_synchronization(Tcc* regs) {
    while (regs->SYNCBUSY.reg != 0) {
        /* pass */
    }
}

static int pwm_sam0_get_cycles_per_sec(const struct device* dev, uint32_t channel, uint64_t* cycles) {
    const struct pwm_sam0_config* const cfg = dev->config;

    if (channel >= cfg->channels) {
        return (-EINVAL);
    }

    *cycles = cfg->freq;

    return (0);
}

static int pwm_sam0_set_cycles(const struct device* dev, uint32_t channel,
                               uint32_t period_cycles, uint32_t pulse_cycles,
                               pwm_flags_t flags) {
    const struct pwm_sam0_config* const cfg = dev->config;
    Tcc* regs = cfg->regs;
	uint32_t top = 1 << cfg->counter_size;
	uint32_t invert_mask = 1 << channel;
	bool invert = ((flags & PWM_POLARITY_INVERTED) != 0);
	bool inverted = ((regs->DRVCTRL.vec.INVEN & invert_mask) != 0);

	if (channel >= cfg->channels) {
		return -EINVAL;
	}

	if (period_cycles >= top || pulse_cycles >= top) {
		return -EINVAL;
	}

	/*
	 * Update the buffered width and period.  These will be automatically
	 * loaded on the next cycle.
	 */
#ifdef TCC_PERBUF_PERBUF
	/* SAME51 naming */
	regs->CCBUF[channel].reg = TCC_CCBUF_CCBUF(pulse_cycles);
	regs->PERBUF.reg = TCC_PERBUF_PERBUF(period_cycles);
#else
	/* SAMD21 naming */
	regs->CCB[channel].reg = TCC_CCB_CCB(pulse_cycles);
	regs->PERB.reg = TCC_PERB_PERB(period_cycles);
#endif

	if (invert != inverted) {
		regs->CTRLA.bit.ENABLE = 0;
		wait_synchronization(regs);

		regs->DRVCTRL.vec.INVEN ^= invert_mask;
		regs->CTRLA.bit.ENABLE = 1;
		wait_synchronization(regs);
	}

	return 0;
}

static int pwm_sam0_init(const struct device* dev) {
    const struct pwm_sam0_config* const cfg = dev->config;
    Tcc* regs = cfg->regs;
    int retval;

<<<<<<< HEAD
	/* Enable the clocks */
#ifdef MCLK
    GCLK->PCHCTRL[cfg->gclk_id].reg = (GCLK_PCHCTRL_GEN_GCLK1 | GCLK_PCHCTRL_CHEN);
    *cfg->mclk |= cfg->mclk_mask;
#else
	GCLK->CLKCTRL.reg = cfg->gclk_clkctrl_id | GCLK_CLKCTRL_GEN_GCLK1 | GCLK_CLKCTRL_CLKEN;
	PM->APBCMASK.reg |= cfg->pm_apbcmask;
=======
	*cfg->mclk |= cfg->mclk_mask;

#ifdef MCLK
	GCLK->PCHCTRL[cfg->gclk_id].reg = GCLK_PCHCTRL_CHEN
					| GCLK_PCHCTRL_GEN(cfg->gclk_gen);
#else
	GCLK->CLKCTRL.reg = GCLK_CLKCTRL_CLKEN
			  | GCLK_CLKCTRL_GEN(cfg->gclk_gen)
			  | GCLK_CLKCTRL_ID(cfg->gclk_id);
>>>>>>> 7537a142
#endif

	retval = pinctrl_apply_state(cfg->pcfg, PINCTRL_STATE_DEFAULT);
	if (retval < 0) {
		return retval;
	}

	regs->CTRLA.bit.SWRST = 1;
	wait_synchronization(regs);

	regs->CTRLA.reg = cfg->prescaler;
	regs->WAVE.reg  = TCC_WAVE_WAVEGEN_NPWM;
	regs->PER.reg   = TCC_PER_PER(1);

	regs->CTRLA.bit.ENABLE = 1;
	wait_synchronization(regs);

	return 0;
}

static DEVICE_API(pwm, pwm_sam0_driver_api) = {
	.set_cycles = pwm_sam0_set_cycles,
	.get_cycles_per_sec = pwm_sam0_get_cycles_per_sec,
};

<<<<<<< HEAD
#ifdef MCLK
#define PWM_SAM0_INIT_CLOCKS(inst)					       \
	.mclk = (volatile uint32_t *)MCLK_MASK_DT_INT_REG_ADDR(inst),	       \
	.mclk_mask = BIT(DT_INST_CLOCKS_CELL_BY_NAME(inst, mclk, bit)),	       \
	.gclk_id = DT_INST_CLOCKS_CELL_BY_NAME(inst, gclk, periph_ch)
#else
#define PWM_SAM0_INIT_CLOCKS(inst)					       \
	.pm_apbcmask = BIT(DT_INST_CLOCKS_CELL_BY_NAME(inst, pm, bit)),	       \
	.gclk_clkctrl_id = DT_INST_CLOCKS_CELL_BY_NAME(inst, gclk, clkctrl_id)
#endif

#define PWM_SAM0_INIT(inst)						       \
	PINCTRL_DT_INST_DEFINE(inst);					       \
	static const struct pwm_sam0_config pwm_sam0_config_##inst = {	       \
		.regs = (Tcc *)DT_INST_REG_ADDR(inst),			       \
		.pcfg = PINCTRL_DT_INST_DEV_CONFIG_GET(inst),		       \
		.channels = DT_INST_PROP(inst, channels),		       \
		.counter_size = DT_INST_PROP(inst, counter_size),	       \
		.prescaler = UTIL_CAT(TCC_CTRLA_PRESCALER_DIV,		       \
				      DT_INST_PROP(inst, prescaler)),	       \
		.freq = SOC_ATMEL_SAM0_GCLK1_FREQ_HZ /			       \
			DT_INST_PROP(inst, prescaler),			       \
		PWM_SAM0_INIT_CLOCKS(inst),				       \
	};								       \
									       \
	DEVICE_DT_INST_DEFINE(inst, &pwm_sam0_init, NULL,		       \
			    NULL, &pwm_sam0_config_##inst,		       \
			    POST_KERNEL, CONFIG_PWM_INIT_PRIORITY,	       \
			    &pwm_sam0_driver_api);

DT_INST_FOREACH_STATUS_OKAY(PWM_SAM0_INIT)
=======
#define ASSIGNED_CLOCKS_CELL_BY_NAME						\
	ATMEL_SAM0_DT_INST_ASSIGNED_CLOCKS_CELL_BY_NAME

#define PWM_SAM0_INIT(inst)							\
	PINCTRL_DT_INST_DEFINE(inst);						\
	static const struct pwm_sam0_config pwm_sam0_config_##inst = {		\
		.regs = (Tcc *)DT_INST_REG_ADDR(inst),				\
		.pcfg = PINCTRL_DT_INST_DEV_CONFIG_GET(inst),			\
		.channels = DT_INST_PROP(inst, channels),			\
		.counter_size = DT_INST_PROP(inst, counter_size),		\
		.prescaler = UTIL_CAT(TCC_CTRLA_PRESCALER_DIV,			\
				      DT_INST_PROP(inst, prescaler)),		\
		.freq = SOC_ATMEL_SAM0_GCLK0_FREQ_HZ /				\
			DT_INST_PROP(inst, prescaler),				\
		.gclk_gen = ASSIGNED_CLOCKS_CELL_BY_NAME(inst, gclk, gen),	\
		.gclk_id = DT_INST_CLOCKS_CELL_BY_NAME(inst, gclk, id),		\
		.mclk = ATMEL_SAM0_DT_INST_MCLK_PM_REG_ADDR_OFFSET(inst),	\
		.mclk_mask = ATMEL_SAM0_DT_INST_MCLK_PM_PERIPH_MASK(inst, bit),	\
	};									\
										\
	DEVICE_DT_INST_DEFINE(inst, &pwm_sam0_init, NULL,			\
			      NULL, &pwm_sam0_config_##inst,			\
			      POST_KERNEL, CONFIG_PWM_INIT_PRIORITY,		\
			      &pwm_sam0_driver_api);

DT_INST_FOREACH_STATUS_OKAY(PWM_SAM0_INIT)

/* clang-format on */
>>>>>>> 7537a142
<|MERGE_RESOLUTION|>--- conflicted
+++ resolved
@@ -18,20 +18,18 @@
 #include <zephyr/drivers/pinctrl.h>
 #include <soc.h>
 
-/* clang-format off */
-
 /* Static configuration */
 struct pwm_sam0_config {
-	Tcc *regs;
-	const struct pinctrl_dev_config *pcfg;
-	uint8_t channels;
-	uint8_t counter_size;
-	uint16_t prescaler;
-	uint32_t freq;
-	volatile uint32_t *mclk;
-	uint32_t mclk_mask;
-	uint32_t gclk_gen;
-	uint16_t gclk_id;
+    Tcc* regs;
+    const struct pinctrl_dev_config* pcfg;
+    uint8_t channels;
+    uint8_t counter_size;
+    uint16_t prescaler;
+    uint32_t freq;
+    volatile uint32_t* mclk;
+    uint32_t mclk_mask;
+    uint32_t gclk_gen;
+    uint16_t gclk_id;
 };
 
 /* Wait for the peripheral to finish all commands */
@@ -41,7 +39,8 @@
     }
 }
 
-static int pwm_sam0_get_cycles_per_sec(const struct device* dev, uint32_t channel, uint64_t* cycles) {
+static int pwm_sam0_get_cycles_per_sec(const struct device* dev,
+                                       uint32_t channel, uint64_t* cycles) {
     const struct pwm_sam0_config* const cfg = dev->config;
 
     if (channel >= cfg->channels) {
@@ -58,43 +57,43 @@
                                pwm_flags_t flags) {
     const struct pwm_sam0_config* const cfg = dev->config;
     Tcc* regs = cfg->regs;
-	uint32_t top = 1 << cfg->counter_size;
-	uint32_t invert_mask = 1 << channel;
-	bool invert = ((flags & PWM_POLARITY_INVERTED) != 0);
-	bool inverted = ((regs->DRVCTRL.vec.INVEN & invert_mask) != 0);
+    uint32_t top = 1 << cfg->counter_size;
+    uint32_t invert_mask = 1 << channel;
+    bool invert = ((flags & PWM_POLARITY_INVERTED) != 0);
+    bool inverted = ((regs->DRVCTRL.vec.INVEN & invert_mask) != 0);
 
-	if (channel >= cfg->channels) {
-		return -EINVAL;
-	}
+    if (channel >= cfg->channels) {
+        return (-EINVAL);
+    }
 
-	if (period_cycles >= top || pulse_cycles >= top) {
-		return -EINVAL;
-	}
+    if (period_cycles >= top || pulse_cycles >= top) {
+        return (-EINVAL);
+    }
 
-	/*
-	 * Update the buffered width and period.  These will be automatically
-	 * loaded on the next cycle.
-	 */
-#ifdef TCC_PERBUF_PERBUF
-	/* SAME51 naming */
-	regs->CCBUF[channel].reg = TCC_CCBUF_CCBUF(pulse_cycles);
-	regs->PERBUF.reg = TCC_PERBUF_PERBUF(period_cycles);
-#else
-	/* SAMD21 naming */
-	regs->CCB[channel].reg = TCC_CCB_CCB(pulse_cycles);
-	regs->PERB.reg = TCC_PERB_PERB(period_cycles);
-#endif
+    /*
+     * Update the buffered width and period.  These will be automatically
+     * loaded on the next cycle.
+     */
+    #ifdef TCC_PERBUF_PERBUF
+    /* SAME51 naming */
+    regs->CCBUF[channel].reg = TCC_CCBUF_CCBUF(pulse_cycles);
+    regs->PERBUF.reg         = TCC_PERBUF_PERBUF(period_cycles);
+    #else
+    /* SAMD21 naming */
+    regs->CCB[channel].reg = TCC_CCB_CCB(pulse_cycles);
+    regs->PERB.reg         = TCC_PERB_PERB(period_cycles);
+    #endif
 
-	if (invert != inverted) {
-		regs->CTRLA.bit.ENABLE = 0;
-		wait_synchronization(regs);
+    if (invert != inverted) {
+        regs->CTRLA.bit.ENABLE = 0;
+        wait_synchronization(regs);
 
-		regs->DRVCTRL.vec.INVEN ^= invert_mask;
-		regs->CTRLA.bit.ENABLE = 1;
-		wait_synchronization(regs);
-	}
+        regs->DRVCTRL.vec.INVEN ^= invert_mask;
+        regs->CTRLA.bit.ENABLE = 1;
+        wait_synchronization(regs);
+    }
 
-	return 0;
+    return (0);
 }
 
 static int pwm_sam0_init(const struct device* dev) {
@@ -102,109 +101,63 @@
     Tcc* regs = cfg->regs;
     int retval;
 
-<<<<<<< HEAD
-	/* Enable the clocks */
-#ifdef MCLK
-    GCLK->PCHCTRL[cfg->gclk_id].reg = (GCLK_PCHCTRL_GEN_GCLK1 | GCLK_PCHCTRL_CHEN);
     *cfg->mclk |= cfg->mclk_mask;
-#else
-	GCLK->CLKCTRL.reg = cfg->gclk_clkctrl_id | GCLK_CLKCTRL_GEN_GCLK1 | GCLK_CLKCTRL_CLKEN;
-	PM->APBCMASK.reg |= cfg->pm_apbcmask;
-=======
-	*cfg->mclk |= cfg->mclk_mask;
 
-#ifdef MCLK
-	GCLK->PCHCTRL[cfg->gclk_id].reg = GCLK_PCHCTRL_CHEN
-					| GCLK_PCHCTRL_GEN(cfg->gclk_gen);
-#else
-	GCLK->CLKCTRL.reg = GCLK_CLKCTRL_CLKEN
-			  | GCLK_CLKCTRL_GEN(cfg->gclk_gen)
-			  | GCLK_CLKCTRL_ID(cfg->gclk_id);
->>>>>>> 7537a142
-#endif
+    #if defined(MCLK)
+    GCLK->PCHCTRL[cfg->gclk_id].reg = GCLK_PCHCTRL_CHEN |
+                                      GCLK_PCHCTRL_GEN(cfg->gclk_gen);
+    #else
+    GCLK->CLKCTRL.reg = GCLK_CLKCTRL_CLKEN |
+                        GCLK_CLKCTRL_GEN(cfg->gclk_gen) |
+                        GCLK_CLKCTRL_ID(cfg->gclk_id);
+    #endif
 
-	retval = pinctrl_apply_state(cfg->pcfg, PINCTRL_STATE_DEFAULT);
-	if (retval < 0) {
-		return retval;
-	}
+    retval = pinctrl_apply_state(cfg->pcfg, PINCTRL_STATE_DEFAULT);
+    if (retval < 0) {
+        return (retval);
+    }
 
-	regs->CTRLA.bit.SWRST = 1;
-	wait_synchronization(regs);
+    regs->CTRLA.bit.SWRST = 1;
+    wait_synchronization(regs);
 
-	regs->CTRLA.reg = cfg->prescaler;
-	regs->WAVE.reg  = TCC_WAVE_WAVEGEN_NPWM;
-	regs->PER.reg   = TCC_PER_PER(1);
+    regs->CTRLA.reg = cfg->prescaler;
+    regs->WAVE.reg  = TCC_WAVE_WAVEGEN_NPWM;
+    regs->PER.reg   = TCC_PER_PER(1);
 
-	regs->CTRLA.bit.ENABLE = 1;
-	wait_synchronization(regs);
+    regs->CTRLA.bit.ENABLE = 1;
+    wait_synchronization(regs);
 
-	return 0;
+    return 0;
 }
 
 static DEVICE_API(pwm, pwm_sam0_driver_api) = {
-	.set_cycles = pwm_sam0_set_cycles,
-	.get_cycles_per_sec = pwm_sam0_get_cycles_per_sec,
+    .set_cycles = pwm_sam0_set_cycles,
+    .get_cycles_per_sec = pwm_sam0_get_cycles_per_sec,
 };
 
-<<<<<<< HEAD
-#ifdef MCLK
-#define PWM_SAM0_INIT_CLOCKS(inst)					       \
-	.mclk = (volatile uint32_t *)MCLK_MASK_DT_INT_REG_ADDR(inst),	       \
-	.mclk_mask = BIT(DT_INST_CLOCKS_CELL_BY_NAME(inst, mclk, bit)),	       \
-	.gclk_id = DT_INST_CLOCKS_CELL_BY_NAME(inst, gclk, periph_ch)
-#else
-#define PWM_SAM0_INIT_CLOCKS(inst)					       \
-	.pm_apbcmask = BIT(DT_INST_CLOCKS_CELL_BY_NAME(inst, pm, bit)),	       \
-	.gclk_clkctrl_id = DT_INST_CLOCKS_CELL_BY_NAME(inst, gclk, clkctrl_id)
-#endif
+#define ASSIGNED_CLOCKS_CELL_BY_NAME        \
+    ATMEL_SAM0_DT_INST_ASSIGNED_CLOCKS_CELL_BY_NAME
 
-#define PWM_SAM0_INIT(inst)						       \
-	PINCTRL_DT_INST_DEFINE(inst);					       \
-	static const struct pwm_sam0_config pwm_sam0_config_##inst = {	       \
-		.regs = (Tcc *)DT_INST_REG_ADDR(inst),			       \
-		.pcfg = PINCTRL_DT_INST_DEV_CONFIG_GET(inst),		       \
-		.channels = DT_INST_PROP(inst, channels),		       \
-		.counter_size = DT_INST_PROP(inst, counter_size),	       \
-		.prescaler = UTIL_CAT(TCC_CTRLA_PRESCALER_DIV,		       \
-				      DT_INST_PROP(inst, prescaler)),	       \
-		.freq = SOC_ATMEL_SAM0_GCLK1_FREQ_HZ /			       \
-			DT_INST_PROP(inst, prescaler),			       \
-		PWM_SAM0_INIT_CLOCKS(inst),				       \
-	};								       \
-									       \
-	DEVICE_DT_INST_DEFINE(inst, &pwm_sam0_init, NULL,		       \
-			    NULL, &pwm_sam0_config_##inst,		       \
-			    POST_KERNEL, CONFIG_PWM_INIT_PRIORITY,	       \
-			    &pwm_sam0_driver_api);
+#define PWM_SAM0_INIT(inst)                                             \
+    PINCTRL_DT_INST_DEFINE(inst);                                       \
+    static const struct pwm_sam0_config pwm_sam0_config_##inst = {      \
+        .regs         = (Tcc*)DT_INST_REG_ADDR(inst),                   \
+        .pcfg         = PINCTRL_DT_INST_DEV_CONFIG_GET(inst),           \
+        .channels     = DT_INST_PROP(inst, channels),                   \
+        .counter_size = DT_INST_PROP(inst, counter_size),               \
+        .prescaler    = UTIL_CAT(TCC_CTRLA_PRESCALER_DIV,               \
+                                 DT_INST_PROP(inst, prescaler)),        \
+        .freq         = SOC_ATMEL_SAM0_GCLK1_FREQ_HZ /                  \
+                        DT_INST_PROP(inst, prescaler),                  \
+        .gclk_gen     = ASSIGNED_CLOCKS_CELL_BY_NAME(inst, gclk, gen),  \
+        .gclk_id      = DT_INST_CLOCKS_CELL_BY_NAME(inst, gclk, id),    \
+        .mclk         = ATMEL_SAM0_DT_INST_MCLK_PM_REG_ADDR_OFFSET(inst),  \
+        .mclk_mask    = ATMEL_SAM0_DT_INST_MCLK_PM_PERIPH_MASK(inst, bit), \
+    };                                                                  \
+                                                                        \
+    DEVICE_DT_INST_DEFINE(inst, &pwm_sam0_init, NULL,                   \
+                          NULL, &pwm_sam0_config_##inst,                \
+                          POST_KERNEL, CONFIG_PWM_INIT_PRIORITY,        \
+                          &pwm_sam0_driver_api);
 
-DT_INST_FOREACH_STATUS_OKAY(PWM_SAM0_INIT)
-=======
-#define ASSIGNED_CLOCKS_CELL_BY_NAME						\
-	ATMEL_SAM0_DT_INST_ASSIGNED_CLOCKS_CELL_BY_NAME
-
-#define PWM_SAM0_INIT(inst)							\
-	PINCTRL_DT_INST_DEFINE(inst);						\
-	static const struct pwm_sam0_config pwm_sam0_config_##inst = {		\
-		.regs = (Tcc *)DT_INST_REG_ADDR(inst),				\
-		.pcfg = PINCTRL_DT_INST_DEV_CONFIG_GET(inst),			\
-		.channels = DT_INST_PROP(inst, channels),			\
-		.counter_size = DT_INST_PROP(inst, counter_size),		\
-		.prescaler = UTIL_CAT(TCC_CTRLA_PRESCALER_DIV,			\
-				      DT_INST_PROP(inst, prescaler)),		\
-		.freq = SOC_ATMEL_SAM0_GCLK0_FREQ_HZ /				\
-			DT_INST_PROP(inst, prescaler),				\
-		.gclk_gen = ASSIGNED_CLOCKS_CELL_BY_NAME(inst, gclk, gen),	\
-		.gclk_id = DT_INST_CLOCKS_CELL_BY_NAME(inst, gclk, id),		\
-		.mclk = ATMEL_SAM0_DT_INST_MCLK_PM_REG_ADDR_OFFSET(inst),	\
-		.mclk_mask = ATMEL_SAM0_DT_INST_MCLK_PM_PERIPH_MASK(inst, bit),	\
-	};									\
-										\
-	DEVICE_DT_INST_DEFINE(inst, &pwm_sam0_init, NULL,			\
-			      NULL, &pwm_sam0_config_##inst,			\
-			      POST_KERNEL, CONFIG_PWM_INIT_PRIORITY,		\
-			      &pwm_sam0_driver_api);
-
-DT_INST_FOREACH_STATUS_OKAY(PWM_SAM0_INIT)
-
-/* clang-format on */
->>>>>>> 7537a142
+DT_INST_FOREACH_STATUS_OKAY(PWM_SAM0_INIT)