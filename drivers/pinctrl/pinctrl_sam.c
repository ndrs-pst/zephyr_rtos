/*
 * Copyright (c) 2022-2023, Gerson Fernando Budke <nandojve@gmail.com>
 *
 * SPDX-License-Identifier: Apache-2.0
 */

#include <zephyr/drivers/pinctrl.h>
#include <zephyr/drivers/clock_control/atmel_sam_pmc.h>
#include <soc_gpio.h>

/** Utility macro that expands to the GPIO port address if it exists */
#define SAM_PORT_ADDR_OR_NONE(nodelabel)                    \
    IF_ENABLED(DT_NODE_EXISTS(DT_NODELABEL(nodelabel)),     \
               (DT_REG_ADDR(DT_NODELABEL(nodelabel)),))

/** Utility macro that expands to the GPIO Peripheral ID if it exists */
<<<<<<< HEAD
#define SAM_PORT_CLOCKS_OR_NONE(nodelabel)					\
	IF_ENABLED(DT_NODE_EXISTS(DT_NODELABEL(nodelabel)),			\
		   (SAM_DT_CLOCK_PMC_CFG(0, DT_NODELABEL(nodelabel)),))
=======
#define SAM_PORT_PERIPH_ID_OR_NONE(nodelabel)               \
    IF_ENABLED(DT_NODE_EXISTS(DT_NODELABEL(nodelabel)),     \
               (DT_PROP(DT_NODELABEL(nodelabel), peripheral_id),))
>>>>>>> f087c139

/** SAM port addresses */
static const uint32_t sam_port_addrs[] = {
    #ifdef ID_GPIO
    SAM_PORT_ADDR_OR_NONE(gpioa)
    SAM_PORT_ADDR_OR_NONE(gpiob)
    SAM_PORT_ADDR_OR_NONE(gpioc)
    #else
    SAM_PORT_ADDR_OR_NONE(pioa)
    SAM_PORT_ADDR_OR_NONE(piob)
    SAM_PORT_ADDR_OR_NONE(pioc)
    SAM_PORT_ADDR_OR_NONE(piod)
    SAM_PORT_ADDR_OR_NONE(pioe)
    SAM_PORT_ADDR_OR_NONE(piof)
    #endif
};

<<<<<<< HEAD
/** SAM port clocks */
static const struct atmel_sam_pmc_config sam_port_clocks[] = {
#ifdef ID_GPIO
	SAM_PORT_CLOCKS_OR_NONE(gpioa)
	SAM_PORT_CLOCKS_OR_NONE(gpiob)
	SAM_PORT_CLOCKS_OR_NONE(gpioc)
#else
	SAM_PORT_CLOCKS_OR_NONE(pioa)
	SAM_PORT_CLOCKS_OR_NONE(piob)
	SAM_PORT_CLOCKS_OR_NONE(pioc)
	SAM_PORT_CLOCKS_OR_NONE(piod)
	SAM_PORT_CLOCKS_OR_NONE(pioe)
	SAM_PORT_CLOCKS_OR_NONE(piof)
#endif
=======
/** SAM port peripheral id */
static const uint32_t sam_port_periph_id[] = {
    #ifdef ID_GPIO
    SAM_PORT_PERIPH_ID_OR_NONE(gpioa)
    SAM_PORT_PERIPH_ID_OR_NONE(gpiob)
    SAM_PORT_PERIPH_ID_OR_NONE(gpioc)
    #else
    SAM_PORT_PERIPH_ID_OR_NONE(pioa)
    SAM_PORT_PERIPH_ID_OR_NONE(piob)
    SAM_PORT_PERIPH_ID_OR_NONE(pioc)
    SAM_PORT_PERIPH_ID_OR_NONE(piod)
    SAM_PORT_PERIPH_ID_OR_NONE(pioe)
    SAM_PORT_PERIPH_ID_OR_NONE(piof)
    #endif
>>>>>>> f087c139
};

static void pinctrl_configure_pin(pinctrl_soc_pin_t pin) {
    struct soc_gpio_pin soc_pin;
    uint8_t port_idx;
    uint8_t port_func;

    port_idx = SAM_PINMUX_PORT_GET(pin);
    __ASSERT_NO_MSG(port_idx < ARRAY_SIZE(sam_port_addrs));
    port_func = SAM_PINMUX_FUNC_GET(pin);

<<<<<<< HEAD
#ifdef ID_GPIO
	soc_pin.regs = (Gpio *) sam_port_addrs[port_idx];
#else
	soc_pin.regs = (Pio *) sam_port_addrs[port_idx];
#endif
	soc_pin.periph_id = sam_port_clocks[port_idx].peripheral_id;
	soc_pin.mask = 1 << SAM_PINMUX_PIN_GET(pin);
	soc_pin.flags = SAM_PINCTRL_FLAGS_GET(pin) << SOC_GPIO_FLAGS_POS;
=======
    #ifdef ID_GPIO
    soc_pin.regs = (Gpio*)sam_port_addrs[port_idx];
    #else
    soc_pin.regs = (Pio*)sam_port_addrs[port_idx];
    #endif
>>>>>>> f087c139

    soc_pin.periph_id = sam_port_periph_id[port_idx];
    soc_pin.mask      = (1 << SAM_PINMUX_PIN_GET(pin));
    soc_pin.flags     = (SAM_PINCTRL_FLAGS_GET(pin) << SOC_GPIO_FLAGS_POS);

    if (port_func == SAM_PINMUX_FUNC_periph) {
        soc_pin.flags |= (SAM_PINMUX_PERIPH_GET(pin) << SOC_GPIO_FUNC_POS);
    }

    soc_gpio_configure(&soc_pin);
}

int pinctrl_configure_pins(const pinctrl_soc_pin_t* pins,
                           uint8_t pin_cnt, uintptr_t reg) {
    ARG_UNUSED(reg);

    for (uint8_t i = 0U; i < pin_cnt; i++) {
        pinctrl_configure_pin(*pins++);
    }

    return (0);
}<|MERGE_RESOLUTION|>--- conflicted
+++ resolved
@@ -9,38 +9,31 @@
 #include <soc_gpio.h>
 
 /** Utility macro that expands to the GPIO port address if it exists */
-#define SAM_PORT_ADDR_OR_NONE(nodelabel)                    \
-    IF_ENABLED(DT_NODE_EXISTS(DT_NODELABEL(nodelabel)),     \
-               (DT_REG_ADDR(DT_NODELABEL(nodelabel)),))
+#define SAM_PORT_ADDR_OR_NONE(nodelabel)					\
+	IF_ENABLED(DT_NODE_EXISTS(DT_NODELABEL(nodelabel)),			\
+		   (DT_REG_ADDR(DT_NODELABEL(nodelabel)),))
 
 /** Utility macro that expands to the GPIO Peripheral ID if it exists */
-<<<<<<< HEAD
 #define SAM_PORT_CLOCKS_OR_NONE(nodelabel)					\
 	IF_ENABLED(DT_NODE_EXISTS(DT_NODELABEL(nodelabel)),			\
 		   (SAM_DT_CLOCK_PMC_CFG(0, DT_NODELABEL(nodelabel)),))
-=======
-#define SAM_PORT_PERIPH_ID_OR_NONE(nodelabel)               \
-    IF_ENABLED(DT_NODE_EXISTS(DT_NODELABEL(nodelabel)),     \
-               (DT_PROP(DT_NODELABEL(nodelabel), peripheral_id),))
->>>>>>> f087c139
 
 /** SAM port addresses */
 static const uint32_t sam_port_addrs[] = {
-    #ifdef ID_GPIO
-    SAM_PORT_ADDR_OR_NONE(gpioa)
-    SAM_PORT_ADDR_OR_NONE(gpiob)
-    SAM_PORT_ADDR_OR_NONE(gpioc)
-    #else
-    SAM_PORT_ADDR_OR_NONE(pioa)
-    SAM_PORT_ADDR_OR_NONE(piob)
-    SAM_PORT_ADDR_OR_NONE(pioc)
-    SAM_PORT_ADDR_OR_NONE(piod)
-    SAM_PORT_ADDR_OR_NONE(pioe)
-    SAM_PORT_ADDR_OR_NONE(piof)
-    #endif
+#ifdef ID_GPIO
+	SAM_PORT_ADDR_OR_NONE(gpioa)
+	SAM_PORT_ADDR_OR_NONE(gpiob)
+	SAM_PORT_ADDR_OR_NONE(gpioc)
+#else
+	SAM_PORT_ADDR_OR_NONE(pioa)
+	SAM_PORT_ADDR_OR_NONE(piob)
+	SAM_PORT_ADDR_OR_NONE(pioc)
+	SAM_PORT_ADDR_OR_NONE(piod)
+	SAM_PORT_ADDR_OR_NONE(pioe)
+	SAM_PORT_ADDR_OR_NONE(piof)
+#endif
 };
 
-<<<<<<< HEAD
 /** SAM port clocks */
 static const struct atmel_sam_pmc_config sam_port_clocks[] = {
 #ifdef ID_GPIO
@@ -55,68 +48,40 @@
 	SAM_PORT_CLOCKS_OR_NONE(pioe)
 	SAM_PORT_CLOCKS_OR_NONE(piof)
 #endif
-=======
-/** SAM port peripheral id */
-static const uint32_t sam_port_periph_id[] = {
-    #ifdef ID_GPIO
-    SAM_PORT_PERIPH_ID_OR_NONE(gpioa)
-    SAM_PORT_PERIPH_ID_OR_NONE(gpiob)
-    SAM_PORT_PERIPH_ID_OR_NONE(gpioc)
-    #else
-    SAM_PORT_PERIPH_ID_OR_NONE(pioa)
-    SAM_PORT_PERIPH_ID_OR_NONE(piob)
-    SAM_PORT_PERIPH_ID_OR_NONE(pioc)
-    SAM_PORT_PERIPH_ID_OR_NONE(piod)
-    SAM_PORT_PERIPH_ID_OR_NONE(pioe)
-    SAM_PORT_PERIPH_ID_OR_NONE(piof)
-    #endif
->>>>>>> f087c139
 };
 
 static void pinctrl_configure_pin(pinctrl_soc_pin_t pin) {
-    struct soc_gpio_pin soc_pin;
+	struct soc_gpio_pin soc_pin;
     uint8_t port_idx;
     uint8_t port_func;
 
-    port_idx = SAM_PINMUX_PORT_GET(pin);
-    __ASSERT_NO_MSG(port_idx < ARRAY_SIZE(sam_port_addrs));
-    port_func = SAM_PINMUX_FUNC_GET(pin);
+	port_idx = SAM_PINMUX_PORT_GET(pin);
+	__ASSERT_NO_MSG(port_idx < ARRAY_SIZE(sam_port_addrs));
+	port_func = SAM_PINMUX_FUNC_GET(pin);
 
-<<<<<<< HEAD
 #ifdef ID_GPIO
 	soc_pin.regs = (Gpio *) sam_port_addrs[port_idx];
 #else
 	soc_pin.regs = (Pio *) sam_port_addrs[port_idx];
 #endif
 	soc_pin.periph_id = sam_port_clocks[port_idx].peripheral_id;
-	soc_pin.mask = 1 << SAM_PINMUX_PIN_GET(pin);
-	soc_pin.flags = SAM_PINCTRL_FLAGS_GET(pin) << SOC_GPIO_FLAGS_POS;
-=======
-    #ifdef ID_GPIO
-    soc_pin.regs = (Gpio*)sam_port_addrs[port_idx];
-    #else
-    soc_pin.regs = (Pio*)sam_port_addrs[port_idx];
-    #endif
->>>>>>> f087c139
-
-    soc_pin.periph_id = sam_port_periph_id[port_idx];
     soc_pin.mask      = (1 << SAM_PINMUX_PIN_GET(pin));
     soc_pin.flags     = (SAM_PINCTRL_FLAGS_GET(pin) << SOC_GPIO_FLAGS_POS);
 
-    if (port_func == SAM_PINMUX_FUNC_periph) {
+	if (port_func == SAM_PINMUX_FUNC_periph) {
         soc_pin.flags |= (SAM_PINMUX_PERIPH_GET(pin) << SOC_GPIO_FUNC_POS);
-    }
+	}
 
-    soc_gpio_configure(&soc_pin);
+	soc_gpio_configure(&soc_pin);
 }
 
 int pinctrl_configure_pins(const pinctrl_soc_pin_t* pins,
                            uint8_t pin_cnt, uintptr_t reg) {
-    ARG_UNUSED(reg);
+	ARG_UNUSED(reg);
 
-    for (uint8_t i = 0U; i < pin_cnt; i++) {
-        pinctrl_configure_pin(*pins++);
-    }
+	for (uint8_t i = 0U; i < pin_cnt; i++) {
+		pinctrl_configure_pin(*pins++);
+	}
 
     return (0);
 }