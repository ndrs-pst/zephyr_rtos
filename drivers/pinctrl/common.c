--- conflicted
+++ resolved
@@ -6,21 +6,10 @@
 
 #include <zephyr/drivers/pinctrl.h>
 
-<<<<<<< HEAD
-int pinctrl_lookup_state(const struct pinctrl_dev_config *config, uint8_t id,
-			 const struct pinctrl_state **state)
-{
-	*state = &config->states[0];
-	while (*state < &config->states[config->state_cnt]) {
-		if (id == (*state)->id) {
-			return 0;
-		}
-=======
 int pinctrl_lookup_state(const struct pinctrl_dev_config* config, uint8_t id, const struct pinctrl_state** state) {
     *state = &config->states[0];
->>>>>>> 5e28a68a
 
-    while (*state <= &config->states[config->state_cnt - 1U]) {
+    while (*state < &config->states[config->state_cnt]) {
         if (id == (*state)->id) {
             return 0;
         }
