--- conflicted
+++ resolved
@@ -63,58 +63,31 @@
         __ASSERT_NO_MSG(line);
     }
 
-<<<<<<< HEAD
-	/* Enable requested line interrupt */
+    /* Enable requested line interrupt */
 #if defined(CONFIG_SOC_SERIES_STM32H7X) && defined(CONFIG_CPU_CORTEX_M4)
-	LL_C2_EXTI_EnableIT_0_31(BIT((uint32_t)line));
+    LL_C2_EXTI_EnableIT_0_31(BIT((uint32_t)line));
 #else
-	LL_EXTI_EnableIT_0_31(BIT((uint32_t)line));
+    LL_EXTI_EnableIT_0_31(BIT((uint32_t)line));
 #endif
-=======
-    /* Enable requested line interrupt */
-    #if defined(CONFIG_SOC_SERIES_STM32H7X) && defined(CONFIG_CPU_CORTEX_M4)
-    LL_C2_EXTI_EnableIT_0_31(1 << line);
-    #else
-    LL_EXTI_EnableIT_0_31(1 << line);
-    #endif
->>>>>>> 8a1d3ad0
 
     /* Enable exti irq interrupt */
     irq_enable(irqnum);
 }
 
-<<<<<<< HEAD
-void stm32_exti_disable(int line)
-{
-	z_stm32_hsem_lock(CFG_HW_EXTI_SEMID, HSEM_LOCK_DEFAULT_RETRY);
-
-	if (line < 32) {
-#if defined(CONFIG_SOC_SERIES_STM32H7X) && defined(CONFIG_CPU_CORTEX_M4)
-		LL_C2_EXTI_DisableIT_0_31(BIT((uint32_t)line));
-#else
-		LL_EXTI_DisableIT_0_31(BIT((uint32_t)line));
-#endif
-	} else {
-		__ASSERT_NO_MSG(line);
-	}
-	z_stm32_hsem_unlock(CFG_HW_EXTI_SEMID);
-=======
 void stm32_exti_disable(int line) {
     z_stm32_hsem_lock(CFG_HW_EXTI_SEMID, HSEM_LOCK_DEFAULT_RETRY);
 
     if (line < 32) {
-        #if defined(CONFIG_SOC_SERIES_STM32H7X) && defined(CONFIG_CPU_CORTEX_M4)
-        LL_C2_EXTI_DisableIT_0_31(1 << line);
-        #else
-        LL_EXTI_DisableIT_0_31(1 << line);
-        #endif
+#if defined(CONFIG_SOC_SERIES_STM32H7X) && defined(CONFIG_CPU_CORTEX_M4)
+        LL_C2_EXTI_DisableIT_0_31(BIT((uint32_t)line));
+#else
+        LL_EXTI_DisableIT_0_31(BIT((uint32_t)line));
+#endif
     }
     else {
         __ASSERT_NO_MSG(line);
     }
-
     z_stm32_hsem_unlock(CFG_HW_EXTI_SEMID);
->>>>>>> 8a1d3ad0
 }
 
 /**
@@ -122,39 +95,21 @@
  *
  * @param line line number
  */
-<<<<<<< HEAD
-static inline int stm32_exti_is_pending(int line)
-{
-	if (line < 32) {
-#if DT_HAS_COMPAT_STATUS_OKAY(st_stm32g0_exti)
-		return (LL_EXTI_IsActiveRisingFlag_0_31(BIT((uint32_t)line)) ||
-			LL_EXTI_IsActiveFallingFlag_0_31(BIT((uint32_t)line)));
-#elif defined(CONFIG_SOC_SERIES_STM32H7X) && defined(CONFIG_CPU_CORTEX_M4)
-		return LL_C2_EXTI_IsActiveFlag_0_31(BIT((uint32_t)line));
-#else
-		return LL_EXTI_IsActiveFlag_0_31(BIT((uint32_t)line));
-#endif
-	} else {
-		__ASSERT_NO_MSG(line);
-		return 0;
-	}
-=======
 static inline int stm32_exti_is_pending(int line) {
     if (line < 32) {
         #if DT_HAS_COMPAT_STATUS_OKAY(st_stm32g0_exti)
-        return (LL_EXTI_IsActiveRisingFlag_0_31(1 << line) ||
-                LL_EXTI_IsActiveFallingFlag_0_31(1 << line));
+        return (LL_EXTI_IsActiveRisingFlag_0_31(BIT((uint32_t)line)) ||
+                LL_EXTI_IsActiveFallingFlag_0_31(BIT((uint32_t)line)));
         #elif defined(CONFIG_SOC_SERIES_STM32H7X) && defined(CONFIG_CPU_CORTEX_M4)
-        return LL_C2_EXTI_IsActiveFlag_0_31(1 << line);
+        return LL_C2_EXTI_IsActiveFlag_0_31(BIT((uint32_t)line));
         #else
-        return LL_EXTI_IsActiveFlag_0_31(1 << line);
+        return LL_EXTI_IsActiveFlag_0_31(BIT((uint32_t)line));
         #endif
     }
     else {
         __ASSERT_NO_MSG(line);
-        return (0);
-    }
->>>>>>> 8a1d3ad0
+        return 0;
+    }
 }
 
 /**
@@ -162,64 +117,15 @@
  *
  * @param line line number
  */
-<<<<<<< HEAD
-static inline void stm32_exti_clear_pending(int line)
-{
-	if (line < 32) {
-#if DT_HAS_COMPAT_STATUS_OKAY(st_stm32g0_exti)
-		LL_EXTI_ClearRisingFlag_0_31(BIT((uint32_t)line));
-		LL_EXTI_ClearFallingFlag_0_31(BIT((uint32_t)line));
-#elif defined(CONFIG_SOC_SERIES_STM32H7X) && defined(CONFIG_CPU_CORTEX_M4)
-		LL_C2_EXTI_ClearFlag_0_31(BIT((uint32_t)line));
-#else
-		LL_EXTI_ClearFlag_0_31(BIT((uint32_t)line));
-#endif
-	} else {
-		__ASSERT_NO_MSG(line);
-	}
-}
-
-void stm32_exti_trigger(int line, int trigger)
-{
-
-	if (line >= 32) {
-		__ASSERT_NO_MSG(line);
-	}
-
-	z_stm32_hsem_lock(CFG_HW_EXTI_SEMID, HSEM_LOCK_DEFAULT_RETRY);
-
-	switch (trigger) {
-	case STM32_EXTI_TRIG_NONE:
-		LL_EXTI_DisableRisingTrig_0_31(BIT((uint32_t)line));
-		LL_EXTI_DisableFallingTrig_0_31(BIT((uint32_t)line));
-		break;
-	case STM32_EXTI_TRIG_RISING:
-		LL_EXTI_EnableRisingTrig_0_31(BIT((uint32_t)line));
-		LL_EXTI_DisableFallingTrig_0_31(BIT((uint32_t)line));
-		break;
-	case STM32_EXTI_TRIG_FALLING:
-		LL_EXTI_EnableFallingTrig_0_31(BIT((uint32_t)line));
-		LL_EXTI_DisableRisingTrig_0_31(BIT((uint32_t)line));
-		break;
-	case STM32_EXTI_TRIG_BOTH:
-		LL_EXTI_EnableRisingTrig_0_31(BIT((uint32_t)line));
-		LL_EXTI_EnableFallingTrig_0_31(BIT((uint32_t)line));
-		break;
-	default:
-		__ASSERT_NO_MSG(trigger);
-		break;
-	}
-	z_stm32_hsem_unlock(CFG_HW_EXTI_SEMID);
-=======
 static inline void stm32_exti_clear_pending(int line) {
     if (line < 32) {
         #if DT_HAS_COMPAT_STATUS_OKAY(st_stm32g0_exti)
-        LL_EXTI_ClearRisingFlag_0_31(1 << line);
-        LL_EXTI_ClearFallingFlag_0_31(1 << line);
+        LL_EXTI_ClearRisingFlag_0_31(BIT((uint32_t)line));
+        LL_EXTI_ClearFallingFlag_0_31(BIT((uint32_t)line));
         #elif defined(CONFIG_SOC_SERIES_STM32H7X) && defined(CONFIG_CPU_CORTEX_M4)
-        LL_C2_EXTI_ClearFlag_0_31(1 << line);
+        LL_C2_EXTI_ClearFlag_0_31(BIT((uint32_t)line));
         #else
-        LL_EXTI_ClearFlag_0_31(1 << line);
+        LL_EXTI_ClearFlag_0_31(BIT((uint32_t)line));
         #endif
     }
     else {
@@ -236,32 +142,31 @@
     z_stm32_hsem_lock(CFG_HW_EXTI_SEMID, HSEM_LOCK_DEFAULT_RETRY);
 
     switch (trigger) {
-        case STM32_EXTI_TRIG_NONE :
-            LL_EXTI_DisableRisingTrig_0_31(1 << line);
-            LL_EXTI_DisableFallingTrig_0_31(1 << line);
-            break;
-
-        case STM32_EXTI_TRIG_RISING :
-            LL_EXTI_EnableRisingTrig_0_31(1 << line);
-            LL_EXTI_DisableFallingTrig_0_31(1 << line);
-            break;
-
-        case STM32_EXTI_TRIG_FALLING :
-            LL_EXTI_EnableFallingTrig_0_31(1 << line);
-            LL_EXTI_DisableRisingTrig_0_31(1 << line);
-            break;
-
-        case STM32_EXTI_TRIG_BOTH :
-            LL_EXTI_EnableRisingTrig_0_31(1 << line);
-            LL_EXTI_EnableFallingTrig_0_31(1 << line);
-            break;
-
-        default :
+        case STM32_EXTI_TRIG_NONE:
+            LL_EXTI_DisableRisingTrig_0_31(BIT((uint32_t)line));
+            LL_EXTI_DisableFallingTrig_0_31(BIT((uint32_t)line));
+            break;
+
+        case STM32_EXTI_TRIG_RISING:
+            LL_EXTI_EnableRisingTrig_0_31(BIT((uint32_t)line));
+            LL_EXTI_DisableFallingTrig_0_31(BIT((uint32_t)line));
+            break;
+
+        case STM32_EXTI_TRIG_FALLING:
+            LL_EXTI_EnableFallingTrig_0_31(BIT((uint32_t)line));
+            LL_EXTI_DisableRisingTrig_0_31(BIT((uint32_t)line));
+            break;
+
+        case STM32_EXTI_TRIG_BOTH:
+            LL_EXTI_EnableRisingTrig_0_31(BIT((uint32_t)line));
+            LL_EXTI_EnableFallingTrig_0_31(BIT((uint32_t)line));
+            break;
+
+        default:
             __ASSERT_NO_MSG(trigger);
-    }
-
+            break;
+    }
     z_stm32_hsem_unlock(CFG_HW_EXTI_SEMID);
->>>>>>> 8a1d3ad0
 }
 
 /**
@@ -271,31 +176,6 @@
  *
  * @param *exti_range Pointer to a exti_range structure
  */
-<<<<<<< HEAD
-static void stm32_exti_isr(const void *exti_range)
-{
-	const struct device *dev = DEVICE_DT_GET(EXTI_NODE);
-	struct stm32_exti_data *data = dev->data;
-	const struct stm32_exti_range *range = exti_range;
-	int line;
-
-	/* see which bits are set */
-	for (uint8_t i = 0; i <= range->len; i++) {
-		line = range->start + i;
-		/* check if interrupt is pending */
-		if (stm32_exti_is_pending(line) != 0) {
-			/* clear pending interrupt */
-			stm32_exti_clear_pending(line);
-
-			/* run callback only if one is registered */
-			if (!data->cb[line].cb) {
-				continue;
-			}
-
-			data->cb[line].cb(line, data->cb[line].data);
-		}
-	}
-=======
 static void stm32_exti_isr(void const* exti_range) {
     const struct device* dev = DEVICE_DT_GET(EXTI_NODE);
     struct stm32_exti_data* data = dev->data;
@@ -303,10 +183,10 @@
     int line;
 
     /* see which bits are set */
-    for (int i = 0; i <= range->len; i++) {
+    for (uint8_t i = 0; i <= range->len; i++) {
         line = range->start + i;
         /* check if interrupt is pending */
-        if (stm32_exti_is_pending(line)) {
+        if (stm32_exti_is_pending(line) != 0) {
             /* clear pending interrupt */
             stm32_exti_clear_pending(line);
 
@@ -318,7 +198,6 @@
             data->cb[line].cb(line, data->cb[line].data);
         }
     }
->>>>>>> 8a1d3ad0
 }
 
 static void stm32_fill_irq_table(int8_t start, int8_t len, int32_t irqn) {
@@ -332,7 +211,6 @@
  * - fill exti_irq_table through stm32_fill_irq_table()
  * - calls IRQ_CONNECT for each irq & matching line_range
  */
-<<<<<<< HEAD
 
 #define STM32_EXTI_INIT(node_id, interrupts, idx)			\
 	static const struct stm32_exti_range line_range_##idx = {	\
@@ -345,36 +223,11 @@
 	IRQ_CONNECT(DT_IRQ_BY_IDX(node_id, idx, irq),			\
 		DT_IRQ_BY_IDX(node_id, idx, priority),			\
 		stm32_exti_isr, &line_range_##idx,			\
-=======
-#if defined(_MSC_VER)
-#define STM32_EXTI_INIT(node_id, interrupts, idx)   \
-    stm32_fill_irq_table(line_range_##idx.start,    \
-			 line_range_##idx.len,      \
-			 DT_IRQ_BY_IDX(node_id, idx, irq)); \
-    IRQ_CONNECT(DT_IRQ_BY_IDX(node_id, idx, irq),   \
-		DT_IRQ_BY_IDX(node_id, idx, priority),  \
-		stm32_exti_isr, &line_range_##idx,  \
->>>>>>> 8a1d3ad0
 		0);
-#else
-#define STM32_EXTI_INIT(node_id, interrupts, idx)   \
-    static const struct stm32_exti_range line_range_##idx = {   \
-        range[2 * idx],                             \
-        range[2 * idx + 1]                          \
-    };                                              \
-    stm32_fill_irq_table(line_range_##idx.start,    \
-                         line_range_##idx.len,      \
-                         DT_IRQ_BY_IDX(node_id, idx, irq)); \
-    IRQ_CONNECT(DT_IRQ_BY_IDX(node_id, idx, irq),   \
-                DT_IRQ_BY_IDX(node_id, idx, priority),  \
-                stm32_exti_isr, &line_range_##idx,  \
-                0);
-#endif
 
 /**
  * @brief initialize EXTI device driver
  */
-<<<<<<< HEAD
 static int stm32_exti_init(const struct device *dev)
 {
 	ARG_UNUSED(dev);
@@ -384,52 +237,6 @@
 			     STM32_EXTI_INIT);
 
 	return 0;
-=======
-static int stm32_exti_init(const struct device* dev) {
-    ARG_UNUSED(dev);
-    const uint8_t range[2 * NUM_EXTI_LINES] = DT_PROP(DT_NODELABEL(exti), line_ranges);
-
-    #if defined(_MSC_VER) /* #CUSTOM@NDRS */ /* due to error C2099: initializer is not a constant */
-    static const struct stm32_exti_range line_range_0 = {
-        DT_PROP_BY_IDX(DT_NODELABEL(exti), line_ranges, 0),
-        DT_PROP_BY_IDX(DT_NODELABEL(exti), line_ranges, 1)
-    };
-    static const struct stm32_exti_range line_range_1 = {
-        DT_PROP_BY_IDX(DT_NODELABEL(exti), line_ranges, 2),
-        DT_PROP_BY_IDX(DT_NODELABEL(exti), line_ranges, 3)
-    };
-    static const struct stm32_exti_range line_range_2 = {
-        DT_PROP_BY_IDX(DT_NODELABEL(exti), line_ranges, 4),
-        DT_PROP_BY_IDX(DT_NODELABEL(exti), line_ranges, 5)
-    };
-    static const struct stm32_exti_range line_range_3 = {
-        DT_PROP_BY_IDX(DT_NODELABEL(exti), line_ranges, 6),
-        DT_PROP_BY_IDX(DT_NODELABEL(exti), line_ranges, 7)
-    };
-    static const struct stm32_exti_range line_range_4 = {
-        DT_PROP_BY_IDX(DT_NODELABEL(exti), line_ranges, 8),
-        DT_PROP_BY_IDX(DT_NODELABEL(exti), line_ranges, 9)
-    };
-    static const struct stm32_exti_range line_range_5 = {
-        DT_PROP_BY_IDX(DT_NODELABEL(exti), line_ranges, 10),
-        DT_PROP_BY_IDX(DT_NODELABEL(exti), line_ranges, 11)
-    };
-    static const struct stm32_exti_range line_range_6 = {
-        DT_PROP_BY_IDX(DT_NODELABEL(exti), line_ranges, 12),
-        DT_PROP_BY_IDX(DT_NODELABEL(exti), line_ranges, 13)
-    };
-
-    for (size_t i = 0U; i < NUM_EXTI_LINES; i++) {
-        exti_irq_table[i] = 0xFF;
-    }
-    #endif
-
-    DT_FOREACH_PROP_ELEM(DT_NODELABEL(exti), 
-                         interrupt_names,
-                         STM32_EXTI_INIT);
-
-    return (0);
->>>>>>> 8a1d3ad0
 }
 
 static struct stm32_exti_data exti_data;
@@ -446,7 +253,6 @@
     const struct device* const dev = DEVICE_DT_GET(EXTI_NODE);
     struct stm32_exti_data* data   = dev->data;
 
-<<<<<<< HEAD
 	if ((data->cb[line].cb == cb) && (data->cb[line].data == arg)) {
 		return 0;
 	}
@@ -455,15 +261,6 @@
 	if (data->cb[line].cb != NULL) {
 		return -EBUSY;
 	}
-=======
-    if (data->cb[line].cb == cb && data->cb[line].data == arg) {
-        return (0);
-    }
-
-    if (data->cb[line].cb) {
-        return (-EBUSY);
-    }
->>>>>>> 8a1d3ad0
 
     data->cb[line].cb   = cb;
     data->cb[line].data = arg;
