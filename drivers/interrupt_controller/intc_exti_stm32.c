--- conflicted
+++ resolved
@@ -45,13 +45,8 @@
 
 /* User callback wrapper */
 struct __exti_cb {
-<<<<<<< HEAD
-	stm32_gpio_irq_cb_t cb;
-	void *data;
-=======
-    stm32_exti_callback_t cb;
-    void* data;
->>>>>>> 57b29f65
+    stm32_gpio_irq_cb_t cb;
+    void *data;
 };
 
 /* EXTI driver data */
@@ -60,61 +55,22 @@
     struct __exti_cb cb[NUM_EXTI_LINES];
 };
 
-<<<<<<< HEAD
 /**
  * @returns the LL_<PPP>_EXTI_LINE_xxx define that corresponds to specified @p linenum
  * This value can be used with the LL EXTI source configuration functions.
  */
-static inline uint32_t stm32_exti_linenum_to_src_cfg_line(gpio_pin_t linenum)
-{
-#if defined(CONFIG_SOC_SERIES_STM32L0X) || \
-	defined(CONFIG_SOC_SERIES_STM32F0X)
-	return ((linenum % 4 * 4) << 16) | (linenum / 4);
-#elif DT_HAS_COMPAT_STATUS_OKAY(st_stm32g0_exti)
-	return ((linenum & 0x3) << (16 + 3)) | (linenum >> 2);
-#elif DT_HAS_COMPAT_STATUS_OKAY(st_stm32h7rs_exti)
-	/* Gives the LL_SBS_EXTI_LINEn corresponding to the line number */
-	return (((linenum % 4 * 4) << LL_SBS_REGISTER_PINPOS_SHFT) | (linenum / 4));
-#else
-	return (0xF << ((linenum % 4 * 4) + 16)) | (linenum / 4);
-#endif
-=======
-void stm32_exti_enable(int line) {
-    int irqnum = 0;
-
-    if (line >= NUM_EXTI_LINES) {
-        __ASSERT_NO_MSG(line);
-    }
-
-    /* Get matching exti irq provided line thanks to irq_table */
-    irqnum = exti_irq_table[line];
-    if (irqnum == 0xFF) {
-        __ASSERT_NO_MSG(line);
-    }
-
-    /* Enable requested line interrupt */
-#if defined(CONFIG_SOC_SERIES_STM32H7X) && defined(CONFIG_CPU_CORTEX_M4)
-    LL_C2_EXTI_EnableIT_0_31(BIT((uint32_t)line));
-#else
-    LL_EXTI_EnableIT_0_31(BIT((uint32_t)line));
-#endif
-
-    /* Enable exti irq interrupt */
-    irq_enable(irqnum);
-}
-
-void stm32_exti_disable(int line) {
-    if (line < 32) {
-        #if defined(CONFIG_SOC_SERIES_STM32H7X) && defined(CONFIG_CPU_CORTEX_M4)
-        LL_C2_EXTI_DisableIT_0_31(BIT((uint32_t)line));
-        #else
-        LL_EXTI_DisableIT_0_31(BIT((uint32_t)line));
-        #endif
-    }
-    else {
-        __ASSERT_NO_MSG(line);
-    }
->>>>>>> 57b29f65
+static inline uint32_t stm32_exti_linenum_to_src_cfg_line(gpio_pin_t linenum) {
+    #if defined(CONFIG_SOC_SERIES_STM32L0X) || \
+        defined(CONFIG_SOC_SERIES_STM32F0X)
+    return ((linenum % 4 * 4) << 16) | (linenum / 4);
+    #elif DT_HAS_COMPAT_STATUS_OKAY(st_stm32g0_exti)
+    return ((linenum & 0x3) << (16 + 3)) | (linenum >> 2);
+    #elif DT_HAS_COMPAT_STATUS_OKAY(st_stm32h7rs_exti)
+    /* Gives the LL_SBS_EXTI_LINEn corresponding to the line number */
+    return (((linenum % 4 * 4) << LL_SBS_REGISTER_PINPOS_SHFT) | (linenum / 4));
+    #else
+    return (0xF << ((linenum % 4 * 4) + 16)) | (linenum / 4);
+    #endif
 }
 
 /**
@@ -122,34 +78,15 @@
  *
  * @param line EXTI line number
  */
-<<<<<<< HEAD
-static inline int stm32_exti_is_pending(stm32_gpio_irq_line_t line)
-{
-#if DT_HAS_COMPAT_STATUS_OKAY(st_stm32g0_exti)
-	return (LL_EXTI_IsActiveRisingFlag_0_31(line) ||
-		LL_EXTI_IsActiveFallingFlag_0_31(line));
-#elif defined(CONFIG_SOC_SERIES_STM32H7X) && defined(CONFIG_CPU_CORTEX_M4)
-	return LL_C2_EXTI_IsActiveFlag_0_31(line);
-#else
-	return LL_EXTI_IsActiveFlag_0_31(line);
-#endif
-=======
-static inline int stm32_exti_is_pending(int line) {
-    if (line < 32) {
-        #if DT_HAS_COMPAT_STATUS_OKAY(st_stm32g0_exti)
-        return (LL_EXTI_IsActiveRisingFlag_0_31(BIT((uint32_t)line)) ||
-                LL_EXTI_IsActiveFallingFlag_0_31(BIT((uint32_t)line)));
-        #elif defined(CONFIG_SOC_SERIES_STM32H7X) && defined(CONFIG_CPU_CORTEX_M4)
-        return LL_C2_EXTI_IsActiveFlag_0_31(BIT((uint32_t)line));
-        #else
-        return LL_EXTI_IsActiveFlag_0_31(BIT((uint32_t)line));
-        #endif
-    }
-    else {
-        __ASSERT_NO_MSG(line);
-        return 0;
-    }
->>>>>>> 57b29f65
+static inline int stm32_exti_is_pending(stm32_gpio_irq_line_t line) {
+    #if DT_HAS_COMPAT_STATUS_OKAY(st_stm32g0_exti)
+    return (LL_EXTI_IsActiveRisingFlag_0_31(line) ||
+            LL_EXTI_IsActiveFallingFlag_0_31(line));
+    #elif defined(CONFIG_SOC_SERIES_STM32H7X) && defined(CONFIG_CPU_CORTEX_M4)
+    return LL_C2_EXTI_IsActiveFlag_0_31(line);
+    #else
+    return LL_EXTI_IsActiveFlag_0_31(line);
+    #endif
 }
 
 /**
@@ -157,85 +94,29 @@
  *
  * @param line EXTI line number
  */
-<<<<<<< HEAD
-static inline void stm32_exti_clear_pending(stm32_gpio_irq_line_t line)
-{
-#if DT_HAS_COMPAT_STATUS_OKAY(st_stm32g0_exti)
-	LL_EXTI_ClearRisingFlag_0_31(line);
-	LL_EXTI_ClearFallingFlag_0_31(line);
-#elif defined(CONFIG_SOC_SERIES_STM32H7X) && defined(CONFIG_CPU_CORTEX_M4)
-	LL_C2_EXTI_ClearFlag_0_31(line);
-#else
-	LL_EXTI_ClearFlag_0_31(line);
-#endif
+static inline void stm32_exti_clear_pending(stm32_gpio_irq_line_t line) {
+    #if DT_HAS_COMPAT_STATUS_OKAY(st_stm32g0_exti)
+    LL_EXTI_ClearRisingFlag_0_31(line);
+    LL_EXTI_ClearFallingFlag_0_31(line);
+    #elif defined(CONFIG_SOC_SERIES_STM32H7X) && defined(CONFIG_CPU_CORTEX_M4)
+    LL_C2_EXTI_ClearFlag_0_31(line);
+    #else
+    LL_EXTI_ClearFlag_0_31(line);
+    #endif
 }
 
 /**
  * @returns the LL_EXTI_LINE_n define for EXTI line number @p linenum
  */
-static inline stm32_gpio_irq_line_t linenum_to_ll_exti_line(gpio_pin_t linenum)
-{
-	return BIT(linenum);
+static inline stm32_gpio_irq_line_t linenum_to_ll_exti_line(gpio_pin_t linenum) {
+    return BIT(linenum);
 }
 
 /**
  * @returns EXTI line number for LL_EXTI_LINE_n define
  */
-static inline gpio_pin_t ll_exti_line_to_linenum(stm32_gpio_irq_line_t line)
-{
-	return LOG2(line);
-=======
-static inline void stm32_exti_clear_pending(int line) {
-    if (line < 32) {
-        #if DT_HAS_COMPAT_STATUS_OKAY(st_stm32g0_exti)
-        LL_EXTI_ClearRisingFlag_0_31(BIT((uint32_t)line));
-        LL_EXTI_ClearFallingFlag_0_31(BIT((uint32_t)line));
-        #elif defined(CONFIG_SOC_SERIES_STM32H7X) && defined(CONFIG_CPU_CORTEX_M4)
-        LL_C2_EXTI_ClearFlag_0_31(BIT((uint32_t)line));
-        #else
-        LL_EXTI_ClearFlag_0_31(BIT((uint32_t)line));
-        #endif
-    }
-    else {
-        __ASSERT_NO_MSG(line);
-    }
-}
-
-void stm32_exti_trigger(int line, int trigger) {
-
-    if (line >= 32) {
-        __ASSERT_NO_MSG(line);
-    }
-
-    z_stm32_hsem_lock(CFG_HW_EXTI_SEMID, HSEM_LOCK_DEFAULT_RETRY);
-
-    switch (trigger) {
-        case STM32_EXTI_TRIG_NONE:
-            LL_EXTI_DisableRisingTrig_0_31(BIT((uint32_t)line));
-            LL_EXTI_DisableFallingTrig_0_31(BIT((uint32_t)line));
-            break;
-
-        case STM32_EXTI_TRIG_RISING:
-            LL_EXTI_EnableRisingTrig_0_31(BIT((uint32_t)line));
-            LL_EXTI_DisableFallingTrig_0_31(BIT((uint32_t)line));
-            break;
-
-        case STM32_EXTI_TRIG_FALLING:
-            LL_EXTI_EnableFallingTrig_0_31(BIT((uint32_t)line));
-            LL_EXTI_DisableRisingTrig_0_31(BIT((uint32_t)line));
-            break;
-
-        case STM32_EXTI_TRIG_BOTH:
-            LL_EXTI_EnableRisingTrig_0_31(BIT((uint32_t)line));
-            LL_EXTI_EnableFallingTrig_0_31(BIT((uint32_t)line));
-            break;
-
-        default:
-            __ASSERT_NO_MSG(trigger);
-            break;
-    }
-    z_stm32_hsem_unlock(CFG_HW_EXTI_SEMID);
->>>>>>> 57b29f65
+static inline gpio_pin_t ll_exti_line_to_linenum(stm32_gpio_irq_line_t line) {
+    return LOG2(line);
 }
 
 /**
@@ -245,104 +126,71 @@
  *
  * @param exti_range Pointer to a exti_range structure
  */
-<<<<<<< HEAD
-static void stm32_exti_isr(const void *exti_range)
-{
-	const struct device *dev = DEVICE_DT_GET(EXTI_NODE);
-	struct stm32_exti_data *data = dev->data;
-	const struct stm32_exti_range *range = exti_range;
-	stm32_gpio_irq_line_t line;
-	uint32_t line_num;
-
-	/* see which bits are set */
-	for (uint8_t i = 0; i <= range->len; i++) {
-		line_num = range->start + i;
-		line = linenum_to_ll_exti_line(line_num);
-
-		/* check if interrupt is pending */
-		if (stm32_exti_is_pending(line) != 0) {
-			/* clear pending interrupt */
-			stm32_exti_clear_pending(line);
-
-			/* run callback only if one is registered */
-			if (!data->cb[line_num].cb) {
-				continue;
-			}
-
-			/* `line` can be passed as-is because LL_EXTI_LINE_n is (1 << n) */
-			data->cb[line_num].cb(line, data->cb[line_num].data);
-		}
-	}
-}
-
-/** Enables the peripheral clock required to access EXTI registers */
-static int stm32_exti_enable_registers(void)
-{
-	/* Initialize to 0 for series where there is nothing to do. */
-	int ret = 0;
-#if defined(CONFIG_SOC_SERIES_STM32F2X) ||     \
-	defined(CONFIG_SOC_SERIES_STM32F3X) || \
-	defined(CONFIG_SOC_SERIES_STM32F4X) || \
-	defined(CONFIG_SOC_SERIES_STM32F7X) || \
-	defined(CONFIG_SOC_SERIES_STM32H7X) || \
-	defined(CONFIG_SOC_SERIES_STM32H7RSX) || \
-	defined(CONFIG_SOC_SERIES_STM32L1X) || \
-	defined(CONFIG_SOC_SERIES_STM32L4X) || \
-	defined(CONFIG_SOC_SERIES_STM32G4X)
-	const struct device *const clk = DEVICE_DT_GET(STM32_CLOCK_CONTROL_NODE);
-	struct stm32_pclken pclken = {
-#if defined(CONFIG_SOC_SERIES_STM32H7X)
-		.bus = STM32_CLOCK_BUS_APB4,
-		.enr = LL_APB4_GRP1_PERIPH_SYSCFG
-#elif defined(CONFIG_SOC_SERIES_STM32H7RSX)
-		.bus = STM32_CLOCK_BUS_APB4,
-		.enr = LL_APB4_GRP1_PERIPH_SBS
-#else
-		.bus = STM32_CLOCK_BUS_APB2,
-		.enr = LL_APB2_GRP1_PERIPH_SYSCFG
-#endif /* CONFIG_SOC_SERIES_STM32H7X */
-	};
-
-	ret = clock_control_on(clk, (clock_control_subsys_t) &pclken);
-#endif
-	return ret;
-}
-
-static void stm32_fill_irq_table(int8_t start, int8_t len, int32_t irqn)
-{
-	for (int i = 0; i < len; i++) {
-		exti_irq_table[start + i] = irqn;
-	}
-=======
 static void stm32_exti_isr(void const* exti_range) {
     const struct device* dev = DEVICE_DT_GET(EXTI_NODE);
     struct stm32_exti_data* data = dev->data;
     const struct stm32_exti_range* range = exti_range;
-    int line;
+    stm32_gpio_irq_line_t line;
+    uint32_t line_num;
 
     /* see which bits are set */
     for (uint8_t i = 0; i <= range->len; i++) {
-        line = range->start + i;
+        line_num = range->start + i;
+        line = linenum_to_ll_exti_line(line_num);
+
         /* check if interrupt is pending */
         if (stm32_exti_is_pending(line) != 0) {
             /* clear pending interrupt */
             stm32_exti_clear_pending(line);
 
             /* run callback only if one is registered */
-            if (!data->cb[line].cb) {
+            if (!data->cb[line_num].cb) {
                 continue;
             }
 
-            data->cb[line].cb(line, data->cb[line].data);
+            /* `line` can be passed as-is because LL_EXTI_LINE_n is (1 << n) */
+            data->cb[line_num].cb(line, data->cb[line_num].data);
         }
     }
+}
+
+/** Enables the peripheral clock required to access EXTI registers */
+static int stm32_exti_enable_registers(void) {
+    /* Initialize to 0 for series where there is nothing to do. */
+    int ret = 0;
+    #if defined(CONFIG_SOC_SERIES_STM32F2X) || \
+        defined(CONFIG_SOC_SERIES_STM32F3X) || \
+        defined(CONFIG_SOC_SERIES_STM32F4X) || \
+        defined(CONFIG_SOC_SERIES_STM32F7X) || \
+        defined(CONFIG_SOC_SERIES_STM32H7X) || \
+        defined(CONFIG_SOC_SERIES_STM32H7RSX) || \
+        defined(CONFIG_SOC_SERIES_STM32L1X) || \
+        defined(CONFIG_SOC_SERIES_STM32L4X) || \
+        defined(CONFIG_SOC_SERIES_STM32G4X)
+    const struct device* const clk = DEVICE_DT_GET(STM32_CLOCK_CONTROL_NODE);
+    struct stm32_pclken pclken = {
+        #if defined(CONFIG_SOC_SERIES_STM32H7X)
+        .bus = STM32_CLOCK_BUS_APB4,
+        .enr = LL_APB4_GRP1_PERIPH_SYSCFG
+        #elif defined(CONFIG_SOC_SERIES_STM32H7RSX)
+        .bus = STM32_CLOCK_BUS_APB4,
+        .enr = LL_APB4_GRP1_PERIPH_SBS
+        #else
+        .bus = STM32_CLOCK_BUS_APB2,
+        .enr = LL_APB2_GRP1_PERIPH_SYSCFG
+        #endif /* CONFIG_SOC_SERIES_STM32H7X */
+    };
+
+    ret = clock_control_on(clk, (clock_control_subsys_t) &pclken);
+    #endif
+
+    return (ret);
 }
 
 static void stm32_fill_irq_table(int8_t start, int8_t len, int32_t irqn) {
     for (int i = 0; i < len; i++) {
         exti_irq_table[start + i] = irqn;
     }
->>>>>>> 57b29f65
 }
 
 /* This macro:
@@ -350,33 +198,18 @@
  * - fill exti_irq_table through stm32_fill_irq_table()
  * - calls IRQ_CONNECT for each interrupt and matching line_range
  */
-<<<<<<< HEAD
-#define STM32_EXTI_INIT_LINE_RANGE(node_id, interrupts, idx)			\
-	static const struct stm32_exti_range line_range_##idx = {		\
-		DT_PROP_BY_IDX(node_id, line_ranges, UTIL_X2(idx)),		\
-		DT_PROP_BY_IDX(node_id, line_ranges, UTIL_INC(UTIL_X2(idx)))	\
-	};									\
-	stm32_fill_irq_table(line_range_##idx.start,				\
-			     line_range_##idx.len,				\
-			     DT_IRQ_BY_IDX(node_id, idx, irq));			\
-	IRQ_CONNECT(DT_IRQ_BY_IDX(node_id, idx, irq),				\
-		DT_IRQ_BY_IDX(node_id, idx, priority),				\
-		stm32_exti_isr, &line_range_##idx, 0);
-=======
-
-#define STM32_EXTI_INIT(node_id, interrupts, idx)               \
-    static const struct stm32_exti_range line_range_##idx = {   \
-        DT_PROP_BY_IDX(node_id, line_ranges, UTIL_X2(idx)),     \
-        DT_PROP_BY_IDX(node_id, line_ranges, UTIL_INC(UTIL_X2(idx))) \
-    };                                                          \
-    stm32_fill_irq_table(line_range_##idx.start,                \
-                         line_range_##idx.len,                  \
-                         DT_IRQ_BY_IDX(node_id, idx, irq));     \
-    IRQ_CONNECT(DT_IRQ_BY_IDX(node_id, idx, irq),               \
-                DT_IRQ_BY_IDX(node_id, idx, priority),          \
-                stm32_exti_isr, &line_range_##idx,              \
-                0);
->>>>>>> 57b29f65
+#define STM32_EXTI_INIT_LINE_RANGE(node_id, interrupts, idx)            \
+    static const struct stm32_exti_range line_range_##idx = {           \
+        DT_PROP_BY_IDX(node_id, line_ranges, UTIL_X2(idx)),             \
+        DT_PROP_BY_IDX(node_id, line_ranges, UTIL_INC(UTIL_X2(idx)))    \
+    };                                                                  \
+    stm32_fill_irq_table(line_range_##idx.start,                        \
+                         line_range_##idx.len,                          \
+                         DT_IRQ_BY_IDX(node_id, idx, irq));             \
+    IRQ_CONNECT(DT_IRQ_BY_IDX(node_id, idx, irq),                       \
+        DT_IRQ_BY_IDX(node_id, idx, priority),                          \
+        stm32_exti_isr, &line_range_##idx,                              \
+        0);
 
 /**
  * @brief Initializes the EXTI GPIO interrupt controller driver
@@ -384,19 +217,11 @@
 static int stm32_exti_init(const struct device* dev) {
     ARG_UNUSED(dev);
 
-<<<<<<< HEAD
-	DT_FOREACH_PROP_ELEM(DT_NODELABEL(exti),
-			     interrupt_names,
-			     STM32_EXTI_INIT_LINE_RANGE);
-
-	return stm32_exti_enable_registers();
-=======
     DT_FOREACH_PROP_ELEM(DT_NODELABEL(exti),
                          interrupt_names,
-                         STM32_EXTI_INIT);
-
-    return (0);
->>>>>>> 57b29f65
+                         STM32_EXTI_INIT_LINE_RANGE);
+
+    return stm32_exti_enable_registers();
 }
 
 static struct stm32_exti_data exti_data;
@@ -409,7 +234,6 @@
 /**
  * @brief EXTI GPIO interrupt controller API implementation
  */
-<<<<<<< HEAD
 
 /**
  * @internal
@@ -422,183 +246,154 @@
  * returned by @ref stm32_exti_linenum_to_src_cfg_line instead.
  * @endinternal
  */
-stm32_gpio_irq_line_t stm32_gpio_intc_get_pin_irq_line(uint32_t port, gpio_pin_t pin)
-{
-	ARG_UNUSED(port);
-	return linenum_to_ll_exti_line(pin);
-}
-
-void stm32_gpio_intc_enable_line(stm32_gpio_irq_line_t line)
-{
-	unsigned int irqnum;
-	uint32_t line_num = ll_exti_line_to_linenum(line);
-
-	__ASSERT_NO_MSG(line_num < NUM_EXTI_LINES);
-
-	/* Get matching exti irq provided line thanks to irq_table */
-	irqnum = exti_irq_table[line_num];
-	__ASSERT_NO_MSG(irqnum != 0xFF);
-
-	/* Enable requested line interrupt */
-#if defined(CONFIG_SOC_SERIES_STM32H7X) && defined(CONFIG_CPU_CORTEX_M4)
-	LL_C2_EXTI_EnableIT_0_31(line);
-#else
-	LL_EXTI_EnableIT_0_31(line);
-#endif
-
-	/* Enable exti irq interrupt */
-	irq_enable(irqnum);
-}
-
-void stm32_gpio_intc_disable_line(stm32_gpio_irq_line_t line)
-{
-#if defined(CONFIG_SOC_SERIES_STM32H7X) && defined(CONFIG_CPU_CORTEX_M4)
-	LL_C2_EXTI_DisableIT_0_31(line);
-#else
-	LL_EXTI_DisableIT_0_31(line);
-#endif
-}
-
-void stm32_gpio_intc_select_line_trigger(stm32_gpio_irq_line_t line, uint32_t trigger)
-{
-	z_stm32_hsem_lock(CFG_HW_EXTI_SEMID, HSEM_LOCK_DEFAULT_RETRY);
-
-	switch (trigger) {
-	case STM32_GPIO_IRQ_TRIG_NONE:
-		LL_EXTI_DisableRisingTrig_0_31(line);
-		LL_EXTI_DisableFallingTrig_0_31(line);
-		break;
-	case STM32_GPIO_IRQ_TRIG_RISING:
-		LL_EXTI_EnableRisingTrig_0_31(line);
-		LL_EXTI_DisableFallingTrig_0_31(line);
-		break;
-	case STM32_GPIO_IRQ_TRIG_FALLING:
-		LL_EXTI_EnableFallingTrig_0_31(line);
-		LL_EXTI_DisableRisingTrig_0_31(line);
-		break;
-	case STM32_GPIO_IRQ_TRIG_BOTH:
-		LL_EXTI_EnableRisingTrig_0_31(line);
-		LL_EXTI_EnableFallingTrig_0_31(line);
-		break;
-	default:
-		__ASSERT_NO_MSG(0);
-		break;
-	}
-	z_stm32_hsem_unlock(CFG_HW_EXTI_SEMID);
-}
-
-int stm32_gpio_intc_set_irq_callback(stm32_gpio_irq_line_t line, stm32_gpio_irq_cb_t cb, void *arg)
-{
-	const struct device *const dev = DEVICE_DT_GET(EXTI_NODE);
-	struct stm32_exti_data *data = dev->data;
-	uint32_t line_num = ll_exti_line_to_linenum(line);
-
-	if ((data->cb[line_num].cb == cb) && (data->cb[line_num].data == arg)) {
-		return 0;
-	}
-
-	/* if callback already exists/maybe-running return busy */
-	if (data->cb[line_num].cb != NULL) {
-		return -EBUSY;
-	}
-
-	data->cb[line_num].cb = cb;
-	data->cb[line_num].data = arg;
-=======
-int stm32_exti_set_callback(int line, stm32_exti_callback_t cb, void* user) {
+stm32_gpio_irq_line_t stm32_gpio_intc_get_pin_irq_line(uint32_t port, gpio_pin_t pin) {
+    ARG_UNUSED(port);
+    return linenum_to_ll_exti_line(pin);
+}
+
+void stm32_gpio_intc_enable_line(stm32_gpio_irq_line_t line) {
+    unsigned int irqnum;
+    uint32_t line_num = ll_exti_line_to_linenum(line);
+
+    __ASSERT_NO_MSG(line_num < NUM_EXTI_LINES);
+
+    /* Get matching exti irq provided line thanks to irq_table */
+    irqnum = exti_irq_table[line_num];
+    __ASSERT_NO_MSG(irqnum != 0xFF);
+
+    /* Enable requested line interrupt */
+    #if defined(CONFIG_SOC_SERIES_STM32H7X) && defined(CONFIG_CPU_CORTEX_M4)
+    LL_C2_EXTI_EnableIT_0_31(line);
+    #else
+    LL_EXTI_EnableIT_0_31(line);
+    #endif
+
+    /* Enable exti irq interrupt */
+    irq_enable(irqnum);
+}
+
+void stm32_gpio_intc_disable_line(stm32_gpio_irq_line_t line) {
+    #if defined(CONFIG_SOC_SERIES_STM32H7X) && defined(CONFIG_CPU_CORTEX_M4)
+    LL_C2_EXTI_DisableIT_0_31(line);
+    #else
+    LL_EXTI_DisableIT_0_31(line);
+    #endif
+}
+
+void stm32_gpio_intc_select_line_trigger(stm32_gpio_irq_line_t line, uint32_t trigger) {
+    z_stm32_hsem_lock(CFG_HW_EXTI_SEMID, HSEM_LOCK_DEFAULT_RETRY);
+
+    switch (trigger) {
+        case STM32_GPIO_IRQ_TRIG_NONE :
+            LL_EXTI_DisableRisingTrig_0_31(line);
+            LL_EXTI_DisableFallingTrig_0_31(line);
+            break;
+
+        case STM32_GPIO_IRQ_TRIG_RISING :
+            LL_EXTI_EnableRisingTrig_0_31(line);
+            LL_EXTI_DisableFallingTrig_0_31(line);
+            break;
+
+        case STM32_GPIO_IRQ_TRIG_FALLING :
+            LL_EXTI_EnableFallingTrig_0_31(line);
+            LL_EXTI_DisableRisingTrig_0_31(line);
+            break;
+
+        case STM32_GPIO_IRQ_TRIG_BOTH :
+            LL_EXTI_EnableRisingTrig_0_31(line);
+            LL_EXTI_EnableFallingTrig_0_31(line);
+            break;
+
+        default :
+            __ASSERT_NO_MSG(0);
+            break;
+    }
+
+    z_stm32_hsem_unlock(CFG_HW_EXTI_SEMID);
+}
+
+int stm32_gpio_intc_set_irq_callback(stm32_gpio_irq_line_t line, stm32_gpio_irq_cb_t cb, void* arg) {
     const struct device* const dev = DEVICE_DT_GET(EXTI_NODE);
     struct stm32_exti_data* data = dev->data;
-
-    if ((data->cb[line].cb == cb) && (data->cb[line].data == user)) {
+    uint32_t line_num = ll_exti_line_to_linenum(line);
+
+    if ((data->cb[line_num].cb == cb) && (data->cb[line_num].data == arg)) {
         return (0);
     }
 
     /* if callback already exists/maybe-running return busy */
-    if (data->cb[line].cb != NULL) {
+    if (data->cb[line_num].cb != NULL) {
         return (-EBUSY);
     }
 
-    data->cb[line].cb   = cb;
-    data->cb[line].data = user;
->>>>>>> 57b29f65
+    data->cb[line_num].cb   = cb;
+    data->cb[line_num].data = arg;
 
     return (0);
 }
 
-<<<<<<< HEAD
-void stm32_gpio_intc_remove_irq_callback(stm32_gpio_irq_line_t line)
-{
-	const struct device *const dev = DEVICE_DT_GET(EXTI_NODE);
-	struct stm32_exti_data *data = dev->data;
-	uint32_t line_num = ll_exti_line_to_linenum(line);
-
-	data->cb[line_num].cb = NULL;
-	data->cb[line_num].data = NULL;
-}
-
-void stm32_exti_set_line_src_port(gpio_pin_t line, uint32_t port)
-{
-	uint32_t ll_line = stm32_exti_linenum_to_src_cfg_line(line);
-
-#if defined(CONFIG_SOC_SERIES_STM32L0X) && defined(LL_SYSCFG_EXTI_PORTH)
-	/*
-	 * Ports F and G are not present on some STM32L0 parts, so
-	 * for these parts port H external interrupt should be enabled
-	 * by writing value 0x5 instead of 0x7.
-	 */
-	if (port == STM32_PORTH) {
-		port = LL_SYSCFG_EXTI_PORTH;
-	}
-#endif
-
-	z_stm32_hsem_lock(CFG_HW_EXTI_SEMID, HSEM_LOCK_DEFAULT_RETRY);
-
-#ifdef CONFIG_SOC_SERIES_STM32F1X
-	LL_GPIO_AF_SetEXTISource(port, ll_line);
-
-#elif DT_HAS_COMPAT_STATUS_OKAY(st_stm32g0_exti)
-	LL_EXTI_SetEXTISource(port, ll_line);
-#elif DT_HAS_COMPAT_STATUS_OKAY(st_stm32h7rs_exti)
-	LL_SBS_SetEXTISource(port, ll_line);
-#else
-	LL_SYSCFG_SetEXTISource(port, ll_line);
-#endif
-	z_stm32_hsem_unlock(CFG_HW_EXTI_SEMID);
-}
-
-uint32_t stm32_exti_get_line_src_port(gpio_pin_t line)
-{
-	uint32_t ll_line = stm32_exti_linenum_to_src_cfg_line(line);
-	uint32_t port;
-
-#ifdef CONFIG_SOC_SERIES_STM32F1X
-	port = LL_GPIO_AF_GetEXTISource(ll_line);
-#elif DT_HAS_COMPAT_STATUS_OKAY(st_stm32g0_exti)
-	port = LL_EXTI_GetEXTISource(ll_line);
-#elif DT_HAS_COMPAT_STATUS_OKAY(st_stm32h7rs_exti)
-	port = LL_SBS_GetEXTISource(ll_line);
-#else
-	port = LL_SYSCFG_GetEXTISource(ll_line);
-#endif
-
-#if defined(CONFIG_SOC_SERIES_STM32L0X) && defined(LL_SYSCFG_EXTI_PORTH)
-	/*
-	 * Ports F and G are not present on some STM32L0 parts, so
-	 * for these parts port H external interrupt is enabled
-	 * by writing value 0x5 instead of 0x7.
-	 */
-	if (port == LL_SYSCFG_EXTI_PORTH) {
-		port = STM32_PORTH;
-	}
-#endif
-
-	return port;
-=======
-void stm32_exti_unset_callback(int line) {
+void stm32_gpio_intc_remove_irq_callback(stm32_gpio_irq_line_t line) {
     const struct device* const dev = DEVICE_DT_GET(EXTI_NODE);
-    struct stm32_exti_data* data   = dev->data;
-
-    data->cb[line].cb   = NULL;
-    data->cb[line].data = NULL;
->>>>>>> 57b29f65
+    struct stm32_exti_data* data = dev->data;
+    uint32_t line_num = ll_exti_line_to_linenum(line);
+
+    data->cb[line_num].cb   = NULL;
+    data->cb[line_num].data = NULL;
+}
+
+void stm32_exti_set_line_src_port(gpio_pin_t line, uint32_t port) {
+    uint32_t ll_line = stm32_exti_linenum_to_src_cfg_line(line);
+
+    #if defined(CONFIG_SOC_SERIES_STM32L0X) && defined(LL_SYSCFG_EXTI_PORTH)
+    /*
+     * Ports F and G are not present on some STM32L0 parts, so
+     * for these parts port H external interrupt should be enabled
+     * by writing value 0x5 instead of 0x7.
+     */
+    if (port == STM32_PORTH) {
+        port = LL_SYSCFG_EXTI_PORTH;
+    }
+    #endif
+
+    z_stm32_hsem_lock(CFG_HW_EXTI_SEMID, HSEM_LOCK_DEFAULT_RETRY);
+
+    #ifdef CONFIG_SOC_SERIES_STM32F1X
+    LL_GPIO_AF_SetEXTISource(port, ll_line);
+
+    #elif DT_HAS_COMPAT_STATUS_OKAY(st_stm32g0_exti)
+    LL_EXTI_SetEXTISource(port, ll_line);
+    #elif DT_HAS_COMPAT_STATUS_OKAY(st_stm32h7rs_exti)
+    LL_SBS_SetEXTISource(port, ll_line);
+    #else
+    LL_SYSCFG_SetEXTISource(port, ll_line);
+    #endif
+    z_stm32_hsem_unlock(CFG_HW_EXTI_SEMID);
+}
+
+uint32_t stm32_exti_get_line_src_port(gpio_pin_t line) {
+    uint32_t ll_line = stm32_exti_linenum_to_src_cfg_line(line);
+    uint32_t port;
+
+    #ifdef CONFIG_SOC_SERIES_STM32F1X
+    port = LL_GPIO_AF_GetEXTISource(ll_line);
+    #elif DT_HAS_COMPAT_STATUS_OKAY(st_stm32g0_exti)
+    port = LL_EXTI_GetEXTISource(ll_line);
+    #elif DT_HAS_COMPAT_STATUS_OKAY(st_stm32h7rs_exti)
+    port = LL_SBS_GetEXTISource(ll_line);
+    #else
+    port = LL_SYSCFG_GetEXTISource(ll_line);
+    #endif
+
+    #if defined(CONFIG_SOC_SERIES_STM32L0X) && defined(LL_SYSCFG_EXTI_PORTH)
+    /*
+     * Ports F and G are not present on some STM32L0 parts, so
+     * for these parts port H external interrupt is enabled
+     * by writing value 0x5 instead of 0x7.
+     */
+    if (port == LL_SYSCFG_EXTI_PORTH) {
+        port = STM32_PORTH;
+    }
+    #endif
+
+    return (port);
 }