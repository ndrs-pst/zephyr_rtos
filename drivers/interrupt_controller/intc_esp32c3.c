--- conflicted
+++ resolved
@@ -91,65 +91,43 @@
 
 #elif defined(CONFIG_SOC_SERIES_ESP32C6)
 
-<<<<<<< HEAD
-static uint32_t esp_intr_find_irq_for_source(uint32_t source)
-{
-	uint32_t irq = IRQ_NA;
-	uint32_t irq_free = IRQ_NA;
-	uint8_t *irq_ptr = NULL;
-
-	/* First allocate one source per IRQ, then two
-	 * if there are more sources than free IRQs
-	 */
-	for (int j = 0; j < ESP32C6_INTC_SRCS_PER_IRQ; j++) {
-		for (int i = 0; i < ESP32C6_INTC_AVAILABLE_IRQS; i++) {
-			/* Find first free slot but keep searching to see
-			 * if source is already associated to an IRQ
-			 */
-			if (esp_intr_irq_alloc[i][j] == source) {
-				/* Source is already associated to an IRQ */
-				irq = i;
-				goto found;
-			} else if ((irq_free == IRQ_NA) && (esp_intr_irq_alloc[i][j] == IRQ_FREE)) {
-				irq_free = i;
-				irq_ptr = &esp_intr_irq_alloc[i][j];
-			}
-		}
-	}
-
-	if (irq_ptr != NULL) {
-		*irq_ptr = (uint8_t)source;
-		irq = irq_free;
-	} else {
-		return IRQ_NA;
-	}
-
-found:
-	INTC_LOG("Found IRQ: %d for source: %d", irq, source);
-
-	return irq;
-=======
 static uint32_t esp_intr_find_irq_for_source(uint32_t source) {
-    uint32_t irq = 0;
+    uint32_t irq = IRQ_NA;
+    uint32_t irq_free = IRQ_NA;
+    uint8_t* irq_ptr = NULL;
 
     /* First allocate one source per IRQ, then two
      * if there are more sources than free IRQs
      */
     for (int j = 0; j < ESP32C6_INTC_SRCS_PER_IRQ; j++) {
         for (int i = 0; i < ESP32C6_INTC_AVAILABLE_IRQS; i++) {
-            if (esp_intr_irq_alloc[i][j] == IRQ_FREE) {
-                esp_intr_irq_alloc[i][j] = (uint8_t)source;
+            /* Find first free slot but keep searching to see
+             * if source is already associated to an IRQ
+             */
+            if (esp_intr_irq_alloc[i][j] == source) {
+                /* Source is already associated to an IRQ */
                 irq = i;
                 goto found;
             }
+            else if ((irq_free == IRQ_NA) && (esp_intr_irq_alloc[i][j] == IRQ_FREE)) {
+                irq_free = i;
+                irq_ptr = &esp_intr_irq_alloc[i][j];
+            }
         }
+    }
+
+    if (irq_ptr != NULL) {
+        *irq_ptr = (uint8_t)source;
+        irq = irq_free;
+    }
+    else {
+        return IRQ_NA;
     }
 
 found :
     INTC_LOG("Found IRQ: %d for source: %d", irq, source);
 
     return (irq);
->>>>>>> edc94abe
 }
 
 #endif
@@ -183,47 +161,6 @@
 }
 
 int esp_intr_alloc(int source,
-<<<<<<< HEAD
-		int flags,
-		isr_handler_t handler,
-		void *arg,
-		void **ret_handle)
-{
-	ARG_UNUSED(flags);
-	ARG_UNUSED(ret_handle);
-
-	if (handler == NULL) {
-		return -EINVAL;
-	}
-
-	if (source < 0 || source >= ETS_MAX_INTR_SOURCE) {
-		return -EINVAL;
-	}
-
-	uint32_t key = irq_lock();
-
-	irq_connect_dynamic(source,
-		ESP32C3_INTC_DEFAULT_PRIORITY,
-		handler,
-		arg,
-		0);
-
-	if (source < 32) {
-		esp_intr_enabled_mask[0] |= (1 << source);
-	} else if (source < 64) {
-		esp_intr_enabled_mask[1] |= (1 << (source - 32));
-	} else if (source < 96) {
-		esp_intr_enabled_mask[2] |= (1 << (source - 64));
-	}
-
-	INTC_LOG("Enabled ISRs -- 0: 0x%X -- 1: 0x%X -- 2: 0x%X",
-		esp_intr_enabled_mask[0], esp_intr_enabled_mask[1], esp_intr_enabled_mask[2]);
-
-	irq_unlock(key);
-	int ret = esp_intr_enable(source);
-
-	return ret;
-=======
                    int flags,
                    isr_handler_t handler,
                    void* arg,
@@ -261,10 +198,9 @@
              esp_intr_enabled_mask[0], esp_intr_enabled_mask[1], esp_intr_enabled_mask[2]);
 
     irq_unlock(key);
-    irq_enable(source);
-
-    return (0);
->>>>>>> edc94abe
+    int ret = esp_intr_enable(source);
+
+    return (ret);
 }
 
 int esp_intr_disable(int source) {
@@ -317,18 +253,14 @@
     uint32_t key = irq_lock();
     uint32_t irq = esp_intr_find_irq_for_source(source);
 
-<<<<<<< HEAD
-#if defined(CONFIG_SOC_SERIES_ESP32C6)
-	if (irq == IRQ_NA) {
-		irq_unlock(key);
-		return -ENOMEM;
-	}
-#endif
-
-	esp_rom_intr_matrix_set(0, source, irq);
-=======
+    #if defined(CONFIG_SOC_SERIES_ESP32C6)
+    if (irq == IRQ_NA) {
+        irq_unlock(key);
+        return (-ENOMEM);
+    }
+    #endif
+
     esp_rom_intr_matrix_set(0, source, irq);
->>>>>>> edc94abe
 
     if (source < 32) {
         esp_intr_enabled_mask[0] |= (1 << source);
