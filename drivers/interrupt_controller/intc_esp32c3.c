--- conflicted
+++ resolved
@@ -43,8 +43,8 @@
 
 #if defined(CONFIG_SOC_SERIES_ESP32C6)
 
-#define IRQ_NA		0xFF	/* IRQ not available */
-#define IRQ_FREE	0xFE
+#define IRQ_NA      0xFF    /* IRQ not available */
+#define IRQ_FREE    0xFE
 
 #define ESP32C6_INTC_SRCS_PER_IRQ       2
 #define ESP32C6_INTC_AVAILABLE_IRQS     31
@@ -54,17 +54,17 @@
  * IRQ 31 is reserved for disabled interrupts
  */
 static uint8_t esp_intr_irq_alloc[ESP32C6_INTC_AVAILABLE_IRQS][ESP32C6_INTC_SRCS_PER_IRQ] = {
-	[0] = {IRQ_NA, IRQ_NA},
-	[3] = {IRQ_NA, IRQ_NA},
-	[4] = {IRQ_NA, IRQ_NA},
-	[7] = {IRQ_NA, IRQ_NA},
-	[1 ... 2]  = {IRQ_FREE, IRQ_FREE},
-	[5 ... 6]  = {IRQ_FREE, IRQ_FREE},
-	[8 ... 30] = {IRQ_FREE, IRQ_FREE}
+    [0] = {IRQ_NA, IRQ_NA},
+    [3] = {IRQ_NA, IRQ_NA},
+    [4] = {IRQ_NA, IRQ_NA},
+    [7] = {IRQ_NA, IRQ_NA},
+    [1 ... 2]  = {IRQ_FREE, IRQ_FREE},
+    [5 ... 6]  = {IRQ_FREE, IRQ_FREE},
+    [8 ... 30] = {IRQ_FREE, IRQ_FREE}
 };
 #endif
 
-#define STATUS_MASK_NUM		3
+#define STATUS_MASK_NUM         3
 
 static uint32_t esp_intr_enabled_mask[STATUS_MASK_NUM] = {0, 0, 0};
 
@@ -89,115 +89,55 @@
     return (irq);
 }
 
-<<<<<<< HEAD
 #elif defined(CONFIG_SOC_SERIES_ESP32C6)
 
-static uint32_t esp_intr_find_irq_for_source(uint32_t source)
-{
-	uint32_t irq = 0;
-
-	/* First allocate one source per IRQ, then two
-	 * if there are more sources than free IRQs
-	 */
-	for (int j = 0; j < ESP32C6_INTC_SRCS_PER_IRQ; j++) {
-		for (int i = 0; i < ESP32C6_INTC_AVAILABLE_IRQS; i++) {
-			if (esp_intr_irq_alloc[i][j] == IRQ_FREE) {
-				esp_intr_irq_alloc[i][j] = (uint8_t)source;
-				irq = i;
-				goto found;
-			}
-		}
-	}
-
-found:
-	INTC_LOG("Found IRQ: %d for source: %d", irq, source);
-
-	return irq;
+static uint32_t esp_intr_find_irq_for_source(uint32_t source) {
+    uint32_t irq = 0;
+
+    /* First allocate one source per IRQ, then two
+     * if there are more sources than free IRQs
+     */
+    for (int j = 0; j < ESP32C6_INTC_SRCS_PER_IRQ; j++) {
+        for (int i = 0; i < ESP32C6_INTC_AVAILABLE_IRQS; i++) {
+            if (esp_intr_irq_alloc[i][j] == IRQ_FREE) {
+                esp_intr_irq_alloc[i][j] = (uint8_t)source;
+                irq = i;
+                goto found;
+            }
+        }
+    }
+
+found :
+    INTC_LOG("Found IRQ: %d for source: %d", irq, source);
+
+    return (irq);
 }
 
 #endif
 
-void esp_intr_initialize(void)
-{
-	/* IRQ 31 is reserved for disabled interrupts,
-	 * so route all sources to it
-	 */
-	for (int i = 0 ; i < ESP32C3_INTC_AVAILABLE_IRQS + 2; i++) {
-		irq_disable(i);
-	}
-
-	for (int i = 0; i < ETS_MAX_INTR_SOURCE; i++) {
-		esp_rom_intr_matrix_set(0, i, ESP32C3_INTC_DISABLED_SLOT);
-	}
-
-#if defined(CONFIG_SOC_SERIES_ESP32C6)
-	/* Clear up IRQ allocation */
-	for (int j = 0; j < ESP32C6_INTC_SRCS_PER_IRQ; j++) {
-		for (int i = 0; i < ESP32C6_INTC_AVAILABLE_IRQS; i++) {
-			/* screen out reserved IRQs */
-			if (esp_intr_irq_alloc[i][j] != IRQ_NA) {
-				esp_intr_irq_alloc[i][j] = IRQ_FREE;
-			}
-		}
-	}
-#endif
-
-	/* set global esp32c3's INTC masking level */
-	esprv_intc_int_set_threshold(ESP32C3_INTC_DEFAULT_THRESHOLD);
-}
-
-int esp_intr_alloc(int source,
-		int flags,
-		isr_handler_t handler,
-		void *arg,
-		void **ret_handle)
-{
-	ARG_UNUSED(flags);
-	ARG_UNUSED(ret_handle);
-
-	if (handler == NULL) {
-		return -EINVAL;
-	}
-
-	if (source < 0 || source >= ETS_MAX_INTR_SOURCE) {
-		return -EINVAL;
-	}
-
-	uint32_t key = irq_lock();
-
-	irq_connect_dynamic(source,
-		ESP32C3_INTC_DEFAULT_PRIORITY,
-		handler,
-		arg,
-		0);
-
-	if (source < 32) {
-		esp_intr_enabled_mask[0] |= (1 << source);
-	} else if (source < 64) {
-		esp_intr_enabled_mask[1] |= (1 << (source - 32));
-	} else if (source < 96) {
-		esp_intr_enabled_mask[2] |= (1 << (source - 64));
-	}
-
-	INTC_LOG("Enabled ISRs -- 0: 0x%X -- 1: 0x%X -- 2: 0x%X",
-		esp_intr_enabled_mask[0], esp_intr_enabled_mask[1], esp_intr_enabled_mask[2]);
-
-	irq_unlock(key);
-	irq_enable(source);
-
-	return 0;
-=======
 void esp_intr_initialize(void) {
     /* IRQ 31 is reserved for disabled interrupts,
      * so route all sources to it
      */
-    for (int i = 0; i < (ESP32C3_INTC_AVAILABLE_IRQS + 2); i++) {
+    for (int i = 0 ; i < ESP32C3_INTC_AVAILABLE_IRQS + 2; i++) {
         irq_disable(i);
     }
 
     for (int i = 0; i < ETS_MAX_INTR_SOURCE; i++) {
         esp_rom_intr_matrix_set(0, i, ESP32C3_INTC_DISABLED_SLOT);
     }
+
+    #if defined(CONFIG_SOC_SERIES_ESP32C6)
+    /* Clear up IRQ allocation */
+    for (int j = 0; j < ESP32C6_INTC_SRCS_PER_IRQ; j++) {
+        for (int i = 0; i < ESP32C6_INTC_AVAILABLE_IRQS; i++) {
+            /* screen out reserved IRQs */
+            if (esp_intr_irq_alloc[i][j] != IRQ_NA) {
+                esp_intr_irq_alloc[i][j] = IRQ_FREE;
+            }
+        }
+    }
+    #endif
 
     /* set global esp32c3's INTC masking level */
     esprv_intc_int_set_threshold(ESP32C3_INTC_DEFAULT_THRESHOLD);
@@ -230,18 +170,20 @@
     if (source < 32) {
         esp_intr_enabled_mask[0] |= (1 << source);
     }
-    else {
+    else if (source < 64) {
         esp_intr_enabled_mask[1] |= (1 << (source - 32));
     }
-
-    INTC_LOG("Enabled ISRs -- 0: 0x%X -- 1: 0x%X",
-             esp_intr_enabled_mask[0], esp_intr_enabled_mask[1]);
+    else if (source < 96) {
+        esp_intr_enabled_mask[2] |= (1 << (source - 64));
+    }
+
+    INTC_LOG("Enabled ISRs -- 0: 0x%X -- 1: 0x%X -- 2: 0x%X",
+             esp_intr_enabled_mask[0], esp_intr_enabled_mask[1], esp_intr_enabled_mask[2]);
 
     irq_unlock(key);
     irq_enable(source);
 
     return (0);
->>>>>>> 2a6bbc5a
 }
 
 int esp_intr_disable(int source) {
@@ -255,40 +197,31 @@
                             source,
                             ESP32C3_INTC_DISABLED_SLOT);
 
-<<<<<<< HEAD
-#if defined(CONFIG_SOC_SERIES_ESP32C6)
-	for (int j = 0; j < ESP32C6_INTC_SRCS_PER_IRQ; j++) {
-		for (int i = 0; i < ESP32C6_INTC_AVAILABLE_IRQS; i++) {
-			if (esp_intr_irq_alloc[i][j] == source) {
-				esp_intr_irq_alloc[i][j] = IRQ_FREE;
-				goto freed;
-			}
-		}
-	}
-freed:
-#endif
-
-	if (source < 32) {
-		esp_intr_enabled_mask[0] &= ~(1 << source);
-	} else if (source < 64) {
-		esp_intr_enabled_mask[1] &= ~(1 << (source - 32));
-	} else if (source < 96) {
-		esp_intr_enabled_mask[2] &= ~(1 << (source - 64));
-	}
-
-	INTC_LOG("Enabled ISRs -- 0: 0x%X -- 1: 0x%X -- 2: 0x%X",
-		esp_intr_enabled_mask[0], esp_intr_enabled_mask[1], esp_intr_enabled_mask[2]);
-=======
+    #if defined(CONFIG_SOC_SERIES_ESP32C6)
+    for (int j = 0; j < ESP32C6_INTC_SRCS_PER_IRQ; j++) {
+        for (int i = 0; i < ESP32C6_INTC_AVAILABLE_IRQS; i++) {
+            if (esp_intr_irq_alloc[i][j] == source) {
+                esp_intr_irq_alloc[i][j] = IRQ_FREE;
+                goto freed;
+            }
+        }
+    }
+
+freed :
+    #endif
+
     if (source < 32) {
         esp_intr_enabled_mask[0] &= ~(1 << source);
     }
-    else {
+    else if (source < 64) {
         esp_intr_enabled_mask[1] &= ~(1 << (source - 32));
     }
-
-    INTC_LOG("Enabled ISRs -- 0: 0x%X -- 1: 0x%X",
-             esp_intr_enabled_mask[0], esp_intr_enabled_mask[1]);
->>>>>>> 2a6bbc5a
+    else if (source < 96) {
+        esp_intr_enabled_mask[2] &= ~(1 << (source - 64));
+    }
+
+    INTC_LOG("Enabled ISRs -- 0: 0x%X -- 1: 0x%X -- 2: 0x%X",
+             esp_intr_enabled_mask[0], esp_intr_enabled_mask[1], esp_intr_enabled_mask[2]);
 
     irq_unlock(key);
 
@@ -305,28 +238,18 @@
 
     esp_rom_intr_matrix_set(0, source, irq);
 
-<<<<<<< HEAD
-	if (source < 32) {
-		esp_intr_enabled_mask[0] |= (1 << source);
-	} else if (source < 64) {
-		esp_intr_enabled_mask[1] |= (1 << (source - 32));
-	} else if (source < 96) {
-		esp_intr_enabled_mask[2] |= (1 << (source - 64));
-	}
-
-	INTC_LOG("Enabled ISRs -- 0: 0x%X -- 1: 0x%X -- 2: 0x%X",
-		esp_intr_enabled_mask[0], esp_intr_enabled_mask[1], esp_intr_enabled_mask[2]);
-=======
     if (source < 32) {
         esp_intr_enabled_mask[0] |= (1 << source);
     }
-    else {
+    else if (source < 64) {
         esp_intr_enabled_mask[1] |= (1 << (source - 32));
     }
-
-    INTC_LOG("Enabled ISRs -- 0: 0x%X -- 1: 0x%X",
-             esp_intr_enabled_mask[0], esp_intr_enabled_mask[1]);
->>>>>>> 2a6bbc5a
+    else if (source < 96) {
+        esp_intr_enabled_mask[2] |= (1 << (source - 64));
+    }
+
+    INTC_LOG("Enabled ISRs -- 0: 0x%X -- 1: 0x%X -- 2: 0x%X",
+             esp_intr_enabled_mask[0], esp_intr_enabled_mask[1], esp_intr_enabled_mask[2]);
 
     esprv_intc_int_set_priority(irq, ESP32C3_INTC_DEFAULT_PRIO);
     esprv_intc_int_set_type(irq, INTR_TYPE_LEVEL);
@@ -337,27 +260,14 @@
     return (0);
 }
 
-<<<<<<< HEAD
-uint32_t esp_intr_get_enabled_intmask(int status_mask_number)
-{
-	INTC_LOG("Enabled ISRs -- 0: 0x%X -- 1: 0x%X -- 2: 0x%X",
-		esp_intr_enabled_mask[0], esp_intr_enabled_mask[1], esp_intr_enabled_mask[2]);
-
-	if (status_mask_number < STATUS_MASK_NUM) {
-		return esp_intr_enabled_mask[status_mask_number];
-	} else {
-		return 0;	/* error */
-	}
-=======
 uint32_t esp_intr_get_enabled_intmask(int status_mask_number) {
-    INTC_LOG("Enabled ISRs -- 0: 0x%X -- 1: 0x%X",
-             esp_intr_enabled_mask[0], esp_intr_enabled_mask[1]);
-
-    if (status_mask_number == 0) {
-        return (esp_intr_enabled_mask[0]);
+    INTC_LOG("Enabled ISRs -- 0: 0x%X -- 1: 0x%X -- 2: 0x%X",
+             esp_intr_enabled_mask[0], esp_intr_enabled_mask[1], esp_intr_enabled_mask[2]);
+
+    if (status_mask_number < STATUS_MASK_NUM) {
+        return esp_intr_enabled_mask[status_mask_number];
     }
     else {
-        return (esp_intr_enabled_mask[1]);
-    }
->>>>>>> 2a6bbc5a
+        return (0);                         /* error */
+    }
 }