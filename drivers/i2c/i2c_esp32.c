--- conflicted
+++ resolved
@@ -717,8 +717,7 @@
     k_sem_give(&data->cmd_sem);
 }
 
-<<<<<<< HEAD
-static const struct i2c_driver_api i2c_esp32_driver_api = {
+static DEVICE_API(i2c, i2c_esp32_driver_api) = {
     .configure   = i2c_esp32_configure,
     .get_config  = i2c_esp32_get_config,
     .transfer    = i2c_esp32_transfer,
@@ -727,16 +726,6 @@
     #ifdef CONFIG_I2C_RTIO
     .iodev_submit = i2c_iodev_submit_fallback,
     #endif
-=======
-static DEVICE_API(i2c, i2c_esp32_driver_api) = {
-	.configure = i2c_esp32_configure,
-	.get_config = i2c_esp32_get_config,
-	.transfer = i2c_esp32_transfer,
-	.recover_bus = i2c_esp32_recover,
-#ifdef CONFIG_I2C_RTIO
-	.iodev_submit = i2c_iodev_submit_fallback,
-#endif
->>>>>>> ad6ef7de
 };
 
 static int IRAM_ATTR i2c_esp32_init(const struct device* dev) {
