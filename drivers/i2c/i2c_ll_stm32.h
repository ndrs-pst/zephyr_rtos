--- conflicted
+++ resolved
@@ -15,13 +15,9 @@
 #include <zephyr/drivers/gpio.h>
 #endif /* CONFIG_I2C_STM32_BUS_RECOVERY */
 
-<<<<<<< HEAD
-typedef void (*irq_config_func_t)(const struct device* port);
-=======
 #include <zephyr/drivers/dma.h>
 
-typedef void (*irq_config_func_t)(const struct device *port);
->>>>>>> b4b5d8b2
+typedef void (*irq_config_func_t)(const struct device* port);
 
 #if DT_HAS_COMPAT_STATUS_OKAY(st_stm32_i2c_v2)
 /**
@@ -39,13 +35,12 @@
 
 #ifdef CONFIG_I2C_STM32_V2_DMA
 struct stream {
-	const struct device *dev_dma;
-	int32_t dma_channel;
+    struct device const* dev_dma;
+    int32_t dma_channel;
 };
 #endif /* CONFIG_I2C_STM32_V2_DMA */
 
 struct i2c_stm32_config {
-<<<<<<< HEAD
     #ifdef CONFIG_I2C_STM32_INTERRUPT
     irq_config_func_t irq_config_func;
     #endif
@@ -64,6 +59,11 @@
     const struct i2c_config_timing* timings;
     size_t n_timings;
     #endif
+
+    #ifdef CONFIG_I2C_STM32_V2_DMA
+    struct stream tx_dma;
+    struct stream rx_dma;
+    #endif /* CONFIG_I2C_STM32_V2_DMA */
 };
 
 struct i2c_stm32_data {
@@ -112,75 +112,11 @@
     i2c_stm32_smbalert_cb_func_t smbalert_cb_func;
     const struct device *smbalert_cb_dev;
     #endif
-=======
-#ifdef CONFIG_I2C_STM32_INTERRUPT
-	irq_config_func_t irq_config_func;
-#endif
-#ifdef CONFIG_I2C_STM32_BUS_RECOVERY
-	struct gpio_dt_spec scl;
-	struct gpio_dt_spec sda;
-#endif /* CONFIG_I2C_STM32_BUS_RECOVERY */
-	const struct stm32_pclken *pclken;
-	size_t pclk_len;
-	I2C_TypeDef *i2c;
-	uint32_t bitrate;
-	const struct pinctrl_dev_config *pcfg;
-#if DT_HAS_COMPAT_STATUS_OKAY(st_stm32_i2c_v2)
-	const struct i2c_config_timing *timings;
-	size_t n_timings;
-#endif
-#ifdef CONFIG_I2C_STM32_V2_DMA
-	struct stream tx_dma;
-	struct stream rx_dma;
-#endif /* CONFIG_I2C_STM32_V2_DMA */
-};
 
-struct i2c_stm32_data {
-#ifdef CONFIG_I2C_STM32_INTERRUPT
-	struct k_sem device_sync_sem;
-#endif
-	struct k_sem bus_mutex;
-	uint32_t dev_config;
-#if DT_HAS_COMPAT_STATUS_OKAY(st_stm32_i2c_v2)
-	/* Store the current timing structure set by runtime config */
-	struct i2c_config_timing current_timing;
-#endif
-#ifdef CONFIG_I2C_STM32_V1
-	uint16_t slave_address;
-#endif
-	struct {
-#ifdef CONFIG_I2C_STM32_V1
-		unsigned int is_restart;
-		unsigned int flags;
-#endif
-		unsigned int is_write;
-		unsigned int is_arlo;
-		unsigned int is_nack;
-		unsigned int is_err;
-		struct i2c_msg *msg;
-		unsigned int len;
-		uint8_t *buf;
-	} current;
-#ifdef CONFIG_I2C_TARGET
-	bool master_active;
-	struct i2c_target_config *slave_cfg;
-#ifdef CONFIG_I2C_STM32_V2
-	struct i2c_target_config *slave2_cfg;
-#endif
-	bool slave_attached;
-#endif
-	bool is_configured;
-	bool smbalert_active;
-	enum i2c_stm32_mode mode;
-#ifdef CONFIG_SMBUS_STM32_SMBALERT
-	i2c_stm32_smbalert_cb_func_t smbalert_cb_func;
-	const struct device *smbalert_cb_dev;
-#endif
-#ifdef CONFIG_I2C_STM32_V2_DMA
-	struct dma_config dma_cfg;
-	struct dma_block_config dma_blk_cfg;
-#endif /* CONFIG_I2C_STM32_V2_DMA */
->>>>>>> b4b5d8b2
+    #ifdef CONFIG_I2C_STM32_V2_DMA
+    struct dma_config dma_cfg;
+    struct dma_block_config dma_blk_cfg;
+    #endif /* CONFIG_I2C_STM32_V2_DMA */
 };
 
 int stm32_i2c_transaction(const struct device* dev,
