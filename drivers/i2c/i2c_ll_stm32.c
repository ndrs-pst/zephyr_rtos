--- conflicted
+++ resolved
@@ -95,97 +95,6 @@
     return (ret);
 }
 
-<<<<<<< HEAD
-#define OPERATION(msg) (((struct i2c_msg *) msg)->flags & I2C_MSG_RW_MASK)
-
-static int i2c_stm32_transfer(const struct device *dev, struct i2c_msg *msg,
-			      uint8_t num_msgs, uint16_t slave)
-{
-	struct i2c_stm32_data *data = dev->data;
-	struct i2c_msg *current, *next;
-	int ret = 0;
-
-	/* Check for validity of all messages, to prevent having to abort
-	 * in the middle of a transfer
-	 */
-	current = msg;
-
-	/*
-	 * Set I2C_MSG_RESTART flag on first message in order to send start
-	 * condition
-	 */
-	current->flags |= I2C_MSG_RESTART;
-
-	for (uint8_t i = 1; i <= num_msgs; i++) {
-
-		if (i < num_msgs) {
-			next = current + 1;
-
-			/*
-			 * Restart condition between messages
-			 * of different directions is required
-			 */
-			if (OPERATION(current) != OPERATION(next)) {
-				if (!(next->flags & I2C_MSG_RESTART)) {
-					ret = -EINVAL;
-					break;
-				}
-			}
-
-			/* Stop condition is only allowed on last message */
-			if (current->flags & I2C_MSG_STOP) {
-				ret = -EINVAL;
-				break;
-			}
-		} else {
-			/* Stop condition is required for the last message */
-			current->flags |= I2C_MSG_STOP;
-		}
-
-		current++;
-	}
-
-	if (ret) {
-		return ret;
-	}
-
-	/* Send out messages */
-	k_sem_take(&data->bus_mutex, K_FOREVER);
-
-	/* Prevent driver from being suspended by PM until I2C transaction is complete */
-#ifdef CONFIG_PM_DEVICE_RUNTIME
-	(void)pm_device_runtime_get(dev);
-#else
-	pm_device_busy_set(dev);
-#endif
-
-	current = msg;
-
-	while (num_msgs > 0) {
-		uint8_t *next_msg_flags = NULL;
-
-		if (num_msgs > 1) {
-			next = current + 1;
-			next_msg_flags = &(next->flags);
-		}
-		ret = stm32_i2c_transaction(dev, *current, next_msg_flags, slave);
-		if (ret < 0) {
-			break;
-		}
-		current++;
-		num_msgs--;
-	}
-
-#ifdef CONFIG_PM_DEVICE_RUNTIME
-	(void)pm_device_runtime_put(dev);
-#else
-	pm_device_busy_clear(dev);
-#endif
-
-	k_sem_give(&data->bus_mutex);
-
-	return ret;
-=======
 #define OPERATION(msg) (((struct i2c_msg*)msg)->flags & I2C_MSG_RW_MASK)
 
 static int i2c_stm32_transfer(const struct device* dev, struct i2c_msg* msg,
@@ -239,11 +148,6 @@
         return (ret);
     }
 
-    ret = pm_device_runtime_get(dev);
-    if (ret < 0) {
-        return (ret);
-    }
-
     /* Send out messages */
     k_sem_take(&data->bus_mutex, K_FOREVER);
 
@@ -282,7 +186,6 @@
     k_sem_give(&data->bus_mutex);
 
     return (ret);
->>>>>>> 0e3994c7
 }
 
 #if CONFIG_I2C_STM32_BUS_RECOVERY
@@ -304,60 +207,6 @@
     return gpio_pin_get_dt(&config->sda) == 0 ? 0 : 1;
 }
 
-<<<<<<< HEAD
-static int i2c_stm32_recover_bus(const struct device *dev)
-{
-	const struct i2c_stm32_config *config = dev->config;
-	struct i2c_stm32_data *data = dev->data;
-	struct i2c_bitbang bitbang_ctx;
-	struct i2c_bitbang_io bitbang_io = {
-		.set_scl = i2c_stm32_bitbang_set_scl,
-		.set_sda = i2c_stm32_bitbang_set_sda,
-		.get_sda = i2c_stm32_bitbang_get_sda,
-	};
-	uint32_t bitrate_cfg;
-	int error = 0;
-
-	LOG_ERR("attempting to recover bus");
-
-	if (!gpio_is_ready_dt(&config->scl)) {
-		LOG_ERR("SCL GPIO device not ready");
-		return -EIO;
-	}
-
-	if (!gpio_is_ready_dt(&config->sda)) {
-		LOG_ERR("SDA GPIO device not ready");
-		return -EIO;
-	}
-
-	k_sem_take(&data->bus_mutex, K_FOREVER);
-
-	error = gpio_pin_configure_dt(&config->scl, GPIO_OUTPUT_HIGH);
-	if (error != 0) {
-		LOG_ERR("failed to configure SCL GPIO (err %d)", error);
-		goto restore;
-	}
-
-	error = gpio_pin_configure_dt(&config->sda, GPIO_OUTPUT_HIGH);
-	if (error != 0) {
-		LOG_ERR("failed to configure SDA GPIO (err %d)", error);
-		goto restore;
-	}
-
-	i2c_bitbang_init(&bitbang_ctx, &bitbang_io, (void *)config);
-
-	bitrate_cfg = i2c_map_dt_bitrate(config->bitrate) | I2C_MODE_CONTROLLER;
-	error = i2c_bitbang_configure(&bitbang_ctx, bitrate_cfg);
-	if (error != 0) {
-		LOG_ERR("failed to configure I2C bitbang (err %d)", error);
-		goto restore;
-	}
-
-	error = i2c_bitbang_recover_bus(&bitbang_ctx);
-	if (error != 0) {
-		LOG_ERR("failed to recover bus (err %d)", error);
-	}
-=======
 static int i2c_stm32_recover_bus(const struct device* dev) {
     const struct i2c_stm32_config* config = dev->config;
     struct i2c_stm32_data* data = dev->data;
@@ -372,12 +221,12 @@
 
     LOG_ERR("attempting to recover bus");
 
-    if (!device_is_ready(config->scl.port)) {
+    if (!gpio_is_ready_dt(&config->scl)) {
         LOG_ERR("SCL GPIO device not ready");
         return (-EIO);
     }
 
-    if (!device_is_ready(config->sda.port)) {
+    if (!gpio_is_ready_dt(&config->sda)) {
         LOG_ERR("SDA GPIO device not ready");
         return (-EIO);
     }
@@ -409,7 +258,6 @@
     if (error != 0) {
         LOG_ERR("failed to recover bus (err %d)", error);
     }
->>>>>>> 0e3994c7
 
 restore:
     (void) pinctrl_apply_state(config->pcfg, PINCTRL_STATE_DEFAULT);
@@ -587,10 +435,10 @@
                     DT_INST_IRQ_BY_NAME(index, event, priority),\
                     stm32_i2c_event_isr,            \
                     DEVICE_DT_INST_GET(index), 0);  \
-        irq_enable(DT_INST_IRQ_BY_NAME(index, event, irq));             \
-                                                                        \
-        IRQ_CONNECT(DT_INST_IRQ_BY_NAME(index, error, irq), \
-                    DT_INST_IRQ_BY_NAME(index, error, priority), \
+        irq_enable(DT_INST_IRQ_BY_NAME(index, event, irq));     \
+                                                                \
+        IRQ_CONNECT(DT_INST_IRQ_BY_NAME(index, error, irq),     \
+                    DT_INST_IRQ_BY_NAME(index, error, priority),\
                     stm32_i2c_error_isr,            \
                     DEVICE_DT_INST_GET(index), 0);  \
         irq_enable(DT_INST_IRQ_BY_NAME(index, error, irq));             \
