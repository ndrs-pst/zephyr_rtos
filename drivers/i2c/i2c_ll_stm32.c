--- conflicted
+++ resolved
@@ -95,154 +95,6 @@
     return (ret);
 }
 
-<<<<<<< HEAD
-#define OPERATION(msg) (((struct i2c_msg *) msg)->flags & I2C_MSG_RW_MASK)
-
-static int i2c_stm32_transfer(const struct device *dev, struct i2c_msg *msg,
-			      uint8_t num_msgs, uint16_t slave)
-{
-	struct i2c_stm32_data *data = dev->data;
-	struct i2c_msg *current, *next;
-	int ret = 0;
-
-	/* Check for validity of all messages, to prevent having to abort
-	 * in the middle of a transfer
-	 */
-	current = msg;
-
-	/*
-	 * Set I2C_MSG_RESTART flag on first message in order to send start
-	 * condition
-	 */
-	current->flags |= I2C_MSG_RESTART;
-
-	for (uint8_t i = 1; i <= num_msgs; i++) {
-
-		if (i < num_msgs) {
-			next = current + 1;
-
-			/*
-			 * Restart condition between messages
-			 * of different directions is required
-			 */
-			if (OPERATION(current) != OPERATION(next)) {
-				if (!(next->flags & I2C_MSG_RESTART)) {
-					ret = -EINVAL;
-					break;
-				}
-			}
-
-			/* Stop condition is only allowed on last message */
-			if (current->flags & I2C_MSG_STOP) {
-				ret = -EINVAL;
-				break;
-			}
-		} else {
-			/* Stop condition is required for the last message */
-			current->flags |= I2C_MSG_STOP;
-		}
-
-		current++;
-	}
-
-	if (ret) {
-		return ret;
-	}
-
-	ret = pm_device_runtime_get(dev);
-	if (ret < 0) {
-		return ret;
-	}
-
-	/* Send out messages */
-	k_sem_take(&data->bus_mutex, K_FOREVER);
-
-	/* Prevent driver from being suspended by PM until I2C transaction is complete */
-#ifdef CONFIG_PM_DEVICE_RUNTIME
-	(void)pm_device_runtime_get(dev);
-#else
-	pm_device_busy_set(dev);
-#endif
-
-	current = msg;
-
-	while (num_msgs > 0) {
-		uint8_t *next_msg_flags = NULL;
-
-		if (num_msgs > 1) {
-			next = current + 1;
-			next_msg_flags = &(next->flags);
-		}
-		ret = stm32_i2c_transaction(dev, *current, next_msg_flags, slave);
-		if (ret < 0) {
-			break;
-		}
-		current++;
-		num_msgs--;
-	}
-
-#ifdef CONFIG_PM_DEVICE_RUNTIME
-	(void)pm_device_runtime_put(dev);
-#else
-	pm_device_busy_clear(dev);
-#endif
-
-	k_sem_give(&data->bus_mutex);
-
-	return ret;
-=======
-static inline int i2c_stm32_transaction(const struct device* dev,
-                                        struct i2c_msg msg, uint8_t* next_msg_flags,
-                                        uint16_t periph) {
-    /*
-     * Perform a I2C transaction, while taking into account the STM32 I2C
-     * peripheral has a limited maximum chunk size. Take appropriate action
-     * if the message to send exceeds that limit.
-     *
-     * The last chunk of a transmission uses this function's next_msg_flags
-     * parameter for its backend calls (_write/_read). Any previous chunks
-     * use a copy of the current message's flags, with the STOP and RESTART
-     * bits turned off. This will cause the backend to use reload-mode,
-     * which will make the combination of all chunks to look like one big
-     * transaction on the wire.
-     */
-    const uint32_t i2c_stm32_maxchunk = 255U;
-    const uint8_t  saved_flags = msg.flags;
-    uint8_t combine_flags = saved_flags & ~(I2C_MSG_STOP | I2C_MSG_RESTART);
-    uint8_t* flagsp = NULL;
-    uint32_t rest   = msg.len;
-    int ret         = 0;
-
-    do { /* do ... while to allow zero-length transactions */
-        if (msg.len > i2c_stm32_maxchunk) {
-            msg.len = i2c_stm32_maxchunk;
-            msg.flags &= ~I2C_MSG_STOP;
-            flagsp = &combine_flags;
-        }
-        else {
-            msg.flags = saved_flags;
-            flagsp    = next_msg_flags;
-        }
-
-        if ((msg.flags & I2C_MSG_RW_MASK) == I2C_MSG_WRITE) {
-            ret = stm32_i2c_msg_write(dev, &msg, flagsp, periph);
-        }
-        else {
-            ret = stm32_i2c_msg_read(dev, &msg, flagsp, periph);
-        }
-
-        if (ret < 0) {
-            break;
-        }
-
-        rest    -= msg.len;
-        msg.buf += msg.len;
-        msg.len  = rest;
-    } while (rest > 0U);
-
-    return (ret);
-}
-
 #define OPERATION(msg) (((struct i2c_msg*)msg)->flags & I2C_MSG_RW_MASK)
 
 static int i2c_stm32_transfer(const struct device* dev, struct i2c_msg* msg,
@@ -321,7 +173,7 @@
             next_msg_flags = &(next->flags);
         }
 
-        ret = i2c_stm32_transaction(dev, *current, next_msg_flags, slave);
+        ret = stm32_i2c_transaction(dev, *current, next_msg_flags, slave);
         if (ret < 0) {
             break;
         }
@@ -339,7 +191,6 @@
     k_sem_give(&data->bus_mutex);
 
     return (ret);
->>>>>>> c1062373
 }
 
 #if CONFIG_I2C_STM32_BUS_RECOVERY
@@ -604,9 +455,9 @@
 #define STM32_I2C_IRQ_HANDLER_FUNCTION(index)       \
         .irq_config_func = i2c_stm32_irq_config_func_##index,
 #define STM32_I2C_IRQ_HANDLER(index)                \
-        static void i2c_stm32_irq_config_func_##index(const struct device* dev) { \
-            STM32_I2C_IRQ_CONNECT_AND_ENABLE(index);\
-        }
+static void i2c_stm32_irq_config_func_##index(const struct device* dev) {   \
+    STM32_I2C_IRQ_CONNECT_AND_ENABLE(index);        \
+}
 #else
 
 #define STM32_I2C_IRQ_HANDLER_DECL(index)
@@ -653,7 +504,8 @@
         .i2c      = (I2C_TypeDef*)DT_INST_REG_ADDR(index),      \
         .pclken   = pclken_##index,                             \
         .pclk_len = DT_INST_NUM_CLOCKS(index),                  \
-        STM32_I2C_IRQ_HANDLER_FUNCTION(index).bitrate = DT_INST_PROP(index, clock_frequency), \
+        STM32_I2C_IRQ_HANDLER_FUNCTION(index)                   \
+        .bitrate = DT_INST_PROP(index, clock_frequency),        \
         .pcfg     = PINCTRL_DT_INST_DEV_CONFIG_GET(index),      \
         I2C_STM32_SCL_INIT(index)           \
         I2C_STM32_SDA_INIT(index)           \
