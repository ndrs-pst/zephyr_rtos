/*
 * Copyright (c) 2016 BayLibre, SAS
 * Copyright (c) 2017 Linaro Ltd
 *
 * SPDX-License-Identifier: Apache-2.0
 */

#include <zephyr/drivers/clock_control/stm32_clock_control.h>
#include <zephyr/drivers/clock_control.h>
#include <zephyr/pm/device.h>
#include <zephyr/pm/device_runtime.h>
#include <zephyr/pm/policy.h>
#include <zephyr/sys/util.h>
#include <zephyr/kernel.h>
#include <soc.h>
#include <stm32_ll_i2c.h>
#include <stm32_ll_rcc.h>
#include <errno.h>
#include <zephyr/drivers/i2c.h>
#include <zephyr/drivers/pinctrl.h>
#include "i2c_ll_stm32.h"

#ifdef CONFIG_I2C_STM32_BUS_RECOVERY
#include "i2c_bitbang.h"
#endif /* CONFIG_I2C_STM32_BUS_RECOVERY */

#define LOG_LEVEL CONFIG_I2C_LOG_LEVEL
#include <zephyr/logging/log.h>
#include <zephyr/irq.h>
LOG_MODULE_REGISTER(i2c_ll_stm32);

#include "i2c-priv.h"

#if DT_HAS_COMPAT_STATUS_OKAY(st_stm32_i2c_v2)
#define DT_DRV_COMPAT st_stm32_i2c_v2
#else
#define DT_DRV_COMPAT st_stm32_i2c_v1
#endif

/* This symbol takes the value 1 if one of the device instances */
/* is configured in dts with a domain clock */
#if STM32_DT_INST_DEV_DOMAIN_CLOCK_SUPPORT
#define STM32_I2C_DOMAIN_CLOCK_SUPPORT 1
#else
#define STM32_I2C_DOMAIN_CLOCK_SUPPORT 0
#endif

int i2c_stm32_get_config(const struct device* dev, uint32_t* config) {
    struct i2c_stm32_data const* data = dev->data;

    if (!data->is_configured) {
        LOG_ERR("I2C controller not configured");
        return (-EIO);
    }

    *config = data->dev_config;

    #if CONFIG_I2C_STM32_V2_TIMING
    /* Print the timing parameter of device data */
    LOG_INF("I2C timing value, report to the DTS :");

    /* I2C BIT RATE */
    if (data->current_timing.i2c_speed == 100000) {
        LOG_INF("timings = <%d I2C_BITRATE_STANDARD 0x%X>;",
                data->current_timing.periph_clock,
                data->current_timing.timing_setting);
    }
    else if (data->current_timing.i2c_speed == 400000) {
        LOG_INF("timings = <%d I2C_BITRATE_FAST 0x%X>;",
                data->current_timing.periph_clock,
                data->current_timing.timing_setting);
    }
    else if (data->current_timing.i2c_speed == 1000000) {
        LOG_INF("timings = <%d I2C_SPEED_FAST_PLUS 0x%X>;",
                data->current_timing.periph_clock,
                data->current_timing.timing_setting);
    }
    #endif /* CONFIG_I2C_STM32_V2_TIMING */

    return (0);
}

<<<<<<< HEAD
int i2c_stm32_runtime_configure(const struct device *dev, uint32_t config)
{
	const struct i2c_stm32_config *cfg = dev->config;
	struct i2c_stm32_data *data = dev->data;
	const struct device *clk = DEVICE_DT_GET(STM32_CLOCK_CONTROL_NODE);
	I2C_TypeDef *i2c = cfg->i2c;
	uint32_t i2c_clock = 0U;
	int ret;

	if (IS_ENABLED(STM32_I2C_DOMAIN_CLOCK_SUPPORT) && (cfg->pclk_len > 1)) {
		if (clock_control_get_rate(clk, (clock_control_subsys_t)&cfg->pclken[1],
					   &i2c_clock) < 0) {
			LOG_ERR("Failed call clock_control_get_rate(pclken[1])");
			return -EIO;
		}
	} else {
		if (clock_control_get_rate(clk, (clock_control_subsys_t)&cfg->pclken[0],
					   &i2c_clock) < 0) {
			LOG_ERR("Failed call clock_control_get_rate(pclken[0])");
			return -EIO;
		}
	}

	data->dev_config = config;

	k_sem_take(&data->bus_mutex, K_FOREVER);

#ifdef CONFIG_PM_DEVICE_RUNTIME
	ret = clock_control_on(clk, (clock_control_subsys_t)&cfg->pclken[0]);
	if (ret < 0) {
		LOG_ERR("failure Enabling I2C clock");
		return ret;
	}
#endif

	LL_I2C_Disable(i2c);
#if defined(I2C_CR1_SMBDEN) && defined(I2C_CR1_SMBHEN)
	i2c_stm32_set_smbus_mode(dev, data->mode);
#endif
	ret = stm32_i2c_configure_timing(dev, i2c_clock);

	if (data->smbalert_active) {
		LL_I2C_Enable(i2c);
	}

#ifdef CONFIG_PM_DEVICE_RUNTIME
	ret = clock_control_off(clk, (clock_control_subsys_t)&cfg->pclken[0]);
	if (ret < 0) {
		LOG_ERR("failure disabling I2C clock");
		return ret;
	}
#endif

	k_sem_give(&data->bus_mutex);

	return ret;
=======
int i2c_stm32_runtime_configure(const struct device* dev, uint32_t config) {
    const struct i2c_stm32_config* cfg = dev->config;
    struct i2c_stm32_data* data = dev->data;
    const struct device* clk = DEVICE_DT_GET(STM32_CLOCK_CONTROL_NODE);
    I2C_TypeDef* i2c = cfg->i2c;
    uint32_t i2c_clock;
    int ret;

    if (IS_ENABLED(STM32_I2C_DOMAIN_CLOCK_SUPPORT) && (cfg->pclk_len > 1)) {
        if (clock_control_get_rate(clk, (clock_control_subsys_t)&cfg->pclken[1],
                                   &i2c_clock) < 0) {
            LOG_ERR("Failed call clock_control_get_rate(pclken[1])");
            return (-EIO);
        }
    }
    else {
        if (clock_control_get_rate(clk, (clock_control_subsys_t)&cfg->pclken[0],
                                   &i2c_clock) < 0) {
            LOG_ERR("Failed call clock_control_get_rate(pclken[0])");
            return (-EIO);
        }
    }

    data->dev_config = config;

    k_sem_take(&data->bus_mutex, K_FOREVER);

    #ifdef CONFIG_PM_DEVICE_RUNTIME
    ret = clock_control_on(clk, (clock_control_subsys_t)&cfg->pclken[0]);
    if (ret < 0) {
        LOG_ERR("failure Enabling I2C clock");
        return (ret);
    }
    #endif

    LL_I2C_Disable(i2c);
    i2c_stm32_set_smbus_mode(dev, data->mode);
    ret = stm32_i2c_configure_timing(dev, i2c_clock);

    if (data->smbalert_active) {
        LL_I2C_Enable(i2c);
    }

    #ifdef CONFIG_PM_DEVICE_RUNTIME
    ret = clock_control_off(clk, (clock_control_subsys_t)&cfg->pclken[0]);
    if (ret < 0) {
        LOG_ERR("failure disabling I2C clock");
        return (ret);
    }
    #endif

    k_sem_give(&data->bus_mutex);

    return (ret);
>>>>>>> 4ca04e87
}

#define OPERATION(msg) (((struct i2c_msg*)msg)->flags & I2C_MSG_RW_MASK)

static int i2c_stm32_transfer(const struct device* dev, struct i2c_msg* msg,
                              uint8_t num_msgs, uint16_t slave) {
    struct i2c_stm32_data* data = dev->data;
    struct i2c_msg* current;
    struct i2c_msg* next;
    int ret = 0;

    /* Check for validity of all messages, to prevent having to abort
     * in the middle of a transfer
     */
    current = msg;

    /*
     * Set I2C_MSG_RESTART flag on first message in order to send start
     * condition
     */
    current->flags |= I2C_MSG_RESTART;

    for (uint_fast8_t i = 1; i <= num_msgs; i++) {
        if (i < num_msgs) {
            next = current + 1;

            /*
             * Restart condition between messages
             * of different directions is required
             */
            if (OPERATION(current) != OPERATION(next)) {
                if (!(next->flags & I2C_MSG_RESTART)) {
                    ret = -EINVAL;
                    break;
                }
            }

            /* Stop condition is only allowed on last message */
            if (current->flags & I2C_MSG_STOP) {
                ret = -EINVAL;
                break;
            }
        }

        current++;
    }

    if (ret) {
        return (ret);
    }

    /* Send out messages */
    k_sem_take(&data->bus_mutex, K_FOREVER);

    /* Prevent driver from being suspended by PM until I2C transaction is complete */
    #ifdef CONFIG_PM_DEVICE_RUNTIME
    (void) pm_device_runtime_get(dev);
    #endif

    /* Prevent the clocks to be stopped during the i2c transaction */
    pm_policy_state_lock_get(PM_STATE_SUSPEND_TO_IDLE, PM_ALL_SUBSTATES);

    current = msg;

    while (num_msgs > 0) {
        uint8_t* next_msg_flags = NULL;

        if (num_msgs > 1) {
            next = current + 1;
            next_msg_flags = &(next->flags);
        }

        ret = stm32_i2c_transaction(dev, *current, next_msg_flags, slave);
        if (ret < 0) {
            break;
        }

        current++;
        num_msgs--;
    }

    pm_policy_state_lock_put(PM_STATE_SUSPEND_TO_IDLE, PM_ALL_SUBSTATES);

    #ifdef CONFIG_PM_DEVICE_RUNTIME
    (void) pm_device_runtime_put(dev);
    #endif

    k_sem_give(&data->bus_mutex);

    return (ret);
}

#if CONFIG_I2C_STM32_BUS_RECOVERY
static void i2c_stm32_bitbang_set_scl(void* io_context, int state) {
    const struct i2c_stm32_config* config = io_context;

    gpio_pin_set_dt(&config->scl, state);
}

static void i2c_stm32_bitbang_set_sda(void* io_context, int state) {
    const struct i2c_stm32_config* config = io_context;

    gpio_pin_set_dt(&config->sda, state);
}

static int i2c_stm32_bitbang_get_sda(void* io_context) {
    const struct i2c_stm32_config* config = io_context;

    return gpio_pin_get_dt(&config->sda) == 0 ? 0 : 1;
}

static int i2c_stm32_recover_bus(const struct device* dev) {
    const struct i2c_stm32_config* config = dev->config;
    struct i2c_stm32_data* data = dev->data;
    struct i2c_bitbang bitbang_ctx;
    struct i2c_bitbang_io bitbang_io = {
        .set_scl = i2c_stm32_bitbang_set_scl,
        .set_sda = i2c_stm32_bitbang_set_sda,
        .get_sda = i2c_stm32_bitbang_get_sda,
    };
    uint32_t bitrate_cfg;
    int error = 0;

    LOG_ERR("attempting to recover bus");

    if (!gpio_is_ready_dt(&config->scl)) {
        LOG_ERR("SCL GPIO device not ready");
        return (-EIO);
    }

    if (!gpio_is_ready_dt(&config->sda)) {
        LOG_ERR("SDA GPIO device not ready");
        return (-EIO);
    }

    k_sem_take(&data->bus_mutex, K_FOREVER);

    error = gpio_pin_configure_dt(&config->scl, GPIO_OUTPUT_HIGH);
    if (error != 0) {
        LOG_ERR("failed to configure SCL GPIO (err %d)", error);
        goto restore;
    }

    error = gpio_pin_configure_dt(&config->sda, GPIO_OUTPUT_HIGH);
    if (error != 0) {
        LOG_ERR("failed to configure SDA GPIO (err %d)", error);
        goto restore;
    }

    i2c_bitbang_init(&bitbang_ctx, &bitbang_io, (void*)config);

    bitrate_cfg = i2c_map_dt_bitrate(config->bitrate) | I2C_MODE_CONTROLLER;
    error       = i2c_bitbang_configure(&bitbang_ctx, bitrate_cfg);
    if (error != 0) {
        LOG_ERR("failed to configure I2C bitbang (err %d)", error);
        goto restore;
    }

    error = i2c_bitbang_recover_bus(&bitbang_ctx);
    if (error != 0) {
        LOG_ERR("failed to recover bus (err %d)", error);
    }

restore :
    (void) pinctrl_apply_state(config->pcfg, PINCTRL_STATE_DEFAULT);

    k_sem_give(&data->bus_mutex);

    return (error);
}
#endif /* CONFIG_I2C_STM32_BUS_RECOVERY */

static const struct i2c_driver_api api_funcs = {
    .configure  = i2c_stm32_runtime_configure,
    .transfer   = i2c_stm32_transfer,
    .get_config = i2c_stm32_get_config,

    #if CONFIG_I2C_STM32_BUS_RECOVERY
    .recover_bus = i2c_stm32_recover_bus,
    #endif /* CONFIG_I2C_STM32_BUS_RECOVERY */

    #if defined(CONFIG_I2C_TARGET)
    .target_register   = i2c_stm32_target_register,
    .target_unregister = i2c_stm32_target_unregister,
    #endif

    #ifdef CONFIG_I2C_RTIO
    .iodev_submit = i2c_iodev_submit_fallback,
    #endif
};

#ifdef CONFIG_PM_DEVICE

static int i2c_stm32_suspend(const struct device* dev) {
    const struct i2c_stm32_config* cfg = dev->config;
    const struct device* const clk = DEVICE_DT_GET(STM32_CLOCK_CONTROL_NODE);
    int ret;

    /* Disable device clock. */
    ret = clock_control_off(clk, (clock_control_subsys_t)&cfg->pclken[0]);
    if (ret < 0) {
        LOG_ERR("failure disabling I2C clock");
        return (ret);
    }

    /* Move pins to sleep state */
    ret = pinctrl_apply_state(cfg->pcfg, PINCTRL_STATE_SLEEP);
    if (ret == -ENOENT) {
        /* Warn but don't block suspend */
        LOG_WRN("I2C pinctrl sleep state not available ");
    }
    else if (ret < 0) {
        return (ret);
    }

    return (0);
}

#endif

static int i2c_stm32_activate(const struct device* dev) {
    const struct i2c_stm32_config* cfg = dev->config;
    const struct device* const clk = DEVICE_DT_GET(STM32_CLOCK_CONTROL_NODE);
    int ret;

    /* Move pins to active/default state */
    ret = pinctrl_apply_state(cfg->pcfg, PINCTRL_STATE_DEFAULT);
    if (ret < 0) {
        LOG_ERR("I2C pinctrl setup failed (%d)", ret);
        return (ret);
    }

    /* Enable device clock. */
    if (clock_control_on(clk,
                         (clock_control_subsys_t)&cfg->pclken[0]) != 0) {
        LOG_ERR("i2c: failure enabling clock");
        return (-EIO);
    }

    return (0);
}

static int i2c_stm32_init(const struct device* dev) {
    const struct device* const clk = DEVICE_DT_GET(STM32_CLOCK_CONTROL_NODE);
    const struct i2c_stm32_config* cfg = dev->config;
    uint32_t bitrate_cfg;
    int ret;
    struct i2c_stm32_data* data = dev->data;
    #ifdef CONFIG_I2C_STM32_INTERRUPT
    k_sem_init(&data->device_sync_sem, 0, K_SEM_MAX_LIMIT);
    cfg->irq_config_func(dev);
    #endif

    data->is_configured = false;
    data->mode = I2CSTM32MODE_I2C;

    /*
     * initialize mutex used when multiple transfers
     * are taking place to guarantee that each one is
     * atomic and has exclusive access to the I2C bus.
     */
    k_sem_init(&data->bus_mutex, 1, 1);

    if (!device_is_ready(clk)) {
        LOG_ERR("clock control device not ready");
        return (-ENODEV);
    }

    i2c_stm32_activate(dev);

    if (IS_ENABLED(STM32_I2C_DOMAIN_CLOCK_SUPPORT) && (cfg->pclk_len > 1)) {
        /* Enable I2C clock source */
        ret = clock_control_configure(clk,
                                      (clock_control_subsys_t)&cfg->pclken[1],
                                      NULL);
        if (ret < 0) {
            return (-EIO);
        }
    }

    #if defined(CONFIG_SOC_SERIES_STM32F1X)
    /*
     * Force i2c reset for STM32F1 series.
     * So that they can enter master mode properly.
     * Issue described in ES096 2.14.7
     */
    I2C_TypeDef* i2c = cfg->i2c;

    LL_I2C_EnableReset(i2c);
    LL_I2C_DisableReset(i2c);
    #endif

    bitrate_cfg = i2c_map_dt_bitrate(cfg->bitrate);

    ret = i2c_stm32_runtime_configure(dev, I2C_MODE_CONTROLLER | bitrate_cfg);
    if (ret < 0) {
        LOG_ERR("i2c: failure initializing");
        return (ret);
    }

    #ifdef CONFIG_PM_DEVICE_RUNTIME
    (void) pm_device_runtime_enable(dev);
    #endif

    data->is_configured = true;

    return (0);
}

#ifdef CONFIG_PM_DEVICE

static int i2c_stm32_pm_action(const struct device* dev, enum pm_device_action action) {
    int err;

    switch (action) {
        case PM_DEVICE_ACTION_RESUME :
            err = i2c_stm32_activate(dev);
            break;

        case PM_DEVICE_ACTION_SUSPEND :
            err = i2c_stm32_suspend(dev);
            break;

        default :
            return (-ENOTSUP);
    }

    return (err);
}

#endif

#ifdef CONFIG_SMBUS_STM32_SMBALERT
void i2c_stm32_smbalert_set_callback(const struct device* dev, i2c_stm32_smbalert_cb_func_t func,
                                     const struct device* cb_dev) {
    struct i2c_stm32_data* data = dev->data;

    data->smbalert_cb_func = func;
    data->smbalert_cb_dev  = cb_dev;
}
#endif /* CONFIG_SMBUS_STM32_SMBALERT */

<<<<<<< HEAD
#if defined(I2C_CR1_SMBDEN) && defined(I2C_CR1_SMBHEN)
void i2c_stm32_set_smbus_mode(const struct device *dev, enum i2c_stm32_mode mode)
{
	const struct i2c_stm32_config *cfg = dev->config;
	struct i2c_stm32_data *data = dev->data;
	I2C_TypeDef *i2c = cfg->i2c;
=======
void i2c_stm32_set_smbus_mode(const struct device* dev, enum i2c_stm32_mode mode) {
    const struct i2c_stm32_config* cfg = dev->config;
    struct i2c_stm32_data* data = dev->data;
    I2C_TypeDef* i2c = cfg->i2c;
>>>>>>> 4ca04e87

    data->mode = mode;

    switch (mode) {
        case I2CSTM32MODE_I2C :
            LL_I2C_SetMode(i2c, LL_I2C_MODE_I2C);
            return;

        #ifdef CONFIG_SMBUS_STM32
        case I2CSTM32MODE_SMBUSHOST :
            LL_I2C_SetMode(i2c, LL_I2C_MODE_SMBUS_HOST);
            return;

        case I2CSTM32MODE_SMBUSDEVICE :
            LL_I2C_SetMode(i2c, LL_I2C_MODE_SMBUS_DEVICE);
            return;

        case I2CSTM32MODE_SMBUSDEVICEARP :
            LL_I2C_SetMode(i2c, LL_I2C_MODE_SMBUS_DEVICE_ARP);
            return;
            #endif

        default :
            LOG_ERR("%s: invalid mode %i", dev->name, mode);
            return;
    }
}
#endif

#ifdef CONFIG_SMBUS_STM32
void i2c_stm32_smbalert_enable(const struct device* dev) {
    struct i2c_stm32_data* data = dev->data;
    const struct i2c_stm32_config* cfg = dev->config;

    data->smbalert_active = true;
    LL_I2C_EnableSMBusAlert(cfg->i2c);
    LL_I2C_EnableIT_ERR(cfg->i2c);
    LL_I2C_Enable(cfg->i2c);
}

void i2c_stm32_smbalert_disable(const struct device* dev) {
    struct i2c_stm32_data* data = dev->data;
    const struct i2c_stm32_config* cfg = dev->config;

    data->smbalert_active = false;
    LL_I2C_DisableSMBusAlert(cfg->i2c);
    LL_I2C_DisableIT_ERR(cfg->i2c);
    LL_I2C_Disable(cfg->i2c);
}
#endif /* CONFIG_SMBUS_STM32 */

/* Macros for I2C instance declaration */

#ifdef CONFIG_I2C_STM32_INTERRUPT

#ifdef CONFIG_I2C_STM32_COMBINED_INTERRUPT
#define STM32_I2C_IRQ_CONNECT_AND_ENABLE(index)     \
    do {                                            \
        IRQ_CONNECT(DT_INST_IRQN(index),            \
                    DT_INST_IRQ(index, priority),   \
                    stm32_i2c_combined_isr,         \
                    DEVICE_DT_INST_GET(index), 0);  \
        irq_enable(DT_INST_IRQN(index));            \
    } while (false)
#else
#define STM32_I2C_IRQ_CONNECT_AND_ENABLE(index)     \
    do {                                            \
        IRQ_CONNECT(DT_INST_IRQ_BY_NAME(index, event, irq),     \
                    DT_INST_IRQ_BY_NAME(index, event, priority),\
                    stm32_i2c_event_isr,            \
                    DEVICE_DT_INST_GET(index), 0);  \
        irq_enable(DT_INST_IRQ_BY_NAME(index, event, irq));     \
                                                                \
        IRQ_CONNECT(DT_INST_IRQ_BY_NAME(index, error, irq),     \
                    DT_INST_IRQ_BY_NAME(index, error, priority),\
                    stm32_i2c_error_isr,            \
                    DEVICE_DT_INST_GET(index), 0);  \
        irq_enable(DT_INST_IRQ_BY_NAME(index, error, irq));             \
    } while (false)
#endif /* CONFIG_I2C_STM32_COMBINED_INTERRUPT */

#define STM32_I2C_IRQ_HANDLER_DECL(index)           \
        static void i2c_stm32_irq_config_func_##index(const struct device* dev)
#define STM32_I2C_IRQ_HANDLER_FUNCTION(index)       \
        .irq_config_func = i2c_stm32_irq_config_func_##index,
#define STM32_I2C_IRQ_HANDLER(index)                \
static void i2c_stm32_irq_config_func_##index(const struct device* dev) { \
    STM32_I2C_IRQ_CONNECT_AND_ENABLE(index);        \
}
#else

#define STM32_I2C_IRQ_HANDLER_DECL(index)
#define STM32_I2C_IRQ_HANDLER_FUNCTION(index)
#define STM32_I2C_IRQ_HANDLER(index)

#endif /* CONFIG_I2C_STM32_INTERRUPT */

#define STM32_I2C_INIT(index)               \
STM32_I2C_IRQ_HANDLER_DECL(index);          \
                                            \
IF_ENABLED(DT_HAS_COMPAT_STATUS_OKAY(st_stm32_i2c_v2),  \
    (static const uint32_t i2c_timings_##index[] =  \
        DT_INST_PROP_OR(index, timings, {0U});))    \
                                            \
PINCTRL_DT_INST_DEFINE(index);              \
                                            \
static const struct stm32_pclken pclken_##index[] = \
                          STM32_DT_INST_CLOCKS(index);  \
                                            \
static struct i2c_stm32_config DT_CONST i2c_stm32_cfg_##index = { \
    .i2c = (I2C_TypeDef *)DT_INST_REG_ADDR(index),      \
    .pclken = pclken_##index,               \
    .pclk_len = DT_INST_NUM_CLOCKS(index),  \
    STM32_I2C_IRQ_HANDLER_FUNCTION(index)   \
    .bitrate = DT_INST_PROP(index, clock_frequency),    \
    .pcfg = PINCTRL_DT_INST_DEV_CONFIG_GET(index),      \
    IF_ENABLED(CONFIG_I2C_STM32_BUS_RECOVERY,           \
        (.scl = GPIO_DT_SPEC_INST_GET_OR(index, scl_gpios, {0}),    \
         .sda = GPIO_DT_SPEC_INST_GET_OR(index, sda_gpios, {0}),))  \
    IF_ENABLED(DT_HAS_COMPAT_STATUS_OKAY(st_stm32_i2c_v2),          \
        (.timings = (const struct i2c_config_timing *) i2c_timings_##index,\
         .n_timings = ARRAY_SIZE(i2c_timings_##index),))            \
};                                          \
                                            \
static struct i2c_stm32_data i2c_stm32_dev_data_##index;        \
                                            \
PM_DEVICE_DT_INST_DEFINE(index, i2c_stm32_pm_action);           \
                                            \
I2C_DEVICE_DT_INST_DEFINE(index, i2c_stm32_init,                \
                          PM_DEVICE_DT_INST_GET(index),         \
                          &i2c_stm32_dev_data_##index,          \
                          &i2c_stm32_cfg_##index,               \
                          POST_KERNEL, CONFIG_I2C_INIT_PRIORITY,\
                          &api_funcs);      \
                                            \
STM32_I2C_IRQ_HANDLER(index)

DT_INST_FOREACH_STATUS_OKAY(STM32_I2C_INIT)

#if (__GTEST == 1U)                         /* #CUSTOM@NDRS */
#include "mcu_reg_stub.h"

#define STM32_I2C_CFG_REG_INIT(index)       \
    zephyr_i2c_cfg_reg_init(&i2c_stm32_cfg_##index);

void zephyr_i2c_cfg_reg_init(struct i2c_stm32_config* cfg) {
    if (cfg->i2c == (I2C_TypeDef*)I2C1_BASE) {
        cfg->i2c = (I2C_TypeDef*)ut_mcu_i2c1_ptr;
    }

    if (cfg->i2c == (I2C_TypeDef*)I2C2_BASE) {
        cfg->i2c = (I2C_TypeDef*)ut_mcu_i2c2_ptr;
    }

    if (cfg->i2c == (I2C_TypeDef*)I2C3_BASE) {
        cfg->i2c = (I2C_TypeDef*)ut_mcu_i2c3_ptr;
    }
}

void zephyr_gtest_i2c_stm32(void) {
    DT_INST_FOREACH_STATUS_OKAY(STM32_I2C_CFG_REG_INIT)
}

#endif<|MERGE_RESOLUTION|>--- conflicted
+++ resolved
@@ -80,64 +80,6 @@
     return (0);
 }
 
-<<<<<<< HEAD
-int i2c_stm32_runtime_configure(const struct device *dev, uint32_t config)
-{
-	const struct i2c_stm32_config *cfg = dev->config;
-	struct i2c_stm32_data *data = dev->data;
-	const struct device *clk = DEVICE_DT_GET(STM32_CLOCK_CONTROL_NODE);
-	I2C_TypeDef *i2c = cfg->i2c;
-	uint32_t i2c_clock = 0U;
-	int ret;
-
-	if (IS_ENABLED(STM32_I2C_DOMAIN_CLOCK_SUPPORT) && (cfg->pclk_len > 1)) {
-		if (clock_control_get_rate(clk, (clock_control_subsys_t)&cfg->pclken[1],
-					   &i2c_clock) < 0) {
-			LOG_ERR("Failed call clock_control_get_rate(pclken[1])");
-			return -EIO;
-		}
-	} else {
-		if (clock_control_get_rate(clk, (clock_control_subsys_t)&cfg->pclken[0],
-					   &i2c_clock) < 0) {
-			LOG_ERR("Failed call clock_control_get_rate(pclken[0])");
-			return -EIO;
-		}
-	}
-
-	data->dev_config = config;
-
-	k_sem_take(&data->bus_mutex, K_FOREVER);
-
-#ifdef CONFIG_PM_DEVICE_RUNTIME
-	ret = clock_control_on(clk, (clock_control_subsys_t)&cfg->pclken[0]);
-	if (ret < 0) {
-		LOG_ERR("failure Enabling I2C clock");
-		return ret;
-	}
-#endif
-
-	LL_I2C_Disable(i2c);
-#if defined(I2C_CR1_SMBDEN) && defined(I2C_CR1_SMBHEN)
-	i2c_stm32_set_smbus_mode(dev, data->mode);
-#endif
-	ret = stm32_i2c_configure_timing(dev, i2c_clock);
-
-	if (data->smbalert_active) {
-		LL_I2C_Enable(i2c);
-	}
-
-#ifdef CONFIG_PM_DEVICE_RUNTIME
-	ret = clock_control_off(clk, (clock_control_subsys_t)&cfg->pclken[0]);
-	if (ret < 0) {
-		LOG_ERR("failure disabling I2C clock");
-		return ret;
-	}
-#endif
-
-	k_sem_give(&data->bus_mutex);
-
-	return ret;
-=======
 int i2c_stm32_runtime_configure(const struct device* dev, uint32_t config) {
     const struct i2c_stm32_config* cfg = dev->config;
     struct i2c_stm32_data* data = dev->data;
@@ -174,7 +116,9 @@
     #endif
 
     LL_I2C_Disable(i2c);
+    #if defined(I2C_CR1_SMBDEN) && defined(I2C_CR1_SMBHEN)
     i2c_stm32_set_smbus_mode(dev, data->mode);
+    #endif
     ret = stm32_i2c_configure_timing(dev, i2c_clock);
 
     if (data->smbalert_active) {
@@ -192,7 +136,6 @@
     k_sem_give(&data->bus_mutex);
 
     return (ret);
->>>>>>> 4ca04e87
 }
 
 #define OPERATION(msg) (((struct i2c_msg*)msg)->flags & I2C_MSG_RW_MASK)
@@ -535,19 +478,11 @@
 }
 #endif /* CONFIG_SMBUS_STM32_SMBALERT */
 
-<<<<<<< HEAD
 #if defined(I2C_CR1_SMBDEN) && defined(I2C_CR1_SMBHEN)
-void i2c_stm32_set_smbus_mode(const struct device *dev, enum i2c_stm32_mode mode)
-{
-	const struct i2c_stm32_config *cfg = dev->config;
-	struct i2c_stm32_data *data = dev->data;
-	I2C_TypeDef *i2c = cfg->i2c;
-=======
 void i2c_stm32_set_smbus_mode(const struct device* dev, enum i2c_stm32_mode mode) {
     const struct i2c_stm32_config* cfg = dev->config;
     struct i2c_stm32_data* data = dev->data;
     I2C_TypeDef* i2c = cfg->i2c;
->>>>>>> 4ca04e87
 
     data->mode = mode;
 
