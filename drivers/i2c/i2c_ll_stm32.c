/*
 * Copyright (c) 2016 BayLibre, SAS
 * Copyright (c) 2017 Linaro Ltd
 *
 * SPDX-License-Identifier: Apache-2.0
 */

#include <zephyr/drivers/clock_control/stm32_clock_control.h>
#include <zephyr/drivers/clock_control.h>
#include <zephyr/pm/device.h>
#include <zephyr/pm/device_runtime.h>
#include <zephyr/sys/util.h>
#include <zephyr/kernel.h>
#include <soc.h>
#include <stm32_ll_i2c.h>
#include <stm32_ll_rcc.h>
#include <errno.h>
#include <zephyr/drivers/i2c.h>
#include <zephyr/drivers/pinctrl.h>
#include "i2c_ll_stm32.h"

#ifdef CONFIG_I2C_STM32_BUS_RECOVERY
#include "i2c_bitbang.h"
#endif /* CONFIG_I2C_STM32_BUS_RECOVERY */

#define LOG_LEVEL CONFIG_I2C_LOG_LEVEL
#include <zephyr/logging/log.h>
#include <zephyr/irq.h>
LOG_MODULE_REGISTER(i2c_ll_stm32);

#include "i2c-priv.h"

#if DT_HAS_COMPAT_STATUS_OKAY(st_stm32_i2c_v2)
#define DT_DRV_COMPAT st_stm32_i2c_v2
#else
#define DT_DRV_COMPAT st_stm32_i2c_v1
#endif

/* This symbol takes the value 1 if one of the device instances */
/* is configured in dts with a domain clock */
#if STM32_DT_INST_DEV_DOMAIN_CLOCK_SUPPORT
#define STM32_I2C_DOMAIN_CLOCK_SUPPORT 1
#else
#define STM32_I2C_DOMAIN_CLOCK_SUPPORT 0
#endif

int i2c_stm32_get_config(const struct device* dev, uint32_t* config) {
    struct i2c_stm32_data* data = dev->data;

    if (!data->is_configured) {
        LOG_ERR("I2C controller not configured");
        return (-EIO);
    }

    *config = data->dev_config;

    return (0);
}

<<<<<<< HEAD
int i2c_stm32_runtime_configure(const struct device *dev, uint32_t config)
{
	const struct i2c_stm32_config *cfg = dev->config;
	struct i2c_stm32_data *data = dev->data;
	const struct device *clk = DEVICE_DT_GET(STM32_CLOCK_CONTROL_NODE);
	I2C_TypeDef *i2c = cfg->i2c;
	uint32_t i2c_clock = 0U;
	int ret;

	if (IS_ENABLED(STM32_I2C_DOMAIN_CLOCK_SUPPORT) && (cfg->pclk_len > 1)) {
		if (clock_control_get_rate(clk, (clock_control_subsys_t)&cfg->pclken[1],
					   &i2c_clock) < 0) {
			LOG_ERR("Failed call clock_control_get_rate(pclken[1])");
			return -EIO;
		}
	} else {
		if (clock_control_get_rate(clk, (clock_control_subsys_t)&cfg->pclken[0],
					   &i2c_clock) < 0) {
			LOG_ERR("Failed call clock_control_get_rate(pclken[0])");
			return -EIO;
		}
	}

	data->dev_config = config;

	k_sem_take(&data->bus_mutex, K_FOREVER);

#ifdef CONFIG_PM_DEVICE_RUNTIME
	ret = clock_control_on(clk, (clock_control_subsys_t)&cfg->pclken[0]);
	if (ret < 0) {
		LOG_ERR("failure Enabling I2C clock");
		return ret;
	}
#endif

	LL_I2C_Disable(i2c);
	i2c_stm32_set_smbus_mode(dev, data->mode);
	ret = stm32_i2c_configure_timing(dev, i2c_clock);

	if (data->smbalert_active) {
		LL_I2C_Enable(i2c);
	}

#ifdef CONFIG_PM_DEVICE_RUNTIME
	ret = clock_control_off(clk, (clock_control_subsys_t)&cfg->pclken[0]);
	if (ret < 0) {
		LOG_ERR("failure disabling I2C clock");
		return ret;
	}
#endif

	k_sem_give(&data->bus_mutex);

	return ret;
=======
int i2c_stm32_runtime_configure(const struct device* dev, uint32_t config) {
    const struct i2c_stm32_config* cfg = dev->config;
    struct i2c_stm32_data* data = dev->data;
    const struct device* clk = DEVICE_DT_GET(STM32_CLOCK_CONTROL_NODE);
    I2C_TypeDef* i2c = cfg->i2c;
    uint32_t i2c_clock = 0U;
    int ret;

    if (IS_ENABLED(STM32_I2C_DOMAIN_CLOCK_SUPPORT) && (cfg->pclk_len > 1)) {
        if (clock_control_get_rate(clk, (clock_control_subsys_t)&cfg->pclken[1],
                                   &i2c_clock) < 0) {
            LOG_ERR("Failed call clock_control_get_rate(pclken[1])");
            return (-EIO);
        }
    }
    else {
        if (clock_control_get_rate(clk, (clock_control_subsys_t)&cfg->pclken[0],
                                   &i2c_clock) < 0) {
            LOG_ERR("Failed call clock_control_get_rate(pclken[0])");
            return (-EIO);
        }
    }

    data->dev_config = config;

    k_sem_take(&data->bus_mutex, K_FOREVER);

    #ifdef CONFIG_PM_DEVICE_RUNTIME
    ret = clock_control_on(clk, (clock_control_subsys_t)&cfg->pclken[0]);
    if (ret < 0) {
        LOG_ERR("failure Enabling I2C clock");
        return (ret);
    }
    #endif

    LL_I2C_Disable(i2c);
    LL_I2C_SetMode(i2c, LL_I2C_MODE_I2C);
    ret = stm32_i2c_configure_timing(dev, i2c_clock);

    #ifdef CONFIG_PM_DEVICE_RUNTIME
    ret = clock_control_off(clk, (clock_control_subsys_t)&cfg->pclken[0]);
    if (ret < 0) {
        LOG_ERR("failure disabling I2C clock");
        return (ret);
    }
    #endif

    k_sem_give(&data->bus_mutex);

    return (ret);
>>>>>>> 8b2da487
}

#define OPERATION(msg) (((struct i2c_msg*)msg)->flags & I2C_MSG_RW_MASK)

static int i2c_stm32_transfer(const struct device* dev, struct i2c_msg* msg,
                              uint8_t num_msgs, uint16_t slave) {
    struct i2c_stm32_data* data = dev->data;
    struct i2c_msg* current;
    struct i2c_msg* next;
    int ret = 0;

    /* Check for validity of all messages, to prevent having to abort
     * in the middle of a transfer
     */
    current = msg;

    /*
     * Set I2C_MSG_RESTART flag on first message in order to send start
     * condition
     */
    current->flags |= I2C_MSG_RESTART;

    for (uint8_t i = 1; i <= num_msgs; i++) {
        if (i < num_msgs) {
            next = current + 1;

            /*
             * Restart condition between messages
             * of different directions is required
             */
            if (OPERATION(current) != OPERATION(next)) {
                if (!(next->flags & I2C_MSG_RESTART)) {
                    ret = -EINVAL;
                    break;
                }
            }

            /* Stop condition is only allowed on last message */
            if (current->flags & I2C_MSG_STOP) {
                ret = -EINVAL;
                break;
            }
        }
        else {
            /* Stop condition is required for the last message */
            current->flags |= I2C_MSG_STOP;
        }

        current++;
    }

    if (ret) {
        return (ret);
    }

    /* Send out messages */
    k_sem_take(&data->bus_mutex, K_FOREVER);

    /* Prevent driver from being suspended by PM until I2C transaction is complete */
    #ifdef CONFIG_PM_DEVICE_RUNTIME
    (void) pm_device_runtime_get(dev);
    #else
    pm_device_busy_set(dev);
    #endif

    current = msg;

    while (num_msgs > 0) {
        uint8_t* next_msg_flags = NULL;

        if (num_msgs > 1) {
            next = current + 1;
            next_msg_flags = &(next->flags);
        }

        ret = stm32_i2c_transaction(dev, *current, next_msg_flags, slave);
        if (ret < 0) {
            break;
        }

        current++;
        num_msgs--;
    }

    #ifdef CONFIG_PM_DEVICE_RUNTIME
    (void) pm_device_runtime_put(dev);
    #else
    pm_device_busy_clear(dev);
    #endif

    k_sem_give(&data->bus_mutex);

    return (ret);
}

#if CONFIG_I2C_STM32_BUS_RECOVERY
static void i2c_stm32_bitbang_set_scl(void* io_context, int state) {
    const struct i2c_stm32_config* config = io_context;

    gpio_pin_set_dt(&config->scl, state);
}

static void i2c_stm32_bitbang_set_sda(void* io_context, int state) {
    const struct i2c_stm32_config* config = io_context;

    gpio_pin_set_dt(&config->sda, state);
}

static int i2c_stm32_bitbang_get_sda(void* io_context) {
    const struct i2c_stm32_config* config = io_context;

    return gpio_pin_get_dt(&config->sda) == 0 ? 0 : 1;
}

static int i2c_stm32_recover_bus(const struct device* dev) {
    const struct i2c_stm32_config* config = dev->config;
    struct i2c_stm32_data* data = dev->data;
    struct i2c_bitbang bitbang_ctx;
    struct i2c_bitbang_io bitbang_io = {
        .set_scl = i2c_stm32_bitbang_set_scl,
        .set_sda = i2c_stm32_bitbang_set_sda,
        .get_sda = i2c_stm32_bitbang_get_sda,
    };
    uint32_t bitrate_cfg;
    int error = 0;

    LOG_ERR("attempting to recover bus");

    if (!gpio_is_ready_dt(&config->scl)) {
        LOG_ERR("SCL GPIO device not ready");
        return (-EIO);
    }

    if (!gpio_is_ready_dt(&config->sda)) {
        LOG_ERR("SDA GPIO device not ready");
        return (-EIO);
    }

    k_sem_take(&data->bus_mutex, K_FOREVER);

    error = gpio_pin_configure_dt(&config->scl, GPIO_OUTPUT_HIGH);
    if (error != 0) {
        LOG_ERR("failed to configure SCL GPIO (err %d)", error);
        goto restore;
    }

    error = gpio_pin_configure_dt(&config->sda, GPIO_OUTPUT_HIGH);
    if (error != 0) {
        LOG_ERR("failed to configure SDA GPIO (err %d)", error);
        goto restore;
    }

    i2c_bitbang_init(&bitbang_ctx, &bitbang_io, (void*)config);

    bitrate_cfg = i2c_map_dt_bitrate(config->bitrate) | I2C_MODE_CONTROLLER;
    error       = i2c_bitbang_configure(&bitbang_ctx, bitrate_cfg);
    if (error != 0) {
        LOG_ERR("failed to configure I2C bitbang (err %d)", error);
        goto restore;
    }

    error = i2c_bitbang_recover_bus(&bitbang_ctx);
    if (error != 0) {
        LOG_ERR("failed to recover bus (err %d)", error);
    }

restore:
    (void) pinctrl_apply_state(config->pcfg, PINCTRL_STATE_DEFAULT);

    k_sem_give(&data->bus_mutex);

    return (error);
}
#endif /* CONFIG_I2C_STM32_BUS_RECOVERY */

static const struct i2c_driver_api api_funcs = {
    .configure  = i2c_stm32_runtime_configure,
    .transfer   = i2c_stm32_transfer,
    .get_config = i2c_stm32_get_config,
    #if CONFIG_I2C_STM32_BUS_RECOVERY
    .recover_bus = i2c_stm32_recover_bus,
    #endif /* CONFIG_I2C_STM32_BUS_RECOVERY */
    #if defined(CONFIG_I2C_TARGET)
    .target_register   = i2c_stm32_target_register,
    .target_unregister = i2c_stm32_target_unregister,
    #endif
};

#ifdef CONFIG_PM_DEVICE

static int i2c_stm32_suspend(const struct device* dev) {
    const struct i2c_stm32_config* cfg = dev->config;
    const struct device* const clk = DEVICE_DT_GET(STM32_CLOCK_CONTROL_NODE);
    int ret;

    /* Disable device clock. */
    ret = clock_control_off(clk, (clock_control_subsys_t)&cfg->pclken[0]);
    if (ret < 0) {
        LOG_ERR("failure disabling I2C clock");
        return (ret);
    }

    /* Move pins to sleep state */
    ret = pinctrl_apply_state(cfg->pcfg, PINCTRL_STATE_SLEEP);
    if (ret == -ENOENT) {
        /* Warn but don't block suspend */
        LOG_WRN("I2C pinctrl sleep state not available ");
    }
    else if (ret < 0) {
        return (ret);
    }

    return (0);
}

#endif

static int i2c_stm32_activate(const struct device* dev) {
    const struct i2c_stm32_config* cfg = dev->config;
    const struct device* const clk = DEVICE_DT_GET(STM32_CLOCK_CONTROL_NODE);
    int ret;

    /* Move pins to active/default state */
    ret = pinctrl_apply_state(cfg->pcfg, PINCTRL_STATE_DEFAULT);
    if (ret < 0) {
        LOG_ERR("I2C pinctrl setup failed (%d)", ret);
        return (ret);
    }

    /* Enable device clock. */
    if (clock_control_on(clk, (clock_control_subsys_t)&cfg->pclken[0]) != 0) {
        LOG_ERR("i2c: failure enabling clock");
        return (-EIO);
    }

    return (0);
}

static int i2c_stm32_init(const struct device* dev) {
    const struct device* const clk = DEVICE_DT_GET(STM32_CLOCK_CONTROL_NODE);
    const struct i2c_stm32_config* cfg = dev->config;
    uint32_t bitrate_cfg;
    int ret;
    struct i2c_stm32_data* data = dev->data;
    #ifdef CONFIG_I2C_STM32_INTERRUPT
    k_sem_init(&data->device_sync_sem, 0, K_SEM_MAX_LIMIT);
    cfg->irq_config_func(dev);
    #endif

    data->is_configured = false;

    /*
     * initialize mutex used when multiple transfers
     * are taking place to guarantee that each one is
     * atomic and has exclusive access to the I2C bus.
     */
    k_sem_init(&data->bus_mutex, 1, 1);

    if (!device_is_ready(clk)) {
        LOG_ERR("clock control device not ready");
        return (-ENODEV);
    }

    i2c_stm32_activate(dev);

    if (IS_ENABLED(STM32_I2C_DOMAIN_CLOCK_SUPPORT) && (cfg->pclk_len > 1)) {
        /* Enable I2C clock source */
        ret = clock_control_configure(clk,
                                      (clock_control_subsys_t)&cfg->pclken[1],
                                      NULL);
        if (ret < 0) {
            return (-EIO);
        }
    }

    #if defined(CONFIG_SOC_SERIES_STM32F1X)
    /*
     * Force i2c reset for STM32F1 series.
     * So that they can enter master mode properly.
     * Issue described in ES096 2.14.7
     */
    I2C_TypeDef* i2c = cfg->i2c;

    LL_I2C_EnableReset(i2c);
    LL_I2C_DisableReset(i2c);
    #endif

    bitrate_cfg = i2c_map_dt_bitrate(cfg->bitrate);

    ret = i2c_stm32_runtime_configure(dev, I2C_MODE_CONTROLLER | bitrate_cfg);
    if (ret < 0) {
        LOG_ERR("i2c: failure initializing");
        return (ret);
    }

    #ifdef CONFIG_PM_DEVICE_RUNTIME
    (void) pm_device_runtime_enable(dev);
    #endif

    data->is_configured = true;

    return (0);
}

<<<<<<< HEAD
static int i2c_stm32_init(const struct device *dev)
{
	const struct device *const clk = DEVICE_DT_GET(STM32_CLOCK_CONTROL_NODE);
	const struct i2c_stm32_config *cfg = dev->config;
	uint32_t bitrate_cfg;
	int ret;
	struct i2c_stm32_data *data = dev->data;
#ifdef CONFIG_I2C_STM32_INTERRUPT
	k_sem_init(&data->device_sync_sem, 0, K_SEM_MAX_LIMIT);
	cfg->irq_config_func(dev);
#endif

	data->is_configured = false;
	data->mode = I2CSTM32MODE_I2C;

	/*
	 * initialize mutex used when multiple transfers
	 * are taking place to guarantee that each one is
	 * atomic and has exclusive access to the I2C bus.
	 */
	k_sem_init(&data->bus_mutex, 1, 1);

	if (!device_is_ready(clk)) {
		LOG_ERR("clock control device not ready");
		return -ENODEV;
	}

	i2c_stm32_activate(dev);

	if (IS_ENABLED(STM32_I2C_DOMAIN_CLOCK_SUPPORT) && (cfg->pclk_len > 1)) {
		/* Enable I2C clock source */
		ret = clock_control_configure(clk,
					(clock_control_subsys_t) &cfg->pclken[1],
					NULL);
		if (ret < 0) {
			return -EIO;
		}
	}

#if defined(CONFIG_SOC_SERIES_STM32F1X)
	/*
	 * Force i2c reset for STM32F1 series.
	 * So that they can enter master mode properly.
	 * Issue described in ES096 2.14.7
	 */
	I2C_TypeDef *i2c = cfg->i2c;

	LL_I2C_EnableReset(i2c);
	LL_I2C_DisableReset(i2c);
#endif
=======
#ifdef CONFIG_PM_DEVICE
>>>>>>> 8b2da487

static int i2c_stm32_pm_action(const struct device* dev, enum pm_device_action action) {
    int err;

    switch (action) {
        case PM_DEVICE_ACTION_RESUME :
            err = i2c_stm32_activate(dev);
            break;

        case PM_DEVICE_ACTION_SUSPEND :
            err = i2c_stm32_suspend(dev);
            break;

        default :
            return (-ENOTSUP);
    }

    return (err);
}

#endif

#ifdef CONFIG_SMBUS_STM32_SMBALERT
void i2c_stm32_smbalert_set_callback(const struct device *dev, i2c_stm32_smbalert_cb_func_t func,
				     const struct device *cb_dev)
{
	struct i2c_stm32_data *data = dev->data;

	data->smbalert_cb_func = func;
	data->smbalert_cb_dev = cb_dev;
}
#endif /* CONFIG_SMBUS_STM32_SMBALERT */

void i2c_stm32_set_smbus_mode(const struct device *dev, enum i2c_stm32_mode mode)
{
	const struct i2c_stm32_config *cfg = dev->config;
	struct i2c_stm32_data *data = dev->data;
	I2C_TypeDef *i2c = cfg->i2c;

	data->mode = mode;

	switch (mode) {
	case I2CSTM32MODE_I2C:
		LL_I2C_SetMode(i2c, LL_I2C_MODE_I2C);
		return;
#ifdef CONFIG_SMBUS_STM32
	case I2CSTM32MODE_SMBUSHOST:
		LL_I2C_SetMode(i2c, LL_I2C_MODE_SMBUS_HOST);
		return;
	case I2CSTM32MODE_SMBUSDEVICE:
		LL_I2C_SetMode(i2c, LL_I2C_MODE_SMBUS_DEVICE);
		return;
	case I2CSTM32MODE_SMBUSDEVICEARP:
		LL_I2C_SetMode(i2c, LL_I2C_MODE_SMBUS_DEVICE_ARP);
		return;
#endif
	default:
		LOG_ERR("%s: invalid mode %i", dev->name, mode);
		return;
	}
}

#ifdef CONFIG_SMBUS_STM32
void i2c_stm32_smbalert_enable(const struct device *dev)
{
	struct i2c_stm32_data *data = dev->data;
	const struct i2c_stm32_config *cfg = dev->config;

	data->smbalert_active = true;
	LL_I2C_EnableSMBusAlert(cfg->i2c);
	LL_I2C_EnableIT_ERR(cfg->i2c);
	LL_I2C_Enable(cfg->i2c);
}

void i2c_stm32_smbalert_disable(const struct device *dev)
{
	struct i2c_stm32_data *data = dev->data;
	const struct i2c_stm32_config *cfg = dev->config;

	data->smbalert_active = false;
	LL_I2C_DisableSMBusAlert(cfg->i2c);
	LL_I2C_DisableIT_ERR(cfg->i2c);
	LL_I2C_Disable(cfg->i2c);
}
#endif /* CONFIG_SMBUS_STM32 */

/* Macros for I2C instance declaration */

#ifdef CONFIG_I2C_STM32_INTERRUPT

#ifdef CONFIG_I2C_STM32_COMBINED_INTERRUPT
#define STM32_I2C_IRQ_CONNECT_AND_ENABLE(index)     \
    do {                                            \
        IRQ_CONNECT(DT_INST_IRQN(index),            \
                    DT_INST_IRQ(index, priority),   \
                    stm32_i2c_combined_isr,         \
                    DEVICE_DT_INST_GET(index), 0);  \
        irq_enable(DT_INST_IRQN(index));            \
    } while (false)
#else
#define STM32_I2C_IRQ_CONNECT_AND_ENABLE(index)     \
    do {                                            \
        IRQ_CONNECT(DT_INST_IRQ_BY_NAME(index, event, irq),     \
                    DT_INST_IRQ_BY_NAME(index, event, priority),\
                    stm32_i2c_event_isr,            \
                    DEVICE_DT_INST_GET(index), 0);  \
        irq_enable(DT_INST_IRQ_BY_NAME(index, event, irq));     \
                                                                \
        IRQ_CONNECT(DT_INST_IRQ_BY_NAME(index, error, irq),     \
                    DT_INST_IRQ_BY_NAME(index, error, priority),\
                    stm32_i2c_error_isr,            \
                    DEVICE_DT_INST_GET(index), 0);  \
        irq_enable(DT_INST_IRQ_BY_NAME(index, error, irq));             \
    } while (false)
#endif /* CONFIG_I2C_STM32_COMBINED_INTERRUPT */

#define STM32_I2C_IRQ_HANDLER_DECL(index)           \
        static void i2c_stm32_irq_config_func_##index(const struct device* dev)
#define STM32_I2C_IRQ_HANDLER_FUNCTION(index)       \
        .irq_config_func = i2c_stm32_irq_config_func_##index,
#define STM32_I2C_IRQ_HANDLER(index)                \
static void i2c_stm32_irq_config_func_##index(const struct device* dev) {   \
    STM32_I2C_IRQ_CONNECT_AND_ENABLE(index);        \
}
#else

#define STM32_I2C_IRQ_HANDLER_DECL(index)
#define STM32_I2C_IRQ_HANDLER_FUNCTION(index)
#define STM32_I2C_IRQ_HANDLER(index)

#endif /* CONFIG_I2C_STM32_INTERRUPT */

#if CONFIG_I2C_STM32_BUS_RECOVERY
#define I2C_STM32_SCL_INIT(n) .scl = GPIO_DT_SPEC_INST_GET_OR(n, scl_gpios, {0}),
#define I2C_STM32_SDA_INIT(n) .sda = GPIO_DT_SPEC_INST_GET_OR(n, sda_gpios, {0}),
#else
#define I2C_STM32_SCL_INIT(n)
#define I2C_STM32_SDA_INIT(n)
#endif /* CONFIG_I2C_STM32_BUS_RECOVERY */

#if DT_HAS_COMPAT_STATUS_OKAY(st_stm32_i2c_v2)
#if defined(_MSC_VER) /* #CUSTOM@NDRS */
#define DEFINE_TIMINGS(index)               \
        static const uint32_t i2c_timings_##index[] = DT_INST_PROP_OR(index, timings, {0U}); /* workaround need to put 0U inside bracket {} */
#else
#define DEFINE_TIMINGS(index)               \
        static const uint32_t i2c_timings_##index[] = DT_INST_PROP_OR(index, timings, {});
#endif

#define USE_TIMINGS(index)                  \
        .timings   = (const struct i2c_config_timing*)i2c_timings_##index, \
        .n_timings = ARRAY_SIZE(i2c_timings_##index),
#else /* V2 */
#define DEFINE_TIMINGS(index)
#define USE_TIMINGS(index)
#endif /* V2 */

#define STM32_I2C_INIT(index)               \
    STM32_I2C_IRQ_HANDLER_DECL(index);      \
                                            \
    DEFINE_TIMINGS(index)                   \
                                            \
    PINCTRL_DT_INST_DEFINE(index);          \
                                            \
    static const struct stm32_pclken pclken_##index[] = STM32_DT_INST_CLOCKS(index); \
                                            \
    static DT_CONST struct i2c_stm32_config i2c_stm32_cfg_##index = {  \
        .i2c      = (I2C_TypeDef*)DT_INST_REG_ADDR(index),      \
        .pclken   = pclken_##index,                             \
        .pclk_len = DT_INST_NUM_CLOCKS(index),                  \
        STM32_I2C_IRQ_HANDLER_FUNCTION(index)                   \
        .bitrate = DT_INST_PROP(index, clock_frequency),        \
        .pcfg     = PINCTRL_DT_INST_DEV_CONFIG_GET(index),      \
        I2C_STM32_SCL_INIT(index)           \
        I2C_STM32_SDA_INIT(index)           \
        USE_TIMINGS(index)                  \
    };                                      \
                                            \
    static struct i2c_stm32_data i2c_stm32_dev_data_##index;    \
                                            \
    PM_DEVICE_DT_INST_DEFINE(index, i2c_stm32_pm_action);       \
                                            \
    I2C_DEVICE_DT_INST_DEFINE(index, i2c_stm32_init,        \
                              PM_DEVICE_DT_INST_GET(index), \
                              &i2c_stm32_dev_data_##index,  \
                              &i2c_stm32_cfg_##index,       \
                              POST_KERNEL, CONFIG_I2C_INIT_PRIORITY, \
                              &api_funcs);  \
                                            \
    STM32_I2C_IRQ_HANDLER(index)

DT_INST_FOREACH_STATUS_OKAY(STM32_I2C_INIT)

#if (__GTEST == 1U)                         /* #CUSTOM@NDRS */
#include "mcu_reg_stub.h"

#define STM32_I2C_CFG_REG_INIT(index)       \
    zephyr_i2c_cfg_reg_init(&i2c_stm32_cfg_##index);

void zephyr_i2c_cfg_reg_init(struct i2c_stm32_config* cfg) {
    if (cfg->i2c == (I2C_TypeDef*)I2C1_BASE) {
        cfg->i2c = (I2C_TypeDef*)ut_mcu_i2c1_ptr;
    }

    if (cfg->i2c == (I2C_TypeDef*)I2C2_BASE) {
        cfg->i2c = (I2C_TypeDef*)ut_mcu_i2c2_ptr;
    }

    if (cfg->i2c == (I2C_TypeDef*)I2C3_BASE) {
        cfg->i2c = (I2C_TypeDef*)ut_mcu_i2c3_ptr;
    }
}

void zephyr_gtest_i2c_stm32(void) {
    DT_INST_FOREACH_STATUS_OKAY(STM32_I2C_CFG_REG_INIT)
}

#endif<|MERGE_RESOLUTION|>--- conflicted
+++ resolved
@@ -57,62 +57,6 @@
     return (0);
 }
 
-<<<<<<< HEAD
-int i2c_stm32_runtime_configure(const struct device *dev, uint32_t config)
-{
-	const struct i2c_stm32_config *cfg = dev->config;
-	struct i2c_stm32_data *data = dev->data;
-	const struct device *clk = DEVICE_DT_GET(STM32_CLOCK_CONTROL_NODE);
-	I2C_TypeDef *i2c = cfg->i2c;
-	uint32_t i2c_clock = 0U;
-	int ret;
-
-	if (IS_ENABLED(STM32_I2C_DOMAIN_CLOCK_SUPPORT) && (cfg->pclk_len > 1)) {
-		if (clock_control_get_rate(clk, (clock_control_subsys_t)&cfg->pclken[1],
-					   &i2c_clock) < 0) {
-			LOG_ERR("Failed call clock_control_get_rate(pclken[1])");
-			return -EIO;
-		}
-	} else {
-		if (clock_control_get_rate(clk, (clock_control_subsys_t)&cfg->pclken[0],
-					   &i2c_clock) < 0) {
-			LOG_ERR("Failed call clock_control_get_rate(pclken[0])");
-			return -EIO;
-		}
-	}
-
-	data->dev_config = config;
-
-	k_sem_take(&data->bus_mutex, K_FOREVER);
-
-#ifdef CONFIG_PM_DEVICE_RUNTIME
-	ret = clock_control_on(clk, (clock_control_subsys_t)&cfg->pclken[0]);
-	if (ret < 0) {
-		LOG_ERR("failure Enabling I2C clock");
-		return ret;
-	}
-#endif
-
-	LL_I2C_Disable(i2c);
-	i2c_stm32_set_smbus_mode(dev, data->mode);
-	ret = stm32_i2c_configure_timing(dev, i2c_clock);
-
-	if (data->smbalert_active) {
-		LL_I2C_Enable(i2c);
-	}
-
-#ifdef CONFIG_PM_DEVICE_RUNTIME
-	ret = clock_control_off(clk, (clock_control_subsys_t)&cfg->pclken[0]);
-	if (ret < 0) {
-		LOG_ERR("failure disabling I2C clock");
-		return ret;
-	}
-#endif
-
-	k_sem_give(&data->bus_mutex);
-
-	return ret;
-=======
 int i2c_stm32_runtime_configure(const struct device* dev, uint32_t config) {
     const struct i2c_stm32_config* cfg = dev->config;
     struct i2c_stm32_data* data = dev->data;
@@ -149,8 +93,12 @@
     #endif
 
     LL_I2C_Disable(i2c);
-    LL_I2C_SetMode(i2c, LL_I2C_MODE_I2C);
+    i2c_stm32_set_smbus_mode(dev, data->mode);
     ret = stm32_i2c_configure_timing(dev, i2c_clock);
+
+    if (data->smbalert_active) {
+        LL_I2C_Enable(i2c);
+    }
 
     #ifdef CONFIG_PM_DEVICE_RUNTIME
     ret = clock_control_off(clk, (clock_control_subsys_t)&cfg->pclken[0]);
@@ -158,12 +106,11 @@
         LOG_ERR("failure disabling I2C clock");
         return (ret);
     }
-    #endif
+#endif
 
     k_sem_give(&data->bus_mutex);
 
     return (ret);
->>>>>>> 8b2da487
 }
 
 #define OPERATION(msg) (((struct i2c_msg*)msg)->flags & I2C_MSG_RW_MASK)
@@ -414,6 +361,7 @@
     #endif
 
     data->is_configured = false;
+    data->mode = I2CSTM32MODE_I2C;
 
     /*
      * initialize mutex used when multiple transfers
@@ -468,60 +416,7 @@
     return (0);
 }
 
-<<<<<<< HEAD
-static int i2c_stm32_init(const struct device *dev)
-{
-	const struct device *const clk = DEVICE_DT_GET(STM32_CLOCK_CONTROL_NODE);
-	const struct i2c_stm32_config *cfg = dev->config;
-	uint32_t bitrate_cfg;
-	int ret;
-	struct i2c_stm32_data *data = dev->data;
-#ifdef CONFIG_I2C_STM32_INTERRUPT
-	k_sem_init(&data->device_sync_sem, 0, K_SEM_MAX_LIMIT);
-	cfg->irq_config_func(dev);
-#endif
-
-	data->is_configured = false;
-	data->mode = I2CSTM32MODE_I2C;
-
-	/*
-	 * initialize mutex used when multiple transfers
-	 * are taking place to guarantee that each one is
-	 * atomic and has exclusive access to the I2C bus.
-	 */
-	k_sem_init(&data->bus_mutex, 1, 1);
-
-	if (!device_is_ready(clk)) {
-		LOG_ERR("clock control device not ready");
-		return -ENODEV;
-	}
-
-	i2c_stm32_activate(dev);
-
-	if (IS_ENABLED(STM32_I2C_DOMAIN_CLOCK_SUPPORT) && (cfg->pclk_len > 1)) {
-		/* Enable I2C clock source */
-		ret = clock_control_configure(clk,
-					(clock_control_subsys_t) &cfg->pclken[1],
-					NULL);
-		if (ret < 0) {
-			return -EIO;
-		}
-	}
-
-#if defined(CONFIG_SOC_SERIES_STM32F1X)
-	/*
-	 * Force i2c reset for STM32F1 series.
-	 * So that they can enter master mode properly.
-	 * Issue described in ES096 2.14.7
-	 */
-	I2C_TypeDef *i2c = cfg->i2c;
-
-	LL_I2C_EnableReset(i2c);
-	LL_I2C_DisableReset(i2c);
-#endif
-=======
 #ifdef CONFIG_PM_DEVICE
->>>>>>> 8b2da487
 
 static int i2c_stm32_pm_action(const struct device* dev, enum pm_device_action action) {
     int err;
@@ -545,66 +440,66 @@
 #endif
 
 #ifdef CONFIG_SMBUS_STM32_SMBALERT
-void i2c_stm32_smbalert_set_callback(const struct device *dev, i2c_stm32_smbalert_cb_func_t func,
-				     const struct device *cb_dev)
-{
-	struct i2c_stm32_data *data = dev->data;
-
-	data->smbalert_cb_func = func;
-	data->smbalert_cb_dev = cb_dev;
+void i2c_stm32_smbalert_set_callback(const struct device* dev, i2c_stm32_smbalert_cb_func_t func,
+                                     const struct device* cb_dev) {
+    struct i2c_stm32_data* data = dev->data;
+
+    data->smbalert_cb_func = func;
+    data->smbalert_cb_dev  = cb_dev;
 }
 #endif /* CONFIG_SMBUS_STM32_SMBALERT */
 
-void i2c_stm32_set_smbus_mode(const struct device *dev, enum i2c_stm32_mode mode)
-{
-	const struct i2c_stm32_config *cfg = dev->config;
-	struct i2c_stm32_data *data = dev->data;
-	I2C_TypeDef *i2c = cfg->i2c;
-
-	data->mode = mode;
-
-	switch (mode) {
-	case I2CSTM32MODE_I2C:
-		LL_I2C_SetMode(i2c, LL_I2C_MODE_I2C);
-		return;
+void i2c_stm32_set_smbus_mode(const struct device* dev, enum i2c_stm32_mode mode) {
+    const struct i2c_stm32_config* cfg = dev->config;
+    struct i2c_stm32_data* data = dev->data;
+    I2C_TypeDef* i2c = cfg->i2c;
+
+    data->mode = mode;
+
+    switch (mode) {
+        case I2CSTM32MODE_I2C:
+            LL_I2C_SetMode(i2c, LL_I2C_MODE_I2C);
+            return;
+
+        #ifdef CONFIG_SMBUS_STM32
+        case I2CSTM32MODE_SMBUSHOST:
+            LL_I2C_SetMode(i2c, LL_I2C_MODE_SMBUS_HOST);
+            return;
+
+        case I2CSTM32MODE_SMBUSDEVICE:
+            LL_I2C_SetMode(i2c, LL_I2C_MODE_SMBUS_DEVICE);
+            return;
+
+        case I2CSTM32MODE_SMBUSDEVICEARP:
+            LL_I2C_SetMode(i2c, LL_I2C_MODE_SMBUS_DEVICE_ARP);
+            return;
+            #endif
+
+        default:
+            LOG_ERR("%s: invalid mode %i", dev->name, mode);
+            return;
+    }
+}
+
 #ifdef CONFIG_SMBUS_STM32
-	case I2CSTM32MODE_SMBUSHOST:
-		LL_I2C_SetMode(i2c, LL_I2C_MODE_SMBUS_HOST);
-		return;
-	case I2CSTM32MODE_SMBUSDEVICE:
-		LL_I2C_SetMode(i2c, LL_I2C_MODE_SMBUS_DEVICE);
-		return;
-	case I2CSTM32MODE_SMBUSDEVICEARP:
-		LL_I2C_SetMode(i2c, LL_I2C_MODE_SMBUS_DEVICE_ARP);
-		return;
-#endif
-	default:
-		LOG_ERR("%s: invalid mode %i", dev->name, mode);
-		return;
-	}
-}
-
-#ifdef CONFIG_SMBUS_STM32
-void i2c_stm32_smbalert_enable(const struct device *dev)
-{
-	struct i2c_stm32_data *data = dev->data;
-	const struct i2c_stm32_config *cfg = dev->config;
-
-	data->smbalert_active = true;
-	LL_I2C_EnableSMBusAlert(cfg->i2c);
-	LL_I2C_EnableIT_ERR(cfg->i2c);
-	LL_I2C_Enable(cfg->i2c);
-}
-
-void i2c_stm32_smbalert_disable(const struct device *dev)
-{
-	struct i2c_stm32_data *data = dev->data;
-	const struct i2c_stm32_config *cfg = dev->config;
-
-	data->smbalert_active = false;
-	LL_I2C_DisableSMBusAlert(cfg->i2c);
-	LL_I2C_DisableIT_ERR(cfg->i2c);
-	LL_I2C_Disable(cfg->i2c);
+void i2c_stm32_smbalert_enable(const struct device* dev) {
+    struct i2c_stm32_data* data = dev->data;
+    const struct i2c_stm32_config* cfg = dev->config;
+
+    data->smbalert_active = true;
+    LL_I2C_EnableSMBusAlert(cfg->i2c);
+    LL_I2C_EnableIT_ERR(cfg->i2c);
+    LL_I2C_Enable(cfg->i2c);
+}
+
+void i2c_stm32_smbalert_disable(const struct device* dev) {
+    struct i2c_stm32_data* data = dev->data;
+    const struct i2c_stm32_config* cfg = dev->config;
+
+    data->smbalert_active = false;
+    LL_I2C_DisableSMBusAlert(cfg->i2c);
+    LL_I2C_DisableIT_ERR(cfg->i2c);
+    LL_I2C_Disable(cfg->i2c);
 }
 #endif /* CONFIG_SMBUS_STM32 */
 
