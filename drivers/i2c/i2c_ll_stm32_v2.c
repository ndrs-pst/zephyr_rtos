--- conflicted
+++ resolved
@@ -27,139 +27,97 @@
 
 #include "i2c-priv.h"
 
-<<<<<<< HEAD
-#define STM32_I2C_TRANSFER_TIMEOUT_MSEC  500
+#define STM32_I2C_TRANSFER_TIMEOUT_MSEC     500
 
 #ifdef CONFIG_I2C_STM32_V2_TIMING
 /* Use the algorithm to calcuate the I2C timing */
 #ifndef STM32_I2C_VALID_TIMING_NBR
-#define STM32_I2C_VALID_TIMING_NBR                 128U
+#define STM32_I2C_VALID_TIMING_NBR          128U
 #endif
-#define STM32_I2C_SPEED_FREQ_STANDARD                0U    /* 100 kHz */
-#define STM32_I2C_SPEED_FREQ_FAST                    1U    /* 400 kHz */
-#define STM32_I2C_SPEED_FREQ_FAST_PLUS               2U    /* 1 MHz */
-#define STM32_I2C_ANALOG_FILTER_DELAY_MIN            50U   /* ns */
-#define STM32_I2C_ANALOG_FILTER_DELAY_MAX            260U  /* ns */
-#define STM32_I2C_USE_ANALOG_FILTER                  1U
-#define STM32_I2C_DIGITAL_FILTER_COEF                0U
-#define STM32_I2C_PRESC_MAX                          16U
-#define STM32_I2C_SCLDEL_MAX                         16U
-#define STM32_I2C_SDADEL_MAX                         16U
-#define STM32_I2C_SCLH_MAX                           256U
-#define STM32_I2C_SCLL_MAX                           256U
+#define STM32_I2C_SPEED_FREQ_STANDARD       0U      /* 100 kHz */
+#define STM32_I2C_SPEED_FREQ_FAST           1U      /* 400 kHz */
+#define STM32_I2C_SPEED_FREQ_FAST_PLUS      2U      /* 1 MHz */
+#define STM32_I2C_ANALOG_FILTER_DELAY_MIN   50U     /* ns */
+#define STM32_I2C_ANALOG_FILTER_DELAY_MAX   260U    /* ns */
+#define STM32_I2C_USE_ANALOG_FILTER         1U
+#define STM32_I2C_DIGITAL_FILTER_COEF       0U
+#define STM32_I2C_PRESC_MAX                 16U
+#define STM32_I2C_SCLDEL_MAX                16U
+#define STM32_I2C_SDADEL_MAX                16U
+#define STM32_I2C_SCLH_MAX                  256U
+#define STM32_I2C_SCLL_MAX                  256U
 
 /* I2C_DEVICE_Private_Types */
 struct stm32_i2c_charac_t {
-	uint32_t freq;       /* Frequency in Hz */
-	uint32_t freq_min;   /* Minimum frequency in Hz */
-	uint32_t freq_max;   /* Maximum frequency in Hz */
-	uint32_t hddat_min;  /* Minimum data hold time in ns */
-	uint32_t vddat_max;  /* Maximum data valid time in ns */
-	uint32_t sudat_min;  /* Minimum data setup time in ns */
-	uint32_t lscl_min;   /* Minimum low period of the SCL clock in ns */
-	uint32_t hscl_min;   /* Minimum high period of SCL clock in ns */
-	uint32_t trise;      /* Rise time in ns */
-	uint32_t tfall;      /* Fall time in ns */
-	uint32_t dnf;        /* Digital noise filter coefficient */
+    uint32_t freq;              /* Frequency in Hz */
+    uint32_t freq_min;          /* Minimum frequency in Hz */
+    uint32_t freq_max;          /* Maximum frequency in Hz */
+    uint32_t hddat_min;         /* Minimum data hold time in ns */
+    uint32_t vddat_max;         /* Maximum data valid time in ns */
+    uint32_t sudat_min;         /* Minimum data setup time in ns */
+    uint32_t lscl_min;          /* Minimum low period of the SCL clock in ns */
+    uint32_t hscl_min;          /* Minimum high period of SCL clock in ns */
+    uint32_t trise;             /* Rise time in ns */
+    uint32_t tfall;             /* Fall time in ns */
+    uint32_t dnf;               /* Digital noise filter coefficient */
 };
 
 struct stm32_i2c_timings_t {
-	uint32_t presc;      /* Timing prescaler */
-	uint32_t tscldel;    /* SCL delay */
-	uint32_t tsdadel;    /* SDA delay */
-	uint32_t sclh;       /* SCL high period */
-	uint32_t scll;       /* SCL low period */
+    uint32_t presc;             /* Timing prescaler */
+    uint32_t tscldel;           /* SCL delay */
+    uint32_t tsdadel;           /* SDA delay */
+    uint32_t sclh;              /* SCL high period */
+    uint32_t scll;              /* SCL low period */
 };
 
 /* I2C_DEVICE Private Constants */
 static const struct stm32_i2c_charac_t stm32_i2c_charac[] = {
-	[STM32_I2C_SPEED_FREQ_STANDARD] = {
-		.freq = 100000,
-		.freq_min = 80000,
-		.freq_max = 120000,
-		.hddat_min = 0,
-		.vddat_max = 3450,
-		.sudat_min = 250,
-		.lscl_min = 4700,
-		.hscl_min = 4000,
-		.trise = 640,
-		.tfall = 20,
-		.dnf = STM32_I2C_DIGITAL_FILTER_COEF,
-	},
-	[STM32_I2C_SPEED_FREQ_FAST] = {
-		.freq = 400000,
-		.freq_min = 320000,
-		.freq_max = 480000,
-		.hddat_min = 0,
-		.vddat_max = 900,
-		.sudat_min = 100,
-		.lscl_min = 1300,
-		.hscl_min = 600,
-		.trise = 250,
-		.tfall = 100,
-		.dnf = STM32_I2C_DIGITAL_FILTER_COEF,
-	},
-	[STM32_I2C_SPEED_FREQ_FAST_PLUS] = {
-		.freq = 1000000,
-		.freq_min = 800000,
-		.freq_max = 1200000,
-		.hddat_min = 0,
-		.vddat_max = 450,
-		.sudat_min = 50,
-		.lscl_min = 500,
-		.hscl_min = 260,
-		.trise = 60,
-		.tfall = 100,
-		.dnf = STM32_I2C_DIGITAL_FILTER_COEF,
-	},
+    [STM32_I2C_SPEED_FREQ_STANDARD] = {
+        .freq      = 100000,
+        .freq_min  = 80000,
+        .freq_max  = 120000,
+        .hddat_min = 0,
+        .vddat_max = 3450,
+        .sudat_min = 250,
+        .lscl_min  = 4700,
+        .hscl_min  = 4000,
+        .trise     = 640,
+        .tfall     = 20,
+        .dnf       = STM32_I2C_DIGITAL_FILTER_COEF,
+    },
+    [STM32_I2C_SPEED_FREQ_FAST] = {
+        .freq      = 400000,
+        .freq_min  = 320000,
+        .freq_max  = 480000,
+        .hddat_min = 0,
+        .vddat_max = 900,
+        .sudat_min = 100,
+        .lscl_min  = 1300,
+        .hscl_min  = 600,
+        .trise     = 250,
+        .tfall     = 100,
+        .dnf       = STM32_I2C_DIGITAL_FILTER_COEF,
+    },
+    [STM32_I2C_SPEED_FREQ_FAST_PLUS] = {
+        .freq      = 1000000,
+        .freq_min  = 800000,
+        .freq_max  = 1200000,
+        .hddat_min = 0,
+        .vddat_max = 450,
+        .sudat_min = 50,
+        .lscl_min  = 500,
+        .hscl_min  = 260,
+        .trise     = 60,
+        .tfall     = 100,
+        .dnf       = STM32_I2C_DIGITAL_FILTER_COEF,
+    },
 };
 
 static struct stm32_i2c_timings_t i2c_valid_timing[STM32_I2C_VALID_TIMING_NBR];
 static uint32_t i2c_valid_timing_nbr;
 #endif /* CONFIG_I2C_STM32_V2_TIMING */
 
-static inline void msg_init(const struct device *dev, struct i2c_msg *msg,
-			    uint8_t *next_msg_flags, uint16_t slave,
-			    uint32_t transfer)
-{
-	const struct i2c_stm32_config *cfg = dev->config;
-	struct i2c_stm32_data *data = dev->data;
-	I2C_TypeDef *i2c = cfg->i2c;
-
-	if (LL_I2C_IsEnabledReloadMode(i2c)) {
-		LL_I2C_SetTransferSize(i2c, msg->len);
-	} else {
-		if (I2C_ADDR_10_BITS & data->dev_config) {
-			LL_I2C_SetMasterAddressingMode(i2c,
-					LL_I2C_ADDRESSING_MODE_10BIT);
-			LL_I2C_SetSlaveAddr(i2c, (uint32_t) slave);
-		} else {
-			LL_I2C_SetMasterAddressingMode(i2c,
-				LL_I2C_ADDRESSING_MODE_7BIT);
-			LL_I2C_SetSlaveAddr(i2c, (uint32_t) slave << 1);
-		}
-
-		if (!(msg->flags & I2C_MSG_STOP) && next_msg_flags &&
-		    !(*next_msg_flags & I2C_MSG_RESTART)) {
-			LL_I2C_EnableReloadMode(i2c);
-		} else {
-			LL_I2C_DisableReloadMode(i2c);
-		}
-		LL_I2C_DisableAutoEndMode(i2c);
-		LL_I2C_SetTransferRequest(i2c, transfer);
-		LL_I2C_SetTransferSize(i2c, msg->len);
-
-#if defined(CONFIG_I2C_TARGET)
-		data->master_active = true;
-#endif
-		LL_I2C_Enable(i2c);
-
-		LL_I2C_GenerateStartCondition(i2c);
-	}
-=======
-#define STM32_I2C_TRANSFER_TIMEOUT_MSEC     500
-
-static inline void msg_init(const struct device* dev, struct i2c_msg const* msg,
+static inline void msg_init(const struct device* dev, struct i2c_msg* msg,
                             uint8_t const* next_msg_flags, uint16_t slave,
                             uint32_t transfer) {
     const struct i2c_stm32_config* cfg = dev->config;
@@ -171,16 +129,17 @@
     }
     else {
         if (I2C_ADDR_10_BITS & data->dev_config) {
-            LL_I2C_SetMasterAddressingMode(i2c, LL_I2C_ADDRESSING_MODE_10BIT);
+            LL_I2C_SetMasterAddressingMode(i2c,
+                                           LL_I2C_ADDRESSING_MODE_10BIT);
             LL_I2C_SetSlaveAddr(i2c, (uint32_t)slave);
         }
         else {
-            LL_I2C_SetMasterAddressingMode(i2c, LL_I2C_ADDRESSING_MODE_7BIT);
+            LL_I2C_SetMasterAddressingMode(i2c,
+                                           LL_I2C_ADDRESSING_MODE_7BIT);
             LL_I2C_SetSlaveAddr(i2c, (uint32_t)slave << 1);
         }
 
-        if (!(msg->flags & I2C_MSG_STOP) &&
-            next_msg_flags               &&
+        if (!(msg->flags & I2C_MSG_STOP) && next_msg_flags &&
             !(*next_msg_flags & I2C_MSG_RESTART)) {
             LL_I2C_EnableReloadMode(i2c);
         }
@@ -198,7 +157,6 @@
 
         LL_I2C_GenerateStartCondition(i2c);
     }
->>>>>>> 3509019f
 }
 
 #ifdef CONFIG_I2C_STM32_INTERRUPT
@@ -552,7 +510,8 @@
     }
 
     return;
-end:
+
+end :
     stm32_i2c_master_mode_end(dev);
 }
 
@@ -591,7 +550,8 @@
     #endif
 
     return (0);
-end:
+
+end :
     stm32_i2c_master_mode_end(dev);
     return (-EIO);
 }
@@ -712,7 +672,7 @@
 
     return (0);
 
-error:
+error :
     if (data->current.is_arlo) {
         LOG_DBG("%s: ARLO %d", __func__,
                 data->current.is_arlo);
@@ -856,32 +816,31 @@
 }
 #endif
 
-<<<<<<< HEAD
 #ifdef CONFIG_I2C_STM32_V2_TIMING
 /*
  * Macro used to fix the compliance check warning :
  * "DEEP_INDENTATION: Too many leading tabs - consider code refactoring
  * in the i2c_compute_scll_sclh() function below
  */
-#define I2C_LOOP_SCLH();						\
-	if ((tscl >= clk_min) &&					\
-		(tscl <= clk_max) &&					\
-		(tscl_h >= stm32_i2c_charac[i2c_speed].hscl_min) &&	\
-		(ti2cclk < tscl_h)) {					\
-									\
-		int32_t error = (int32_t)tscl - (int32_t)ti2cspeed;	\
-									\
-		if (error < 0) {					\
-			error = -error;					\
-		}							\
-									\
-		if ((uint32_t)error < prev_error) {			\
-			prev_error = (uint32_t)error;			\
-			i2c_valid_timing[count].scll = scll;		\
-			i2c_valid_timing[count].sclh = sclh;		\
-			ret = count;					\
-		}							\
-	}
+#define I2C_LOOP_SCLH();                                        \
+    if ((tscl >= clk_min) &&                                    \
+        (tscl <= clk_max) &&                                    \
+        (tscl_h >= stm32_i2c_charac[i2c_speed].hscl_min) &&     \
+        (ti2cclk < tscl_h)) {                                   \
+                                                                \
+        int32_t error = (int32_t)tscl - (int32_t)ti2cspeed;     \
+                                                                \
+        if (error < 0) {                                        \
+            error = -error;                                     \
+        }                                                       \
+                                                                \
+        if ((uint32_t)error < prev_error) {                     \
+            prev_error = (uint32_t)error;                       \
+            i2c_valid_timing[count].scll = scll;                \
+            i2c_valid_timing[count].sclh = sclh;                \
+            ret = count;                                        \
+        }                                                       \
+    }
 
 /*
  * @brief  Calculate SCLL and SCLH and find best configuration.
@@ -889,69 +848,68 @@
  * @param  i2c_speed I2C frequency (index).
  * @retval config index (0 to I2C_VALID_TIMING_NBR], 0xFFFFFFFF for no valid config.
  */
-uint32_t i2c_compute_scll_sclh(uint32_t clock_src_freq, uint32_t i2c_speed)
-{
-	uint32_t ret = 0xFFFFFFFFU;
-	uint32_t ti2cclk;
-	uint32_t ti2cspeed;
-	uint32_t prev_error;
-	uint32_t dnf_delay;
-	uint32_t clk_min, clk_max;
-	uint32_t scll, sclh;
-	uint32_t tafdel_min;
-
-	ti2cclk = (NSEC_PER_SEC + (clock_src_freq / 2U)) / clock_src_freq;
-	ti2cspeed = (NSEC_PER_SEC + (stm32_i2c_charac[i2c_speed].freq / 2U)) /
-		stm32_i2c_charac[i2c_speed].freq;
-
-	tafdel_min = (STM32_I2C_USE_ANALOG_FILTER == 1U) ?
-		STM32_I2C_ANALOG_FILTER_DELAY_MIN :
-		0U;
-
-	/* tDNF = DNF x tI2CCLK */
-	dnf_delay = stm32_i2c_charac[i2c_speed].dnf * ti2cclk;
-
-	clk_max = NSEC_PER_SEC / stm32_i2c_charac[i2c_speed].freq_min;
-	clk_min = NSEC_PER_SEC / stm32_i2c_charac[i2c_speed].freq_max;
-
-	prev_error = ti2cspeed;
-
-	for (uint32_t count = 0; count < STM32_I2C_VALID_TIMING_NBR; count++) {
-		/* tPRESC = (PRESC+1) x tI2CCLK*/
-		uint32_t tpresc = (i2c_valid_timing[count].presc + 1U) * ti2cclk;
-
-		for (scll = 0; scll < STM32_I2C_SCLL_MAX; scll++) {
-			/* tLOW(min) <= tAF(min) + tDNF + 2 x tI2CCLK + [(SCLL+1) x tPRESC ] */
-			uint32_t tscl_l = tafdel_min + dnf_delay +
-				(2U * ti2cclk) + ((scll + 1U) * tpresc);
-
-			/*
-			 * The I2CCLK period tI2CCLK must respect the following conditions:
-			 * tI2CCLK < (tLOW - tfilters) / 4 and tI2CCLK < tHIGH
-			 */
-			if ((tscl_l > stm32_i2c_charac[i2c_speed].lscl_min) &&
-				(ti2cclk < ((tscl_l - tafdel_min - dnf_delay) / 4U))) {
-				for (sclh = 0; sclh < STM32_I2C_SCLH_MAX; sclh++) {
-					/*
-					 * tHIGH(min) <= tAF(min) + tDNF +
-					 * 2 x tI2CCLK + [(SCLH+1) x tPRESC]
-					 */
-					uint32_t tscl_h = tafdel_min + dnf_delay +
-						(2U * ti2cclk) + ((sclh + 1U) * tpresc);
-
-					/* tSCL = tf + tLOW + tr + tHIGH */
-					uint32_t tscl = tscl_l +
-						tscl_h + stm32_i2c_charac[i2c_speed].trise +
-					stm32_i2c_charac[i2c_speed].tfall;
-
-					/* get timings with the lowest clock error */
-					I2C_LOOP_SCLH();
-				}
-			}
-		}
-	}
-
-	return ret;
+uint32_t i2c_compute_scll_sclh(uint32_t clock_src_freq, uint32_t i2c_speed) {
+    uint32_t ret = 0xFFFFFFFFU;
+    uint32_t ti2cclk;
+    uint32_t ti2cspeed;
+    uint32_t prev_error;
+    uint32_t dnf_delay;
+    uint32_t clk_min, clk_max;
+    uint32_t scll, sclh;
+    uint32_t tafdel_min;
+
+    ti2cclk   = (NSEC_PER_SEC + (clock_src_freq / 2U)) / clock_src_freq;
+    ti2cspeed = (NSEC_PER_SEC + (stm32_i2c_charac[i2c_speed].freq / 2U)) /
+                 stm32_i2c_charac[i2c_speed].freq;
+
+    tafdel_min = (STM32_I2C_USE_ANALOG_FILTER == 1U) ?
+                  STM32_I2C_ANALOG_FILTER_DELAY_MIN :
+                  0U;
+
+    /* tDNF = DNF x tI2CCLK */
+    dnf_delay = stm32_i2c_charac[i2c_speed].dnf * ti2cclk;
+
+    clk_max = NSEC_PER_SEC / stm32_i2c_charac[i2c_speed].freq_min;
+    clk_min = NSEC_PER_SEC / stm32_i2c_charac[i2c_speed].freq_max;
+
+    prev_error = ti2cspeed;
+
+    for (uint32_t count = 0; count < STM32_I2C_VALID_TIMING_NBR; count++) {
+        /* tPRESC = (PRESC+1) x tI2CCLK*/
+        uint32_t tpresc = (i2c_valid_timing[count].presc + 1U) * ti2cclk;
+
+        for (scll = 0; scll < STM32_I2C_SCLL_MAX; scll++) {
+            /* tLOW(min) <= tAF(min) + tDNF + 2 x tI2CCLK + [(SCLL+1) x tPRESC ] */
+            uint32_t tscl_l = tafdel_min + dnf_delay +
+                              (2U * ti2cclk) + ((scll + 1U) * tpresc);
+
+            /*
+             * The I2CCLK period tI2CCLK must respect the following conditions:
+             * tI2CCLK < (tLOW - tfilters) / 4 and tI2CCLK < tHIGH
+             */
+            if ((tscl_l > stm32_i2c_charac[i2c_speed].lscl_min) &&
+                (ti2cclk < ((tscl_l - tafdel_min - dnf_delay) / 4U))) {
+                for (sclh = 0; sclh < STM32_I2C_SCLH_MAX; sclh++) {
+                    /*
+                     * tHIGH(min) <= tAF(min) + tDNF +
+                     * 2 x tI2CCLK + [(SCLH+1) x tPRESC]
+                     */
+                    uint32_t tscl_h = tafdel_min + dnf_delay +
+                                      (2U * ti2cclk) + ((sclh + 1U) * tpresc);
+
+                    /* tSCL = tf + tLOW + tr + tHIGH */
+                    uint32_t tscl = tscl_l +
+                                    tscl_h + stm32_i2c_charac[i2c_speed].trise +
+                                    stm32_i2c_charac[i2c_speed].tfall;
+
+                    /* get timings with the lowest clock error */
+                    I2C_LOOP_SCLH();
+                }
+            }
+        }
+    }
+
+    return (ret);
 }
 
 /*
@@ -959,22 +917,22 @@
  * "DEEP_INDENTATION: Too many leading tabs - consider code refactoring
  * in the i2c_compute_presc_scldel_sdadel() function below
  */
-#define I2C_LOOP_SDADEL();								\
-											\
-	if ((tsdadel >= (uint32_t)tsdadel_min) &&					\
-		(tsdadel <= (uint32_t)tsdadel_max)) {					\
-		if (presc != prev_presc) {						\
-			i2c_valid_timing[i2c_valid_timing_nbr].presc = presc;		\
-			i2c_valid_timing[i2c_valid_timing_nbr].tscldel = scldel;	\
-			i2c_valid_timing[i2c_valid_timing_nbr].tsdadel = sdadel;	\
-			prev_presc = presc;						\
-			i2c_valid_timing_nbr++;						\
-											\
-			if (i2c_valid_timing_nbr >= STM32_I2C_VALID_TIMING_NBR) {	\
-				break;							\
-			}								\
-		}									\
-	}
+#define I2C_LOOP_SDADEL();                                              \
+                                                                        \
+    if ((tsdadel >= (uint32_t)tsdadel_min) &&                           \
+        (tsdadel <= (uint32_t)tsdadel_max)) {                           \
+        if (presc != prev_presc) {                                      \
+            i2c_valid_timing[i2c_valid_timing_nbr].presc   = presc;     \
+            i2c_valid_timing[i2c_valid_timing_nbr].tscldel = scldel;    \
+            i2c_valid_timing[i2c_valid_timing_nbr].tsdadel = sdadel;    \
+            prev_presc = presc;                                         \
+            i2c_valid_timing_nbr++;                                     \
+                                                                        \
+            if (i2c_valid_timing_nbr >= STM32_I2C_VALID_TIMING_NBR) {   \
+                break;                                                  \
+            }                                                           \
+        }                                                               \
+    }
 
 /*
  * @brief  Compute PRESC, SCLDEL and SDADEL.
@@ -982,196 +940,114 @@
  * @param  i2c_speed I2C frequency (index).
  * @retval None.
  */
-void i2c_compute_presc_scldel_sdadel(uint32_t clock_src_freq, uint32_t i2c_speed)
-{
-	uint32_t prev_presc = STM32_I2C_PRESC_MAX;
-	uint32_t ti2cclk;
-	int32_t  tsdadel_min, tsdadel_max;
-	int32_t  tscldel_min;
-	uint32_t presc, scldel, sdadel;
-	uint32_t tafdel_min, tafdel_max;
-
-	ti2cclk   = (NSEC_PER_SEC + (clock_src_freq / 2U)) / clock_src_freq;
-
-	tafdel_min = (STM32_I2C_USE_ANALOG_FILTER == 1U) ?
-		STM32_I2C_ANALOG_FILTER_DELAY_MIN : 0U;
-	tafdel_max = (STM32_I2C_USE_ANALOG_FILTER == 1U) ?
-		STM32_I2C_ANALOG_FILTER_DELAY_MAX : 0U;
-	/*
-	 * tDNF = DNF x tI2CCLK
-	 * tPRESC = (PRESC+1) x tI2CCLK
-	 * SDADEL >= {tf +tHD;DAT(min) - tAF(min) - tDNF - [3 x tI2CCLK]} / {tPRESC}
-	 * SDADEL <= {tVD;DAT(max) - tr - tAF(max) - tDNF- [4 x tI2CCLK]} / {tPRESC}
-	 */
-	tsdadel_min = (int32_t)stm32_i2c_charac[i2c_speed].tfall +
-		(int32_t)stm32_i2c_charac[i2c_speed].hddat_min -
-		(int32_t)tafdel_min -
-		(int32_t)(((int32_t)stm32_i2c_charac[i2c_speed].dnf + 3) *
-		(int32_t)ti2cclk);
-
-	tsdadel_max = (int32_t)stm32_i2c_charac[i2c_speed].vddat_max -
-		(int32_t)stm32_i2c_charac[i2c_speed].trise -
-		(int32_t)tafdel_max -
-		(int32_t)(((int32_t)stm32_i2c_charac[i2c_speed].dnf + 4) *
-		(int32_t)ti2cclk);
-
-	/* {[tr+ tSU;DAT(min)] / [tPRESC]} - 1 <= SCLDEL */
-	tscldel_min = (int32_t)stm32_i2c_charac[i2c_speed].trise +
-		(int32_t)stm32_i2c_charac[i2c_speed].sudat_min;
-
-	if (tsdadel_min <= 0) {
-		tsdadel_min = 0;
-	}
-
-	if (tsdadel_max <= 0) {
-		tsdadel_max = 0;
-	}
-
-	for (presc = 0; presc < STM32_I2C_PRESC_MAX; presc++) {
-		for (scldel = 0; scldel < STM32_I2C_SCLDEL_MAX; scldel++) {
-			/* TSCLDEL = (SCLDEL+1) * (PRESC+1) * TI2CCLK */
-			uint32_t tscldel = (scldel + 1U) * (presc + 1U) * ti2cclk;
-
-			if (tscldel >= (uint32_t)tscldel_min) {
-				for (sdadel = 0; sdadel < STM32_I2C_SDADEL_MAX; sdadel++) {
-					/* TSDADEL = SDADEL * (PRESC+1) * TI2CCLK */
-					uint32_t tsdadel = (sdadel * (presc + 1U)) * ti2cclk;
-
-					I2C_LOOP_SDADEL();
-				}
-
-				if (i2c_valid_timing_nbr >= STM32_I2C_VALID_TIMING_NBR) {
-					return;
-				}
-			}
-		}
-	}
-}
-
-int stm32_i2c_configure_timing(const struct device *dev, uint32_t clock)
-{
-	const struct i2c_stm32_config *cfg = dev->config;
-	struct i2c_stm32_data *data = dev->data;
-	I2C_TypeDef *i2c = cfg->i2c;
-	uint32_t timing = 0U;
-	uint32_t idx;
-	uint32_t speed = 0U;
-	uint32_t i2c_freq = cfg->bitrate;
-
-	/* Reset valid timing count at the beginning of each new computation */
-	i2c_valid_timing_nbr = 0;
-
-	if ((clock != 0U) && (i2c_freq != 0U)) {
-		for (speed = 0 ; speed <= (uint32_t)STM32_I2C_SPEED_FREQ_FAST_PLUS ; speed++) {
-			if ((i2c_freq >= stm32_i2c_charac[speed].freq_min) &&
-				(i2c_freq <= stm32_i2c_charac[speed].freq_max)) {
-				i2c_compute_presc_scldel_sdadel(clock, speed);
-				idx = i2c_compute_scll_sclh(clock, speed);
-				if (idx < STM32_I2C_VALID_TIMING_NBR) {
-					timing = ((i2c_valid_timing[idx].presc  &
-						0x0FU) << 28) |
-					((i2c_valid_timing[idx].tscldel & 0x0FU) << 20) |
-					((i2c_valid_timing[idx].tsdadel & 0x0FU) << 16) |
-					((i2c_valid_timing[idx].sclh & 0xFFU) << 8) |
-					((i2c_valid_timing[idx].scll & 0xFFU) << 0);
-				}
-				break;
-			}
-		}
-	}
-
-	/* Fill the current timing value in data structure at runtime */
-	data->current_timing.periph_clock = clock;
-	data->current_timing.i2c_speed = i2c_freq;
-	data->current_timing.timing_setting = timing;
-
-	LL_I2C_SetTiming(i2c, timing);
-
-	return 0;
-}
-#else/* CONFIG_I2C_STM32_V2_TIMING */
-
-int stm32_i2c_configure_timing(const struct device *dev, uint32_t clock)
-{
-	const struct i2c_stm32_config *cfg = dev->config;
-	struct i2c_stm32_data *data = dev->data;
-	I2C_TypeDef *i2c = cfg->i2c;
-	uint32_t i2c_hold_time_min, i2c_setup_time_min;
-	uint32_t i2c_h_min_time, i2c_l_min_time;
-	uint32_t presc = 1U;
-	uint32_t timing = 0U;
-
-	/*  Look for an adequate preset timing value */
-	for (uint32_t i = 0; i < cfg->n_timings; i++) {
-		const struct i2c_config_timing *preset = &cfg->timings[i];
-		uint32_t speed = i2c_map_dt_bitrate(preset->i2c_speed);
-
-		if ((I2C_SPEED_GET(speed) == I2C_SPEED_GET(data->dev_config))
-		   && (preset->periph_clock == clock)) {
-			/*  Found a matching periph clock and i2c speed */
-			LL_I2C_SetTiming(i2c, preset->timing_setting);
-			return 0;
-		}
-	}
-
-	/* No preset timing was provided, let's dynamically configure */
-	switch (I2C_SPEED_GET(data->dev_config)) {
-	case I2C_SPEED_STANDARD:
-		i2c_h_min_time = 4000U;
-		i2c_l_min_time = 4700U;
-		i2c_hold_time_min = 500U;
-		i2c_setup_time_min = 1250U;
-		break;
-	case I2C_SPEED_FAST:
-		i2c_h_min_time = 600U;
-		i2c_l_min_time = 1300U;
-		i2c_hold_time_min = 375U;
-		i2c_setup_time_min = 500U;
-		break;
-	default:
-		LOG_ERR("i2c: speed above \"fast\" requires manual timing configuration, "
-				"see \"timings\" property of st,stm32-i2c-v2 devicetree binding");
-		return -EINVAL;
-	}
-
-	/* Calculate period until prescaler matches */
-	do {
-		uint32_t t_presc = clock / presc;
-		uint32_t ns_presc = NSEC_PER_SEC / t_presc;
-		uint32_t sclh = i2c_h_min_time / ns_presc;
-		uint32_t scll = i2c_l_min_time / ns_presc;
-		uint32_t sdadel = i2c_hold_time_min / ns_presc;
-		uint32_t scldel = i2c_setup_time_min / ns_presc;
-
-		if ((sclh - 1) > 255 ||  (scll - 1) > 255) {
-			++presc;
-			continue;
-		}
-
-		if (sdadel > 15 || (scldel - 1) > 15) {
-			++presc;
-			continue;
-		}
-
-		timing = __LL_I2C_CONVERT_TIMINGS(presc - 1,
-					scldel - 1, sdadel, sclh - 1, scll - 1);
-		break;
-	} while (presc < 16);
-
-	if (presc >= 16U) {
-		LOG_DBG("I2C:failed to find prescaler value");
-		return -EINVAL;
-	}
-
-	LOG_INF("I2C TIMING = 0x%x\n", timing);
-	LL_I2C_SetTiming(i2c, timing);
-
-	return 0;
-=======
+void i2c_compute_presc_scldel_sdadel(uint32_t clock_src_freq, uint32_t i2c_speed) {
+    uint32_t prev_presc = STM32_I2C_PRESC_MAX;
+    uint32_t ti2cclk;
+    int32_t  tsdadel_min, tsdadel_max;
+    int32_t  tscldel_min;
+    uint32_t presc, scldel, sdadel;
+    uint32_t tafdel_min, tafdel_max;
+
+    ti2cclk = (NSEC_PER_SEC + (clock_src_freq / 2U)) / clock_src_freq;
+
+    tafdel_min = (STM32_I2C_USE_ANALOG_FILTER == 1U) ?
+                  STM32_I2C_ANALOG_FILTER_DELAY_MIN : 0U;
+    tafdel_max = (STM32_I2C_USE_ANALOG_FILTER == 1U) ?
+                  STM32_I2C_ANALOG_FILTER_DELAY_MAX : 0U;
+    /*
+     * tDNF = DNF x tI2CCLK
+     * tPRESC = (PRESC+1) x tI2CCLK
+     * SDADEL >= {tf +tHD;DAT(min) - tAF(min) - tDNF - [3 x tI2CCLK]} / {tPRESC}
+     * SDADEL <= {tVD;DAT(max) - tr - tAF(max) - tDNF- [4 x tI2CCLK]} / {tPRESC}
+     */
+    tsdadel_min = (int32_t)stm32_i2c_charac[i2c_speed].tfall +
+                  (int32_t)stm32_i2c_charac[i2c_speed].hddat_min -
+                  (int32_t)tafdel_min -
+                  (int32_t)(((int32_t)stm32_i2c_charac[i2c_speed].dnf + 3) * (int32_t)ti2cclk);
+
+    tsdadel_max = (int32_t)stm32_i2c_charac[i2c_speed].vddat_max -
+                  (int32_t)stm32_i2c_charac[i2c_speed].trise -
+                  (int32_t)tafdel_max -
+                  (int32_t)(((int32_t)stm32_i2c_charac[i2c_speed].dnf + 4) * (int32_t)ti2cclk);
+
+    /* {[tr+ tSU;DAT(min)] / [tPRESC]} - 1 <= SCLDEL */
+    tscldel_min = (int32_t)stm32_i2c_charac[i2c_speed].trise +
+                  (int32_t)stm32_i2c_charac[i2c_speed].sudat_min;
+
+    if (tsdadel_min <= 0) {
+        tsdadel_min = 0;
+    }
+
+    if (tsdadel_max <= 0) {
+        tsdadel_max = 0;
+    }
+
+    for (presc = 0; presc < STM32_I2C_PRESC_MAX; presc++) {
+        for (scldel = 0; scldel < STM32_I2C_SCLDEL_MAX; scldel++) {
+            /* TSCLDEL = (SCLDEL+1) * (PRESC+1) * TI2CCLK */
+            uint32_t tscldel = (scldel + 1U) * (presc + 1U) * ti2cclk;
+
+            if (tscldel >= (uint32_t)tscldel_min) {
+                for (sdadel = 0; sdadel < STM32_I2C_SDADEL_MAX; sdadel++) {
+                    /* TSDADEL = SDADEL * (PRESC+1) * TI2CCLK */
+                    uint32_t tsdadel = (sdadel * (presc + 1U)) * ti2cclk;
+
+                    I2C_LOOP_SDADEL();
+                }
+
+                if (i2c_valid_timing_nbr >= STM32_I2C_VALID_TIMING_NBR) {
+                    return;
+                }
+            }
+        }
+    }
+}
+
 int stm32_i2c_configure_timing(const struct device* dev, uint32_t clock) {
     const struct i2c_stm32_config* cfg = dev->config;
     struct i2c_stm32_data* data = dev->data;
     I2C_TypeDef* i2c = cfg->i2c;
+    uint32_t timing = 0U;
+    uint32_t idx;
+    uint32_t speed    = 0U;
+    uint32_t i2c_freq = cfg->bitrate;
+
+    /* Reset valid timing count at the beginning of each new computation */
+    i2c_valid_timing_nbr = 0;
+
+    if ((clock != 0U) && (i2c_freq != 0U)) {
+        for (speed = 0; speed <= (uint32_t)STM32_I2C_SPEED_FREQ_FAST_PLUS; speed++) {
+            if ((i2c_freq >= stm32_i2c_charac[speed].freq_min) &&
+                (i2c_freq <= stm32_i2c_charac[speed].freq_max)) {
+                i2c_compute_presc_scldel_sdadel(clock, speed);
+                idx = i2c_compute_scll_sclh(clock, speed);
+                if (idx < STM32_I2C_VALID_TIMING_NBR) {
+                    timing = ((i2c_valid_timing[idx].presc & 0x0FU) << 28) |
+                             ((i2c_valid_timing[idx].tscldel & 0x0FU) << 20) |
+                             ((i2c_valid_timing[idx].tsdadel & 0x0FU) << 16) |
+                             ((i2c_valid_timing[idx].sclh & 0xFFU) << 8) |
+                             ((i2c_valid_timing[idx].scll & 0xFFU) << 0);
+                }
+                break;
+            }
+        }
+    }
+
+    /* Fill the current timing value in data structure at runtime */
+    data->current_timing.periph_clock   = clock;
+    data->current_timing.i2c_speed      = i2c_freq;
+    data->current_timing.timing_setting = timing;
+
+    LL_I2C_SetTiming(i2c, timing);
+
+    return 0;
+}
+#else  /* CONFIG_I2C_STM32_V2_TIMING */
+
+int stm32_i2c_configure_timing(const struct device* dev, uint32_t clock) {
+    const struct i2c_stm32_config* cfg  = dev->config;
+    struct i2c_stm32_data* data = dev->data;
+    I2C_TypeDef* i2c  = cfg->i2c;
     uint32_t i2c_hold_time_min;
     uint32_t i2c_setup_time_min;
     uint32_t i2c_h_min_time;
@@ -1233,7 +1109,8 @@
             continue;
         }
 
-        timing = __LL_I2C_CONVERT_TIMINGS((presc - 1), (scldel - 1), sdadel, (sclh - 1), (scll - 1));
+        timing = __LL_I2C_CONVERT_TIMINGS((presc - 1),
+                                          (scldel - 1), sdadel, (sclh - 1), (scll - 1));
         break;
     } while (presc < 16);
 
@@ -1242,10 +1119,10 @@
         return (-EINVAL);
     }
 
+    LOG_INF("I2C TIMING = 0x%x\n", timing);
     LL_I2C_SetTiming(i2c, timing);
 
     return (0);
->>>>>>> 3509019f
 }
 #endif /* CONFIG_I2C_STM32_V2_TIMING */
 
@@ -1266,7 +1143,8 @@
      */
     const uint32_t i2c_stm32_maxchunk = 255U;
     const uint8_t saved_flags = msg.flags;
-    uint8_t  combine_flags = saved_flags & ~(I2C_MSG_STOP | I2C_MSG_RESTART);
+    uint8_t combine_flags =
+            saved_flags & ~(I2C_MSG_STOP | I2C_MSG_RESTART);
     uint8_t* flagsp = NULL;
     uint32_t rest = msg.len;
     int ret = 0;
