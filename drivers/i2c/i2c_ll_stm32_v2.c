--- conflicted
+++ resolved
@@ -692,7 +692,6 @@
 #endif
 
 #if defined(CONFIG_DCACHE) && defined(CONFIG_I2C_STM32_V2_DMA)
-<<<<<<< HEAD
 static bool buf_in_nocache(uintptr_t buf, size_t len_bytes) {
     bool buf_within_nocache;
 
@@ -705,47 +704,20 @@
     }
     #endif /* CONFIG_NOCACHE_MEMORY */
 
+    #ifdef CONFIG_MEM_ATTR
     /* Check if buffer is in nocache memory region defined in DT */
     buf_within_nocache = mem_attr_check_buf(
         (void *)buf, len_bytes, DT_MEM_ARM(ATTR_MPU_RAM_NOCACHE)) == 0;
     if (buf_within_nocache) {
         return (true);
     }
+    #endif /* CONFIG_MEM_ATTR */
 
     /* Check if buffer is in RO region (Flash..) */
     buf_within_nocache = (buf >= ((uintptr_t)__rodata_region_start)) &&
         ((buf + len_bytes - 1) <= ((uintptr_t)__rodata_region_end));
 
     return (buf_within_nocache);
-=======
-static bool buf_in_nocache(uintptr_t buf, size_t len_bytes)
-{
-	bool buf_within_nocache = false;
-
-#ifdef CONFIG_NOCACHE_MEMORY
-	/* Check if buffer is in nocache region defined by the linker */
-	buf_within_nocache = (buf >= ((uintptr_t)_nocache_ram_start)) &&
-		((buf + len_bytes - 1) <= ((uintptr_t)_nocache_ram_end));
-	if (buf_within_nocache) {
-		return true;
-	}
-#endif /* CONFIG_NOCACHE_MEMORY */
-
-#ifdef CONFIG_MEM_ATTR
-	/* Check if buffer is in nocache memory region defined in DT */
-	buf_within_nocache = mem_attr_check_buf(
-		(void *)buf, len_bytes, DT_MEM_ARM(ATTR_MPU_RAM_NOCACHE)) == 0;
-	if (buf_within_nocache) {
-		return true;
-	}
-#endif /* CONFIG_MEM_ATTR */
-
-	/* Check if buffer is in RO region (Flash..) */
-	buf_within_nocache = (buf >= ((uintptr_t)__rodata_region_start)) &&
-		((buf + len_bytes - 1) <= ((uintptr_t)__rodata_region_end));
-
-	return buf_within_nocache;
->>>>>>> c53fb67f
 }
 #endif /* CONFIG_DCACHE && CONFIG_I2C_STM32_V2_DMA */
 
