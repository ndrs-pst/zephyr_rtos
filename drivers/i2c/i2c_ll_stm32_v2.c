--- conflicted
+++ resolved
@@ -118,100 +118,6 @@
 }
 
 #if defined(CONFIG_I2C_TARGET)
-<<<<<<< HEAD
-static void stm32_i2c_slave_event(const struct device *dev)
-{
-	const struct i2c_stm32_config *cfg = dev->config;
-	struct i2c_stm32_data *data = dev->data;
-	I2C_TypeDef *i2c = cfg->i2c;
-	const struct i2c_target_callbacks *slave_cb;
-	struct i2c_target_config *slave_cfg;
-
-	if (data->slave_cfg->flags != I2C_TARGET_FLAGS_ADDR_10_BITS) {
-		uint8_t slave_address;
-
-		/* Choose the right slave from the address match code */
-		slave_address = LL_I2C_GetAddressMatchCode(i2c) >> 1;
-		if (data->slave_cfg != NULL &&
-				slave_address == data->slave_cfg->address) {
-			slave_cfg = data->slave_cfg;
-		} else if (data->slave2_cfg != NULL &&
-				slave_address == data->slave2_cfg->address) {
-			slave_cfg = data->slave2_cfg;
-		} else {
-			__ASSERT_NO_MSG(0);
-			return;
-		}
-	} else {
-		/* On STM32 the LL_I2C_GetAddressMatchCode & (ISR register) returns
-		 * only 7bits of address match so 10 bit dual addressing is broken.
-		 * Revert to assuming single address match.
-		 */
-		if (data->slave_cfg != NULL) {
-			slave_cfg = data->slave_cfg;
-		} else {
-			__ASSERT_NO_MSG(0);
-			return;
-		}
-	}
-
-	slave_cb = slave_cfg->callbacks;
-
-	if (LL_I2C_IsActiveFlag_TXIS(i2c)) {
-		uint8_t val;
-
-		slave_cb->read_processed(slave_cfg, &val);
-		LL_I2C_TransmitData8(i2c, val);
-		return;
-	}
-
-	if (LL_I2C_IsActiveFlag_RXNE(i2c)) {
-		uint8_t val = LL_I2C_ReceiveData8(i2c);
-
-		if (slave_cb->write_received(slave_cfg, val)) {
-			LL_I2C_AcknowledgeNextData(i2c, LL_I2C_NACK);
-		}
-		return;
-	}
-
-	if (LL_I2C_IsActiveFlag_NACK(i2c)) {
-		LL_I2C_ClearFlag_NACK(i2c);
-	}
-
-	if (LL_I2C_IsActiveFlag_STOP(i2c)) {
-		stm32_i2c_disable_transfer_interrupts(dev);
-
-		/* Flush remaining TX byte before clearing Stop Flag */
-		LL_I2C_ClearFlag_TXE(i2c);
-
-		LL_I2C_ClearFlag_STOP(i2c);
-
-		slave_cb->stop(slave_cfg);
-
-		/* Prepare to ACK next transmissions address byte */
-		LL_I2C_AcknowledgeNextData(i2c, LL_I2C_ACK);
-	}
-
-	if (LL_I2C_IsActiveFlag_ADDR(i2c)) {
-		uint32_t dir;
-
-		LL_I2C_ClearFlag_ADDR(i2c);
-
-		dir = LL_I2C_GetTransferDirection(i2c);
-		if (dir == LL_I2C_DIRECTION_WRITE) {
-			slave_cb->write_requested(slave_cfg);
-			LL_I2C_EnableIT_RX(i2c);
-		} else {
-			uint8_t val;
-
-			slave_cb->read_requested(slave_cfg, &val);
-			LL_I2C_TransmitData8(i2c, val);
-			LL_I2C_EnableIT_TX(i2c);
-		}
-
-		stm32_i2c_enable_transfer_interrupts(dev);
-	}
-=======
 static void stm32_i2c_slave_event(const struct device* dev) {
     const struct i2c_stm32_config* cfg = dev->config;
     struct i2c_stm32_data* data = dev->data;
@@ -224,12 +130,12 @@
 
         /* Choose the right slave from the address match code */
         slave_address = LL_I2C_GetAddressMatchCode(i2c) >> 1;
-        if ((data->slave_cfg != NULL) &&
-            (slave_address == data->slave_cfg->address)) {
+        if (data->slave_cfg != NULL &&
+            slave_address == data->slave_cfg->address) {
             slave_cfg = data->slave_cfg;
         }
-        else if ((data->slave2_cfg != NULL) &&
-                 (slave_address == data->slave2_cfg->address)) {
+        else if (data->slave2_cfg != NULL &&
+                 slave_address == data->slave2_cfg->address) {
             slave_cfg = data->slave2_cfg;
         }
         else {
@@ -237,9 +143,21 @@
             return;
         }
     }
-
-    slave_cfg = data->slave_cfg;
-    slave_cb  = slave_cfg->callbacks;
+    else {
+        /* On STM32 the LL_I2C_GetAddressMatchCode & (ISR register) returns
+         * only 7bits of address match so 10 bit dual addressing is broken.
+         * Revert to assuming single address match.
+         */
+        if (data->slave_cfg != NULL) {
+            slave_cfg = data->slave_cfg;
+        }
+        else {
+            __ASSERT_NO_MSG(0);
+            return;
+        }
+    }
+
+    slave_cb = slave_cfg->callbacks;
 
     if (LL_I2C_IsActiveFlag_TXIS(i2c)) {
         uint8_t val;
@@ -296,7 +214,6 @@
 
         stm32_i2c_enable_transfer_interrupts(dev);
     }
->>>>>>> c0959f3c
 }
 
 /* Attach and start I2C as target */
