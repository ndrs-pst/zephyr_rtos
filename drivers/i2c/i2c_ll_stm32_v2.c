/*
 * Copyright (c) 2016 BayLibre, SAS
 * Copyright (c) 2017 Linaro Ltd
 *
 * SPDX-License-Identifier: Apache-2.0
 *
 * I2C Driver for: STM32F0, STM32F3, STM32F7, STM32L0, STM32L4, STM32WB and
 * STM32WL
 *
 */

#include <zephyr/drivers/clock_control/stm32_clock_control.h>
#include <zephyr/drivers/clock_control.h>
#include <zephyr/sys/util.h>
#include <zephyr/kernel.h>
#include <soc.h>
#include <stm32_bitops.h>
#include <stm32_cache.h>
#include <stm32_ll_i2c.h>
#include <errno.h>
#include <zephyr/drivers/i2c.h>
#include <zephyr/pm/device.h>
#include <zephyr/pm/device_runtime.h>
#include <stm32_cache.h>
#include <zephyr/cache.h>
#include <zephyr/linker/linker-defs.h>
#include <zephyr/mem_mgmt/mem_attr.h>
#include <zephyr/dt-bindings/memory-attr/memory-attr-arm.h>

#define LOG_LEVEL CONFIG_I2C_LOG_LEVEL
#include <zephyr/logging/log.h>
LOG_MODULE_REGISTER(i2c_ll_stm32_v2);

#include "i2c_ll_stm32.h"
#include "i2c-priv.h"

#ifdef CONFIG_I2C_STM32_V2_TIMING
/* Use the algorithm to calcuate the I2C timing */
#ifndef I2C_STM32_VALID_TIMING_NBR
#define I2C_STM32_VALID_TIMING_NBR          128U
#endif
#define I2C_STM32_SPEED_FREQ_STANDARD       0U      /* 100 kHz */
#define I2C_STM32_SPEED_FREQ_FAST           1U      /* 400 kHz */
#define I2C_STM32_SPEED_FREQ_FAST_PLUS      2U      /* 1 MHz */
#define I2C_STM32_ANALOG_FILTER_DELAY_MIN   50U     /* ns */
#define I2C_STM32_ANALOG_FILTER_DELAY_MAX   260U    /* ns */
#define I2C_STM32_USE_ANALOG_FILTER         1U
#define I2C_STM32_DIGITAL_FILTER_COEF       0U
#define I2C_STM32_PRESC_MAX                 16U
#define I2C_STM32_SCLDEL_MAX                16U
#define I2C_STM32_SDADEL_MAX                16U
#define I2C_STM32_SCLH_MAX                  256U
#define I2C_STM32_SCLL_MAX                  256U

/* I2C_DEVICE_Private_Types */
struct i2c_stm32_charac_t {
    uint32_t freq;              /* Frequency in Hz */
    uint32_t freq_min;          /* Minimum frequency in Hz */
    uint32_t freq_max;          /* Maximum frequency in Hz */
    uint32_t hddat_min;         /* Minimum data hold time in ns */
    uint32_t vddat_max;         /* Maximum data valid time in ns */
    uint32_t sudat_min;         /* Minimum data setup time in ns */
    uint32_t lscl_min;          /* Minimum low period of the SCL clock in ns */
    uint32_t hscl_min;          /* Minimum high period of SCL clock in ns */
    uint32_t trise;             /* Rise time in ns */
    uint32_t tfall;             /* Fall time in ns */
    uint32_t dnf;               /* Digital noise filter coefficient */
};

struct i2c_stm32_timings_t {
    uint32_t presc;             /* Timing prescaler */
    uint32_t tscldel;           /* SCL delay */
    uint32_t tsdadel;           /* SDA delay */
    uint32_t sclh;              /* SCL high period */
    uint32_t scll;              /* SCL low period */
};

/* I2C_DEVICE Private Constants */
static const struct i2c_stm32_charac_t i2c_stm32_charac[] = {
    [I2C_STM32_SPEED_FREQ_STANDARD] = {
        .freq      = 100000,
        .freq_min  = 80000,
        .freq_max  = 120000,
        .hddat_min = 0,
        .vddat_max = 3450,
        .sudat_min = 250,
        .lscl_min  = 4700,
        .hscl_min  = 4000,
        .trise     = 640,
        .tfall     = 20,
        .dnf       = I2C_STM32_DIGITAL_FILTER_COEF,
    },
    [I2C_STM32_SPEED_FREQ_FAST] = {
        .freq      = 400000,
        .freq_min  = 320000,
        .freq_max  = 480000,
        .hddat_min = 0,
        .vddat_max = 900,
        .sudat_min = 100,
        .lscl_min  = 1300,
        .hscl_min  = 600,
        .trise     = 250,
        .tfall     = 100,
        .dnf       = I2C_STM32_DIGITAL_FILTER_COEF,
    },
    [I2C_STM32_SPEED_FREQ_FAST_PLUS] = {
        .freq      = 1000000,
        .freq_min  = 800000,
        .freq_max  = 1200000,
        .hddat_min = 0,
        .vddat_max = 450,
        .sudat_min = 50,
        .lscl_min  = 500,
        .hscl_min  = 260,
        .trise     = 60,
        .tfall     = 100,
        .dnf       = I2C_STM32_DIGITAL_FILTER_COEF,
    },
};

static struct i2c_stm32_timings_t i2c_valid_timing[I2C_STM32_VALID_TIMING_NBR];
static uint32_t i2c_valid_timing_nbr;
#endif /* CONFIG_I2C_STM32_V2_TIMING */

#ifdef CONFIG_I2C_STM32_V2_DMA
static int configure_dma(struct stream const* dma, struct dma_config* dma_cfg,
                         struct dma_block_config* blk_cfg) {
    if (!device_is_ready(dma->dev_dma)) {
        LOG_ERR("DMA device not ready");
        return (-ENODEV);
    }

    dma_cfg->head_block  = blk_cfg;
    dma_cfg->block_count = 1;

    int ret = dma_config(dma->dev_dma, dma->dma_channel, dma_cfg);

    if (ret != 0) {
        LOG_ERR("Problem setting up DMA: %d", ret);
        return (ret);
    }

    ret = dma_start(dma->dev_dma, dma->dma_channel);
    if (ret != 0) {
        LOG_ERR("Problem starting DMA: %d", ret);
        return (ret);
    }

    return (0);
}

static int dma_xfer_start(const struct device* dev, struct i2c_msg* msg) {
    const struct i2c_stm32_config* cfg = dev->config;
    struct i2c_stm32_data const* data = dev->data;
    I2C_TypeDef* i2c = cfg->i2c;
    int ret = 0;

    if ((msg->flags & I2C_MSG_READ) != 0U) {
        /* Configure RX DMA */
        data->dma_blk_cfg.source_address  = LL_I2C_DMA_GetRegAddr(
            cfg->i2c, LL_I2C_DMA_REG_DATA_RECEIVE);
        data->dma_blk_cfg.source_addr_adj = DMA_ADDR_ADJ_NO_CHANGE;
        data->dma_blk_cfg.dest_address    = (uint32_t)data->current.buf;
        data->dma_blk_cfg.dest_addr_adj   = DMA_ADDR_ADJ_INCREMENT;
        data->dma_blk_cfg.block_size      = data->current.len;

        ret = configure_dma(&cfg->rx_dma, &data->dma_rx_cfg, &data->dma_blk_cfg);
        if (ret != 0) {
            return (ret);
        }
        LL_I2C_EnableDMAReq_RX(i2c);
    }
    else {
        if (data->current.len != 0U) {
            /* Configure TX DMA */
            data->dma_blk_cfg.source_address  = (uint32_t)data->current.buf;
            data->dma_blk_cfg.source_addr_adj = DMA_ADDR_ADJ_INCREMENT;
            data->dma_blk_cfg.dest_address    = LL_I2C_DMA_GetRegAddr(
                cfg->i2c, LL_I2C_DMA_REG_DATA_TRANSMIT);
            data->dma_blk_cfg.dest_addr_adj   = DMA_ADDR_ADJ_NO_CHANGE;
            data->dma_blk_cfg.block_size      = data->current.len;

            ret = configure_dma(&cfg->tx_dma, &data->dma_tx_cfg, &data->dma_blk_cfg);
            if (ret != 0) {
                return (ret);
            }
            LL_I2C_EnableDMAReq_TX(i2c);
        }
    }

    return (0);
}

static void dma_finish(const struct device* dev, struct i2c_msg* msg) {
    const struct i2c_stm32_config* cfg = dev->config;

    if ((msg->flags & I2C_MSG_READ) != 0U) {
        dma_stop(cfg->rx_dma.dev_dma, cfg->rx_dma.dma_channel);
        LL_I2C_DisableDMAReq_RX(cfg->i2c);
        if (!stm32_buf_in_nocache((uintptr_t)msg->buf, msg->len)) {
            sys_cache_data_invd_range(msg->buf, msg->len);
        }
    }
    else {
        dma_stop(cfg->tx_dma.dev_dma, cfg->tx_dma.dma_channel);
        LL_I2C_DisableDMAReq_TX(cfg->i2c);
    }
}

#endif /* CONFIG_I2C_STM32_V2_DMA */

#ifdef CONFIG_I2C_STM32_INTERRUPT

static void i2c_stm32_disable_transfer_interrupts(const struct device* dev) {
    const struct i2c_stm32_config* cfg = dev->config;
    struct i2c_stm32_data* data = dev->data;
    I2C_TypeDef* i2c = cfg->i2c;

    LL_I2C_DisableIT_TX(i2c);
    LL_I2C_DisableIT_RX(i2c);
    LL_I2C_DisableIT_STOP(i2c);
    LL_I2C_DisableIT_NACK(i2c);
    LL_I2C_DisableIT_TC(i2c);

    if (!data->smbalert_active) {
        LL_I2C_DisableIT_ERR(i2c);
    }
}

#if defined(CONFIG_I2C_TARGET)
static void i2c_stm32_slave_event(const struct device* dev) {
    const struct i2c_stm32_config* cfg = dev->config;
    struct i2c_stm32_data* data = dev->data;
    I2C_TypeDef* i2c = cfg->i2c;
    const struct i2c_target_callbacks* slave_cb;
    struct i2c_target_config* slave_cfg;

    if (data->slave_cfg->flags != I2C_TARGET_FLAGS_ADDR_10_BITS) {
        uint8_t slave_address;

        /* Choose the right slave from the address match code */
        slave_address = LL_I2C_GetAddressMatchCode(i2c) >> 1;
        if ((data->slave_cfg != NULL) &&
            (slave_address == data->slave_cfg->address)) {
            slave_cfg = data->slave_cfg;
        }
        else if ((data->slave2_cfg != NULL) &&
                 (slave_address == data->slave2_cfg->address)) {
            slave_cfg = data->slave2_cfg;
        }
        else {
            __ASSERT_NO_MSG(0);
            return;
        }
    }
    else {
        /* On STM32 the LL_I2C_GetAddressMatchCode & (ISR register) returns
         * only 7bits of address match so 10 bit dual addressing is broken.
         * Revert to assuming single address match.
         */
        if (data->slave_cfg != NULL) {
            slave_cfg = data->slave_cfg;
        }
        else {
            __ASSERT_NO_MSG(0);
            return;
        }
    }

    slave_cb = slave_cfg->callbacks;

    if (LL_I2C_IsActiveFlag_TXIS(i2c)) {
        uint8_t val = 0x00;

        if (slave_cb->read_processed(slave_cfg, &val) < 0) {
            LOG_ERR("Error continuing reading");
        }

        LL_I2C_TransmitData8(i2c, val);

        return;
    }

    if (LL_I2C_IsActiveFlag_RXNE(i2c)) {
        uint8_t val = LL_I2C_ReceiveData8(i2c);

        if (slave_cb->write_received(slave_cfg, val)) {
            LL_I2C_AcknowledgeNextData(i2c, LL_I2C_NACK);
        }
        return;
    }

    if (LL_I2C_IsActiveFlag_NACK(i2c)) {
        LL_I2C_ClearFlag_NACK(i2c);
    }

    if (LL_I2C_IsActiveFlag_STOP(i2c)) {
        i2c_stm32_disable_transfer_interrupts(dev);

        /* Flush remaining TX byte before clearing Stop Flag */
        LL_I2C_ClearFlag_TXE(i2c);

        LL_I2C_ClearFlag_STOP(i2c);

        slave_cb->stop(slave_cfg);

        /* Prepare to ACK next transmissions address byte */
        LL_I2C_AcknowledgeNextData(i2c, LL_I2C_ACK);
    }

    if (LL_I2C_IsActiveFlag_ADDR(i2c)) {
        uint32_t dir;

        LL_I2C_ClearFlag_ADDR(i2c);

        dir = LL_I2C_GetTransferDirection(i2c);
        if (dir == LL_I2C_DIRECTION_WRITE) {
            if (slave_cb->write_requested(slave_cfg) < 0) {
                LOG_ERR("Error initiating writing");
            }
            else {
                LL_I2C_EnableIT_RX(i2c);
            }
        }
        else {
            uint8_t val;

            if (slave_cb->read_requested(slave_cfg, &val) < 0) {
                LOG_ERR("Error initiating reading");
            }
            else {
                LL_I2C_TransmitData8(i2c, val);
                LL_I2C_EnableIT_TX(i2c);
            }
        }

        LL_I2C_EnableIT_STOP(i2c);
        LL_I2C_EnableIT_NACK(i2c);
        LL_I2C_EnableIT_TC(i2c);
        LL_I2C_EnableIT_ERR(i2c);
    }
}

/* Attach and start I2C as target */
int i2c_stm32_target_register(const struct device* dev,
                              struct i2c_target_config* config) {
    const struct i2c_stm32_config* cfg = dev->config;
    struct i2c_stm32_data* data = dev->data;
    I2C_TypeDef* i2c = cfg->i2c;
    uint32_t bitrate_cfg;
    int ret;

    if (!config) {
        return (-EINVAL);
    }

    if (data->slave_cfg && data->slave2_cfg) {
        return (-EBUSY);
    }

    if (data->master_active) {
        return (-EBUSY);
    }

    bitrate_cfg = i2c_map_dt_bitrate(cfg->bitrate);

    ret = i2c_stm32_runtime_configure(dev, bitrate_cfg);
    if (ret < 0) {
        LOG_ERR("i2c: failure initializing");
        return (ret);
    }

    /* Mark device as active */
    (void)pm_device_runtime_get(dev);

    #if !defined(CONFIG_SOC_SERIES_STM32F7X)
    if (pm_device_wakeup_is_capable(dev)) {
        /* Enable wake-up from stop */
        LOG_DBG("i2c: enabling wakeup from stop");
        LL_I2C_EnableWakeUpFromStop(cfg->i2c);
    }
    #endif /* CONFIG_SOC_SERIES_STM32F7X */

    LL_I2C_Enable(i2c);

    if (!data->slave_cfg) {
        data->slave_cfg = config;
        if (data->slave_cfg->flags == I2C_TARGET_FLAGS_ADDR_10_BITS) {
            LL_I2C_SetOwnAddress1(i2c, config->address, LL_I2C_OWNADDRESS1_10BIT);
            LOG_DBG("i2c: target #1 registered with 10-bit address");
        }
        else {
            LL_I2C_SetOwnAddress1(i2c, config->address << 1U, LL_I2C_OWNADDRESS1_7BIT);
            LOG_DBG("i2c: target #1 registered with 7-bit address");
        }

        LL_I2C_EnableOwnAddress1(i2c);

        LOG_DBG("i2c: target #1 registered");
    }
    else {
        data->slave2_cfg = config;

        if (data->slave2_cfg->flags == I2C_TARGET_FLAGS_ADDR_10_BITS) {
            return -EINVAL;
        }
        LL_I2C_SetOwnAddress2(i2c, config->address << 1U,
                              LL_I2C_OWNADDRESS2_NOMASK);
        LL_I2C_EnableOwnAddress2(i2c);
        LOG_DBG("i2c: target #2 registered");
    }

    data->slave_attached = true;

    LL_I2C_EnableIT_ADDR(i2c);

    return (0);
}

int i2c_stm32_target_unregister(const struct device* dev,
                                struct i2c_target_config* config) {
    const struct i2c_stm32_config* cfg = dev->config;
    struct i2c_stm32_data* data = dev->data;
    I2C_TypeDef* i2c = cfg->i2c;

    if (!data->slave_attached) {
        return (-EINVAL);
    }

    if (data->master_active) {
        return (-EBUSY);
    }

    if (config == data->slave_cfg) {
        LL_I2C_DisableOwnAddress1(i2c);
        data->slave_cfg = NULL;

        LOG_DBG("i2c: slave #1 unregistered");
    }
    else if (config == data->slave2_cfg) {
        LL_I2C_DisableOwnAddress2(i2c);
        data->slave2_cfg = NULL;

        LOG_DBG("i2c: slave #2 unregistered");
    }
    else {
        return (-EINVAL);
    }

    /* Return if there is a slave remaining */
    if (data->slave_cfg || data->slave2_cfg) {
        LOG_DBG("i2c: target#%c still registered", data->slave_cfg ? '1' : '2');
        return (0);
    }

    /* Otherwise disable I2C */
    LL_I2C_DisableIT_ADDR(i2c);
    i2c_stm32_disable_transfer_interrupts(dev);

    LL_I2C_ClearFlag_NACK(i2c);
    LL_I2C_ClearFlag_STOP(i2c);
    LL_I2C_ClearFlag_ADDR(i2c);

    if (!data->smbalert_active) {
        LL_I2C_Disable(i2c);
    }

    #if !defined(CONFIG_SOC_SERIES_STM32F7X)
    if (pm_device_wakeup_is_capable(dev)) {
        /* Disable wake-up from STOP */
        LOG_DBG("i2c: disabling wakeup from stop");
        LL_I2C_DisableWakeUpFromStop(i2c);
    }
    #endif /* CONFIG_SOC_SERIES_STM32F7X */

    /* Release the device */
    (void)pm_device_runtime_put(dev);

    data->slave_attached = false;

    return (0);
}
#endif /* defined(CONFIG_I2C_TARGET) */

<<<<<<< HEAD
void i2c_stm32_event(const struct device* dev) {
    const struct i2c_stm32_config* cfg = dev->config;
    struct i2c_stm32_data* data = dev->data;
    I2C_TypeDef* regs = cfg->i2c;
    uint32_t isr = stm32_reg_read(&regs->ISR);

    #if defined(CONFIG_I2C_TARGET)
    if (data->slave_attached && !data->master_active) {
        i2c_stm32_slave_event(dev);
        return;
    }
    #endif

    if ((isr & I2C_ISR_NACKF) != 0U) {
        /* NACK received, a STOP will automatically be sent */
        LL_I2C_ClearFlag_NACK(regs);
        data->current.is_nack = 1U;
    }
    else if ((isr & I2C_ISR_STOPF) != 0U) {
        /* STOP detected, either caused by automatic STOP after NACK or
         * by request below in transfer complete
         */
        /* Acknowledge stop condition */
        LL_I2C_ClearFlag_STOP(regs);
        /* Flush I2C controller TX buffer */
        LL_I2C_ClearFlag_TXE(regs);
        goto irq_xfer_completed;
    }
    else if ((isr & I2C_ISR_RXNE) != 0U) {
        __ASSERT_NO_MSG(data->current.len != 0U);
        *data->current.buf = LL_I2C_ReceiveData8(regs);
        data->current.len--;
        data->current.buf++;
    }
    else if ((isr & I2C_ISR_TCR) != 0U) {
        /* Transfer complete with reload flag set means more data shall be transferred
         * in same direction (No RESTART or STOP)
         */
        uint32_t cr2 = stm32_reg_read(&regs->CR2);

        #ifdef CONFIG_I2C_STM32_V2_DMA
        /* Get number of bytes bytes transferred by DMA */
        uint32_t xfer_len = (cr2 & I2C_CR2_NBYTES_Msk) >> I2C_CR2_NBYTES_Pos;

        data->current.len -= xfer_len;
        data->current.buf += xfer_len;
        #endif

        if (data->current.len == 0U) {
            /* In this state all data from current message is transferred
             * and that reload was used indicates that next message will
             * contain more data in the same direction
             * So keep reload turned on and let thread continue with next message
             */
            goto irq_xfer_completed;
        }
        else if (data->current.len > 255U) {
            /* More data exceeding I2C controllers maximum single transfer length
             * remaining in current message
             * Keep RELOAD mode and set NBYTES to 255 again
             */
            stm32_reg_write(&regs->CR2, cr2);
        }
        else {
            /* Data for a single transfer remains in buffer, set its length and
             * - If more messages follow and transfer direction for next message is
             *   same, keep reload on
             * - If direction changes or current message is the last,
             *   end reload mode and wait for TC
             */
            cr2 &= ~I2C_CR2_NBYTES_Msk;
            cr2 |= data->current.len << I2C_CR2_NBYTES_Pos;
            /* If no more message data remains to be sent in current direction */
            if (!data->current.continue_in_next) {
                /* Disable reload mode, expect I2C_ISR_TC next */
                cr2 &= ~I2C_CR2_RELOAD;
            }
            stm32_reg_write(&regs->CR2, cr2);
        }
    }
    else if ((isr & I2C_ISR_TXIS) != 0U) {
        __ASSERT_NO_MSG(data->current.len != 0U);
        LL_I2C_TransmitData8(regs, *data->current.buf);
        data->current.len--;
        data->current.buf++;
    }
    else if ((isr & I2C_ISR_TC) != 0U) {
        /* Transfer Complete, (I2C_ISR_TC is set) no reload this time so either do
         * stop now or restart in thread
         */

        /* Send stop if flag set in message */
        if ((data->current.msg->flags & I2C_MSG_STOP) != 0U) {
            /* Setting STOP here will clear TC, expect I2C_ISR_STOPF next */
            LL_I2C_GenerateStopCondition(regs);
        }
        else {
            /* Keep TC set and handover to thread for restart */
            goto irq_xfer_completed;
        }
    }
    else {
        /* Should not happen */
        __ASSERT_NO_MSG(0);
    }

    return;

irq_xfer_completed :
    /* Disable IRQ:s involved in data transfer */
    i2c_stm32_disable_transfer_interrupts(dev);
    /* Wakeup thread */
    k_sem_give(&data->device_sync_sem);
=======
void i2c_stm32_event(const struct device *dev)
{
	const struct i2c_stm32_config *cfg = dev->config;
	struct i2c_stm32_data *data = dev->data;
	I2C_TypeDef *regs = cfg->i2c;
	uint32_t isr = stm32_reg_read(&regs->ISR);

#if defined(CONFIG_I2C_TARGET)
	if (data->slave_attached && !data->master_active) {
		i2c_stm32_slave_event(dev);
		return;
	}
#endif

	if ((isr & I2C_ISR_NACKF) != 0U) {
		/* NACK received, a STOP will automatically be sent */
		LL_I2C_ClearFlag_NACK(regs);
		data->current.is_nack = 1U;

	} else if ((isr & I2C_ISR_STOPF) != 0U) {
		/* STOP detected, either caused by automatic STOP after NACK or
		 * by request below in transfer complete
		 */
		/* Acknowledge stop condition */
		LL_I2C_ClearFlag_STOP(regs);
		/* Flush I2C controller TX buffer */
		LL_I2C_ClearFlag_TXE(regs);
		goto irq_xfer_completed;

	} else if ((isr & I2C_ISR_RXNE) != 0U) {
		__ASSERT_NO_MSG(data->current.len != 0U);
		*data->current.buf = LL_I2C_ReceiveData8(regs);
		data->current.len--;
		data->current.buf++;

	} else if ((isr & I2C_ISR_TCR) != 0U) {
		/* Transfer complete with reload flag set means more data shall be transferred
		 * in same direction (No RESTART or STOP)
		 */
		uint32_t cr2 = stm32_reg_read(&regs->CR2);
#ifdef CONFIG_I2C_STM32_V2_DMA
		/* Get number of bytes bytes transferred by DMA */
		uint32_t xfer_len = (cr2 & I2C_CR2_NBYTES_Msk) >> I2C_CR2_NBYTES_Pos;

		data->current.len -= xfer_len;
		data->current.buf += xfer_len;
#endif

		if (data->current.len == 0U) {
			/* In this state all data from current message is transferred
			 * and that reload was used indicates that next message will
			 * contain more data in the same direction
			 * So keep reload turned on and let thread continue with next message
			 */
			goto irq_xfer_completed;
		} else if (data->current.len > 255U) {
			/* More data exceeding I2C controllers maximum single transfer length
			 * remaining in current message
			 * Keep RELOAD mode and set NBYTES to 255 again
			 */
			stm32_reg_write(&regs->CR2, cr2);
		} else {
			/* Data for a single transfer remains in buffer, set its length and
			 * - If more messages follow and transfer direction for next message is
			 *   same, keep reload on
			 * - If direction changes or current message is the last,
			 *   end reload mode and wait for TC
			 */
			cr2 &= ~I2C_CR2_NBYTES_Msk;
			cr2 |= data->current.len << I2C_CR2_NBYTES_Pos;
			/* If no more message data remains to be sent in current direction */
			if (!data->current.continue_in_next) {
				/* Disable reload mode, expect I2C_ISR_TC next */
				cr2 &= ~I2C_CR2_RELOAD;
			}
			stm32_reg_write(&regs->CR2, cr2);
		}

	} else if ((isr & I2C_ISR_TXIS) != 0U) {
		__ASSERT_NO_MSG(data->current.len != 0U);
		LL_I2C_TransmitData8(regs, *data->current.buf);
		data->current.len--;
		data->current.buf++;

	} else if ((isr & I2C_ISR_TC) != 0U) {
		/* Transfer Complete, (I2C_ISR_TC is set) no reload this time so either do
		 * stop now or restart in thread
		 */

		/* Send stop if flag set in message */
		if ((data->current.msg->flags & I2C_MSG_STOP) != 0U) {
			/* Setting STOP here will clear TC, expect I2C_ISR_STOPF next */
			LL_I2C_GenerateStopCondition(regs);
		} else {
			/* Keep TC set and handover to thread for restart */
			goto irq_xfer_completed;
		}
	} else {
		/* Should not happen */
		__ASSERT_NO_MSG(0);
	}

	/* Make a dummy read from ISR to ensure we don't return before
	 * i2c controller had a chance to clear its interrupt flags due
	 * to bus delays
	 */
	(void)LL_I2C_ReadReg(regs, ISR);
	return;

irq_xfer_completed:
	/* Disable IRQ:s involved in data transfer */
	i2c_stm32_disable_transfer_interrupts(dev);
	/* Wakeup thread */
	k_sem_give(&data->device_sync_sem);
>>>>>>> f0cbba0f
}

int i2c_stm32_error(const struct device* dev) {
    const struct i2c_stm32_config* cfg = dev->config;
    struct i2c_stm32_data* data = dev->data;
    I2C_TypeDef* i2c = cfg->i2c;

    #if defined(CONFIG_I2C_TARGET)
    i2c_target_error_cb_t error_cb = NULL;

    if (data->slave_attached && !data->master_active &&
        data->slave_cfg != NULL && data->slave_cfg->callbacks != NULL) {
        error_cb = data->slave_cfg->callbacks->error;
    }
    #endif

    if (LL_I2C_IsActiveFlag_ARLO(i2c)) {
        LL_I2C_ClearFlag_ARLO(i2c);
        data->current.is_arlo = 1U;
        #if defined(CONFIG_I2C_TARGET)
        if (error_cb != NULL) {
            error_cb(data->slave_cfg, I2C_ERROR_ARBITRATION);
        }
        #endif
        goto end;
    }

    /* Don't end a transaction on bus error in master mode
     * as errata sheet says that spurious false detections
     * of BERR can happen which shall be ignored.
     * If a real Bus Error occurs, transaction will time out.
     */
    if (LL_I2C_IsActiveFlag_BERR(i2c)) {
        LL_I2C_ClearFlag_BERR(i2c);
        data->current.is_err = 1U;
        #if defined(CONFIG_I2C_TARGET)
        if (error_cb != NULL) {
            error_cb(data->slave_cfg, I2C_ERROR_GENERIC);
        }
        #endif
        goto end;
    }

    #if defined(CONFIG_SMBUS_STM32_SMBALERT)
    if (LL_I2C_IsActiveSMBusFlag_ALERT(i2c)) {
        LL_I2C_ClearSMBusFlag_ALERT(i2c);
        if (data->smbalert_cb_func != NULL) {
            data->smbalert_cb_func(data->smbalert_cb_dev);
        }
        goto end;
    }
    #endif

    return (0);

end :
    #if defined(CONFIG_I2C_TARGET)
    if (data->slave_attached && !data->master_active) {
        return (-EIO);
    }
    #endif

    i2c_stm32_disable_transfer_interrupts(dev);

    /* Wakeup thread */
    k_sem_give(&data->device_sync_sem);

    return (-EIO);
}

static int stm32_i2c_irq_msg_finish(const struct device* dev, struct i2c_msg* msg) {
    struct i2c_stm32_data* data = dev->data;
    const struct i2c_stm32_config* cfg = dev->config;
    bool keep_enabled = (msg->flags & I2C_MSG_STOP) == 0U;
    int ret;

    /* Wait for IRQ to complete or timeout */
    ret = k_sem_take(&data->device_sync_sem, K_MSEC(CONFIG_I2C_STM32_TRANSFER_TIMEOUT_MSEC));

    #ifdef CONFIG_I2C_STM32_V2_DMA
    /* Stop DMA and invalidate cache if needed */
    dma_finish(dev, msg);
    #endif

    /* Check for transfer errors or timeout */
    if (data->current.is_nack || data->current.is_arlo || (ret != 0)) {

        if (data->current.is_arlo) {
            LOG_DBG("ARLO");
        }

        if (data->current.is_nack) {
            LOG_DBG("NACK");
        }

        if (data->current.is_err) {
            LOG_DBG("ERR %d", data->current.is_err);
        }

        if (ret != 0) {
            LOG_DBG("TIMEOUT");
        }
        ret = -EIO;
    }

    #if defined(CONFIG_I2C_TARGET)
    if (!keep_enabled || (ret != 0)) {
        data->master_active = false;
    }

    /* Don't disable I2C if a slave is attached */
    if (data->slave_attached) {
        keep_enabled = true;
    }
    #endif

    /* Don't disable I2C if SMBus Alert is active */
    if (data->smbalert_active) {
        keep_enabled = true;
    }

    /* If I2C no longer need to be enabled or on error */
    if (!keep_enabled || (ret != 0)) {
        LL_I2C_Disable(cfg->i2c);
    }

    return (ret);
}

static int stm32_i2c_irq_xfer(const struct device* dev, struct i2c_msg* msg,
                              uint8_t const* next_msg_flags, uint16_t slave) {
    const struct i2c_stm32_config* cfg = dev->config;
    struct i2c_stm32_data* data = dev->data;
    I2C_TypeDef* regs = cfg->i2c;

    data->current.len     = msg->len;
    data->current.buf     = msg->buf;
    data->current.is_arlo = 0U;
    data->current.is_nack = 0U;
    data->current.is_err  = 0U;
    data->current.msg     = msg;

    #if defined(CONFIG_I2C_TARGET)
    data->master_active = true;
    #endif

    #if defined(CONFIG_I2C_STM32_V2_DMA)
    if (!stm32_buf_in_nocache((uintptr_t)msg->buf, msg->len) &&
        ((msg->flags & I2C_MSG_RW_MASK) == I2C_MSG_WRITE)) {
        sys_cache_data_flush_range(msg->buf, msg->len);
    }
    #endif /* CONFIG_I2C_STM32_V2_DMA */

    /* Flush TX register */
    LL_I2C_ClearFlag_TXE(regs);

    /* Enable I2C peripheral if not already done */
    LL_I2C_Enable(regs);

    uint32_t cr2 = stm32_reg_read(&regs->CR2);
    uint32_t isr = stm32_reg_read(&regs->ISR);

    /* Clear fields in CR2 which will be filled in later in function */
    cr2 &= ~(I2C_CR2_RELOAD | I2C_CR2_AUTOEND | I2C_CR2_NBYTES_Msk | I2C_CR2_SADD_Msk |
             I2C_CR2_ADD10);

    if ((I2C_ADDR_10_BITS & data->dev_config) != 0U) {
        cr2 |= (uint32_t)slave | I2C_CR2_ADD10;
    }
    else {
        cr2 |= (uint32_t)slave << 1;
    }

    /* If this is not a stop message and more messages follow without change of direction,
     * reload mode must be used during this transaction
     * also a helper variable is set to inform IRQ handler about that it should
     * keep reload mode turned on ready for next message
     */
    if (((msg->flags & I2C_MSG_STOP) == 0U) && (next_msg_flags != NULL) &&
        ((*next_msg_flags & I2C_MSG_RESTART) == 0U)) {
        cr2 |= I2C_CR2_RELOAD;
        data->current.continue_in_next = true;
    }
    else {
        data->current.continue_in_next = false;
    }

    /* For messages larger than 255 bytes, transactions must be split in chunks
     * Use reload mode and let IRQ handler take care of jumping to next chunk
     */
    if (msg->len > 255U) {
        cr2 |= (255U << I2C_CR2_NBYTES_Pos) | I2C_CR2_RELOAD;
    }
    else {
        /* Whole message can be sent in one I2C HW transaction */
        cr2 |= msg->len << I2C_CR2_NBYTES_Pos;
    }

    /* If a reload mode transfer is pending since last message then skip
     * checking for transfer complete or restart flag in message
     * Reload transfer will start right after writing new length
     * to CR2 below
     */
    if ((isr & I2C_ISR_TCR) == 0U) {

        /* As TCR is not set, expect TC to be set or that this is a (re)start message
         * - msg->flags contains I2C_MSG_RESTART (for first start) or
         * - TC in ISR register is set which happens when IRQ handler
         *   has finalized its transfer and is waiting for restart
         * For both cases, a new start condition shall be sent
         */
        __ASSERT_NO_MSG(((isr & I2C_ISR_TC) != 0U) ||
                        ((msg->flags & I2C_MSG_RESTART) != 0U));

        if ((msg->flags & I2C_MSG_RW_MASK) == I2C_MSG_WRITE) {
            cr2 &= ~I2C_CR2_RD_WRN;

            #ifndef CONFIG_I2C_STM32_V2_DMA
            /* Prepare first byte in TX buffer before transfer start as a
             * workaround for errata: "Transmission stalled after first byte transfer"
             */
            if (data->current.len > 0U) {
                LL_I2C_TransmitData8(regs, *data->current.buf);
                data->current.len--;
                data->current.buf++;
            }
            #endif
        }
        else {
            cr2 |= I2C_CR2_RD_WRN;
        }
        /* Issue (re)start condition */
        cr2 |= I2C_CR2_START;
    }

    /* Set common interrupt enable bits */
    uint32_t cr1 = I2C_CR1_ERRIE | I2C_CR1_STOPIE | I2C_CR1_TCIE | I2C_CR1_NACKIE;

    #ifdef CONFIG_I2C_STM32_V2_DMA
    if (dma_xfer_start(dev, msg) != 0) {
        LL_I2C_Disable(regs);
        #if defined(CONFIG_I2C_TARGET)
        data->master_active = false;
        #endif
        return -EIO;
    }
    #else
    /* If not using DMA, also enable RX and TX empty interrupts */
    cr1 |= I2C_CR1_TXIE | I2C_CR1_RXIE;
    #endif /* CONFIG_I2C_STM32_V2_DMA */

    /* Commit configuration to I2C controller and start transfer */
    stm32_reg_write(&regs->CR2, cr2);

    /* Enable interrupts */
    stm32_reg_set_bits(&regs->CR1, cr1);

    /* Wait for transfer to finish */
    return stm32_i2c_irq_msg_finish(dev, msg);
}

#else /* !CONFIG_I2C_STM32_INTERRUPT */
static inline int check_errors(const struct device* dev, char const* funcname) {
    const struct i2c_stm32_config* cfg = dev->config;
    I2C_TypeDef* i2c = cfg->i2c;

    if (LL_I2C_IsActiveFlag_NACK(i2c)) {
        LL_I2C_ClearFlag_NACK(i2c);
        LOG_DBG("%s: NACK", funcname);
        goto error;
    }

    if (LL_I2C_IsActiveFlag_ARLO(i2c)) {
        LL_I2C_ClearFlag_ARLO(i2c);
        LOG_DBG("%s: ARLO", funcname);
        goto error;
    }

    if (LL_I2C_IsActiveFlag_OVR(i2c)) {
        LL_I2C_ClearFlag_OVR(i2c);
        LOG_DBG("%s: OVR", funcname);
        goto error;
    }

    if (LL_I2C_IsActiveFlag_BERR(i2c)) {
        LL_I2C_ClearFlag_BERR(i2c);
        LOG_DBG("%s: BERR", funcname);
        goto error;
    }

    return (0);

error:
    if (LL_I2C_IsEnabledReloadMode(i2c)) {
        LL_I2C_DisableReloadMode(i2c);
    }

    return (-EIO);
}

static inline void msg_init(const struct device* dev, struct i2c_msg* msg,
                            uint8_t* next_msg_flags, uint16_t slave,
                            uint32_t transfer) {
    const struct i2c_stm32_config* cfg = dev->config;
    struct i2c_stm32_data* data = dev->data;
    I2C_TypeDef* i2c = cfg->i2c;

    if (LL_I2C_IsEnabledReloadMode(i2c)) {
        LL_I2C_SetTransferSize(i2c, msg->len);
    }
    else {
        if (I2C_ADDR_10_BITS & data->dev_config) {
            LL_I2C_SetMasterAddressingMode(i2c,
                LL_I2C_ADDRESSING_MODE_10BIT);
            LL_I2C_SetSlaveAddr(i2c, (uint32_t)slave);
        }
        else {
            LL_I2C_SetMasterAddressingMode(i2c,
                LL_I2C_ADDRESSING_MODE_7BIT);
            LL_I2C_SetSlaveAddr(i2c, (uint32_t)slave << 1);
        }

        if (!(msg->flags & I2C_MSG_STOP) && next_msg_flags &&
            !(*next_msg_flags & I2C_MSG_RESTART)) {
            LL_I2C_EnableReloadMode(i2c);
        }
        else {
            LL_I2C_DisableReloadMode(i2c);
        }

        LL_I2C_DisableAutoEndMode(i2c);
        LL_I2C_SetTransferRequest(i2c, transfer);
        LL_I2C_SetTransferSize(i2c, msg->len);

        #if defined(CONFIG_I2C_TARGET)
        data->master_active = true;
        #endif

        LL_I2C_Enable(i2c);

        LL_I2C_GenerateStartCondition(i2c);
    }
}

static inline int msg_done(const struct device* dev,
                           unsigned int current_msg_flags) {
    const struct i2c_stm32_config* cfg        = dev->config;
    I2C_TypeDef*                   i2c        = cfg->i2c;
    int64_t                        start_time = k_uptime_get();

    /* Wait for transfer to complete */
    while (!LL_I2C_IsActiveFlag_TC(i2c) && !LL_I2C_IsActiveFlag_TCR(i2c)) {
        if (check_errors(dev, __func__)) {
            return (-EIO);
        }

        if ((k_uptime_get() - start_time) >
            CONFIG_I2C_STM32_TRANSFER_TIMEOUT_MSEC) {
            return (-ETIMEDOUT);
        }
    }

    /* Issue stop condition if necessary */
    if (current_msg_flags & I2C_MSG_STOP) {
        LL_I2C_GenerateStopCondition(i2c);
        while (!LL_I2C_IsActiveFlag_STOP(i2c)) {
            if ((k_uptime_get() - start_time) >
                CONFIG_I2C_STM32_TRANSFER_TIMEOUT_MSEC) {
                return (-ETIMEDOUT);
            }
        }

        LL_I2C_ClearFlag_STOP(i2c);
        LL_I2C_DisableReloadMode(i2c);
    }

    return (0);
}

static int i2c_stm32_msg_write(const struct device* dev, struct i2c_msg* msg,
                               uint8_t* next_msg_flags, uint16_t slave) {
    const struct i2c_stm32_config* cfg = dev->config;
    I2C_TypeDef* i2c = cfg->i2c;
    unsigned int len = 0U;
    uint8_t* buf = msg->buf;
    int64_t start_time = k_uptime_get();

    msg_init(dev, msg, next_msg_flags, slave, LL_I2C_REQUEST_WRITE);

    len = msg->len;
    while (len) {
        while (true) {
            if (LL_I2C_IsActiveFlag_TXIS(i2c)) {
                break;
            }

            if (check_errors(dev, __func__)) {
                return (-EIO);
            }

            if ((k_uptime_get() - start_time) >
                CONFIG_I2C_STM32_TRANSFER_TIMEOUT_MSEC) {
                return (-ETIMEDOUT);
            }
        }

        LL_I2C_TransmitData8(i2c, *buf);
        buf++;
        len--;
    }

    return msg_done(dev, msg->flags);
}

static int i2c_stm32_msg_read(const struct device* dev, struct i2c_msg* msg,
                              uint8_t* next_msg_flags, uint16_t slave) {
    const struct i2c_stm32_config* cfg = dev->config;
    I2C_TypeDef* i2c = cfg->i2c;
    unsigned int len = 0U;
    uint8_t* buf = msg->buf;
    int64_t start_time = k_uptime_get();

    msg_init(dev, msg, next_msg_flags, slave, LL_I2C_REQUEST_READ);

    len = msg->len;
    while (len) {
        while (!LL_I2C_IsActiveFlag_RXNE(i2c)) {
            if (check_errors(dev, __func__)) {
                return (-EIO);
            }

            if ((k_uptime_get() - start_time) >
                CONFIG_I2C_STM32_TRANSFER_TIMEOUT_MSEC) {
                return (-ETIMEDOUT);
            }
        }

        *buf = LL_I2C_ReceiveData8(i2c);
        buf++;
        len--;
    }

    return msg_done(dev, msg->flags);
}
#endif

#ifdef CONFIG_I2C_STM32_V2_TIMING
/*
 * Macro used to fix the compliance check warning :
 * "DEEP_INDENTATION: Too many leading tabs - consider code refactoring
 * in the i2c_compute_scll_sclh() function below
 */
#define I2C_LOOP_SCLH();                                        \
    if ((tscl >= clk_min) &&                                    \
        (tscl <= clk_max) &&                                    \
        (tscl_h >= i2c_stm32_charac[i2c_speed].hscl_min) &&     \
        (ti2cclk < tscl_h)) {                                   \
                                                                \
        int32_t error = (int32_t)tscl - (int32_t)ti2cspeed;     \
                                                                \
        if (error < 0) {                                        \
            error = -error;                                     \
        }                                                       \
                                                                \
        if ((uint32_t)error < prev_error) {                     \
            prev_error = (uint32_t)error;                       \
            i2c_valid_timing[count].scll = scll;                \
            i2c_valid_timing[count].sclh = sclh;                \
            ret = count;                                        \
        }                                                       \
    }

/*
 * @brief  Calculate SCLL and SCLH and find best configuration.
 * @param  clock_src_freq I2C source clock in Hz.
 * @param  i2c_speed I2C frequency (index).
 * @retval config index (0 to I2C_VALID_TIMING_NBR], 0xFFFFFFFF for no valid config.
 */
uint32_t i2c_compute_scll_sclh(uint32_t clock_src_freq, uint32_t i2c_speed) {
    uint32_t ret = 0xFFFFFFFFU;
    uint32_t ti2cclk;
    uint32_t ti2cspeed;
    uint32_t prev_error;
    uint32_t dnf_delay;
    uint32_t clk_min, clk_max;
    uint32_t scll, sclh;
    uint32_t tafdel_min;

    ti2cclk   = (NSEC_PER_SEC + (clock_src_freq / 2U)) / clock_src_freq;
    ti2cspeed = (NSEC_PER_SEC + (i2c_stm32_charac[i2c_speed].freq / 2U)) /
                 i2c_stm32_charac[i2c_speed].freq;

    tafdel_min = (I2C_STM32_USE_ANALOG_FILTER == 1U) ?
                  I2C_STM32_ANALOG_FILTER_DELAY_MIN :
                  0U;

    /* tDNF = DNF x tI2CCLK */
    dnf_delay = i2c_stm32_charac[i2c_speed].dnf * ti2cclk;

    clk_max = NSEC_PER_SEC / i2c_stm32_charac[i2c_speed].freq_min;
    clk_min = NSEC_PER_SEC / i2c_stm32_charac[i2c_speed].freq_max;

    prev_error = ti2cspeed;

    for (uint32_t count = 0; count < I2C_STM32_VALID_TIMING_NBR; count++) {
        /* tPRESC = (PRESC+1) x tI2CCLK*/
        uint32_t tpresc = (i2c_valid_timing[count].presc + 1U) * ti2cclk;

        for (scll = 0; scll < I2C_STM32_SCLL_MAX; scll++) {
            /* tLOW(min) <= tAF(min) + tDNF + 2 x tI2CCLK + [(SCLL+1) x tPRESC ] */
            uint32_t tscl_l = tafdel_min + dnf_delay +
                              (2U * ti2cclk) + ((scll + 1U) * tpresc);

            /*
             * The I2CCLK period tI2CCLK must respect the following conditions:
             * tI2CCLK < (tLOW - tfilters) / 4 and tI2CCLK < tHIGH
             */
            if ((tscl_l > i2c_stm32_charac[i2c_speed].lscl_min) &&
                (ti2cclk < ((tscl_l - tafdel_min - dnf_delay) / 4U))) {
                for (sclh = 0; sclh < I2C_STM32_SCLH_MAX; sclh++) {
                    /*
                     * tHIGH(min) <= tAF(min) + tDNF +
                     * 2 x tI2CCLK + [(SCLH+1) x tPRESC]
                     */
                    uint32_t tscl_h = tafdel_min + dnf_delay +
                                      (2U * ti2cclk) + ((sclh + 1U) * tpresc);

                    /* tSCL = tf + tLOW + tr + tHIGH */
                    uint32_t tscl = tscl_l +
                                    tscl_h + i2c_stm32_charac[i2c_speed].trise +
                                    i2c_stm32_charac[i2c_speed].tfall;

                    /* get timings with the lowest clock error */
                    I2C_LOOP_SCLH();
                }
            }
        }
    }

    return (ret);
}

/*
 * Macro used to fix the compliance check warning :
 * "DEEP_INDENTATION: Too many leading tabs - consider code refactoring
 * in the i2c_compute_presc_scldel_sdadel() function below
 */
#define I2C_LOOP_SDADEL();                                              \
                                                                        \
    if ((tsdadel >= (uint32_t)tsdadel_min) &&                           \
        (tsdadel <= (uint32_t)tsdadel_max)) {                           \
        if (presc != prev_presc) {                                      \
            i2c_valid_timing[i2c_valid_timing_nbr].presc   = presc;     \
            i2c_valid_timing[i2c_valid_timing_nbr].tscldel = scldel;    \
            i2c_valid_timing[i2c_valid_timing_nbr].tsdadel = sdadel;    \
            prev_presc = presc;                                         \
            i2c_valid_timing_nbr++;                                     \
                                                                        \
            if (i2c_valid_timing_nbr >= I2C_STM32_VALID_TIMING_NBR) {   \
                break;                                                  \
            }                                                           \
        }                                                               \
    }

/*
 * @brief  Compute PRESC, SCLDEL and SDADEL.
 * @param  clock_src_freq I2C source clock in Hz.
 * @param  i2c_speed I2C frequency (index).
 * @retval None.
 */
void i2c_compute_presc_scldel_sdadel(uint32_t clock_src_freq, uint32_t i2c_speed) {
    uint32_t prev_presc = I2C_STM32_PRESC_MAX;
    uint32_t ti2cclk;
    int32_t  tsdadel_min, tsdadel_max;
    int32_t  tscldel_min;
    uint32_t presc, scldel, sdadel;
    uint32_t tafdel_min, tafdel_max;

    ti2cclk = (NSEC_PER_SEC + (clock_src_freq / 2U)) / clock_src_freq;

    tafdel_min = (I2C_STM32_USE_ANALOG_FILTER == 1U) ?
                  I2C_STM32_ANALOG_FILTER_DELAY_MIN : 0U;
    tafdel_max = (I2C_STM32_USE_ANALOG_FILTER == 1U) ?
                  I2C_STM32_ANALOG_FILTER_DELAY_MAX : 0U;
    /*
     * tDNF = DNF x tI2CCLK
     * tPRESC = (PRESC+1) x tI2CCLK
     * SDADEL >= {tf +tHD;DAT(min) - tAF(min) - tDNF - [3 x tI2CCLK]} / {tPRESC}
     * SDADEL <= {tVD;DAT(max) - tr - tAF(max) - tDNF- [4 x tI2CCLK]} / {tPRESC}
     */
    tsdadel_min = (int32_t)i2c_stm32_charac[i2c_speed].tfall +
                  (int32_t)i2c_stm32_charac[i2c_speed].hddat_min -
                  (int32_t)tafdel_min -
                  (int32_t)(((int32_t)i2c_stm32_charac[i2c_speed].dnf + 3) * (int32_t)ti2cclk);

    tsdadel_max = (int32_t)i2c_stm32_charac[i2c_speed].vddat_max -
                  (int32_t)i2c_stm32_charac[i2c_speed].trise -
                  (int32_t)tafdel_max -
                  (int32_t)(((int32_t)i2c_stm32_charac[i2c_speed].dnf + 4) * (int32_t)ti2cclk);

    /* {[tr+ tSU;DAT(min)] / [tPRESC]} - 1 <= SCLDEL */
    tscldel_min = (int32_t)i2c_stm32_charac[i2c_speed].trise +
                  (int32_t)i2c_stm32_charac[i2c_speed].sudat_min;

    if (tsdadel_min <= 0) {
        tsdadel_min = 0;
    }

    if (tsdadel_max <= 0) {
        tsdadel_max = 0;
    }

    for (presc = 0; presc < I2C_STM32_PRESC_MAX; presc++) {
        for (scldel = 0; scldel < I2C_STM32_SCLDEL_MAX; scldel++) {
            /* TSCLDEL = (SCLDEL+1) * (PRESC+1) * TI2CCLK */
            uint32_t tscldel = (scldel + 1U) * (presc + 1U) * ti2cclk;

            if (tscldel >= (uint32_t)tscldel_min) {
                for (sdadel = 0; sdadel < I2C_STM32_SDADEL_MAX; sdadel++) {
                    /* TSDADEL = SDADEL * (PRESC+1) * TI2CCLK */
                    uint32_t tsdadel = (sdadel * (presc + 1U)) * ti2cclk;

                    I2C_LOOP_SDADEL();
                }

                if (i2c_valid_timing_nbr >= I2C_STM32_VALID_TIMING_NBR) {
                    return;
                }
            }
        }
    }
}

int i2c_stm32_configure_timing(const struct device* dev, uint32_t clock) {
    const struct i2c_stm32_config* cfg = dev->config;
    struct i2c_stm32_data* data = dev->data;
    I2C_TypeDef* i2c = cfg->i2c;
    uint32_t timing = 0U;
    uint32_t idx;
    uint32_t speed    = 0U;
    uint32_t i2c_freq = cfg->bitrate;

    /* Reset valid timing count at the beginning of each new computation */
    i2c_valid_timing_nbr = 0;

    if ((clock != 0U) && (i2c_freq != 0U)) {
        for (speed = 0; speed <= (uint32_t)I2C_STM32_SPEED_FREQ_FAST_PLUS; speed++) {
            if ((i2c_freq >= i2c_stm32_charac[speed].freq_min) &&
                (i2c_freq <= i2c_stm32_charac[speed].freq_max)) {
                i2c_compute_presc_scldel_sdadel(clock, speed);
                idx = i2c_compute_scll_sclh(clock, speed);
                if (idx < I2C_STM32_VALID_TIMING_NBR) {
                    timing = ((i2c_valid_timing[idx].presc   & 0x0FU) << 28) |
                             ((i2c_valid_timing[idx].tscldel & 0x0FU) << 20) |
                             ((i2c_valid_timing[idx].tsdadel & 0x0FU) << 16) |
                             ((i2c_valid_timing[idx].sclh & 0xFFU) << 8) |
                             ((i2c_valid_timing[idx].scll & 0xFFU) << 0);
                }
                break;
            }
        }
    }

    /* Fill the current timing value in data structure at runtime */
    data->current_timing.periph_clock   = clock;
    data->current_timing.i2c_speed      = i2c_freq;
    data->current_timing.timing_setting = timing;

    LL_I2C_SetTiming(i2c, timing);

    return 0;
}
#else  /* CONFIG_I2C_STM32_V2_TIMING */

int i2c_stm32_configure_timing(const struct device* dev, uint32_t clock) {
    const struct i2c_stm32_config* cfg  = dev->config;
    struct i2c_stm32_data* data = dev->data;
    I2C_TypeDef* i2c  = cfg->i2c;
    uint32_t i2c_hold_time_min;
    uint32_t i2c_setup_time_min;
    uint32_t i2c_h_min_time;
    uint32_t i2c_l_min_time;
    uint32_t presc  = 1U;
    uint32_t timing = 0U;

    /*  Look for an adequate preset timing value */
    for (uint32_t i = 0; i < cfg->n_timings; i++) {
        const struct i2c_config_timing* preset = &cfg->timings[i];
        uint32_t speed = i2c_map_dt_bitrate(preset->i2c_speed);

        if ((I2C_SPEED_GET(speed) == I2C_SPEED_GET(data->dev_config)) &&
            (preset->periph_clock == clock)) {
            /*  Found a matching periph clock and i2c speed */
            LL_I2C_SetTiming(i2c, preset->timing_setting);
            return (0);
        }
    }

    /* No preset timing was provided, let's dynamically configure */
    switch (I2C_SPEED_GET(data->dev_config)) {
        case I2C_SPEED_STANDARD :
            i2c_h_min_time     = 4000U; /* 4,000 ns */
            i2c_l_min_time     = 4700U; /* 4,700 ns */
            i2c_hold_time_min  =  500U; /*   500 ns */
            i2c_setup_time_min = 1250U; /* 1,250 ns */
            break;

        case I2C_SPEED_FAST :
            i2c_h_min_time     =  600U; /*   600 ns */
            i2c_l_min_time     = 1300U; /* 1,300 ns */
            i2c_hold_time_min  =  375U; /*   375 ns */
            i2c_setup_time_min =  500U; /*   500 ns */
            break;

        default :
            LOG_ERR("i2c: speed above \"fast\" requires manual timing configuration, "
                    "see \"timings\" property of st,stm32-i2c-v2 devicetree binding");
            return (-EINVAL);
    }

    /* Calculate period until prescaler matches */
    do {
        uint32_t t_presc  = clock / presc;
        uint32_t ns_presc = NSEC_PER_SEC / t_presc;
        uint32_t sclh     = i2c_h_min_time / ns_presc;
        uint32_t scll     = i2c_l_min_time / ns_presc;
        uint32_t sdadel   = i2c_hold_time_min / ns_presc;
        uint32_t scldel   = i2c_setup_time_min / ns_presc;

        if ((sclh - 1) > 255 || (scll - 1) > 255) {
            ++presc;
            continue;
        }

        if (sdadel > 15 || (scldel - 1) > 15) {
            ++presc;
            continue;
        }

        timing = __LL_I2C_CONVERT_TIMINGS((presc - 1),
                                          (scldel - 1), sdadel, (sclh - 1), (scll - 1));
        break;
    } while (presc < 16);

    if (presc >= 16U) {
        LOG_ERR("I2C:failed to find prescaler value");
        return (-EINVAL);
    }

    LOG_DBG("I2C TIMING = 0x%x", timing);
    LL_I2C_SetTiming(i2c, timing);

    return (0);
}
#endif /* CONFIG_I2C_STM32_V2_TIMING */

int i2c_stm32_transaction(const struct device* dev,
                          struct i2c_msg msg, uint8_t* next_msg_flags,
                          uint16_t periph) {
    int ret = 0;

    #ifdef CONFIG_I2C_STM32_INTERRUPT
    ret = stm32_i2c_irq_xfer(dev, &msg, next_msg_flags, periph);
    #else
    /*
     * Perform a I2C transaction, while taking into account the STM32 I2C V2
     * peripheral has a limited maximum chunk size. Take appropriate action
     * if the message to send exceeds that limit.
     *
     * The last chunk of a transmission uses this function's next_msg_flags
     * parameter for its backend calls (_write/_read). Any previous chunks
     * use a copy of the current message's flags, with the STOP and RESTART
     * bits turned off. This will cause the backend to use reload-mode,
     * which will make the combination of all chunks to look like one big
     * transaction on the wire.
     */
    struct i2c_stm32_data* data = dev->data;
    const struct i2c_stm32_config* cfg = dev->config;
    I2C_TypeDef* i2c = cfg->i2c;
    uint32_t const i2c_stm32_maxchunk = 255U;
    uint8_t const saved_flags = msg.flags;
    uint8_t combine_flags =
        saved_flags & ~(I2C_MSG_STOP | I2C_MSG_RESTART);
    uint8_t* flagsp = NULL;
    uint32_t rest = msg.len;

    do { /* do ... while to allow zero-length transactions */
        if (msg.len > i2c_stm32_maxchunk) {
            msg.len = i2c_stm32_maxchunk;
            msg.flags &= ~I2C_MSG_STOP;
            flagsp = &combine_flags;
        }
        else {
            msg.flags = saved_flags;
            flagsp    = next_msg_flags;
        }
        if ((msg.flags & I2C_MSG_RW_MASK) == I2C_MSG_WRITE) {
            ret = i2c_stm32_msg_write(dev, &msg, flagsp, periph);
        }
        else {
            ret = i2c_stm32_msg_read(dev, &msg, flagsp, periph);
        }
        if (ret < 0) {
            break;
        }
        rest -= msg.len;
        msg.buf += msg.len;
        msg.len = rest;
    } while (rest > 0U);

    if (ret == -ETIMEDOUT) {
        if (LL_I2C_IsEnabledReloadMode(i2c)) {
            LL_I2C_DisableReloadMode(i2c);
        }

        #if defined(CONFIG_I2C_TARGET)
        data->master_active = false;
        if (!data->slave_attached && !data->smbalert_active) {
            LL_I2C_Disable(i2c);
        }
        #else
        if (!data->smbalert_active) {
            LL_I2C_Disable(i2c);
        }
        #endif

        return (-EIO);
    }
    #endif /* CONFIG_I2C_STM32_INTERRUPT */

    return (ret);
}<|MERGE_RESOLUTION|>--- conflicted
+++ resolved
@@ -482,7 +482,6 @@
 }
 #endif /* defined(CONFIG_I2C_TARGET) */
 
-<<<<<<< HEAD
 void i2c_stm32_event(const struct device* dev) {
     const struct i2c_stm32_config* cfg = dev->config;
     struct i2c_stm32_data* data = dev->data;
@@ -589,6 +588,12 @@
         __ASSERT_NO_MSG(0);
     }
 
+    /* Make a dummy read from ISR to ensure we don't return before
+     * i2c controller had a chance to clear its interrupt flags due
+     * to bus delays
+     */
+    (void) LL_I2C_ReadReg(regs, ISR);
+
     return;
 
 irq_xfer_completed :
@@ -596,122 +601,6 @@
     i2c_stm32_disable_transfer_interrupts(dev);
     /* Wakeup thread */
     k_sem_give(&data->device_sync_sem);
-=======
-void i2c_stm32_event(const struct device *dev)
-{
-	const struct i2c_stm32_config *cfg = dev->config;
-	struct i2c_stm32_data *data = dev->data;
-	I2C_TypeDef *regs = cfg->i2c;
-	uint32_t isr = stm32_reg_read(&regs->ISR);
-
-#if defined(CONFIG_I2C_TARGET)
-	if (data->slave_attached && !data->master_active) {
-		i2c_stm32_slave_event(dev);
-		return;
-	}
-#endif
-
-	if ((isr & I2C_ISR_NACKF) != 0U) {
-		/* NACK received, a STOP will automatically be sent */
-		LL_I2C_ClearFlag_NACK(regs);
-		data->current.is_nack = 1U;
-
-	} else if ((isr & I2C_ISR_STOPF) != 0U) {
-		/* STOP detected, either caused by automatic STOP after NACK or
-		 * by request below in transfer complete
-		 */
-		/* Acknowledge stop condition */
-		LL_I2C_ClearFlag_STOP(regs);
-		/* Flush I2C controller TX buffer */
-		LL_I2C_ClearFlag_TXE(regs);
-		goto irq_xfer_completed;
-
-	} else if ((isr & I2C_ISR_RXNE) != 0U) {
-		__ASSERT_NO_MSG(data->current.len != 0U);
-		*data->current.buf = LL_I2C_ReceiveData8(regs);
-		data->current.len--;
-		data->current.buf++;
-
-	} else if ((isr & I2C_ISR_TCR) != 0U) {
-		/* Transfer complete with reload flag set means more data shall be transferred
-		 * in same direction (No RESTART or STOP)
-		 */
-		uint32_t cr2 = stm32_reg_read(&regs->CR2);
-#ifdef CONFIG_I2C_STM32_V2_DMA
-		/* Get number of bytes bytes transferred by DMA */
-		uint32_t xfer_len = (cr2 & I2C_CR2_NBYTES_Msk) >> I2C_CR2_NBYTES_Pos;
-
-		data->current.len -= xfer_len;
-		data->current.buf += xfer_len;
-#endif
-
-		if (data->current.len == 0U) {
-			/* In this state all data from current message is transferred
-			 * and that reload was used indicates that next message will
-			 * contain more data in the same direction
-			 * So keep reload turned on and let thread continue with next message
-			 */
-			goto irq_xfer_completed;
-		} else if (data->current.len > 255U) {
-			/* More data exceeding I2C controllers maximum single transfer length
-			 * remaining in current message
-			 * Keep RELOAD mode and set NBYTES to 255 again
-			 */
-			stm32_reg_write(&regs->CR2, cr2);
-		} else {
-			/* Data for a single transfer remains in buffer, set its length and
-			 * - If more messages follow and transfer direction for next message is
-			 *   same, keep reload on
-			 * - If direction changes or current message is the last,
-			 *   end reload mode and wait for TC
-			 */
-			cr2 &= ~I2C_CR2_NBYTES_Msk;
-			cr2 |= data->current.len << I2C_CR2_NBYTES_Pos;
-			/* If no more message data remains to be sent in current direction */
-			if (!data->current.continue_in_next) {
-				/* Disable reload mode, expect I2C_ISR_TC next */
-				cr2 &= ~I2C_CR2_RELOAD;
-			}
-			stm32_reg_write(&regs->CR2, cr2);
-		}
-
-	} else if ((isr & I2C_ISR_TXIS) != 0U) {
-		__ASSERT_NO_MSG(data->current.len != 0U);
-		LL_I2C_TransmitData8(regs, *data->current.buf);
-		data->current.len--;
-		data->current.buf++;
-
-	} else if ((isr & I2C_ISR_TC) != 0U) {
-		/* Transfer Complete, (I2C_ISR_TC is set) no reload this time so either do
-		 * stop now or restart in thread
-		 */
-
-		/* Send stop if flag set in message */
-		if ((data->current.msg->flags & I2C_MSG_STOP) != 0U) {
-			/* Setting STOP here will clear TC, expect I2C_ISR_STOPF next */
-			LL_I2C_GenerateStopCondition(regs);
-		} else {
-			/* Keep TC set and handover to thread for restart */
-			goto irq_xfer_completed;
-		}
-	} else {
-		/* Should not happen */
-		__ASSERT_NO_MSG(0);
-	}
-
-	/* Make a dummy read from ISR to ensure we don't return before
-	 * i2c controller had a chance to clear its interrupt flags due
-	 * to bus delays
-	 */
-	(void)LL_I2C_ReadReg(regs, ISR);
-	return;
-
-irq_xfer_completed:
-	/* Disable IRQ:s involved in data transfer */
-	i2c_stm32_disable_transfer_interrupts(dev);
-	/* Wakeup thread */
-	k_sem_give(&data->device_sync_sem);
->>>>>>> f0cbba0f
 }
 
 int i2c_stm32_error(const struct device* dev) {
