--- conflicted
+++ resolved
@@ -101,21 +101,10 @@
 
     stm32_i2c_disable_transfer_interrupts(dev);
 
-<<<<<<< HEAD
-	if (LL_I2C_IsEnabledReloadMode(i2c)) {
-		LL_I2C_DisableReloadMode(i2c);
-	}
-
-#if defined(CONFIG_I2C_TARGET)
-	data->master_active = false;
-	if (!data->slave_attached) {
-		LL_I2C_Disable(i2c);
-	}
-#else
-	LL_I2C_Disable(i2c);
-#endif
-	k_sem_give(&data->device_sync_sem);
-=======
+    if (LL_I2C_IsEnabledReloadMode(i2c)) {
+        LL_I2C_DisableReloadMode(i2c);
+    }
+
     #if defined(CONFIG_I2C_TARGET)
     data->master_active = false;
     if (!data->slave_attached) {
@@ -126,7 +115,6 @@
     #endif
 
     k_sem_give(&data->device_sync_sem);
->>>>>>> e29c7d4c
 }
 
 #if defined(CONFIG_I2C_TARGET)
@@ -142,10 +130,12 @@
 
         /* Choose the right slave from the address match code */
         slave_address = LL_I2C_GetAddressMatchCode(i2c) >> 1;
-        if ((data->slave_cfg != NULL) && (slave_address == data->slave_cfg->address)) {
+        if ((data->slave_cfg != NULL) &&
+            (slave_address == data->slave_cfg->address)) {
             slave_cfg = data->slave_cfg;
         }
-        else if ((data->slave2_cfg != NULL) && (slave_address == data->slave2_cfg->address)) {
+        else if ((data->slave2_cfg != NULL) &&
+                 (slave_address == data->slave2_cfg->address)) {
             slave_cfg = data->slave2_cfg;
         }
         else {
@@ -215,7 +205,8 @@
 }
 
 /* Attach and start I2C as target */
-int i2c_stm32_target_register(const struct device* dev, struct i2c_target_config* config) {
+int i2c_stm32_target_register(const struct device* dev,
+                              struct i2c_target_config* config) {
     const struct i2c_stm32_config* cfg = dev->config;
     struct i2c_stm32_data* data = dev->data;
     I2C_TypeDef* i2c = cfg->i2c;
@@ -287,7 +278,8 @@
     return (0);
 }
 
-int i2c_stm32_target_unregister(const struct device* dev, struct i2c_target_config* config) {
+int i2c_stm32_target_unregister(const struct device* dev,
+                                struct i2c_target_config* config) {
     const struct i2c_stm32_config* cfg = dev->config;
     struct i2c_stm32_data* data = dev->data;
     I2C_TypeDef* i2c = cfg->i2c;
@@ -620,7 +612,8 @@
     return (-EIO);
 }
 
-static inline int msg_done(const struct device* dev, unsigned int current_msg_flags) {
+static inline int msg_done(const struct device* dev,
+                           unsigned int current_msg_flags) {
     const struct i2c_stm32_config* cfg = dev->config;
     I2C_TypeDef* i2c = cfg->i2c;
 
@@ -778,8 +771,9 @@
     return (0);
 }
 
-int stm32_i2c_transaction(const struct device* dev, struct i2c_msg msg,
-                          uint8_t* next_msg_flags, uint16_t periph) {
+int stm32_i2c_transaction(const struct device* dev,
+                          struct i2c_msg msg, uint8_t* next_msg_flags,
+                          uint16_t periph) {
     /*
      * Perform a I2C transaction, while taking into account the STM32 I2C V2
      * peripheral has a limited maximum chunk size. Take appropriate action
