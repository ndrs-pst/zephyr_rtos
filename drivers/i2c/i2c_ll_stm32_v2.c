/*
 * Copyright (c) 2016 BayLibre, SAS
 * Copyright (c) 2017 Linaro Ltd
 *
 * SPDX-License-Identifier: Apache-2.0
 *
 * I2C Driver for: STM32F0, STM32F3, STM32F7, STM32L0, STM32L4, STM32WB and
 * STM32WL
 *
 */

#include <zephyr/drivers/clock_control/stm32_clock_control.h>
#include <zephyr/drivers/clock_control.h>
#include <zephyr/sys/util.h>
#include <zephyr/kernel.h>
#include <soc.h>
#include <stm32_ll_i2c.h>
#include <errno.h>
#include <zephyr/drivers/i2c.h>
#include "i2c_ll_stm32.h"

#define LOG_LEVEL CONFIG_I2C_LOG_LEVEL
#include <zephyr/logging/log.h>
LOG_MODULE_REGISTER(i2c_ll_stm32_v2);

#include "i2c-priv.h"

#define STM32_I2C_TRANSFER_TIMEOUT_MSEC 500

static inline void msg_init(const struct device* dev, struct i2c_msg const* msg,
                            uint8_t const* next_msg_flags, uint16_t slave,
                            uint32_t transfer) {
    const struct i2c_stm32_config* cfg = dev->config;
    struct i2c_stm32_data const* data  = dev->data;
    I2C_TypeDef* i2c = cfg->i2c;

    if (LL_I2C_IsEnabledReloadMode(i2c)) {
        LL_I2C_SetTransferSize(i2c, msg->len);
    }
    else {
        if (I2C_ADDR_10_BITS & data->dev_config) {
            LL_I2C_SetMasterAddressingMode(i2c, LL_I2C_ADDRESSING_MODE_10BIT);
            LL_I2C_SetSlaveAddr(i2c, (uint32_t)slave);
        }
        else {
            LL_I2C_SetMasterAddressingMode(i2c, LL_I2C_ADDRESSING_MODE_7BIT);
            LL_I2C_SetSlaveAddr(i2c, (uint32_t)slave << 1);
        }

        if (!(msg->flags & I2C_MSG_STOP) && next_msg_flags && !(*next_msg_flags & I2C_MSG_RESTART)) {
            LL_I2C_EnableReloadMode(i2c);
        }
        else {
            LL_I2C_DisableReloadMode(i2c);
        }
        LL_I2C_DisableAutoEndMode(i2c);
        LL_I2C_SetTransferRequest(i2c, transfer);
        LL_I2C_SetTransferSize(i2c, msg->len);

        #if defined(CONFIG_I2C_TARGET)
        data->master_active = true;
        #endif
        LL_I2C_Enable(i2c);

        LL_I2C_GenerateStartCondition(i2c);
    }
}

#ifdef CONFIG_I2C_STM32_INTERRUPT

static void stm32_i2c_disable_transfer_interrupts(const struct device* dev) {
    const struct i2c_stm32_config* cfg = dev->config;
    I2C_TypeDef* i2c = cfg->i2c;

    LL_I2C_DisableIT_TX(i2c);
    LL_I2C_DisableIT_RX(i2c);
    LL_I2C_DisableIT_STOP(i2c);
    LL_I2C_DisableIT_NACK(i2c);
    LL_I2C_DisableIT_TC(i2c);
    LL_I2C_DisableIT_ERR(i2c);
}

static void stm32_i2c_enable_transfer_interrupts(const struct device* dev) {
    const struct i2c_stm32_config* cfg = dev->config;
    I2C_TypeDef* i2c = cfg->i2c;

    LL_I2C_EnableIT_STOP(i2c);
    LL_I2C_EnableIT_NACK(i2c);
    LL_I2C_EnableIT_TC(i2c);
    LL_I2C_EnableIT_ERR(i2c);
}

static void stm32_i2c_master_mode_end(const struct device* dev) {
    const struct i2c_stm32_config* cfg  = dev->config;
    struct i2c_stm32_data* data = dev->data;
    I2C_TypeDef* i2c = cfg->i2c;

    stm32_i2c_disable_transfer_interrupts(dev);

    #if defined(CONFIG_I2C_TARGET)
    data->master_active = false;
    if (!data->slave_attached) {
        LL_I2C_Disable(i2c);
    }
    #else
    LL_I2C_Disable(i2c);
    #endif

    k_sem_give(&data->device_sync_sem);
}

#if defined(CONFIG_I2C_TARGET)
<<<<<<< HEAD
static void stm32_i2c_slave_event(const struct device *dev)
{
	const struct i2c_stm32_config *cfg = dev->config;
	struct i2c_stm32_data *data = dev->data;
	I2C_TypeDef *i2c = cfg->i2c;
	const struct i2c_target_callbacks *slave_cb;
	struct i2c_target_config *slave_cfg;
	uint8_t slave_address;

	/* Choose the right slave from the address match code */
	slave_address = LL_I2C_GetAddressMatchCode(i2c) >> 1;
	if (data->slave_cfg != NULL && slave_address == data->slave_cfg->address) {
		slave_cfg = data->slave_cfg;
	} else if (data->slave2_cfg != NULL && slave_address == data->slave2_cfg->address) {
		slave_cfg = data->slave2_cfg;
	} else {
		__ASSERT_NO_MSG(0);
		return;
	}
	slave_cb = slave_cfg->callbacks;

	if (LL_I2C_IsActiveFlag_TXIS(i2c)) {
		uint8_t val;

		slave_cb->read_processed(slave_cfg, &val);
		LL_I2C_TransmitData8(i2c, val);
		return;
	}

	if (LL_I2C_IsActiveFlag_RXNE(i2c)) {
		uint8_t val = LL_I2C_ReceiveData8(i2c);

		if (slave_cb->write_received(slave_cfg, val)) {
			LL_I2C_AcknowledgeNextData(i2c, LL_I2C_NACK);
		}
		return;
	}

	if (LL_I2C_IsActiveFlag_NACK(i2c)) {
		LL_I2C_ClearFlag_NACK(i2c);
	}

	if (LL_I2C_IsActiveFlag_STOP(i2c)) {
		stm32_i2c_disable_transfer_interrupts(dev);

		/* Flush remaining TX byte before clearing Stop Flag */
		LL_I2C_ClearFlag_TXE(i2c);

		LL_I2C_ClearFlag_STOP(i2c);

		slave_cb->stop(slave_cfg);

		/* Prepare to ACK next transmissions address byte */
		LL_I2C_AcknowledgeNextData(i2c, LL_I2C_ACK);
	}

	if (LL_I2C_IsActiveFlag_ADDR(i2c)) {
		uint32_t dir;

		LL_I2C_ClearFlag_ADDR(i2c);

		dir = LL_I2C_GetTransferDirection(i2c);
		if (dir == LL_I2C_DIRECTION_WRITE) {
			slave_cb->write_requested(slave_cfg);
			LL_I2C_EnableIT_RX(i2c);
		} else {
			uint8_t val;

			slave_cb->read_requested(slave_cfg, &val);
			LL_I2C_TransmitData8(i2c, val);
			LL_I2C_EnableIT_TX(i2c);
		}

		stm32_i2c_enable_transfer_interrupts(dev);
	}
=======
static void stm32_i2c_slave_event(const struct device* dev) {
    const struct i2c_stm32_config* cfg  = dev->config;
    struct i2c_stm32_data* data = dev->data;
    I2C_TypeDef* i2c  = cfg->i2c;
    const struct i2c_target_callbacks* slave_cb;
    struct i2c_target_config* slave_cfg;
    uint8_t slave_address;

    /* Choose the right slave from the address match code */
    slave_address = LL_I2C_GetAddressMatchCode(i2c) >> 1;
    if (slave_address == data->slave_cfg->address) {
        slave_cfg = data->slave_cfg;
    }
    else if (slave_address == data->slave2_cfg->address) {
        slave_cfg = data->slave2_cfg;
    }
    else {
        __ASSERT_NO_MSG(0);
        return;
    }
    slave_cb = slave_cfg->callbacks;

    if (LL_I2C_IsActiveFlag_TXIS(i2c)) {
        uint8_t val;

        slave_cb->read_processed(slave_cfg, &val);
        LL_I2C_TransmitData8(i2c, val);
        return;
    }

    if (LL_I2C_IsActiveFlag_RXNE(i2c)) {
        uint8_t val = LL_I2C_ReceiveData8(i2c);

        if (slave_cb->write_received(slave_cfg, val)) {
            LL_I2C_AcknowledgeNextData(i2c, LL_I2C_NACK);
        }
        return;
    }

    if (LL_I2C_IsActiveFlag_NACK(i2c)) {
        LL_I2C_ClearFlag_NACK(i2c);
    }

    if (LL_I2C_IsActiveFlag_STOP(i2c)) {
        stm32_i2c_disable_transfer_interrupts(dev);

        /* Flush remaining TX byte before clearing Stop Flag */
        LL_I2C_ClearFlag_TXE(i2c);

        LL_I2C_ClearFlag_STOP(i2c);

        slave_cb->stop(slave_cfg);

        /* Prepare to ACK next transmissions address byte */
        LL_I2C_AcknowledgeNextData(i2c, LL_I2C_ACK);
    }

    if (LL_I2C_IsActiveFlag_ADDR(i2c)) {
        uint32_t dir;

        LL_I2C_ClearFlag_ADDR(i2c);

        dir = LL_I2C_GetTransferDirection(i2c);
        if (dir == LL_I2C_DIRECTION_WRITE) {
            slave_cb->write_requested(slave_cfg);
            LL_I2C_EnableIT_RX(i2c);
        }
        else {
            uint8_t val;

            slave_cb->read_requested(slave_cfg, &val);
            LL_I2C_TransmitData8(i2c, val);
            LL_I2C_EnableIT_TX(i2c);
        }

        stm32_i2c_enable_transfer_interrupts(dev);
    }
>>>>>>> 8a1d3ad0
}

/* Attach and start I2C as target */
int i2c_stm32_target_register(const struct device* dev, struct i2c_target_config* config) {
    const struct i2c_stm32_config* cfg = dev->config;
    struct i2c_stm32_data* data = dev->data;
    I2C_TypeDef* i2c = cfg->i2c;
    uint32_t bitrate_cfg;
    int ret;

    if (!config) {
        return (-EINVAL);
    }

    if (data->slave_cfg && data->slave2_cfg) {
        return (-EBUSY);
    }

    if (data->master_active) {
        return (-EBUSY);
    }

    bitrate_cfg = i2c_map_dt_bitrate(cfg->bitrate);

    ret = i2c_stm32_runtime_configure(dev, bitrate_cfg);
    if (ret < 0) {
        LOG_ERR("i2c: failure initializing");
        return (ret);
    }

    LL_I2C_Enable(i2c);

    if (!data->slave_cfg) {
        data->slave_cfg = config;
        if (data->slave_cfg->flags == I2C_TARGET_FLAGS_ADDR_10_BITS) {
            LL_I2C_SetOwnAddress1(i2c, config->address, LL_I2C_OWNADDRESS1_10BIT);
            LOG_DBG("i2c: target #1 registered with 10-bit address");
        }
        else {
            LL_I2C_SetOwnAddress1(i2c, config->address << 1U, LL_I2C_OWNADDRESS1_7BIT);
            LOG_DBG("i2c: target #1 registered with 7-bit address");
        }

        LL_I2C_EnableOwnAddress1(i2c);

        LOG_DBG("i2c: target #1 registered");
    }
    else {
        data->slave2_cfg = config;

        if (data->slave2_cfg->flags == I2C_TARGET_FLAGS_ADDR_10_BITS) {
            return -EINVAL;
        }
        LL_I2C_SetOwnAddress2(i2c, config->address << 1U, LL_I2C_OWNADDRESS2_NOMASK);
        LL_I2C_EnableOwnAddress2(i2c);
        LOG_DBG("i2c: target #2 registered");
    }

    data->slave_attached = true;

    LL_I2C_EnableIT_ADDR(i2c);

    return (0);
}

int i2c_stm32_target_unregister(const struct device* dev, struct i2c_target_config* config) {
    const struct i2c_stm32_config* cfg  = dev->config;
    struct i2c_stm32_data* data = dev->data;
    I2C_TypeDef* i2c = cfg->i2c;

    if (!data->slave_attached) {
        return (-EINVAL);
    }

    if (data->master_active) {
        return (-EBUSY);
    }

    if (config == data->slave_cfg) {
        LL_I2C_DisableOwnAddress1(i2c);
        data->slave_cfg = NULL;

        LOG_DBG("i2c: slave #1 unregistered");
    }
    else if (config == data->slave2_cfg) {
        LL_I2C_DisableOwnAddress2(i2c);
        data->slave2_cfg = NULL;

        LOG_DBG("i2c: slave #2 unregistered");
    }
    else {
        return (-EINVAL);
    }

<<<<<<< HEAD
	/* Return if there is a slave remaining */
	if (data->slave_cfg || data->slave2_cfg) {
		LOG_DBG("i2c: target#%c still registered", data->slave_cfg?'1':'2');
		return 0;
	}
=======
    /* Return if there is a slave remaining */
    if (!data->slave_cfg || !data->slave2_cfg) {
        return (0);
    }
>>>>>>> 8a1d3ad0

    /* Otherwise disable I2C */
    LL_I2C_DisableIT_ADDR(i2c);
    stm32_i2c_disable_transfer_interrupts(dev);

    LL_I2C_ClearFlag_NACK(i2c);
    LL_I2C_ClearFlag_STOP(i2c);
    LL_I2C_ClearFlag_ADDR(i2c);

    LL_I2C_Disable(i2c);

    data->slave_attached = false;

    return (0);
}

#endif /* defined(CONFIG_I2C_TARGET) */

static void stm32_i2c_event(const struct device* dev) {
    const struct i2c_stm32_config* cfg  = dev->config;
    struct i2c_stm32_data* data = dev->data;
    I2C_TypeDef* i2c = cfg->i2c;

    #if defined(CONFIG_I2C_TARGET)
    if (data->slave_attached && !data->master_active) {
        stm32_i2c_slave_event(dev);
        return;
    }
    #endif

    if (data->current.len) {
        /* Send next byte */
        if (LL_I2C_IsActiveFlag_TXIS(i2c)) {
            LL_I2C_TransmitData8(i2c, *data->current.buf);
        }

        /* Receive next byte */
        if (LL_I2C_IsActiveFlag_RXNE(i2c)) {
            *data->current.buf = LL_I2C_ReceiveData8(i2c);
        }

        data->current.buf++;
        data->current.len--;
    }

    /* NACK received */
    if (LL_I2C_IsActiveFlag_NACK(i2c)) {
        LL_I2C_ClearFlag_NACK(i2c);
        data->current.is_nack = 1U;
        /*
         * AutoEndMode is always disabled in master mode,
         * so send a stop condition manually
         */
        LL_I2C_GenerateStopCondition(i2c);
        return;
    }

    /* STOP received */
    if (LL_I2C_IsActiveFlag_STOP(i2c)) {
        LL_I2C_ClearFlag_STOP(i2c);
        LL_I2C_DisableReloadMode(i2c);
        goto end;
    }

    /* Transfer Complete or Transfer Complete Reload */
    if (LL_I2C_IsActiveFlag_TC(i2c) || LL_I2C_IsActiveFlag_TCR(i2c)) {
        /* Issue stop condition if necessary */
        if (data->current.msg->flags & I2C_MSG_STOP) {
            LL_I2C_GenerateStopCondition(i2c);
        }
        else {
            stm32_i2c_disable_transfer_interrupts(dev);
            k_sem_give(&data->device_sync_sem);
        }
    }

    return;
end:
    stm32_i2c_master_mode_end(dev);
}

static int stm32_i2c_error(const struct device* dev) {
    const struct i2c_stm32_config* cfg  = dev->config;
    struct i2c_stm32_data* data = dev->data;
    I2C_TypeDef* i2c = cfg->i2c;

    #if defined(CONFIG_I2C_TARGET)
    if (data->slave_attached && !data->master_active) {
        /* No need for a slave error function right now. */
        return 0;
    }
    #endif

    if (LL_I2C_IsActiveFlag_ARLO(i2c)) {
        LL_I2C_ClearFlag_ARLO(i2c);
        data->current.is_arlo = 1U;
        goto end;
    }

    if (LL_I2C_IsActiveFlag_BERR(i2c)) {
        LL_I2C_ClearFlag_BERR(i2c);
        data->current.is_err = 1U;
        goto end;
    }

    return (0);

end:
    stm32_i2c_master_mode_end(dev);
    return (-EIO);
}

#ifdef CONFIG_I2C_STM32_COMBINED_INTERRUPT
void stm32_i2c_combined_isr(void* arg) {
    const struct device* dev = (const struct device*)arg;

    if (stm32_i2c_error(dev)) {
        return;
    }
    stm32_i2c_event(dev);
}
#else

void stm32_i2c_event_isr(void const* arg) {
    const struct device* dev = (const struct device*)arg;

    stm32_i2c_event(dev);
}

void stm32_i2c_error_isr(void const* arg) {
    const struct device* dev = (const struct device*)arg;

    stm32_i2c_error(dev);
}
#endif

int stm32_i2c_msg_write(const struct device* dev, struct i2c_msg* msg,
                        uint8_t const* next_msg_flags, uint16_t slave) {
    const struct i2c_stm32_config* cfg = dev->config;
    struct i2c_stm32_data* data = dev->data;
    I2C_TypeDef* i2c = cfg->i2c;
    bool is_timeout = false;

    data->current.len      = msg->len;
    data->current.buf      = msg->buf;
    data->current.is_write = 1U;
    data->current.is_nack  = 0U;
    data->current.is_err   = 0U;
    data->current.msg      = msg;

    msg_init(dev, msg, next_msg_flags, slave, LL_I2C_REQUEST_WRITE);

    stm32_i2c_enable_transfer_interrupts(dev);
    LL_I2C_EnableIT_TX(i2c);

    if (k_sem_take(&data->device_sync_sem,
                   K_MSEC(STM32_I2C_TRANSFER_TIMEOUT_MSEC)) != 0) {
        stm32_i2c_master_mode_end(dev);
        k_sem_take(&data->device_sync_sem, K_FOREVER);
        is_timeout = true;
    }

    if (data->current.is_nack || data->current.is_err ||
        data->current.is_arlo || is_timeout) {
        goto error;
    }

    return (0);

error:
    if (data->current.is_arlo) {
        LOG_DBG("%s: ARLO %d", __func__, data->current.is_arlo);
        data->current.is_arlo = 0U;
    }

    if (data->current.is_nack) {
        LOG_DBG("%s: NACK", __func__);
        data->current.is_nack = 0U;
    }

    if (data->current.is_err) {
        LOG_DBG("%s: ERR %d", __func__, data->current.is_err);
        data->current.is_err = 0U;
    }

    if (is_timeout) {
        LOG_DBG("%s: TIMEOUT", __func__);
    }

    return (-EIO);
}

int stm32_i2c_msg_read(const struct device* dev, struct i2c_msg* msg,
                       uint8_t const* next_msg_flags, uint16_t slave) {
    const struct i2c_stm32_config* cfg = dev->config;
    struct i2c_stm32_data* data = dev->data;
    I2C_TypeDef* i2c = cfg->i2c;
    bool is_timeout = false;

    data->current.len      = msg->len;
    data->current.buf      = msg->buf;
    data->current.is_write = 0U;
    data->current.is_arlo  = 0U;
    data->current.is_err   = 0U;
    data->current.is_nack  = 0U;
    data->current.msg      = msg;

    msg_init(dev, msg, next_msg_flags, slave, LL_I2C_REQUEST_READ);

    stm32_i2c_enable_transfer_interrupts(dev);
    LL_I2C_EnableIT_RX(i2c);

    if (k_sem_take(&data->device_sync_sem, K_MSEC(STM32_I2C_TRANSFER_TIMEOUT_MSEC)) != 0) {
        stm32_i2c_master_mode_end(dev);
        k_sem_take(&data->device_sync_sem, K_FOREVER);
        is_timeout = true;
    }

    if (data->current.is_nack || data->current.is_err ||
        data->current.is_arlo || is_timeout) {
        goto error;
    }

    return (0);

error:
    if (data->current.is_arlo) {
        LOG_DBG("%s: ARLO %d", __func__, data->current.is_arlo);
        data->current.is_arlo = 0U;
    }

    if (data->current.is_nack) {
        LOG_DBG("%s: NACK", __func__);
        data->current.is_nack = 0U;
    }

    if (data->current.is_err) {
        LOG_DBG("%s: ERR %d", __func__, data->current.is_err);
        data->current.is_err = 0U;
    }

    if (is_timeout) {
        LOG_DBG("%s: TIMEOUT", __func__);
    }

    return (-EIO);
}

#else /* !CONFIG_I2C_STM32_INTERRUPT */
static inline int check_errors(const struct device* dev, char const* funcname) {
    const struct i2c_stm32_config* cfg = dev->config;
    I2C_TypeDef*                   i2c = cfg->i2c;

    if (LL_I2C_IsActiveFlag_NACK(i2c)) {
        LL_I2C_ClearFlag_NACK(i2c);
        LOG_DBG("%s: NACK", funcname);
        goto error;
    }

    if (LL_I2C_IsActiveFlag_ARLO(i2c)) {
        LL_I2C_ClearFlag_ARLO(i2c);
        LOG_DBG("%s: ARLO", funcname);
        goto error;
    }

    if (LL_I2C_IsActiveFlag_OVR(i2c)) {
        LL_I2C_ClearFlag_OVR(i2c);
        LOG_DBG("%s: OVR", funcname);
        goto error;
    }

    if (LL_I2C_IsActiveFlag_BERR(i2c)) {
        LL_I2C_ClearFlag_BERR(i2c);
        LOG_DBG("%s: BERR", funcname);
        goto error;
    }

    return (0);

error:
    if (LL_I2C_IsEnabledReloadMode(i2c)) {
        LL_I2C_DisableReloadMode(i2c);
    }

    return (-EIO);
}

static inline int msg_done(const struct device* dev, unsigned int current_msg_flags) {
    const struct i2c_stm32_config* cfg = dev->config;
    I2C_TypeDef* i2c = cfg->i2c;

    /* Wait for transfer to complete */
    while (!LL_I2C_IsActiveFlag_TC(i2c) && !LL_I2C_IsActiveFlag_TCR(i2c)) {
        if (check_errors(dev, __func__)) {
            return (-EIO);
        }
    }

    /* Issue stop condition if necessary */
    if (current_msg_flags & I2C_MSG_STOP) {
        LL_I2C_GenerateStopCondition(i2c);
        while (!LL_I2C_IsActiveFlag_STOP(i2c)) {
        }

        LL_I2C_ClearFlag_STOP(i2c);
        LL_I2C_DisableReloadMode(i2c);
    }

    return (0);
}

int stm32_i2c_msg_write(const struct device* dev, struct i2c_msg* msg,
                        uint8_t* next_msg_flags, uint16_t slave) {
    const struct i2c_stm32_config* cfg = dev->config;
    I2C_TypeDef* i2c = cfg->i2c;
    unsigned int len = 0U;
    uint8_t* buf = msg->buf;

    msg_init(dev, msg, next_msg_flags, slave, LL_I2C_REQUEST_WRITE);

    len = msg->len;
    while (len) {
        while (1) {
            if (LL_I2C_IsActiveFlag_TXIS(i2c)) {
                break;
            }

            if (check_errors(dev, __func__)) {
                return (-EIO);
            }
        }

        LL_I2C_TransmitData8(i2c, *buf);
        buf++;
        len--;
    }

    return msg_done(dev, msg->flags);
}

int stm32_i2c_msg_read(const struct device* dev, struct i2c_msg* msg,
                       uint8_t* next_msg_flags, uint16_t slave) {
    const struct i2c_stm32_config* cfg = dev->config;
    I2C_TypeDef* i2c = cfg->i2c;
    unsigned int len = 0U;
    uint8_t* buf = msg->buf;

    msg_init(dev, msg, next_msg_flags, slave, LL_I2C_REQUEST_READ);

    len = msg->len;
    while (len) {
        while (!LL_I2C_IsActiveFlag_RXNE(i2c)) {
            if (check_errors(dev, __func__)) {
                return (-EIO);
            }
        }

        *buf = LL_I2C_ReceiveData8(i2c);
        buf++;
        len--;
    }

    return msg_done(dev, msg->flags);
}
#endif

int stm32_i2c_configure_timing(const struct device* dev, uint32_t clock) {
    const struct i2c_stm32_config* cfg = dev->config;
    struct i2c_stm32_data* data = dev->data;
    I2C_TypeDef* i2c = cfg->i2c;
    uint32_t i2c_hold_time_min;
    uint32_t i2c_setup_time_min;
    uint32_t i2c_h_min_time;
    uint32_t i2c_l_min_time;
    uint32_t presc  = 1U;
    uint32_t timing = 0U;

    /* Look for an adequate preset timing value */
    for (uint32_t i = 0; i < cfg->n_timings; i++) {
        const struct i2c_config_timing* preset = &cfg->timings[i];
        uint32_t speed = i2c_map_dt_bitrate(preset->i2c_speed);

        if ((I2C_SPEED_GET(speed) == I2C_SPEED_GET(data->dev_config)) &&
            (preset->periph_clock == clock)) {
            /* Found a matching periph clock and i2c speed */
            LL_I2C_SetTiming(i2c, preset->timing_setting);
            return (0);
        }
    }

    /* No preset timing was provided, let's dynamically configure */
    switch (I2C_SPEED_GET(data->dev_config)) {
        case I2C_SPEED_STANDARD :
            i2c_h_min_time     = 4000U;     /* 4,000 ns */
            i2c_l_min_time     = 4700U;     /* 4,700 ns */
            i2c_hold_time_min  = 500U;      /*   500 ns */
            i2c_setup_time_min = 1250U;     /* 1,250 ns */
            break;

        case I2C_SPEED_FAST :
            i2c_h_min_time     = 600U;      /*   600 ns */
            i2c_l_min_time     = 1300U;     /* 1,300 ns */
            i2c_hold_time_min  = 375U;      /*   375 ns */
            i2c_setup_time_min = 500U;      /*   500 ns */
            break;

        default :
            return (-EINVAL);
    }

    /* Calculate period until prescaler matches */
    do {
        uint32_t t_presc  = clock / presc;
        uint32_t ns_presc = NSEC_PER_SEC / t_presc;
        uint32_t sclh     = i2c_h_min_time / ns_presc;
        uint32_t scll     = i2c_l_min_time / ns_presc;
        uint32_t sdadel   = i2c_hold_time_min / ns_presc;
        uint32_t scldel   = i2c_setup_time_min / ns_presc;

        if ((sclh - 1) > 255 || (scll - 1) > 255) {
            ++presc;
            continue;
        }

        if (sdadel > 15 || (scldel - 1) > 15) {
            ++presc;
            continue;
        }

        timing = __LL_I2C_CONVERT_TIMINGS(presc - 1, scldel - 1, sdadel, sclh - 1, scll - 1);
        break;
    } while (presc < 16);

    if (presc >= 16U) {
        LOG_DBG("I2C:failed to find prescaler value");
        return (-EINVAL);
    }

    LL_I2C_SetTiming(i2c, timing);

    return (0);
}<|MERGE_RESOLUTION|>--- conflicted
+++ resolved
@@ -30,9 +30,9 @@
 static inline void msg_init(const struct device* dev, struct i2c_msg const* msg,
                             uint8_t const* next_msg_flags, uint16_t slave,
                             uint32_t transfer) {
-    const struct i2c_stm32_config* cfg = dev->config;
-    struct i2c_stm32_data const* data  = dev->data;
-    I2C_TypeDef* i2c = cfg->i2c;
+    const struct i2c_stm32_config* cfg  = dev->config;
+    struct i2c_stm32_data const*   data = dev->data;
+    I2C_TypeDef*                   i2c  = cfg->i2c;
 
     if (LL_I2C_IsEnabledReloadMode(i2c)) {
         LL_I2C_SetTransferSize(i2c, msg->len);
@@ -57,9 +57,9 @@
         LL_I2C_SetTransferRequest(i2c, transfer);
         LL_I2C_SetTransferSize(i2c, msg->len);
 
-        #if defined(CONFIG_I2C_TARGET)
+#if defined(CONFIG_I2C_TARGET)
         data->master_active = true;
-        #endif
+#endif
         LL_I2C_Enable(i2c);
 
         LL_I2C_GenerateStartCondition(i2c);
@@ -70,7 +70,7 @@
 
 static void stm32_i2c_disable_transfer_interrupts(const struct device* dev) {
     const struct i2c_stm32_config* cfg = dev->config;
-    I2C_TypeDef* i2c = cfg->i2c;
+    I2C_TypeDef*                   i2c = cfg->i2c;
 
     LL_I2C_DisableIT_TX(i2c);
     LL_I2C_DisableIT_RX(i2c);
@@ -82,7 +82,7 @@
 
 static void stm32_i2c_enable_transfer_interrupts(const struct device* dev) {
     const struct i2c_stm32_config* cfg = dev->config;
-    I2C_TypeDef* i2c = cfg->i2c;
+    I2C_TypeDef*                   i2c = cfg->i2c;
 
     LL_I2C_EnableIT_STOP(i2c);
     LL_I2C_EnableIT_NACK(i2c);
@@ -92,115 +92,38 @@
 
 static void stm32_i2c_master_mode_end(const struct device* dev) {
     const struct i2c_stm32_config* cfg  = dev->config;
-    struct i2c_stm32_data* data = dev->data;
-    I2C_TypeDef* i2c = cfg->i2c;
+    struct i2c_stm32_data*         data = dev->data;
+    I2C_TypeDef*                   i2c  = cfg->i2c;
 
     stm32_i2c_disable_transfer_interrupts(dev);
 
-    #if defined(CONFIG_I2C_TARGET)
+#if defined(CONFIG_I2C_TARGET)
     data->master_active = false;
     if (!data->slave_attached) {
         LL_I2C_Disable(i2c);
     }
-    #else
+#else
     LL_I2C_Disable(i2c);
-    #endif
+#endif
 
     k_sem_give(&data->device_sync_sem);
 }
 
 #if defined(CONFIG_I2C_TARGET)
-<<<<<<< HEAD
-static void stm32_i2c_slave_event(const struct device *dev)
-{
-	const struct i2c_stm32_config *cfg = dev->config;
-	struct i2c_stm32_data *data = dev->data;
-	I2C_TypeDef *i2c = cfg->i2c;
-	const struct i2c_target_callbacks *slave_cb;
-	struct i2c_target_config *slave_cfg;
-	uint8_t slave_address;
-
-	/* Choose the right slave from the address match code */
-	slave_address = LL_I2C_GetAddressMatchCode(i2c) >> 1;
-	if (data->slave_cfg != NULL && slave_address == data->slave_cfg->address) {
-		slave_cfg = data->slave_cfg;
-	} else if (data->slave2_cfg != NULL && slave_address == data->slave2_cfg->address) {
-		slave_cfg = data->slave2_cfg;
-	} else {
-		__ASSERT_NO_MSG(0);
-		return;
-	}
-	slave_cb = slave_cfg->callbacks;
-
-	if (LL_I2C_IsActiveFlag_TXIS(i2c)) {
-		uint8_t val;
-
-		slave_cb->read_processed(slave_cfg, &val);
-		LL_I2C_TransmitData8(i2c, val);
-		return;
-	}
-
-	if (LL_I2C_IsActiveFlag_RXNE(i2c)) {
-		uint8_t val = LL_I2C_ReceiveData8(i2c);
-
-		if (slave_cb->write_received(slave_cfg, val)) {
-			LL_I2C_AcknowledgeNextData(i2c, LL_I2C_NACK);
-		}
-		return;
-	}
-
-	if (LL_I2C_IsActiveFlag_NACK(i2c)) {
-		LL_I2C_ClearFlag_NACK(i2c);
-	}
-
-	if (LL_I2C_IsActiveFlag_STOP(i2c)) {
-		stm32_i2c_disable_transfer_interrupts(dev);
-
-		/* Flush remaining TX byte before clearing Stop Flag */
-		LL_I2C_ClearFlag_TXE(i2c);
-
-		LL_I2C_ClearFlag_STOP(i2c);
-
-		slave_cb->stop(slave_cfg);
-
-		/* Prepare to ACK next transmissions address byte */
-		LL_I2C_AcknowledgeNextData(i2c, LL_I2C_ACK);
-	}
-
-	if (LL_I2C_IsActiveFlag_ADDR(i2c)) {
-		uint32_t dir;
-
-		LL_I2C_ClearFlag_ADDR(i2c);
-
-		dir = LL_I2C_GetTransferDirection(i2c);
-		if (dir == LL_I2C_DIRECTION_WRITE) {
-			slave_cb->write_requested(slave_cfg);
-			LL_I2C_EnableIT_RX(i2c);
-		} else {
-			uint8_t val;
-
-			slave_cb->read_requested(slave_cfg, &val);
-			LL_I2C_TransmitData8(i2c, val);
-			LL_I2C_EnableIT_TX(i2c);
-		}
-
-		stm32_i2c_enable_transfer_interrupts(dev);
-	}
-=======
 static void stm32_i2c_slave_event(const struct device* dev) {
-    const struct i2c_stm32_config* cfg  = dev->config;
-    struct i2c_stm32_data* data = dev->data;
-    I2C_TypeDef* i2c  = cfg->i2c;
+    const struct i2c_stm32_config*     cfg  = dev->config;
+    struct i2c_stm32_data*             data = dev->data;
+    I2C_TypeDef*                       i2c  = cfg->i2c;
     const struct i2c_target_callbacks* slave_cb;
-    struct i2c_target_config* slave_cfg;
-    uint8_t slave_address;
+    struct i2c_target_config*          slave_cfg;
+    uint8_t                            slave_address;
 
     /* Choose the right slave from the address match code */
     slave_address = LL_I2C_GetAddressMatchCode(i2c) >> 1;
-    if (slave_address == data->slave_cfg->address) {
+    if ((data->slave_cfg != NULL) && (slave_address == data->slave_cfg->address)) {
         slave_cfg = data->slave_cfg;
     }
-    else if (slave_address == data->slave2_cfg->address) {
+    else if ((data->slave2_cfg != NULL) && (slave_address == data->slave2_cfg->address)) {
         slave_cfg = data->slave2_cfg;
     }
     else {
@@ -264,16 +187,15 @@
 
         stm32_i2c_enable_transfer_interrupts(dev);
     }
->>>>>>> 8a1d3ad0
 }
 
 /* Attach and start I2C as target */
 int i2c_stm32_target_register(const struct device* dev, struct i2c_target_config* config) {
-    const struct i2c_stm32_config* cfg = dev->config;
-    struct i2c_stm32_data* data = dev->data;
-    I2C_TypeDef* i2c = cfg->i2c;
-    uint32_t bitrate_cfg;
-    int ret;
+    const struct i2c_stm32_config* cfg  = dev->config;
+    struct i2c_stm32_data*         data = dev->data;
+    I2C_TypeDef*                   i2c  = cfg->i2c;
+    uint32_t                       bitrate_cfg;
+    int                            ret;
 
     if (!config) {
         return (-EINVAL);
@@ -332,8 +254,8 @@
 
 int i2c_stm32_target_unregister(const struct device* dev, struct i2c_target_config* config) {
     const struct i2c_stm32_config* cfg  = dev->config;
-    struct i2c_stm32_data* data = dev->data;
-    I2C_TypeDef* i2c = cfg->i2c;
+    struct i2c_stm32_data*         data = dev->data;
+    I2C_TypeDef*                   i2c  = cfg->i2c;
 
     if (!data->slave_attached) {
         return (-EINVAL);
@@ -359,18 +281,11 @@
         return (-EINVAL);
     }
 
-<<<<<<< HEAD
-	/* Return if there is a slave remaining */
-	if (data->slave_cfg || data->slave2_cfg) {
-		LOG_DBG("i2c: target#%c still registered", data->slave_cfg?'1':'2');
-		return 0;
-	}
-=======
     /* Return if there is a slave remaining */
-    if (!data->slave_cfg || !data->slave2_cfg) {
+    if (data->slave_cfg || data->slave2_cfg) {
+        LOG_DBG("i2c: target#%c still registered", data->slave_cfg ? '1' : '2');
         return (0);
     }
->>>>>>> 8a1d3ad0
 
     /* Otherwise disable I2C */
     LL_I2C_DisableIT_ADDR(i2c);
@@ -391,15 +306,15 @@
 
 static void stm32_i2c_event(const struct device* dev) {
     const struct i2c_stm32_config* cfg  = dev->config;
-    struct i2c_stm32_data* data = dev->data;
-    I2C_TypeDef* i2c = cfg->i2c;
-
-    #if defined(CONFIG_I2C_TARGET)
+    struct i2c_stm32_data*         data = dev->data;
+    I2C_TypeDef*                   i2c  = cfg->i2c;
+
+#if defined(CONFIG_I2C_TARGET)
     if (data->slave_attached && !data->master_active) {
         stm32_i2c_slave_event(dev);
         return;
     }
-    #endif
+#endif
 
     if (data->current.len) {
         /* Send next byte */
@@ -454,15 +369,15 @@
 
 static int stm32_i2c_error(const struct device* dev) {
     const struct i2c_stm32_config* cfg  = dev->config;
-    struct i2c_stm32_data* data = dev->data;
-    I2C_TypeDef* i2c = cfg->i2c;
-
-    #if defined(CONFIG_I2C_TARGET)
+    struct i2c_stm32_data*         data = dev->data;
+    I2C_TypeDef*                   i2c  = cfg->i2c;
+
+#if defined(CONFIG_I2C_TARGET)
     if (data->slave_attached && !data->master_active) {
         /* No need for a slave error function right now. */
         return 0;
     }
-    #endif
+#endif
 
     if (LL_I2C_IsActiveFlag_ARLO(i2c)) {
         LL_I2C_ClearFlag_ARLO(i2c);
@@ -509,10 +424,10 @@
 
 int stm32_i2c_msg_write(const struct device* dev, struct i2c_msg* msg,
                         uint8_t const* next_msg_flags, uint16_t slave) {
-    const struct i2c_stm32_config* cfg = dev->config;
-    struct i2c_stm32_data* data = dev->data;
-    I2C_TypeDef* i2c = cfg->i2c;
-    bool is_timeout = false;
+    const struct i2c_stm32_config* cfg        = dev->config;
+    struct i2c_stm32_data*         data       = dev->data;
+    I2C_TypeDef*                   i2c        = cfg->i2c;
+    bool                           is_timeout = false;
 
     data->current.len      = msg->len;
     data->current.buf      = msg->buf;
@@ -565,10 +480,10 @@
 
 int stm32_i2c_msg_read(const struct device* dev, struct i2c_msg* msg,
                        uint8_t const* next_msg_flags, uint16_t slave) {
-    const struct i2c_stm32_config* cfg = dev->config;
-    struct i2c_stm32_data* data = dev->data;
-    I2C_TypeDef* i2c = cfg->i2c;
-    bool is_timeout = false;
+    const struct i2c_stm32_config* cfg        = dev->config;
+    struct i2c_stm32_data*         data       = dev->data;
+    I2C_TypeDef*                   i2c        = cfg->i2c;
+    bool                           is_timeout = false;
 
     data->current.len      = msg->len;
     data->current.buf      = msg->buf;
@@ -660,7 +575,7 @@
 
 static inline int msg_done(const struct device* dev, unsigned int current_msg_flags) {
     const struct i2c_stm32_config* cfg = dev->config;
-    I2C_TypeDef* i2c = cfg->i2c;
+    I2C_TypeDef*                   i2c = cfg->i2c;
 
     /* Wait for transfer to complete */
     while (!LL_I2C_IsActiveFlag_TC(i2c) && !LL_I2C_IsActiveFlag_TCR(i2c)) {
@@ -685,9 +600,9 @@
 int stm32_i2c_msg_write(const struct device* dev, struct i2c_msg* msg,
                         uint8_t* next_msg_flags, uint16_t slave) {
     const struct i2c_stm32_config* cfg = dev->config;
-    I2C_TypeDef* i2c = cfg->i2c;
-    unsigned int len = 0U;
-    uint8_t* buf = msg->buf;
+    I2C_TypeDef*                   i2c = cfg->i2c;
+    unsigned int                   len = 0U;
+    uint8_t*                       buf = msg->buf;
 
     msg_init(dev, msg, next_msg_flags, slave, LL_I2C_REQUEST_WRITE);
 
@@ -714,9 +629,9 @@
 int stm32_i2c_msg_read(const struct device* dev, struct i2c_msg* msg,
                        uint8_t* next_msg_flags, uint16_t slave) {
     const struct i2c_stm32_config* cfg = dev->config;
-    I2C_TypeDef* i2c = cfg->i2c;
-    unsigned int len = 0U;
-    uint8_t* buf = msg->buf;
+    I2C_TypeDef*                   i2c = cfg->i2c;
+    unsigned int                   len = 0U;
+    uint8_t*                       buf = msg->buf;
 
     msg_init(dev, msg, next_msg_flags, slave, LL_I2C_REQUEST_READ);
 
@@ -738,9 +653,9 @@
 #endif
 
 int stm32_i2c_configure_timing(const struct device* dev, uint32_t clock) {
-    const struct i2c_stm32_config* cfg = dev->config;
+    const struct i2c_stm32_config* cfg  = dev->config;
     struct i2c_stm32_data* data = dev->data;
-    I2C_TypeDef* i2c = cfg->i2c;
+    I2C_TypeDef* i2c  = cfg->i2c;
     uint32_t i2c_hold_time_min;
     uint32_t i2c_setup_time_min;
     uint32_t i2c_h_min_time;
@@ -748,14 +663,14 @@
     uint32_t presc  = 1U;
     uint32_t timing = 0U;
 
-    /* Look for an adequate preset timing value */
+    /*  Look for an adequate preset timing value */
     for (uint32_t i = 0; i < cfg->n_timings; i++) {
         const struct i2c_config_timing* preset = &cfg->timings[i];
-        uint32_t speed = i2c_map_dt_bitrate(preset->i2c_speed);
+        uint32_t                        speed  = i2c_map_dt_bitrate(preset->i2c_speed);
 
         if ((I2C_SPEED_GET(speed) == I2C_SPEED_GET(data->dev_config)) &&
             (preset->periph_clock == clock)) {
-            /* Found a matching periph clock and i2c speed */
+            /*  Found a matching periph clock and i2c speed */
             LL_I2C_SetTiming(i2c, preset->timing_setting);
             return (0);
         }
@@ -764,17 +679,17 @@
     /* No preset timing was provided, let's dynamically configure */
     switch (I2C_SPEED_GET(data->dev_config)) {
         case I2C_SPEED_STANDARD :
-            i2c_h_min_time     = 4000U;     /* 4,000 ns */
-            i2c_l_min_time     = 4700U;     /* 4,700 ns */
-            i2c_hold_time_min  = 500U;      /*   500 ns */
-            i2c_setup_time_min = 1250U;     /* 1,250 ns */
+            i2c_h_min_time     = 4000U; /* 4,000 ns */
+            i2c_l_min_time     = 4700U; /* 4,700 ns */
+            i2c_hold_time_min  = 500U;  /*   500 ns */
+            i2c_setup_time_min = 1250U; /* 1,250 ns */
             break;
 
         case I2C_SPEED_FAST :
-            i2c_h_min_time     = 600U;      /*   600 ns */
-            i2c_l_min_time     = 1300U;     /* 1,300 ns */
-            i2c_hold_time_min  = 375U;      /*   375 ns */
-            i2c_setup_time_min = 500U;      /*   500 ns */
+            i2c_h_min_time     = 600U;  /*   600 ns */
+            i2c_l_min_time     = 1300U; /* 1,300 ns */
+            i2c_hold_time_min  = 375U;  /*   375 ns */
+            i2c_setup_time_min = 500U;  /*   500 ns */
             break;
 
         default :
@@ -800,7 +715,7 @@
             continue;
         }
 
-        timing = __LL_I2C_CONVERT_TIMINGS(presc - 1, scldel - 1, sdadel, sclh - 1, scll - 1);
+        timing = __LL_I2C_CONVERT_TIMINGS((presc - 1), (scldel - 1), sdadel, (sclh - 1), (scll - 1));
         break;
     } while (presc < 16);
 
