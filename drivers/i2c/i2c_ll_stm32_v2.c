--- conflicted
+++ resolved
@@ -148,151 +148,62 @@
     return (0);
 }
 
-<<<<<<< HEAD
-static inline void msg_init(const struct device* dev, struct i2c_msg* msg,
-                            uint8_t const* next_msg_flags, uint16_t slave,
-                            uint32_t transfer) {
+static int dma_xfer_start(const struct device* dev, struct i2c_msg* msg) {
     const struct i2c_stm32_config* cfg = dev->config;
     struct i2c_stm32_data const* data = dev->data;
     I2C_TypeDef* i2c = cfg->i2c;
-
-    if (LL_I2C_IsEnabledReloadMode(i2c)) {
-        LL_I2C_SetTransferSize(i2c, msg->len);
+    int ret = 0;
+
+    if ((msg->flags & I2C_MSG_READ) != 0U) {
+        /* Configure RX DMA */
+        data->dma_blk_cfg.source_address  = LL_I2C_DMA_GetRegAddr(
+            cfg->i2c, LL_I2C_DMA_REG_DATA_RECEIVE);
+        data->dma_blk_cfg.source_addr_adj = DMA_ADDR_ADJ_NO_CHANGE;
+        data->dma_blk_cfg.dest_address    = (uint32_t)data->current.buf;
+        data->dma_blk_cfg.dest_addr_adj   = DMA_ADDR_ADJ_INCREMENT;
+        data->dma_blk_cfg.block_size      = data->current.len;
+
+        ret = configure_dma(&cfg->rx_dma, &data->dma_rx_cfg, &data->dma_blk_cfg);
+        if (ret != 0) {
+            return (ret);
+        }
+        LL_I2C_EnableDMAReq_RX(i2c);
     }
     else {
-        if (I2C_ADDR_10_BITS & data->dev_config) {
-            LL_I2C_SetMasterAddressingMode(i2c,
-                                           LL_I2C_ADDRESSING_MODE_10BIT);
-            LL_I2C_SetSlaveAddr(i2c, (uint32_t)slave);
-        }
-        else {
-            LL_I2C_SetMasterAddressingMode(i2c,
-                                           LL_I2C_ADDRESSING_MODE_7BIT);
-            LL_I2C_SetSlaveAddr(i2c, (uint32_t)slave << 1);
-        }
-
-        if (!(msg->flags & I2C_MSG_STOP) && next_msg_flags &&
-            !(*next_msg_flags & I2C_MSG_RESTART)) {
-            LL_I2C_EnableReloadMode(i2c);
-        }
-        else {
-            LL_I2C_DisableReloadMode(i2c);
-        }
-        LL_I2C_DisableAutoEndMode(i2c);
-        LL_I2C_SetTransferRequest(i2c, transfer);
-        LL_I2C_SetTransferSize(i2c, msg->len);
-
-        #if defined(CONFIG_I2C_TARGET)
-        data->master_active = true;
-        #endif
-
-        #if defined(CONFIG_I2C_STM32_V2_DMA)
-        if (msg->len) {
-            if (msg->flags & I2C_MSG_READ) {
-                /* Configure RX DMA */
-                data->dma_blk_cfg.source_address = LL_I2C_DMA_GetRegAddr(
-                    cfg->i2c, LL_I2C_DMA_REG_DATA_RECEIVE);
-                data->dma_blk_cfg.source_addr_adj = DMA_ADDR_ADJ_NO_CHANGE;
-                data->dma_blk_cfg.dest_address = (uint32_t)msg->buf;
-                data->dma_blk_cfg.dest_addr_adj = DMA_ADDR_ADJ_INCREMENT;
-                data->dma_blk_cfg.block_size = msg->len;
-
-                if (configure_dma(&cfg->rx_dma, &data->dma_rx_cfg,
-                                  &data->dma_blk_cfg) != 0) {
-                    LOG_ERR("Problem setting up RX DMA");
-                    return;
-                }
-
-                data->current.buf += msg->len;
-                data->current.len -= msg->len;
-                LL_I2C_EnableDMAReq_RX(i2c);
-            }
-            else {
-                if (data->current.len) {
-                    /* Configure TX DMA */
-                    data->dma_blk_cfg.source_address =
-                        (uint32_t)data->current.buf;
-                    data->dma_blk_cfg.source_addr_adj = DMA_ADDR_ADJ_INCREMENT;
-                    data->dma_blk_cfg.dest_address = LL_I2C_DMA_GetRegAddr(
-                        cfg->i2c, LL_I2C_DMA_REG_DATA_TRANSMIT);
-                    data->dma_blk_cfg.dest_addr_adj = DMA_ADDR_ADJ_NO_CHANGE;
-                    data->dma_blk_cfg.block_size = msg->len;
-
-                    if (configure_dma(&cfg->tx_dma, &data->dma_tx_cfg,
-                                      &data->dma_blk_cfg) != 0) {
-                        LOG_ERR("Problem setting up TX DMA");
-                        return;
-                    }
-
-                    data->current.buf += data->current.len;
-                    data->current.len -= data->current.len;
-                    LL_I2C_EnableDMAReq_TX(i2c);
-                }
-            }
-        }
-        #endif /* CONFIG_I2C_STM32_V2_DMA */
-
-        LL_I2C_Enable(i2c);
-
-        LL_I2C_GenerateStartCondition(i2c);
-    }
-=======
-static int dma_xfer_start(const struct device *dev, struct i2c_msg *msg)
-{
-	const struct i2c_stm32_config *cfg = dev->config;
-	struct i2c_stm32_data *data = dev->data;
-	I2C_TypeDef *i2c = cfg->i2c;
-	int ret = 0;
-
-	if ((msg->flags & I2C_MSG_READ) != 0U) {
-		/* Configure RX DMA */
-		data->dma_blk_cfg.source_address = LL_I2C_DMA_GetRegAddr(
-			cfg->i2c, LL_I2C_DMA_REG_DATA_RECEIVE);
-		data->dma_blk_cfg.source_addr_adj = DMA_ADDR_ADJ_NO_CHANGE;
-		data->dma_blk_cfg.dest_address = (uint32_t)data->current.buf;
-		data->dma_blk_cfg.dest_addr_adj = DMA_ADDR_ADJ_INCREMENT;
-		data->dma_blk_cfg.block_size = data->current.len;
-
-		ret = configure_dma(&cfg->rx_dma, &data->dma_rx_cfg, &data->dma_blk_cfg);
-		if (ret != 0) {
-			return ret;
-		}
-		LL_I2C_EnableDMAReq_RX(i2c);
-	} else {
-		if (data->current.len != 0U) {
-			/* Configure TX DMA */
-			data->dma_blk_cfg.source_address = (uint32_t)data->current.buf;
-			data->dma_blk_cfg.source_addr_adj = DMA_ADDR_ADJ_INCREMENT;
-			data->dma_blk_cfg.dest_address = LL_I2C_DMA_GetRegAddr(
-				cfg->i2c, LL_I2C_DMA_REG_DATA_TRANSMIT);
-			data->dma_blk_cfg.dest_addr_adj = DMA_ADDR_ADJ_NO_CHANGE;
-			data->dma_blk_cfg.block_size = data->current.len;
-
-			ret = configure_dma(&cfg->tx_dma, &data->dma_tx_cfg, &data->dma_blk_cfg);
-			if (ret != 0) {
-				return ret;
-			}
-			LL_I2C_EnableDMAReq_TX(i2c);
-		}
-	}
-	return 0;
-}
-
-static void dma_finish(const struct device *dev, struct i2c_msg *msg)
-{
-	const struct i2c_stm32_config *cfg = dev->config;
-
-	if ((msg->flags & I2C_MSG_READ) != 0U) {
-		dma_stop(cfg->rx_dma.dev_dma, cfg->rx_dma.dma_channel);
-		LL_I2C_DisableDMAReq_RX(cfg->i2c);
-		if (!stm32_buf_in_nocache((uintptr_t)msg->buf, msg->len)) {
-			sys_cache_data_invd_range(msg->buf, msg->len);
-		}
-	} else {
-		dma_stop(cfg->tx_dma.dev_dma, cfg->tx_dma.dma_channel);
-		LL_I2C_DisableDMAReq_TX(cfg->i2c);
-	}
->>>>>>> 5ad94948
+        if (data->current.len != 0U) {
+            /* Configure TX DMA */
+            data->dma_blk_cfg.source_address  = (uint32_t)data->current.buf;
+            data->dma_blk_cfg.source_addr_adj = DMA_ADDR_ADJ_INCREMENT;
+            data->dma_blk_cfg.dest_address    = LL_I2C_DMA_GetRegAddr(
+                cfg->i2c, LL_I2C_DMA_REG_DATA_TRANSMIT);
+            data->dma_blk_cfg.dest_addr_adj   = DMA_ADDR_ADJ_NO_CHANGE;
+            data->dma_blk_cfg.block_size      = data->current.len;
+
+            ret = configure_dma(&cfg->tx_dma, &data->dma_tx_cfg, &data->dma_blk_cfg);
+            if (ret != 0) {
+                return (ret);
+            }
+            LL_I2C_EnableDMAReq_TX(i2c);
+        }
+    }
+
+    return (0);
+}
+
+static void dma_finish(const struct device* dev, struct i2c_msg* msg) {
+    const struct i2c_stm32_config* cfg = dev->config;
+
+    if ((msg->flags & I2C_MSG_READ) != 0U) {
+        dma_stop(cfg->rx_dma.dev_dma, cfg->rx_dma.dma_channel);
+        LL_I2C_DisableDMAReq_RX(cfg->i2c);
+        if (!stm32_buf_in_nocache((uintptr_t)msg->buf, msg->len)) {
+            sys_cache_data_invd_range(msg->buf, msg->len);
+        }
+    }
+    else {
+        dma_stop(cfg->tx_dma.dev_dma, cfg->tx_dma.dma_channel);
+        LL_I2C_DisableDMAReq_TX(cfg->i2c);
+    }
 }
 
 #endif /* CONFIG_I2C_STM32_V2_DMA */
@@ -304,7 +215,6 @@
     struct i2c_stm32_data* data = dev->data;
     I2C_TypeDef* i2c = cfg->i2c;
 
-<<<<<<< HEAD
     LL_I2C_DisableIT_TX(i2c);
     LL_I2C_DisableIT_RX(i2c);
     LL_I2C_DisableIT_STOP(i2c);
@@ -314,52 +224,6 @@
     if (!data->smbalert_active) {
         LL_I2C_DisableIT_ERR(i2c);
     }
-}
-
-static void i2c_stm32_enable_transfer_interrupts(const struct device* dev) {
-    const struct i2c_stm32_config* cfg = dev->config;
-    I2C_TypeDef* i2c = cfg->i2c;
-
-    LL_I2C_EnableIT_STOP(i2c);
-    LL_I2C_EnableIT_NACK(i2c);
-    LL_I2C_EnableIT_TC(i2c);
-    LL_I2C_EnableIT_ERR(i2c);
-}
-
-static void i2c_stm32_master_mode_end(const struct device* dev) {
-    const struct i2c_stm32_config* cfg = dev->config;
-    struct i2c_stm32_data* data = dev->data;
-    I2C_TypeDef* i2c = cfg->i2c;
-
-    i2c_stm32_disable_transfer_interrupts(dev);
-
-    if (LL_I2C_IsEnabledReloadMode(i2c)) {
-        LL_I2C_DisableReloadMode(i2c);
-    }
-
-    #if defined(CONFIG_I2C_TARGET)
-    data->master_active = false;
-    if (!data->slave_attached && !data->smbalert_active) {
-        LL_I2C_Disable(i2c);
-    }
-    #else
-    if (!data->smbalert_active) {
-        LL_I2C_Disable(i2c);
-    }
-    #endif
-
-    #ifdef CONFIG_I2C_STM32_V2_DMA
-    if (data->current.msg->flags & I2C_MSG_READ) {
-        dma_stop(cfg->rx_dma.dev_dma, cfg->rx_dma.dma_channel);
-        LL_I2C_DisableDMAReq_RX(i2c);
-    }
-    else {
-        dma_stop(cfg->tx_dma.dev_dma, cfg->tx_dma.dma_channel);
-        LL_I2C_DisableDMAReq_TX(i2c);
-    }
-    #endif /* CONFIG_I2C_STM32_V2_DMA */
-
-    k_sem_give(&data->device_sync_sem);
 }
 
 #if defined(CONFIG_I2C_TARGET)
@@ -469,116 +333,11 @@
             }
         }
 
-        i2c_stm32_enable_transfer_interrupts(dev);
-    }
-=======
-#if defined(CONFIG_I2C_TARGET)
-static void i2c_stm32_slave_event(const struct device *dev)
-{
-	const struct i2c_stm32_config *cfg = dev->config;
-	struct i2c_stm32_data *data = dev->data;
-	I2C_TypeDef *i2c = cfg->i2c;
-	const struct i2c_target_callbacks *slave_cb;
-	struct i2c_target_config *slave_cfg;
-
-	if (data->slave_cfg->flags != I2C_TARGET_FLAGS_ADDR_10_BITS) {
-		uint8_t slave_address;
-
-		/* Choose the right slave from the address match code */
-		slave_address = LL_I2C_GetAddressMatchCode(i2c) >> 1;
-		if (data->slave_cfg != NULL &&
-				slave_address == data->slave_cfg->address) {
-			slave_cfg = data->slave_cfg;
-		} else if (data->slave2_cfg != NULL &&
-				slave_address == data->slave2_cfg->address) {
-			slave_cfg = data->slave2_cfg;
-		} else {
-			__ASSERT_NO_MSG(0);
-			return;
-		}
-	} else {
-		/* On STM32 the LL_I2C_GetAddressMatchCode & (ISR register) returns
-		 * only 7bits of address match so 10 bit dual addressing is broken.
-		 * Revert to assuming single address match.
-		 */
-		if (data->slave_cfg != NULL) {
-			slave_cfg = data->slave_cfg;
-		} else {
-			__ASSERT_NO_MSG(0);
-			return;
-		}
-	}
-
-	slave_cb = slave_cfg->callbacks;
-
-	if (LL_I2C_IsActiveFlag_TXIS(i2c)) {
-		uint8_t val = 0x00;
-
-		if (slave_cb->read_processed(slave_cfg, &val) < 0) {
-			LOG_ERR("Error continuing reading");
-		}
-
-		LL_I2C_TransmitData8(i2c, val);
-
-		return;
-	}
-
-	if (LL_I2C_IsActiveFlag_RXNE(i2c)) {
-		uint8_t val = LL_I2C_ReceiveData8(i2c);
-
-		if (slave_cb->write_received(slave_cfg, val)) {
-			LL_I2C_AcknowledgeNextData(i2c, LL_I2C_NACK);
-		}
-		return;
-	}
-
-	if (LL_I2C_IsActiveFlag_NACK(i2c)) {
-		LL_I2C_ClearFlag_NACK(i2c);
-	}
-
-	if (LL_I2C_IsActiveFlag_STOP(i2c)) {
-		i2c_stm32_disable_transfer_interrupts(dev);
-
-		/* Flush remaining TX byte before clearing Stop Flag */
-		LL_I2C_ClearFlag_TXE(i2c);
-
-		LL_I2C_ClearFlag_STOP(i2c);
-
-		slave_cb->stop(slave_cfg);
-
-		/* Prepare to ACK next transmissions address byte */
-		LL_I2C_AcknowledgeNextData(i2c, LL_I2C_ACK);
-	}
-
-	if (LL_I2C_IsActiveFlag_ADDR(i2c)) {
-		uint32_t dir;
-
-		LL_I2C_ClearFlag_ADDR(i2c);
-
-		dir = LL_I2C_GetTransferDirection(i2c);
-		if (dir == LL_I2C_DIRECTION_WRITE) {
-			if (slave_cb->write_requested(slave_cfg) < 0) {
-				LOG_ERR("Error initiating writing");
-			} else {
-				LL_I2C_EnableIT_RX(i2c);
-			}
-		} else {
-			uint8_t val;
-
-			if (slave_cb->read_requested(slave_cfg, &val) < 0) {
-				LOG_ERR("Error initiating reading");
-			} else {
-				LL_I2C_TransmitData8(i2c, val);
-				LL_I2C_EnableIT_TX(i2c);
-			}
-		}
-
-		LL_I2C_EnableIT_STOP(i2c);
-		LL_I2C_EnableIT_NACK(i2c);
-		LL_I2C_EnableIT_TC(i2c);
-		LL_I2C_EnableIT_ERR(i2c);
-	}
->>>>>>> 5ad94948
+        LL_I2C_EnableIT_STOP(i2c);
+        LL_I2C_EnableIT_NACK(i2c);
+        LL_I2C_EnableIT_TC(i2c);
+        LL_I2C_EnableIT_ERR(i2c);
+    }
 }
 
 /* Attach and start I2C as target */
@@ -722,11 +481,11 @@
 }
 #endif /* defined(CONFIG_I2C_TARGET) */
 
-<<<<<<< HEAD
 void i2c_stm32_event(const struct device* dev) {
     const struct i2c_stm32_config* cfg = dev->config;
     struct i2c_stm32_data* data = dev->data;
-    I2C_TypeDef* i2c = cfg->i2c;
+    I2C_TypeDef* regs = cfg->i2c;
+    uint32_t isr = LL_I2C_ReadReg(regs, ISR);
 
     #if defined(CONFIG_I2C_TARGET)
     if (data->slave_attached && !data->master_active) {
@@ -735,69 +494,106 @@
     }
     #endif
 
-    if (data->current.len) {
-        /* Send next byte */
-        if (LL_I2C_IsActiveFlag_TXIS(i2c)) {
-            LL_I2C_TransmitData8(i2c, *data->current.buf);
-        }
-
-        /* Receive next byte */
-        if (LL_I2C_IsActiveFlag_RXNE(i2c)) {
-            *data->current.buf = LL_I2C_ReceiveData8(i2c);
-        }
-
+    if ((isr & I2C_ISR_NACKF) != 0U) {
+        /* NACK received, a STOP will automatically be sent */
+        LL_I2C_ClearFlag_NACK(regs);
+        data->current.is_nack = 1U;
+    }
+    else if ((isr & I2C_ISR_STOPF) != 0U) {
+        /* STOP detected, either caused by automatic STOP after NACK or
+         * by request below in transfer complete
+         */
+        /* Acknowledge stop condition */
+        LL_I2C_ClearFlag_STOP(regs);
+        /* Flush I2C controller TX buffer */
+        LL_I2C_ClearFlag_TXE(regs);
+        goto irq_xfer_completed;
+    }
+    else if ((isr & I2C_ISR_RXNE) != 0U) {
+        __ASSERT_NO_MSG(data->current.len != 0U);
+        *data->current.buf = LL_I2C_ReceiveData8(regs);
+        data->current.len--;
         data->current.buf++;
+    }
+    else if ((isr & I2C_ISR_TCR) != 0U) {
+        /* Transfer complete with reload flag set means more data shall be transferred
+         * in same direction (No RESTART or STOP)
+         */
+        uint32_t cr2 = LL_I2C_ReadReg(regs, CR2);
+
+        #ifdef CONFIG_I2C_STM32_V2_DMA
+        /* Get number of bytes bytes transferred by DMA */
+        uint32_t xfer_len = (cr2 & I2C_CR2_NBYTES_Msk) >> I2C_CR2_NBYTES_Pos;
+
+        data->current.len -= xfer_len;
+        data->current.buf += xfer_len;
+        #endif
+
+        if (data->current.len == 0U) {
+            /* In this state all data from current message is transferred
+             * and that reload was used indicates that next message will
+             * contain more data in the same direction
+             * So keep reload turned on and let thread continue with next message
+             */
+            goto irq_xfer_completed;
+        }
+        else if (data->current.len > 255U) {
+            /* More data exceeding I2C controllers maximum single transfer length
+             * remaining in current message
+             * Keep RELOAD mode and set NBYTES to 255 again
+             */
+            LL_I2C_WriteReg(regs, CR2, cr2);
+        }
+        else {
+            /* Data for a single transfer remains in buffer, set its length and
+             * - If more messages follow and transfer direction for next message is
+             *   same, keep reload on
+             * - If direction changes or current message is the last,
+             *   end reload mode and wait for TC
+             */
+            cr2 &= ~I2C_CR2_NBYTES_Msk;
+            cr2 |= data->current.len << I2C_CR2_NBYTES_Pos;
+            /* If no more message data remains to be sent in current direction */
+            if (!data->current.continue_in_next) {
+                /* Disable reload mode, expect I2C_ISR_TC next */
+                cr2 &= ~I2C_CR2_RELOAD;
+            }
+            LL_I2C_WriteReg(regs, CR2, cr2);
+        }
+    }
+    else if ((isr & I2C_ISR_TXIS) != 0U) {
+        __ASSERT_NO_MSG(data->current.len != 0U);
+        LL_I2C_TransmitData8(regs, *data->current.buf);
         data->current.len--;
-    }
-
-    /* NACK received */
-    if (LL_I2C_IsActiveFlag_NACK(i2c)) {
-        LL_I2C_ClearFlag_NACK(i2c);
-        data->current.is_nack = 1U;
-        /*
-         * AutoEndMode is always disabled in master mode,
-         * so send a stop condition manually
+        data->current.buf++;
+    }
+    else if ((isr & I2C_ISR_TC) != 0U) {
+        /* Transfer Complete, (I2C_ISR_TC is set) no reload this time so either do
+         * stop now or restart in thread
          */
-        LL_I2C_GenerateStopCondition(i2c);
-        return;
-    }
-
-    /* STOP received */
-    if (LL_I2C_IsActiveFlag_STOP(i2c)) {
-        LL_I2C_ClearFlag_STOP(i2c);
-        LL_I2C_DisableReloadMode(i2c);
-        goto end;
-    }
-
-    /* Transfer Complete or Transfer Complete Reload */
-    if (LL_I2C_IsActiveFlag_TC(i2c) ||
-        LL_I2C_IsActiveFlag_TCR(i2c)) {
-        /* Issue stop condition if necessary */
-        if (data->current.msg->flags & I2C_MSG_STOP) {
-            LL_I2C_GenerateStopCondition(i2c);
+
+        /* Send stop if flag set in message */
+        if ((data->current.msg->flags & I2C_MSG_STOP) != 0U) {
+            /* Setting STOP here will clear TC, expect I2C_ISR_STOPF next */
+            LL_I2C_GenerateStopCondition(regs);
         }
         else {
-            i2c_stm32_disable_transfer_interrupts(dev);
-
-            #ifdef CONFIG_I2C_STM32_V2_DMA
-            if (data->current.msg->flags & I2C_MSG_READ) {
-                dma_stop(cfg->rx_dma.dev_dma, cfg->rx_dma.dma_channel);
-                LL_I2C_DisableDMAReq_RX(i2c);
-            }
-            else {
-                dma_stop(cfg->tx_dma.dev_dma, cfg->tx_dma.dma_channel);
-                LL_I2C_DisableDMAReq_TX(i2c);
-            }
-            #endif /* CONFIG_I2C_STM32_V2_DMA */
-
-            k_sem_give(&data->device_sync_sem);
-        }
+            /* Keep TC set and handover to thread for restart */
+            goto irq_xfer_completed;
+        }
+    }
+    else {
+        /* Should not happen */
+        __ASSERT_NO_MSG(0);
     }
 
     return;
 
-end :
-    i2c_stm32_master_mode_end(dev);
+irq_xfer_completed :
+    /* Disable IRQ:s involved in data transfer */
+    i2c_stm32_disable_transfer_interrupts(dev);
+    /* Wakeup thread */
+    k_sem_give(&data->device_sync_sem);
 }
 
 int i2c_stm32_error(const struct device* dev) {
@@ -818,10 +614,14 @@
         goto end;
     }
 
+    /* Don't end a transaction on bus error in master mode
+     * as errata sheet says that spurious false detections
+     * of BERR can happen which shall be ignored.
+     * If a real Bus Error occurs, transaction will time out.
+     */
     if (LL_I2C_IsActiveFlag_BERR(i2c)) {
         LL_I2C_ClearFlag_BERR(i2c);
         data->current.is_err = 1U;
-        goto end;
     }
 
     #if defined(CONFIG_SMBUS_STM32_SMBALERT)
@@ -837,489 +637,205 @@
     return (0);
 
 end :
-    i2c_stm32_master_mode_end(dev);
+    i2c_stm32_disable_transfer_interrupts(dev);
+
+    /* Wakeup thread */
+    k_sem_give(&data->device_sync_sem);
+
     return (-EIO);
 }
 
-static int i2c_stm32_msg_write(const struct device* dev, struct i2c_msg* msg,
-                               uint8_t const* next_msg_flags, uint16_t slave) {
-    const struct i2c_stm32_config* cfg = dev->config;
+static int stm32_i2c_irq_msg_finish(const struct device* dev, struct i2c_msg* msg) {
     struct i2c_stm32_data* data = dev->data;
-    I2C_TypeDef* i2c = cfg->i2c;
-    bool is_timeout = false;
-
-    data->current.len      = msg->len;
-    data->current.buf      = msg->buf;
-    data->current.is_write = 1U;
-    data->current.is_nack  = 0U;
-    data->current.is_err   = 0U;
-    data->current.msg      = msg;
+    const struct i2c_stm32_config* cfg = dev->config;
+    bool keep_enabled = (msg->flags & I2C_MSG_STOP) == 0U;
+    int ret;
+
+    /* Wait for IRQ to complete or timeout */
+    ret = k_sem_take(&data->device_sync_sem, K_MSEC(CONFIG_I2C_STM32_TRANSFER_TIMEOUT_MSEC));
+
+    #ifdef CONFIG_I2C_STM32_V2_DMA
+    /* Stop DMA and invalidate cache if needed */
+    dma_finish(dev, msg);
+    #endif
+
+    /* Check for transfer errors or timeout */
+    if (data->current.is_nack || data->current.is_arlo || (ret != 0)) {
+
+        if (data->current.is_arlo) {
+            LOG_DBG("ARLO");
+        }
+
+        if (data->current.is_nack) {
+            LOG_DBG("NACK");
+        }
+
+        if (data->current.is_err) {
+            LOG_DBG("ERR %d", data->current.is_err);
+        }
+
+        if (ret != 0) {
+            LOG_DBG("TIMEOUT");
+        }
+        ret = -EIO;
+    }
+
+    #if defined(CONFIG_I2C_TARGET)
+    if (!keep_enabled || (ret != 0)) {
+        data->master_active = false;
+    }
+
+    /* Don't disable I2C if a slave is attached */
+    if (data->slave_attached) {
+        keep_enabled = true;
+    }
+    #endif
+
+    /* Don't disable I2C if SMBus Alert is active */
+    if (data->smbalert_active) {
+        keep_enabled = true;
+    }
+
+    /* If I2C no longer need to be enabled or on error */
+    if (!keep_enabled || (ret != 0)) {
+        LL_I2C_Disable(cfg->i2c);
+    }
+
+    return (ret);
+}
+
+static int stm32_i2c_irq_xfer(const struct device* dev, struct i2c_msg* msg,
+                              uint8_t const* next_msg_flags, uint16_t slave) {
+    const struct i2c_stm32_config* cfg = dev->config;
+    struct i2c_stm32_data* data = dev->data;
+    I2C_TypeDef* regs = cfg->i2c;
+
+    data->current.len     = msg->len;
+    data->current.buf     = msg->buf;
+    data->current.is_arlo = 0U;
+    data->current.is_nack = 0U;
+    data->current.is_err  = 0U;
+    data->current.msg     = msg;
+
+    #if defined(CONFIG_I2C_TARGET)
+    data->master_active = true;
+    #endif
 
     #if defined(CONFIG_I2C_STM32_V2_DMA)
-    if (!stm32_buf_in_nocache((uintptr_t)msg->buf, msg->len)) {
-        LOG_DBG("Tx buffer at %p (len %zu) is in cached memory; cleaning cache", msg->buf,
-                msg->len);
-        sys_cache_data_flush_range((void*)msg->buf, msg->len);
+    if (!stm32_buf_in_nocache((uintptr_t)msg->buf, msg->len) &&
+        ((msg->flags & I2C_MSG_RW_MASK) == I2C_MSG_WRITE)) {
+        sys_cache_data_flush_range(msg->buf, msg->len);
     }
     #endif /* CONFIG_I2C_STM32_V2_DMA */
 
-    msg_init(dev, msg, next_msg_flags, slave, LL_I2C_REQUEST_WRITE);
-
-    i2c_stm32_enable_transfer_interrupts(dev);
-    LL_I2C_EnableIT_TX(i2c);
-
-    if (k_sem_take(&data->device_sync_sem,
-                   K_MSEC(CONFIG_I2C_STM32_TRANSFER_TIMEOUT_MSEC)) != 0) {
-        i2c_stm32_master_mode_end(dev);
-        k_sem_take(&data->device_sync_sem, K_FOREVER);
-        is_timeout = true;
-    }
-
-    if (data->current.is_nack || data->current.is_err ||
-        data->current.is_arlo || is_timeout) {
-        goto error;
-    }
-
-    return (0);
-
-error :
-    if (data->current.is_arlo) {
-        LOG_DBG("%s: ARLO %d", __func__,
-                data->current.is_arlo);
-        data->current.is_arlo = 0U;
-    }
-
-    if (data->current.is_nack) {
-        LOG_DBG("%s: NACK", __func__);
-        data->current.is_nack = 0U;
-    }
-
-    if (data->current.is_err) {
-        LOG_DBG("%s: ERR %d", __func__,
-                data->current.is_err);
-        data->current.is_err = 0U;
-    }
-
-    if (is_timeout) {
-        LOG_DBG("%s: TIMEOUT", __func__);
-    }
-
-    return (-EIO);
-}
-
-static int i2c_stm32_msg_read(const struct device* dev, struct i2c_msg* msg,
-                              uint8_t const* next_msg_flags, uint16_t slave) {
-    const struct i2c_stm32_config* cfg = dev->config;
-    struct i2c_stm32_data* data = dev->data;
-    I2C_TypeDef* i2c = cfg->i2c;
-    bool is_timeout = false;
-
-    data->current.len      = msg->len;
-    data->current.buf      = msg->buf;
-    data->current.is_write = 0U;
-    data->current.is_arlo  = 0U;
-    data->current.is_err   = 0U;
-    data->current.is_nack  = 0U;
-    data->current.msg      = msg;
-
-    msg_init(dev, msg, next_msg_flags, slave, LL_I2C_REQUEST_READ);
-
-    i2c_stm32_enable_transfer_interrupts(dev);
-    LL_I2C_EnableIT_RX(i2c);
-
-    if (k_sem_take(&data->device_sync_sem,
-                   K_MSEC(CONFIG_I2C_STM32_TRANSFER_TIMEOUT_MSEC)) != 0) {
-        i2c_stm32_master_mode_end(dev);
-        k_sem_take(&data->device_sync_sem, K_FOREVER);
-        is_timeout = true;
-    }
-
-    #if defined(CONFIG_I2C_STM32_V2_DMA)
-    if (!stm32_buf_in_nocache((uintptr_t)msg->buf, msg->len)) {
-        LOG_DBG("Rx buffer at %p (len %zu) is in cached memory; invalidating cache",
-                msg->buf, msg->len);
-        sys_cache_data_invd_range((void*)msg->buf, msg->len);
-    }
+    /* Flush TX register */
+    LL_I2C_ClearFlag_TXE(regs);
+
+    /* Enable I2C peripheral if not already done */
+    LL_I2C_Enable(regs);
+
+    uint32_t cr2 = LL_I2C_ReadReg(regs, CR2);
+    uint32_t isr = LL_I2C_ReadReg(regs, ISR);
+
+    /* Clear fields in CR2 which will be filled in later in function */
+    cr2 &= ~(I2C_CR2_RELOAD | I2C_CR2_AUTOEND | I2C_CR2_NBYTES_Msk | I2C_CR2_SADD_Msk |
+             I2C_CR2_ADD10);
+
+    if ((I2C_ADDR_10_BITS & data->dev_config) != 0U) {
+        cr2 |= (uint32_t)slave | I2C_CR2_ADD10;
+    }
+    else {
+        cr2 |= (uint32_t)slave << 1;
+    }
+
+    /* If this is not a stop message and more messages follow without change of direction,
+     * reload mode must be used during this transaction
+     * also a helper variable is set to inform IRQ handler about that it should
+     * keep reload mode turned on ready for next message
+     */
+    if (((msg->flags & I2C_MSG_STOP) == 0U) && (next_msg_flags != NULL) &&
+        ((*next_msg_flags & I2C_MSG_RESTART) == 0U)) {
+        cr2 |= I2C_CR2_RELOAD;
+        data->current.continue_in_next = true;
+    }
+    else {
+        data->current.continue_in_next = false;
+    }
+
+    /* For messages larger than 255 bytes, transactions must be split in chunks
+     * Use reload mode and let IRQ handler take care of jumping to next chunk
+     */
+    if (msg->len > 255U) {
+        cr2 |= (255U << I2C_CR2_NBYTES_Pos) | I2C_CR2_RELOAD;
+    }
+    else {
+        /* Whole message can be sent in one I2C HW transaction */
+        cr2 |= msg->len << I2C_CR2_NBYTES_Pos;
+    }
+
+    /* If a reload mode transfer is pending since last message then skip
+     * checking for transfer complete or restart flag in message
+     * Reload transfer will start right after writing new length
+     * to CR2 below
+     */
+    if ((isr & I2C_ISR_TCR) == 0U) {
+
+        /* As TCR is not set, expect TC to be set or that this is a (re)start message
+         * - msg->flags contains I2C_MSG_RESTART (for first start) or
+         * - TC in ISR register is set which happens when IRQ handler
+         *   has finalized its transfer and is waiting for restart
+         * For both cases, a new start condition shall be sent
+         */
+        __ASSERT_NO_MSG(((isr & I2C_ISR_TC) != 0U) ||
+                        ((msg->flags & I2C_MSG_RESTART) != 0U));
+
+        if ((msg->flags & I2C_MSG_RW_MASK) == I2C_MSG_WRITE) {
+            cr2 &= ~I2C_CR2_RD_WRN;
+
+            #ifndef CONFIG_I2C_STM32_V2_DMA
+            /* Prepare first byte in TX buffer before transfer start as a
+             * workaround for errata: "Transmission stalled after first byte transfer"
+             */
+            if (data->current.len > 0U) {
+                LL_I2C_TransmitData8(regs, *data->current.buf);
+                data->current.len--;
+                data->current.buf++;
+            }
+            #endif
+        }
+        else {
+            cr2 |= I2C_CR2_RD_WRN;
+        }
+        /* Issue (re)start condition */
+        cr2 |= I2C_CR2_START;
+    }
+
+    /* Set common interrupt enable bits */
+    uint32_t cr1 = I2C_CR1_ERRIE | I2C_CR1_STOPIE | I2C_CR1_TCIE | I2C_CR1_NACKIE;
+
+    #ifdef CONFIG_I2C_STM32_V2_DMA
+    if (dma_xfer_start(dev, msg) != 0) {
+        LL_I2C_Disable(regs);
+        #if defined(CONFIG_I2C_TARGET)
+        data->master_active = false;
+        #endif
+        return -EIO;
+    }
+    #else
+    /* If not using DMA, also enable RX and TX empty interrupts */
+    cr1 |= I2C_CR1_TXIE | I2C_CR1_RXIE;
     #endif /* CONFIG_I2C_STM32_V2_DMA */
 
-    if (data->current.is_nack || data->current.is_err ||
-        data->current.is_arlo || is_timeout) {
-        goto error;
-    }
-
-    return (0);
-
-error :
-    if (data->current.is_arlo) {
-        LOG_DBG("%s: ARLO %d", __func__,
-                data->current.is_arlo);
-        data->current.is_arlo = 0U;
-    }
-
-    if (data->current.is_nack) {
-        LOG_DBG("%s: NACK", __func__);
-        data->current.is_nack = 0U;
-    }
-
-    if (data->current.is_err) {
-        LOG_DBG("%s: ERR %d", __func__,
-                data->current.is_err);
-        data->current.is_err = 0U;
-    }
-
-    if (is_timeout) {
-        LOG_DBG("%s: TIMEOUT", __func__);
-    }
-
-    return (-EIO);
-=======
-void i2c_stm32_event(const struct device *dev)
-{
-	const struct i2c_stm32_config *cfg = dev->config;
-	struct i2c_stm32_data *data = dev->data;
-	I2C_TypeDef *regs = cfg->i2c;
-	uint32_t isr = LL_I2C_ReadReg(regs, ISR);
-
-#if defined(CONFIG_I2C_TARGET)
-	if (data->slave_attached && !data->master_active) {
-		i2c_stm32_slave_event(dev);
-		return;
-	}
-#endif
-
-	if ((isr & I2C_ISR_NACKF) != 0U) {
-		/* NACK received, a STOP will automatically be sent */
-		LL_I2C_ClearFlag_NACK(regs);
-		data->current.is_nack = 1U;
-
-	} else if ((isr & I2C_ISR_STOPF) != 0U) {
-		/* STOP detected, either caused by automatic STOP after NACK or
-		 * by request below in transfer complete
-		 */
-		/* Acknowledge stop condition */
-		LL_I2C_ClearFlag_STOP(regs);
-		/* Flush I2C controller TX buffer */
-		LL_I2C_ClearFlag_TXE(regs);
-		goto irq_xfer_completed;
-
-	} else if ((isr & I2C_ISR_RXNE) != 0U) {
-		__ASSERT_NO_MSG(data->current.len != 0U);
-		*data->current.buf = LL_I2C_ReceiveData8(regs);
-		data->current.len--;
-		data->current.buf++;
-
-	} else if ((isr & I2C_ISR_TCR) != 0U) {
-		/* Transfer complete with reload flag set means more data shall be transferred
-		 * in same direction (No RESTART or STOP)
-		 */
-		uint32_t cr2 = LL_I2C_ReadReg(regs, CR2);
-#ifdef CONFIG_I2C_STM32_V2_DMA
-		/* Get number of bytes bytes transferred by DMA */
-		uint32_t xfer_len = (cr2 & I2C_CR2_NBYTES_Msk) >> I2C_CR2_NBYTES_Pos;
-
-		data->current.len -= xfer_len;
-		data->current.buf += xfer_len;
-#endif
-
-		if (data->current.len == 0U) {
-			/* In this state all data from current message is transferred
-			 * and that reload was used indicates that next message will
-			 * contain more data in the same direction
-			 * So keep reload turned on and let thread continue with next message
-			 */
-			goto irq_xfer_completed;
-		} else if (data->current.len > 255U) {
-			/* More data exceeding I2C controllers maximum single transfer length
-			 * remaining in current message
-			 * Keep RELOAD mode and set NBYTES to 255 again
-			 */
-			LL_I2C_WriteReg(regs, CR2, cr2);
-		} else {
-			/* Data for a single transfer remains in buffer, set its length and
-			 * - If more messages follow and transfer direction for next message is
-			 *   same, keep reload on
-			 * - If direction changes or current message is the last,
-			 *   end reload mode and wait for TC
-			 */
-			cr2 &= ~I2C_CR2_NBYTES_Msk;
-			cr2 |= data->current.len << I2C_CR2_NBYTES_Pos;
-			/* If no more message data remains to be sent in current direction */
-			if (!data->current.continue_in_next) {
-				/* Disable reload mode, expect I2C_ISR_TC next */
-				cr2 &= ~I2C_CR2_RELOAD;
-			}
-			LL_I2C_WriteReg(regs, CR2, cr2);
-		}
-
-	} else if ((isr & I2C_ISR_TXIS) != 0U) {
-		__ASSERT_NO_MSG(data->current.len != 0U);
-		LL_I2C_TransmitData8(regs, *data->current.buf);
-		data->current.len--;
-		data->current.buf++;
-
-	} else if ((isr & I2C_ISR_TC) != 0U) {
-		/* Transfer Complete, (I2C_ISR_TC is set) no reload this time so either do
-		 * stop now or restart in thread
-		 */
-
-		/* Send stop if flag set in message */
-		if ((data->current.msg->flags & I2C_MSG_STOP) != 0U) {
-			/* Setting STOP here will clear TC, expect I2C_ISR_STOPF next */
-			LL_I2C_GenerateStopCondition(regs);
-		} else {
-			/* Keep TC set and handover to thread for restart */
-			goto irq_xfer_completed;
-		}
-	} else {
-		/* Should not happen */
-		__ASSERT_NO_MSG(0);
-	}
-
-	return;
-
-irq_xfer_completed:
-	/* Disable IRQ:s involved in data transfer */
-	i2c_stm32_disable_transfer_interrupts(dev);
-	/* Wakeup thread */
-	k_sem_give(&data->device_sync_sem);
-}
-
-int i2c_stm32_error(const struct device *dev)
-{
-	const struct i2c_stm32_config *cfg = dev->config;
-	struct i2c_stm32_data *data = dev->data;
-	I2C_TypeDef *i2c = cfg->i2c;
-
-#if defined(CONFIG_I2C_TARGET)
-	if (data->slave_attached && !data->master_active) {
-		/* No need for a slave error function right now. */
-		return 0;
-	}
-#endif
-
-	if (LL_I2C_IsActiveFlag_ARLO(i2c)) {
-		LL_I2C_ClearFlag_ARLO(i2c);
-		data->current.is_arlo = 1U;
-		goto end;
-	}
-
-	/* Don't end a transaction on bus error in master mode
-	 * as errata sheet says that spurious false detections
-	 * of BERR can happen which shall be ignored.
-	 * If a real Bus Error occurs, transaction will time out.
-	 */
-	if (LL_I2C_IsActiveFlag_BERR(i2c)) {
-		LL_I2C_ClearFlag_BERR(i2c);
-		data->current.is_err = 1U;
-	}
-
-#if defined(CONFIG_SMBUS_STM32_SMBALERT)
-	if (LL_I2C_IsActiveSMBusFlag_ALERT(i2c)) {
-		LL_I2C_ClearSMBusFlag_ALERT(i2c);
-		if (data->smbalert_cb_func != NULL) {
-			data->smbalert_cb_func(data->smbalert_cb_dev);
-		}
-		goto end;
-	}
-#endif
-
-	return 0;
-end:
-	i2c_stm32_disable_transfer_interrupts(dev);
-	/* Wakeup thread */
-	k_sem_give(&data->device_sync_sem);
-	return -EIO;
-}
-
-static int stm32_i2c_irq_msg_finish(const struct device *dev, struct i2c_msg *msg)
-{
-	struct i2c_stm32_data *data = dev->data;
-	const struct i2c_stm32_config *cfg = dev->config;
-	bool keep_enabled = (msg->flags & I2C_MSG_STOP) == 0U;
-	int ret;
-
-	/* Wait for IRQ to complete or timeout */
-	ret = k_sem_take(&data->device_sync_sem, K_MSEC(CONFIG_I2C_STM32_TRANSFER_TIMEOUT_MSEC));
-
-#ifdef CONFIG_I2C_STM32_V2_DMA
-	/* Stop DMA and invalidate cache if needed */
-	dma_finish(dev, msg);
-#endif
-
-	/* Check for transfer errors or timeout */
-	if (data->current.is_nack || data->current.is_arlo || (ret != 0)) {
-
-		if (data->current.is_arlo) {
-			LOG_DBG("ARLO");
-		}
-
-		if (data->current.is_nack) {
-			LOG_DBG("NACK");
-		}
-
-		if (data->current.is_err) {
-			LOG_DBG("ERR %d", data->current.is_err);
-		}
-
-		if (ret != 0) {
-			LOG_DBG("TIMEOUT");
-		}
-		ret = -EIO;
-	}
-
-#if defined(CONFIG_I2C_TARGET)
-	if (!keep_enabled || (ret != 0)) {
-		data->master_active = false;
-	}
-	/* Don't disable I2C if a slave is attached */
-	if (data->slave_attached) {
-		keep_enabled = true;
-	}
-#endif
-
-	/* Don't disable I2C if SMBus Alert is active */
-	if (data->smbalert_active) {
-		keep_enabled = true;
-	}
-
-	/* If I2C no longer need to be enabled or on error */
-	if (!keep_enabled || (ret != 0)) {
-		LL_I2C_Disable(cfg->i2c);
-	}
-
-	return ret;
-}
-
-static int stm32_i2c_irq_xfer(const struct device *dev, struct i2c_msg *msg,
-			      uint8_t *next_msg_flags, uint16_t slave)
-{
-	const struct i2c_stm32_config *cfg = dev->config;
-	struct i2c_stm32_data *data = dev->data;
-	I2C_TypeDef *regs = cfg->i2c;
-
-	data->current.len = msg->len;
-	data->current.buf = msg->buf;
-	data->current.is_arlo = 0U;
-	data->current.is_nack = 0U;
-	data->current.is_err = 0U;
-	data->current.msg = msg;
-
-#if defined(CONFIG_I2C_TARGET)
-	data->master_active = true;
-#endif
-
-#if defined(CONFIG_I2C_STM32_V2_DMA)
-	if (!stm32_buf_in_nocache((uintptr_t)msg->buf, msg->len) &&
-	    ((msg->flags & I2C_MSG_RW_MASK) == I2C_MSG_WRITE)) {
-		sys_cache_data_flush_range(msg->buf, msg->len);
-	}
-#endif /* CONFIG_I2C_STM32_V2_DMA */
-
-	/* Flush TX register */
-	LL_I2C_ClearFlag_TXE(regs);
-
-	/* Enable I2C peripheral if not already done */
-	LL_I2C_Enable(regs);
-
-	uint32_t cr2 = LL_I2C_ReadReg(regs, CR2);
-	uint32_t isr = LL_I2C_ReadReg(regs, ISR);
-
-	/* Clear fields in CR2 which will be filled in later in function */
-	cr2 &= ~(I2C_CR2_RELOAD | I2C_CR2_AUTOEND | I2C_CR2_NBYTES_Msk | I2C_CR2_SADD_Msk |
-		I2C_CR2_ADD10);
-
-	if ((I2C_ADDR_10_BITS & data->dev_config) != 0U) {
-		cr2 |= (uint32_t)slave | I2C_CR2_ADD10;
-	} else {
-		cr2 |= (uint32_t)slave << 1;
-	}
-
-	/* If this is not a stop message and more messages follow without change of direction,
-	 * reload mode must be used during this transaction
-	 * also a helper variable is set to inform IRQ handler about that it should
-	 * keep reload mode turned on ready for next message
-	 */
-	if (((msg->flags & I2C_MSG_STOP) == 0U) && (next_msg_flags != NULL) &&
-	    ((*next_msg_flags & I2C_MSG_RESTART) == 0U)) {
-		cr2 |= I2C_CR2_RELOAD;
-		data->current.continue_in_next = true;
-	} else {
-		data->current.continue_in_next = false;
-	}
-
-	/* For messages larger than 255 bytes, transactions must be split in chunks
-	 * Use reload mode and let IRQ handler take care of jumping to next chunk
-	 */
-	if (msg->len > 255U) {
-		cr2 |= (255U << I2C_CR2_NBYTES_Pos) | I2C_CR2_RELOAD;
-	} else {
-		/* Whole message can be sent in one I2C HW transaction */
-		cr2 |= msg->len << I2C_CR2_NBYTES_Pos;
-	}
-
-	/* If a reload mode transfer is pending since last message then skip
-	 * checking for transfer complete or restart flag in message
-	 * Reload transfer will start right after writing new length
-	 * to CR2 below
-	 */
-	if ((isr & I2C_ISR_TCR) == 0U) {
-
-		/* As TCR is not set, expect TC to be set or that this is a (re)start message
-		 * - msg->flags contains I2C_MSG_RESTART (for first start) or
-		 * - TC in ISR register is set which happens when IRQ handler
-		 *   has finalized its transfer and is waiting for restart
-		 * For both cases, a new start condition shall be sent
-		 */
-		__ASSERT_NO_MSG(((isr & I2C_ISR_TC) != 0U) ||
-				((msg->flags & I2C_MSG_RESTART) != 0U));
-
-		if ((msg->flags & I2C_MSG_RW_MASK) == I2C_MSG_WRITE) {
-			cr2 &= ~I2C_CR2_RD_WRN;
-#ifndef CONFIG_I2C_STM32_V2_DMA
-			/* Prepare first byte in TX buffer before transfer start as a
-			 * workaround for errata: "Transmission stalled after first byte transfer"
-			 */
-			if (data->current.len > 0U) {
-				LL_I2C_TransmitData8(regs, *data->current.buf);
-				data->current.len--;
-				data->current.buf++;
-			}
-#endif
-
-		} else {
-			cr2 |= I2C_CR2_RD_WRN;
-		}
-		/* Issue (re)start condition */
-		cr2 |= I2C_CR2_START;
-	}
-
-	/* Set common interrupt enable bits */
-	uint32_t cr1 = I2C_CR1_ERRIE | I2C_CR1_STOPIE | I2C_CR1_TCIE | I2C_CR1_NACKIE;
-
-#ifdef CONFIG_I2C_STM32_V2_DMA
-	if (dma_xfer_start(dev, msg) != 0) {
-		LL_I2C_Disable(regs);
-#if defined(CONFIG_I2C_TARGET)
-		data->master_active = false;
-#endif
-		return -EIO;
-	}
-#else
-	/* If not using DMA, also enable RX and TX empty interrupts */
-	cr1 |= I2C_CR1_TXIE | I2C_CR1_RXIE;
-#endif /* CONFIG_I2C_STM32_V2_DMA */
-
-	/* Commit configuration to I2C controller and start transfer */
-	LL_I2C_WriteReg(regs, CR2, cr2);
-
-	cr1 |= LL_I2C_ReadReg(regs, CR1);
-
-	/* Enable interrupts */
-	LL_I2C_WriteReg(regs, CR1, cr1);
-
-	/* Wait for transfer to finish */
-	return stm32_i2c_irq_msg_finish(dev, msg);
->>>>>>> 5ad94948
+    /* Commit configuration to I2C controller and start transfer */
+    LL_I2C_WriteReg(regs, CR2, cr2);
+
+    cr1 |= LL_I2C_ReadReg(regs, CR1);
+
+    /* Enable interrupts */
+    LL_I2C_WriteReg(regs, CR1, cr1);
+
+    /* Wait for transfer to finish */
+    return stm32_i2c_irq_msg_finish(dev, msg);
 }
 
 #else /* !CONFIG_I2C_STM32_INTERRUPT */
@@ -1361,12 +877,55 @@
     return (-EIO);
 }
 
-<<<<<<< HEAD
+static inline void msg_init(const struct device* dev, struct i2c_msg* msg,
+                            uint8_t* next_msg_flags, uint16_t slave,
+                            uint32_t transfer) {
+    const struct i2c_stm32_config* cfg = dev->config;
+    struct i2c_stm32_data* data = dev->data;
+    I2C_TypeDef* i2c = cfg->i2c;
+
+    if (LL_I2C_IsEnabledReloadMode(i2c)) {
+        LL_I2C_SetTransferSize(i2c, msg->len);
+    }
+    else {
+        if (I2C_ADDR_10_BITS & data->dev_config) {
+            LL_I2C_SetMasterAddressingMode(i2c,
+                LL_I2C_ADDRESSING_MODE_10BIT);
+            LL_I2C_SetSlaveAddr(i2c, (uint32_t)slave);
+        }
+        else {
+            LL_I2C_SetMasterAddressingMode(i2c,
+                LL_I2C_ADDRESSING_MODE_7BIT);
+            LL_I2C_SetSlaveAddr(i2c, (uint32_t)slave << 1);
+        }
+
+        if (!(msg->flags & I2C_MSG_STOP) && next_msg_flags &&
+            !(*next_msg_flags & I2C_MSG_RESTART)) {
+            LL_I2C_EnableReloadMode(i2c);
+        }
+        else {
+            LL_I2C_DisableReloadMode(i2c);
+        }
+
+        LL_I2C_DisableAutoEndMode(i2c);
+        LL_I2C_SetTransferRequest(i2c, transfer);
+        LL_I2C_SetTransferSize(i2c, msg->len);
+
+        #if defined(CONFIG_I2C_TARGET)
+        data->master_active = true;
+        #endif
+
+        LL_I2C_Enable(i2c);
+
+        LL_I2C_GenerateStartCondition(i2c);
+    }
+}
+
 static inline int msg_done(const struct device* dev,
                            unsigned int current_msg_flags) {
-    const struct i2c_stm32_config* cfg = dev->config;
-    I2C_TypeDef* i2c = cfg->i2c;
-    int64_t start_time = k_uptime_get();
+    const struct i2c_stm32_config* cfg        = dev->config;
+    I2C_TypeDef*                   i2c        = cfg->i2c;
+    int64_t                        start_time = k_uptime_get();
 
     /* Wait for transfer to complete */
     while (!LL_I2C_IsActiveFlag_TC(i2c) && !LL_I2C_IsActiveFlag_TCR(i2c)) {
@@ -1395,80 +954,6 @@
     }
 
     return (0);
-=======
-static inline void msg_init(const struct device *dev, struct i2c_msg *msg,
-			    uint8_t *next_msg_flags, uint16_t slave,
-			    uint32_t transfer)
-{
-	const struct i2c_stm32_config *cfg = dev->config;
-	struct i2c_stm32_data *data = dev->data;
-	I2C_TypeDef *i2c = cfg->i2c;
-
-	if (LL_I2C_IsEnabledReloadMode(i2c)) {
-		LL_I2C_SetTransferSize(i2c, msg->len);
-	} else {
-		if (I2C_ADDR_10_BITS & data->dev_config) {
-			LL_I2C_SetMasterAddressingMode(i2c,
-					LL_I2C_ADDRESSING_MODE_10BIT);
-			LL_I2C_SetSlaveAddr(i2c, (uint32_t) slave);
-		} else {
-			LL_I2C_SetMasterAddressingMode(i2c,
-				LL_I2C_ADDRESSING_MODE_7BIT);
-			LL_I2C_SetSlaveAddr(i2c, (uint32_t) slave << 1);
-		}
-
-		if (!(msg->flags & I2C_MSG_STOP) && next_msg_flags &&
-		    !(*next_msg_flags & I2C_MSG_RESTART)) {
-			LL_I2C_EnableReloadMode(i2c);
-		} else {
-			LL_I2C_DisableReloadMode(i2c);
-		}
-		LL_I2C_DisableAutoEndMode(i2c);
-		LL_I2C_SetTransferRequest(i2c, transfer);
-		LL_I2C_SetTransferSize(i2c, msg->len);
-
-#if defined(CONFIG_I2C_TARGET)
-		data->master_active = true;
-#endif
-		LL_I2C_Enable(i2c);
-
-		LL_I2C_GenerateStartCondition(i2c);
-	}
-}
-
-static inline int msg_done(const struct device *dev,
-			   unsigned int current_msg_flags)
-{
-	const struct i2c_stm32_config *cfg = dev->config;
-	I2C_TypeDef *i2c = cfg->i2c;
-	int64_t start_time = k_uptime_get();
-
-	/* Wait for transfer to complete */
-	while (!LL_I2C_IsActiveFlag_TC(i2c) && !LL_I2C_IsActiveFlag_TCR(i2c)) {
-		if (check_errors(dev, __func__)) {
-			return -EIO;
-		}
-		if ((k_uptime_get() - start_time) >
-		    CONFIG_I2C_STM32_TRANSFER_TIMEOUT_MSEC) {
-			return -ETIMEDOUT;
-		}
-	}
-	/* Issue stop condition if necessary */
-	if (current_msg_flags & I2C_MSG_STOP) {
-		LL_I2C_GenerateStopCondition(i2c);
-		while (!LL_I2C_IsActiveFlag_STOP(i2c)) {
-			if ((k_uptime_get() - start_time) >
-			    CONFIG_I2C_STM32_TRANSFER_TIMEOUT_MSEC) {
-				return -ETIMEDOUT;
-			}
-		}
-
-		LL_I2C_ClearFlag_STOP(i2c);
-		LL_I2C_DisableReloadMode(i2c);
-	}
-
-	return 0;
->>>>>>> 5ad94948
 }
 
 static int i2c_stm32_msg_write(const struct device* dev, struct i2c_msg* msg,
@@ -1848,10 +1333,14 @@
 }
 #endif /* CONFIG_I2C_STM32_V2_TIMING */
 
-<<<<<<< HEAD
 int i2c_stm32_transaction(const struct device* dev,
                           struct i2c_msg msg, uint8_t* next_msg_flags,
                           uint16_t periph) {
+    int ret = 0;
+
+    #ifdef CONFIG_I2C_STM32_INTERRUPT
+    ret = stm32_i2c_irq_xfer(dev, &msg, next_msg_flags, periph);
+    #else
     /*
      * Perform a I2C transaction, while taking into account the STM32 I2C V2
      * peripheral has a limited maximum chunk size. Take appropriate action
@@ -1864,13 +1353,15 @@
      * which will make the combination of all chunks to look like one big
      * transaction on the wire.
      */
+    struct i2c_stm32_data* data = dev->data;
+    const struct i2c_stm32_config* cfg = dev->config;
+    I2C_TypeDef* i2c = cfg->i2c;
     uint32_t const i2c_stm32_maxchunk = 255U;
-    uint8_t const  saved_flags = msg.flags;
+    uint8_t const saved_flags = msg.flags;
     uint8_t combine_flags =
         saved_flags & ~(I2C_MSG_STOP | I2C_MSG_RESTART);
     uint8_t* flagsp = NULL;
     uint32_t rest = msg.len;
-    int ret = 0;
 
     do { /* do ... while to allow zero-length transactions */
         if (msg.len > i2c_stm32_maxchunk) {
@@ -1896,11 +1387,6 @@
         msg.len = rest;
     } while (rest > 0U);
 
-    #ifndef CONFIG_I2C_STM32_INTERRUPT
-    struct i2c_stm32_data *data = dev->data;
-    const struct i2c_stm32_config *cfg = dev->config;
-    I2C_TypeDef *i2c = cfg->i2c;
-
     if (ret == -ETIMEDOUT) {
         if (LL_I2C_IsEnabledReloadMode(i2c)) {
             LL_I2C_DisableReloadMode(i2c);
@@ -1919,81 +1405,7 @@
 
         return (-EIO);
     }
-    #endif /* !CONFIG_I2C_STM32_INTERRUPT */
+    #endif /* CONFIG_I2C_STM32_INTERRUPT */
 
     return (ret);
-=======
-int i2c_stm32_transaction(const struct device *dev,
-			  struct i2c_msg msg, uint8_t *next_msg_flags,
-			  uint16_t periph)
-{
-	int ret = 0;
-
-#ifdef CONFIG_I2C_STM32_INTERRUPT
-	ret = stm32_i2c_irq_xfer(dev, &msg, next_msg_flags, periph);
-#else
-	/*
-	 * Perform a I2C transaction, while taking into account the STM32 I2C V2
-	 * peripheral has a limited maximum chunk size. Take appropriate action
-	 * if the message to send exceeds that limit.
-	 *
-	 * The last chunk of a transmission uses this function's next_msg_flags
-	 * parameter for its backend calls (_write/_read). Any previous chunks
-	 * use a copy of the current message's flags, with the STOP and RESTART
-	 * bits turned off. This will cause the backend to use reload-mode,
-	 * which will make the combination of all chunks to look like one big
-	 * transaction on the wire.
-	 */
-	struct i2c_stm32_data *data = dev->data;
-	const struct i2c_stm32_config *cfg = dev->config;
-	I2C_TypeDef *i2c = cfg->i2c;
-	const uint32_t i2c_stm32_maxchunk = 255U;
-	const uint8_t saved_flags = msg.flags;
-	uint8_t combine_flags =
-		saved_flags & ~(I2C_MSG_STOP | I2C_MSG_RESTART);
-	uint8_t *flagsp = NULL;
-	uint32_t rest = msg.len;
-
-	do { /* do ... while to allow zero-length transactions */
-		if (msg.len > i2c_stm32_maxchunk) {
-			msg.len = i2c_stm32_maxchunk;
-			msg.flags &= ~I2C_MSG_STOP;
-			flagsp = &combine_flags;
-		} else {
-			msg.flags = saved_flags;
-			flagsp = next_msg_flags;
-		}
-		if ((msg.flags & I2C_MSG_RW_MASK) == I2C_MSG_WRITE) {
-			ret = i2c_stm32_msg_write(dev, &msg, flagsp, periph);
-		} else {
-			ret = i2c_stm32_msg_read(dev, &msg, flagsp, periph);
-		}
-		if (ret < 0) {
-			break;
-		}
-		rest -= msg.len;
-		msg.buf += msg.len;
-		msg.len = rest;
-	} while (rest > 0U);
-
-	if (ret == -ETIMEDOUT) {
-		if (LL_I2C_IsEnabledReloadMode(i2c)) {
-			LL_I2C_DisableReloadMode(i2c);
-		}
-#if defined(CONFIG_I2C_TARGET)
-		data->master_active = false;
-		if (!data->slave_attached && !data->smbalert_active) {
-			LL_I2C_Disable(i2c);
-		}
-#else
-		if (!data->smbalert_active) {
-			LL_I2C_Disable(i2c);
-		}
-#endif
-		return -EIO;
-	}
-#endif /* CONFIG_I2C_STM32_INTERRUPT */
-
-	return ret;
->>>>>>> 5ad94948
 }