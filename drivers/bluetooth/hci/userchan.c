/* userchan.c - HCI User Channel based Bluetooth driver */

/*
 * Copyright (c) 2018 Intel Corporation
 * Copyright (c) 2023 Victor Chavez
 * SPDX-License-Identifier: Apache-2.0
 */

#include <zephyr/kernel.h>
#include <zephyr/device.h>
#include <zephyr/init.h>
#include <zephyr/sys/util.h>

#include <errno.h>
#include <stddef.h>
#include <stdlib.h>
#include <string.h>
#include <stdio.h>
#include <zephyr/sys/byteorder.h>

#include "nsi_host_trampolines.h"
#include "nsi_errno.h"
#include "soc.h"
#include "cmdline.h" /* native_sim command line options header */
#include "userchan_bottom.h"

#include <zephyr/bluetooth/bluetooth.h>
#include <zephyr/bluetooth/hci.h>
#include <zephyr/drivers/bluetooth.h>

#define LOG_LEVEL CONFIG_BT_HCI_DRIVER_LOG_LEVEL
#include <zephyr/logging/log.h>
LOG_MODULE_REGISTER(bt_driver);

#define DT_DRV_COMPAT zephyr_bt_hci_userchan

struct uc_data {
	int           fd;
	bt_hci_recv_t recv;
};

<<<<<<< HEAD
#define BTPROTO_HCI      1
struct net_sockaddr_hci {
	sa_family_t     hci_family;
	unsigned short  hci_dev;
	unsigned short  hci_channel;
};
#define HCI_CHANNEL_USER 1

#define SOL_HCI          0

=======
>>>>>>> ed459608
static K_KERNEL_STACK_DEFINE(rx_thread_stack,
			     CONFIG_ARCH_POSIX_RECOMMENDED_STACK_SIZE);
static struct k_thread rx_thread_data;

static unsigned short bt_dev_index;

#define TCP_ADDR_BUFF_SIZE 16
static bool hci_socket;
static char ip_addr[TCP_ADDR_BUFF_SIZE];
static unsigned int port;
static bool arg_found;

static struct net_buf *get_rx(const uint8_t *buf)
{
	bool discardable = false;
	k_timeout_t timeout = K_FOREVER;

	switch (buf[0]) {
	case BT_HCI_H4_EVT:
		if (buf[1] == BT_HCI_EVT_LE_META_EVENT &&
		    (buf[3] == BT_HCI_EVT_LE_ADVERTISING_REPORT)) {
			discardable = true;
			timeout = K_NO_WAIT;
		}

		return bt_buf_get_evt(buf[1], discardable, timeout);
	case BT_HCI_H4_ACL:
		return bt_buf_get_rx(BT_BUF_ACL_IN, K_FOREVER);
	case BT_HCI_H4_ISO:
		if (IS_ENABLED(CONFIG_BT_ISO)) {
			return bt_buf_get_rx(BT_BUF_ISO_IN, K_FOREVER);
		}
		__fallthrough;
	default:
		LOG_ERR("Unknown packet type: %u", buf[0]);
	}

	return NULL;
}

/**
 * @brief Decode the length of an HCI H4 packet and check it's complete
 * @details Decodes packet length according to Bluetooth spec v5.4 Vol 4 Part E
 * @param buf	Pointer to a HCI packet buffer
 * @param buf_len	Bytes available in the buffer
 * @return Length of the complete HCI packet in bytes, -1 if cannot find an HCI
 *         packet, 0 if more data required.
 */
static int32_t hci_packet_complete(const uint8_t *buf, uint16_t buf_len)
{
	uint16_t payload_len = 0;
	const uint8_t type = buf[0];
	uint8_t header_len = sizeof(type);
	const uint8_t *hdr = &buf[sizeof(type)];

	switch (type) {
	case BT_HCI_H4_CMD: {
		if (buf_len < header_len + BT_HCI_CMD_HDR_SIZE) {
			return 0;
		}
		const struct bt_hci_cmd_hdr *cmd = (const struct bt_hci_cmd_hdr *)hdr;

		/* Parameter Total Length */
		payload_len = cmd->param_len;
		header_len += BT_HCI_CMD_HDR_SIZE;
		break;
	}
	case BT_HCI_H4_ACL: {
		if (buf_len < header_len + BT_HCI_ACL_HDR_SIZE) {
			return 0;
		}
		const struct bt_hci_acl_hdr *acl = (const struct bt_hci_acl_hdr *)hdr;

		/* Data Total Length */
		payload_len = sys_le16_to_cpu(acl->len);
		header_len += BT_HCI_ACL_HDR_SIZE;
		break;
	}
	case BT_HCI_H4_SCO: {
		if (buf_len < header_len + BT_HCI_SCO_HDR_SIZE) {
			return 0;
		}
		const struct bt_hci_sco_hdr *sco = (const struct bt_hci_sco_hdr *)hdr;

		/* Data_Total_Length */
		payload_len = sco->len;
		header_len += BT_HCI_SCO_HDR_SIZE;
		break;
	}
	case BT_HCI_H4_EVT: {
		if (buf_len < header_len + BT_HCI_EVT_HDR_SIZE) {
			return 0;
		}
		const struct bt_hci_evt_hdr *evt = (const struct bt_hci_evt_hdr *)hdr;

		/* Parameter Total Length */
		payload_len = evt->len;
		header_len += BT_HCI_EVT_HDR_SIZE;
		break;
	}
	case BT_HCI_H4_ISO: {
		if (buf_len < header_len + BT_HCI_ISO_HDR_SIZE) {
			return 0;
		}
		const struct bt_hci_iso_hdr *iso = (const struct bt_hci_iso_hdr *)hdr;

		/* ISO_Data_Load_Length parameter */
		payload_len =  bt_iso_hdr_len(sys_le16_to_cpu(iso->len));
		header_len += BT_HCI_ISO_HDR_SIZE;
		break;
	}
	/* If no valid packet type found */
	default:
		LOG_WRN("Unknown packet type 0x%02x", type);
		return -1;
	}

	/* Request more data */
	if (buf_len < header_len + payload_len) {
		return 0;
	}

	return (int32_t)header_len + payload_len;
}

static void rx_thread(void *p1, void *p2, void *p3)
{
	const struct device *dev = p1;
	struct uc_data *uc = dev->data;

	ARG_UNUSED(p2);
	ARG_UNUSED(p3);

	LOG_DBG("started");

	long frame_size = 0;

	while (1) {
		static uint8_t frame[512];
		struct net_buf *buf;
		size_t buf_tailroom;
		size_t buf_add_len;
		long len;
		const uint8_t *frame_start = frame;

		if (!user_chan_rx_ready(uc->fd)) {
			k_sleep(K_MSEC(1));
			continue;
		}

		LOG_DBG("calling read()");

		len = nsi_host_read(uc->fd, frame + frame_size, sizeof(frame) - frame_size);
		if (len < 0) {
			if (nsi_host_get_errno() == EINTR) {
				k_yield();
				continue;
			}

			LOG_ERR("Reading socket failed, errno %d", errno);
			(void)nsi_host_close(uc->fd);
			uc->fd = -1;
			return;
		}

		frame_size += len;

		while (frame_size > 0) {
			const uint8_t *buf_add;
			const uint8_t packet_type = frame_start[0];
			const int32_t decoded_len = hci_packet_complete(frame_start, frame_size);

			if (decoded_len == -1) {
				LOG_ERR("HCI Packet type is invalid, length could not be decoded");
				frame_size = 0; /* Drop buffer */
				break;
			}

			if (decoded_len == 0) {
				if (frame_size == sizeof(frame)) {
					LOG_ERR("HCI Packet (%d bytes) is too big for frame (%d "
						"bytes)",
						decoded_len, sizeof(frame));
					frame_size = 0; /* Drop buffer */
					break;
				}
				if (frame_start != frame) {
					memmove(frame, frame_start, frame_size);
				}
				/* Read more */
				break;
			}

			buf_add = frame_start + sizeof(packet_type);
			buf_add_len = decoded_len - sizeof(packet_type);

			buf = get_rx(frame_start);

			frame_size -= decoded_len;
			frame_start += decoded_len;

			if (!buf) {
				LOG_DBG("Discard adv report due to insufficient buf");
				continue;
			}

			buf_tailroom = net_buf_tailroom(buf);
			if (buf_tailroom < buf_add_len) {
				LOG_ERR("Not enough space in buffer %zu/%zu",
					buf_add_len, buf_tailroom);
				net_buf_unref(buf);
				continue;
			}

			net_buf_add_mem(buf, buf_add, buf_add_len);

			LOG_DBG("Calling bt_recv(%p)", buf);

			uc->recv(dev, buf);
		}

		k_yield();
	}
}

static int uc_send(const struct device *dev, struct net_buf *buf)
{
	struct uc_data *uc = dev->data;

	LOG_DBG("buf %p type %u len %u", buf, bt_buf_get_type(buf), buf->len);

	if (uc->fd < 0) {
		LOG_ERR("User channel not open");
		return -EIO;
	}

	switch (bt_buf_get_type(buf)) {
	case BT_BUF_ACL_OUT:
		net_buf_push_u8(buf, BT_HCI_H4_ACL);
		break;
	case BT_BUF_CMD:
		net_buf_push_u8(buf, BT_HCI_H4_CMD);
		break;
	case BT_BUF_ISO_OUT:
		if (IS_ENABLED(CONFIG_BT_ISO)) {
			net_buf_push_u8(buf, BT_HCI_H4_ISO);
			break;
		}
		__fallthrough;
	default:
		LOG_ERR("Unknown buffer type");
		return -EINVAL;
	}

	if (nsi_host_write(uc->fd, buf->data, buf->len) < 0) {
		return -nsi_host_get_errno();
	}

	net_buf_unref(buf);
	return 0;
}

<<<<<<< HEAD
static int user_chan_open(void)
{
	int fd;

	if (hci_socket) {
		struct net_sockaddr_hci addr;

		fd = socket(PF_BLUETOOTH, SOCK_RAW | SOCK_CLOEXEC | SOCK_NONBLOCK,
			    BTPROTO_HCI);
		if (fd < 0) {
			return -errno;
		}

		(void)memset(&addr, 0, sizeof(addr));
		addr.hci_family = AF_BLUETOOTH;
		addr.hci_dev = bt_dev_index;
		addr.hci_channel = HCI_CHANNEL_USER;

		if (bind(fd, (struct net_sockaddr *)&addr, sizeof(addr)) < 0) {
			int err = -errno;

			close(fd);
			return err;
		}
	} else {
		struct net_sockaddr_in addr;

		fd = socket(AF_INET, NET_SOCK_STREAM, 0);
		if (fd < 0) {
			return -errno;
		}

		addr.sin_family = NET_AF_INET;
		addr.sin_port = htons(port);
		if (inet_pton(AF_INET, ip_addr, &(addr.sin_addr)) <= 0) {
			int err = -errno;

			close(fd);
			return err;
		}

		if (connect(fd, (struct net_sockaddr *)&addr, sizeof(addr)) < 0) {
			int err = -errno;

			close(fd);
			return err;
		}
	}

	return fd;
}

=======
>>>>>>> ed459608
static int uc_open(const struct device *dev, bt_hci_recv_t recv)
{
	struct uc_data *uc = dev->data;

	if (hci_socket) {
		LOG_DBG("hci%d", bt_dev_index);
	} else {
		LOG_DBG("hci %s:%d", ip_addr, port);
	}

	if (hci_socket) {
		uc->fd = user_chan_socket_open(bt_dev_index);
	} else {
		uc->fd = user_chan_net_connect(ip_addr, port);
	}
	if (uc->fd < 0) {
		return -nsi_errno_from_mid(-uc->fd);
	}

	uc->recv = recv;

	LOG_DBG("User Channel opened as fd %d", uc->fd);

	k_thread_create(&rx_thread_data, rx_thread_stack,
			K_KERNEL_STACK_SIZEOF(rx_thread_stack),
			rx_thread, (void *)dev, NULL, NULL,
			K_PRIO_COOP(CONFIG_BT_DRIVER_RX_HIGH_PRIO),
			0, K_NO_WAIT);

	LOG_DBG("returning");

	return 0;
}

static DEVICE_API(bt_hci, uc_drv_api) = {
	.open = uc_open,
	.send = uc_send,
};

static int uc_init(const struct device *dev)
{
	if (!arg_found) {
		posix_print_warning("Warning: Bluetooth device missing.\n"
				    "Specify either a local hci interface --bt-dev=hciN\n"
				    "or a valid hci tcp server --bt-dev=ip_address:port\n");
		return -ENODEV;
	}

	return 0;
}

#define UC_DEVICE_INIT(inst) \
	static struct uc_data uc_data_##inst = { \
		.fd = -1, \
	}; \
	DEVICE_DT_INST_DEFINE(inst, uc_init, NULL, &uc_data_##inst, NULL, \
			      POST_KERNEL, CONFIG_KERNEL_INIT_PRIORITY_DEVICE, &uc_drv_api)

DT_INST_FOREACH_STATUS_OKAY(UC_DEVICE_INIT)

static void cmd_bt_dev_found(char *argv, int offset)
{
	arg_found = true;
	if (strncmp(&argv[offset], "hci", 3) == 0 && strlen(&argv[offset]) >= 4) {
		long arg_hci_idx = strtol(&argv[offset + 3], NULL, 10);

		if (arg_hci_idx >= 0 && arg_hci_idx <= USHRT_MAX) {
			bt_dev_index = arg_hci_idx;
			hci_socket = true;
		} else {
			posix_print_error_and_exit("Invalid argument value for --bt-dev. "
						  "hci idx must be within range 0 to 65536.\n");
		}
	} else if (sscanf(&argv[offset], "%15[^:]:%d", ip_addr, &port) == 2) {
		if (port > USHRT_MAX) {
			posix_print_error_and_exit("Error: IP port for bluetooth "
						   "hci tcp server is out of range.\n");
		}
<<<<<<< HEAD
		struct net_in_addr addr;
=======
>>>>>>> ed459608

		if (user_chan_is_ipaddr_ok(ip_addr) != 1) {
			posix_print_error_and_exit("Error: IP address for bluetooth "
						   "hci tcp server is incorrect.\n");
		}
	} else {
		posix_print_error_and_exit("Invalid option %s for --bt-dev. "
					   "An hci interface or hci tcp server is expected.\n",
					   &argv[offset]);
	}
}

static void add_btuserchan_arg(void)
{
	static struct args_struct_t btuserchan_args[] = {
		/*
		 * Fields:
		 * manual, mandatory, switch,
		 * option_name, var_name ,type,
		 * destination, callback,
		 * description
		 */
		{ false, true, false,
		"bt-dev", "hciX", 's',
		NULL, cmd_bt_dev_found,
		"A local HCI device to be used for Bluetooth (e.g. hci0) "
		"or an HCI TCP Server (e.g. 127.0.0.1:9000)"},
		ARG_TABLE_ENDMARKER
	};

	native_add_command_line_opts(btuserchan_args);
}

NATIVE_TASK(add_btuserchan_arg, PRE_BOOT_1, 10);<|MERGE_RESOLUTION|>--- conflicted
+++ resolved
@@ -39,19 +39,6 @@
 	bt_hci_recv_t recv;
 };
 
-<<<<<<< HEAD
-#define BTPROTO_HCI      1
-struct net_sockaddr_hci {
-	sa_family_t     hci_family;
-	unsigned short  hci_dev;
-	unsigned short  hci_channel;
-};
-#define HCI_CHANNEL_USER 1
-
-#define SOL_HCI          0
-
-=======
->>>>>>> ed459608
 static K_KERNEL_STACK_DEFINE(rx_thread_stack,
 			     CONFIG_ARCH_POSIX_RECOMMENDED_STACK_SIZE);
 static struct k_thread rx_thread_data;
@@ -314,61 +301,6 @@
 	return 0;
 }
 
-<<<<<<< HEAD
-static int user_chan_open(void)
-{
-	int fd;
-
-	if (hci_socket) {
-		struct net_sockaddr_hci addr;
-
-		fd = socket(PF_BLUETOOTH, SOCK_RAW | SOCK_CLOEXEC | SOCK_NONBLOCK,
-			    BTPROTO_HCI);
-		if (fd < 0) {
-			return -errno;
-		}
-
-		(void)memset(&addr, 0, sizeof(addr));
-		addr.hci_family = AF_BLUETOOTH;
-		addr.hci_dev = bt_dev_index;
-		addr.hci_channel = HCI_CHANNEL_USER;
-
-		if (bind(fd, (struct net_sockaddr *)&addr, sizeof(addr)) < 0) {
-			int err = -errno;
-
-			close(fd);
-			return err;
-		}
-	} else {
-		struct net_sockaddr_in addr;
-
-		fd = socket(AF_INET, NET_SOCK_STREAM, 0);
-		if (fd < 0) {
-			return -errno;
-		}
-
-		addr.sin_family = NET_AF_INET;
-		addr.sin_port = htons(port);
-		if (inet_pton(AF_INET, ip_addr, &(addr.sin_addr)) <= 0) {
-			int err = -errno;
-
-			close(fd);
-			return err;
-		}
-
-		if (connect(fd, (struct net_sockaddr *)&addr, sizeof(addr)) < 0) {
-			int err = -errno;
-
-			close(fd);
-			return err;
-		}
-	}
-
-	return fd;
-}
-
-=======
->>>>>>> ed459608
 static int uc_open(const struct device *dev, bt_hci_recv_t recv)
 {
 	struct uc_data *uc = dev->data;
@@ -447,10 +379,6 @@
 			posix_print_error_and_exit("Error: IP port for bluetooth "
 						   "hci tcp server is out of range.\n");
 		}
-<<<<<<< HEAD
-		struct net_in_addr addr;
-=======
->>>>>>> ed459608
 
 		if (user_chan_is_ipaddr_ok(ip_addr) != 1) {
 			posix_print_error_and_exit("Error: IP address for bluetooth "
