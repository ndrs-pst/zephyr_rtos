/*
 * Copyright (c) 2016 Linaro Limited.
 * Copyright (c) 2019 Song Qiang <songqiang1304521@gmail.com>
 *
 * SPDX-License-Identifier: Apache-2.0
 */

/**
 * @brief Common part of DMA drivers for stm32.
 * @note  Functions named with stm32_dma_* are SoCs related functions
 *        implemented in dma_stm32_v*.c
 */

#include "dma_stm32.h"

#include <zephyr/init.h>
#include <zephyr/drivers/clock_control.h>
#include <zephyr/drivers/dma/dma_stm32.h>

#include <zephyr/logging/log.h>
#include <zephyr/irq.h>
LOG_MODULE_REGISTER(dma_stm32, CONFIG_DMA_LOG_LEVEL);

#if DT_HAS_COMPAT_STATUS_OKAY(st_stm32_dma_v1)
#define DT_DRV_COMPAT st_stm32_dma_v1
#elif DT_HAS_COMPAT_STATUS_OKAY(st_stm32_dma_v2)
#define DT_DRV_COMPAT st_stm32_dma_v2
#elif DT_HAS_COMPAT_STATUS_OKAY(st_stm32_dma_v2bis)
#define DT_DRV_COMPAT st_stm32_dma_v2bis
#endif

#if DT_NODE_HAS_STATUS_OKAY(DT_DRV_INST(0))
#if DT_INST_IRQ_HAS_IDX(0, 7)
#define DMA_STM32_0_STREAM_COUNT 8
#elif DT_INST_IRQ_HAS_IDX(0, 6)
#define DMA_STM32_0_STREAM_COUNT 7
#elif DT_INST_IRQ_HAS_IDX(0, 5)
#define DMA_STM32_0_STREAM_COUNT 6
#elif DT_INST_IRQ_HAS_IDX(0, 4)
#define DMA_STM32_0_STREAM_COUNT 5
#else
#define DMA_STM32_0_STREAM_COUNT 3
#endif
#endif /* DT_NODE_HAS_STATUS_OKAY(DT_DRV_INST(0)) */

#if DT_NODE_HAS_STATUS_OKAY(DT_DRV_INST(1))
#if DT_INST_IRQ_HAS_IDX(1, 7)
#define DMA_STM32_1_STREAM_COUNT 8
#elif DT_INST_IRQ_HAS_IDX(1, 6)
#define DMA_STM32_1_STREAM_COUNT 7
#elif DT_INST_IRQ_HAS_IDX(1, 5)
#define DMA_STM32_1_STREAM_COUNT 6
#else
#define DMA_STM32_1_STREAM_COUNT 5
#endif
#endif /* DT_NODE_HAS_STATUS_OKAY(DT_DRV_INST(1)) */

static const uint32_t table_m_size[] = {
    LL_DMA_MDATAALIGN_BYTE,
    LL_DMA_MDATAALIGN_HALFWORD,
    LL_DMA_MDATAALIGN_WORD,
};

static const uint32_t table_p_size[] = {
    LL_DMA_PDATAALIGN_BYTE,
    LL_DMA_PDATAALIGN_HALFWORD,
    LL_DMA_PDATAALIGN_WORD,
};

static void dma_stm32_dump_stream_irq(const struct device* dev, uint32_t id) {
    const struct dma_stm32_config* config = dev->config;
    DMA_TypeDef* dma = config->base;

    stm32_dma_dump_stream_irq(dma, id);
}

static void dma_stm32_clear_stream_irq(const struct device* dev, uint32_t id) {
    const struct dma_stm32_config* config = dev->config;
    DMA_TypeDef* dma = config->base;

    dma_stm32_clear_tc(dma, id);
    dma_stm32_clear_ht(dma, id);
    stm32_dma_clear_stream_irq(dma, id);
}

static void dma_stm32_irq_handler(const struct device* dev, uint32_t id) {
    const struct dma_stm32_config* config = dev->config;
    DMA_TypeDef* dma = config->base;
    struct dma_stm32_stream* stream;
    uint32_t callback_arg;

    __ASSERT_NO_MSG(id < config->max_streams);

    stream = &config->streams[id];

    /* The busy channel is pertinent if not overridden by the HAL */
    if ((stream->hal_override != true) && (stream->busy == false)) {
        /*
         * When DMA channel is not overridden by HAL,
         * ignore irq if the channel is not busy anymore
         */
        dma_stm32_clear_stream_irq(dev, id);
        return;
    }

    #ifdef CONFIG_DMAMUX_STM32
    callback_arg = stream->mux_channel;
    #else
    callback_arg = id + STM32_DMA_STREAM_OFFSET;
    #endif /* CONFIG_DMAMUX_STM32 */

    /* The dma stream id is in range from STM32_DMA_STREAM_OFFSET..<dma-requests> */
    if (stm32_dma_is_ht_irq_active(dma, id)) {
        /* Let HAL DMA handle flags on its own */
        if (!stream->hal_override) {
            dma_stm32_clear_ht(dma, id);
        }
        stream->dma_callback(dev, stream->user_data, callback_arg, DMA_STATUS_BLOCK);
    }
    else if (stm32_dma_is_tc_irq_active(dma, id)) {
        /* Circular buffer never stops receiving as long as peripheral is enabled */
        if (!stream->cyclic) {
            stream->busy = false;
        }

        /* Let HAL DMA handle flags on its own */
        if (!stream->hal_override) {
            dma_stm32_clear_tc(dma, id);
        }
        stream->dma_callback(dev, stream->user_data, callback_arg, DMA_STATUS_COMPLETE);
    }
    else if (stm32_dma_is_unexpected_irq_happened(dma, id)) {
        LOG_ERR("Unexpected irq happened.");
        stream->dma_callback(dev, stream->user_data,
                             callback_arg, -EIO);
    }
    else {
        LOG_ERR("Transfer Error.");
        stream->busy = false;
        dma_stm32_dump_stream_irq(dev, id);
        dma_stm32_clear_stream_irq(dev, id);
        stream->dma_callback(dev, stream->user_data,
                             callback_arg, -EIO);
    }
}

#ifdef CONFIG_DMA_STM32_SHARED_IRQS

#define HANDLE_IRQS(index)                  \
    static const struct device* const dev_##index = DEVICE_DT_INST_GET(index);  \
    const struct dma_stm32_config *cfg_##index = dev_##index->config;   \
    DMA_TypeDef *dma_##index = (DMA_TypeDef *)(cfg_##index->base);      \
                                            \
    for (id = 0; id < cfg_##index->max_streams; ++id) {         \
        if (stm32_dma_is_irq_active(dma_##index, id)) {         \
            dma_stm32_irq_handler(dev_##index, id);             \
        }                                   \
    }

static void dma_stm32_shared_irq_handler(const struct device* dev) {
    ARG_UNUSED(dev);
    uint32_t id = 0;

    DT_INST_FOREACH_STATUS_OKAY(HANDLE_IRQS)
}

#endif /* CONFIG_DMA_STM32_SHARED_IRQS */

static int dma_stm32_get_priority(uint8_t priority, uint32_t* ll_priority) {
    switch (priority) {
        case 0x0 :
            *ll_priority = LL_DMA_PRIORITY_LOW;
            break;

        case 0x1 :
            *ll_priority = LL_DMA_PRIORITY_MEDIUM;
            break;

        case 0x2 :
            *ll_priority = LL_DMA_PRIORITY_HIGH;
            break;

        case 0x3 :
            *ll_priority = LL_DMA_PRIORITY_VERYHIGH;
            break;

        default :
            LOG_ERR("Priority error. %d", priority);
            return (-EINVAL);
    }

    return (0);
}

static int dma_stm32_get_direction(enum dma_channel_direction direction,
                                   uint32_t* ll_direction) {
    switch (direction) {
        case MEMORY_TO_MEMORY :
            *ll_direction = LL_DMA_DIRECTION_MEMORY_TO_MEMORY;
            break;

        case MEMORY_TO_PERIPHERAL :
            *ll_direction = LL_DMA_DIRECTION_MEMORY_TO_PERIPH;
            break;

        case PERIPHERAL_TO_MEMORY :
            *ll_direction = LL_DMA_DIRECTION_PERIPH_TO_MEMORY;
            break;

        default :
            LOG_ERR("Direction error. %d", direction);
            return (-EINVAL);
    }

    return (0);
}

static int dma_stm32_get_memory_increment(enum dma_addr_adj increment,
                                          uint32_t* ll_increment) {
    switch (increment) {
        case DMA_ADDR_ADJ_INCREMENT :
            *ll_increment = LL_DMA_MEMORY_INCREMENT;
            break;

        case DMA_ADDR_ADJ_NO_CHANGE :
            *ll_increment = LL_DMA_MEMORY_NOINCREMENT;
            break;

        case DMA_ADDR_ADJ_DECREMENT :
            return (-ENOTSUP);

        default :
            LOG_ERR("Memory increment error. %d", increment);
            return (-EINVAL);
    }

    return (0);
}

static int dma_stm32_get_periph_increment(enum dma_addr_adj increment,
                                          uint32_t* ll_increment) {
    switch (increment) {
        case DMA_ADDR_ADJ_INCREMENT :
            *ll_increment = LL_DMA_PERIPH_INCREMENT;
            break;

        case DMA_ADDR_ADJ_NO_CHANGE :
            *ll_increment = LL_DMA_PERIPH_NOINCREMENT;
            break;

        case DMA_ADDR_ADJ_DECREMENT :
            return (-ENOTSUP);

        default :
            LOG_ERR("Periph increment error. %d", increment);
            return (-EINVAL);
    }

    return (0);
}

static int dma_stm32_disable_stream(DMA_TypeDef* dma, uint32_t id) {
    int count;

    count = 0;
    for (;;) {
        if (stm32_dma_disable_stream(dma, id) == 0) {
            return (0);
        }

        /* After trying for 5 seconds, give up */
        if (count++ > (5 * 1000)) {
            return (-EBUSY);
        }

        k_sleep(K_MSEC(1));
    }
}

DMA_STM32_EXPORT_API int dma_stm32_configure(const struct device* dev,
                                             uint32_t id,
                                             struct dma_config* config) {
    const struct dma_stm32_config* dev_config = dev->config;
    struct dma_stm32_stream* stream =
                &dev_config->streams[id - STM32_DMA_STREAM_OFFSET];
    DMA_TypeDef* dma = dev_config->base;
    LL_DMA_InitTypeDef DMA_InitStruct;
    int ret;

    LL_DMA_StructInit(&DMA_InitStruct);

    /* Give channel from index 0 */
    id = (id - STM32_DMA_STREAM_OFFSET);

    if (id >= dev_config->max_streams) {
        LOG_ERR("cannot configure the dma stream %d.", id);
        return (-EINVAL);
    }

    if (stream->busy) {
        LOG_ERR("dma stream %d is busy.", id);
        return (-EBUSY);
    }

    if (dma_stm32_disable_stream(dma, id) != 0) {
        LOG_ERR("could not disable dma stream %d.", id);
        return (-EBUSY);
    }

    dma_stm32_clear_stream_irq(dev, id);

    /* Check potential DMA override (if id parameters and stream are valid) */
    if (config->linked_channel == STM32_DMA_HAL_OVERRIDE) {
        /* DMA channel is overridden by HAL DMA
         * Retain that the channel is busy and proceed to the minimal
         * configuration to properly route the IRQ
         */
        stream->busy         = true;
        stream->hal_override = true;
        stream->dma_callback = config->dma_callback;
        stream->user_data    = config->user_data;
        stream->cyclic       = false;
        return (0);
    }

    if (config->head_block->block_size > DMA_STM32_MAX_DATA_ITEMS) {
        LOG_ERR("Data size too big: %d\n",
                config->head_block->block_size);
        return (-EINVAL);
    }

    #ifdef CONFIG_DMA_STM32_V1
    if ((config->channel_direction == MEMORY_TO_MEMORY) &&
        (!dev_config->support_m2m)) {
        LOG_ERR("Memcopy not supported for device %s",
                dev->name);
        return (-ENOTSUP);
    }
    #endif /* CONFIG_DMA_STM32_V1 */

    /* Support only the same data width for source and dest */
    if ((config->dest_data_size != config->source_data_size)) {
        LOG_ERR("source and dest data size differ.");
        return (-EINVAL);
    }

    if ((config->source_data_size != 4U) &&
        (config->source_data_size != 2U) &&
        (config->source_data_size != 1U)) {
        LOG_ERR("source and dest unit size error, %d",
                config->source_data_size);
        return (-EINVAL);
    }

    /*
     * STM32's circular mode will auto reset both source address
     * counter and destination address counter.
     */
    if (config->head_block->source_reload_en !=
        config->head_block->dest_reload_en) {
        LOG_ERR("source_reload_en and dest_reload_en must "
                "be the same.");
        return (-EINVAL);
    }

    stream->busy         = true;
    stream->dma_callback = config->dma_callback;
    stream->direction    = config->channel_direction;
    stream->user_data    = config->user_data;
    stream->src_size     = config->source_data_size;
    stream->dst_size     = config->dest_data_size;
    stream->cyclic       = (bool)config->head_block->source_reload_en;

    /* Check dest or source memory address, warn if 0 */
    if (config->head_block->source_address == 0) {
        LOG_WRN("source_buffer address is null.");
    }

    if (config->head_block->dest_address == 0) {
        LOG_WRN("dest_buffer address is null.");
    }

    if (stream->direction == MEMORY_TO_PERIPHERAL) {
        DMA_InitStruct.MemoryOrM2MDstAddress =
                    config->head_block->source_address;
        DMA_InitStruct.PeriphOrM2MSrcAddress =
                    config->head_block->dest_address;
    }
    else {
        DMA_InitStruct.PeriphOrM2MSrcAddress =
                    config->head_block->source_address;
        DMA_InitStruct.MemoryOrM2MDstAddress =
                    config->head_block->dest_address;
    }

    uint16_t memory_addr_adj = 0;
    uint16_t periph_addr_adj = 0;

    ret = dma_stm32_get_priority(config->channel_priority,
                                 &DMA_InitStruct.Priority);
    if (ret < 0) {
        return (ret);
    }

    ret = dma_stm32_get_direction(config->channel_direction,
                                  &DMA_InitStruct.Direction);
    if (ret < 0) {
        return (ret);
    }

    switch (config->channel_direction) {
        case MEMORY_TO_MEMORY :
        case PERIPHERAL_TO_MEMORY :
            memory_addr_adj = config->head_block->dest_addr_adj;
            periph_addr_adj = config->head_block->source_addr_adj;
            break;

        case MEMORY_TO_PERIPHERAL :
            memory_addr_adj = config->head_block->source_addr_adj;
            periph_addr_adj = config->head_block->dest_addr_adj;
            break;

        /* Direction has been asserted in dma_stm32_get_direction. */
        default :
            LOG_ERR("Channel direction error (%d).",
                    config->channel_direction);
            return (-EINVAL);
    }

    ret = dma_stm32_get_memory_increment(memory_addr_adj,
                                         &DMA_InitStruct.MemoryOrM2MDstIncMode);
    if (ret < 0) {
        return (ret);
    }

    LOG_DBG("Channel (%d) memory inc (%x).",
            id, DMA_InitStruct.MemoryOrM2MDstIncMode);

    ret = dma_stm32_get_periph_increment(periph_addr_adj,
                                         &DMA_InitStruct.PeriphOrM2MSrcIncMode);
    if (ret < 0) {
        return (ret);
    }

    LOG_DBG("Channel (%d) peripheral inc (%x).",
            id, DMA_InitStruct.PeriphOrM2MSrcIncMode);

    if (stream->cyclic) {
        DMA_InitStruct.Mode = LL_DMA_MODE_CIRCULAR;
    }
    else {
        DMA_InitStruct.Mode = LL_DMA_MODE_NORMAL;
    }

    stream->source_periph = (stream->direction == PERIPHERAL_TO_MEMORY);

    /* set the data width, when source_data_size equals dest_data_size */
    int index;

    index = find_lsb_set(config->source_data_size) - 1;
    DMA_InitStruct.PeriphOrM2MSrcDataSize = table_p_size[index];

    index = find_lsb_set(config->dest_data_size) - 1;
    DMA_InitStruct.MemoryOrM2MDstDataSize = table_m_size[index];

    #if defined(CONFIG_DMA_STM32_V1)
    DMA_InitStruct.MemBurst    = stm32_dma_get_mburst(config,
                                                      stream->source_periph);
    DMA_InitStruct.PeriphBurst = stm32_dma_get_pburst(config,
                                                      stream->source_periph);

    #if !defined(CONFIG_SOC_SERIES_STM32H7X) && !defined(CONFIG_SOC_SERIES_STM32MP1X)
    if (config->channel_direction != MEMORY_TO_MEMORY) {
        if (config->dma_slot >= 8) {
            LOG_ERR("dma slot error.");
            return (-EINVAL);
        }
    }
    else {
        if (config->dma_slot >= 8) {
            LOG_ERR("dma slot is too big, using 0 as default.");
            config->dma_slot = 0;
        }
    }

    DMA_InitStruct.Channel = dma_stm32_slot_to_channel(config->dma_slot);
    #endif

    DMA_InitStruct.FIFOThreshold = stm32_dma_get_fifo_threshold(
                        config->head_block->fifo_mode_control);

    if (stm32_dma_check_fifo_mburst(&DMA_InitStruct)) {
        DMA_InitStruct.FIFOMode = LL_DMA_FIFOMODE_ENABLE;
    }
    else {
        DMA_InitStruct.FIFOMode = LL_DMA_FIFOMODE_DISABLE;
    }
    #endif

    if (stream->source_periph) {
        DMA_InitStruct.NbData = config->head_block->block_size /
                                config->source_data_size;
    }
    else {
        DMA_InitStruct.NbData = config->head_block->block_size /
                                config->dest_data_size;
    }

    #if DT_HAS_COMPAT_STATUS_OKAY(st_stm32_dma_v2) || DT_HAS_COMPAT_STATUS_OKAY(st_stm32_dmamux)
    /* With dma V2 and dmamux,the request ID is stored in the dma_slot */
    DMA_InitStruct.PeriphRequest = config->dma_slot;
    #endif

    LL_DMA_Init(dma, dma_stm32_id_to_stream(id), &DMA_InitStruct);
    LL_DMA_EnableIT_TC(dma, dma_stm32_id_to_stream(id));

    /* Enable Half-Transfer irq if circular mode is enabled */
    if (stream->cyclic) {
        LL_DMA_EnableIT_HT(dma, dma_stm32_id_to_stream(id));
    }

    #if defined(CONFIG_DMA_STM32_V1)
    if (DMA_InitStruct.FIFOMode == LL_DMA_FIFOMODE_ENABLE) {
        LL_DMA_EnableFifoMode(dma, dma_stm32_id_to_stream(id));
        LL_DMA_EnableIT_FE(dma, dma_stm32_id_to_stream(id));
    }
    else {
        LL_DMA_DisableFifoMode(dma, dma_stm32_id_to_stream(id));
        LL_DMA_DisableIT_FE(dma, dma_stm32_id_to_stream(id));
    }
    #endif

    return (ret);
}

DMA_STM32_EXPORT_API int dma_stm32_reload(const struct device* dev, uint32_t id,
                                          uint32_t src, uint32_t dst,
                                          size_t size) {
    const struct dma_stm32_config* config = dev->config;
    DMA_TypeDef* dma = config->base;
    struct dma_stm32_stream* stream;

    /* Give channel from index 0 */
    id = id - STM32_DMA_STREAM_OFFSET;

    if (id >= config->max_streams) {
        return (-EINVAL);
    }

    stream = &config->streams[id];

    if (dma_stm32_disable_stream(dma, id) != 0) {
        return (-EBUSY);
    }

    switch (stream->direction) {
        case MEMORY_TO_PERIPHERAL :
            LL_DMA_SetMemoryAddress(dma, dma_stm32_id_to_stream(id), src);
            LL_DMA_SetPeriphAddress(dma, dma_stm32_id_to_stream(id), dst);
            break;

        case MEMORY_TO_MEMORY :
        case PERIPHERAL_TO_MEMORY :
            LL_DMA_SetPeriphAddress(dma, dma_stm32_id_to_stream(id), src);
            LL_DMA_SetMemoryAddress(dma, dma_stm32_id_to_stream(id), dst);
            break;

        default :
            return (-EINVAL);
    }

    if (stream->source_periph) {
        LL_DMA_SetDataLength(dma, dma_stm32_id_to_stream(id),
                             size / stream->src_size);
    }
    else {
        LL_DMA_SetDataLength(dma, dma_stm32_id_to_stream(id),
                             size / stream->dst_size);
    }

    /* When reloading the dma, the stream is busy again before enabling */
    stream->busy = true;

    stm32_dma_enable_stream(dma, id);

    return (0);
}

DMA_STM32_EXPORT_API int dma_stm32_start(const struct device* dev, uint32_t id) {
    const struct dma_stm32_config* config = dev->config;
    DMA_TypeDef* dma = config->base;
    struct dma_stm32_stream* stream;

    /* Give channel from index 0 */
    id = id - STM32_DMA_STREAM_OFFSET;

    /* Only M2P or M2M mode can be started manually. */
    if (id >= config->max_streams) {
        return (-EINVAL);
    }

    /* Repeated start : return now if channel is already started */
    if (stm32_dma_is_enabled_stream(dma, id)) {
        return (0);
    }

    /* When starting the dma, the stream is busy before enabling */
    stream = &config->streams[id];
    stream->busy = true;

    dma_stm32_clear_stream_irq(dev, id);
    stm32_dma_enable_stream(dma, id);

    return (0);
}

DMA_STM32_EXPORT_API int dma_stm32_stop(const struct device* dev, uint32_t id) {
    const struct dma_stm32_config* config = dev->config;
    struct dma_stm32_stream* stream = &config->streams[id - STM32_DMA_STREAM_OFFSET];
    DMA_TypeDef* dma = config->base;

    /* Give channel from index 0 */
    id = (id - STM32_DMA_STREAM_OFFSET);

    if (id >= config->max_streams) {
        return (-EINVAL);
    }

    if (stream->hal_override) {
        stream->busy = false;
        return (0);
    }

    /* Repeated stop : return now if channel is already stopped */
    if (!stm32_dma_is_enabled_stream(dma, id)) {
        return (0);
    }

    #if !defined(CONFIG_DMAMUX_STM32) || \
        defined(CONFIG_SOC_SERIES_STM32H7X) || defined(CONFIG_SOC_SERIES_STM32MP1X)
    LL_DMA_DisableIT_TC(dma, dma_stm32_id_to_stream(id));
    #endif /* CONFIG_DMAMUX_STM32 */

    #if defined(CONFIG_DMA_STM32_V1)
    stm32_dma_disable_fifo_irq(dma, id);
    #endif

    dma_stm32_clear_stream_irq(dev, id);
    dma_stm32_disable_stream(dma, id);

    /* Finally, flag stream as free */
    stream->busy = false;

    return (0);
}

static int dma_stm32_init(const struct device* dev) {
    const struct dma_stm32_config* config = dev->config;
    const struct device* const clk = DEVICE_DT_GET(STM32_CLOCK_CONTROL_NODE);

    if (!device_is_ready(clk)) {
        LOG_ERR("clock control device not ready");
        return (-ENODEV);
    }

    if (clock_control_on(clk,
                         (clock_control_subsys_t)&config->pclken) != 0) {
        LOG_ERR("clock op failed\n");
        return (-EIO);
    }

    config->config_irq(dev);

    for (uint32_t i = 0; i < config->max_streams; i++) {
        config->streams[i].busy = false;

        #ifdef CONFIG_DMAMUX_STM32
        /* Each further stream->mux_channel is fixed here */
        config->streams[i].mux_channel = i + config->offset;
        #endif /* CONFIG_DMAMUX_STM32 */
    }

    ((struct dma_stm32_data*)dev->data)->dma_ctx.magic        = 0;
    ((struct dma_stm32_data*)dev->data)->dma_ctx.dma_channels = 0;
    ((struct dma_stm32_data*)dev->data)->dma_ctx.atomic       = 0;

    return (0);
}

DMA_STM32_EXPORT_API int dma_stm32_get_status(const struct device* dev,
                                              uint32_t id, struct dma_status* stat) {
    const struct dma_stm32_config* config = dev->config;
    DMA_TypeDef* dma = config->base;
    struct dma_stm32_stream const* stream;

    /* Give channel from index 0 */
    id = id - STM32_DMA_STREAM_OFFSET;
    if (id >= config->max_streams) {
        return (-EINVAL);
    }

    stream = &config->streams[id];
    stat->pending_length = LL_DMA_GetDataLength(dma, dma_stm32_id_to_stream(id));
    stat->dir  = stream->direction;
    stat->busy = stream->busy;

    return (0);
}

static DEVICE_API(dma, dma_funcs) = {
    .reload     = dma_stm32_reload,
    .config     = dma_stm32_configure,
    .start      = dma_stm32_start,
    .stop       = dma_stm32_stop,
    .get_status = dma_stm32_get_status,
};

<<<<<<< HEAD
#define DMA_STM32_INIT_DEV(index)           \
static struct dma_stm32_stream              \
    dma_stm32_streams_##index[DMA_STM32_##index##_STREAM_COUNT];    \
                                                                    \
const struct dma_stm32_config dma_stm32_config_##index = {          \
    .pclken = {                                                     \
        .bus = DT_INST_CLOCKS_CELL(index, bus),                     \
        .enr = DT_INST_CLOCKS_CELL(index, bits)                     \
    },                                                              \
    .config_irq = dma_stm32_config_irq_##index,                     \
    .base = (void*)DT_INST_REG_ADDR(index),                         \
    IF_ENABLED(CONFIG_DMA_STM32_V1,                                 \
            (.support_m2m = DT_INST_PROP(index, st_mem2mem),))      \
    .max_streams = DMA_STM32_##index##_STREAM_COUNT,                \
    .streams = dma_stm32_streams_##index,                           \
    IF_ENABLED(CONFIG_DMAMUX_STM32,                                 \
            (.offset = DT_INST_PROP(index, dma_offset),))           \
};                                                                  \
                                                                    \
static struct dma_stm32_data dma_stm32_data_##index = {             \
};                                                                  \
                                                                    \
DEVICE_DT_INST_DEFINE(index,                                        \
                      &dma_stm32_init,                              \
                      NULL,                                         \
                      &dma_stm32_data_##index, &dma_stm32_config_##index,\
                      PRE_KERNEL_1, CONFIG_DMA_INIT_PRIORITY,       \
                      &dma_funcs)
=======
#define DMA_STM32_INIT_DEV(index)					\
static struct dma_stm32_stream						\
	dma_stm32_streams_##index[DMA_STM32_##index##_STREAM_COUNT];	\
									\
const struct dma_stm32_config dma_stm32_config_##index = {		\
	.pclken = { .bus = DT_INST_CLOCKS_CELL(index, bus),		\
		    .enr = DT_INST_CLOCKS_CELL(index, bits) },		\
	.config_irq = dma_stm32_config_irq_##index,			\
	.base = DT_INST_REG_ADDR(index),				\
	IF_ENABLED(CONFIG_DMA_STM32_V1,					\
		(.support_m2m = DT_INST_PROP(index, st_mem2mem),))	\
	.max_streams = DMA_STM32_##index##_STREAM_COUNT,		\
	.streams = dma_stm32_streams_##index,				\
	IF_ENABLED(CONFIG_DMAMUX_STM32,					\
		(.offset = DT_INST_PROP(index, dma_offset),))		\
};									\
									\
static struct dma_stm32_data dma_stm32_data_##index = {			\
};									\
									\
DEVICE_DT_INST_DEFINE(index,						\
		    dma_stm32_init,					\
		    NULL,						\
		    &dma_stm32_data_##index, &dma_stm32_config_##index,	\
		    PRE_KERNEL_1, CONFIG_DMA_INIT_PRIORITY,		\
		    &dma_funcs)
>>>>>>> 64fe4342

#ifdef CONFIG_DMA_STM32_SHARED_IRQS

#define DMA_STM32_DEFINE_IRQ_HANDLER(dma, chan) /* nothing */

/** Connect and enable IRQ @p chan of DMA instance @p dma */
#define DMA_STM32_IRQ_CONNECT(dma, chan)    \
    do {                                    \
        IRQ_CONNECT(DT_INST_IRQ_BY_IDX(dma, chan, irq),     \
                    DT_INST_IRQ_BY_IDX(dma, chan, priority),\
                    dma_stm32_shared_irq_handler,           \
                    DEVICE_DT_INST_GET(dma), 0);            \
        irq_enable(DT_INST_IRQ_BY_IDX(dma, chan, irq));     \
    } while (false)

#else /* CONFIG_DMA_STM32_SHARED_IRQS */

#define DMA_STM32_DEFINE_IRQ_HANDLER(dma, chan)     \
    static void dma_stm32_irq_##dma##_##chan(const struct device* dev) { \
    dma_stm32_irq_handler(dev, chan);               \
}

/**
 * Connect and enable IRQ @p chan of DMA instance @p dma
 *
 * @note Arguments order is reversed for compatibility with LISTIFY!
 */
#define DMA_STM32_IRQ_CONNECT(chan, dma)    \
    do {                                    \
        IRQ_CONNECT(DT_INST_IRQ_BY_IDX(dma, chan, irq), \
                    DT_INST_IRQ_BY_IDX(dma, chan, priority),\
                    dma_stm32_irq_##dma##_##chan, \
                    DEVICE_DT_INST_GET(dma), 0);  \
        irq_enable(DT_INST_IRQ_BY_IDX(dma, chan, irq)); \
    } while (false)

#endif /* CONFIG_DMA_STM32_SHARED_IRQS */

#if DT_NODE_HAS_STATUS_OKAY(DT_DRV_INST(0))

DMA_STM32_DEFINE_IRQ_HANDLER(0, 0);
DMA_STM32_DEFINE_IRQ_HANDLER(0, 1);
DMA_STM32_DEFINE_IRQ_HANDLER(0, 2);
#if DT_INST_IRQ_HAS_IDX(0, 3)
DMA_STM32_DEFINE_IRQ_HANDLER(0, 3);
DMA_STM32_DEFINE_IRQ_HANDLER(0, 4);
#if DT_INST_IRQ_HAS_IDX(0, 5)
DMA_STM32_DEFINE_IRQ_HANDLER(0, 5);
#if DT_INST_IRQ_HAS_IDX(0, 6)
DMA_STM32_DEFINE_IRQ_HANDLER(0, 6);
#if DT_INST_IRQ_HAS_IDX(0, 7)
DMA_STM32_DEFINE_IRQ_HANDLER(0, 7);
#endif /* DT_INST_IRQ_HAS_IDX(0, 3) */
#endif /* DT_INST_IRQ_HAS_IDX(0, 5) */
#endif /* DT_INST_IRQ_HAS_IDX(0, 6) */
#endif /* DT_INST_IRQ_HAS_IDX(0, 7) */

static void dma_stm32_config_irq_0(const struct device* dev) {
    ARG_UNUSED(dev);

    #if !defined(CONFIG_DMA_STM32_SHARED_IRQS)
    /* No shared IRQs: call IRQ_CONNECT for each IRQn in DTS */
    LISTIFY(
        DT_INST_NUM_IRQS(0),
        DMA_STM32_IRQ_CONNECT,
        (;), /* instance: */ 0
    );
    #else
    /* All DMAs have at least one IRQ line */
    DMA_STM32_IRQ_CONNECT(0, 0);

    /* On STM32WB0 series, there is a single IRQ line for all channels */
    #if !defined(CONFIG_SOC_SERIES_STM32WB0X)
    /* On other series, the sharing follows a pattern:
     * IRQn (X+0) is not shared (assigned to DMA1 channel 1)
     * IRQn (X+1) is shared by DMA1 channels 2 and 3
     * IRQn (X+2) is shared by DMA1 channels >= 4
     *
     * If present, DMA2 channels may also share IRQn (X+1) and (X+2);
     * this works fine because shared ISR checks all channels of all DMAs.
     */

    /* Connect IRQ line shared by CH2 and CH3 */
    DMA_STM32_IRQ_CONNECT(0, 1);

    /* If DMA has more than 3 channels, connect IRQ line shared by CH4+ */
    #if DT_INST_IRQ_HAS_IDX(0, 3)
    DMA_STM32_IRQ_CONNECT(0, 3);
    #endif /* DT_INST_IRQ_HAS_IDX(0, 3) */
    #endif /* !CONFIG_SOC_SERIES_STM32WB0X */
    #endif /* !CONFIG_DMA_STM32_SHARED_IRQS */
}

DMA_STM32_INIT_DEV(0);

#endif /* DT_NODE_HAS_STATUS_OKAY(DT_DRV_INST(0)) */

#if DT_NODE_HAS_STATUS_OKAY(DT_DRV_INST(1))

DMA_STM32_DEFINE_IRQ_HANDLER(1, 0);
DMA_STM32_DEFINE_IRQ_HANDLER(1, 1);
DMA_STM32_DEFINE_IRQ_HANDLER(1, 2);
DMA_STM32_DEFINE_IRQ_HANDLER(1, 3);
#if DT_INST_IRQ_HAS_IDX(1, 4)
DMA_STM32_DEFINE_IRQ_HANDLER(1, 4);
#if DT_INST_IRQ_HAS_IDX(1, 5)
DMA_STM32_DEFINE_IRQ_HANDLER(1, 5);
#if DT_INST_IRQ_HAS_IDX(1, 6)
DMA_STM32_DEFINE_IRQ_HANDLER(1, 6);
#if DT_INST_IRQ_HAS_IDX(1, 7)
DMA_STM32_DEFINE_IRQ_HANDLER(1, 7);
#endif /* DT_INST_IRQ_HAS_IDX(1, 4) */
#endif /* DT_INST_IRQ_HAS_IDX(1, 5) */
#endif /* DT_INST_IRQ_HAS_IDX(1, 6) */
#endif /* DT_INST_IRQ_HAS_IDX(1, 7) */

static void dma_stm32_config_irq_1(const struct device* dev) {
    ARG_UNUSED(dev);

    #ifndef CONFIG_DMA_STM32_SHARED_IRQS
    /* No shared IRQs: call IRQ_CONNECT for each IRQn in DTS */
    LISTIFY(
        DT_INST_NUM_IRQS(1),
        DMA_STM32_IRQ_CONNECT,
        (;), /* instance: */ 1
    );
    #else
    /**
     * Series with 2 DMAs and SHARED_IRQS are STM32F0 and STM32G0.
     * On both of these series, the DMA2 interrupt lines are shared with DMA1,
     * so they have already been IRQ_CONNECT()'ed and there's nothing to do here.
     */
    #endif /* !CONFIG_DMA_STM32_SHARED_IRQS */
}

DMA_STM32_INIT_DEV(1);

#endif /* DT_NODE_HAS_STATUS_OKAY(DT_DRV_INST(1)) */<|MERGE_RESOLUTION|>--- conflicted
+++ resolved
@@ -715,7 +715,6 @@
     .get_status = dma_stm32_get_status,
 };
 
-<<<<<<< HEAD
 #define DMA_STM32_INIT_DEV(index)           \
 static struct dma_stm32_stream              \
     dma_stm32_streams_##index[DMA_STM32_##index##_STREAM_COUNT];    \
@@ -739,39 +738,11 @@
 };                                                                  \
                                                                     \
 DEVICE_DT_INST_DEFINE(index,                                        \
-                      &dma_stm32_init,                              \
+                      dma_stm32_init,                               \
                       NULL,                                         \
                       &dma_stm32_data_##index, &dma_stm32_config_##index,\
                       PRE_KERNEL_1, CONFIG_DMA_INIT_PRIORITY,       \
                       &dma_funcs)
-=======
-#define DMA_STM32_INIT_DEV(index)					\
-static struct dma_stm32_stream						\
-	dma_stm32_streams_##index[DMA_STM32_##index##_STREAM_COUNT];	\
-									\
-const struct dma_stm32_config dma_stm32_config_##index = {		\
-	.pclken = { .bus = DT_INST_CLOCKS_CELL(index, bus),		\
-		    .enr = DT_INST_CLOCKS_CELL(index, bits) },		\
-	.config_irq = dma_stm32_config_irq_##index,			\
-	.base = DT_INST_REG_ADDR(index),				\
-	IF_ENABLED(CONFIG_DMA_STM32_V1,					\
-		(.support_m2m = DT_INST_PROP(index, st_mem2mem),))	\
-	.max_streams = DMA_STM32_##index##_STREAM_COUNT,		\
-	.streams = dma_stm32_streams_##index,				\
-	IF_ENABLED(CONFIG_DMAMUX_STM32,					\
-		(.offset = DT_INST_PROP(index, dma_offset),))		\
-};									\
-									\
-static struct dma_stm32_data dma_stm32_data_##index = {			\
-};									\
-									\
-DEVICE_DT_INST_DEFINE(index,						\
-		    dma_stm32_init,					\
-		    NULL,						\
-		    &dma_stm32_data_##index, &dma_stm32_config_##index,	\
-		    PRE_KERNEL_1, CONFIG_DMA_INIT_PRIORITY,		\
-		    &dma_funcs)
->>>>>>> 64fe4342
 
 #ifdef CONFIG_DMA_STM32_SHARED_IRQS
 
