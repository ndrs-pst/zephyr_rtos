--- conflicted
+++ resolved
@@ -131,13 +131,15 @@
     }
     else if (stm32_dma_is_unexpected_irq_happened(dma, id)) {
         LOG_ERR("Unexpected irq happened.");
-        stream->dma_callback(dev, stream->user_data, callback_arg, -EIO);
+        stream->dma_callback(dev, stream->user_data,
+                             callback_arg, -EIO);
     }
     else {
         LOG_ERR("Transfer Error.");
         dma_stm32_dump_stream_irq(dev, id);
         dma_stm32_clear_stream_irq(dev, id);
-        stream->dma_callback(dev, stream->user_data, callback_arg, -EIO);
+        stream->dma_callback(dev, stream->user_data,
+                             callback_arg, -EIO);
     }
 }
 
@@ -272,7 +274,9 @@
     return (0);
 }
 
-DMA_STM32_EXPORT_API int dma_stm32_configure(const struct device* dev, uint32_t id, struct dma_config* config) {
+DMA_STM32_EXPORT_API int dma_stm32_configure(const struct device* dev,
+                                             uint32_t id,
+                                             struct dma_config* config) {
     const struct dma_stm32_config* dev_config = dev->config;
     struct dma_stm32_stream* stream = &dev_config->streams[id - STM32_DMA_STREAM_OFFSET];
     DMA_TypeDef* dma = (DMA_TypeDef*)dev_config->base;
@@ -315,16 +319,19 @@
     }
 
     if (config->head_block->block_size > DMA_STM32_MAX_DATA_ITEMS) {
-        LOG_ERR("Data size too big: %d\n", config->head_block->block_size);
+        LOG_ERR("Data size too big: %d\n",
+                config->head_block->block_size);
         return (-EINVAL);
     }
 
-#ifdef CONFIG_DMA_STM32_V1
-    if ((config->channel_direction == MEMORY_TO_MEMORY) && (!dev_config->support_m2m)) {
-        LOG_ERR("Memcopy not supported for device %s", dev->name);
+    #ifdef CONFIG_DMA_STM32_V1
+    if ((config->channel_direction == MEMORY_TO_MEMORY) &&
+        (!dev_config->support_m2m)) {
+        LOG_ERR("Memcopy not supported for device %s",
+                dev->name);
         return (-ENOTSUP);
     }
-#endif /* CONFIG_DMA_STM32_V1 */
+    #endif /* CONFIG_DMA_STM32_V1 */
 
     /* Support only the same data width for source and dest */
     if ((config->dest_data_size != config->source_data_size)) {
@@ -335,7 +342,8 @@
     if ((config->source_data_size != 4U) &&
         (config->source_data_size != 2U) &&
         (config->source_data_size != 1U)) {
-        LOG_ERR("source and dest unit size error, %d", config->source_data_size);
+        LOG_ERR("source and dest unit size error, %d",
+                config->source_data_size);
         return (-EINVAL);
     }
 
@@ -343,8 +351,10 @@
      * STM32's circular mode will auto reset both source address
      * counter and destination address counter.
      */
-    if (config->head_block->source_reload_en != config->head_block->dest_reload_en) {
-        LOG_ERR("source_reload_en and dest_reload_en must be the same.");
+    if (config->head_block->source_reload_en !=
+            config->head_block->dest_reload_en) {
+        LOG_ERR("source_reload_en and dest_reload_en must "
+                "be the same.");
         return (-EINVAL);
     }
 
@@ -376,12 +386,14 @@
     uint16_t memory_addr_adj = 0;
     uint16_t periph_addr_adj = 0;
 
-    ret = dma_stm32_get_priority(config->channel_priority, &DMA_InitStruct.Priority);
+    ret = dma_stm32_get_priority(config->channel_priority,
+                                 &DMA_InitStruct.Priority);
     if (ret < 0) {
         return (ret);
     }
 
-    ret = dma_stm32_get_direction(config->channel_direction, &DMA_InitStruct.Direction);
+    ret = dma_stm32_get_direction(config->channel_direction,
+                                  &DMA_InitStruct.Direction);
     if (ret < 0) {
         return (ret);
     }
@@ -400,7 +412,8 @@
 
         /* Direction has been asserted in dma_stm32_get_direction. */
         default :
-            LOG_ERR("Channel direction error (%d).", config->channel_direction);
+            LOG_ERR("Channel direction error (%d).",
+                    config->channel_direction);
             return (-EINVAL);
     }
 
@@ -410,7 +423,8 @@
         return (ret);
     }
 
-    LOG_DBG("Channel (%d) memory inc (%x).", id, DMA_InitStruct.MemoryOrM2MDstIncMode);
+    LOG_DBG("Channel (%d) memory inc (%x).",
+            id, DMA_InitStruct.MemoryOrM2MDstIncMode);
 
     ret = dma_stm32_get_periph_increment(periph_addr_adj,
                                          &DMA_InitStruct.PeriphOrM2MSrcIncMode);
@@ -471,10 +485,12 @@
     #endif
 
     if (stream->source_periph) {
-        DMA_InitStruct.NbData = config->head_block->block_size / config->source_data_size;
+        DMA_InitStruct.NbData = config->head_block->block_size /
+                                config->source_data_size;
     }
     else {
-        DMA_InitStruct.NbData = config->head_block->block_size / config->dest_data_size;
+        DMA_InitStruct.NbData = config->head_block->block_size /
+                                config->dest_data_size;
     }
 
 #if DT_HAS_COMPAT_STATUS_OKAY(st_stm32_dma_v2) || DT_HAS_COMPAT_STATUS_OKAY(st_stm32_dmamux)
@@ -541,10 +557,12 @@
     }
 
     if (stream->source_periph) {
-        LL_DMA_SetDataLength(dma, dma_stm32_id_to_stream(id), size / stream->src_size);
+        LL_DMA_SetDataLength(dma, dma_stm32_id_to_stream(id),
+                             size / stream->src_size);
     }
     else {
-        LL_DMA_SetDataLength(dma, dma_stm32_id_to_stream(id), size / stream->dst_size);
+        LL_DMA_SetDataLength(dma, dma_stm32_id_to_stream(id),
+                             size / stream->dst_size);
     }
 
     /* When reloading the dma, the stream is busy again before enabling */
@@ -600,7 +618,8 @@
         return (0);
     }
 
-    #if !defined(CONFIG_DMAMUX_STM32) || defined(CONFIG_SOC_SERIES_STM32H7X) || defined(CONFIG_SOC_SERIES_STM32MP1X)
+    #if !defined(CONFIG_DMAMUX_STM32) || \
+        defined(CONFIG_SOC_SERIES_STM32H7X) || defined(CONFIG_SOC_SERIES_STM32MP1X)
     LL_DMA_DisableIT_TC(dma, dma_stm32_id_to_stream(id));
     #endif /* CONFIG_DMAMUX_STM32 */
 
@@ -626,7 +645,8 @@
         return (-ENODEV);
     }
 
-    if (clock_control_on(clk, (clock_control_subsys_t)&config->pclken) != 0) {
+    if (clock_control_on(clk,
+                         (clock_control_subsys_t)&config->pclken) != 0) {
         LOG_ERR("clock op failed\n");
         return (-EIO);
     }
@@ -677,71 +697,34 @@
     .get_status = dma_stm32_get_status,
 };
 
-<<<<<<< HEAD
-#define DMA_STM32_INIT_DEV(index)					\
-static struct dma_stm32_stream						\
-	dma_stm32_streams_##index[DMA_STM32_##index##_STREAM_COUNT];	\
-									\
-const struct dma_stm32_config dma_stm32_config_##index = {		\
-	.pclken = { .bus = DT_INST_CLOCKS_CELL(index, bus),		\
-		    .enr = DT_INST_CLOCKS_CELL(index, bits) },		\
-	.config_irq = dma_stm32_config_irq_##index,			\
-	.base = DT_INST_REG_ADDR(index),				\
-	IF_ENABLED(CONFIG_DMA_STM32_V1,					\
-		(.support_m2m = DT_INST_PROP(index, st_mem2mem),))	\
-	.max_streams = DMA_STM32_##index##_STREAM_COUNT,		\
-	.streams = dma_stm32_streams_##index,				\
-	IF_ENABLED(CONFIG_DMAMUX_STM32,					\
-		(.offset = DT_INST_PROP(index, dma_offset),))		\
-};									\
-									\
-static struct dma_stm32_data dma_stm32_data_##index = {			\
-};									\
-									\
-DEVICE_DT_INST_DEFINE(index,						\
-		    &dma_stm32_init,					\
-		    NULL,						\
-		    &dma_stm32_data_##index, &dma_stm32_config_##index,	\
-		    PRE_KERNEL_1, CONFIG_DMA_INIT_PRIORITY,		\
-		    &dma_funcs)
-=======
-#ifdef CONFIG_DMAMUX_STM32
-#define DMA_STM32_OFFSET_INIT(index) .offset = DT_INST_PROP(index, dma_offset),
-#else
-#define DMA_STM32_OFFSET_INIT(index)
-#endif /* CONFIG_DMAMUX_STM32 */
-
-#ifdef CONFIG_DMA_STM32_V1
-#define DMA_STM32_MEM2MEM_INIT(index) .support_m2m = DT_INST_PROP(index, st_mem2mem),
-#else
-#define DMA_STM32_MEM2MEM_INIT(index)
-#endif /* CONFIG_DMA_STM32_V1 */
-
 #define DMA_STM32_INIT_DEV(index)           \
-static struct dma_stm32_stream dma_stm32_streams_##index[DMA_STM32_##index##_STREAM_COUNT]; \
-                                            \
-const struct dma_stm32_config dma_stm32_config_##index = {      \
-    .pclken = {                             \
-        .bus = DT_INST_CLOCKS_CELL(index, bus),     \
-        .enr = DT_INST_CLOCKS_CELL(index, bits)     \
-    },                                      \
-    .config_irq = dma_stm32_config_irq_##index,     \
-    .base = DT_INST_REG_ADDR(index),                \
-    DMA_STM32_MEM2MEM_INIT(index)                   \
-    .max_streams = DMA_STM32_##index##_STREAM_COUNT,\
-    .streams = dma_stm32_streams_##index,           \
-    DMA_STM32_OFFSET_INIT(index)                    \
-};                                          \
-                                            \
-static struct dma_stm32_data dma_stm32_data_##index;\
-                                            \
-DEVICE_DT_INST_DEFINE(index,                \
-                      &dma_stm32_init,      \
-                      NULL,                 \
-                      &dma_stm32_data_##index,  \
-                      &dma_stm32_config_##index,\
-                      PRE_KERNEL_1, CONFIG_DMA_INIT_PRIORITY, &dma_funcs)
->>>>>>> c251a970
+static struct dma_stm32_stream              \
+    dma_stm32_streams_##index[DMA_STM32_##index##_STREAM_COUNT];    \
+                                                                    \
+const struct dma_stm32_config dma_stm32_config_##index = {          \
+    .pclken = {                                                     \
+        .bus = DT_INST_CLOCKS_CELL(index, bus),                     \
+        .enr = DT_INST_CLOCKS_CELL(index, bits)                     \
+    },                                                              \
+    .config_irq = dma_stm32_config_irq_##index,                     \
+    .base = DT_INST_REG_ADDR(index),                                \
+    IF_ENABLED(CONFIG_DMA_STM32_V1,                                 \
+            (.support_m2m = DT_INST_PROP(index, st_mem2mem),))      \
+    .max_streams = DMA_STM32_##index##_STREAM_COUNT,                \
+    .streams = dma_stm32_streams_##index,                           \
+    IF_ENABLED(CONFIG_DMAMUX_STM32,                                 \
+            (.offset = DT_INST_PROP(index, dma_offset),))           \
+};                                                                  \
+                                                                    \
+static struct dma_stm32_data dma_stm32_data_##index = {             \
+};                                                                  \
+                                                                    \
+DEVICE_DT_INST_DEFINE(index,                                        \
+                      &dma_stm32_init,                              \
+                      NULL,                                         \
+                      &dma_stm32_data_##index, &dma_stm32_config_##index,\
+                      PRE_KERNEL_1, CONFIG_DMA_INIT_PRIORITY,       \
+                      &dma_funcs)
 
 #ifdef CONFIG_DMA_STM32_SHARED_IRQS
 
