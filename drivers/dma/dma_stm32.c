/*
 * Copyright (c) 2016 Linaro Limited.
 * Copyright (c) 2019 Song Qiang <songqiang1304521@gmail.com>
 *
 * SPDX-License-Identifier: Apache-2.0
 */

/**
 * @brief Common part of DMA drivers for stm32.
 * @note  Functions named with stm32_dma_* are SoCs related functions
 *        implemented in dma_stm32_v*.c
 */

#include "dma_stm32.h"

#include <zephyr/init.h>
#include <zephyr/drivers/clock_control.h>
#include <zephyr/drivers/dma/dma_stm32.h>

#include <zephyr/logging/log.h>
#include <zephyr/irq.h>
LOG_MODULE_REGISTER(dma_stm32, CONFIG_DMA_LOG_LEVEL);

#if DT_HAS_COMPAT_STATUS_OKAY(st_stm32_dma_v1)
#define DT_DRV_COMPAT st_stm32_dma_v1
#elif DT_HAS_COMPAT_STATUS_OKAY(st_stm32_dma_v2)
#define DT_DRV_COMPAT st_stm32_dma_v2
#elif DT_HAS_COMPAT_STATUS_OKAY(st_stm32_dma_v2bis)
#define DT_DRV_COMPAT st_stm32_dma_v2bis
#endif

#if DT_NODE_HAS_STATUS_OKAY(DT_DRV_INST(0))
#if DT_INST_IRQ_HAS_IDX(0, 7)
#define DMA_STM32_0_STREAM_COUNT 8
#elif DT_INST_IRQ_HAS_IDX(0, 6)
#define DMA_STM32_0_STREAM_COUNT 7
#elif DT_INST_IRQ_HAS_IDX(0, 5)
#define DMA_STM32_0_STREAM_COUNT 6
#elif DT_INST_IRQ_HAS_IDX(0, 4)
#define DMA_STM32_0_STREAM_COUNT 5
#else
#define DMA_STM32_0_STREAM_COUNT 3
#endif
#endif /* DT_NODE_HAS_STATUS_OKAY(DT_DRV_INST(0)) */

#if DT_NODE_HAS_STATUS_OKAY(DT_DRV_INST(1))
#if DT_INST_IRQ_HAS_IDX(1, 7)
#define DMA_STM32_1_STREAM_COUNT 8
#elif DT_INST_IRQ_HAS_IDX(1, 6)
#define DMA_STM32_1_STREAM_COUNT 7
#elif DT_INST_IRQ_HAS_IDX(1, 5)
#define DMA_STM32_1_STREAM_COUNT 6
#else
#define DMA_STM32_1_STREAM_COUNT 5
#endif
#endif /* DT_NODE_HAS_STATUS_OKAY(DT_DRV_INST(1)) */

static const uint32_t table_m_size[] = {
    LL_DMA_MDATAALIGN_BYTE,
    LL_DMA_MDATAALIGN_HALFWORD,
    LL_DMA_MDATAALIGN_WORD,
};

static const uint32_t table_p_size[] = {
    LL_DMA_PDATAALIGN_BYTE,
    LL_DMA_PDATAALIGN_HALFWORD,
    LL_DMA_PDATAALIGN_WORD,
};

static void dma_stm32_dump_stream_irq(const struct device* dev, uint32_t id) {
    const struct dma_stm32_config* config = dev->config;
    DMA_TypeDef* dma = config->base;

    stm32_dma_dump_stream_irq(dma, id);
}

static void dma_stm32_clear_stream_irq(const struct device* dev, uint32_t id) {
    const struct dma_stm32_config* config = dev->config;
    DMA_TypeDef* dma = config->base;

    dma_stm32_clear_tc(dma, id);
    dma_stm32_clear_ht(dma, id);
    stm32_dma_clear_stream_irq(dma, id);
}

<<<<<<< HEAD
static void dma_stm32_irq_handler(const struct device* dev, uint32_t id) {
    const struct dma_stm32_config* config = dev->config;
    DMA_TypeDef* dma = config->base;
    struct dma_stm32_stream* stream;
    uint32_t callback_arg;

    __ASSERT_NO_MSG(id < config->max_streams);

    stream = &config->streams[id];

    /* The busy channel is pertinent if not overridden by the HAL */
    if ((stream->hal_override != true) && (stream->busy == false)) {
        /*
         * When DMA channel is not overridden by HAL,
         * ignore irq if the channel is not busy anymore
         */
        dma_stm32_clear_stream_irq(dev, id);
        return;
    }

    #ifdef CONFIG_DMAMUX_STM32
    callback_arg = stream->mux_channel;
    #else
    callback_arg = id + STM32_DMA_STREAM_OFFSET;
    #endif /* CONFIG_DMAMUX_STM32 */

    /* The dma stream id is in range from STM32_DMA_STREAM_OFFSET..<dma-requests> */
    if (stm32_dma_is_ht_irq_active(dma, id)) {
        /* Let HAL DMA handle flags on its own */
        if (!stream->hal_override) {
            dma_stm32_clear_ht(dma, id);
        }
        stream->dma_callback(dev, stream->user_data, callback_arg, DMA_STATUS_BLOCK);
    }
    else if (stm32_dma_is_tc_irq_active(dma, id)) {
        /* Circular buffer never stops receiving as long as peripheral is enabled */
        if (!stream->cyclic) {
            stream->busy = false;
        }

        /* Let HAL DMA handle flags on its own */
        if (!stream->hal_override) {
            dma_stm32_clear_tc(dma, id);
        }
        stream->dma_callback(dev, stream->user_data, callback_arg, DMA_STATUS_COMPLETE);
    }
    else if (stm32_dma_is_unexpected_irq_happened(dma, id)) {
        /* Let HAL DMA handle flags on its own */
        if (!stream->hal_override) {
            LOG_ERR("Unexpected irq happened.");
            stm32_dma_dump_stream_irq(dma, id);
            stm32_dma_clear_stream_irq(dma, id);
        }
        stream->dma_callback(dev, stream->user_data,
                             callback_arg, -EIO);
    }
    else {
        /* Let HAL DMA handle flags on its own */
        if (!stream->hal_override) {
            LOG_ERR("Transfer Error.");
            stream->busy = false;
            dma_stm32_dump_stream_irq(dev, id);
            dma_stm32_clear_stream_irq(dev, id);
        }
        stream->dma_callback(dev, stream->user_data,
                             callback_arg, -EIO);
    }
=======
static void dma_stm32_irq_handler(const struct device *dev, uint32_t id)
{
	const struct dma_stm32_config *config = dev->config;
	DMA_TypeDef *dma = (DMA_TypeDef *)(config->base);
	struct dma_stm32_stream *stream;
	uint32_t callback_arg;

	__ASSERT_NO_MSG(id < config->max_streams);

	stream = &config->streams[id];

	/* The busy channel is pertinent if not overridden by the HAL */
	if ((stream->hal_override != true) && (stream->busy == false)) {
		/*
		 * When DMA channel is not overridden by HAL,
		 * ignore irq if the channel is not busy anymore
		 */
		dma_stm32_clear_stream_irq(dev, id);
		return;
	}
#ifdef CONFIG_DMAMUX_STM32
	callback_arg = stream->mux_channel;
#else
	callback_arg = id + STM32_DMA_STREAM_OFFSET;
#endif /* CONFIG_DMAMUX_STM32 */

	/* The dma stream id is in range from STM32_DMA_STREAM_OFFSET..<dma-requests> */
	if (stm32_dma_is_ht_irq_active(dma, id)) {
		/* Let HAL DMA handle flags on its own */
		if (!stream->hal_override) {
			dma_stm32_clear_ht(dma, id);
		}
		if (stream->dma_callback != NULL) {
			stream->dma_callback(dev, stream->user_data, callback_arg,
					     DMA_STATUS_BLOCK);
		}
	} else if (stm32_dma_is_tc_irq_active(dma, id)) {
		/* Circular buffer never stops receiving as long as peripheral is enabled */
		if (!stream->cyclic) {
			stream->busy = false;
		}
		/* Let HAL DMA handle flags on its own */
		if (!stream->hal_override) {
			dma_stm32_clear_tc(dma, id);
		}
		if (stream->dma_callback != NULL) {
			stream->dma_callback(dev, stream->user_data, callback_arg,
					     DMA_STATUS_COMPLETE);
		}
	} else if (stm32_dma_is_unexpected_irq_happened(dma, id)) {
		/* Let HAL DMA handle flags on its own */
		if (!stream->hal_override) {
			LOG_ERR("Unexpected irq happened.");
			stm32_dma_dump_stream_irq(dma, id);
			stm32_dma_clear_stream_irq(dma, id);
		}
		if (stream->dma_callback != NULL) {
			stream->dma_callback(dev, stream->user_data, callback_arg, -EIO);
		}
	} else {
		/* Let HAL DMA handle flags on its own */
		if (!stream->hal_override) {
			LOG_ERR("Transfer Error.");
			stream->busy = false;
			dma_stm32_dump_stream_irq(dev, id);
			dma_stm32_clear_stream_irq(dev, id);
		}
		if (stream->dma_callback != NULL) {
			stream->dma_callback(dev, stream->user_data, callback_arg, -EIO);
		}
	}
>>>>>>> 497209c7
}

#ifdef CONFIG_DMA_STM32_SHARED_IRQS

#define HANDLE_IRQS(index)                  \
    static const struct device* const dev_##index = DEVICE_DT_INST_GET(index);  \
    const struct dma_stm32_config *cfg_##index = dev_##index->config;   \
    DMA_TypeDef *dma_##index = (DMA_TypeDef *)(cfg_##index->base);      \
                                            \
    for (id = 0; id < cfg_##index->max_streams; ++id) {         \
        if (stm32_dma_is_irq_active(dma_##index, id)) {         \
            dma_stm32_irq_handler(dev_##index, id);             \
        }                                   \
    }

static void dma_stm32_shared_irq_handler(const struct device* dev) {
    ARG_UNUSED(dev);
    uint32_t id = 0;

    DT_INST_FOREACH_STATUS_OKAY(HANDLE_IRQS)
}

#endif /* CONFIG_DMA_STM32_SHARED_IRQS */

static int dma_stm32_get_priority(uint8_t priority, uint32_t* ll_priority) {
    switch (priority) {
        case 0x0 :
            *ll_priority = LL_DMA_PRIORITY_LOW;
            break;

        case 0x1 :
            *ll_priority = LL_DMA_PRIORITY_MEDIUM;
            break;

        case 0x2 :
            *ll_priority = LL_DMA_PRIORITY_HIGH;
            break;

        case 0x3 :
            *ll_priority = LL_DMA_PRIORITY_VERYHIGH;
            break;

        default :
            LOG_ERR("Priority error. %d", priority);
            return (-EINVAL);
    }

    return (0);
}

static int dma_stm32_get_direction(enum dma_channel_direction direction,
                                   uint32_t* ll_direction) {
    switch (direction) {
        case MEMORY_TO_MEMORY :
            *ll_direction = LL_DMA_DIRECTION_MEMORY_TO_MEMORY;
            break;

        case MEMORY_TO_PERIPHERAL :
            *ll_direction = LL_DMA_DIRECTION_MEMORY_TO_PERIPH;
            break;

        case PERIPHERAL_TO_MEMORY :
            *ll_direction = LL_DMA_DIRECTION_PERIPH_TO_MEMORY;
            break;

        default :
            LOG_ERR("Direction error. %d", direction);
            return (-EINVAL);
    }

    return (0);
}

static int dma_stm32_get_memory_increment(enum dma_addr_adj increment,
                                          uint32_t* ll_increment) {
    switch (increment) {
        case DMA_ADDR_ADJ_INCREMENT :
            *ll_increment = LL_DMA_MEMORY_INCREMENT;
            break;

        case DMA_ADDR_ADJ_NO_CHANGE :
            *ll_increment = LL_DMA_MEMORY_NOINCREMENT;
            break;

        case DMA_ADDR_ADJ_DECREMENT :
            return (-ENOTSUP);

        default :
            LOG_ERR("Memory increment error. %d", increment);
            return (-EINVAL);
    }

    return (0);
}

static int dma_stm32_get_periph_increment(enum dma_addr_adj increment,
                                          uint32_t* ll_increment) {
    switch (increment) {
        case DMA_ADDR_ADJ_INCREMENT :
            *ll_increment = LL_DMA_PERIPH_INCREMENT;
            break;

        case DMA_ADDR_ADJ_NO_CHANGE :
            *ll_increment = LL_DMA_PERIPH_NOINCREMENT;
            break;

        case DMA_ADDR_ADJ_DECREMENT :
            return (-ENOTSUP);

        default :
            LOG_ERR("Periph increment error. %d", increment);
            return (-EINVAL);
    }

    return (0);
}

static int dma_stm32_disable_stream(DMA_TypeDef* dma, uint32_t id) {
    int count;

    count = 0;
    for (;;) {
        if (stm32_dma_disable_stream(dma, id) == 0) {
            return (0);
        }

        /* After trying for 5 seconds, give up */
        if (count++ > (5 * 1000)) {
            return (-EBUSY);
        }

        k_sleep(K_MSEC(1));
    }
}

DMA_STM32_EXPORT_API int dma_stm32_configure(const struct device* dev,
                                             uint32_t id,
                                             struct dma_config* config) {
    const struct dma_stm32_config* dev_config = dev->config;
    DMA_TypeDef* dma = dev_config->base;
    LL_DMA_InitTypeDef DMA_InitStruct;
    struct dma_stm32_stream* stream;
    int ret;

    LL_DMA_StructInit(&DMA_InitStruct);

    /* Give channel from index 0 */
    id = (id - STM32_DMA_STREAM_OFFSET);

    if (id >= dev_config->max_streams) {
        LOG_ERR("cannot configure the dma stream %d.", id);
        return (-EINVAL);
    }

    stream = &dev_config->streams[id];
    if (stream->busy) {
        LOG_ERR("dma stream %d is busy.", id);
        return (-EBUSY);
    }

    if (dma_stm32_disable_stream(dma, id) != 0) {
        LOG_ERR("could not disable dma stream %d.", id);
        return (-EBUSY);
    }

    dma_stm32_clear_stream_irq(dev, id);

    /* Check potential DMA override (if id parameters and stream are valid) */
    if (config->linked_channel == STM32_DMA_HAL_OVERRIDE) {
        /* DMA channel is overridden by HAL DMA
         * Retain that the channel is busy and proceed to the minimal
         * configuration to properly route the IRQ
         */
        stream->busy         = true;
        stream->hal_override = true;
        stream->dma_callback = config->dma_callback;
        stream->user_data    = config->user_data;
        stream->cyclic       = false;
        return (0);
    }

    if (config->head_block->block_size > DMA_STM32_MAX_DATA_ITEMS) {
        LOG_ERR("Data size too big: %d\n",
                config->head_block->block_size);
        return (-EINVAL);
    }

    #ifdef CONFIG_DMA_STM32_V1
    if ((config->channel_direction == MEMORY_TO_MEMORY) &&
        (!dev_config->support_m2m)) {
        LOG_ERR("Memcopy not supported for device %s",
                dev->name);
        return (-ENOTSUP);
    }
    #endif /* CONFIG_DMA_STM32_V1 */

    /* Support only the same data width for source and dest */
    if ((config->dest_data_size != config->source_data_size)) {
        LOG_ERR("source and dest data size differ.");
        return (-EINVAL);
    }

    if ((config->source_data_size != 4U) &&
        (config->source_data_size != 2U) &&
        (config->source_data_size != 1U)) {
        LOG_ERR("source and dest unit size error, %d",
                config->source_data_size);
        return (-EINVAL);
    }

    /*
     * STM32's circular mode will auto reset both source address
     * counter and destination address counter.
     */
    if (config->head_block->source_reload_en !=
        config->head_block->dest_reload_en) {
        LOG_ERR("source_reload_en and dest_reload_en must "
                "be the same.");
        return (-EINVAL);
    }

    stream->busy         = true;
    stream->dma_callback = config->dma_callback;
    stream->direction    = config->channel_direction;
    stream->user_data    = config->user_data;
    stream->src_size     = config->source_data_size;
    stream->dst_size     = config->dest_data_size;
    stream->cyclic       = (bool)config->head_block->source_reload_en;

    /* Check dest or source memory address, warn if 0 */
    if (config->head_block->source_address == 0) {
        LOG_WRN("source_buffer address is null.");
    }

    if (config->head_block->dest_address == 0) {
        LOG_WRN("dest_buffer address is null.");
    }

    if (stream->direction == MEMORY_TO_PERIPHERAL) {
        DMA_InitStruct.MemoryOrM2MDstAddress =
                    config->head_block->source_address;
        DMA_InitStruct.PeriphOrM2MSrcAddress =
                    config->head_block->dest_address;
    }
    else {
        DMA_InitStruct.PeriphOrM2MSrcAddress =
                    config->head_block->source_address;
        DMA_InitStruct.MemoryOrM2MDstAddress =
                    config->head_block->dest_address;
    }

    uint16_t memory_addr_adj = 0;
    uint16_t periph_addr_adj = 0;

    ret = dma_stm32_get_priority(config->channel_priority,
                                 &DMA_InitStruct.Priority);
    if (ret < 0) {
        return (ret);
    }

    ret = dma_stm32_get_direction(config->channel_direction,
                                  &DMA_InitStruct.Direction);
    if (ret < 0) {
        return (ret);
    }

    switch (config->channel_direction) {
        case MEMORY_TO_MEMORY :
        case PERIPHERAL_TO_MEMORY :
            memory_addr_adj = config->head_block->dest_addr_adj;
            periph_addr_adj = config->head_block->source_addr_adj;
            break;

        case MEMORY_TO_PERIPHERAL :
            memory_addr_adj = config->head_block->source_addr_adj;
            periph_addr_adj = config->head_block->dest_addr_adj;
            break;

        /* Direction has been asserted in dma_stm32_get_direction. */
        default :
            LOG_ERR("Channel direction error (%d).",
                    config->channel_direction);
            return (-EINVAL);
    }

    ret = dma_stm32_get_memory_increment(memory_addr_adj,
                                         &DMA_InitStruct.MemoryOrM2MDstIncMode);
    if (ret < 0) {
        return (ret);
    }

    LOG_DBG("Channel (%d) memory inc (%x).",
            id, DMA_InitStruct.MemoryOrM2MDstIncMode);

    ret = dma_stm32_get_periph_increment(periph_addr_adj,
                                         &DMA_InitStruct.PeriphOrM2MSrcIncMode);
    if (ret < 0) {
        return (ret);
    }

    LOG_DBG("Channel (%d) peripheral inc (%x).",
            id, DMA_InitStruct.PeriphOrM2MSrcIncMode);

    if (stream->cyclic) {
        DMA_InitStruct.Mode = LL_DMA_MODE_CIRCULAR;
    }
    else {
        DMA_InitStruct.Mode = LL_DMA_MODE_NORMAL;
    }

    stream->source_periph = (stream->direction == PERIPHERAL_TO_MEMORY);

    /* set the data width, when source_data_size equals dest_data_size */
    int index;

    index = find_lsb_set(config->source_data_size) - 1;
    DMA_InitStruct.PeriphOrM2MSrcDataSize = table_p_size[index];

    index = find_lsb_set(config->dest_data_size) - 1;
    DMA_InitStruct.MemoryOrM2MDstDataSize = table_m_size[index];

    #if defined(CONFIG_DMA_STM32_V1)
    DMA_InitStruct.MemBurst    = stm32_dma_get_mburst(config,
                                                      stream->source_periph);
    DMA_InitStruct.PeriphBurst = stm32_dma_get_pburst(config,
                                                      stream->source_periph);

    #if !defined(CONFIG_SOC_SERIES_STM32H7X) && !defined(CONFIG_SOC_SERIES_STM32MP1X)
    if (config->channel_direction != MEMORY_TO_MEMORY) {
        if (config->dma_slot >= 8) {
            LOG_ERR("dma slot error.");
            return (-EINVAL);
        }
    }
    else {
        if (config->dma_slot >= 8) {
            LOG_ERR("dma slot is too big, using 0 as default.");
            config->dma_slot = 0;
        }
    }

    DMA_InitStruct.Channel = dma_stm32_slot_to_channel(config->dma_slot);
    #endif

    DMA_InitStruct.FIFOThreshold = stm32_dma_get_fifo_threshold(
                        config->head_block->fifo_mode_control);

    if (stm32_dma_check_fifo_mburst(&DMA_InitStruct)) {
        DMA_InitStruct.FIFOMode = LL_DMA_FIFOMODE_ENABLE;
    }
    else {
        DMA_InitStruct.FIFOMode = LL_DMA_FIFOMODE_DISABLE;
    }
    #endif

    if (stream->source_periph) {
        DMA_InitStruct.NbData = config->head_block->block_size /
                                config->source_data_size;
    }
    else {
        DMA_InitStruct.NbData = config->head_block->block_size /
                                config->dest_data_size;
    }

    #if DT_HAS_COMPAT_STATUS_OKAY(st_stm32_dma_v2) || DT_HAS_COMPAT_STATUS_OKAY(st_stm32_dmamux)
    /* With dma V2 and dmamux,the request ID is stored in the dma_slot */
    DMA_InitStruct.PeriphRequest = config->dma_slot;
    #endif

    LL_DMA_Init(dma, dma_stm32_id_to_stream(id), &DMA_InitStruct);
    /* Enable transfer complete ISR if in non-cyclic mode or a callback is requested */
    if (!stream->cyclic || (stream->dma_callback != NULL)) {
        LL_DMA_EnableIT_TC(dma, dma_stm32_id_to_stream(id));
    }

    /* Enable Half-Transfer irq if circular mode is enabled and a callback is requested */
    if (stream->cyclic && (stream->dma_callback != NULL)) {
        LL_DMA_EnableIT_HT(dma, dma_stm32_id_to_stream(id));
    }

    #if defined(CONFIG_DMA_STM32_V1)
    if (DMA_InitStruct.FIFOMode == LL_DMA_FIFOMODE_ENABLE) {
        LL_DMA_EnableFifoMode(dma, dma_stm32_id_to_stream(id));
        LL_DMA_EnableIT_FE(dma, dma_stm32_id_to_stream(id));
    }
    else {
        LL_DMA_DisableFifoMode(dma, dma_stm32_id_to_stream(id));
        LL_DMA_DisableIT_FE(dma, dma_stm32_id_to_stream(id));
    }
    #endif

    return (ret);
}

DMA_STM32_EXPORT_API int dma_stm32_reload(const struct device* dev, uint32_t id,
                                          uint32_t src, uint32_t dst,
                                          size_t size) {
    const struct dma_stm32_config* config = dev->config;
    DMA_TypeDef* dma = config->base;
    struct dma_stm32_stream* stream;

    /* Give channel from index 0 */
    id = id - STM32_DMA_STREAM_OFFSET;

    if (id >= config->max_streams) {
        return (-EINVAL);
    }

    stream = &config->streams[id];

    if (dma_stm32_disable_stream(dma, id) != 0) {
        return (-EBUSY);
    }

    switch (stream->direction) {
        case MEMORY_TO_PERIPHERAL :
            LL_DMA_SetMemoryAddress(dma, dma_stm32_id_to_stream(id), src);
            LL_DMA_SetPeriphAddress(dma, dma_stm32_id_to_stream(id), dst);
            break;

        case MEMORY_TO_MEMORY :
        case PERIPHERAL_TO_MEMORY :
            LL_DMA_SetPeriphAddress(dma, dma_stm32_id_to_stream(id), src);
            LL_DMA_SetMemoryAddress(dma, dma_stm32_id_to_stream(id), dst);
            break;

        default :
            return (-EINVAL);
    }

    if (stream->source_periph) {
        LL_DMA_SetDataLength(dma, dma_stm32_id_to_stream(id),
                             size / stream->src_size);
    }
    else {
        LL_DMA_SetDataLength(dma, dma_stm32_id_to_stream(id),
                             size / stream->dst_size);
    }

    /* When reloading the dma, the stream is busy again before enabling */
    stream->busy = true;

    stm32_dma_enable_stream(dma, id);

    return (0);
}

DMA_STM32_EXPORT_API int dma_stm32_start(const struct device* dev, uint32_t id) {
    const struct dma_stm32_config* config = dev->config;
    DMA_TypeDef* dma = config->base;
    struct dma_stm32_stream* stream;

    /* Give channel from index 0 */
    id = id - STM32_DMA_STREAM_OFFSET;

    /* Only M2P or M2M mode can be started manually. */
    if (id >= config->max_streams) {
        return (-EINVAL);
    }

    /* Repeated start : return now if channel is already started */
    if (stm32_dma_is_enabled_stream(dma, id)) {
        return (0);
    }

    /* When starting the dma, the stream is busy before enabling */
    stream = &config->streams[id];
    stream->busy = true;

    dma_stm32_clear_stream_irq(dev, id);
    stm32_dma_enable_stream(dma, id);

    return (0);
}

DMA_STM32_EXPORT_API int dma_stm32_stop(const struct device* dev, uint32_t id) {
    const struct dma_stm32_config* config = dev->config;
    DMA_TypeDef* dma = config->base;
    struct dma_stm32_stream* stream;

    /* Give channel from index 0 */
    id = (id - STM32_DMA_STREAM_OFFSET);

    if (id >= config->max_streams) {
        return (-EINVAL);
    }

    stream = &config->streams[id];
    if (stream->hal_override) {
        stream->busy = false;
        return (0);
    }

    /* Repeated stop : return now if channel is already stopped */
    if (!stm32_dma_is_enabled_stream(dma, id)) {
        return (0);
    }

    #if !defined(CONFIG_DMAMUX_STM32) || \
        defined(CONFIG_SOC_SERIES_STM32H7X) || defined(CONFIG_SOC_SERIES_STM32MP1X)
    LL_DMA_DisableIT_TC(dma, dma_stm32_id_to_stream(id));
    #endif /* CONFIG_DMAMUX_STM32 */

    #if defined(CONFIG_DMA_STM32_V1)
    stm32_dma_disable_fifo_irq(dma, id);
    #endif

    dma_stm32_clear_stream_irq(dev, id);
    dma_stm32_disable_stream(dma, id);

    /* Finally, flag stream as free */
    stream->busy = false;

    return (0);
}

static int dma_stm32_init(const struct device* dev) {
    const struct dma_stm32_config* config = dev->config;
    const struct device* const clk = DEVICE_DT_GET(STM32_CLOCK_CONTROL_NODE);

    if (!device_is_ready(clk)) {
        LOG_ERR("clock control device not ready");
        return (-ENODEV);
    }

    if (clock_control_on(clk,
                         (clock_control_subsys_t)&config->pclken) != 0) {
        LOG_ERR("clock op failed\n");
        return (-EIO);
    }

    config->config_irq(dev);

    for (uint32_t i = 0; i < config->max_streams; i++) {
        config->streams[i].busy = false;

        #ifdef CONFIG_DMAMUX_STM32
        /* Each further stream->mux_channel is fixed here */
        config->streams[i].mux_channel = i + config->offset;
        #endif /* CONFIG_DMAMUX_STM32 */
    }

    ((struct dma_stm32_data*)dev->data)->dma_ctx.magic        = 0;
    ((struct dma_stm32_data*)dev->data)->dma_ctx.dma_channels = 0;
    ((struct dma_stm32_data*)dev->data)->dma_ctx.atomic       = 0;

    return (0);
}

DMA_STM32_EXPORT_API int dma_stm32_get_status(const struct device* dev,
                                              uint32_t id, struct dma_status* stat) {
    const struct dma_stm32_config* config = dev->config;
    DMA_TypeDef* dma = config->base;
    struct dma_stm32_stream const* stream;

    /* Give channel from index 0 */
    id = id - STM32_DMA_STREAM_OFFSET;
    if (id >= config->max_streams) {
        return (-EINVAL);
    }

    stream = &config->streams[id];
    stat->pending_length = LL_DMA_GetDataLength(dma, dma_stm32_id_to_stream(id));
    stat->dir  = stream->direction;
    stat->busy = stream->busy;

    return (0);
}

static DEVICE_API(dma, dma_funcs) = {
    .reload     = dma_stm32_reload,
    .config     = dma_stm32_configure,
    .start      = dma_stm32_start,
    .stop       = dma_stm32_stop,
    .get_status = dma_stm32_get_status,
};

#define DMA_STM32_INIT_DEV(index)           \
static struct dma_stm32_stream              \
    dma_stm32_streams_##index[DMA_STM32_##index##_STREAM_COUNT];    \
                                                                    \
struct dma_stm32_config DT_CONST dma_stm32_config_##index = {       \
    .pclken = {                                                     \
        .bus = DT_INST_CLOCKS_CELL(index, bus),                     \
        .enr = DT_INST_CLOCKS_CELL(index, bits)                     \
    },                                                              \
    .config_irq = dma_stm32_config_irq_##index,                     \
    .base = (void*)DT_INST_REG_ADDR(index),                         \
    IF_ENABLED(CONFIG_DMA_STM32_V1,                                 \
            (.support_m2m = DT_INST_PROP(index, st_mem2mem),))      \
    .max_streams = DMA_STM32_##index##_STREAM_COUNT,                \
    .streams = dma_stm32_streams_##index,                           \
    IF_ENABLED(CONFIG_DMAMUX_STM32,                                 \
            (.offset = DT_INST_PROP(index, dma_offset),))           \
};                                                                  \
                                                                    \
static struct dma_stm32_data dma_stm32_data_##index = {             \
};                                                                  \
                                                                    \
DEVICE_DT_INST_DEFINE(index,                                        \
                      dma_stm32_init,                               \
                      NULL,                                         \
                      &dma_stm32_data_##index, &dma_stm32_config_##index,\
                      PRE_KERNEL_1, CONFIG_DMA_INIT_PRIORITY,       \
                      &dma_funcs)

#ifdef CONFIG_DMA_STM32_SHARED_IRQS

#define DMA_STM32_DEFINE_IRQ_HANDLER(dma, chan) /* nothing */

/** Connect and enable IRQ @p chan of DMA instance @p dma */
#define DMA_STM32_IRQ_CONNECT(dma, chan)    \
    do {                                    \
        IRQ_CONNECT(DT_INST_IRQ_BY_IDX(dma, chan, irq),     \
                    DT_INST_IRQ_BY_IDX(dma, chan, priority),\
                    dma_stm32_shared_irq_handler,           \
                    DEVICE_DT_INST_GET(dma), 0);            \
        irq_enable(DT_INST_IRQ_BY_IDX(dma, chan, irq));     \
    } while (false)

#else /* CONFIG_DMA_STM32_SHARED_IRQS */

#define DMA_STM32_DEFINE_IRQ_HANDLER(dma, chan)     \
static void dma_stm32_irq_##dma##_##chan(const struct device* dev) { \
    dma_stm32_irq_handler(dev, chan);               \
}

/**
 * Connect and enable IRQ @p chan of DMA instance @p dma
 *
 * @note Arguments order is reversed for compatibility with LISTIFY!
 */
#define DMA_STM32_IRQ_CONNECT(chan, dma)    \
    do {                                    \
        IRQ_CONNECT(DT_INST_IRQ_BY_IDX(dma, chan, irq), \
                    DT_INST_IRQ_BY_IDX(dma, chan, priority),\
                    dma_stm32_irq_##dma##_##chan, \
                    DEVICE_DT_INST_GET(dma), 0);  \
        irq_enable(DT_INST_IRQ_BY_IDX(dma, chan, irq)); \
    } while (false)

#endif /* CONFIG_DMA_STM32_SHARED_IRQS */

#if DT_NODE_HAS_STATUS_OKAY(DT_DRV_INST(0))

DMA_STM32_DEFINE_IRQ_HANDLER(0, 0);
DMA_STM32_DEFINE_IRQ_HANDLER(0, 1);
DMA_STM32_DEFINE_IRQ_HANDLER(0, 2);
#if DT_INST_IRQ_HAS_IDX(0, 3)
DMA_STM32_DEFINE_IRQ_HANDLER(0, 3);
DMA_STM32_DEFINE_IRQ_HANDLER(0, 4);
#if DT_INST_IRQ_HAS_IDX(0, 5)
DMA_STM32_DEFINE_IRQ_HANDLER(0, 5);
#if DT_INST_IRQ_HAS_IDX(0, 6)
DMA_STM32_DEFINE_IRQ_HANDLER(0, 6);
#if DT_INST_IRQ_HAS_IDX(0, 7)
DMA_STM32_DEFINE_IRQ_HANDLER(0, 7);
#endif /* DT_INST_IRQ_HAS_IDX(0, 3) */
#endif /* DT_INST_IRQ_HAS_IDX(0, 5) */
#endif /* DT_INST_IRQ_HAS_IDX(0, 6) */
#endif /* DT_INST_IRQ_HAS_IDX(0, 7) */

static void dma_stm32_config_irq_0(const struct device* dev) {
    ARG_UNUSED(dev);

    #if !defined(CONFIG_DMA_STM32_SHARED_IRQS)
    /* No shared IRQs: call IRQ_CONNECT for each IRQn in DTS */
    LISTIFY(
        DT_INST_NUM_IRQS(0),
        DMA_STM32_IRQ_CONNECT,
        (;), /* instance: */ 0
    );
    #else
    /* All DMAs have at least one IRQ line */
    DMA_STM32_IRQ_CONNECT(0, 0);

    /* On STM32WB0 series, there is a single IRQ line for all channels */
    #if !defined(CONFIG_SOC_SERIES_STM32WB0X)
    /* On other series, the sharing follows a pattern:
     * IRQn (X+0) is not shared (assigned to DMA1 channel 1)
     * IRQn (X+1) is shared by DMA1 channels 2 and 3
     * IRQn (X+2) is shared by DMA1 channels >= 4
     *
     * If present, DMA2 channels may also share IRQn (X+1) and (X+2);
     * this works fine because shared ISR checks all channels of all DMAs.
     */

    /* Connect IRQ line shared by CH2 and CH3 */
    DMA_STM32_IRQ_CONNECT(0, 1);

    /* If DMA has more than 3 channels, connect IRQ line shared by CH4+ */
    #if DT_INST_IRQ_HAS_IDX(0, 3)
    DMA_STM32_IRQ_CONNECT(0, 3);
    #endif /* DT_INST_IRQ_HAS_IDX(0, 3) */
    #endif /* !CONFIG_SOC_SERIES_STM32WB0X */
    #endif /* !CONFIG_DMA_STM32_SHARED_IRQS */
}

DMA_STM32_INIT_DEV(0);

#endif /* DT_NODE_HAS_STATUS_OKAY(DT_DRV_INST(0)) */

#if DT_NODE_HAS_STATUS_OKAY(DT_DRV_INST(1))

DMA_STM32_DEFINE_IRQ_HANDLER(1, 0);
DMA_STM32_DEFINE_IRQ_HANDLER(1, 1);
DMA_STM32_DEFINE_IRQ_HANDLER(1, 2);
DMA_STM32_DEFINE_IRQ_HANDLER(1, 3);
#if DT_INST_IRQ_HAS_IDX(1, 4)
DMA_STM32_DEFINE_IRQ_HANDLER(1, 4);
#if DT_INST_IRQ_HAS_IDX(1, 5)
DMA_STM32_DEFINE_IRQ_HANDLER(1, 5);
#if DT_INST_IRQ_HAS_IDX(1, 6)
DMA_STM32_DEFINE_IRQ_HANDLER(1, 6);
#if DT_INST_IRQ_HAS_IDX(1, 7)
DMA_STM32_DEFINE_IRQ_HANDLER(1, 7);
#endif /* DT_INST_IRQ_HAS_IDX(1, 4) */
#endif /* DT_INST_IRQ_HAS_IDX(1, 5) */
#endif /* DT_INST_IRQ_HAS_IDX(1, 6) */
#endif /* DT_INST_IRQ_HAS_IDX(1, 7) */

static void dma_stm32_config_irq_1(const struct device* dev) {
    ARG_UNUSED(dev);

    #ifndef CONFIG_DMA_STM32_SHARED_IRQS
    /* No shared IRQs: call IRQ_CONNECT for each IRQn in DTS */
    LISTIFY(
        DT_INST_NUM_IRQS(1),
        DMA_STM32_IRQ_CONNECT,
        (;), /* instance: */ 1
    );
    #else
    /**
     * Series with 2 DMAs and SHARED_IRQS are STM32F0 and STM32G0.
     * On both of these series, the DMA2 interrupt lines are shared with DMA1,
     * so they have already been IRQ_CONNECT()'ed and there's nothing to do here.
     */
    #endif /* !CONFIG_DMA_STM32_SHARED_IRQS */
}

DMA_STM32_INIT_DEV(1);

#endif /* DT_NODE_HAS_STATUS_OKAY(DT_DRV_INST(1)) */

#if (__GTEST == 1U) /* #CUSTOM@NDRS */
#include "mcu_reg_stub.h"

#define STM32_DMA_CFG_REG_INIT(id) \
    zephyr_gtest_dma_stm32_reg_init(DEVICE_DT_GET(DT_DRV_INST(id)), &dma_stm32_data_##id, \
                                    &dma_stm32_config_##id);

static void zephyr_gtest_dma_stm32_reg_init(const struct device* dev, struct dma_stm32_data* data,
                                            struct dma_stm32_config* cfg) {
    uintptr_t base_addr = (uintptr_t)cfg->base;
    int rc = 0;

    switch (base_addr) {
        case DMA1_BASE : {
            static DMA_TypeDef ut_mcu_dma1;
            cfg->base = &ut_mcu_dma1;
            break;
        }

        case DMA2_BASE : {
            static DMA_TypeDef ut_mcu_dma2;
            cfg->base = &ut_mcu_dma2;
            break;
        }

        default : {
            rc = -1;
            break;
        }
    }

    if (rc == 0) {
        rc = dev->ops.init(dev);
        if (rc == 0) {
            dev->state->initialized = true;
            dev->state->init_res = 0U;
        }
    }
}

void zephyr_gtest_dma_stm32(void) {
    DT_INST_FOREACH_STATUS_OKAY(STM32_DMA_CFG_REG_INIT)
}
#endif<|MERGE_RESOLUTION|>--- conflicted
+++ resolved
@@ -83,7 +83,6 @@
     stm32_dma_clear_stream_irq(dma, id);
 }
 
-<<<<<<< HEAD
 static void dma_stm32_irq_handler(const struct device* dev, uint32_t id) {
     const struct dma_stm32_config* config = dev->config;
     DMA_TypeDef* dma = config->base;
@@ -116,7 +115,11 @@
         if (!stream->hal_override) {
             dma_stm32_clear_ht(dma, id);
         }
-        stream->dma_callback(dev, stream->user_data, callback_arg, DMA_STATUS_BLOCK);
+
+        if (stream->dma_callback != NULL) {
+            stream->dma_callback(dev, stream->user_data, callback_arg,
+                                 DMA_STATUS_BLOCK);
+        }
     }
     else if (stm32_dma_is_tc_irq_active(dma, id)) {
         /* Circular buffer never stops receiving as long as peripheral is enabled */
@@ -128,7 +131,11 @@
         if (!stream->hal_override) {
             dma_stm32_clear_tc(dma, id);
         }
-        stream->dma_callback(dev, stream->user_data, callback_arg, DMA_STATUS_COMPLETE);
+
+        if (stream->dma_callback != NULL) {
+            stream->dma_callback(dev, stream->user_data, callback_arg,
+                                 DMA_STATUS_COMPLETE);
+        }
     }
     else if (stm32_dma_is_unexpected_irq_happened(dma, id)) {
         /* Let HAL DMA handle flags on its own */
@@ -137,8 +144,10 @@
             stm32_dma_dump_stream_irq(dma, id);
             stm32_dma_clear_stream_irq(dma, id);
         }
-        stream->dma_callback(dev, stream->user_data,
-                             callback_arg, -EIO);
+
+        if (stream->dma_callback != NULL) {
+            stream->dma_callback(dev, stream->user_data, callback_arg, -EIO);
+        }
     }
     else {
         /* Let HAL DMA handle flags on its own */
@@ -148,82 +157,11 @@
             dma_stm32_dump_stream_irq(dev, id);
             dma_stm32_clear_stream_irq(dev, id);
         }
-        stream->dma_callback(dev, stream->user_data,
-                             callback_arg, -EIO);
-    }
-=======
-static void dma_stm32_irq_handler(const struct device *dev, uint32_t id)
-{
-	const struct dma_stm32_config *config = dev->config;
-	DMA_TypeDef *dma = (DMA_TypeDef *)(config->base);
-	struct dma_stm32_stream *stream;
-	uint32_t callback_arg;
-
-	__ASSERT_NO_MSG(id < config->max_streams);
-
-	stream = &config->streams[id];
-
-	/* The busy channel is pertinent if not overridden by the HAL */
-	if ((stream->hal_override != true) && (stream->busy == false)) {
-		/*
-		 * When DMA channel is not overridden by HAL,
-		 * ignore irq if the channel is not busy anymore
-		 */
-		dma_stm32_clear_stream_irq(dev, id);
-		return;
-	}
-#ifdef CONFIG_DMAMUX_STM32
-	callback_arg = stream->mux_channel;
-#else
-	callback_arg = id + STM32_DMA_STREAM_OFFSET;
-#endif /* CONFIG_DMAMUX_STM32 */
-
-	/* The dma stream id is in range from STM32_DMA_STREAM_OFFSET..<dma-requests> */
-	if (stm32_dma_is_ht_irq_active(dma, id)) {
-		/* Let HAL DMA handle flags on its own */
-		if (!stream->hal_override) {
-			dma_stm32_clear_ht(dma, id);
-		}
-		if (stream->dma_callback != NULL) {
-			stream->dma_callback(dev, stream->user_data, callback_arg,
-					     DMA_STATUS_BLOCK);
-		}
-	} else if (stm32_dma_is_tc_irq_active(dma, id)) {
-		/* Circular buffer never stops receiving as long as peripheral is enabled */
-		if (!stream->cyclic) {
-			stream->busy = false;
-		}
-		/* Let HAL DMA handle flags on its own */
-		if (!stream->hal_override) {
-			dma_stm32_clear_tc(dma, id);
-		}
-		if (stream->dma_callback != NULL) {
-			stream->dma_callback(dev, stream->user_data, callback_arg,
-					     DMA_STATUS_COMPLETE);
-		}
-	} else if (stm32_dma_is_unexpected_irq_happened(dma, id)) {
-		/* Let HAL DMA handle flags on its own */
-		if (!stream->hal_override) {
-			LOG_ERR("Unexpected irq happened.");
-			stm32_dma_dump_stream_irq(dma, id);
-			stm32_dma_clear_stream_irq(dma, id);
-		}
-		if (stream->dma_callback != NULL) {
-			stream->dma_callback(dev, stream->user_data, callback_arg, -EIO);
-		}
-	} else {
-		/* Let HAL DMA handle flags on its own */
-		if (!stream->hal_override) {
-			LOG_ERR("Transfer Error.");
-			stream->busy = false;
-			dma_stm32_dump_stream_irq(dev, id);
-			dma_stm32_clear_stream_irq(dev, id);
-		}
-		if (stream->dma_callback != NULL) {
-			stream->dma_callback(dev, stream->user_data, callback_arg, -EIO);
-		}
-	}
->>>>>>> 497209c7
+
+        if (stream->dma_callback != NULL) {
+            stream->dma_callback(dev, stream->user_data, callback_arg, -EIO);
+        }
+    }
 }
 
 #ifdef CONFIG_DMA_STM32_SHARED_IRQS
