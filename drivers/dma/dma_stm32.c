--- conflicted
+++ resolved
@@ -83,67 +83,6 @@
     stm32_dma_clear_stream_irq(dma, id);
 }
 
-<<<<<<< HEAD
-static void dma_stm32_irq_handler(const struct device *dev, uint32_t id)
-{
-	const struct dma_stm32_config *config = dev->config;
-	DMA_TypeDef *dma = (DMA_TypeDef *)(config->base);
-	struct dma_stm32_stream *stream;
-	uint32_t callback_arg;
-
-	__ASSERT_NO_MSG(id < config->max_streams);
-
-	stream = &config->streams[id];
-
-	/* The busy channel is pertinent if not overridden by the HAL */
-	if ((stream->hal_override != true) && (stream->busy == false)) {
-		/*
-		 * When DMA channel is not overridden by HAL,
-		 * ignore irq if the channel is not busy anymore
-		 */
-		dma_stm32_clear_stream_irq(dev, id);
-		return;
-	}
-#ifdef CONFIG_DMAMUX_STM32
-	callback_arg = stream->mux_channel;
-#else
-	callback_arg = id + STM32_DMA_STREAM_OFFSET;
-#endif /* CONFIG_DMAMUX_STM32 */
-	if (!IS_ENABLED(CONFIG_DMAMUX_STM32)) {
-		stream->busy = false;
-	}
-
-	/* The dma stream id is in range from STM32_DMA_STREAM_OFFSET..<dma-requests> */
-	if (stm32_dma_is_ht_irq_active(dma, id)) {
-		/* Let HAL DMA handle flags on its own */
-		if (!stream->hal_override) {
-			dma_stm32_clear_ht(dma, id);
-		}
-		stream->dma_callback(dev, stream->user_data, callback_arg, DMA_STATUS_BLOCK);
-	} else if (stm32_dma_is_tc_irq_active(dma, id)) {
-#ifdef CONFIG_DMAMUX_STM32
-		/* Circular buffer never stops receiving as long as peripheral is enabled */
-		if (!stream->cyclic) {
-			stream->busy = false;
-		}
-#endif
-		/* Let HAL DMA handle flags on its own */
-		if (!stream->hal_override) {
-			dma_stm32_clear_tc(dma, id);
-		}
-		stream->dma_callback(dev, stream->user_data, callback_arg, DMA_STATUS_COMPLETE);
-	} else if (stm32_dma_is_unexpected_irq_happened(dma, id)) {
-		LOG_ERR("Unexpected irq happened.");
-		stream->dma_callback(dev, stream->user_data,
-				     callback_arg, -EIO);
-	} else {
-		LOG_ERR("Transfer Error.");
-		dma_stm32_dump_stream_irq(dev, id);
-		dma_stm32_clear_stream_irq(dev, id);
-		stream->dma_callback(dev, stream->user_data,
-				     callback_arg, -EIO);
-	}
-=======
 static void dma_stm32_irq_handler(const struct device* dev, uint32_t id) {
     const struct dma_stm32_config* config = dev->config;
     DMA_TypeDef* dma = (DMA_TypeDef*)(config->base);
@@ -182,8 +121,12 @@
     }
     else if (stm32_dma_is_tc_irq_active(dma, id)) {
         #ifdef CONFIG_DMAMUX_STM32
-        stream->busy = false;
+        /* Circular buffer never stops receiving as long as peripheral is enabled */
+        if (!stream->cyclic) {
+            stream->busy = false;
+        }
         #endif
+
         /* Let HAL DMA handle flags on its own */
         if (!stream->hal_override) {
             dma_stm32_clear_tc(dma, id);
@@ -202,7 +145,6 @@
         stream->dma_callback(dev, stream->user_data,
                              callback_arg, -EIO);
     }
->>>>>>> b9418656
 }
 
 #ifdef CONFIG_DMA_STM32_SHARED_IRQS
@@ -253,7 +195,8 @@
     return (0);
 }
 
-static int dma_stm32_get_direction(enum dma_channel_direction direction, uint32_t* ll_direction) {
+static int dma_stm32_get_direction(enum dma_channel_direction direction,
+                                   uint32_t* ll_direction) {
     switch (direction) {
         case MEMORY_TO_MEMORY :
             *ll_direction = LL_DMA_DIRECTION_MEMORY_TO_MEMORY;
@@ -275,7 +218,8 @@
     return (0);
 }
 
-static int dma_stm32_get_memory_increment(enum dma_addr_adj increment, uint32_t* ll_increment) {
+static int dma_stm32_get_memory_increment(enum dma_addr_adj increment,
+                                          uint32_t* ll_increment) {
     switch (increment) {
         case DMA_ADDR_ADJ_INCREMENT :
             *ll_increment = LL_DMA_MEMORY_INCREMENT;
@@ -296,7 +240,8 @@
     return (0);
 }
 
-static int dma_stm32_get_periph_increment(enum dma_addr_adj increment, uint32_t* ll_increment) {
+static int dma_stm32_get_periph_increment(enum dma_addr_adj increment,
+                                          uint32_t* ll_increment) {
     switch (increment) {
         case DMA_ADDR_ADJ_INCREMENT :
             *ll_increment = LL_DMA_PERIPH_INCREMENT;
@@ -317,211 +262,8 @@
     return (0);
 }
 
-<<<<<<< HEAD
-DMA_STM32_EXPORT_API int dma_stm32_configure(const struct device *dev,
-					     uint32_t id,
-					     struct dma_config *config)
-{
-	const struct dma_stm32_config *dev_config = dev->config;
-	struct dma_stm32_stream *stream =
-				&dev_config->streams[id - STM32_DMA_STREAM_OFFSET];
-	DMA_TypeDef *dma = (DMA_TypeDef *)dev_config->base;
-	LL_DMA_InitTypeDef DMA_InitStruct;
-	int ret;
-
-	LL_DMA_StructInit(&DMA_InitStruct);
-
-	/* Give channel from index 0 */
-	id = id - STM32_DMA_STREAM_OFFSET;
-
-	if (id >= dev_config->max_streams) {
-		LOG_ERR("cannot configure the dma stream %d.", id);
-		return -EINVAL;
-	}
-
-	if (stream->busy) {
-		LOG_ERR("dma stream %d is busy.", id);
-		return -EBUSY;
-	}
-
-	if (dma_stm32_disable_stream(dma, id) != 0) {
-		LOG_ERR("could not disable dma stream %d.", id);
-		return -EBUSY;
-	}
-
-	dma_stm32_clear_stream_irq(dev, id);
-
-	/* Check potential DMA override (if id parameters and stream are valid) */
-	if (config->linked_channel == STM32_DMA_HAL_OVERRIDE) {
-		/* DMA channel is overridden by HAL DMA
-		 * Retain that the channel is busy and proceed to the minimal
-		 * configuration to properly route the IRQ
-		 */
-		stream->busy = true;
-		stream->hal_override = true;
-		stream->dma_callback = config->dma_callback;
-		stream->user_data = config->user_data;
-		stream->cyclic = false;
-		return 0;
-	}
-
-	if (config->head_block->block_size > DMA_STM32_MAX_DATA_ITEMS) {
-		LOG_ERR("Data size too big: %d\n",
-		       config->head_block->block_size);
-		return -EINVAL;
-	}
-
-#ifdef CONFIG_DMA_STM32_V1
-	if ((config->channel_direction == MEMORY_TO_MEMORY) &&
-		(!dev_config->support_m2m)) {
-		LOG_ERR("Memcopy not supported for device %s",
-			dev->name);
-		return -ENOTSUP;
-	}
-#endif /* CONFIG_DMA_STM32_V1 */
-
-	/* Support only the same data width for source and dest */
-	if ((config->dest_data_size != config->source_data_size)) {
-		LOG_ERR("source and dest data size differ.");
-		return -EINVAL;
-	}
-
-	if (config->source_data_size != 4U &&
-	    config->source_data_size != 2U &&
-	    config->source_data_size != 1U) {
-		LOG_ERR("source and dest unit size error, %d",
-			config->source_data_size);
-		return -EINVAL;
-	}
-
-	/*
-	 * STM32's circular mode will auto reset both source address
-	 * counter and destination address counter.
-	 */
-	if (config->head_block->source_reload_en !=
-		config->head_block->dest_reload_en) {
-		LOG_ERR("source_reload_en and dest_reload_en must "
-			"be the same.");
-		return -EINVAL;
-	}
-
-	stream->busy		= true;
-	stream->dma_callback	= config->dma_callback;
-	stream->direction	= config->channel_direction;
-	stream->user_data       = config->user_data;
-	stream->src_size	= config->source_data_size;
-	stream->dst_size	= config->dest_data_size;
-	stream->cyclic		= config->head_block->source_reload_en;
-
-	/* Check dest or source memory address, warn if 0 */
-	if (config->head_block->source_address == 0) {
-		LOG_WRN("source_buffer address is null.");
-	}
-
-	if (config->head_block->dest_address == 0) {
-		LOG_WRN("dest_buffer address is null.");
-	}
-
-	if (stream->direction == MEMORY_TO_PERIPHERAL) {
-		DMA_InitStruct.MemoryOrM2MDstAddress =
-					config->head_block->source_address;
-		DMA_InitStruct.PeriphOrM2MSrcAddress =
-					config->head_block->dest_address;
-	} else {
-		DMA_InitStruct.PeriphOrM2MSrcAddress =
-					config->head_block->source_address;
-		DMA_InitStruct.MemoryOrM2MDstAddress =
-					config->head_block->dest_address;
-	}
-
-	uint16_t memory_addr_adj = 0, periph_addr_adj = 0;
-
-	ret = dma_stm32_get_priority(config->channel_priority,
-				     &DMA_InitStruct.Priority);
-	if (ret < 0) {
-		return ret;
-	}
-
-	ret = dma_stm32_get_direction(config->channel_direction,
-				      &DMA_InitStruct.Direction);
-	if (ret < 0) {
-		return ret;
-	}
-
-	switch (config->channel_direction) {
-	case MEMORY_TO_MEMORY:
-	case PERIPHERAL_TO_MEMORY:
-		memory_addr_adj = config->head_block->dest_addr_adj;
-		periph_addr_adj = config->head_block->source_addr_adj;
-		break;
-	case MEMORY_TO_PERIPHERAL:
-		memory_addr_adj = config->head_block->source_addr_adj;
-		periph_addr_adj = config->head_block->dest_addr_adj;
-		break;
-	/* Direction has been asserted in dma_stm32_get_direction. */
-	default:
-		LOG_ERR("Channel direction error (%d).",
-				config->channel_direction);
-		return -EINVAL;
-	}
-
-	ret = dma_stm32_get_memory_increment(memory_addr_adj,
-					&DMA_InitStruct.MemoryOrM2MDstIncMode);
-	if (ret < 0) {
-		return ret;
-	}
-
-	LOG_DBG("Channel (%d) memory inc (%x).",
-				id, DMA_InitStruct.MemoryOrM2MDstIncMode);
-
-	ret = dma_stm32_get_periph_increment(periph_addr_adj,
-					&DMA_InitStruct.PeriphOrM2MSrcIncMode);
-	if (ret < 0) {
-		return ret;
-	}
-
-	LOG_DBG("Channel (%d) peripheral inc (%x).",
-				id, DMA_InitStruct.PeriphOrM2MSrcIncMode);
-
-	if (stream->cyclic) {
-		DMA_InitStruct.Mode = LL_DMA_MODE_CIRCULAR;
-	} else {
-		DMA_InitStruct.Mode = LL_DMA_MODE_NORMAL;
-	}
-
-	stream->source_periph = (stream->direction == PERIPHERAL_TO_MEMORY);
-
-	/* set the data width, when source_data_size equals dest_data_size */
-	int index = find_lsb_set(config->source_data_size) - 1;
-	DMA_InitStruct.PeriphOrM2MSrcDataSize = table_p_size[index];
-	index = find_lsb_set(config->dest_data_size) - 1;
-	DMA_InitStruct.MemoryOrM2MDstDataSize = table_m_size[index];
-
-#if defined(CONFIG_DMA_STM32_V1)
-	DMA_InitStruct.MemBurst = stm32_dma_get_mburst(config,
-						       stream->source_periph);
-	DMA_InitStruct.PeriphBurst = stm32_dma_get_pburst(config,
-							stream->source_periph);
-
-#if !defined(CONFIG_SOC_SERIES_STM32H7X) && !defined(CONFIG_SOC_SERIES_STM32MP1X)
-	if (config->channel_direction != MEMORY_TO_MEMORY) {
-		if (config->dma_slot >= 8) {
-			LOG_ERR("dma slot error.");
-			return -EINVAL;
-		}
-	} else {
-		if (config->dma_slot >= 8) {
-			LOG_ERR("dma slot is too big, using 0 as default.");
-			config->dma_slot = 0;
-		}
-	}
-
-	DMA_InitStruct.Channel = dma_stm32_slot_to_channel(config->dma_slot);
-#endif
-=======
 static int dma_stm32_disable_stream(DMA_TypeDef* dma, uint32_t id) {
     int count = 0;
->>>>>>> b9418656
 
     for (;;) {
         if (stm32_dma_disable_stream(dma, id) == 0) {
@@ -579,7 +321,8 @@
         stream->busy         = true;
         stream->hal_override = true;
         stream->dma_callback = config->dma_callback;
-        stream->user_data    = config->user_data;
+        stream->user_data = config->user_data;
+        stream->cyclic = false;
         return (0);
     }
 
@@ -629,6 +372,7 @@
     stream->user_data    = config->user_data;
     stream->src_size     = config->source_data_size;
     stream->dst_size     = config->dest_data_size;
+    stream->cyclic       = config->head_block->source_reload_en;
 
     /* Check dest or source memory address, warn if 0 */
     if (config->head_block->source_address == 0) {
@@ -700,7 +444,7 @@
     LOG_DBG("Channel (%d) peripheral inc (%x).",
             id, DMA_InitStruct.PeriphOrM2MSrcIncMode);
 
-    if (config->head_block->source_reload_en) {
+    if (stream->cyclic) {
         DMA_InitStruct.Mode = LL_DMA_MODE_CIRCULAR;
     }
     else {
@@ -758,37 +502,16 @@
                                 config->dest_data_size;
     }
 
-#if DT_HAS_COMPAT_STATUS_OKAY(st_stm32_dma_v2) || DT_HAS_COMPAT_STATUS_OKAY(st_stm32_dmamux)
+    #if DT_HAS_COMPAT_STATUS_OKAY(st_stm32_dma_v2) || DT_HAS_COMPAT_STATUS_OKAY(st_stm32_dmamux)
     /* With dma V2 and dmamux,the request ID is stored in the dma_slot */
     DMA_InitStruct.PeriphRequest = config->dma_slot;
-#endif
-<<<<<<< HEAD
-	LL_DMA_Init(dma, dma_stm32_id_to_stream(id), &DMA_InitStruct);
-
-	LL_DMA_EnableIT_TC(dma, dma_stm32_id_to_stream(id));
-
-	/* Enable Half-Transfer irq if circular mode is enabled */
-	if (stream->cyclic) {
-		LL_DMA_EnableIT_HT(dma, dma_stm32_id_to_stream(id));
-	}
-
-#if defined(CONFIG_DMA_STM32_V1)
-	if (DMA_InitStruct.FIFOMode == LL_DMA_FIFOMODE_ENABLE) {
-		LL_DMA_EnableFifoMode(dma, dma_stm32_id_to_stream(id));
-		LL_DMA_EnableIT_FE(dma, dma_stm32_id_to_stream(id));
-	} else {
-		LL_DMA_DisableFifoMode(dma, dma_stm32_id_to_stream(id));
-		LL_DMA_DisableIT_FE(dma, dma_stm32_id_to_stream(id));
-	}
-#endif
-	return ret;
-=======
+    #endif
 
     LL_DMA_Init(dma, dma_stm32_id_to_stream(id), &DMA_InitStruct);
     LL_DMA_EnableIT_TC(dma, dma_stm32_id_to_stream(id));
 
     /* Enable Half-Transfer irq if circular mode is enabled */
-    if (config->head_block->source_reload_en) {
+    if (stream->cyclic) {
         LL_DMA_EnableIT_HT(dma, dma_stm32_id_to_stream(id));
     }
 
@@ -804,7 +527,6 @@
     #endif
 
     return (ret);
->>>>>>> b9418656
 }
 
 DMA_STM32_EXPORT_API int dma_stm32_reload(const struct device* dev, uint32_t id,
