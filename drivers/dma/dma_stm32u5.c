/*
 * Copyright (c) 2016 Linaro Limited.
 * Copyright (c) 2019 Song Qiang <songqiang1304521@gmail.com>
 * Copyright (c) 2022 STMicroelectronics
 *
 * SPDX-License-Identifier: Apache-2.0
 */

/**
 * @brief Common part of DMA drivers for stm32U5.
 * @note  Functions named with stm32_dma_* are SoCs related functions
 *
 */

#include "dma_stm32.h"

#include <zephyr/init.h>
#include <zephyr/drivers/clock_control.h>
#include <zephyr/drivers/dma/dma_stm32.h>

#include <zephyr/logging/log.h>
#include <zephyr/irq.h>
LOG_MODULE_REGISTER(dma_stm32, CONFIG_DMA_LOG_LEVEL);

#define DT_DRV_COMPAT st_stm32u5_dma

static const uint32_t table_src_size[] = {
    LL_DMA_SRC_DATAWIDTH_BYTE,
    LL_DMA_SRC_DATAWIDTH_HALFWORD,
    LL_DMA_SRC_DATAWIDTH_WORD,
};

static const uint32_t table_dst_size[] = {
    LL_DMA_DEST_DATAWIDTH_BYTE,
    LL_DMA_DEST_DATAWIDTH_HALFWORD,
    LL_DMA_DEST_DATAWIDTH_WORD,
};

static const uint32_t table_priority[4] = {
    LL_DMA_LOW_PRIORITY_LOW_WEIGHT,
    LL_DMA_LOW_PRIORITY_MID_WEIGHT,
    LL_DMA_LOW_PRIORITY_HIGH_WEIGHT,
    LL_DMA_HIGH_PRIORITY,
};

static void dma_stm32_dump_stream_irq(const struct device* dev, uint32_t id) {
    const struct dma_stm32_config* config = dev->config;
    DMA_TypeDef* dma = config->base;

    stm32_dma_dump_stream_irq(dma, id);
}

static void dma_stm32_clear_stream_irq(const struct device* dev, uint32_t id) {
    const struct dma_stm32_config* config = dev->config;
    DMA_TypeDef* dma = config->base;

    dma_stm32_clear_tc(dma, id);
    dma_stm32_clear_ht(dma, id);
    stm32_dma_clear_stream_irq(dma, id);
}

uint32_t dma_stm32_id_to_stream(uint32_t id) {
    static const uint32_t stream_nr[] = {
        LL_DMA_CHANNEL_0 , LL_DMA_CHANNEL_1 , LL_DMA_CHANNEL_2 , LL_DMA_CHANNEL_3 ,
        LL_DMA_CHANNEL_4 , LL_DMA_CHANNEL_5 , LL_DMA_CHANNEL_6 , LL_DMA_CHANNEL_7 ,
        LL_DMA_CHANNEL_8 , LL_DMA_CHANNEL_9 , LL_DMA_CHANNEL_10, LL_DMA_CHANNEL_11,
        LL_DMA_CHANNEL_12, LL_DMA_CHANNEL_13, LL_DMA_CHANNEL_14, LL_DMA_CHANNEL_15,
    };

    __ASSERT_NO_MSG(id < ARRAY_SIZE(stream_nr));

    return (stream_nr[id]);
}

bool dma_stm32_is_tc_active(DMA_TypeDef* DMAx, uint32_t id) {
    return LL_DMA_IsActiveFlag_TC(DMAx, dma_stm32_id_to_stream(id));
}

void dma_stm32_clear_tc(DMA_TypeDef* DMAx, uint32_t id) {
    LL_DMA_ClearFlag_TC(DMAx, dma_stm32_id_to_stream(id));
}

/* data transfer error */
static inline bool dma_stm32_is_dte_active(DMA_TypeDef* dma, uint32_t id) {
    return LL_DMA_IsActiveFlag_DTE(dma, dma_stm32_id_to_stream(id));
}

/* link transfer error */
static inline bool dma_stm32_is_ule_active(DMA_TypeDef* dma, uint32_t id) {
    return LL_DMA_IsActiveFlag_ULE(dma, dma_stm32_id_to_stream(id));
}

/* user setting error */
static inline bool dma_stm32_is_use_active(DMA_TypeDef* dma, uint32_t id) {
    return LL_DMA_IsActiveFlag_USE(dma, dma_stm32_id_to_stream(id));
}

/* transfer error either a data or user or link error */
bool dma_stm32_is_te_active(DMA_TypeDef* DMAx, uint32_t id) {
    return (LL_DMA_IsActiveFlag_DTE(DMAx, dma_stm32_id_to_stream(id)) ||
            LL_DMA_IsActiveFlag_ULE(DMAx, dma_stm32_id_to_stream(id)) ||
            LL_DMA_IsActiveFlag_USE(DMAx, dma_stm32_id_to_stream(id)));
}

/* clear transfer error either a data or user or link error */
void dma_stm32_clear_te(DMA_TypeDef* DMAx, uint32_t id) {
    LL_DMA_ClearFlag_DTE(DMAx, dma_stm32_id_to_stream(id));
    LL_DMA_ClearFlag_ULE(DMAx, dma_stm32_id_to_stream(id));
    LL_DMA_ClearFlag_USE(DMAx, dma_stm32_id_to_stream(id));
}

bool dma_stm32_is_ht_active(DMA_TypeDef* DMAx, uint32_t id) {
    return LL_DMA_IsActiveFlag_HT(DMAx, dma_stm32_id_to_stream(id));
}

void dma_stm32_clear_ht(DMA_TypeDef* DMAx, uint32_t id) {
    LL_DMA_ClearFlag_HT(DMAx, dma_stm32_id_to_stream(id));
}

void stm32_dma_dump_stream_irq(DMA_TypeDef* dma, uint32_t id) {
    LOG_INF("tc: %d, ht: %d, dte: %d, ule: %d, use: %d",
            dma_stm32_is_tc_active(dma, id),
            dma_stm32_is_ht_active(dma, id),
            dma_stm32_is_dte_active(dma, id),
            dma_stm32_is_ule_active(dma, id),
            dma_stm32_is_use_active(dma, id)
    );
}

/* Check if nsecure masked interrupt is active on channel */
bool stm32_dma_is_tc_irq_active(DMA_TypeDef* dma, uint32_t id) {
    return (LL_DMA_IsEnabledIT_TC(dma, dma_stm32_id_to_stream(id)) &&
            LL_DMA_IsActiveFlag_TC(dma, dma_stm32_id_to_stream(id)));
}

bool stm32_dma_is_ht_irq_active(DMA_TypeDef* dma, uint32_t id) {
    return (LL_DMA_IsEnabledIT_HT(dma, dma_stm32_id_to_stream(id)) &&
            LL_DMA_IsActiveFlag_HT(dma, dma_stm32_id_to_stream(id)));
}

static inline bool stm32_dma_is_te_irq_active(DMA_TypeDef* dma, uint32_t id) {
    return ((LL_DMA_IsEnabledIT_DTE(dma, dma_stm32_id_to_stream(id)) &&
             LL_DMA_IsActiveFlag_DTE(dma, dma_stm32_id_to_stream(id))) ||
            (LL_DMA_IsEnabledIT_ULE(dma, dma_stm32_id_to_stream(id)) &&
             LL_DMA_IsActiveFlag_ULE(dma, dma_stm32_id_to_stream(id))) ||
            (LL_DMA_IsEnabledIT_USE(dma, dma_stm32_id_to_stream(id)) &&
             LL_DMA_IsActiveFlag_USE(dma, dma_stm32_id_to_stream(id))));
}

/* check if and irq of any type occurred on the channel */
#define stm32_dma_is_irq_active LL_DMA_IsActiveFlag_MIS

void stm32_dma_clear_stream_irq(DMA_TypeDef* dma, uint32_t id) {
    dma_stm32_clear_te(dma, id);

    LL_DMA_ClearFlag_TO(dma, dma_stm32_id_to_stream(id));
    LL_DMA_ClearFlag_SUSP(dma, dma_stm32_id_to_stream(id));
}

bool stm32_dma_is_irq_happened(DMA_TypeDef* dma, uint32_t id) {
    if (dma_stm32_is_te_active(dma, id)) {
        return (true);
    }

    return (false);
}

void stm32_dma_enable_stream(DMA_TypeDef* dma, uint32_t id) {
    LL_DMA_EnableChannel(dma, dma_stm32_id_to_stream(id));
}

bool stm32_dma_is_enabled_stream(DMA_TypeDef* dma, uint32_t id) {
    if (LL_DMA_IsEnabledChannel(dma, dma_stm32_id_to_stream(id)) == 1) {
        return (true);
    }

    return (false);
}

int stm32_dma_disable_stream(DMA_TypeDef* dma, uint32_t id) {
    /* GPDMA channel abort sequence */
    LL_DMA_SuspendChannel(dma, dma_stm32_id_to_stream(id));

    /* reset the channel will disable it */
    LL_DMA_ResetChannel(dma, dma_stm32_id_to_stream(id));

    if (!stm32_dma_is_enabled_stream(dma, id)) {
        return (0);
    }

    return (-EAGAIN);
}

void stm32_dma_set_mem_periph_address(DMA_TypeDef* dma,
                                      uint32_t channel,
                                      uint32_t src_addr,
                                      uint32_t dest_addr) {
    LL_DMA_ConfigAddresses(dma, channel, src_addr, dest_addr);
}

/* same function to set periph/mem addresses */
void stm32_dma_set_periph_mem_address(DMA_TypeDef* dma,
                                      uint32_t channel,
                                      uint32_t src_addr,
                                      uint32_t dest_addr) {
    LL_DMA_ConfigAddresses(dma, channel, src_addr, dest_addr);
}

static void dma_stm32_irq_handler(const struct device* dev, uint32_t id) {
    const struct dma_stm32_config* config = dev->config;
    DMA_TypeDef* dma = config->base;
    struct dma_stm32_stream* stream;
    uint32_t callback_arg;

    __ASSERT_NO_MSG(id < config->max_streams);

    stream = &config->streams[id];
    /* The busy channel is pertinent if not overridden by the HAL */
    if ((stream->hal_override != true) && (stream->busy == false)) {
        /*
         * When DMA channel is not overridden by HAL,
         * ignore irq if the channel is not busy anymore
         */
        dma_stm32_clear_stream_irq(dev, id);
        return;
    }
    callback_arg = id + STM32_DMA_STREAM_OFFSET;

    /* The dma stream id is in range from STM32_DMA_STREAM_OFFSET..<dma-requests> */
    if (stm32_dma_is_ht_irq_active(dma, id)) {
        /* Let HAL DMA handle flags on its own */
        if (!stream->hal_override) {
            dma_stm32_clear_ht(dma, id);
        }
        stream->dma_callback(dev, stream->user_data, callback_arg, DMA_STATUS_BLOCK);
    }
    else if (stm32_dma_is_tc_irq_active(dma, id)) {
        /* Assuming not cyclic transfer */
        stream->busy = false;
        /* Let HAL DMA handle flags on its own */
        if (!stream->hal_override) {
            dma_stm32_clear_tc(dma, id);
        }
        stream->dma_callback(dev, stream->user_data, callback_arg, DMA_STATUS_COMPLETE);
    }
    else {
        LOG_ERR("Transfer Error.");
        stream->busy = false;
        dma_stm32_dump_stream_irq(dev, id);
        dma_stm32_clear_stream_irq(dev, id);
        stream->dma_callback(dev, stream->user_data,
                             callback_arg, -EIO);
    }
}

static int dma_stm32_get_priority(uint8_t priority, uint32_t* ll_priority) {
    if (priority > ARRAY_SIZE(table_priority)) {
        LOG_ERR("Priority error. %d", priority);
        return (-EINVAL);
    }

    *ll_priority = table_priority[priority];
    return (0);
}

static int dma_stm32_get_direction(enum dma_channel_direction direction,
                                   uint32_t* ll_direction) {
    switch (direction) {
        case MEMORY_TO_MEMORY :
            *ll_direction = LL_DMA_DIRECTION_MEMORY_TO_MEMORY;
            break;

        case MEMORY_TO_PERIPHERAL :
            *ll_direction = LL_DMA_DIRECTION_MEMORY_TO_PERIPH;
            break;

        case PERIPHERAL_TO_MEMORY :
            *ll_direction = LL_DMA_DIRECTION_PERIPH_TO_MEMORY;
            break;

        default :
            LOG_ERR("Direction error. %d", direction);
            return (-EINVAL);
    }

    return (0);
}

static int dma_stm32_disable_stream(DMA_TypeDef* dma, uint32_t id) {
    int count = 0;

    for (;;) {
        if (stm32_dma_disable_stream(dma, id) == 0) {
            return (0);
        }

        /* After trying for 5 seconds, give up */
        if (count++ > (5 * 1000)) {
            return (-EBUSY);
        }

        k_sleep(K_MSEC(1));
    }

    return (0);
}

static int dma_stm32_configure(const struct device* dev,
                               uint32_t id,
                               struct dma_config* config) {
    const struct dma_stm32_config* dev_config = dev->config;
    struct dma_stm32_stream* stream =
                &dev_config->streams[id - STM32_DMA_STREAM_OFFSET];
    DMA_TypeDef* dma = dev_config->base;
    LL_DMA_InitTypeDef DMA_InitStruct;
    int ret;

    LL_DMA_StructInit(&DMA_InitStruct);

    /* Give channel from index 0 */
    id = id - STM32_DMA_STREAM_OFFSET;

    if (id >= dev_config->max_streams) {
        LOG_ERR("cannot configure the dma stream %d.", id);
        return (-EINVAL);
    }

    if (stream->busy) {
        LOG_ERR("dma stream %d is busy.", id);
        return (-EBUSY);
    }

    if (dma_stm32_disable_stream(dma, id) != 0) {
        LOG_ERR("could not disable dma stream %d.", id);
        return (-EBUSY);
    }

    dma_stm32_clear_stream_irq(dev, id);

    /* Check potential DMA override (if id parameters and stream are valid) */
    if (config->linked_channel == STM32_DMA_HAL_OVERRIDE) {
        /* DMA channel is overridden by HAL DMA
         * Retain that the channel is busy and proceed to the minimal
         * configuration to properly route the IRQ
         */
        stream->busy         = true;
        stream->hal_override = true;
        stream->dma_callback = config->dma_callback;
        stream->user_data    = config->user_data;
        return (0);
    }

    if (config->head_block->block_size > DMA_STM32_MAX_DATA_ITEMS) {
        LOG_ERR("Data size too big: %d\n",
                config->head_block->block_size);
        return (-EINVAL);
    }

    /* Support only the same data width for source and dest */
    if (config->dest_data_size != config->source_data_size) {
        LOG_ERR("source and dest data size differ.");
        return (-EINVAL);
    }

    if ((config->source_data_size != 4U) &&
        (config->source_data_size != 2U) &&
        (config->source_data_size != 1U)) {
        LOG_ERR("source and dest unit size error, %d",
                config->source_data_size);
        return (-EINVAL);
    }

    /* Continuous transfers are supported by hardware but not implemented
     * by this driver
     */
    if (config->head_block->source_reload_en ||
        config->head_block->dest_reload_en) {
        LOG_ERR("source_reload_en and dest_reload_en not "
                "implemented.");
        return (-EINVAL);
    }

    stream->busy         = true;
    stream->dma_callback = config->dma_callback;
    stream->direction    = config->channel_direction;
    stream->user_data    = config->user_data;
    stream->src_size     = config->source_data_size;
    stream->dst_size     = config->dest_data_size;

    /* Check dest or source memory address, warn if 0 */
    if (config->head_block->source_address == 0) {
        LOG_WRN("source_buffer address is null.");
    }

    if (config->head_block->dest_address == 0) {
        LOG_WRN("dest_buffer address is null.");
    }

    DMA_InitStruct.SrcAddress    = config->head_block->source_address;
    DMA_InitStruct.DestAddress   = config->head_block->dest_address;
    DMA_InitStruct.BlkHWRequest  = LL_DMA_HWREQUEST_SINGLEBURST;
    DMA_InitStruct.DataAlignment = LL_DMA_DATA_ALIGN_ZEROPADD;

    ret = dma_stm32_get_priority(config->channel_priority,
                                 &DMA_InitStruct.Priority);
    if (ret < 0) {
        return (ret);
    }

    ret = dma_stm32_get_direction(config->channel_direction,
                                  &DMA_InitStruct.Direction);
    if (ret < 0) {
        return (ret);
    }

    /* This part is for source */
    switch (config->head_block->source_addr_adj) {
        case DMA_ADDR_ADJ_INCREMENT :
            DMA_InitStruct.SrcIncMode = LL_DMA_SRC_INCREMENT;
            break;

        case DMA_ADDR_ADJ_NO_CHANGE :
            DMA_InitStruct.SrcIncMode = LL_DMA_SRC_FIXED;
            break;

        case DMA_ADDR_ADJ_DECREMENT :
            return (-ENOTSUP);

        default :
            LOG_ERR("Memory increment error. %d",
                    config->head_block->source_addr_adj);
            return (-EINVAL);
    }

    LOG_DBG("Channel (%d) src inc (%x).",
            id, DMA_InitStruct.SrcIncMode);

    /* This part is for dest */
    switch (config->head_block->dest_addr_adj) {
        case DMA_ADDR_ADJ_INCREMENT :
            DMA_InitStruct.DestIncMode = LL_DMA_DEST_INCREMENT;
            break;

        case DMA_ADDR_ADJ_NO_CHANGE :
            DMA_InitStruct.DestIncMode = LL_DMA_DEST_FIXED;
            break;

        case DMA_ADDR_ADJ_DECREMENT :
            return (-ENOTSUP);

        default :
            LOG_ERR("Periph increment error. %d",
                    config->head_block->dest_addr_adj);
            return (-EINVAL);
    }

    LOG_DBG("Channel (%d) dest inc (%x).",
            id, DMA_InitStruct.DestIncMode);

    stream->source_periph = (stream->direction == PERIPHERAL_TO_MEMORY);

    /* Set the data width, when source_data_size equals dest_data_size */
    int index = find_lsb_set(config->source_data_size) - 1;

    DMA_InitStruct.SrcDataWidth = table_src_size[index];

    index = find_lsb_set(config->dest_data_size) - 1;
    DMA_InitStruct.DestDataWidth = table_dst_size[index];

    DMA_InitStruct.BlkDataLength = config->head_block->block_size;

    /* The request ID is stored in the dma_slot */
    DMA_InitStruct.Request = config->dma_slot;

    LL_DMA_Init(dma, dma_stm32_id_to_stream(id), &DMA_InitStruct);

    LL_DMA_EnableIT_TC (dma, dma_stm32_id_to_stream(id));
    LL_DMA_EnableIT_USE(dma, dma_stm32_id_to_stream(id));
    LL_DMA_EnableIT_ULE(dma, dma_stm32_id_to_stream(id));
    LL_DMA_EnableIT_DTE(dma, dma_stm32_id_to_stream(id));

    /* Enable Half-Transfer irq if circular mode is enabled */
    if (config->head_block->source_reload_en) {
        LL_DMA_EnableIT_HT(dma, dma_stm32_id_to_stream(id));
    }

    return (ret);
}

static int dma_stm32_reload(const struct device* dev, uint32_t id,
                            uint32_t src, uint32_t dst,
                            size_t size) {
    const struct dma_stm32_config* config = dev->config;
    DMA_TypeDef* dma = config->base;
    struct dma_stm32_stream* stream;

    /* Give channel from index 0 */
    id = (id - STM32_DMA_STREAM_OFFSET);
    if (id >= config->max_streams) {
        return (-EINVAL);
    }

    stream = &config->streams[id];

    if (dma_stm32_disable_stream(dma, id) != 0) {
        return (-EBUSY);
    }

    if (stream->direction > PERIPHERAL_TO_MEMORY) {
        return (-EINVAL);
    }

    LL_DMA_ConfigAddresses(dma,
                           dma_stm32_id_to_stream(id),
                           src, dst);

    LL_DMA_SetBlkDataLength(dma, dma_stm32_id_to_stream(id), size);

    /* When reloading the dma, the stream is busy again before enabling */
    stream->busy = true;

    stm32_dma_enable_stream(dma, id);

    return (0);
}

static int dma_stm32_start(const struct device* dev, uint32_t id) {
    const struct dma_stm32_config* config = dev->config;
    DMA_TypeDef* dma = config->base;
    struct dma_stm32_stream* stream;

    /* Give channel from index 0 */
    id = (id - STM32_DMA_STREAM_OFFSET);

    /* Only M2P or M2M mode can be started manually. */
    if (id >= config->max_streams) {
        return (-EINVAL);
    }

    /* Repeated start : return now if channel is already started */
    if (stm32_dma_is_enabled_stream(dma, id)) {
        return (0);
    }

    /* When starting the dma, the stream is busy before enabling */
    stream       = &config->streams[id];
    stream->busy = true;

    dma_stm32_clear_stream_irq(dev, id);

    stm32_dma_enable_stream(dma, id);

    return (0);
}

static int dma_stm32_suspend(const struct device* dev, uint32_t id) {
    const struct dma_stm32_config* config = dev->config;
    DMA_TypeDef* dma = config->base;

    /* Give channel from index 0 */
    id = (id - STM32_DMA_STREAM_OFFSET);
    if (id >= config->max_streams) {
        return (-EINVAL);
    }

    /* Suspend the channel and wait for suspend Flag set */
    LL_DMA_SuspendChannel(dma, dma_stm32_id_to_stream(id));
    /* It's not enough to wait for the SUSPF bit with LL_DMA_IsActiveFlag_SUSP */
    do {
        k_msleep(1); /* A delay is needed (1ms is valid) */
    } while (LL_DMA_IsActiveFlag_SUSP(dma, dma_stm32_id_to_stream(id)) != 1);

    /* Do not Reset the channel to allow resuming later */
    return (0);
}

static int dma_stm32_resume(const struct device* dev, uint32_t id) {
    const struct dma_stm32_config* config = dev->config;
    DMA_TypeDef* dma = config->base;

    /* Give channel from index 0 */
    id = (id - STM32_DMA_STREAM_OFFSET);
    if (id >= config->max_streams) {
        return (-EINVAL);
    }

    /* Resume the channel : it's enough after suspend */
    LL_DMA_ResumeChannel(dma, dma_stm32_id_to_stream(id));

    return (0);
}

static int dma_stm32_stop(const struct device* dev, uint32_t id) {
    const struct dma_stm32_config* config = dev->config;
    struct dma_stm32_stream* stream = &config->streams[id - STM32_DMA_STREAM_OFFSET];
    DMA_TypeDef* dma = config->base;

    /* Give channel from index 0 */
    id = (id - STM32_DMA_STREAM_OFFSET);
    if (id >= config->max_streams) {
        return (-EINVAL);
    }

    if (stream->hal_override) {
        stream->busy = false;
        return (0);
    }

    /* Repeated stop : return now if channel is already stopped */
    if (!stm32_dma_is_enabled_stream(dma, id)) {
        return (0);
    }

    LL_DMA_DisableIT_TC(dma, dma_stm32_id_to_stream(id));
    LL_DMA_DisableIT_USE(dma, dma_stm32_id_to_stream(id));
    LL_DMA_DisableIT_ULE(dma, dma_stm32_id_to_stream(id));
    LL_DMA_DisableIT_DTE(dma, dma_stm32_id_to_stream(id));

    dma_stm32_clear_stream_irq(dev, id);
    dma_stm32_disable_stream(dma, id);

    /* Finally, flag stream as free */
    stream->busy = false;

    return (0);
}

static int dma_stm32_init(const struct device* dev) {
    const struct dma_stm32_config* config = dev->config;
    const struct device* clk = DEVICE_DT_GET(STM32_CLOCK_CONTROL_NODE);

    if (clock_control_on(clk,
        (clock_control_subsys_t)&config->pclken) != 0) {
        LOG_ERR("clock op failed\n");
        return (-EIO);
    }

    config->config_irq(dev);

    for (uint32_t i = 0; i < config->max_streams; i++) {
        config->streams[i].busy = false;
    }

    ((struct dma_stm32_data*)dev->data)->dma_ctx.magic        = 0;
    ((struct dma_stm32_data*)dev->data)->dma_ctx.dma_channels = 0;
    ((struct dma_stm32_data*)dev->data)->dma_ctx.atomic       = 0;

    return (0);
}

static int dma_stm32_get_status(const struct device* dev,
                                uint32_t id, struct dma_status* stat) {
    const struct dma_stm32_config* config = dev->config;
    DMA_TypeDef* dma = config->base;
    struct dma_stm32_stream* stream;

    /* Give channel from index 0 */
    id = (id - STM32_DMA_STREAM_OFFSET);
    if (id >= config->max_streams) {
        return (-EINVAL);
    }

    stream = &config->streams[id];
    stat->pending_length = LL_DMA_GetBlkDataLength(dma, dma_stm32_id_to_stream(id));
    stat->dir  = stream->direction;
    stat->busy = stream->busy;

    return (0);
}

<<<<<<< HEAD
static const struct dma_driver_api dma_funcs = {
    .reload     = dma_stm32_reload,
    .config     = dma_stm32_configure,
    .start      = dma_stm32_start,
    .stop       = dma_stm32_stop,
    .get_status = dma_stm32_get_status,
    .suspend    = dma_stm32_suspend,
    .resume     = dma_stm32_resume,
=======
static DEVICE_API(dma, dma_funcs) = {
	.reload		 = dma_stm32_reload,
	.config		 = dma_stm32_configure,
	.start		 = dma_stm32_start,
	.stop		 = dma_stm32_stop,
	.get_status	 = dma_stm32_get_status,
	.suspend	 = dma_stm32_suspend,
	.resume		 = dma_stm32_resume,
>>>>>>> ad6ef7de
};

/*
 * Macro to CONNECT and enable each irq (order is given by the 'listify')
 * chan: channel of the DMA instance (assuming one irq per channel)
 *       stm32U5x has 16 channels
 * dma : dma instance (one GPDMA instance on stm32U5x)
 */
#define DMA_STM32_IRQ_CONNECT_CHANNEL(chan, dma)                \
    do {                                                        \
        IRQ_CONNECT(DT_INST_IRQ_BY_IDX(dma, chan, irq),         \
                    DT_INST_IRQ_BY_IDX(dma, chan, priority),    \
                    dma_stm32_irq_##dma##_##chan,               \
                    DEVICE_DT_INST_GET(dma), 0);                \
        irq_enable(DT_INST_IRQ_BY_IDX(dma, chan, irq));         \
    } while (0)

/*
 * Macro to configure the irq for each dma instance (index)
 * Loop to CONNECT and enable each irq for each channel
 * Expecting as many irq as property <dma_channels>
 */
#define DMA_STM32_IRQ_CONNECT(index)                            \
    static void dma_stm32_config_irq_##index(const struct device* dev) {    \
        ARG_UNUSED(dev);                                        \
                                                                \
        LISTIFY(DT_INST_PROP(index, dma_channels),              \
                             DMA_STM32_IRQ_CONNECT_CHANNEL, (;), index);    \
    }

/*
 * Macro to instanciate the irq handler (order is given by the 'listify')
 * chan: channel of the DMA instance (assuming one irq per channel)
 *       stm32U5x has 16 channels
 * dma : dma instance (one GPDMA instance on stm32U5x)
 */
#define DMA_STM32_DEFINE_IRQ_HANDLER(chan, dma)                 \
    static void dma_stm32_irq_##dma##_##chan(const struct device* dev) {    \
        dma_stm32_irq_handler(dev, chan);                       \
    }

#define DMA_STM32_INIT_DEV(index)                               \
BUILD_ASSERT(DT_INST_PROP(index, dma_channels) == DT_NUM_IRQS(DT_DRV_INST(index)),      \
             "Nb of Channels and IRQ mismatch");                \
                                                                \
LISTIFY(DT_INST_PROP(index, dma_channels), DMA_STM32_DEFINE_IRQ_HANDLER, (;), index);   \
                                                                \
DMA_STM32_IRQ_CONNECT(index);                                   \
                                                                \
static struct dma_stm32_stream                                  \
    dma_stm32_streams_##index[DT_INST_PROP_OR(index, dma_channels, DT_NUM_IRQS(DT_DRV_INST(index)))];   \
                                                                \
const struct dma_stm32_config dma_stm32_config_##index = {      \
    .pclken      = { .bus = DT_INST_CLOCKS_CELL(index, bus),    \
                     .enr = DT_INST_CLOCKS_CELL(index, bits)},  \
    .config_irq  = dma_stm32_config_irq_##index,                \
    .base        = (void*)DT_INST_REG_ADDR(index),              \
    .max_streams = DT_INST_PROP_OR(index, dma_channels, DT_NUM_IRQS(DT_DRV_INST(index))),   \
    .streams     = dma_stm32_streams_##index,                   \
};                                                              \
                                                                \
static struct dma_stm32_data dma_stm32_data_##index = {0};      \
                                                                \
DEVICE_DT_INST_DEFINE(index,                                    \
                      &dma_stm32_init,                          \
                      NULL,                                     \
                      &dma_stm32_data_##index, &dma_stm32_config_##index, \
                      PRE_KERNEL_1, CONFIG_DMA_INIT_PRIORITY,   \
                      &dma_funcs);

DT_INST_FOREACH_STATUS_OKAY(DMA_STM32_INIT_DEV)<|MERGE_RESOLUTION|>--- conflicted
+++ resolved
@@ -668,8 +668,7 @@
     return (0);
 }
 
-<<<<<<< HEAD
-static const struct dma_driver_api dma_funcs = {
+static DEVICE_API(dma, dma_funcs) = {
     .reload     = dma_stm32_reload,
     .config     = dma_stm32_configure,
     .start      = dma_stm32_start,
@@ -677,16 +676,6 @@
     .get_status = dma_stm32_get_status,
     .suspend    = dma_stm32_suspend,
     .resume     = dma_stm32_resume,
-=======
-static DEVICE_API(dma, dma_funcs) = {
-	.reload		 = dma_stm32_reload,
-	.config		 = dma_stm32_configure,
-	.start		 = dma_stm32_start,
-	.stop		 = dma_stm32_stop,
-	.get_status	 = dma_stm32_get_status,
-	.suspend	 = dma_stm32_suspend,
-	.resume		 = dma_stm32_resume,
->>>>>>> ad6ef7de
 };
 
 /*
