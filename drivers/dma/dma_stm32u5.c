/*
 * Copyright (c) 2016 Linaro Limited.
 * Copyright (c) 2019 Song Qiang <songqiang1304521@gmail.com>
 * Copyright (c) 2022 STMicroelectronics
 *
 * SPDX-License-Identifier: Apache-2.0
 */

/**
 * @brief Common part of DMA drivers for stm32U5.
 * @note  Functions named with stm32_dma_* are SoCs related functions
 *
 */

#include "dma_stm32.h"

#include <zephyr/init.h>
#include <zephyr/drivers/clock_control.h>
#include <zephyr/drivers/dma/dma_stm32.h>

#include <zephyr/logging/log.h>
#include <zephyr/irq.h>
LOG_MODULE_REGISTER(dma_stm32, CONFIG_DMA_LOG_LEVEL);

#define DT_DRV_COMPAT st_stm32u5_dma

#define STM32U5_DMA_LINKED_LIST_NODE_SIZE (2)

static uint32_t const table_src_size[] = {
    LL_DMA_SRC_DATAWIDTH_BYTE,
    LL_DMA_SRC_DATAWIDTH_HALFWORD,
    LL_DMA_SRC_DATAWIDTH_WORD,
};

static uint32_t const table_dst_size[] = {
    LL_DMA_DEST_DATAWIDTH_BYTE,
    LL_DMA_DEST_DATAWIDTH_HALFWORD,
    LL_DMA_DEST_DATAWIDTH_WORD,
};

static uint32_t const table_priority[4] = {
    LL_DMA_LOW_PRIORITY_LOW_WEIGHT,
    LL_DMA_LOW_PRIORITY_MID_WEIGHT,
    LL_DMA_LOW_PRIORITY_HIGH_WEIGHT,
    LL_DMA_HIGH_PRIORITY,
};

static void dma_stm32_dump_stream_irq(const struct device* dev, uint32_t id) {
    const struct dma_stm32_config* config = dev->config;
    DMA_TypeDef* dma = (DMA_TypeDef*)(config->base);

    stm32_dma_dump_stream_irq(dma, id);
}

static void dma_stm32_clear_stream_irq(const struct device* dev, uint32_t id) {
    const struct dma_stm32_config* config = dev->config;
    DMA_TypeDef* dma = (DMA_TypeDef*)(config->base);

    dma_stm32_clear_tc(dma, id);
    dma_stm32_clear_ht(dma, id);
    stm32_dma_clear_stream_irq(dma, id);
}

uint32_t dma_stm32_id_to_stream(uint32_t id) {
    static uint32_t const stream_nr[] = {
        LL_DMA_CHANNEL_0 , LL_DMA_CHANNEL_1 , LL_DMA_CHANNEL_2 , LL_DMA_CHANNEL_3 ,
        LL_DMA_CHANNEL_4 , LL_DMA_CHANNEL_5 , LL_DMA_CHANNEL_6 , LL_DMA_CHANNEL_7 ,
        LL_DMA_CHANNEL_8 , LL_DMA_CHANNEL_9 , LL_DMA_CHANNEL_10, LL_DMA_CHANNEL_11,
        LL_DMA_CHANNEL_12, LL_DMA_CHANNEL_13, LL_DMA_CHANNEL_14, LL_DMA_CHANNEL_15,
    };

    __ASSERT_NO_MSG(id < ARRAY_SIZE(stream_nr));

    return (stream_nr[id]);
}

bool dma_stm32_is_tc_active(DMA_TypeDef* DMAx, uint32_t id) {
    return LL_DMA_IsActiveFlag_TC(DMAx, dma_stm32_id_to_stream(id));
}

void dma_stm32_clear_tc(DMA_TypeDef* DMAx, uint32_t id) {
    LL_DMA_ClearFlag_TC(DMAx, dma_stm32_id_to_stream(id));
}

/* data transfer error */
static inline bool dma_stm32_is_dte_active(DMA_TypeDef* dma, uint32_t id) {
    return LL_DMA_IsActiveFlag_DTE(dma, dma_stm32_id_to_stream(id));
}

/* link transfer error */
static inline bool dma_stm32_is_ule_active(DMA_TypeDef* dma, uint32_t id) {
    return LL_DMA_IsActiveFlag_ULE(dma, dma_stm32_id_to_stream(id));
}

/* user setting error */
static inline bool dma_stm32_is_use_active(DMA_TypeDef* dma, uint32_t id) {
    return LL_DMA_IsActiveFlag_USE(dma, dma_stm32_id_to_stream(id));
}

/* transfer error either a data or user or link error */
bool dma_stm32_is_te_active(DMA_TypeDef* DMAx, uint32_t id) {
    return (LL_DMA_IsActiveFlag_DTE(DMAx, dma_stm32_id_to_stream(id)) ||
            LL_DMA_IsActiveFlag_ULE(DMAx, dma_stm32_id_to_stream(id)) ||
            LL_DMA_IsActiveFlag_USE(DMAx, dma_stm32_id_to_stream(id)));
}

/* clear transfer error either a data or user or link error */
void dma_stm32_clear_te(DMA_TypeDef* DMAx, uint32_t id) {
    LL_DMA_ClearFlag_DTE(DMAx, dma_stm32_id_to_stream(id));
    LL_DMA_ClearFlag_ULE(DMAx, dma_stm32_id_to_stream(id));
    LL_DMA_ClearFlag_USE(DMAx, dma_stm32_id_to_stream(id));
}

bool dma_stm32_is_ht_active(DMA_TypeDef* DMAx, uint32_t id) {
    return LL_DMA_IsActiveFlag_HT(DMAx, dma_stm32_id_to_stream(id));
}

void dma_stm32_clear_ht(DMA_TypeDef* DMAx, uint32_t id) {
    LL_DMA_ClearFlag_HT(DMAx, dma_stm32_id_to_stream(id));
}

void stm32_dma_dump_stream_irq(DMA_TypeDef* dma, uint32_t id) {
    LOG_INF("tc: %d, ht: %d, dte: %d, ule: %d, use: %d",
            dma_stm32_is_tc_active(dma, id),
            dma_stm32_is_ht_active(dma, id),
            dma_stm32_is_dte_active(dma, id),
            dma_stm32_is_ule_active(dma, id),
            dma_stm32_is_use_active(dma, id)
    );
}

/* Check if nsecure masked interrupt is active on channel */
bool stm32_dma_is_tc_irq_active(DMA_TypeDef* dma, uint32_t id) {
    return (LL_DMA_IsEnabledIT_TC(dma, dma_stm32_id_to_stream(id)) &&
            LL_DMA_IsActiveFlag_TC(dma, dma_stm32_id_to_stream(id)));
}

bool stm32_dma_is_ht_irq_active(DMA_TypeDef* dma, uint32_t id) {
    return (LL_DMA_IsEnabledIT_HT(dma, dma_stm32_id_to_stream(id)) &&
            LL_DMA_IsActiveFlag_HT(dma, dma_stm32_id_to_stream(id)));
}

static inline bool stm32_dma_is_te_irq_active(DMA_TypeDef* dma, uint32_t id) {
    return ((LL_DMA_IsEnabledIT_DTE(dma, dma_stm32_id_to_stream(id)) &&
             LL_DMA_IsActiveFlag_DTE(dma, dma_stm32_id_to_stream(id))) ||
            (LL_DMA_IsEnabledIT_ULE(dma, dma_stm32_id_to_stream(id)) &&
             LL_DMA_IsActiveFlag_ULE(dma, dma_stm32_id_to_stream(id))) ||
            (LL_DMA_IsEnabledIT_USE(dma, dma_stm32_id_to_stream(id)) &&
             LL_DMA_IsActiveFlag_USE(dma, dma_stm32_id_to_stream(id))));
}

/* check if and irq of any type occurred on the channel */
#define stm32_dma_is_irq_active LL_DMA_IsActiveFlag_MIS

void stm32_dma_clear_stream_irq(DMA_TypeDef* dma, uint32_t id) {
    dma_stm32_clear_te(dma, id);

    LL_DMA_ClearFlag_TO(dma, dma_stm32_id_to_stream(id));
    LL_DMA_ClearFlag_SUSP(dma, dma_stm32_id_to_stream(id));
}

bool stm32_dma_is_irq_happened(DMA_TypeDef* dma, uint32_t id) {
    if (dma_stm32_is_te_active(dma, id)) {
        return (true);
    }

    return (false);
}

void stm32_dma_enable_stream(DMA_TypeDef* dma, uint32_t id) {
    LL_DMA_EnableChannel(dma, dma_stm32_id_to_stream(id));
}

bool stm32_dma_is_enabled_stream(DMA_TypeDef* dma, uint32_t id) {
    if (LL_DMA_IsEnabledChannel(dma, dma_stm32_id_to_stream(id)) == 1) {
        return (true);
    }

    return (false);
}

int stm32_dma_disable_stream(DMA_TypeDef* dma, uint32_t id) {
    /* GPDMA channel abort sequence */
    LL_DMA_SuspendChannel(dma, dma_stm32_id_to_stream(id));

    /* reset the channel will disable it */
    LL_DMA_ResetChannel(dma, dma_stm32_id_to_stream(id));

    if (!stm32_dma_is_enabled_stream(dma, id)) {
        return (0);
    }

    return (-EAGAIN);
}

void stm32_dma_set_mem_periph_address(DMA_TypeDef* dma,
                                      uint32_t channel,
                                      uint32_t src_addr,
                                      uint32_t dest_addr) {
    LL_DMA_ConfigAddresses(dma, channel, src_addr, dest_addr);
}

/* same function to set periph/mem addresses */
void stm32_dma_set_periph_mem_address(DMA_TypeDef* dma,
                                      uint32_t channel,
                                      uint32_t src_addr,
                                      uint32_t dest_addr) {
    LL_DMA_ConfigAddresses(dma, channel, src_addr, dest_addr);
}

static void dma_stm32_irq_handler(const struct device* dev, uint32_t id) {
    const struct dma_stm32_config* config = dev->config;
    DMA_TypeDef* dma = config->base;
    struct dma_stm32_stream* stream;
    uint32_t callback_arg;

    __ASSERT_NO_MSG(id < config->max_streams);

    stream = &config->streams[id];
    /* The busy channel is pertinent if not overridden by the HAL */
    if ((stream->hal_override != true) && (stream->busy == false)) {
        /*
         * When DMA channel is not overridden by HAL,
         * ignore irq if the channel is not busy anymore
         */
        dma_stm32_clear_stream_irq(dev, id);
        return;
    }
    callback_arg = id + STM32_DMA_STREAM_OFFSET;

    /* The dma stream id is in range from STM32_DMA_STREAM_OFFSET..<dma-requests> */
    if (stm32_dma_is_ht_irq_active(dma, id)) {
        /* Let HAL DMA handle flags on its own */
        if (!stream->hal_override) {
            dma_stm32_clear_ht(dma, id);
        }
        stream->dma_callback(dev, stream->user_data, callback_arg, DMA_STATUS_BLOCK);
    }
    else if (stm32_dma_is_tc_irq_active(dma, id)) {
        /* Assuming not cyclic transfer */
        if (stream->cyclic == false) {
            stream->busy = false;
        }
        /* Let HAL DMA handle flags on its own */
        if (!stream->hal_override) {
            dma_stm32_clear_tc(dma, id);
        }
        stream->dma_callback(dev, stream->user_data, callback_arg, DMA_STATUS_COMPLETE);
    }
    else {
        LOG_ERR("Transfer Error.");
        stream->busy = false;
        dma_stm32_dump_stream_irq(dev, id);
        dma_stm32_clear_stream_irq(dev, id);
        stream->dma_callback(dev, stream->user_data,
                             callback_arg, -EIO);
    }
}

static int dma_stm32_get_priority(uint8_t priority, uint32_t* ll_priority) {
    if (priority > ARRAY_SIZE(table_priority)) {
        LOG_ERR("Priority error. %d", priority);
        return (-EINVAL);
    }

    *ll_priority = table_priority[priority];
    return (0);
}

static int dma_stm32_get_direction(enum dma_channel_direction direction,
                                   uint32_t* ll_direction) {
    switch (direction) {
        case MEMORY_TO_MEMORY :
            *ll_direction = LL_DMA_DIRECTION_MEMORY_TO_MEMORY;
            break;

        case MEMORY_TO_PERIPHERAL :
            *ll_direction = LL_DMA_DIRECTION_MEMORY_TO_PERIPH;
            break;

        case PERIPHERAL_TO_MEMORY :
            *ll_direction = LL_DMA_DIRECTION_PERIPH_TO_MEMORY;
            break;

        default :
            LOG_ERR("Direction error. %d", direction);
            return (-EINVAL);
    }

    return (0);
}

static int dma_stm32_disable_stream(DMA_TypeDef* dma, uint32_t id) {
    int count = 0;

    for (;;) {
        if (stm32_dma_disable_stream(dma, id) == 0) {
            return (0);
        }

        /* After trying for 5 seconds, give up */
        if (count++ > (5 * 1000)) {
            return (-EBUSY);
        }

        k_sleep(K_MSEC(1));
    }

    return (0);
}

static int dma_stm32_configure(const struct device* dev,
                               uint32_t id,
                               struct dma_config* config) {
    const struct dma_stm32_config* dev_config = dev->config;
    struct dma_stm32_stream* stream =
        &dev_config->streams[id - STM32_DMA_STREAM_OFFSET];
    DMA_TypeDef* dma = dev_config->base;
    uint32_t ll_priority;
    uint32_t ll_direction;
    int ret;

    /* Give channel from index 0 */
    id = id - STM32_DMA_STREAM_OFFSET;

    if (id >= dev_config->max_streams) {
        LOG_ERR("cannot configure the dma stream %d.", id);
        return (-EINVAL);
    }

    if (stream->busy) {
        LOG_ERR("dma stream %d is busy.", id);
        return (-EBUSY);
    }

    if (dma_stm32_disable_stream(dma, id) != 0) {
        LOG_ERR("could not disable dma stream %d.", id);
        return (-EBUSY);
    }

    dma_stm32_clear_stream_irq(dev, id);

    /* Check potential DMA override (if id parameters and stream are valid) */
    if (config->linked_channel == STM32_DMA_HAL_OVERRIDE) {
        /* DMA channel is overridden by HAL DMA
         * Retain that the channel is busy and proceed to the minimal
         * configuration to properly route the IRQ
         */
        stream->busy         = true;
        stream->hal_override = true;
        stream->dma_callback = config->dma_callback;
        stream->user_data    = config->user_data;
        return (0);
    }

    if (config->head_block->block_size > DMA_STM32_MAX_DATA_ITEMS) {
        LOG_ERR("Data size too big: %d\n",
                config->head_block->block_size);
        return (-EINVAL);
    }

    /* Support only the same data width for source and dest */
    if (config->dest_data_size != config->source_data_size) {
        LOG_ERR("source and dest data size differ.");
        return (-EINVAL);
    }

    if ((config->source_data_size != 4U) &&
        (config->source_data_size != 2U) &&
        (config->source_data_size != 1U)) {
        LOG_ERR("source and dest unit size error, %d",
                config->source_data_size);
        return (-EINVAL);
    }

    stream->busy         = true;
    stream->dma_callback = config->dma_callback;
    stream->direction    = config->channel_direction;
    stream->user_data    = config->user_data;
    stream->src_size     = config->source_data_size;
    stream->dst_size     = config->dest_data_size;

    /* Check dest or source memory address, warn if 0 */
    if (config->head_block->source_address == 0) {
        LOG_WRN("source_buffer address is null.");
    }

    if (config->head_block->dest_address == 0) {
        LOG_WRN("dest_buffer address is null.");
    }

    LL_DMA_ConfigAddresses(dma, dma_stm32_id_to_stream(id),
                           config->head_block->source_address,
                           config->head_block->dest_address);

    ret = dma_stm32_get_priority(config->channel_priority, &ll_priority);
    if (ret < 0) {
        return (ret);
    }
    LL_DMA_SetChannelPriorityLevel(dma, dma_stm32_id_to_stream(id), ll_priority);

    ret = dma_stm32_get_direction(config->channel_direction, &ll_direction);
    if (ret < 0) {
        return (ret);
    }
    LL_DMA_SetDataTransferDirection(dma, dma_stm32_id_to_stream(id), ll_direction);

    /* This part is for source */
    switch (config->head_block->source_addr_adj) {
        case DMA_ADDR_ADJ_INCREMENT :
            LL_DMA_SetSrcIncMode(dma, dma_stm32_id_to_stream(id), LL_DMA_SRC_INCREMENT);
            break;

        case DMA_ADDR_ADJ_NO_CHANGE :
            LL_DMA_SetSrcIncMode(dma, dma_stm32_id_to_stream(id), LL_DMA_SRC_FIXED);
            break;

        case DMA_ADDR_ADJ_DECREMENT :
            return (-ENOTSUP);

        default :
            LOG_ERR("Memory increment error. %d",
                    config->head_block->source_addr_adj);
            return (-EINVAL);
    }

    LOG_DBG("Channel (%d) src inc (%x).", id,
            LL_DMA_GetSrcIncMode(dma, dma_stm32_id_to_stream(id)));

    /* This part is for dest */
    switch (config->head_block->dest_addr_adj) {
        case DMA_ADDR_ADJ_INCREMENT :
            LL_DMA_SetDestIncMode(dma, dma_stm32_id_to_stream(id), LL_DMA_DEST_INCREMENT);
            break;

        case DMA_ADDR_ADJ_NO_CHANGE :
            LL_DMA_SetDestIncMode(dma, dma_stm32_id_to_stream(id), LL_DMA_DEST_FIXED);
            break;

        case DMA_ADDR_ADJ_DECREMENT :
            return (-ENOTSUP);

        default :
            LOG_ERR("Periph increment error. %d",
                    config->head_block->dest_addr_adj);
            return (-EINVAL);
    }

    LOG_DBG("Channel (%d) dest inc (%x).", id,
            LL_DMA_GetDestIncMode(dma, dma_stm32_id_to_stream(id)));

    stream->source_periph = (stream->direction == PERIPHERAL_TO_MEMORY);

    /* Set the data width, when source_data_size equals dest_data_size */
    int index = find_lsb_set(config->source_data_size) - 1;

    LL_DMA_SetSrcDataWidth(dma, dma_stm32_id_to_stream(id), table_src_size[index]);

    index = find_lsb_set(config->dest_data_size) - 1;
    LL_DMA_SetDestDataWidth(dma, dma_stm32_id_to_stream(id), table_dst_size[index]);

    LL_DMA_SetBlkDataLength(dma, dma_stm32_id_to_stream(id), config->head_block->block_size);

    /* The request ID is stored in the dma_slot */
    LL_DMA_SetPeriphRequest(dma, dma_stm32_id_to_stream(id), config->dma_slot);

    if (config->head_block->source_reload_en == 0) {
        LL_DMA_SetLinkStepMode(dma, dma_stm32_id_to_stream(id), LL_DMA_LSM_1LINK_EXECUTION);
        /* Initialize the DMA structure in non-cyclic mode only */
        LL_DMA_SetLinkedListAddrOffset(dma, dma_stm32_id_to_stream(id), 0);
    }
    else { /* cyclic mode */
        uint32_t linked_list_flags = 0;
        volatile uint32_t* linked_list_node =
            &dev_config->linked_list_buffer[id * STM32U5_DMA_LINKED_LIST_NODE_SIZE];

        /* We use "linked list" to emulate circular mode.
         * The linked list can consists of just source and/or destination address.
         * Other registers can remain the same. Linked list itself doesn't contain
         * pointer to other item, since LLR register is not updated (ULL bit = 0).
         */
        if (config->head_block->source_addr_adj == config->head_block->dest_addr_adj) {
            /* We update both source and destination address */
            linked_list_node[0] = config->head_block->source_address;
            linked_list_node[1] = config->head_block->dest_address;
            linked_list_flags   = LL_DMA_UPDATE_CSAR | LL_DMA_UPDATE_CDAR;
        }
        else if (config->head_block->source_addr_adj == DMA_ADDR_ADJ_INCREMENT) {
            /* We update only source address */
            linked_list_node[0] = config->head_block->source_address;
            linked_list_flags   = LL_DMA_UPDATE_CSAR;
        }
        else if (config->head_block->dest_addr_adj == DMA_ADDR_ADJ_INCREMENT) {
            /* We update only destination address */
            linked_list_node[0] = config->head_block->dest_address;
            linked_list_flags   = LL_DMA_UPDATE_CDAR;
        }

        /* We update only destination address */
        LL_DMA_SetLinkedListBaseAddr(dma, dma_stm32_id_to_stream(id),
                                     (uint32_t)&linked_list_node[0]);
        LL_DMA_ConfigLinkUpdate(dma, dma_stm32_id_to_stream(id), linked_list_flags,
                                (uint32_t)&linked_list_node[0]);

        /* Continuous transfers with Linked List */
        stream->cyclic = true;
        LL_DMA_SetLinkStepMode(dma, dma_stm32_id_to_stream(id), LL_DMA_LSM_FULL_EXECUTION);

        LL_DMA_EnableIT_HT(dma, dma_stm32_id_to_stream(id));
    }

    #ifdef CONFIG_ARM_SECURE_FIRMWARE
    LL_DMA_ConfigChannelSecure(dma, dma_stm32_id_to_stream(id),
        (LL_DMA_CHANNEL_SEC | LL_DMA_CHANNEL_SRC_SEC | LL_DMA_CHANNEL_DEST_SEC));
    LL_DMA_EnableChannelPrivilege(dma, dma_stm32_id_to_stream(id));
    #endif

    LL_DMA_EnableIT_TC(dma, dma_stm32_id_to_stream(id));
    LL_DMA_EnableIT_USE(dma, dma_stm32_id_to_stream(id));
    LL_DMA_EnableIT_ULE(dma, dma_stm32_id_to_stream(id));
    LL_DMA_EnableIT_DTE(dma, dma_stm32_id_to_stream(id));

    return (ret);
}

static int dma_stm32_reload(const struct device* dev, uint32_t id,
                            uint32_t src, uint32_t dst,
                            size_t size) {
    const struct dma_stm32_config* config = dev->config;
    DMA_TypeDef* dma = (DMA_TypeDef*)(config->base);
    struct dma_stm32_stream* stream;

    /* Give channel from index 0 */
    id = (id - STM32_DMA_STREAM_OFFSET);
    if (id >= config->max_streams) {
        return (-EINVAL);
    }

    stream = &config->streams[id];

    if (dma_stm32_disable_stream(dma, id) != 0) {
        return (-EBUSY);
    }

    if (stream->direction > PERIPHERAL_TO_MEMORY) {
        return (-EINVAL);
    }

    LL_DMA_ConfigAddresses(dma,
                           dma_stm32_id_to_stream(id),
                           src, dst);

    LL_DMA_SetBlkDataLength(dma, dma_stm32_id_to_stream(id), size);

    /* When reloading the dma, the stream is busy again before enabling */
    stream->busy = true;

    stm32_dma_enable_stream(dma, id);

    return (0);
}

static int dma_stm32_start(const struct device* dev, uint32_t id) {
    const struct dma_stm32_config* config = dev->config;
    DMA_TypeDef* dma = (DMA_TypeDef*)(config->base);
    struct dma_stm32_stream* stream;

    /* Give channel from index 0 */
    id = (id - STM32_DMA_STREAM_OFFSET);

    /* Only M2P or M2M mode can be started manually. */
    if (id >= config->max_streams) {
        return (-EINVAL);
    }

    /* Repeated start : return now if channel is already started */
    if (stm32_dma_is_enabled_stream(dma, id)) {
        return (0);
    }

    /* When starting the dma, the stream is busy before enabling */
    stream       = &config->streams[id];
    stream->busy = true;

    dma_stm32_clear_stream_irq(dev, id);

    stm32_dma_enable_stream(dma, id);

    return (0);
}

static int dma_stm32_suspend(const struct device* dev, uint32_t id) {
    const struct dma_stm32_config* config = dev->config;
    DMA_TypeDef* dma = (DMA_TypeDef*)(config->base);

    /* Give channel from index 0 */
    id = (id - STM32_DMA_STREAM_OFFSET);
    if (id >= config->max_streams) {
        return (-EINVAL);
    }

<<<<<<< HEAD
    /* Suspend the channel and wait for suspend Flag set */
    LL_DMA_SuspendChannel(dma, dma_stm32_id_to_stream(id));
    /* It's not enough to wait for the SUSPF bit with LL_DMA_IsActiveFlag_SUSP */
    do {
        k_msleep(1); /* A delay is needed (1ms is valid) */
    } while (LL_DMA_IsActiveFlag_SUSP(dma, dma_stm32_id_to_stream(id)) != 1);
=======
	/* Suspend the channel and wait for suspend Flag set */
	LL_DMA_SuspendChannel(dma, dma_stm32_id_to_stream(id));
	/* It's not enough to wait for the SUSPF bit with LL_DMA_IsActiveFlag_SUSP */
	do {
		k_busy_wait(800); /* A delay is needed (800us is valid) */
	} while (LL_DMA_IsActiveFlag_SUSP(dma, dma_stm32_id_to_stream(id)) != 1);
>>>>>>> 7e1146fe

    /* Do not Reset the channel to allow resuming later */
    return (0);
}

static int dma_stm32_resume(const struct device* dev, uint32_t id) {
    const struct dma_stm32_config* config = dev->config;
    DMA_TypeDef* dma = (DMA_TypeDef*)(config->base);

    /* Give channel from index 0 */
    id = (id - STM32_DMA_STREAM_OFFSET);
    if (id >= config->max_streams) {
        return (-EINVAL);
    }

    /* Resume the channel : it's enough after suspend */
    LL_DMA_ResumeChannel(dma, dma_stm32_id_to_stream(id));

    return (0);
}

static int dma_stm32_stop(const struct device* dev, uint32_t id) {
    const struct dma_stm32_config* config = dev->config;
    struct dma_stm32_stream* stream = &config->streams[id - STM32_DMA_STREAM_OFFSET];
    DMA_TypeDef* dma = (DMA_TypeDef*)(config->base);

    /* Give channel from index 0 */
    id = (id - STM32_DMA_STREAM_OFFSET);
    if (id >= config->max_streams) {
        return (-EINVAL);
    }

    if (stream->hal_override) {
        stream->busy = false;
        return (0);
    }

    /* Repeated stop : return now if channel is already stopped */
    if (!stm32_dma_is_enabled_stream(dma, id)) {
        return (0);
    }

    LL_DMA_DisableIT_TC(dma, dma_stm32_id_to_stream(id));
    LL_DMA_DisableIT_USE(dma, dma_stm32_id_to_stream(id));
    LL_DMA_DisableIT_ULE(dma, dma_stm32_id_to_stream(id));
    LL_DMA_DisableIT_DTE(dma, dma_stm32_id_to_stream(id));

    dma_stm32_clear_stream_irq(dev, id);
    dma_stm32_disable_stream(dma, id);

    /* Finally, flag stream as free */
    stream->busy = false;

    return (0);
}

static int dma_stm32_init(const struct device* dev) {
    const struct dma_stm32_config* config = dev->config;
    const struct device* clk = DEVICE_DT_GET(STM32_CLOCK_CONTROL_NODE);

    if (clock_control_on(clk,
                         (clock_control_subsys_t)&config->pclken) != 0) {
        LOG_ERR("clock op failed\n");
        return (-EIO);
    }

    config->config_irq(dev);

    for (uint32_t i = 0; i < config->max_streams; i++) {
        config->streams[i].busy = false;
    }

    ((struct dma_stm32_data*)dev->data)->dma_ctx.magic        = 0;
    ((struct dma_stm32_data*)dev->data)->dma_ctx.dma_channels = 0;
    ((struct dma_stm32_data*)dev->data)->dma_ctx.atomic       = 0;

    return (0);
}

static int dma_stm32_get_status(const struct device* dev,
                                uint32_t id, struct dma_status* stat) {
    const struct dma_stm32_config* config = dev->config;
    DMA_TypeDef* dma = (DMA_TypeDef*)(config->base);
    struct dma_stm32_stream* stream;

    /* Give channel from index 0 */
    id = (id - STM32_DMA_STREAM_OFFSET);
    if (id >= config->max_streams) {
        return (-EINVAL);
    }

    stream = &config->streams[id];
    stat->pending_length = LL_DMA_GetBlkDataLength(dma, dma_stm32_id_to_stream(id));
    stat->dir  = stream->direction;
    stat->busy = stream->busy;

    return (0);
}

static DEVICE_API(dma, dma_funcs) = {
    .reload     = dma_stm32_reload,
    .config     = dma_stm32_configure,
    .start      = dma_stm32_start,
    .stop       = dma_stm32_stop,
    .get_status = dma_stm32_get_status,
    .suspend    = dma_stm32_suspend,
    .resume     = dma_stm32_resume,
};

/*
 * Macro to CONNECT and enable each irq (order is given by the 'listify')
 * chan: channel of the DMA instance (assuming one irq per channel)
 *       stm32U5x has 16 channels
 * dma : dma instance (one GPDMA instance on stm32U5x)
 */
#define DMA_STM32_IRQ_CONNECT_CHANNEL(chan, dma)                \
    do {                                                        \
        IRQ_CONNECT(DT_INST_IRQ_BY_IDX(dma, chan, irq),         \
                    DT_INST_IRQ_BY_IDX(dma, chan, priority),    \
                    dma_stm32_irq_##dma##_##chan,               \
                    DEVICE_DT_INST_GET(dma), 0);                \
        irq_enable(DT_INST_IRQ_BY_IDX(dma, chan, irq));         \
    } while (0)

/*
 * Macro to configure the irq for each dma instance (index)
 * Loop to CONNECT and enable each irq for each channel
 * Expecting as many irq as property <dma_channels>
 */
#define DMA_STM32_IRQ_CONNECT(index)                            \
    static void dma_stm32_config_irq_##index(const struct device* dev) { \
        ARG_UNUSED(dev);                                        \
                                                                \
        LISTIFY(DT_INST_PROP(index, dma_channels),              \
                             DMA_STM32_IRQ_CONNECT_CHANNEL, (;), index); \
    }

/*
 * Macro to instanciate the irq handler (order is given by the 'listify')
 * chan: channel of the DMA instance (assuming one irq per channel)
 *       stm32U5x has 16 channels
 * dma : dma instance (one GPDMA instance on stm32U5x)
 */
#define DMA_STM32_DEFINE_IRQ_HANDLER(chan, dma)                 \
    static void dma_stm32_irq_##dma##_##chan(const struct device* dev) { \
        dma_stm32_irq_handler(dev, chan);                       \
    }

#define DMA_STM32_INIT_DEV(index)                               \
BUILD_ASSERT(DT_INST_PROP(index, dma_channels)                  \
             == DT_NUM_IRQS(DT_DRV_INST(index)),                \
             "Nb of Channels and IRQ mismatch");                \
                                                                \
LISTIFY(DT_INST_PROP(index, dma_channels),                      \
        DMA_STM32_DEFINE_IRQ_HANDLER, (;), index);              \
                                                                \
DMA_STM32_IRQ_CONNECT(index);                                   \
                                                                \
static struct dma_stm32_stream                                  \
    dma_stm32_streams_##index[DT_INST_PROP_OR(index, dma_channels, \
        DT_NUM_IRQS(DT_DRV_INST(index)))];                      \
                                                                \
                                                                \
static volatile uint32_t dma_stm32_linked_list_buffer##index    \
                [STM32U5_DMA_LINKED_LIST_NODE_SIZE *            \
                 DT_INST_PROP_OR(index, dma_channels,           \
                                 DT_NUM_IRQS(DT_DRV_INST(index)))] __nocache_noinit; \
                                                                \
const struct dma_stm32_config dma_stm32_config_##index = {      \
    .pclken = {                                                 \
        .bus = DT_INST_CLOCKS_CELL(index, bus),                 \
        .enr = DT_INST_CLOCKS_CELL(index, bits)                 \
    },                                                          \
    .config_irq         = dma_stm32_config_irq_##index,         \
    .base               = (void*)DT_INST_REG_ADDR(index),       \
    .max_streams        = DT_INST_PROP_OR(index, dma_channels,  \
                                          DT_NUM_IRQS(DT_DRV_INST(index))), \
    .streams            = dma_stm32_streams_##index,            \
    .linked_list_buffer = dma_stm32_linked_list_buffer##index   \
};                                                              \
                                                                \
static struct dma_stm32_data dma_stm32_data_##index = {0};      \
                                                                \
DEVICE_DT_INST_DEFINE(index,                                    \
                      dma_stm32_init,                           \
                      NULL,                                     \
                      &dma_stm32_data_##index, &dma_stm32_config_##index, \
                      PRE_KERNEL_1, CONFIG_DMA_INIT_PRIORITY,   \
                      &dma_funcs);

DT_INST_FOREACH_STATUS_OKAY(DMA_STM32_INIT_DEV)<|MERGE_RESOLUTION|>--- conflicted
+++ resolved
@@ -599,21 +599,12 @@
         return (-EINVAL);
     }
 
-<<<<<<< HEAD
     /* Suspend the channel and wait for suspend Flag set */
     LL_DMA_SuspendChannel(dma, dma_stm32_id_to_stream(id));
     /* It's not enough to wait for the SUSPF bit with LL_DMA_IsActiveFlag_SUSP */
     do {
-        k_msleep(1); /* A delay is needed (1ms is valid) */
+        k_busy_wait(800); /* A delay is needed (800us is valid) */
     } while (LL_DMA_IsActiveFlag_SUSP(dma, dma_stm32_id_to_stream(id)) != 1);
-=======
-	/* Suspend the channel and wait for suspend Flag set */
-	LL_DMA_SuspendChannel(dma, dma_stm32_id_to_stream(id));
-	/* It's not enough to wait for the SUSPF bit with LL_DMA_IsActiveFlag_SUSP */
-	do {
-		k_busy_wait(800); /* A delay is needed (800us is valid) */
-	} while (LL_DMA_IsActiveFlag_SUSP(dma, dma_stm32_id_to_stream(id)) != 1);
->>>>>>> 7e1146fe
 
     /* Do not Reset the channel to allow resuming later */
     return (0);
