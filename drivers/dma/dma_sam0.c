/*
 * Copyright (c) 2018 Google LLC.
 *
 * SPDX-License-Identifier: Apache-2.0
 */

#define DT_DRV_COMPAT atmel_sam0_dmac

#include <zephyr/device.h>
#include <soc.h>
#include <zephyr/drivers/dma.h>
#if (__GTEST == 1U)                         /* #CUSTOM@NDRS */
#include "samc21_reg_stub.h"
#endif

#include <zephyr/logging/log.h>
#include <zephyr/irq.h>
LOG_MODULE_REGISTER(dma_sam0, CONFIG_DMA_LOG_LEVEL);

#if (__GTEST == 1U)                         /* #CUSTOM@NDRS */
#define DMA_REGS    ((Dmac*)ut_mcu_dmac_ptr)
#else
#define DMA_REGS    ((Dmac*)DT_INST_REG_ADDR(0))
#endif

struct dma_sam0_channel {
    dma_callback_t cb;
    void* user_data;
};

struct dma_sam0_data {
    __aligned(16) DmacDescriptor descriptors[DMAC_CH_NUM];
    __aligned(16) DmacDescriptor descriptors_wb[DMAC_CH_NUM];
    struct dma_sam0_channel channels[DMAC_CH_NUM];
};

/* Handles DMA interrupts and dispatches to the individual channel */
static void dma_sam0_isr(const struct device* dev) {
    struct dma_sam0_data* data;
    struct dma_sam0_channel* chdata;
    uint16_t pend;
    uint32_t channel;

    data = dev->data;

    /* Acknowledge all interrupts for the channel in pend */
    pend = DMA_REGS->INTPEND.reg;
    DMA_REGS->INTPEND.reg = pend;

    channel = (pend & DMAC_INTPEND_ID_Msk) >> DMAC_INTPEND_ID_Pos;
    chdata  = &data->channels[channel];

    if ((pend & DMAC_INTPEND_TERR) != 0U) {
        if (chdata->cb != NULL) {
            chdata->cb(dev, chdata->user_data, channel, -(int)(DMAC_INTPEND_TERR));
        }
    }
    else if ((pend & DMAC_INTPEND_TCMPL) != 0U) {
        if (chdata->cb != NULL) {
            chdata->cb(dev, chdata->user_data, channel, 0);
        }
    }

    /*
     * If more than one channel is pending, we'll just immediately
     * interrupt again and handle it through a different INTPEND value.
     */
}

/* Configure a channel */
static int dma_sam0_config(const struct device* dev, uint32_t channel, struct dma_config* config) {
    struct dma_sam0_data* data = dev->data;
    DmacDescriptor* desc = &data->descriptors[channel];
    struct dma_block_config* block = config->head_block;
    struct dma_sam0_channel* channel_control;
    DMAC_BTCTRL_Type btctrl = {.reg = 0};
    unsigned int key;

    if (channel >= DMAC_CH_NUM) {
        LOG_ERR("Unsupported channel");
        return (-EINVAL);
    }

    if (config->block_count > 1) {
        LOG_ERR("Chained transfers not supported");
        /* TODO: add support for chained transfers. */
        return (-ENOTSUP);
    }

    if (config->dma_slot >= DMAC_TRIG_NUM) {
        LOG_ERR("Invalid trigger number");
        return (-EINVAL);
    }

    /* Lock and page in the channel configuration */
    key = irq_lock();

    /*
     * The "bigger" DMAC on some SAM0 chips (e.g. SAMD5x) has
     * independently accessible registers for each channel, while
     * the other ones require an indirect channel selection before
     * accessing shared registers.  The simplest way to detect the
     * difference is the presence of the DMAC_CHID_ID macro from the
     * ASF HAL (i.e. it's only defined if indirect access is required).
     */
    #ifdef DMAC_CHID_ID
    /* Select the channel for configuration */
    DMA_REGS->CHID.reg    = DMAC_CHID_ID(channel);
    DMA_REGS->CHCTRLA.reg = 0U;

    /* Connect the peripheral trigger */
    if (config->channel_direction == MEMORY_TO_MEMORY) {
        /*
         * A single software trigger will start the
         * transfer
         */
        DMA_REGS->CHCTRLB.reg = (DMAC_CHCTRLB_TRIGACT_TRANSACTION | DMAC_CHCTRLB_TRIGSRC(config->dma_slot));
    }
    else {
        /* One peripheral trigger per beat */
        DMA_REGS->CHCTRLB.reg = (DMAC_CHCTRLB_TRIGACT_BEAT | DMAC_CHCTRLB_TRIGSRC(config->dma_slot));
    }

    /* Set the priority */
    if (config->channel_priority >= DMAC_LVL_NUM) {
        LOG_ERR("Invalid priority");
        goto inval;
    }

    DMA_REGS->CHCTRLB.bit.LVL = config->channel_priority;

    /* Enable the interrupts */
    DMA_REGS->CHINTENSET.reg = DMAC_CHINTENSET_TCMPL;
    if (!config->error_callback_dis) {
        DMA_REGS->CHINTENSET.reg = DMAC_CHINTENSET_TERR;
    }
    else {
        DMA_REGS->CHINTENCLR.reg = DMAC_CHINTENSET_TERR;
    }

    DMA_REGS->CHINTFLAG.reg = DMAC_CHINTFLAG_TERR | DMAC_CHINTFLAG_TCMPL;
    #else
    /* Channels have separate configuration registers */
    DmacChannel* chcfg = &DMA_REGS->Channel[channel];

    if (config->channel_direction == MEMORY_TO_MEMORY) {
        /*
         * A single software trigger will start the
         * transfer
         */
        chcfg->CHCTRLA.reg = (DMAC_CHCTRLA_TRIGACT_TRANSACTION | DMAC_CHCTRLA_TRIGSRC(config->dma_slot));
    }
    else if ((config->channel_direction == MEMORY_TO_PERIPHERAL) ||
             (config->channel_direction == PERIPHERAL_TO_MEMORY)) {
        /* One peripheral trigger per beat */
        chcfg->CHCTRLA.reg = (DMAC_CHCTRLA_TRIGACT_BURST | DMAC_CHCTRLA_TRIGSRC(config->dma_slot));
    }
    else {
        LOG_ERR("Direction error. %d", config->channel_direction);
        goto inval;
    }

    /* Set the priority */
    if (config->channel_priority >= DMAC_LVL_NUM) {
        LOG_ERR("Invalid priority");
        goto inval;
    }

    chcfg->CHPRILVL.bit.PRILVL = config->channel_priority;

    /* Set the burst length */
    if (config->source_burst_length != config->dest_burst_length) {
        LOG_ERR("Source and destination burst lengths must be equal");
        goto inval;
    }

    if (config->source_burst_length > 16U) {
        LOG_ERR("Invalid burst length");
        goto inval;
    }

    if (config->source_burst_length > 0U) {
        chcfg->CHCTRLA.reg |= DMAC_CHCTRLA_BURSTLEN(
                config->source_burst_length - 1U);
    }

    /* Enable the interrupts */
    chcfg->CHINTENSET.reg = DMAC_CHINTENSET_TCMPL;
    if (!config->error_callback_dis) {
        chcfg->CHINTENSET.reg = DMAC_CHINTENSET_TERR;
    }
    else {
        chcfg->CHINTENCLR.reg = DMAC_CHINTENSET_TERR;
    }

    chcfg->CHINTFLAG.reg = DMAC_CHINTFLAG_TERR | DMAC_CHINTFLAG_TCMPL;
    #endif

    /* Set the beat (single transfer) size */
    if (config->source_data_size != config->dest_data_size) {
        LOG_ERR("Source and destination data sizes must be equal");
        goto inval;
    }

    switch (config->source_data_size) {
        case 1 :
            btctrl.bit.BEATSIZE = DMAC_BTCTRL_BEATSIZE_BYTE_Val;
            break;

        case 2 :
            btctrl.bit.BEATSIZE = DMAC_BTCTRL_BEATSIZE_HWORD_Val;
            break;

        case 4 :
            btctrl.bit.BEATSIZE = DMAC_BTCTRL_BEATSIZE_WORD_Val;
            break;

        default :
            LOG_ERR("Invalid data size");
            goto inval;
    }

    /* Set up the one and only block */
    desc->BTCNT.reg    = block->block_size / config->source_data_size;
    desc->DESCADDR.reg = 0;

    /* Set the automatic source / dest increment */
    switch (block->source_addr_adj) {
        case DMA_ADDR_ADJ_INCREMENT :
            desc->SRCADDR.reg = (block->source_address + block->block_size);
            btctrl.bit.SRCINC = 1;
            break;

        case DMA_ADDR_ADJ_NO_CHANGE :
            desc->SRCADDR.reg = block->source_address;
            break;

        default :
            LOG_ERR("Invalid source increment");
            goto inval;
    }

    switch (block->dest_addr_adj) {
        case DMA_ADDR_ADJ_INCREMENT :
            desc->DSTADDR.reg = (block->dest_address + block->block_size);
            btctrl.bit.DSTINC = 1;
            break;

        case DMA_ADDR_ADJ_NO_CHANGE :
            desc->DSTADDR.reg = block->dest_address;
            break;

        default :
            LOG_ERR("Invalid destination increment");
            goto inval;
    }

    btctrl.bit.VALID = 1;
    desc->BTCTRL     = btctrl;

    channel_control            = &data->channels[channel];
    channel_control->cb        = config->dma_callback;
    channel_control->user_data = config->user_data;

    LOG_DBG("Configured channel %d for %08X to %08X (%u)",
            channel,
            block->source_address,
            block->dest_address,
            block->block_size);

    irq_unlock(key);

    return (0);

inval :
    irq_unlock(key);

    return (-EINVAL);
}

static int dma_sam0_start(const struct device* dev, uint32_t channel) {
    unsigned int key = irq_lock();

    ARG_UNUSED(dev);

    #ifdef DMAC_CHID_ID
    DMA_REGS->CHID.reg    = (uint8_t)(channel);
    DMA_REGS->CHCTRLA.reg = DMAC_CHCTRLA_ENABLE;

    if (DMA_REGS->CHCTRLB.bit.TRIGSRC == 0U) {
        /* Trigger via software */
        DMA_REGS->SWTRIGCTRL.reg = 1U << channel;
    }

    #else
    DmacChannel * chcfg = &DMA_REGS->Channel[channel];

    chcfg->CHCTRLA.bit.ENABLE = 1;

    if (chcfg->CHCTRLA.bit.TRIGSRC == 0) {
        /* Trigger via software */
        DMA_REGS->SWTRIGCTRL.reg = 1U << channel;
    }
    #endif

    irq_unlock(key);

    return (0);
}

static int dma_sam0_stop(const struct device* dev, uint32_t channel) {
    unsigned int key = irq_lock();

    ARG_UNUSED(dev);

    #ifdef DMAC_CHID_ID
    DMA_REGS->CHID.reg = (uint8_t)(channel);
    DMA_REGS->CHCTRLA.reg = 0;
    #else
    DmacChannel* chcfg = &DMA_REGS->Channel[channel];

    chcfg->CHCTRLA.bit.ENABLE = 0;
    #endif

    irq_unlock(key);

    return (0);
}

static int dma_sam0_reload(const struct device* dev, uint32_t channel,
                           uint32_t src, uint32_t dst, size_t size) {
    struct dma_sam0_data* data = dev->data;
    DmacDescriptor* desc = &data->descriptors[channel];
    unsigned int key;
    int ret;

    ret = 0;
    key = irq_lock();
    switch (desc->BTCTRL.bit.BEATSIZE) {
        case DMAC_BTCTRL_BEATSIZE_BYTE_Val :
            desc->BTCNT.reg = (uint16_t)(size);
            break;

        case DMAC_BTCTRL_BEATSIZE_HWORD_Val :
            desc->BTCNT.reg = (uint16_t)(size / 2U);
            break;

        case DMAC_BTCTRL_BEATSIZE_WORD_Val :
            desc->BTCNT.reg = (uint16_t)(size / 4U);
            break;

        default :
            ret = -EINVAL;
            break;
    }

    if (ret == 0) {
        if (desc->BTCTRL.bit.SRCINC == 1U) {
            desc->SRCADDR.reg = src + size;
        }
        else {
            desc->SRCADDR.reg = src;
        }

        if (desc->BTCTRL.bit.DSTINC == 1U) {
            desc->DSTADDR.reg = dst + size;
        }
        else {
            desc->DSTADDR.reg = dst;
        }

        LOG_DBG("Reloaded channel %d for %08X to %08X (%u)",
                channel, src, dst, size);
    }

    irq_unlock(key);

    return (ret);
}

static int dma_sam0_get_status(const struct device* dev, uint32_t channel, struct dma_status* stat) {
    struct dma_sam0_data const* data = dev->data;
    uint32_t act;
    int ret;

    if ((channel < DMAC_CH_NUM) && (stat != NULL)) {
        ret = 0;
        act = DMA_REGS->ACTIVE.reg;
        if (((act & DMAC_ACTIVE_ABUSY) != 0U) &&
            (((act & DMAC_ACTIVE_ID_Msk) >> DMAC_ACTIVE_ID_Pos) == channel)) {
            stat->busy = true;
            stat->pending_length = ((act & DMAC_ACTIVE_BTCNT_Msk) >> DMAC_ACTIVE_BTCNT_Pos);
        }
        else {
            stat->busy = false;
            stat->pending_length = data->descriptors_wb[channel].BTCNT.reg;
        }

        switch (data->descriptors[channel].BTCTRL.bit.BEATSIZE) {
            case DMAC_BTCTRL_BEATSIZE_BYTE_Val :
                break;

            case DMAC_BTCTRL_BEATSIZE_HWORD_Val :
                stat->pending_length *= 2U;
                break;

            case DMAC_BTCTRL_BEATSIZE_WORD_Val :
                stat->pending_length *= 4U;
                break;

            default :
                ret = -EINVAL;
                break;
        }
    }
    else {
        ret = -EINVAL;
    }

    return (ret);
}

#define DMA_SAM0_IRQ_CONNECT(n)                                 \
    do {                                                        \
        IRQ_CONNECT(DT_INST_IRQ_BY_IDX(0, n, irq),              \
                    DT_INST_IRQ_BY_IDX(0, n, priority),         \
                    dma_sam0_isr, DEVICE_DT_INST_GET(0), 0);    \
        irq_enable(DT_INST_IRQ_BY_IDX(0, n, irq));              \
    } while (false)

static int dma_sam0_init(const struct device* dev) {
    struct dma_sam0_data* data = dev->data;

    /* Enable clocks. */
    #ifdef MCLK
    MCLK->AHBMASK.bit.DMAC_ = 1;
    #else
    PM->AHBMASK.bit.DMAC_  = 1;
    PM->APBBMASK.bit.DMAC_ = 1;
    #endif

    /* Set up the descriptor and write back addresses */
    DMA_REGS->BASEADDR.reg = (uintptr_t)&data->descriptors;
    DMA_REGS->WRBADDR.reg  = (uintptr_t)&data->descriptors_wb;

    /* Statically map each level to the same numeric priority */
    DMA_REGS->PRICTRL0.reg = (DMAC_PRICTRL0_LVLPRI0(0) | DMAC_PRICTRL0_LVLPRI1(1) |
                              DMAC_PRICTRL0_LVLPRI2(2) | DMAC_PRICTRL0_LVLPRI3(3));

    /* Enable the unit and enable all priorities */
    DMA_REGS->CTRL.reg = DMAC_CTRL_DMAENABLE | DMAC_CTRL_LVLEN(0x0F);

    #if DT_INST_IRQ_HAS_CELL(0, irq)
    DMA_SAM0_IRQ_CONNECT(0);
    #endif
    #if DT_INST_IRQ_HAS_IDX(0, 1)
    DMA_SAM0_IRQ_CONNECT(1);
    #endif
    #if DT_INST_IRQ_HAS_IDX(0, 2)
    DMA_SAM0_IRQ_CONNECT(2);
    #endif
    #if DT_INST_IRQ_HAS_IDX(0, 3)
    DMA_SAM0_IRQ_CONNECT(3);
    #endif
    #if DT_INST_IRQ_HAS_IDX(0, 4)
    DMA_SAM0_IRQ_CONNECT(4);
    #endif

    return (0);
}

static struct dma_sam0_data dmac_data;

<<<<<<< HEAD
static DEVICE_API(dma, dma_sam0_api) = {
    .config     = dma_sam0_config,
    .start      = dma_sam0_start,
    .stop       = dma_sam0_stop,
    .reload     = dma_sam0_reload,
    .get_status = dma_sam0_get_status,
};
=======
	/* Reset the DMA controller */
	DMAC->CTRL.bit.DMAENABLE = 0;
	DMAC->CTRL.bit.CRCENABLE = 0;
	DMAC->CTRL.bit.SWRST = 1;
	while (DMAC->CTRL.bit.SWRST) {
	}

	/* Set up the descriptor and write back addresses */
	DMA_REGS->BASEADDR.reg = (uintptr_t)&data->descriptors;
	DMA_REGS->WRBADDR.reg = (uintptr_t)&data->descriptors_wb;
>>>>>>> 6487761e

DEVICE_DT_INST_DEFINE(0, &dma_sam0_init, NULL,
                      &dmac_data, NULL, PRE_KERNEL_1,
                      CONFIG_DMA_INIT_PRIORITY, &dma_sam0_api);


#if (__GTEST == 1U)                         /* #CUSTOM@NDRS */
#include "samc21_reg_stub.h"

void zephyr_dma_sam0_init(const struct device* dev) {
    dma_sam0_init(dev);
}

void zephyr_dma_sam0_isr(const struct device* dev) {
    dma_sam0_isr(dev);
}

Dmac* zephyr_dma_sam0_get_reg(const struct device* dev) {
    (void) dev;

    return (DMA_REGS);
}

#endif<|MERGE_RESOLUTION|>--- conflicted
+++ resolved
@@ -439,6 +439,16 @@
     PM->APBBMASK.bit.DMAC_ = 1;
     #endif
 
+    /* Reset the DMA controller */
+    DMAC->CTRL.bit.DMAENABLE = 0;
+    DMAC->CTRL.bit.CRCENABLE = 0;
+    DMAC->CTRL.bit.SWRST = 1;
+    while (DMAC->CTRL.bit.SWRST) {
+        if (IS_ENABLED(__GTEST)) {
+            break;
+        }
+    }
+
     /* Set up the descriptor and write back addresses */
     DMA_REGS->BASEADDR.reg = (uintptr_t)&data->descriptors;
     DMA_REGS->WRBADDR.reg  = (uintptr_t)&data->descriptors_wb;
@@ -471,7 +481,6 @@
 
 static struct dma_sam0_data dmac_data;
 
-<<<<<<< HEAD
 static DEVICE_API(dma, dma_sam0_api) = {
     .config     = dma_sam0_config,
     .start      = dma_sam0_start,
@@ -479,18 +488,6 @@
     .reload     = dma_sam0_reload,
     .get_status = dma_sam0_get_status,
 };
-=======
-	/* Reset the DMA controller */
-	DMAC->CTRL.bit.DMAENABLE = 0;
-	DMAC->CTRL.bit.CRCENABLE = 0;
-	DMAC->CTRL.bit.SWRST = 1;
-	while (DMAC->CTRL.bit.SWRST) {
-	}
-
-	/* Set up the descriptor and write back addresses */
-	DMA_REGS->BASEADDR.reg = (uintptr_t)&data->descriptors;
-	DMA_REGS->WRBADDR.reg = (uintptr_t)&data->descriptors_wb;
->>>>>>> 6487761e
 
 DEVICE_DT_INST_DEFINE(0, &dma_sam0_init, NULL,
                       &dmac_data, NULL, PRE_KERNEL_1,
