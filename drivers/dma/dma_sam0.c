--- conflicted
+++ resolved
@@ -471,7 +471,7 @@
 
 static struct dma_sam0_data dmac_data;
 
-static const struct dma_driver_api dma_sam0_api = {
+static DEVICE_API(dma, dma_sam0_api) = {
     .config     = dma_sam0_config,
     .start      = dma_sam0_start,
     .stop       = dma_sam0_stop,
@@ -495,18 +495,8 @@
     dma_sam0_isr(dev);
 }
 
-<<<<<<< HEAD
 Dmac* zephyr_dma_sam0_get_reg(const struct device* dev) {
     (void) dev;
-=======
-static DEVICE_API(dma, dma_sam0_api) = {
-	.config = dma_sam0_config,
-	.start = dma_sam0_start,
-	.stop = dma_sam0_stop,
-	.reload = dma_sam0_reload,
-	.get_status = dma_sam0_get_status,
-};
->>>>>>> ad6ef7de
 
     return (DMA_REGS);
 }
