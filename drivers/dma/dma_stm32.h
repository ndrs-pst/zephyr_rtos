--- conflicted
+++ resolved
@@ -18,18 +18,6 @@
 struct dma_stm32_stream {
     uint32_t direction;
 #ifdef CONFIG_DMAMUX_STM32
-<<<<<<< HEAD
-	int mux_channel; /* stores the dmamux channel */
-#endif /* CONFIG_DMAMUX_STM32 */
-	bool source_periph;
-	bool hal_override;
-	volatile bool busy;
-	uint32_t src_size;
-	uint32_t dst_size;
-	void *user_data; /* holds the client data */
-	dma_callback_t dma_callback;
-	bool cyclic;
-=======
     int mux_channel; /* stores the dmamux channel */
 #endif               /* CONFIG_DMAMUX_STM32 */
     bool           source_periph;
@@ -39,7 +27,7 @@
     uint32_t       dst_size;
     void*          user_data; /* holds the client data */
     dma_callback_t dma_callback;
->>>>>>> b9418656
+    bool cyclic;
 };
 
 struct dma_stm32_data {
