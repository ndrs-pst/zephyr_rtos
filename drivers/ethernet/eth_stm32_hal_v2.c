/*
 * Copyright (c) 2017 Erwin Rol <erwin@erwinrol.com>
 * Copyright (c) 2020 Alexander Kozhinov <ak.alexander.kozhinov@gmail.com>
 * Copyright (c) 2021 Carbon Robotics
 * Copyright (c) 2025 STMicroelectronics
 * SPDX-License-Identifier: Apache-2.0
 */

#include <zephyr/logging/log.h>
#include <zephyr/sys/util.h>
<<<<<<< HEAD
#include <zephyr/sys/crc.h>
#include <errno.h>
#include <stdbool.h>
#include <zephyr/net/net_pkt.h>
#include <zephyr/net/net_if.h>
#include <zephyr/net/ethernet.h>
#include <zephyr/net/phy.h>
#include <zephyr/net/mii.h>
=======
#include <zephyr/sys/__assert.h>
>>>>>>> 5ad94948
#include <ethernet/eth_stats.h>

#include <errno.h>
#include <stdbool.h>

#include "eth.h"
#include "eth_stm32_hal_priv.h"

LOG_MODULE_DECLARE(eth_stm32_hal, CONFIG_ETHERNET_LOG_LEVEL);

#if DT_HAS_COMPAT_STATUS_OKAY(st_stm32n6_ethernet)
#define ETH_GMII_MODE	HAL_ETH_GMII_MODE
#define ETH_RGMII_MODE	HAL_ETH_RGMII_MODE
#endif

#define ETH_DMA_TX_TIMEOUT_MS	20U  /* transmit timeout in milliseconds */

struct eth_stm32_rx_buffer_header {
	struct eth_stm32_rx_buffer_header *next;
	uint16_t size;
	bool used;
};

struct eth_stm32_tx_buffer_header {
	ETH_BufferTypeDef tx_buff;
	bool used;
};

static ETH_TxPacketConfig tx_config;

static struct eth_stm32_rx_buffer_header dma_rx_buffer_header[ETH_RXBUFNB];
static struct eth_stm32_tx_buffer_header dma_tx_buffer_header[ETH_TXBUFNB];
static struct eth_stm32_tx_context dma_tx_context[ETH_TX_DESC_CNT];

/* Pointer to an array of ETH_STM32_RX_BUF_SIZE uint8_t's */
typedef uint8_t (*RxBufferPtr)[ETH_STM32_RX_BUF_SIZE];

void HAL_ETH_RxAllocateCallback(uint8_t **buf)
{
	for (size_t i = 0; i < ETH_RXBUFNB; ++i) {
		if (!dma_rx_buffer_header[i].used) {
			dma_rx_buffer_header[i].next = NULL;
			dma_rx_buffer_header[i].size = 0;
			dma_rx_buffer_header[i].used = true;
			*buf = dma_rx_buffer[i];
			return;
		}
	}
	*buf = NULL;
}

/* called by HAL_ETH_ReadData() */
void HAL_ETH_RxLinkCallback(void **pStart, void **pEnd, uint8_t *buff, uint16_t Length)
{
	/* buff points to the begin on one of the rx buffers,
	 * so we can compute the index of the given buffer
	 */
	size_t index = (RxBufferPtr)buff - &dma_rx_buffer[0];
	struct eth_stm32_rx_buffer_header *header = &dma_rx_buffer_header[index];

	__ASSERT_NO_MSG(index < ETH_RXBUFNB);

	header->size = Length;

	if (!*pStart) {
		/* first packet, set head pointer of linked list */
		*pStart = header;
		*pEnd = header;
	} else {
		__ASSERT_NO_MSG(*pEnd != NULL);
		/* not the first packet, add to list and adjust tail pointer */
		((struct eth_stm32_rx_buffer_header *)*pEnd)->next = header;
		*pEnd = header;
	}
}

/* Called by HAL_ETH_ReleaseTxPacket */
void HAL_ETH_TxFreeCallback(uint32_t *buff)
{
	__ASSERT_NO_MSG(buff != NULL);

	/* buff is the user context in tx_config.pData */
	struct eth_stm32_tx_context *ctx = (struct eth_stm32_tx_context *)buff;
	struct eth_stm32_tx_buffer_header *buffer_header =
		&dma_tx_buffer_header[ctx->first_tx_buffer_index];

	while (buffer_header != NULL) {
		buffer_header->used = false;
		if (buffer_header->tx_buff.next != NULL) {
			buffer_header = CONTAINER_OF(buffer_header->tx_buff.next,
				struct eth_stm32_tx_buffer_header, tx_buff);
		} else {
			buffer_header = NULL;
		}
	}
	ctx->used = false;
}

/* allocate a tx buffer and mark it as used */
static inline uint16_t allocate_tx_buffer(void)
{
	while (true) {
		for (uint16_t index = 0; index < ETH_TXBUFNB; index++) {
			if (!dma_tx_buffer_header[index].used) {
				dma_tx_buffer_header[index].used = true;
				return index;
			}
		}
		k_yield();
	}
}

/* allocate a tx context and mark it as used, the first tx buffer is also allocated */
static inline struct eth_stm32_tx_context *allocate_tx_context(struct net_pkt *pkt)
{
	while (true) {
		for (uint16_t index = 0; index < ETH_TX_DESC_CNT; index++) {
			if (!dma_tx_context[index].used) {
				dma_tx_context[index].used = true;
				dma_tx_context[index].pkt = pkt;
				dma_tx_context[index].first_tx_buffer_index = allocate_tx_buffer();
				return &dma_tx_context[index];
			}
		}
		k_yield();
	}
}

<<<<<<< HEAD
static __noinit ETH_TxPacketConfigTypeDef tx_config;

/*
 ****************************
 * PHY management functions *
 ****************************
 */
static int eth_stm32_phy_reset_and_configure(const struct device *phy)
{
	int32_t tmout_us;
	uint32_t reg;
	int ret;

	/* Reset the PHY */
	ret = phy_write(phy, MII_BMCR, MII_BMCR_RESET);
	if (ret == 0) {
		/* 802.3u standard says reset takes up to 0.5s */
		tmout_us = 500000;
		while (true) {
			k_busy_wait(1000);
			ret = phy_read(phy, MII_BMCR, &reg);
			if ((ret == 0) &&
			    ((reg & MII_BMCR_RESET) == 0)) {
				break;
			}

			tmout_us -= 1000;
			if (tmout_us < 0) {
				ret = -ETIMEDOUT;
				break;
			}
		}
	}

	if (ret == 0) {
		/* Configure the PHY */
		ret = phy_configure_link(phy, (LINK_HALF_10BASE | LINK_FULL_10BASE |
					             LINK_HALF_100BASE | LINK_FULL_100BASE), 0);
	}

	return ret;
}

static void eth_stm32_setup_mac_filter(ETH_HandleTypeDef *heth)
=======
void eth_stm32_setup_mac_filter(ETH_HandleTypeDef *heth)
>>>>>>> 5ad94948
{
	__ASSERT_NO_MSG(heth != NULL);
	ETH_MACFilterConfigTypeDef MACFilterConf;

	HAL_ETH_GetMACFilterConfig(heth, &MACFilterConf);

	MACFilterConf.HashMulticast =
		IS_ENABLED(CONFIG_ETH_STM32_MULTICAST_FILTER) ? ENABLE : DISABLE;
	MACFilterConf.PassAllMulticast =
		IS_ENABLED(CONFIG_ETH_STM32_MULTICAST_FILTER) ? DISABLE : ENABLE;
	MACFilterConf.HachOrPerfectFilter = DISABLE;

	HAL_ETH_SetMACFilterConfig(heth, &MACFilterConf);

	k_sleep(K_MSEC(1));
}

<<<<<<< HEAD
#if defined(CONFIG_PTP_CLOCK_STM32_HAL)
static bool eth_stm32_is_ptp_pkt(struct net_if *iface, struct net_pkt *pkt)
{
	if (net_ntohs(NET_ETH_HDR(pkt)->type) != NET_ETH_PTYPE_PTP) {
		return false;
	}

	net_pkt_set_priority(pkt, NET_PRIORITY_CA);

	return true;
}

void HAL_ETH_TxPtpCallback(uint32_t *buff, ETH_TimeStampTypeDef *timestamp)
{
	struct eth_stm32_tx_context *tx_ctx = (struct eth_stm32_tx_context *)buff;

	tx_ctx->pkt->timestamp.second = timestamp->TimeStampHigh;
	tx_ctx->pkt->timestamp.nanosecond = timestamp->TimeStampLow;

	net_if_add_tx_timestamp(tx_ctx->pkt);
}
#endif /* CONFIG_PTP_CLOCK_STM32_HAL */

static int eth_stm32_tx(const struct device *dev, struct net_pkt *pkt)
=======
int eth_stm32_tx(const struct device *dev, struct net_pkt *pkt)
>>>>>>> 5ad94948
{
	struct eth_stm32_hal_dev_data *ctx = dev->data;
	ETH_HandleTypeDef *heth = &ctx->heth;
	int res;
	size_t total_len;
	size_t remaining_read;
	struct eth_stm32_tx_context *tx_ctx = NULL;
	struct eth_stm32_tx_buffer_header *buf_header = NULL;
	HAL_StatusTypeDef hal_ret = HAL_OK;
#if defined(CONFIG_PTP_CLOCK_STM32_HAL)
	bool timestamped_frame;
#endif /* CONFIG_PTP_CLOCK_STM32_HAL */

	__ASSERT_NO_MSG(pkt != NULL);
	__ASSERT_NO_MSG(pkt->frags != NULL);

	total_len = net_pkt_get_len(pkt);
	if (total_len > (ETH_STM32_TX_BUF_SIZE * ETH_TXBUFNB)) {
		LOG_ERR("PKT too big");
		return -EIO;
	}

	k_mutex_lock(&ctx->tx_mutex, K_FOREVER);

	tx_ctx = allocate_tx_context(pkt);
	buf_header = &dma_tx_buffer_header[tx_ctx->first_tx_buffer_index];

#if defined(CONFIG_PTP_CLOCK_STM32_HAL)
	timestamped_frame = eth_stm32_is_ptp_pkt(net_pkt_iface(pkt), pkt) ||
			    net_pkt_is_tx_timestamping(pkt);
	if (timestamped_frame) {
		/* Enable transmit timestamp */
		HAL_ETH_PTP_InsertTxTimestamp(heth);
	}
#endif /* CONFIG_PTP_CLOCK_STM32_HAL */

	remaining_read = total_len;
	/* fill and allocate buffer until remaining data fits in one buffer */
	while (remaining_read > ETH_STM32_TX_BUF_SIZE) {
		if (net_pkt_read(pkt, buf_header->tx_buff.buffer, ETH_STM32_TX_BUF_SIZE)) {
			res = -ENOBUFS;
			goto error;
		}
		const uint16_t next_buffer_id = allocate_tx_buffer();

		buf_header->tx_buff.len = ETH_STM32_TX_BUF_SIZE;
		/* append new buffer to the linked list */
		buf_header->tx_buff.next = &dma_tx_buffer_header[next_buffer_id].tx_buff;
		/* and adjust tail pointer */
		buf_header = &dma_tx_buffer_header[next_buffer_id];
		remaining_read -= ETH_STM32_TX_BUF_SIZE;
	}
	if (net_pkt_read(pkt, buf_header->tx_buff.buffer, remaining_read)) {
		res = -ENOBUFS;
		goto error;
	}
	buf_header->tx_buff.len = remaining_read;
	buf_header->tx_buff.next = NULL;

	tx_config.Length = total_len;
	tx_config.pData = tx_ctx;
	tx_config.TxBuffer = &dma_tx_buffer_header[tx_ctx->first_tx_buffer_index].tx_buff;

	/* Reset TX complete interrupt semaphore before TX request*/
	k_sem_reset(&ctx->tx_int_sem);

	/* tx_buffer is allocated on function stack, we need */
	/* to wait for the transfer to complete */
	/* So it is not freed before the interrupt happens */
	hal_ret = HAL_ETH_Transmit_IT(heth, &tx_config);

	if (hal_ret != HAL_OK) {
		LOG_ERR("HAL_ETH_Transmit: failed!");
		res = -EIO;
		goto error;
	}

	/* the tx context is now owned by the HAL */
	tx_ctx = NULL;

	/* Wait for end of TX buffer transmission */
	/* If the semaphore timeout breaks, it means */
	/* an error occurred or IT was not fired */
	if (k_sem_take(&ctx->tx_int_sem,
			K_MSEC(ETH_DMA_TX_TIMEOUT_MS)) != 0) {

		LOG_ERR("HAL_ETH_TransmitIT tx_int_sem take timeout");
		res = -EIO;

		/* Check for errors */
		/* Ethernet device was put in error state */
		/* Error state is unrecoverable ? */
		if (HAL_ETH_GetState(heth) == HAL_ETH_STATE_ERROR) {
			LOG_ERR("%s: ETH in error state: errorcode:%x",
				__func__,
				HAL_ETH_GetError(heth));
			/* TODO recover from error state by restarting eth */
		}

		/* Check for DMA errors */
		if (HAL_ETH_GetDMAError(heth)) {
			LOG_ERR("%s: ETH DMA error: dmaerror:%x",
				__func__,
				HAL_ETH_GetDMAError(heth));
			/* DMA fatal bus errors are putting in error state*/
			/* TODO recover from this */
		}

		/* Check for MAC errors */
		if (HAL_ETH_GetMACError(heth)) {
			LOG_ERR("%s: ETH MAC error: macerror:%x",
				__func__,
				HAL_ETH_GetMACError(heth));
			/* MAC errors are putting in error state*/
			/* TODO recover from this */
		}

		goto error;
	}

	res = 0;
error:

	if (tx_ctx == NULL) {
		/* The HAL owns the tx context */
		HAL_ETH_ReleaseTxPacket(heth);
	} else {
		/* We need to release the tx context and its buffers */
		HAL_ETH_TxFreeCallback((uint32_t *)tx_ctx);
	}

	k_mutex_unlock(&ctx->tx_mutex);

	return res;
}

<<<<<<< HEAD
static struct net_if *eth_stm32_get_iface(struct eth_stm32_hal_dev_data *ctx)
{
	return ctx->iface;
}

static struct net_pkt *eth_stm32_rx(const struct device *dev)
=======
struct net_pkt *eth_stm32_rx(const struct device *dev)
>>>>>>> 5ad94948
{
	struct eth_stm32_hal_dev_data *ctx = dev->data;
	ETH_HandleTypeDef *heth = &ctx->heth;
	struct net_pkt *pkt;
	size_t total_len = 0;
	void *appbuf;
	struct eth_stm32_rx_buffer_header *rx_header;

#if defined(CONFIG_PTP_CLOCK_STM32_HAL)
	struct net_ptp_time timestamp;
	ETH_TimeStampTypeDef ts_registers;
	/* Default to invalid value. */
	timestamp.second = UINT64_MAX;
	timestamp.nanosecond = UINT32_MAX;
#endif /* CONFIG_PTP_CLOCK_STM32_HAL */

	if (HAL_ETH_ReadData(heth, &appbuf) != HAL_OK) {
		/* no frame available */
		return NULL;
	}

	/* computing total length */
	for (rx_header = (struct eth_stm32_rx_buffer_header *)appbuf;
			rx_header; rx_header = rx_header->next) {
		total_len += rx_header->size;
	}

#if defined(CONFIG_PTP_CLOCK_STM32_HAL)
	if (HAL_ETH_PTP_GetRxTimestamp(heth, &ts_registers) == HAL_OK) {
		timestamp.second = ts_registers.TimeStampHigh;
		timestamp.nanosecond = ts_registers.TimeStampLow;
	}
#endif /* CONFIG_PTP_CLOCK_STM32_HAL */

<<<<<<< HEAD
	pkt = net_pkt_rx_alloc_with_buffer(eth_stm32_get_iface(ctx),
					   total_len, NET_AF_UNSPEC, 0, K_MSEC(100));
	if (pkt == NULL) {
=======
	pkt = net_pkt_rx_alloc_with_buffer(dev_data->iface,
					   total_len, AF_UNSPEC, 0, K_MSEC(100));
	if (!pkt) {
>>>>>>> 5ad94948
		LOG_ERR("Failed to obtain RX buffer");
		goto release_desc;
	}

	for (rx_header = (struct eth_stm32_rx_buffer_header *)appbuf;
			rx_header; rx_header = rx_header->next) {
		const size_t index = rx_header - &dma_rx_buffer_header[0];

		__ASSERT_NO_MSG(index < ETH_RXBUFNB);
		if (net_pkt_write(pkt, dma_rx_buffer[index], rx_header->size)) {
			LOG_ERR("Failed to append RX buffer to context buffer");
			net_pkt_unref(pkt);
			pkt = NULL;
			goto release_desc;
		}
	}

release_desc:
	for (rx_header = (struct eth_stm32_rx_buffer_header *)appbuf;
			rx_header; rx_header = rx_header->next) {
		rx_header->used = false;
	}

	if (pkt == NULL) {
		goto out;
	}

#if defined(CONFIG_PTP_CLOCK_STM32_HAL)
	pkt->timestamp.second = timestamp.second;
	pkt->timestamp.nanosecond = timestamp.nanosecond;
	if (timestamp.second != UINT64_MAX) {
		net_pkt_set_rx_timestamping(pkt, true);
	}
#endif /* CONFIG_PTP_CLOCK_STM32_HAL */

out:
<<<<<<< HEAD
	if (pkt == NULL) {
		eth_stats_update_errors_rx(eth_stm32_get_iface(ctx));
=======
	if (!pkt) {
		eth_stats_update_errors_rx(dev_data->iface);
>>>>>>> 5ad94948
	}

	return pkt;
}

<<<<<<< HEAD
static void eth_stm32_rx_thread(void *p1, void *p2, void *p3)
{
	const struct device *dev = (const struct device *)p1;
	struct eth_stm32_hal_dev_data *ctx = dev->data;
	struct net_if *iface;
	struct net_pkt *pkt;
	int res;

	ARG_UNUSED(p2);
	ARG_UNUSED(p3);

	while (true) {
		res = k_sem_take(&ctx->rx_int_sem, K_FOREVER);
		if (res == 0) {
			/* semaphore taken and receive packets */
			while ((pkt = eth_stm32_rx(dev)) != NULL) {
				iface = net_pkt_iface(pkt);
#if defined(CONFIG_NET_DSA_DEPRECATED)
				iface = dsa_net_recv(iface, &pkt);
#endif
				res = net_recv_data(iface, pkt);
				if (res < 0) {
					eth_stats_update_errors_rx(
							net_pkt_iface(pkt));
					LOG_ERR("Failed to enqueue frame "
						"into RX queue: %d", res);
					net_pkt_unref(pkt);
				}
			}
		}
	}
}

static void eth_stm32_isr(const struct device *dev)
{
	struct eth_stm32_hal_dev_data *ctx = dev->data;
	ETH_HandleTypeDef *heth = &ctx->heth;

	HAL_ETH_IRQHandler(heth);
}

=======
>>>>>>> 5ad94948
void HAL_ETH_TxCpltCallback(ETH_HandleTypeDef *heth_handle)
{
	__ASSERT_NO_MSG(heth_handle != NULL);

	struct eth_stm32_hal_dev_data *ctx =
		CONTAINER_OF(heth_handle, struct eth_stm32_hal_dev_data, heth);

	__ASSERT_NO_MSG(ctx != NULL);

	k_sem_give(&ctx->tx_int_sem);

}

void HAL_ETH_ErrorCallback(ETH_HandleTypeDef *heth)
{
	/* Do not log errors. If errors are reported due to high traffic,
	 * logging errors will only increase traffic issues
	 */
#if defined(CONFIG_NET_STATISTICS_ETHERNET)
	__ASSERT_NO_MSG(heth != NULL);

	uint32_t dma_error;
#if DT_HAS_COMPAT_STATUS_OKAY(st_stm32h7_ethernet)
	uint32_t mac_error;
#endif /* DT_HAS_COMPAT_STATUS_OKAY(st_stm32h7_ethernet) */
	const uint32_t error_code = HAL_ETH_GetError(heth);

	struct eth_stm32_hal_dev_data *ctx =
		CONTAINER_OF(heth, struct eth_stm32_hal_dev_data, heth);

	switch (error_code) {
#if DT_HAS_COMPAT_STATUS_OKAY(st_stm32n6_ethernet)
	case HAL_ETH_ERROR_DMA_CH0:
	case HAL_ETH_ERROR_DMA_CH1:
#else
	case HAL_ETH_ERROR_DMA:
#endif
		dma_error = HAL_ETH_GetDMAError(heth);

#if DT_HAS_COMPAT_STATUS_OKAY(st_stm32h7_ethernet)
		if ((dma_error & ETH_DMA_RX_WATCHDOG_TIMEOUT_FLAG)   ||
			(dma_error & ETH_DMA_RX_PROCESS_STOPPED_FLAG)    ||
			(dma_error & ETH_DMA_RX_BUFFER_UNAVAILABLE_FLAG)) {
			eth_stats_update_errors_rx(ctx->iface);
		}
		if ((dma_error & ETH_DMA_EARLY_TX_IT_FLAG) ||
			(dma_error & ETH_DMA_TX_PROCESS_STOPPED_FLAG)) {
			eth_stats_update_errors_tx(ctx->iface);
		}
#else
		if ((dma_error & ETH_DMASR_RWTS) ||
			(dma_error & ETH_DMASR_RPSS) ||
			(dma_error & ETH_DMASR_RBUS)) {
			eth_stats_update_errors_rx(ctx->iface);
		}
		if ((dma_error & ETH_DMASR_ETS)  ||
			(dma_error & ETH_DMASR_TPSS) ||
			(dma_error & ETH_DMASR_TJTS)) {
			eth_stats_update_errors_tx(ctx->iface);
		}
#endif /* DT_HAS_COMPAT_STATUS_OKAY(st_stm32h7_ethernet) */
		break;

#if DT_HAS_COMPAT_STATUS_OKAY(st_stm32h7_ethernet)
	case HAL_ETH_ERROR_MAC:
		mac_error = HAL_ETH_GetMACError(heth);

		if (mac_error & ETH_RECEIVE_WATCHDOG_TIMEOUT) {
			eth_stats_update_errors_rx(ctx->iface);
		}

		if ((mac_error & ETH_EXECESSIVE_COLLISIONS)  ||
			(mac_error & ETH_LATE_COLLISIONS)        ||
			(mac_error & ETH_EXECESSIVE_DEFERRAL)    ||
			(mac_error & ETH_TRANSMIT_JABBR_TIMEOUT) ||
			(mac_error & ETH_LOSS_OF_CARRIER)        ||
			(mac_error & ETH_NO_CARRIER)) {
			eth_stats_update_errors_tx(ctx->iface);
		}
		break;
#endif /* DT_HAS_COMPAT_STATUS_OKAY(st_stm32h7_ethernet) */
	}

#if DT_HAS_COMPAT_STATUS_OKAY(st_stm32h7_ethernet)
	ctx->stats.error_details.rx_crc_errors = heth->Instance->MMCRCRCEPR;
	ctx->stats.error_details.rx_align_errors = heth->Instance->MMCRAEPR;
#else
	ctx->stats.error_details.rx_crc_errors = heth->Instance->MMCRFCECR;
	ctx->stats.error_details.rx_align_errors = heth->Instance->MMCRFAECR;
#endif /* DT_HAS_COMPAT_STATUS_OKAY(st_stm32h7_ethernet) */

#endif /* CONFIG_NET_STATISTICS_ETHERNET */
}

<<<<<<< HEAD
void HAL_ETH_RxCpltCallback(ETH_HandleTypeDef *heth_handle)
{
	__ASSERT_NO_MSG(heth_handle != NULL);

	struct eth_stm32_hal_dev_data *ctx =
		CONTAINER_OF(heth_handle, struct eth_stm32_hal_dev_data, heth);

	__ASSERT_NO_MSG(ctx != NULL);

	k_sem_give(&ctx->rx_int_sem);
}

static void eth_stm32_generate_mac(uint8_t *mac_addr)
{
#if defined(ETH_STM32_RANDOM_MAC)
	/* "zephyr,random-mac-address" is set, generate a random mac address */
	gen_random_mac(mac_addr, ST_OUI_B0, ST_OUI_B1, ST_OUI_B2);
#else /* Use user defined mac address */
	mac_addr[0] = ST_OUI_B0;
	mac_addr[1] = ST_OUI_B1;
	mac_addr[2] = ST_OUI_B2;
#if NODE_HAS_VALID_MAC_ADDR(DT_DRV_INST(0))
	mac_addr[3] = NODE_MAC_ADDR_OCTET(DT_DRV_INST(0), 3);
	mac_addr[4] = NODE_MAC_ADDR_OCTET(DT_DRV_INST(0), 4);
	mac_addr[5] = NODE_MAC_ADDR_OCTET(DT_DRV_INST(0), 5);
#else
	uint8_t unique_dev_id_12_bytes[12];
	uint32_t result_mac_32_bits;

	/* Nothing defined by the user, use device id */
	hwinfo_get_device_id(unique_dev_id_12_bytes, 12);
	result_mac_32_bits = crc32_ieee((uint8_t *)unique_dev_id_12_bytes, 12);
	memcpy(&mac_addr[3], &result_mac_32_bits, 3);

	/**
	 * Set MAC address locally administered bit (LAA) as this is not assigned by the
	 * manufacturer
	 */
	mac_addr[0] |= 0x02;

#endif /* NODE_HAS_VALID_MAC_ADDR(DT_DRV_INST(0))) */
#endif
}

#if DT_HAS_COMPAT_STATUS_OKAY(st_stm32n6_ethernet)
/**
 * Configures the RISAF (RIF Security Attribute Framework) for Ethernet on STM32N6.
 * This function sets up the master and slave security attributes for the Ethernet peripheral.
 */

static void RISAF_Config(void)
{
	/* Define and initialize the master configuration structure */
	RIMC_MasterConfig_t RIMC_master = {0};

	/* Enable the clock for the RIFSC (RIF Security Controller) */
	__HAL_RCC_RIFSC_CLK_ENABLE();

	RIMC_master.MasterCID = RIF_CID_1;
	RIMC_master.SecPriv = RIF_ATTRIBUTE_SEC | RIF_ATTRIBUTE_PRIV;

	/* Configure the master attributes for the Ethernet peripheral (ETH1) */
	HAL_RIF_RIMC_ConfigMasterAttributes(RIF_MASTER_INDEX_ETH1, &RIMC_master);

	/* Set the secure and privileged attributes for the Ethernet peripheral (ETH1) as a slave */
	HAL_RIF_RISC_SetSlaveSecureAttributes(RIF_RISC_PERIPH_INDEX_ETH1,
					      RIF_ATTRIBUTE_SEC | RIF_ATTRIBUTE_PRIV);
}
#endif

static int eth_stm32_initialize(const struct device *dev)
{
	struct eth_stm32_hal_dev_data *ctx = dev->data;
	const struct eth_stm32_hal_dev_cfg *cfg = dev->config;
	ETH_HandleTypeDef *heth = &ctx->heth;
	bool is_ready;
	int ret;

	is_ready = device_is_ready(DEVICE_DT_GET(STM32_CLOCK_CONTROL_NODE));
	if (is_ready == false) {
		LOG_ERR("clock control device not ready");
		return -ENODEV;
	}

#if DT_HAS_COMPAT_STATUS_OKAY(st_stm32n6_ethernet)
	/* RISAF Configuration */
	RISAF_Config();
#endif

	/* enable clock */
	ret = clock_control_on(DEVICE_DT_GET(STM32_CLOCK_CONTROL_NODE),
		(clock_control_subsys_t)&cfg->pclken);
	ret |= clock_control_on(DEVICE_DT_GET(STM32_CLOCK_CONTROL_NODE),
		(clock_control_subsys_t)&cfg->pclken_tx);
	ret |= clock_control_on(DEVICE_DT_GET(STM32_CLOCK_CONTROL_NODE),
		(clock_control_subsys_t)&cfg->pclken_rx);
#if DT_INST_CLOCKS_HAS_NAME(0, mac_clk_ptp)
	ret |= clock_control_on(DEVICE_DT_GET(STM32_CLOCK_CONTROL_NODE),
		(clock_control_subsys_t)&cfg->pclken_ptp);
#endif

	if (ret != 0) {
		LOG_ERR("Failed to enable ethernet clock");
		return -EIO;
	}

	/* configure pinmux */
	ret = pinctrl_apply_state(cfg->pcfg, PINCTRL_STATE_DEFAULT);
	if (ret < 0) {
		LOG_ERR("Could not configure ethernet pins");
		return ret;
	}

	eth_stm32_generate_mac(ctx->mac_addr);

	heth->Init.MACAddr = ctx->mac_addr;

	LOG_DBG("MAC %02x:%02x:%02x:%02x:%02x:%02x",
		ctx->mac_addr[0], ctx->mac_addr[1],
		ctx->mac_addr[2], ctx->mac_addr[3],
		ctx->mac_addr[4], ctx->mac_addr[5]);

	return 0;
}

#if defined(CONFIG_ETH_STM32_MULTICAST_FILTER)
static void eth_stm32_mcast_filter(const struct device *dev, const struct ethernet_filter *filter)
{
	struct eth_stm32_hal_dev_data *ctx = (struct eth_stm32_hal_dev_data *)dev->data;
	ETH_HandleTypeDef *heth = &ctx->heth;
	uint32_t crc;
	uint32_t hash_table[2];
	uint32_t hash_index;

	crc = __RBIT(crc32_ieee(filter->mac_address.addr, sizeof(struct net_eth_addr)));
	hash_index = (crc >> 26) & 0x3F;

	__ASSERT_NO_MSG(hash_index < ARRAY_SIZE(ctx->hash_index_cnt));

#if DT_HAS_COMPAT_STATUS_OKAY(st_stm32h7_ethernet)
	hash_table[0] = heth->Instance->MACHT0R;
	hash_table[1] = heth->Instance->MACHT1R;
#else
	hash_table[0] = heth->Instance->MACHTLR;
	hash_table[1] = heth->Instance->MACHTHR;
#endif /* DT_HAS_COMPAT_STATUS_OKAY(st_stm32h7_ethernet) */

	if (filter->set) {
		ctx->hash_index_cnt[hash_index]++;
		hash_table[hash_index / 32] |= (1 << (hash_index % 32));
	} else {
		if (ctx->hash_index_cnt[hash_index] == 0) {
			__ASSERT_NO_MSG(false);
			return;
		}

		ctx->hash_index_cnt[hash_index]--;
		if (ctx->hash_index_cnt[hash_index] == 0) {
			hash_table[hash_index / 32] &= ~(1 << (hash_index % 32));
		}
	}

#if DT_HAS_COMPAT_STATUS_OKAY(st_stm32h7_ethernet)
	heth->Instance->MACHT0R = hash_table[0];
	heth->Instance->MACHT1R = hash_table[1];
#else
	heth->Instance->MACHTLR = hash_table[0];
	heth->Instance->MACHTHR = hash_table[1];
#endif /* DT_HAS_COMPAT_STATUS_OKAY(st_stm32h7_ethernet) */
}
#endif /* CONFIG_ETH_STM32_MULTICAST_FILTER */

static int eth_stm32_init_api_v2(const struct device *dev)
{
	HAL_StatusTypeDef hal_ret = HAL_OK;
	struct eth_stm32_hal_dev_data *ctx = dev->data;
	ETH_HandleTypeDef *heth = &ctx->heth;
=======
int eth_stm32_hal_init(const struct device *dev)
{
	struct eth_stm32_hal_dev_data *dev_data = dev->data;
	ETH_HandleTypeDef *heth = &dev_data->heth;
	HAL_StatusTypeDef hal_ret = HAL_OK;
>>>>>>> 5ad94948

#if DT_HAS_COMPAT_STATUS_OKAY(st_stm32n6_ethernet)
	for (int ch = 0; ch < ETH_DMA_CH_CNT; ch++) {
		heth->Init.TxDesc[ch] = dma_tx_desc_tab[ch];
		heth->Init.RxDesc[ch] = dma_rx_desc_tab[ch];
	}
#else
	heth->Init.TxDesc = dma_tx_desc_tab;
	heth->Init.RxDesc = dma_rx_desc_tab;
#endif
	heth->Init.RxBuffLen = ETH_STM32_RX_BUF_SIZE;

	hal_ret = HAL_ETH_Init(heth);
	if (hal_ret == HAL_TIMEOUT) {
		/* HAL Init time out. This could be linked to */
		/* a recoverable error. Log the issue and continue */
		/* driver initialisation */
		LOG_ERR("HAL_ETH_Init Timed out");
	} else if (hal_ret != HAL_OK) {
		LOG_ERR("HAL_ETH_Init failed: %d", hal_ret);
		return -EINVAL;
	}

#if defined(CONFIG_PTP_CLOCK_STM32_HAL)
	/* Enable timestamping of RX packets. We enable all packets to be
	 * timestamped to cover both IEEE 1588 and gPTP.
	 */
#if DT_HAS_COMPAT_STATUS_OKAY(st_stm32h7_ethernet)
	heth->Instance->MACTSCR |= ETH_MACTSCR_TSENALL;
#else
	heth->Instance->PTPTSCR |= ETH_PTPTSCR_TSSARFE;
#endif /* DT_HAS_COMPAT_STATUS_OKAY(st_stm32h7_ethernet) */
#endif /* CONFIG_PTP_CLOCK_STM32_HAL */

	/* Initialize semaphores */
	k_mutex_init(&ctx->tx_mutex);
	k_sem_init(&ctx->rx_int_sem, 0, K_SEM_MAX_LIMIT);
	k_sem_init(&ctx->tx_int_sem, 0, K_SEM_MAX_LIMIT);

	/* Tx config init: */
	memset(&tx_config, 0, sizeof(ETH_TxPacketConfigTypeDef));
	tx_config.Attributes = ETH_TX_PACKETS_FEATURES_CSUM |
				ETH_TX_PACKETS_FEATURES_CRCPAD;
	tx_config.ChecksumCtrl = IS_ENABLED(CONFIG_ETH_STM32_HW_CHECKSUM) ?
			ETH_CHECKSUM_IPHDR_PAYLOAD_INSERT_PHDR_CALC : ETH_CHECKSUM_DISABLE;
	tx_config.CRCPadCtrl = ETH_CRC_PAD_INSERT;

	/* prepare tx buffer header */
	for (uint16_t i = 0; i < ETH_TXBUFNB; ++i) {
		dma_tx_buffer_header[i].tx_buff.buffer = dma_tx_buffer[i];
	}

	return 0;
}

void eth_stm32_set_mac_config(const struct device *dev, struct phy_link_state *state)
{
	struct eth_stm32_hal_dev_data *ctx = dev->data;
	ETH_HandleTypeDef *heth = &ctx->heth;
	HAL_StatusTypeDef hal_ret = HAL_OK;
	ETH_MACConfigTypeDef mac_config = {0};

	HAL_ETH_GetMACConfig(heth, &mac_config);

	mac_config.DuplexMode =
		PHY_LINK_IS_FULL_DUPLEX(state->speed) ? ETH_FULLDUPLEX_MODE : ETH_HALFDUPLEX_MODE;

	mac_config.Speed =
		IF_ENABLED(DT_HAS_COMPAT_STATUS_OKAY(st_stm32n6_ethernet),
			PHY_LINK_IS_SPEED_1000M(state->speed) ? ETH_SPEED_1000M :)
		PHY_LINK_IS_SPEED_100M(state->speed) ? ETH_SPEED_100M : ETH_SPEED_10M;

	hal_ret = HAL_ETH_SetMACConfig(heth, &mac_config);
	if (hal_ret != HAL_OK) {
		LOG_ERR("HAL_ETH_SetMACConfig: failed: %d", hal_ret);
	}
}

int eth_stm32_hal_start(const struct device *dev)
{
	struct eth_stm32_hal_dev_data *ctx = dev->data;
	ETH_HandleTypeDef *heth = &ctx->heth;
	HAL_StatusTypeDef hal_ret = HAL_OK;

	LOG_DBG("Starting ETH HAL driver");

	hal_ret = HAL_ETH_Start_IT(heth);

	if (hal_ret != HAL_OK) {
		LOG_ERR("HAL_ETH_Start{_IT} failed");
	}

	return 0;
}

int eth_stm32_hal_stop(const struct device *dev)
{
	struct eth_stm32_hal_dev_data *ctx = dev->data;
	ETH_HandleTypeDef *heth = &ctx->heth;
	HAL_StatusTypeDef hal_ret = HAL_OK;

	LOG_DBG("Stopping ETH HAL driver");

	hal_ret = HAL_ETH_Stop_IT(heth);

	if (hal_ret != HAL_OK) {
		/* HAL_ETH_Stop{_IT} returns HAL_ERROR only if ETH is already stopped */
		LOG_DBG("HAL_ETH_Stop{_IT} returned error (Ethernet is already stopped)");
	}

	return 0;
}

<<<<<<< HEAD
static void phy_link_state_changed(const struct device *phy_dev, struct phy_link_state *state,
				   void *user_data)
{
	const struct device *dev = (const struct device *)user_data;
	struct eth_stm32_hal_dev_data *ctx = dev->data;

	ARG_UNUSED(phy_dev);

	/* The hal also needs to be stopped before changing the MAC config.
	 * The speed can change without receiving a link down callback before.
	 */
	eth_stm32_hal_stop(dev);
	if (state->is_up) {
		set_mac_config(dev, state);
		eth_stm32_hal_start(dev);
		net_eth_carrier_on(ctx->iface);
	} else {
		net_eth_carrier_off(ctx->iface);
	}
}

static void eth_stm32_iface_init(struct net_if *iface)
{
	const struct device *dev = net_if_get_device(iface);
	struct eth_stm32_hal_dev_data *ctx = dev->data;
	ETH_HandleTypeDef *heth = &ctx->heth;
	bool is_first_init = false;

	if (ctx->iface == NULL) {
		ctx->iface = iface;
		is_first_init = true;
	}

	/* Register Ethernet MAC Address with the upper layer */
	net_if_set_link_addr(iface, ctx->mac_addr,
			     sizeof(ctx->mac_addr),
			     NET_LINK_ETHERNET);

#if defined(CONFIG_NET_DSA_DEPRECATED)
	dsa_register_master_tx(iface, &eth_tx);
#endif

	ethernet_init(iface);

	/* This function requires the Ethernet interface to be
	 * properly initialized. In auto-negotiation mode, it reads the speed
	 * and duplex settings to configure the driver accordingly.
	 */
	eth_stm32_init_api_v2(dev);

	eth_stm32_setup_mac_filter(heth);

	net_if_carrier_off(iface);

	net_lldp_set_lldpdu(iface);

	if (device_is_ready(eth_stm32_phy_dev)) {
		int ret = eth_stm32_phy_reset_and_configure(eth_stm32_phy_dev);
		if (ret) {
			LOG_ERR("PHY device failed to configure");
		}
		phy_link_callback_set(eth_stm32_phy_dev, phy_link_state_changed, (void *)dev);
	} else {
		LOG_ERR("PHY device not ready");
	}

	if (is_first_init) {
		const struct eth_stm32_hal_dev_cfg *cfg = dev->config;
		/* Now that the iface is setup, we are safe to enable IRQs. */
		__ASSERT_NO_MSG(cfg->config_func != NULL);
		cfg->config_func();

		/* Start interruption-poll thread */
		k_thread_create(&ctx->rx_thread, ctx->rx_thread_stack,
				K_KERNEL_STACK_SIZEOF(ctx->rx_thread_stack),
				eth_stm32_rx_thread, (void *) dev, NULL, NULL,
				IS_ENABLED(CONFIG_ETH_STM32_HAL_RX_THREAD_PREEMPTIVE)
					? K_PRIO_PREEMPT(CONFIG_ETH_STM32_HAL_RX_THREAD_PRIO)
					: K_PRIO_COOP(CONFIG_ETH_STM32_HAL_RX_THREAD_PRIO),
				0, K_NO_WAIT);

		k_thread_name_set(&ctx->rx_thread, "stm_eth");
	}
}

static enum ethernet_hw_caps eth_stm32_hal_get_capabilities(const struct device *dev)
{
	ARG_UNUSED(dev);

	return ETHERNET_LINK_10BASE | ETHERNET_LINK_100BASE
#if defined(CONFIG_NET_VLAN)
		| ETHERNET_HW_VLAN
#endif
#if defined(CONFIG_NET_PROMISCUOUS_MODE)
		| ETHERNET_PROMISC_MODE
#endif
#if defined(CONFIG_PTP_CLOCK_STM32_HAL)
		| ETHERNET_PTP
#endif
#if defined(CONFIG_NET_LLDP)
		| ETHERNET_LLDP
#endif
#if defined(CONFIG_ETH_STM32_HW_CHECKSUM)
		| ETHERNET_HW_RX_CHKSUM_OFFLOAD
		| ETHERNET_HW_TX_CHKSUM_OFFLOAD
#endif
#if defined(CONFIG_NET_DSA_DEPRECATED)
		| ETHERNET_DSA_CONDUIT_PORT
#endif
#if defined(CONFIG_ETH_STM32_MULTICAST_FILTER)
		| ETHERNET_HW_FILTERING
#endif
		;
}

static int eth_stm32_hal_set_config(const struct device *dev,
=======
int eth_stm32_hal_set_config(const struct device *dev,
>>>>>>> 5ad94948
				    enum ethernet_config_type type,
				    const struct ethernet_config *config)
{
	struct eth_stm32_hal_dev_data *ctx = dev->data;
	ETH_HandleTypeDef *heth = &ctx->heth;

	switch (type) {
	case ETHERNET_CONFIG_TYPE_MAC_ADDRESS:
		memcpy(ctx->mac_addr, config->mac_address.addr, 6);
		heth->Instance->MACA0HR = (ctx->mac_addr[5] << 8) |
			ctx->mac_addr[4];
		heth->Instance->MACA0LR = (ctx->mac_addr[3] << 24) |
			(ctx->mac_addr[2] << 16) |
			(ctx->mac_addr[1] << 8) |
			ctx->mac_addr[0];
		net_if_set_link_addr(ctx->iface, ctx->mac_addr,
				     sizeof(ctx->mac_addr),
				     NET_LINK_ETHERNET);
		return 0;

#if defined(CONFIG_NET_PROMISCUOUS_MODE)
	case ETHERNET_CONFIG_TYPE_PROMISC_MODE:
		ETH_MACFilterConfigTypeDef MACFilterConf;

		HAL_ETH_GetMACFilterConfig(heth, &MACFilterConf);

		MACFilterConf.PromiscuousMode = config->promisc_mode ? ENABLE : DISABLE;

		HAL_ETH_SetMACFilterConfig(heth, &MACFilterConf);
		return 0;
#endif /* CONFIG_NET_PROMISCUOUS_MODE */

#if defined(CONFIG_ETH_STM32_MULTICAST_FILTER)
	case ETHERNET_CONFIG_TYPE_FILTER:
		eth_stm32_mcast_filter(dev, &config->filter);
		return 0;
#endif /* CONFIG_ETH_STM32_MULTICAST_FILTER */

	default:
		break;
	}

	return -ENOTSUP;
<<<<<<< HEAD
}

static const struct device *eth_stm32_hal_get_phy(const struct device *dev)
{
	ARG_UNUSED(dev);
	return eth_stm32_phy_dev;
}

#if defined(CONFIG_PTP_CLOCK_STM32_HAL)
static const struct device *eth_stm32_get_ptp_clock(const struct device *dev)
{
	struct eth_stm32_hal_dev_data *ctx = dev->data;

	return ctx->ptp_clock;
}
#endif /* CONFIG_PTP_CLOCK_STM32_HAL */

#if defined(CONFIG_NET_STATISTICS_ETHERNET)
static struct net_stats_eth *eth_stm32_hal_get_stats(const struct device *dev)
{
	struct eth_stm32_hal_dev_data *ctx = dev->data;

	return &ctx->stats;
}
#endif /* CONFIG_NET_STATISTICS_ETHERNET */

static const struct ethernet_api eth_stm32_api = {
	.iface_api.init = eth_stm32_iface_init,             /* @see void init_iface(struct net_if* iface) in net_if.c */

#if defined(CONFIG_PTP_CLOCK_STM32_HAL)
	.get_ptp_clock = eth_stm32_get_ptp_clock,
#endif /* CONFIG_PTP_CLOCK_STM32_HAL */

	.get_capabilities = eth_stm32_hal_get_capabilities,
	.set_config = eth_stm32_hal_set_config,
	.get_phy = eth_stm32_hal_get_phy,
#if defined(CONFIG_NET_DSA_DEPRECATED)
	.send = dsa_tx,
#else
	.send = eth_stm32_tx,
#endif

#if defined(CONFIG_NET_STATISTICS_ETHERNET)
	.get_stats = eth_stm32_hal_get_stats,
#endif /* CONFIG_NET_STATISTICS_ETHERNET */
};

static void eth0_irq_config(void)
{
	IRQ_CONNECT(DT_INST_IRQN(0), DT_INST_IRQ(0, priority), eth_stm32_isr,
		    DEVICE_DT_INST_GET(0), 0);
	irq_enable(DT_INST_IRQN(0));
}

PINCTRL_DT_INST_DEFINE(0);

static const struct eth_stm32_hal_dev_cfg eth0_config = {
	.config_func = eth0_irq_config,
	.pclken = {.bus = DT_CLOCKS_CELL_BY_NAME(DT_INST_PARENT(0), stm_eth, bus),
		   .enr = DT_CLOCKS_CELL_BY_NAME(DT_INST_PARENT(0), stm_eth, bits)},
	.pclken_tx = {.bus = DT_INST_CLOCKS_CELL_BY_NAME(0, mac_clk_tx, bus),
		      .enr = DT_INST_CLOCKS_CELL_BY_NAME(0, mac_clk_tx, bits)},
	.pclken_rx = {.bus = DT_INST_CLOCKS_CELL_BY_NAME(0, mac_clk_rx, bus),
		      .enr = DT_INST_CLOCKS_CELL_BY_NAME(0, mac_clk_rx, bits)},
#if DT_INST_CLOCKS_HAS_NAME(0, mac_clk_ptp)
	.pclken_ptp = {.bus = DT_INST_CLOCKS_CELL_BY_NAME(0, mac_clk_ptp, bus),
		       .enr = DT_INST_CLOCKS_CELL_BY_NAME(0, mac_clk_ptp, bits)},
#endif
	.pcfg = PINCTRL_DT_INST_DEV_CONFIG_GET(0),
};

BUILD_ASSERT(DT_INST_ENUM_HAS_VALUE(0, phy_connection_type, mii)
	|| DT_INST_ENUM_HAS_VALUE(0, phy_connection_type, rmii)
	IF_ENABLED(DT_HAS_COMPAT_STATUS_OKAY(st_stm32n6_ethernet),
	(|| DT_INST_ENUM_HAS_VALUE(0, phy_connection_type, rgmii)
	 || DT_INST_ENUM_HAS_VALUE(0, phy_connection_type, gmii))),
			"Unsupported PHY connection type");

static struct eth_stm32_hal_dev_data eth0_data = {
	.heth = {
		.Instance = (ETH_TypeDef *)DT_REG_ADDR(DT_INST_PARENT(0)),
		.Init = {
			.MediaInterface = STM32_ETH_PHY_MODE(0),
		},
	},
};

ETH_NET_DEVICE_DT_INST_DEFINE(0, eth_stm32_initialize,
		    NULL, &eth0_data, &eth0_config,
		    CONFIG_ETH_INIT_PRIORITY, &eth_stm32_api, ETH_STM32_HAL_MTU);

#if defined(CONFIG_PTP_CLOCK_STM32_HAL)

struct ptp_context {
	struct eth_stm32_hal_dev_data *eth_dev_data;
};

static struct ptp_context ptp_stm32_0_context;

static int ptp_clock_stm32_set(const struct device *dev,
			      struct net_ptp_time *tm)
{
	struct ptp_context *ptp_context = dev->data;
	struct eth_stm32_hal_dev_data *eth_dev_data = ptp_context->eth_dev_data;
	ETH_HandleTypeDef *heth = &eth_dev_data->heth;
	unsigned int key;

	key = irq_lock();

#if DT_HAS_COMPAT_STATUS_OKAY(st_stm32h7_ethernet)
	heth->Instance->MACSTSUR = tm->second;
	heth->Instance->MACSTNUR = tm->nanosecond;
	heth->Instance->MACTSCR |= ETH_MACTSCR_TSINIT;
	while (heth->Instance->MACTSCR & ETH_MACTSCR_TSINIT_Msk) {
		/* spin lock */
	}
#else
	heth->Instance->PTPTSHUR = tm->second;
	heth->Instance->PTPTSLUR = tm->nanosecond;
	heth->Instance->PTPTSCR |= ETH_PTPTSCR_TSSTI;
	while (heth->Instance->PTPTSCR & ETH_PTPTSCR_TSSTI_Msk) {
		/* spin lock */
	}
#endif /* DT_HAS_COMPAT_STATUS_OKAY(st_stm32h7_ethernet) */

	irq_unlock(key);

	return 0;
}

static int ptp_clock_stm32_get(const struct device *dev,
			      struct net_ptp_time *tm)
{
	struct ptp_context *ptp_context = dev->data;
	struct eth_stm32_hal_dev_data *eth_dev_data = ptp_context->eth_dev_data;
	ETH_HandleTypeDef *heth = &eth_dev_data->heth;
	unsigned int key;
	uint32_t second_2;

	key = irq_lock();

#if DT_HAS_COMPAT_STATUS_OKAY(st_stm32h7_ethernet)
	tm->second = heth->Instance->MACSTSR;
	tm->nanosecond = heth->Instance->MACSTNR;
	second_2 = heth->Instance->MACSTSR;
#else
	tm->second = heth->Instance->PTPTSHR;
	tm->nanosecond = heth->Instance->PTPTSLR;
	second_2 = heth->Instance->PTPTSHR;
#endif /* DT_HAS_COMPAT_STATUS_OKAY(st_stm32h7_ethernet) */

	irq_unlock(key);

	if (tm->second != second_2 && tm->nanosecond < NSEC_PER_SEC / 2) {
		/* Second roll-over has happened during first measurement: second register
		 * was read before second boundary and nanosecond register was read after.
		 * We will use second_2 as a new second value.
		 */
		tm->second = second_2;
	}

	return 0;
}

static int ptp_clock_stm32_adjust(const struct device *dev, int increment)
{
	struct ptp_context *ptp_context = dev->data;
	struct eth_stm32_hal_dev_data *eth_dev_data = ptp_context->eth_dev_data;
	ETH_HandleTypeDef *heth = &eth_dev_data->heth;
	unsigned int key;
	int ret;

	if ((increment <= (int32_t)(-NSEC_PER_SEC)) ||
			(increment >= (int32_t)NSEC_PER_SEC)) {
		ret = -EINVAL;
	} else {
		key = irq_lock();

#if DT_HAS_COMPAT_STATUS_OKAY(st_stm32h7_ethernet)
		heth->Instance->MACSTSUR = 0;
		if (increment >= 0) {
			heth->Instance->MACSTNUR = increment;
		} else {
			heth->Instance->MACSTNUR = ETH_MACSTNUR_ADDSUB | (NSEC_PER_SEC + increment);
		}
		heth->Instance->MACTSCR |= ETH_MACTSCR_TSUPDT;
		while (heth->Instance->MACTSCR & ETH_MACTSCR_TSUPDT_Msk) {
			/* spin lock */
		}
#else
		heth->Instance->PTPTSHUR = 0;
		if (increment >= 0) {
			heth->Instance->PTPTSLUR = increment;
		} else {
			heth->Instance->PTPTSLUR = ETH_PTPTSLUR_TSUPNS | (-increment);
		}
		heth->Instance->PTPTSCR |= ETH_PTPTSCR_TSSTU;
		while (heth->Instance->PTPTSCR & ETH_PTPTSCR_TSSTU_Msk) {
			/* spin lock */
		}
#endif /* DT_HAS_COMPAT_STATUS_OKAY(st_stm32h7_ethernet) */

		ret = 0;
		irq_unlock(key);
	}

	return ret;
}

static int ptp_clock_stm32_rate_adjust(const struct device *dev, double ratio)
{
	struct ptp_context *ptp_context = dev->data;
	struct eth_stm32_hal_dev_data *eth_dev_data = ptp_context->eth_dev_data;
	ETH_HandleTypeDef *heth = &eth_dev_data->heth;
	unsigned int key;
	int ret;
	uint32_t addend_val;

	key = irq_lock();

	/* Limit possible ratio */
	if (ratio * 100 < CONFIG_ETH_STM32_HAL_PTP_CLOCK_ADJ_MIN_PCT ||
			ratio * 100 > CONFIG_ETH_STM32_HAL_PTP_CLOCK_ADJ_MAX_PCT) {
		ret = -EINVAL;
		goto error;
	}

	/* Update addend register */
	addend_val = UINT32_MAX * (double)eth_dev_data->clk_ratio * ratio;

#if DT_HAS_COMPAT_STATUS_OKAY(st_stm32h7_ethernet)
	heth->Instance->MACTSAR = addend_val;
	heth->Instance->MACTSCR |= ETH_MACTSCR_TSADDREG;
	while (heth->Instance->MACTSCR & ETH_MACTSCR_TSADDREG_Msk) {
		/* spin lock */
	}
#else
	heth->Instance->PTPTSAR = addend_val;
	heth->Instance->PTPTSCR |= ETH_PTPTSCR_TSARU;
	while (heth->Instance->PTPTSCR & ETH_PTPTSCR_TSARU_Msk) {
		/* spin lock */
	}
#endif /* DT_HAS_COMPAT_STATUS_OKAY(st_stm32h7_ethernet) */

	ret = 0;

error:
	irq_unlock(key);

	return ret;
}

static DEVICE_API(ptp_clock, ptp_stm32_api) = {
	.set = ptp_clock_stm32_set,
	.get = ptp_clock_stm32_get,
	.adjust = ptp_clock_stm32_adjust,
	.rate_adjust = ptp_clock_stm32_rate_adjust,
};

static int ptp_stm32_init(const struct device *port)
{
	const struct device *const dev = DEVICE_DT_GET(DT_NODELABEL(mac));
	struct eth_stm32_hal_dev_data *eth_dev_data = dev->data;
	const struct eth_stm32_hal_dev_cfg *eth_cfg = dev->config;
	struct ptp_context *ptp_context = port->data;
	ETH_HandleTypeDef *heth = &eth_dev_data->heth;
	int ret;
	uint32_t ptp_hclk_rate;
	uint32_t ss_incr_ns;
	uint32_t addend_val;

	eth_dev_data->ptp_clock = port;
	ptp_context->eth_dev_data = eth_dev_data;

	/* Mask the Timestamp Trigger interrupt */
#if DT_HAS_COMPAT_STATUS_OKAY(st_stm32h7_ethernet)
	heth->Instance->MACIER &= ~(ETH_MACIER_TSIE);
#else
	heth->Instance->MACIMR &= ~(ETH_MACIMR_TSTIM);
#endif /* DT_HAS_COMPAT_STATUS_OKAY(st_stm32h7_ethernet) */

	/* Enable timestamping */
#if DT_HAS_COMPAT_STATUS_OKAY(st_stm32h7_ethernet)
	heth->Instance->MACTSCR |= ETH_MACTSCR_TSENA;
#else
	heth->Instance->PTPTSCR |= ETH_PTPTSCR_TSE;
#endif /* DT_HAS_COMPAT_STATUS_OKAY(st_stm32h7_ethernet) */

	/* Query ethernet clock rate */
	ret = clock_control_get_rate(DEVICE_DT_GET(STM32_CLOCK_CONTROL_NODE),
#if DT_HAS_COMPAT_STATUS_OKAY(st_stm32h7_ethernet)
				     (clock_control_subsys_t)&eth_cfg->pclken,
#else
				     (clock_control_subsys_t)&eth_cfg->pclken_ptp,
#endif /* DT_HAS_COMPAT_STATUS_OKAY(st_stm32h7_ethernet) */
				     &ptp_hclk_rate);
	if (ret) {
		LOG_ERR("Failed to query ethernet clock");
		return -EIO;
	}

	/* Program the sub-second increment register based on the PTP clock freq */
	if (NSEC_PER_SEC % CONFIG_ETH_STM32_HAL_PTP_CLOCK_SRC_HZ != 0) {
		LOG_ERR("PTP clock period must be an integer nanosecond value");
		return -EINVAL;
	}
	ss_incr_ns = NSEC_PER_SEC / CONFIG_ETH_STM32_HAL_PTP_CLOCK_SRC_HZ;
	if (ss_incr_ns > UINT8_MAX) {
		LOG_ERR("PTP clock period is more than %d nanoseconds", UINT8_MAX);
		return -EINVAL;
	}

#if DT_HAS_COMPAT_STATUS_OKAY(st_stm32h7_ethernet)
	heth->Instance->MACSSIR = ss_incr_ns << ETH_MACMACSSIR_SSINC_Pos;
#else
	heth->Instance->PTPSSIR = ss_incr_ns;
#endif /* DT_HAS_COMPAT_STATUS_OKAY(st_stm32h7_ethernet) */

	/* Program timestamp addend register */
	eth_dev_data->clk_ratio =
		((double)CONFIG_ETH_STM32_HAL_PTP_CLOCK_SRC_HZ) / ((double)ptp_hclk_rate);
	/*
	 * clk_ratio is a ratio between desired PTP clock frequency and HCLK rate.
	 * Because HCLK is defined by a physical oscillator, it might drift due
	 * to manufacturing tolerances and environmental effects (e.g. temperature).
	 * It gets adjusted by calling ptp_clock_stm32_rate_adjust().
	 */
	addend_val = (UINT32_MAX * eth_dev_data->clk_ratio);
#if DT_HAS_COMPAT_STATUS_OKAY(st_stm32h7_ethernet)
	heth->Instance->MACTSAR = addend_val;
	heth->Instance->MACTSCR |= ETH_MACTSCR_TSADDREG;
	while (heth->Instance->MACTSCR & ETH_MACTSCR_TSADDREG_Msk) {
		k_yield();
	}
#else
	heth->Instance->PTPTSAR = addend_val;
	heth->Instance->PTPTSCR |= ETH_PTPTSCR_TSARU;
	while (heth->Instance->PTPTSCR & ETH_PTPTSCR_TSARU_Msk) {
		k_yield();
	}
#endif /* DT_HAS_COMPAT_STATUS_OKAY(st_stm32h7_ethernet) */

	/* Enable fine timestamp correction method */
#if DT_HAS_COMPAT_STATUS_OKAY(st_stm32h7_ethernet)
	heth->Instance->MACTSCR |= ETH_MACTSCR_TSCFUPDT;
#else
	heth->Instance->PTPTSCR |= ETH_PTPTSCR_TSFCU;
#endif /* DT_HAS_COMPAT_STATUS_OKAY(st_stm32h7_ethernet) */

	/* Enable nanosecond rollover into a new second */
#if DT_HAS_COMPAT_STATUS_OKAY(st_stm32h7_ethernet)
	heth->Instance->MACTSCR |= ETH_MACTSCR_TSCTRLSSR;
#else
	heth->Instance->PTPTSCR |= ETH_PTPTSCR_TSSSR;
#endif /* DT_HAS_COMPAT_STATUS_OKAY(st_stm32h7_ethernet) */

	/* Initialize timestamp */
#if DT_HAS_COMPAT_STATUS_OKAY(st_stm32h7_ethernet)
	heth->Instance->MACSTSUR = 0;
	heth->Instance->MACSTNUR = 0;
	heth->Instance->MACTSCR |= ETH_MACTSCR_TSINIT;
	while (heth->Instance->MACTSCR & ETH_MACTSCR_TSINIT_Msk) {
		k_yield();
	}
#else
	heth->Instance->PTPTSHUR = 0;
	heth->Instance->PTPTSLUR = 0;
	heth->Instance->PTPTSCR |= ETH_PTPTSCR_TSSTI;
	while (heth->Instance->PTPTSCR & ETH_PTPTSCR_TSSTI_Msk) {
		k_yield();
	}
#endif /* DT_HAS_COMPAT_STATUS_OKAY(st_stm32h7_ethernet) */

	/* Set PTP Configuration done */
	heth->IsPtpConfigured = ETH_STM32_PTP_CONFIGURED;

	return 0;
}

DEVICE_DEFINE(stm32_ptp_clock_0, PTP_CLOCK_NAME, ptp_stm32_init,
		NULL, &ptp_stm32_0_context, NULL, POST_KERNEL,
		CONFIG_ETH_STM32_HAL_PTP_CLOCK_INIT_PRIO, &ptp_stm32_api);

#endif /* CONFIG_PTP_CLOCK_STM32_HAL */
=======
}
>>>>>>> 5ad94948
<|MERGE_RESOLUTION|>--- conflicted
+++ resolved
@@ -8,18 +8,7 @@
 
 #include <zephyr/logging/log.h>
 #include <zephyr/sys/util.h>
-<<<<<<< HEAD
-#include <zephyr/sys/crc.h>
-#include <errno.h>
-#include <stdbool.h>
-#include <zephyr/net/net_pkt.h>
-#include <zephyr/net/net_if.h>
-#include <zephyr/net/ethernet.h>
-#include <zephyr/net/phy.h>
-#include <zephyr/net/mii.h>
-=======
 #include <zephyr/sys/__assert.h>
->>>>>>> 5ad94948
 #include <ethernet/eth_stats.h>
 
 #include <errno.h>
@@ -48,7 +37,7 @@
 	bool used;
 };
 
-static ETH_TxPacketConfig tx_config;
+static __noinit ETH_TxPacketConfigTypeDef tx_config;
 
 static struct eth_stm32_rx_buffer_header dma_rx_buffer_header[ETH_RXBUFNB];
 static struct eth_stm32_tx_buffer_header dma_tx_buffer_header[ETH_TXBUFNB];
@@ -148,54 +137,7 @@
 	}
 }
 
-<<<<<<< HEAD
-static __noinit ETH_TxPacketConfigTypeDef tx_config;
-
-/*
- ****************************
- * PHY management functions *
- ****************************
- */
-static int eth_stm32_phy_reset_and_configure(const struct device *phy)
-{
-	int32_t tmout_us;
-	uint32_t reg;
-	int ret;
-
-	/* Reset the PHY */
-	ret = phy_write(phy, MII_BMCR, MII_BMCR_RESET);
-	if (ret == 0) {
-		/* 802.3u standard says reset takes up to 0.5s */
-		tmout_us = 500000;
-		while (true) {
-			k_busy_wait(1000);
-			ret = phy_read(phy, MII_BMCR, &reg);
-			if ((ret == 0) &&
-			    ((reg & MII_BMCR_RESET) == 0)) {
-				break;
-			}
-
-			tmout_us -= 1000;
-			if (tmout_us < 0) {
-				ret = -ETIMEDOUT;
-				break;
-			}
-		}
-	}
-
-	if (ret == 0) {
-		/* Configure the PHY */
-		ret = phy_configure_link(phy, (LINK_HALF_10BASE | LINK_FULL_10BASE |
-					             LINK_HALF_100BASE | LINK_FULL_100BASE), 0);
-	}
-
-	return ret;
-}
-
-static void eth_stm32_setup_mac_filter(ETH_HandleTypeDef *heth)
-=======
 void eth_stm32_setup_mac_filter(ETH_HandleTypeDef *heth)
->>>>>>> 5ad94948
 {
 	__ASSERT_NO_MSG(heth != NULL);
 	ETH_MACFilterConfigTypeDef MACFilterConf;
@@ -213,34 +155,7 @@
 	k_sleep(K_MSEC(1));
 }
 
-<<<<<<< HEAD
-#if defined(CONFIG_PTP_CLOCK_STM32_HAL)
-static bool eth_stm32_is_ptp_pkt(struct net_if *iface, struct net_pkt *pkt)
-{
-	if (net_ntohs(NET_ETH_HDR(pkt)->type) != NET_ETH_PTYPE_PTP) {
-		return false;
-	}
-
-	net_pkt_set_priority(pkt, NET_PRIORITY_CA);
-
-	return true;
-}
-
-void HAL_ETH_TxPtpCallback(uint32_t *buff, ETH_TimeStampTypeDef *timestamp)
-{
-	struct eth_stm32_tx_context *tx_ctx = (struct eth_stm32_tx_context *)buff;
-
-	tx_ctx->pkt->timestamp.second = timestamp->TimeStampHigh;
-	tx_ctx->pkt->timestamp.nanosecond = timestamp->TimeStampLow;
-
-	net_if_add_tx_timestamp(tx_ctx->pkt);
-}
-#endif /* CONFIG_PTP_CLOCK_STM32_HAL */
-
-static int eth_stm32_tx(const struct device *dev, struct net_pkt *pkt)
-=======
 int eth_stm32_tx(const struct device *dev, struct net_pkt *pkt)
->>>>>>> 5ad94948
 {
 	struct eth_stm32_hal_dev_data *ctx = dev->data;
 	ETH_HandleTypeDef *heth = &ctx->heth;
@@ -311,7 +226,6 @@
 	/* to wait for the transfer to complete */
 	/* So it is not freed before the interrupt happens */
 	hal_ret = HAL_ETH_Transmit_IT(heth, &tx_config);
-
 	if (hal_ret != HAL_OK) {
 		LOG_ERR("HAL_ETH_Transmit: failed!");
 		res = -EIO;
@@ -377,22 +291,13 @@
 	return res;
 }
 
-<<<<<<< HEAD
-static struct net_if *eth_stm32_get_iface(struct eth_stm32_hal_dev_data *ctx)
-{
-	return ctx->iface;
-}
-
-static struct net_pkt *eth_stm32_rx(const struct device *dev)
-=======
 struct net_pkt *eth_stm32_rx(const struct device *dev)
->>>>>>> 5ad94948
 {
 	struct eth_stm32_hal_dev_data *ctx = dev->data;
 	ETH_HandleTypeDef *heth = &ctx->heth;
 	struct net_pkt *pkt;
 	size_t total_len = 0;
-	void *appbuf;
+	void *appbuf = NULL;
 	struct eth_stm32_rx_buffer_header *rx_header;
 
 #if defined(CONFIG_PTP_CLOCK_STM32_HAL)
@@ -421,15 +326,9 @@
 	}
 #endif /* CONFIG_PTP_CLOCK_STM32_HAL */
 
-<<<<<<< HEAD
-	pkt = net_pkt_rx_alloc_with_buffer(eth_stm32_get_iface(ctx),
+	pkt = net_pkt_rx_alloc_with_buffer(ctx->iface,
 					   total_len, NET_AF_UNSPEC, 0, K_MSEC(100));
 	if (pkt == NULL) {
-=======
-	pkt = net_pkt_rx_alloc_with_buffer(dev_data->iface,
-					   total_len, AF_UNSPEC, 0, K_MSEC(100));
-	if (!pkt) {
->>>>>>> 5ad94948
 		LOG_ERR("Failed to obtain RX buffer");
 		goto release_desc;
 	}
@@ -466,62 +365,13 @@
 #endif /* CONFIG_PTP_CLOCK_STM32_HAL */
 
 out:
-<<<<<<< HEAD
 	if (pkt == NULL) {
-		eth_stats_update_errors_rx(eth_stm32_get_iface(ctx));
-=======
-	if (!pkt) {
-		eth_stats_update_errors_rx(dev_data->iface);
->>>>>>> 5ad94948
+		eth_stats_update_errors_rx(ctx->iface);
 	}
 
 	return pkt;
 }
 
-<<<<<<< HEAD
-static void eth_stm32_rx_thread(void *p1, void *p2, void *p3)
-{
-	const struct device *dev = (const struct device *)p1;
-	struct eth_stm32_hal_dev_data *ctx = dev->data;
-	struct net_if *iface;
-	struct net_pkt *pkt;
-	int res;
-
-	ARG_UNUSED(p2);
-	ARG_UNUSED(p3);
-
-	while (true) {
-		res = k_sem_take(&ctx->rx_int_sem, K_FOREVER);
-		if (res == 0) {
-			/* semaphore taken and receive packets */
-			while ((pkt = eth_stm32_rx(dev)) != NULL) {
-				iface = net_pkt_iface(pkt);
-#if defined(CONFIG_NET_DSA_DEPRECATED)
-				iface = dsa_net_recv(iface, &pkt);
-#endif
-				res = net_recv_data(iface, pkt);
-				if (res < 0) {
-					eth_stats_update_errors_rx(
-							net_pkt_iface(pkt));
-					LOG_ERR("Failed to enqueue frame "
-						"into RX queue: %d", res);
-					net_pkt_unref(pkt);
-				}
-			}
-		}
-	}
-}
-
-static void eth_stm32_isr(const struct device *dev)
-{
-	struct eth_stm32_hal_dev_data *ctx = dev->data;
-	ETH_HandleTypeDef *heth = &ctx->heth;
-
-	HAL_ETH_IRQHandler(heth);
-}
-
-=======
->>>>>>> 5ad94948
 void HAL_ETH_TxCpltCallback(ETH_HandleTypeDef *heth_handle)
 {
 	__ASSERT_NO_MSG(heth_handle != NULL);
@@ -616,191 +466,11 @@
 #endif /* CONFIG_NET_STATISTICS_ETHERNET */
 }
 
-<<<<<<< HEAD
-void HAL_ETH_RxCpltCallback(ETH_HandleTypeDef *heth_handle)
-{
-	__ASSERT_NO_MSG(heth_handle != NULL);
-
-	struct eth_stm32_hal_dev_data *ctx =
-		CONTAINER_OF(heth_handle, struct eth_stm32_hal_dev_data, heth);
-
-	__ASSERT_NO_MSG(ctx != NULL);
-
-	k_sem_give(&ctx->rx_int_sem);
-}
-
-static void eth_stm32_generate_mac(uint8_t *mac_addr)
-{
-#if defined(ETH_STM32_RANDOM_MAC)
-	/* "zephyr,random-mac-address" is set, generate a random mac address */
-	gen_random_mac(mac_addr, ST_OUI_B0, ST_OUI_B1, ST_OUI_B2);
-#else /* Use user defined mac address */
-	mac_addr[0] = ST_OUI_B0;
-	mac_addr[1] = ST_OUI_B1;
-	mac_addr[2] = ST_OUI_B2;
-#if NODE_HAS_VALID_MAC_ADDR(DT_DRV_INST(0))
-	mac_addr[3] = NODE_MAC_ADDR_OCTET(DT_DRV_INST(0), 3);
-	mac_addr[4] = NODE_MAC_ADDR_OCTET(DT_DRV_INST(0), 4);
-	mac_addr[5] = NODE_MAC_ADDR_OCTET(DT_DRV_INST(0), 5);
-#else
-	uint8_t unique_dev_id_12_bytes[12];
-	uint32_t result_mac_32_bits;
-
-	/* Nothing defined by the user, use device id */
-	hwinfo_get_device_id(unique_dev_id_12_bytes, 12);
-	result_mac_32_bits = crc32_ieee((uint8_t *)unique_dev_id_12_bytes, 12);
-	memcpy(&mac_addr[3], &result_mac_32_bits, 3);
-
-	/**
-	 * Set MAC address locally administered bit (LAA) as this is not assigned by the
-	 * manufacturer
-	 */
-	mac_addr[0] |= 0x02;
-
-#endif /* NODE_HAS_VALID_MAC_ADDR(DT_DRV_INST(0))) */
-#endif
-}
-
-#if DT_HAS_COMPAT_STATUS_OKAY(st_stm32n6_ethernet)
-/**
- * Configures the RISAF (RIF Security Attribute Framework) for Ethernet on STM32N6.
- * This function sets up the master and slave security attributes for the Ethernet peripheral.
- */
-
-static void RISAF_Config(void)
-{
-	/* Define and initialize the master configuration structure */
-	RIMC_MasterConfig_t RIMC_master = {0};
-
-	/* Enable the clock for the RIFSC (RIF Security Controller) */
-	__HAL_RCC_RIFSC_CLK_ENABLE();
-
-	RIMC_master.MasterCID = RIF_CID_1;
-	RIMC_master.SecPriv = RIF_ATTRIBUTE_SEC | RIF_ATTRIBUTE_PRIV;
-
-	/* Configure the master attributes for the Ethernet peripheral (ETH1) */
-	HAL_RIF_RIMC_ConfigMasterAttributes(RIF_MASTER_INDEX_ETH1, &RIMC_master);
-
-	/* Set the secure and privileged attributes for the Ethernet peripheral (ETH1) as a slave */
-	HAL_RIF_RISC_SetSlaveSecureAttributes(RIF_RISC_PERIPH_INDEX_ETH1,
-					      RIF_ATTRIBUTE_SEC | RIF_ATTRIBUTE_PRIV);
-}
-#endif
-
-static int eth_stm32_initialize(const struct device *dev)
-{
-	struct eth_stm32_hal_dev_data *ctx = dev->data;
-	const struct eth_stm32_hal_dev_cfg *cfg = dev->config;
-	ETH_HandleTypeDef *heth = &ctx->heth;
-	bool is_ready;
-	int ret;
-
-	is_ready = device_is_ready(DEVICE_DT_GET(STM32_CLOCK_CONTROL_NODE));
-	if (is_ready == false) {
-		LOG_ERR("clock control device not ready");
-		return -ENODEV;
-	}
-
-#if DT_HAS_COMPAT_STATUS_OKAY(st_stm32n6_ethernet)
-	/* RISAF Configuration */
-	RISAF_Config();
-#endif
-
-	/* enable clock */
-	ret = clock_control_on(DEVICE_DT_GET(STM32_CLOCK_CONTROL_NODE),
-		(clock_control_subsys_t)&cfg->pclken);
-	ret |= clock_control_on(DEVICE_DT_GET(STM32_CLOCK_CONTROL_NODE),
-		(clock_control_subsys_t)&cfg->pclken_tx);
-	ret |= clock_control_on(DEVICE_DT_GET(STM32_CLOCK_CONTROL_NODE),
-		(clock_control_subsys_t)&cfg->pclken_rx);
-#if DT_INST_CLOCKS_HAS_NAME(0, mac_clk_ptp)
-	ret |= clock_control_on(DEVICE_DT_GET(STM32_CLOCK_CONTROL_NODE),
-		(clock_control_subsys_t)&cfg->pclken_ptp);
-#endif
-
-	if (ret != 0) {
-		LOG_ERR("Failed to enable ethernet clock");
-		return -EIO;
-	}
-
-	/* configure pinmux */
-	ret = pinctrl_apply_state(cfg->pcfg, PINCTRL_STATE_DEFAULT);
-	if (ret < 0) {
-		LOG_ERR("Could not configure ethernet pins");
-		return ret;
-	}
-
-	eth_stm32_generate_mac(ctx->mac_addr);
-
-	heth->Init.MACAddr = ctx->mac_addr;
-
-	LOG_DBG("MAC %02x:%02x:%02x:%02x:%02x:%02x",
-		ctx->mac_addr[0], ctx->mac_addr[1],
-		ctx->mac_addr[2], ctx->mac_addr[3],
-		ctx->mac_addr[4], ctx->mac_addr[5]);
-
-	return 0;
-}
-
-#if defined(CONFIG_ETH_STM32_MULTICAST_FILTER)
-static void eth_stm32_mcast_filter(const struct device *dev, const struct ethernet_filter *filter)
-{
-	struct eth_stm32_hal_dev_data *ctx = (struct eth_stm32_hal_dev_data *)dev->data;
-	ETH_HandleTypeDef *heth = &ctx->heth;
-	uint32_t crc;
-	uint32_t hash_table[2];
-	uint32_t hash_index;
-
-	crc = __RBIT(crc32_ieee(filter->mac_address.addr, sizeof(struct net_eth_addr)));
-	hash_index = (crc >> 26) & 0x3F;
-
-	__ASSERT_NO_MSG(hash_index < ARRAY_SIZE(ctx->hash_index_cnt));
-
-#if DT_HAS_COMPAT_STATUS_OKAY(st_stm32h7_ethernet)
-	hash_table[0] = heth->Instance->MACHT0R;
-	hash_table[1] = heth->Instance->MACHT1R;
-#else
-	hash_table[0] = heth->Instance->MACHTLR;
-	hash_table[1] = heth->Instance->MACHTHR;
-#endif /* DT_HAS_COMPAT_STATUS_OKAY(st_stm32h7_ethernet) */
-
-	if (filter->set) {
-		ctx->hash_index_cnt[hash_index]++;
-		hash_table[hash_index / 32] |= (1 << (hash_index % 32));
-	} else {
-		if (ctx->hash_index_cnt[hash_index] == 0) {
-			__ASSERT_NO_MSG(false);
-			return;
-		}
-
-		ctx->hash_index_cnt[hash_index]--;
-		if (ctx->hash_index_cnt[hash_index] == 0) {
-			hash_table[hash_index / 32] &= ~(1 << (hash_index % 32));
-		}
-	}
-
-#if DT_HAS_COMPAT_STATUS_OKAY(st_stm32h7_ethernet)
-	heth->Instance->MACHT0R = hash_table[0];
-	heth->Instance->MACHT1R = hash_table[1];
-#else
-	heth->Instance->MACHTLR = hash_table[0];
-	heth->Instance->MACHTHR = hash_table[1];
-#endif /* DT_HAS_COMPAT_STATUS_OKAY(st_stm32h7_ethernet) */
-}
-#endif /* CONFIG_ETH_STM32_MULTICAST_FILTER */
-
-static int eth_stm32_init_api_v2(const struct device *dev)
-{
-	HAL_StatusTypeDef hal_ret = HAL_OK;
+int eth_stm32_hal_init(const struct device *dev)
+{
 	struct eth_stm32_hal_dev_data *ctx = dev->data;
 	ETH_HandleTypeDef *heth = &ctx->heth;
-=======
-int eth_stm32_hal_init(const struct device *dev)
-{
-	struct eth_stm32_hal_dev_data *dev_data = dev->data;
-	ETH_HandleTypeDef *heth = &dev_data->heth;
 	HAL_StatusTypeDef hal_ret = HAL_OK;
->>>>>>> 5ad94948
 
 #if DT_HAS_COMPAT_STATUS_OKAY(st_stm32n6_ethernet)
 	for (int ch = 0; ch < ETH_DMA_CH_CNT; ch++) {
@@ -888,7 +558,6 @@
 	LOG_DBG("Starting ETH HAL driver");
 
 	hal_ret = HAL_ETH_Start_IT(heth);
-
 	if (hal_ret != HAL_OK) {
 		LOG_ERR("HAL_ETH_Start{_IT} failed");
 	}
@@ -905,7 +574,6 @@
 	LOG_DBG("Stopping ETH HAL driver");
 
 	hal_ret = HAL_ETH_Stop_IT(heth);
-
 	if (hal_ret != HAL_OK) {
 		/* HAL_ETH_Stop{_IT} returns HAL_ERROR only if ETH is already stopped */
 		LOG_DBG("HAL_ETH_Stop{_IT} returned error (Ethernet is already stopped)");
@@ -914,126 +582,7 @@
 	return 0;
 }
 
-<<<<<<< HEAD
-static void phy_link_state_changed(const struct device *phy_dev, struct phy_link_state *state,
-				   void *user_data)
-{
-	const struct device *dev = (const struct device *)user_data;
-	struct eth_stm32_hal_dev_data *ctx = dev->data;
-
-	ARG_UNUSED(phy_dev);
-
-	/* The hal also needs to be stopped before changing the MAC config.
-	 * The speed can change without receiving a link down callback before.
-	 */
-	eth_stm32_hal_stop(dev);
-	if (state->is_up) {
-		set_mac_config(dev, state);
-		eth_stm32_hal_start(dev);
-		net_eth_carrier_on(ctx->iface);
-	} else {
-		net_eth_carrier_off(ctx->iface);
-	}
-}
-
-static void eth_stm32_iface_init(struct net_if *iface)
-{
-	const struct device *dev = net_if_get_device(iface);
-	struct eth_stm32_hal_dev_data *ctx = dev->data;
-	ETH_HandleTypeDef *heth = &ctx->heth;
-	bool is_first_init = false;
-
-	if (ctx->iface == NULL) {
-		ctx->iface = iface;
-		is_first_init = true;
-	}
-
-	/* Register Ethernet MAC Address with the upper layer */
-	net_if_set_link_addr(iface, ctx->mac_addr,
-			     sizeof(ctx->mac_addr),
-			     NET_LINK_ETHERNET);
-
-#if defined(CONFIG_NET_DSA_DEPRECATED)
-	dsa_register_master_tx(iface, &eth_tx);
-#endif
-
-	ethernet_init(iface);
-
-	/* This function requires the Ethernet interface to be
-	 * properly initialized. In auto-negotiation mode, it reads the speed
-	 * and duplex settings to configure the driver accordingly.
-	 */
-	eth_stm32_init_api_v2(dev);
-
-	eth_stm32_setup_mac_filter(heth);
-
-	net_if_carrier_off(iface);
-
-	net_lldp_set_lldpdu(iface);
-
-	if (device_is_ready(eth_stm32_phy_dev)) {
-		int ret = eth_stm32_phy_reset_and_configure(eth_stm32_phy_dev);
-		if (ret) {
-			LOG_ERR("PHY device failed to configure");
-		}
-		phy_link_callback_set(eth_stm32_phy_dev, phy_link_state_changed, (void *)dev);
-	} else {
-		LOG_ERR("PHY device not ready");
-	}
-
-	if (is_first_init) {
-		const struct eth_stm32_hal_dev_cfg *cfg = dev->config;
-		/* Now that the iface is setup, we are safe to enable IRQs. */
-		__ASSERT_NO_MSG(cfg->config_func != NULL);
-		cfg->config_func();
-
-		/* Start interruption-poll thread */
-		k_thread_create(&ctx->rx_thread, ctx->rx_thread_stack,
-				K_KERNEL_STACK_SIZEOF(ctx->rx_thread_stack),
-				eth_stm32_rx_thread, (void *) dev, NULL, NULL,
-				IS_ENABLED(CONFIG_ETH_STM32_HAL_RX_THREAD_PREEMPTIVE)
-					? K_PRIO_PREEMPT(CONFIG_ETH_STM32_HAL_RX_THREAD_PRIO)
-					: K_PRIO_COOP(CONFIG_ETH_STM32_HAL_RX_THREAD_PRIO),
-				0, K_NO_WAIT);
-
-		k_thread_name_set(&ctx->rx_thread, "stm_eth");
-	}
-}
-
-static enum ethernet_hw_caps eth_stm32_hal_get_capabilities(const struct device *dev)
-{
-	ARG_UNUSED(dev);
-
-	return ETHERNET_LINK_10BASE | ETHERNET_LINK_100BASE
-#if defined(CONFIG_NET_VLAN)
-		| ETHERNET_HW_VLAN
-#endif
-#if defined(CONFIG_NET_PROMISCUOUS_MODE)
-		| ETHERNET_PROMISC_MODE
-#endif
-#if defined(CONFIG_PTP_CLOCK_STM32_HAL)
-		| ETHERNET_PTP
-#endif
-#if defined(CONFIG_NET_LLDP)
-		| ETHERNET_LLDP
-#endif
-#if defined(CONFIG_ETH_STM32_HW_CHECKSUM)
-		| ETHERNET_HW_RX_CHKSUM_OFFLOAD
-		| ETHERNET_HW_TX_CHKSUM_OFFLOAD
-#endif
-#if defined(CONFIG_NET_DSA_DEPRECATED)
-		| ETHERNET_DSA_CONDUIT_PORT
-#endif
-#if defined(CONFIG_ETH_STM32_MULTICAST_FILTER)
-		| ETHERNET_HW_FILTERING
-#endif
-		;
-}
-
-static int eth_stm32_hal_set_config(const struct device *dev,
-=======
 int eth_stm32_hal_set_config(const struct device *dev,
->>>>>>> 5ad94948
 				    enum ethernet_config_type type,
 				    const struct ethernet_config *config)
 {
@@ -1077,391 +626,4 @@
 	}
 
 	return -ENOTSUP;
-<<<<<<< HEAD
-}
-
-static const struct device *eth_stm32_hal_get_phy(const struct device *dev)
-{
-	ARG_UNUSED(dev);
-	return eth_stm32_phy_dev;
-}
-
-#if defined(CONFIG_PTP_CLOCK_STM32_HAL)
-static const struct device *eth_stm32_get_ptp_clock(const struct device *dev)
-{
-	struct eth_stm32_hal_dev_data *ctx = dev->data;
-
-	return ctx->ptp_clock;
-}
-#endif /* CONFIG_PTP_CLOCK_STM32_HAL */
-
-#if defined(CONFIG_NET_STATISTICS_ETHERNET)
-static struct net_stats_eth *eth_stm32_hal_get_stats(const struct device *dev)
-{
-	struct eth_stm32_hal_dev_data *ctx = dev->data;
-
-	return &ctx->stats;
-}
-#endif /* CONFIG_NET_STATISTICS_ETHERNET */
-
-static const struct ethernet_api eth_stm32_api = {
-	.iface_api.init = eth_stm32_iface_init,             /* @see void init_iface(struct net_if* iface) in net_if.c */
-
-#if defined(CONFIG_PTP_CLOCK_STM32_HAL)
-	.get_ptp_clock = eth_stm32_get_ptp_clock,
-#endif /* CONFIG_PTP_CLOCK_STM32_HAL */
-
-	.get_capabilities = eth_stm32_hal_get_capabilities,
-	.set_config = eth_stm32_hal_set_config,
-	.get_phy = eth_stm32_hal_get_phy,
-#if defined(CONFIG_NET_DSA_DEPRECATED)
-	.send = dsa_tx,
-#else
-	.send = eth_stm32_tx,
-#endif
-
-#if defined(CONFIG_NET_STATISTICS_ETHERNET)
-	.get_stats = eth_stm32_hal_get_stats,
-#endif /* CONFIG_NET_STATISTICS_ETHERNET */
-};
-
-static void eth0_irq_config(void)
-{
-	IRQ_CONNECT(DT_INST_IRQN(0), DT_INST_IRQ(0, priority), eth_stm32_isr,
-		    DEVICE_DT_INST_GET(0), 0);
-	irq_enable(DT_INST_IRQN(0));
-}
-
-PINCTRL_DT_INST_DEFINE(0);
-
-static const struct eth_stm32_hal_dev_cfg eth0_config = {
-	.config_func = eth0_irq_config,
-	.pclken = {.bus = DT_CLOCKS_CELL_BY_NAME(DT_INST_PARENT(0), stm_eth, bus),
-		   .enr = DT_CLOCKS_CELL_BY_NAME(DT_INST_PARENT(0), stm_eth, bits)},
-	.pclken_tx = {.bus = DT_INST_CLOCKS_CELL_BY_NAME(0, mac_clk_tx, bus),
-		      .enr = DT_INST_CLOCKS_CELL_BY_NAME(0, mac_clk_tx, bits)},
-	.pclken_rx = {.bus = DT_INST_CLOCKS_CELL_BY_NAME(0, mac_clk_rx, bus),
-		      .enr = DT_INST_CLOCKS_CELL_BY_NAME(0, mac_clk_rx, bits)},
-#if DT_INST_CLOCKS_HAS_NAME(0, mac_clk_ptp)
-	.pclken_ptp = {.bus = DT_INST_CLOCKS_CELL_BY_NAME(0, mac_clk_ptp, bus),
-		       .enr = DT_INST_CLOCKS_CELL_BY_NAME(0, mac_clk_ptp, bits)},
-#endif
-	.pcfg = PINCTRL_DT_INST_DEV_CONFIG_GET(0),
-};
-
-BUILD_ASSERT(DT_INST_ENUM_HAS_VALUE(0, phy_connection_type, mii)
-	|| DT_INST_ENUM_HAS_VALUE(0, phy_connection_type, rmii)
-	IF_ENABLED(DT_HAS_COMPAT_STATUS_OKAY(st_stm32n6_ethernet),
-	(|| DT_INST_ENUM_HAS_VALUE(0, phy_connection_type, rgmii)
-	 || DT_INST_ENUM_HAS_VALUE(0, phy_connection_type, gmii))),
-			"Unsupported PHY connection type");
-
-static struct eth_stm32_hal_dev_data eth0_data = {
-	.heth = {
-		.Instance = (ETH_TypeDef *)DT_REG_ADDR(DT_INST_PARENT(0)),
-		.Init = {
-			.MediaInterface = STM32_ETH_PHY_MODE(0),
-		},
-	},
-};
-
-ETH_NET_DEVICE_DT_INST_DEFINE(0, eth_stm32_initialize,
-		    NULL, &eth0_data, &eth0_config,
-		    CONFIG_ETH_INIT_PRIORITY, &eth_stm32_api, ETH_STM32_HAL_MTU);
-
-#if defined(CONFIG_PTP_CLOCK_STM32_HAL)
-
-struct ptp_context {
-	struct eth_stm32_hal_dev_data *eth_dev_data;
-};
-
-static struct ptp_context ptp_stm32_0_context;
-
-static int ptp_clock_stm32_set(const struct device *dev,
-			      struct net_ptp_time *tm)
-{
-	struct ptp_context *ptp_context = dev->data;
-	struct eth_stm32_hal_dev_data *eth_dev_data = ptp_context->eth_dev_data;
-	ETH_HandleTypeDef *heth = &eth_dev_data->heth;
-	unsigned int key;
-
-	key = irq_lock();
-
-#if DT_HAS_COMPAT_STATUS_OKAY(st_stm32h7_ethernet)
-	heth->Instance->MACSTSUR = tm->second;
-	heth->Instance->MACSTNUR = tm->nanosecond;
-	heth->Instance->MACTSCR |= ETH_MACTSCR_TSINIT;
-	while (heth->Instance->MACTSCR & ETH_MACTSCR_TSINIT_Msk) {
-		/* spin lock */
-	}
-#else
-	heth->Instance->PTPTSHUR = tm->second;
-	heth->Instance->PTPTSLUR = tm->nanosecond;
-	heth->Instance->PTPTSCR |= ETH_PTPTSCR_TSSTI;
-	while (heth->Instance->PTPTSCR & ETH_PTPTSCR_TSSTI_Msk) {
-		/* spin lock */
-	}
-#endif /* DT_HAS_COMPAT_STATUS_OKAY(st_stm32h7_ethernet) */
-
-	irq_unlock(key);
-
-	return 0;
-}
-
-static int ptp_clock_stm32_get(const struct device *dev,
-			      struct net_ptp_time *tm)
-{
-	struct ptp_context *ptp_context = dev->data;
-	struct eth_stm32_hal_dev_data *eth_dev_data = ptp_context->eth_dev_data;
-	ETH_HandleTypeDef *heth = &eth_dev_data->heth;
-	unsigned int key;
-	uint32_t second_2;
-
-	key = irq_lock();
-
-#if DT_HAS_COMPAT_STATUS_OKAY(st_stm32h7_ethernet)
-	tm->second = heth->Instance->MACSTSR;
-	tm->nanosecond = heth->Instance->MACSTNR;
-	second_2 = heth->Instance->MACSTSR;
-#else
-	tm->second = heth->Instance->PTPTSHR;
-	tm->nanosecond = heth->Instance->PTPTSLR;
-	second_2 = heth->Instance->PTPTSHR;
-#endif /* DT_HAS_COMPAT_STATUS_OKAY(st_stm32h7_ethernet) */
-
-	irq_unlock(key);
-
-	if (tm->second != second_2 && tm->nanosecond < NSEC_PER_SEC / 2) {
-		/* Second roll-over has happened during first measurement: second register
-		 * was read before second boundary and nanosecond register was read after.
-		 * We will use second_2 as a new second value.
-		 */
-		tm->second = second_2;
-	}
-
-	return 0;
-}
-
-static int ptp_clock_stm32_adjust(const struct device *dev, int increment)
-{
-	struct ptp_context *ptp_context = dev->data;
-	struct eth_stm32_hal_dev_data *eth_dev_data = ptp_context->eth_dev_data;
-	ETH_HandleTypeDef *heth = &eth_dev_data->heth;
-	unsigned int key;
-	int ret;
-
-	if ((increment <= (int32_t)(-NSEC_PER_SEC)) ||
-			(increment >= (int32_t)NSEC_PER_SEC)) {
-		ret = -EINVAL;
-	} else {
-		key = irq_lock();
-
-#if DT_HAS_COMPAT_STATUS_OKAY(st_stm32h7_ethernet)
-		heth->Instance->MACSTSUR = 0;
-		if (increment >= 0) {
-			heth->Instance->MACSTNUR = increment;
-		} else {
-			heth->Instance->MACSTNUR = ETH_MACSTNUR_ADDSUB | (NSEC_PER_SEC + increment);
-		}
-		heth->Instance->MACTSCR |= ETH_MACTSCR_TSUPDT;
-		while (heth->Instance->MACTSCR & ETH_MACTSCR_TSUPDT_Msk) {
-			/* spin lock */
-		}
-#else
-		heth->Instance->PTPTSHUR = 0;
-		if (increment >= 0) {
-			heth->Instance->PTPTSLUR = increment;
-		} else {
-			heth->Instance->PTPTSLUR = ETH_PTPTSLUR_TSUPNS | (-increment);
-		}
-		heth->Instance->PTPTSCR |= ETH_PTPTSCR_TSSTU;
-		while (heth->Instance->PTPTSCR & ETH_PTPTSCR_TSSTU_Msk) {
-			/* spin lock */
-		}
-#endif /* DT_HAS_COMPAT_STATUS_OKAY(st_stm32h7_ethernet) */
-
-		ret = 0;
-		irq_unlock(key);
-	}
-
-	return ret;
-}
-
-static int ptp_clock_stm32_rate_adjust(const struct device *dev, double ratio)
-{
-	struct ptp_context *ptp_context = dev->data;
-	struct eth_stm32_hal_dev_data *eth_dev_data = ptp_context->eth_dev_data;
-	ETH_HandleTypeDef *heth = &eth_dev_data->heth;
-	unsigned int key;
-	int ret;
-	uint32_t addend_val;
-
-	key = irq_lock();
-
-	/* Limit possible ratio */
-	if (ratio * 100 < CONFIG_ETH_STM32_HAL_PTP_CLOCK_ADJ_MIN_PCT ||
-			ratio * 100 > CONFIG_ETH_STM32_HAL_PTP_CLOCK_ADJ_MAX_PCT) {
-		ret = -EINVAL;
-		goto error;
-	}
-
-	/* Update addend register */
-	addend_val = UINT32_MAX * (double)eth_dev_data->clk_ratio * ratio;
-
-#if DT_HAS_COMPAT_STATUS_OKAY(st_stm32h7_ethernet)
-	heth->Instance->MACTSAR = addend_val;
-	heth->Instance->MACTSCR |= ETH_MACTSCR_TSADDREG;
-	while (heth->Instance->MACTSCR & ETH_MACTSCR_TSADDREG_Msk) {
-		/* spin lock */
-	}
-#else
-	heth->Instance->PTPTSAR = addend_val;
-	heth->Instance->PTPTSCR |= ETH_PTPTSCR_TSARU;
-	while (heth->Instance->PTPTSCR & ETH_PTPTSCR_TSARU_Msk) {
-		/* spin lock */
-	}
-#endif /* DT_HAS_COMPAT_STATUS_OKAY(st_stm32h7_ethernet) */
-
-	ret = 0;
-
-error:
-	irq_unlock(key);
-
-	return ret;
-}
-
-static DEVICE_API(ptp_clock, ptp_stm32_api) = {
-	.set = ptp_clock_stm32_set,
-	.get = ptp_clock_stm32_get,
-	.adjust = ptp_clock_stm32_adjust,
-	.rate_adjust = ptp_clock_stm32_rate_adjust,
-};
-
-static int ptp_stm32_init(const struct device *port)
-{
-	const struct device *const dev = DEVICE_DT_GET(DT_NODELABEL(mac));
-	struct eth_stm32_hal_dev_data *eth_dev_data = dev->data;
-	const struct eth_stm32_hal_dev_cfg *eth_cfg = dev->config;
-	struct ptp_context *ptp_context = port->data;
-	ETH_HandleTypeDef *heth = &eth_dev_data->heth;
-	int ret;
-	uint32_t ptp_hclk_rate;
-	uint32_t ss_incr_ns;
-	uint32_t addend_val;
-
-	eth_dev_data->ptp_clock = port;
-	ptp_context->eth_dev_data = eth_dev_data;
-
-	/* Mask the Timestamp Trigger interrupt */
-#if DT_HAS_COMPAT_STATUS_OKAY(st_stm32h7_ethernet)
-	heth->Instance->MACIER &= ~(ETH_MACIER_TSIE);
-#else
-	heth->Instance->MACIMR &= ~(ETH_MACIMR_TSTIM);
-#endif /* DT_HAS_COMPAT_STATUS_OKAY(st_stm32h7_ethernet) */
-
-	/* Enable timestamping */
-#if DT_HAS_COMPAT_STATUS_OKAY(st_stm32h7_ethernet)
-	heth->Instance->MACTSCR |= ETH_MACTSCR_TSENA;
-#else
-	heth->Instance->PTPTSCR |= ETH_PTPTSCR_TSE;
-#endif /* DT_HAS_COMPAT_STATUS_OKAY(st_stm32h7_ethernet) */
-
-	/* Query ethernet clock rate */
-	ret = clock_control_get_rate(DEVICE_DT_GET(STM32_CLOCK_CONTROL_NODE),
-#if DT_HAS_COMPAT_STATUS_OKAY(st_stm32h7_ethernet)
-				     (clock_control_subsys_t)&eth_cfg->pclken,
-#else
-				     (clock_control_subsys_t)&eth_cfg->pclken_ptp,
-#endif /* DT_HAS_COMPAT_STATUS_OKAY(st_stm32h7_ethernet) */
-				     &ptp_hclk_rate);
-	if (ret) {
-		LOG_ERR("Failed to query ethernet clock");
-		return -EIO;
-	}
-
-	/* Program the sub-second increment register based on the PTP clock freq */
-	if (NSEC_PER_SEC % CONFIG_ETH_STM32_HAL_PTP_CLOCK_SRC_HZ != 0) {
-		LOG_ERR("PTP clock period must be an integer nanosecond value");
-		return -EINVAL;
-	}
-	ss_incr_ns = NSEC_PER_SEC / CONFIG_ETH_STM32_HAL_PTP_CLOCK_SRC_HZ;
-	if (ss_incr_ns > UINT8_MAX) {
-		LOG_ERR("PTP clock period is more than %d nanoseconds", UINT8_MAX);
-		return -EINVAL;
-	}
-
-#if DT_HAS_COMPAT_STATUS_OKAY(st_stm32h7_ethernet)
-	heth->Instance->MACSSIR = ss_incr_ns << ETH_MACMACSSIR_SSINC_Pos;
-#else
-	heth->Instance->PTPSSIR = ss_incr_ns;
-#endif /* DT_HAS_COMPAT_STATUS_OKAY(st_stm32h7_ethernet) */
-
-	/* Program timestamp addend register */
-	eth_dev_data->clk_ratio =
-		((double)CONFIG_ETH_STM32_HAL_PTP_CLOCK_SRC_HZ) / ((double)ptp_hclk_rate);
-	/*
-	 * clk_ratio is a ratio between desired PTP clock frequency and HCLK rate.
-	 * Because HCLK is defined by a physical oscillator, it might drift due
-	 * to manufacturing tolerances and environmental effects (e.g. temperature).
-	 * It gets adjusted by calling ptp_clock_stm32_rate_adjust().
-	 */
-	addend_val = (UINT32_MAX * eth_dev_data->clk_ratio);
-#if DT_HAS_COMPAT_STATUS_OKAY(st_stm32h7_ethernet)
-	heth->Instance->MACTSAR = addend_val;
-	heth->Instance->MACTSCR |= ETH_MACTSCR_TSADDREG;
-	while (heth->Instance->MACTSCR & ETH_MACTSCR_TSADDREG_Msk) {
-		k_yield();
-	}
-#else
-	heth->Instance->PTPTSAR = addend_val;
-	heth->Instance->PTPTSCR |= ETH_PTPTSCR_TSARU;
-	while (heth->Instance->PTPTSCR & ETH_PTPTSCR_TSARU_Msk) {
-		k_yield();
-	}
-#endif /* DT_HAS_COMPAT_STATUS_OKAY(st_stm32h7_ethernet) */
-
-	/* Enable fine timestamp correction method */
-#if DT_HAS_COMPAT_STATUS_OKAY(st_stm32h7_ethernet)
-	heth->Instance->MACTSCR |= ETH_MACTSCR_TSCFUPDT;
-#else
-	heth->Instance->PTPTSCR |= ETH_PTPTSCR_TSFCU;
-#endif /* DT_HAS_COMPAT_STATUS_OKAY(st_stm32h7_ethernet) */
-
-	/* Enable nanosecond rollover into a new second */
-#if DT_HAS_COMPAT_STATUS_OKAY(st_stm32h7_ethernet)
-	heth->Instance->MACTSCR |= ETH_MACTSCR_TSCTRLSSR;
-#else
-	heth->Instance->PTPTSCR |= ETH_PTPTSCR_TSSSR;
-#endif /* DT_HAS_COMPAT_STATUS_OKAY(st_stm32h7_ethernet) */
-
-	/* Initialize timestamp */
-#if DT_HAS_COMPAT_STATUS_OKAY(st_stm32h7_ethernet)
-	heth->Instance->MACSTSUR = 0;
-	heth->Instance->MACSTNUR = 0;
-	heth->Instance->MACTSCR |= ETH_MACTSCR_TSINIT;
-	while (heth->Instance->MACTSCR & ETH_MACTSCR_TSINIT_Msk) {
-		k_yield();
-	}
-#else
-	heth->Instance->PTPTSHUR = 0;
-	heth->Instance->PTPTSLUR = 0;
-	heth->Instance->PTPTSCR |= ETH_PTPTSCR_TSSTI;
-	while (heth->Instance->PTPTSCR & ETH_PTPTSCR_TSSTI_Msk) {
-		k_yield();
-	}
-#endif /* DT_HAS_COMPAT_STATUS_OKAY(st_stm32h7_ethernet) */
-
-	/* Set PTP Configuration done */
-	heth->IsPtpConfigured = ETH_STM32_PTP_CONFIGURED;
-
-	return 0;
-}
-
-DEVICE_DEFINE(stm32_ptp_clock_0, PTP_CLOCK_NAME, ptp_stm32_init,
-		NULL, &ptp_stm32_0_context, NULL, POST_KERNEL,
-		CONFIG_ETH_STM32_HAL_PTP_CLOCK_INIT_PRIO, &ptp_stm32_api);
-
-#endif /* CONFIG_PTP_CLOCK_STM32_HAL */
-=======
-}
->>>>>>> 5ad94948
+}