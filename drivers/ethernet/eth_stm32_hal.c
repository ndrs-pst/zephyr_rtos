--- conflicted
+++ resolved
@@ -1284,68 +1284,9 @@
 }
 
 #if defined(CONFIG_ETH_STM32_MULTICAST_FILTER)
-<<<<<<< HEAD
-static uint32_t reverse(uint32_t val)
-{
-	uint32_t res = 0;
-	int i;
-=======
-
-#if defined(CONFIG_NET_NATIVE_IPV6)
-static void add_ipv6_multicast_addr(const struct in6_addr* addr) {
-    uint32_t i;
-
-    for (i = 0; i < NET_IF_MAX_IPV6_MADDR; i++) {
-        if (net_ipv6_is_addr_unspecified(&multicast_ipv6_joined_addrs[i])) {
-            net_ipv6_addr_copy_raw((uint8_t*)&multicast_ipv6_joined_addrs[i],
-                            (uint8_t*)addr);
-            break;
-        }
-    }
-}
-
-static void remove_ipv6_multicast_addr(const struct in6_addr* addr) {
-    uint32_t i;
-
-    for (i = 0; i < NET_IF_MAX_IPV6_MADDR; i++) {
-        if (net_ipv6_addr_cmp(&multicast_ipv6_joined_addrs[i], addr)) {
-            net_ipv6_addr_copy_raw((uint8_t*)&multicast_ipv6_joined_addrs[i],
-                            (uint8_t*)net_ipv6_unspecified_address);
-            break;
-        }
-    }
-}
-#endif /* CONFIG_NET_NATIVE_IPV6 */
-
-#if defined(CONFIG_NET_NATIVE_IPV4)
-static void add_ipv4_multicast_addr(const struct in_addr* addr) {
-    uint32_t i;
-
-    for (i = 0; i < NET_IF_MAX_IPV4_MADDR; i++) {
-        if (net_ipv4_is_addr_unspecified(&multicast_ipv4_joined_addrs[i])) {
-            net_ipv4_addr_copy_raw((uint8_t*)&multicast_ipv4_joined_addrs[i],
-                            (uint8_t*)addr);
-            break;
-        }
-    }
-}
-
-static void remove_ipv4_multicast_addr(const struct in_addr* addr) {
-    uint32_t i;
-
-    for (i = 0; i < NET_IF_MAX_IPV4_MADDR; i++) {
-        if (net_ipv4_addr_cmp(&multicast_ipv4_joined_addrs[i], addr)) {
-            multicast_ipv4_joined_addrs[i].s_addr = 0;
-            break;
-        }
-    }
-}
-#endif /* CONFIG_NET_NATIVE_IPV4 */
-
 static uint32_t reverse(uint32_t val) {
     uint32_t res = 0;
     int i;
->>>>>>> 27651d06
 
     for (i = 0; i < 32; i++) {
         if (val & BIT(i)) {
@@ -1356,160 +1297,43 @@
     return (res);
 }
 
-<<<<<<< HEAD
-static void eth_stm32_mcast_filter(const struct device *dev, const struct ethernet_filter *filter)
-{
-	struct eth_stm32_hal_dev_data *dev_data = (struct eth_stm32_hal_dev_data *)dev->data;
-	ETH_HandleTypeDef *heth;
-	uint32_t crc;
-	uint32_t hash_table[2];
-	uint32_t hash_index;
-
-	heth = &dev_data->heth;
-
-	crc = reverse(crc32_ieee(filter->mac_address.addr, sizeof(struct net_eth_addr)));
-	hash_index = (crc >> 26) & 0x3f;
-
-	__ASSERT_NO_MSG(hash_index < ARRAY_SIZE(dev_data->hash_index_cnt));
-
-#if defined(CONFIG_SOC_SERIES_STM32H7X) || defined(CONFIG_SOC_SERIES_STM32H5X)
-	hash_table[0] = heth->Instance->MACHT0R;
-	hash_table[1] = heth->Instance->MACHT1R;
-#else
-	hash_table[0] = heth->Instance->MACHTLR;
-	hash_table[1] = heth->Instance->MACHTHR;
-#endif /* CONFIG_SOC_SERIES_STM32H7X || CONFIG_SOC_SERIES_STM32H5X */
-
-	if (filter->set) {
-		dev_data->hash_index_cnt[hash_index]++;
-		hash_table[hash_index / 32] |= (1 << (hash_index % 32));
-	} else {
-		if (dev_data->hash_index_cnt[hash_index] == 0) {
-			__ASSERT_NO_MSG(false);
-			return;
-		}
-
-		dev_data->hash_index_cnt[hash_index]--;
-		if (dev_data->hash_index_cnt[hash_index] == 0) {
-			hash_table[hash_index / 32] &= ~(1 << (hash_index % 32));
-		}
-	}
-
-#if defined(CONFIG_SOC_SERIES_STM32H7X) || defined(CONFIG_SOC_SERIES_STM32H5X)
-	heth->Instance->MACHT0R = hash_table[0];
-	heth->Instance->MACHT1R = hash_table[1];
-#else
-	heth->Instance->MACHTLR = hash_table[0];
-	heth->Instance->MACHTHR = hash_table[1];
-#endif /* CONFIG_SOC_SERIES_STM32H7X || CONFIG_SOC_SERIES_STM32H5X */
-=======
-static void net_if_stm32_mcast_cb(struct net_if* iface,
-                                  const struct net_addr* addr,
-                                  bool is_joined) {
-    ARG_UNUSED(addr);
-
-    const struct device* dev;
-    struct eth_stm32_hal_dev_data* dev_data;
+static void eth_stm32_mcast_filter(const struct device* dev, const struct ethernet_filter* filter) {
+    struct eth_stm32_hal_dev_data* dev_data = (struct eth_stm32_hal_dev_data *)dev->data;
     ETH_HandleTypeDef* heth;
-    struct net_eth_addr mac_addr;
     uint32_t crc;
     uint32_t hash_table[2];
     uint32_t hash_index;
-    int i;
-
-    dev = net_if_get_device(iface);
-
-    dev_data = (struct eth_stm32_hal_dev_data*)dev->data;
 
     heth = &dev_data->heth;
 
-    hash_table[0] = 0;
-    hash_table[1] = 0;
-
-    if (is_joined) {
-        /* Save a copy of the hash table which we update with
-         * the hash for a single multicast address for join
-         */
-        #if defined(CONFIG_SOC_SERIES_STM32H7X) || defined(CONFIG_SOC_SERIES_STM32H5X)
-        hash_table[0] = heth->Instance->MACHT0R;
-        hash_table[1] = heth->Instance->MACHT1R;
-        #else
-        hash_table[0] = heth->Instance->MACHTLR;
-        hash_table[1] = heth->Instance->MACHTHR;
-        #endif /* CONFIG_SOC_SERIES_STM32H7X || CONFIG_SOC_SERIES_STM32H5X */
-    }
-
-    k_mutex_lock(&multicast_addr_lock, K_FOREVER);
-
-    #if defined(CONFIG_NET_NATIVE_IPV6)
-    if (is_joined) {
-        /* When joining only update the hash filter with the joining
-         * multicast address.
-         */
-        add_ipv6_multicast_addr(&addr->in6_addr);
-
-        net_eth_ipv6_mcast_to_mac_addr(&addr->in6_addr, &mac_addr);
-        crc = reverse(crc32_ieee(mac_addr.addr,
-                                 sizeof(struct net_eth_addr)));
-        hash_index = (crc >> 26) & 0x3F;
+    crc = reverse(crc32_ieee(filter->mac_address.addr, sizeof(struct net_eth_addr)));
+    hash_index = (crc >> 26) & 0x3f;
+
+    __ASSERT_NO_MSG(hash_index < ARRAY_SIZE(dev_data->hash_index_cnt));
+
+    #if defined(CONFIG_SOC_SERIES_STM32H7X) || defined(CONFIG_SOC_SERIES_STM32H5X)
+    hash_table[0] = heth->Instance->MACHT0R;
+    hash_table[1] = heth->Instance->MACHT1R;
+    #else
+    hash_table[0] = heth->Instance->MACHTLR;
+    hash_table[1] = heth->Instance->MACHTHR;
+    #endif /* CONFIG_SOC_SERIES_STM32H7X || CONFIG_SOC_SERIES_STM32H5X */
+
+    if (filter->set) {
+        dev_data->hash_index_cnt[hash_index]++;
         hash_table[hash_index / 32] |= (1 << (hash_index % 32));
     }
     else {
-        /* When leaving its better to compute the full hash table
-         * for all the multicast addresses that we're aware of.
-         */
-        remove_ipv6_multicast_addr(&addr->in6_addr);
-
-        for (i = 0; i < NET_IF_MAX_IPV6_MADDR; i++) {
-            if (net_ipv6_is_addr_unspecified(&multicast_ipv6_joined_addrs[i])) {
-                continue;
-            }
-
-            net_eth_ipv6_mcast_to_mac_addr(&multicast_ipv6_joined_addrs[i],
-                                           &mac_addr);
-            crc = reverse(crc32_ieee(mac_addr.addr,
-                                     sizeof(struct net_eth_addr)));
-            hash_index = (crc >> 26) & 0x3F;
-            hash_table[hash_index / 32] |= (1 << (hash_index % 32));
-        }
-    }
-    #endif /* CONFIG_NET_IPV6 */
-
-    #if defined(CONFIG_NET_NATIVE_IPV4)
-    if (is_joined) {
-        /* When joining only update the hash filter with the joining
-         * multicast address.
-         */
-        add_ipv4_multicast_addr(&addr->in_addr);
-
-        net_eth_ipv4_mcast_to_mac_addr(&addr->in_addr, &mac_addr);
-        crc = reverse(crc32_ieee(mac_addr.addr,
-                                 sizeof(struct net_eth_addr)));
-        hash_index = (crc >> 26) & 0x3F;
-        hash_table[hash_index / 32] |= (1 << (hash_index % 32));
-    }
-    else {
-        /* When leaving its better to compute the full hash table
-         * for all the multicast addresses that we're aware of.
-         */
-        remove_ipv4_multicast_addr(&addr->in_addr);
-
-        for (i = 0; i < NET_IF_MAX_IPV4_MADDR; i++) {
-            if (net_ipv4_is_addr_unspecified(&multicast_ipv4_joined_addrs[i])) {
-                continue;
-            }
-
-            net_eth_ipv4_mcast_to_mac_addr(&multicast_ipv4_joined_addrs[i],
-                                           &mac_addr);
-            crc = reverse(crc32_ieee(mac_addr.addr,
-                                     sizeof(struct net_eth_addr)));
-            hash_index = (crc >> 26) & 0x3F;
-            hash_table[hash_index / 32] |= (1 << (hash_index % 32));
-        }
-    }
-    #endif /* CONFIG_NET_IPV4 */
-
-    k_mutex_unlock(&multicast_addr_lock);
+        if (dev_data->hash_index_cnt[hash_index] == 0) {
+            __ASSERT_NO_MSG(false);
+            return;
+        }
+
+        dev_data->hash_index_cnt[hash_index]--;
+        if (dev_data->hash_index_cnt[hash_index] == 0) {
+            hash_table[hash_index / 32] &= ~(1 << (hash_index % 32));
+        }
+    }
 
     #if defined(CONFIG_SOC_SERIES_STM32H7X) || defined(CONFIG_SOC_SERIES_STM32H5X)
     heth->Instance->MACHT0R = hash_table[0];
@@ -1518,7 +1342,6 @@
     heth->Instance->MACHTLR = hash_table[0];
     heth->Instance->MACHTHR = hash_table[1];
     #endif /* CONFIG_SOC_SERIES_STM32H7X || CONFIG_SOC_SERIES_STM32H5X */
->>>>>>> 27651d06
 }
 
 #endif /* CONFIG_ETH_STM32_MULTICAST_FILTER */
@@ -1545,21 +1368,10 @@
         is_first_init   = true;
     }
 
-<<<<<<< HEAD
-	/* Register Ethernet MAC Address with the upper layer */
-	net_if_set_link_addr(iface, dev_data->mac_addr,
-			     sizeof(dev_data->mac_addr),
-			     NET_LINK_ETHERNET);
-=======
-    #if defined(CONFIG_ETH_STM32_MULTICAST_FILTER)
-    net_if_mcast_mon_register(&mcast_monitor, iface, net_if_stm32_mcast_cb);
-    #endif /* CONFIG_ETH_STM32_MULTICAST_FILTER */
-
     /* Register Ethernet MAC Address with the upper layer */
     net_if_set_link_addr(iface, dev_data->mac_addr,
                          sizeof(dev_data->mac_addr),
                          NET_LINK_ETHERNET);
->>>>>>> 27651d06
 
     #if defined(CONFIG_NET_DSA)
     dsa_register_master_tx(iface, &eth_tx);
@@ -1588,114 +1400,32 @@
     }
 }
 
-<<<<<<< HEAD
-static enum ethernet_hw_caps eth_stm32_hal_get_capabilities(const struct device *dev)
-{
-	ARG_UNUSED(dev);
-
-	return ETHERNET_LINK_10BASE_T | ETHERNET_LINK_100BASE_T
-#if defined(CONFIG_NET_VLAN)
-		| ETHERNET_HW_VLAN
-#endif
-#if defined(CONFIG_NET_PROMISCUOUS_MODE)
-		| ETHERNET_PROMISC_MODE
-#endif
-#if defined(CONFIG_PTP_CLOCK_STM32_HAL)
-		| ETHERNET_PTP
-#endif
-#if defined(CONFIG_NET_LLDP)
-		| ETHERNET_LLDP
-#endif
-#if defined(CONFIG_ETH_STM32_HW_CHECKSUM)
-		| ETHERNET_HW_RX_CHKSUM_OFFLOAD
-		| ETHERNET_HW_TX_CHKSUM_OFFLOAD
-#endif
-#if defined(CONFIG_NET_DSA)
-		| ETHERNET_DSA_MASTER_PORT
-#endif
-#if defined(CONFIG_ETH_STM32_MULTICAST_FILTER)
-		| ETHERNET_HW_FILTERING
-#endif
-		;
-}
-
-static int eth_stm32_hal_set_config(const struct device *dev,
-				    enum ethernet_config_type type,
-				    const struct ethernet_config *config)
-{
-	int ret = -ENOTSUP;
-	struct eth_stm32_hal_dev_data *dev_data;
-	ETH_HandleTypeDef *heth;
-
-	dev_data = dev->data;
-	heth = &dev_data->heth;
-
-	switch (type) {
-	case ETHERNET_CONFIG_TYPE_MAC_ADDRESS:
-		memcpy(dev_data->mac_addr, config->mac_address.addr, 6);
-		heth->Instance->MACA0HR = (dev_data->mac_addr[5] << 8) |
-			dev_data->mac_addr[4];
-		heth->Instance->MACA0LR = (dev_data->mac_addr[3] << 24) |
-			(dev_data->mac_addr[2] << 16) |
-			(dev_data->mac_addr[1] << 8) |
-			dev_data->mac_addr[0];
-		net_if_set_link_addr(dev_data->iface, dev_data->mac_addr,
-				     sizeof(dev_data->mac_addr),
-				     NET_LINK_ETHERNET);
-		ret = 0;
-		break;
-	case ETHERNET_CONFIG_TYPE_PROMISC_MODE:
-#if defined(CONFIG_NET_PROMISCUOUS_MODE)
-#if defined(CONFIG_SOC_SERIES_STM32H7X) || defined(CONFIG_SOC_SERIES_STM32H5X)
-		if (config->promisc_mode) {
-			heth->Instance->MACPFR |= ETH_MACPFR_PR;
-		} else {
-			heth->Instance->MACPFR &= ~ETH_MACPFR_PR;
-		}
-#else
-		if (config->promisc_mode) {
-			heth->Instance->MACFFR |= ETH_MACFFR_PM;
-		} else {
-			heth->Instance->MACFFR &= ~ETH_MACFFR_PM;
-		}
-#endif  /* CONFIG_SOC_SERIES_STM32H7X || CONFIG_SOC_SERIES_STM32H5X */
-		ret = 0;
-#endif /* CONFIG_NET_PROMISCUOUS_MODE */
-		break;
-#if defined(CONFIG_ETH_STM32_MULTICAST_FILTER)
-	case ETHERNET_CONFIG_TYPE_FILTER:
-		eth_stm32_mcast_filter(dev, &config->filter);
-		break;
-#endif /* CONFIG_ETH_STM32_MULTICAST_FILTER */
-	default:
-		break;
-	}
-
-	return ret;
-=======
 static enum ethernet_hw_caps eth_stm32_hal_get_capabilities(const struct device* dev) {
     ARG_UNUSED(dev);
 
     return ETHERNET_LINK_10BASE_T | ETHERNET_LINK_100BASE_T
-        #if defined(CONFIG_NET_VLAN)
-           | ETHERNET_HW_VLAN
-        #endif
-        #if defined(CONFIG_NET_PROMISCUOUS_MODE)
-           | ETHERNET_PROMISC_MODE
-        #endif
-        #if defined(CONFIG_PTP_CLOCK_STM32_HAL)
-           | ETHERNET_PTP
-        #endif
-        #if defined(CONFIG_NET_LLDP)
-           | ETHERNET_LLDP
-        #endif
-        #if defined(CONFIG_ETH_STM32_HW_CHECKSUM)
-           | ETHERNET_HW_RX_CHKSUM_OFFLOAD
-           | ETHERNET_HW_TX_CHKSUM_OFFLOAD
-        #endif
-        #if defined(CONFIG_NET_DSA)
-           | ETHERNET_DSA_MASTER_PORT
-        #endif
+    #if defined(CONFIG_NET_VLAN)
+        | ETHERNET_HW_VLAN
+    #endif
+    #if defined(CONFIG_NET_PROMISCUOUS_MODE)
+        | ETHERNET_PROMISC_MODE
+    #endif
+    #if defined(CONFIG_PTP_CLOCK_STM32_HAL)
+        | ETHERNET_PTP
+    #endif
+    #if defined(CONFIG_NET_LLDP)
+        | ETHERNET_LLDP
+    #endif
+    #if defined(CONFIG_ETH_STM32_HW_CHECKSUM)
+        | ETHERNET_HW_RX_CHKSUM_OFFLOAD
+        | ETHERNET_HW_TX_CHKSUM_OFFLOAD
+    #endif
+    #if defined(CONFIG_NET_DSA)
+        | ETHERNET_DSA_MASTER_PORT
+    #endif
+    #if defined(CONFIG_ETH_STM32_MULTICAST_FILTER)
+        | ETHERNET_HW_FILTERING
+    #endif
         ;
 }
 
@@ -1710,21 +1440,21 @@
     heth     = &dev_data->heth;
 
     switch (type) {
-        case ETHERNET_CONFIG_TYPE_MAC_ADDRESS :
+        case ETHERNET_CONFIG_TYPE_MAC_ADDRESS:
             memcpy(dev_data->mac_addr, config->mac_address.addr, 6);
             heth->Instance->MACA0HR = (dev_data->mac_addr[5] << 8) |
-                                       dev_data->mac_addr[4];
+            dev_data->mac_addr[4];
             heth->Instance->MACA0LR = (dev_data->mac_addr[3] << 24) |
                                       (dev_data->mac_addr[2] << 16) |
-                                      (dev_data->mac_addr[1] << 8)  |
-                                       dev_data->mac_addr[0];
+                                      (dev_data->mac_addr[1] << 8) |
+                                      dev_data->mac_addr[0];
             net_if_set_link_addr(dev_data->iface, dev_data->mac_addr,
                                  sizeof(dev_data->mac_addr),
                                  NET_LINK_ETHERNET);
             ret = 0;
             break;
 
-        case ETHERNET_CONFIG_TYPE_PROMISC_MODE :
+        case ETHERNET_CONFIG_TYPE_PROMISC_MODE:
             #if defined(CONFIG_NET_PROMISCUOUS_MODE)
             #if defined(CONFIG_SOC_SERIES_STM32H7X) || defined(CONFIG_SOC_SERIES_STM32H5X)
             if (config->promisc_mode) {
@@ -1740,17 +1470,21 @@
             else {
                 heth->Instance->MACFFR &= ~ETH_MACFFR_PM;
             }
-            #endif /* CONFIG_SOC_SERIES_STM32H7X || CONFIG_SOC_SERIES_STM32H5X */
+            #endif  /* CONFIG_SOC_SERIES_STM32H7X || CONFIG_SOC_SERIES_STM32H5X */
             ret = 0;
             #endif /* CONFIG_NET_PROMISCUOUS_MODE */
             break;
-
-        default :
+        #if defined(CONFIG_ETH_STM32_MULTICAST_FILTER)
+        case ETHERNET_CONFIG_TYPE_FILTER:
+            eth_stm32_mcast_filter(dev, &config->filter);
             break;
+        #endif /* CONFIG_ETH_STM32_MULTICAST_FILTER */
+
+        default:
+            break;
     }
 
     return (ret);
->>>>>>> 27651d06
 }
 
 #if defined(CONFIG_PTP_CLOCK_STM32_HAL)
