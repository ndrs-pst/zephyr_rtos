/*
 * Copyright (c) 2017 Erwin Rol <erwin@erwinrol.com>
 * Copyright (c) 2020 Alexander Kozhinov <AlexanderKozhinov@yandex.com>
 * Copyright (c) 2021 Carbon Robotics
 * SPDX-License-Identifier: Apache-2.0
 */

#define DT_DRV_COMPAT st_stm32_ethernet

#define LOG_MODULE_NAME eth_stm32_hal
#define LOG_LEVEL CONFIG_ETHERNET_LOG_LEVEL

#include <zephyr/logging/log.h>
LOG_MODULE_REGISTER(LOG_MODULE_NAME);

#include <zephyr/kernel.h>
#include <zephyr/device.h>
#include <zephyr/sys/__assert.h>
#include <zephyr/sys/util.h>
#include <zephyr/sys/crc.h>
#include <errno.h>
#include <stdbool.h>
#include <zephyr/net/net_pkt.h>
#include <zephyr/net/net_if.h>
#include <zephyr/net/phy.h>
#include <zephyr/net/mii.h>
#include <zephyr/net/ethernet.h>
#include <zephyr/net/phy.h>
#include <ethernet/eth_stats.h>
#include <soc.h>
#include <zephyr/sys/printk.h>
#include <zephyr/drivers/clock_control.h>
#include <zephyr/drivers/clock_control/stm32_clock_control.h>
#include <zephyr/drivers/pinctrl.h>
#include <zephyr/irq.h>
#include <zephyr/net/lldp.h>
#include <zephyr/drivers/hwinfo.h>

#if defined(CONFIG_NET_DSA)
#include <zephyr/net/dsa.h>
#endif

#if defined(CONFIG_PTP_CLOCK_STM32_HAL)
#include <zephyr/drivers/ptp_clock.h>
#endif /* CONFIG_PTP_CLOCK_STM32_HAL */

#include "eth.h"
#include "eth_stm32_hal_priv.h"

#if defined(CONFIG_ETH_STM32_HAL_RANDOM_MAC) || DT_INST_PROP(0, zephyr_random_mac_address)
#define ETH_STM32_RANDOM_MAC
#endif

#if defined(CONFIG_ETH_STM32_HAL_USE_DTCM_FOR_DMA_BUFFER) && \
            !DT_NODE_HAS_STATUS(DT_CHOSEN(zephyr_dtcm), okay)
#error DTCM for DMA buffer is activated but zephyr,dtcm is not present in dts
#endif

#define PHY_ADDR            CONFIG_ETH_STM32_HAL_PHY_ADDRESS

#if defined(CONFIG_SOC_SERIES_STM32H7X) || defined(CONFIG_SOC_SERIES_STM32H5X)

#define DEVICE_PHY_BY_NAME(n) \
        DEVICE_DT_GET(DT_CHILD(DT_INST_CHILD(n, mdio), eth_phy_0))

static const struct device* eth_stm32_phy_dev = DEVICE_PHY_BY_NAME(0);

#define PHY_BSR  ((uint16_t)0x0001U)  /*!< Transceiver Basic Status Register */
#define PHY_LINKED_STATUS  ((uint16_t)0x0004U)  /*!< Valid link established */

#define IS_ETH_DMATXDESC_OWN(dma_tx_desc)   (dma_tx_desc->DESC3 & \
                                                    ETH_DMATXNDESCRF_OWN)

#define ETH_RXBUFNB         ETH_RX_DESC_CNT
#define ETH_TXBUFNB         ETH_TX_DESC_CNT

#define ETH_MEDIA_INTERFACE_MII     HAL_ETH_MII_MODE
#define ETH_MEDIA_INTERFACE_RMII    HAL_ETH_RMII_MODE

/* Only one tx_buffer is sufficient to pass only 1 dma_buffer */
#define ETH_TXBUF_DEF_NB    1U
#else

#define IS_ETH_DMATXDESC_OWN(dma_tx_desc)   (dma_tx_desc->Status & \
                                                    ETH_DMATXDESC_OWN)

#endif /* CONFIG_SOC_SERIES_STM32H7X || CONFIG_SOC_SERIES_STM32H5X */

#define ETH_DMA_TX_TIMEOUT_MS 20U /* transmit timeout in milliseconds */

#if defined(CONFIG_ETH_STM32_HAL_USE_DTCM_FOR_DMA_BUFFER) && \
            DT_NODE_HAS_STATUS(DT_CHOSEN(zephyr_dtcm), okay)
#define __eth_stm32_desc __dtcm_noinit_section
#define __eth_stm32_buf  __dtcm_noinit_section
#elif defined(CONFIG_SOC_SERIES_STM32H7X)
#define __eth_stm32_desc __attribute__((section(".eth_stm32_desc")))
#define __eth_stm32_buf  __attribute__((section(".eth_stm32_buf")))
#elif defined(CONFIG_NOCACHE_MEMORY)
#define __eth_stm32_desc __nocache __aligned(4)
#define __eth_stm32_buf  __nocache __aligned(4)
#else
#define __eth_stm32_desc __aligned(4)
#define __eth_stm32_buf  __aligned(4)
#endif

static ETH_DMADescTypeDef dma_rx_desc_tab[ETH_RXBUFNB] __eth_stm32_desc;
static ETH_DMADescTypeDef dma_tx_desc_tab[ETH_TXBUFNB] __eth_stm32_desc;
static uint8_t dma_rx_buffer[ETH_RXBUFNB][ETH_STM32_RX_BUF_SIZE] __eth_stm32_buf;
static uint8_t dma_tx_buffer[ETH_TXBUFNB][ETH_STM32_TX_BUF_SIZE] __eth_stm32_buf;

#if defined(CONFIG_ETH_STM32_HAL_API_V2)

BUILD_ASSERT(((ETH_STM32_RX_BUF_SIZE % 4) == 0), "Rx buffer size must be a multiple of 4");

struct eth_stm32_rx_buffer_header {
    struct eth_stm32_rx_buffer_header* next;
    uint16_t size;
    bool used;
};

struct eth_stm32_tx_buffer_header {
    ETH_BufferTypeDef tx_buff;
    bool used;
};

struct eth_stm32_tx_context {
    struct net_pkt* pkt;
    uint16_t first_tx_buffer_index;
};

static struct eth_stm32_rx_buffer_header dma_rx_buffer_header[ETH_RXBUFNB];
static struct eth_stm32_tx_buffer_header dma_tx_buffer_header[ETH_TXBUFNB];

void HAL_ETH_RxAllocateCallback(uint8_t** buf) {
    for (size_t i = 0; i < ETH_RXBUFNB; ++i) {
        if (!dma_rx_buffer_header[i].used) {
            dma_rx_buffer_header[i].next = NULL;
            dma_rx_buffer_header[i].size = 0;
            dma_rx_buffer_header[i].used = true;
            *buf = dma_rx_buffer[i];
            return;
        }
    }

    *buf = NULL;
}

/* Pointer to an array of ETH_STM32_RX_BUF_SIZE uint8_t's */
typedef uint8_t (*RxBufferPtr)[ETH_STM32_RX_BUF_SIZE];

/* called by HAL_ETH_ReadData() */
void HAL_ETH_RxLinkCallback(void** pStart, void** pEnd, uint8_t* buff, uint16_t Length) {
    /* buff points to the begin on one of the rx buffers,
     * so we can compute the index of the given buffer
     */
    size_t index  = (RxBufferPtr)buff - &dma_rx_buffer[0];
    struct eth_stm32_rx_buffer_header* header = &dma_rx_buffer_header[index];

    __ASSERT_NO_MSG(index < ETH_RXBUFNB);

    header->size = Length;

    if (!*pStart) {
        /* first packet, set head pointer of linked list */
        *pStart = header;
        *pEnd   = header;
    }
    else {
        __ASSERT_NO_MSG(*pEnd != NULL);
        /* not the first packet, add to list and adjust tail pointer */
        ((struct eth_stm32_rx_buffer_header*)*pEnd)->next = header;
        *pEnd = header;
    }
}

/* Called by HAL_ETH_ReleaseTxPacket */
void HAL_ETH_TxFreeCallback(uint32_t* buff) {
    __ASSERT_NO_MSG(buff != NULL);

    /* buff is the user context in tx_config.pData */
    struct eth_stm32_tx_context const* ctx = (struct eth_stm32_tx_context*)buff;
    struct eth_stm32_tx_buffer_header* buffer_header =
            &dma_tx_buffer_header[ctx->first_tx_buffer_index];

    while (buffer_header != NULL) {
        buffer_header->used = false;
        if (buffer_header->tx_buff.next != NULL) {
            buffer_header = CONTAINER_OF(buffer_header->tx_buff.next,
                struct eth_stm32_tx_buffer_header, tx_buff);
        }
        else {
            buffer_header = NULL;
        }
    }
}

/* allocate a tx buffer and mark it as used */
static inline uint16_t allocate_tx_buffer(void) {
    for (;;) {
        for (uint16_t index = 0; index < ETH_TXBUFNB; index++) {
            if (!dma_tx_buffer_header[index].used) {
                dma_tx_buffer_header[index].used = true;
                return index;
            }
        }
        k_yield();
    }
}
#endif /* CONFIG_ETH_STM32_HAL_API_V2 */

#if defined(CONFIG_SOC_SERIES_STM32H7X) || defined(CONFIG_SOC_SERIES_STM32H5X) || \
    defined(CONFIG_ETH_STM32_HAL_API_V2)
static __noinit ETH_TxPacketConfigTypeDef tx_config;
#endif

/*
 ****************************
 * PHY management functions *
 ****************************
 */
static int eth_stm32_phy_reset_and_configure(const struct device* phy) {
    int32_t  tmout_us;
    uint32_t reg;
    int ret;

    /* Reset the PHY */
    ret = phy_write(phy, MII_BMCR, MII_BMCR_RESET);
    if (ret == 0) {
        /* 802.3u standard says reset takes up to 0.5s */
        tmout_us = 500000;
        while (true) {
            k_busy_wait(1000);
            ret = phy_read(phy, MII_BMCR, &reg);
            if ((ret == 0) &&
                ((reg & MII_BMCR_RESET) == 0)) {
                break;
            }

            tmout_us -= 1000;
            if (tmout_us < 0) {
                ret = -ETIMEDOUT;
                break;
            }
        }
    }

    if (ret == 0) {
        /* Configure the PHY */
        ret = phy_configure_link(phy, (LINK_HALF_10BASE_T | LINK_FULL_10BASE_T |
                                       LINK_HALF_100BASE_T | LINK_FULL_100BASE_T));
    }

    return (ret);
}

static void eth_stm32_phy_link_callback(const struct device* pdev,
                                        struct phy_link_state* state,
                                        void* user_data) {
    const struct device* dev = user_data;
    struct eth_stm32_hal_dev_data* ctx = dev->data;

    ARG_UNUSED(pdev);

    if (state->is_up == true) {
        if (ctx->if_suspended) {
            return;
        }

        LOG_DBG("Link up");
        net_eth_carrier_on(ctx->iface);
    }
    else {
        LOG_DBG("Link down");
        net_eth_carrier_off(ctx->iface);
    }
}

static int eth_stm32_phy_init(const struct device* dev) {
    struct eth_stm32_hal_dev_cfg const* cfg = dev->config;
    int ret;

    ret = eth_stm32_phy_reset_and_configure(cfg->phy_dev);
    if (ret == 0) {
        ret = phy_link_callback_set(cfg->phy_dev, 
                                    eth_stm32_phy_link_callback,
                                    (void*)dev);
    }

    return (ret);
}

static HAL_StatusTypeDef read_eth_phy_register(ETH_HandleTypeDef* heth,
                                               uint32_t PHYAddr,
                                               uint32_t PHYReg,
                                               uint32_t* RegVal) {
    #if defined(CONFIG_MDIO)
    return phy_read(eth_stm32_phy_dev, PHYReg, RegVal);
    #elif defined(CONFIG_ETH_STM32_HAL_API_V2)
    return HAL_ETH_ReadPHYRegister(heth, PHYAddr, PHYReg, RegVal);
    #else
    ARG_UNUSED(PHYAddr);
    return HAL_ETH_ReadPHYRegister(heth, PHYReg, RegVal);
    #endif /* CONFIG_SOC_SERIES_STM32H7X || CONFIG_SOC_SERIES_STM32H5X || CONFIG_ETH_STM32_HAL_API_V2 */
}

static inline void eth_stm32_setup_mac_filter(ETH_HandleTypeDef* heth) {
    __ASSERT_NO_MSG(heth != NULL);

    #if defined(CONFIG_SOC_SERIES_STM32H7X) || defined(CONFIG_SOC_SERIES_STM32H5X)
    ETH_MACFilterConfigTypeDef MACFilterConf;

    HAL_ETH_GetMACFilterConfig(heth, &MACFilterConf);
    #if defined(CONFIG_ETH_STM32_MULTICAST_FILTER)
    MACFilterConf.HashMulticast    = ENABLE;
    MACFilterConf.PassAllMulticast = DISABLE;
    #else
    MACFilterConf.HashMulticast    = DISABLE;
    MACFilterConf.PassAllMulticast = ENABLE;
    #endif /* CONFIG_ETH_STM32_MULTICAST_FILTER */
    MACFilterConf.HachOrPerfectFilter = DISABLE;

    HAL_ETH_SetMACFilterConfig(heth, &MACFilterConf);

    k_sleep(K_MSEC(1));
    #else
    uint32_t tmp = heth->Instance->MACFFR;

    /* clear all multicast filter bits, resulting in perfect filtering */
    tmp &= ~(ETH_MULTICASTFRAMESFILTER_PERFECTHASHTABLE |
             ETH_MULTICASTFRAMESFILTER_HASHTABLE |
             ETH_MULTICASTFRAMESFILTER_PERFECT |
             ETH_MULTICASTFRAMESFILTER_NONE);

    if (IS_ENABLED(CONFIG_ETH_STM32_MULTICAST_FILTER)) {
        /* enable multicast hash receive filter */
        tmp |= ETH_MULTICASTFRAMESFILTER_HASHTABLE;
    }
    else {
        /* enable receiving all multicast frames */
        tmp |= ETH_MULTICASTFRAMESFILTER_NONE;
    }

    heth->Instance->MACFFR = tmp;

    /* Wait until the write operation will be taken into account:
     * at least four TX_CLK/RX_CLK clock cycles
     */
    tmp = heth->Instance->MACFFR;
    k_sleep(K_MSEC(1));
    heth->Instance->MACFFR = tmp;
    #endif /* CONFIG_SOC_SERIES_STM32H7X || CONFIG_SOC_SERIES_STM32H5X) */
}

#if defined(CONFIG_PTP_CLOCK_STM32_HAL)
static bool eth_stm32_is_ptp_pkt(struct net_if* iface, struct net_pkt* pkt) {
    if (ntohs(NET_ETH_HDR(pkt)->type) != NET_ETH_PTYPE_PTP) {
        return (false);
    }

    net_pkt_set_priority(pkt, NET_PRIORITY_CA);

    return (true);
}
#if defined(CONFIG_ETH_STM32_HAL_API_V2)
void HAL_ETH_TxPtpCallback(uint32_t* buff, ETH_TimeStampTypeDef* timestamp) {
    struct eth_stm32_tx_context* tx_ctx = (struct eth_stm32_tx_context*)buff;

    tx_ctx->pkt->timestamp.second     = timestamp->TimeStampHigh;
    tx_ctx->pkt->timestamp.nanosecond = timestamp->TimeStampLow;

    net_if_add_tx_timestamp(tx_ctx->pkt);
}
#endif /* CONFIG_ETH_STM32_HAL_API_V2 */
#endif /* CONFIG_PTP_CLOCK_STM32_HAL */

static int /**/eth_stm32_tx(const struct device* dev, struct net_pkt* pkt) {
    struct eth_stm32_hal_dev_data* ctx = dev->data;
    ETH_HandleTypeDef* heth;
    int res;
    size_t total_len;
    #if defined(CONFIG_ETH_STM32_HAL_API_V2)
    size_t remaining_read;
    struct eth_stm32_tx_context tx_ctx = {
        .pkt = pkt,
        .first_tx_buffer_index = 0
    };
    struct eth_stm32_tx_buffer_header* buf_header = NULL;
    #else
    uint8_t* dma_buffer;
    __IO ETH_DMADescTypeDef* dma_tx_desc;
    #endif /* CONFIG_ETH_STM32_HAL_API_V2 */
    HAL_StatusTypeDef hal_ret = HAL_OK;
    #if defined(CONFIG_PTP_CLOCK_STM32_HAL)
    bool timestamped_frame;
    #endif /* CONFIG_PTP_CLOCK_STM32_HAL */

    __ASSERT_NO_MSG(pkt != NULL);
    __ASSERT_NO_MSG(pkt->frags != NULL);
    __ASSERT_NO_MSG(dev != NULL);
    __ASSERT_NO_MSG(ctx != NULL);

    heth = &ctx->heth;

    total_len = net_pkt_get_len(pkt);
    if (total_len > (ETH_STM32_TX_BUF_SIZE * ETH_TXBUFNB)) {
        LOG_ERR("PKT too big");
        return (-EIO);
    }

    k_mutex_lock(&ctx->tx_mutex, K_FOREVER);

    #if defined(CONFIG_ETH_STM32_HAL_API_V2)
    tx_ctx.first_tx_buffer_index = allocate_tx_buffer();
    buf_header = &dma_tx_buffer_header[tx_ctx.first_tx_buffer_index];
    #else /* CONFIG_ETH_STM32_HAL_API_V2 */
    #if defined(CONFIG_SOC_SERIES_STM32H7X) || defined(CONFIG_SOC_SERIES_STM32H5X)
    uint32_t cur_tx_desc_idx;

    cur_tx_desc_idx = heth->TxDescList.CurTxDesc;
    dma_tx_desc     = (ETH_DMADescTypeDef*)heth->TxDescList.TxDesc[cur_tx_desc_idx];
    #else
    dma_tx_desc = heth->TxDesc;
    #endif /* CONFIG_SOC_SERIES_STM32H7X || CONFIG_SOC_SERIES_STM32H5X */

    while (IS_ETH_DMATXDESC_OWN(dma_tx_desc) != (uint32_t)RESET) {
        k_yield();
    }
    #endif /* CONFIG_ETH_STM32_HAL_API_V2 */

    #if defined(CONFIG_PTP_CLOCK_STM32_HAL)
    timestamped_frame = eth_stm32_is_ptp_pkt(net_pkt_iface(pkt), pkt);
    if (timestamped_frame) {
        /* Enable transmit timestamp */
        #if defined(CONFIG_ETH_STM32_HAL_API_V2)
        HAL_ETH_PTP_InsertTxTimestamp(heth);
        #elif defined(CONFIG_SOC_SERIES_STM32H7X) || defined(CONFIG_SOC_SERIES_STM32H5X)
        dma_tx_desc->DESC2 |= ETH_DMATXNDESCRF_TTSE;
        #else
        dma_tx_desc->Status |= ETH_DMATXDESC_TTSE;
        #endif /* CONFIG_ETH_STM32_HAL_API_V2 */
    }
    #endif /* CONFIG_PTP_CLOCK_STM32_HAL */

    #if defined(CONFIG_ETH_STM32_HAL_API_V2)
    remaining_read = total_len;
    /* fill and allocate buffer until remaining data fits in one buffer */
    while (remaining_read > ETH_STM32_TX_BUF_SIZE) {
        if (net_pkt_read(pkt, buf_header->tx_buff.buffer, ETH_STM32_TX_BUF_SIZE)) {
            res = -ENOBUFS;
            goto error;
        }
        const uint16_t next_buffer_id = allocate_tx_buffer();

        buf_header->tx_buff.len = ETH_STM32_TX_BUF_SIZE;
        /* append new buffer to the linked list */
        buf_header->tx_buff.next = &dma_tx_buffer_header[next_buffer_id].tx_buff;
        /* and adjust tail pointer */
        buf_header = &dma_tx_buffer_header[next_buffer_id];
        remaining_read -= ETH_STM32_TX_BUF_SIZE;
    }
    if (net_pkt_read(pkt, buf_header->tx_buff.buffer, remaining_read)) {
        res = -ENOBUFS;
        goto error;
    }
    buf_header->tx_buff.len  = remaining_read;
    buf_header->tx_buff.next = NULL;

    #else /* CONFIG_ETH_STM32_HAL_API_V2 */
    #if defined(CONFIG_SOC_SERIES_STM32H7X) || defined(CONFIG_SOC_SERIES_STM32H5X)
    dma_buffer = dma_tx_buffer[cur_tx_desc_idx];
    #else
    dma_buffer = (uint8_t*)(dma_tx_desc->Buffer1Addr);
    #endif /* CONFIG_SOC_SERIES_STM32H7X || CONFIG_SOC_SERIES_STM32H5X */

    if (net_pkt_read(pkt, dma_buffer, total_len)) {
        res = -ENOBUFS;
        goto error;
    }

    #if defined(CONFIG_SOC_SERIES_STM32H7X) || defined(CONFIG_SOC_SERIES_STM32H5X)
    ETH_BufferTypeDef tx_buffer_def;

    tx_buffer_def.buffer = dma_buffer;
    tx_buffer_def.len    = total_len;
    tx_buffer_def.next   = NULL;
    #endif /* CONFIG_SOC_SERIES_STM32H7X || CONFIG_SOC_SERIES_STM32H5X */
    #endif /* CONFIG_ETH_STM32_HAL_API_V2 */

    #if defined(CONFIG_SOC_SERIES_STM32H7X) || defined(CONFIG_SOC_SERIES_STM32H5X) || \
        defined(CONFIG_ETH_STM32_HAL_API_V2)

    tx_config.Length = total_len;
    #if defined(CONFIG_ETH_STM32_HAL_API_V2)
    tx_config.pData    = &tx_ctx;
    tx_config.TxBuffer = &dma_tx_buffer_header[tx_ctx.first_tx_buffer_index].tx_buff;
    #else
    tx_config.TxBuffer = &tx_buffer_def;
    #endif /* CONFIG_ETH_STM32_HAL_API_V2 */

    /* Reset TX complete interrupt semaphore before TX request*/
    k_sem_reset(&ctx->tx_int_sem);

    /* tx_buffer is allocated on function stack, we need */
    /* to wait for the transfer to complete */
    /* So it is not freed before the interrupt happens */
    hal_ret = HAL_ETH_Transmit_IT(heth, &tx_config);
    if (hal_ret != HAL_OK) {
        LOG_ERR("HAL_ETH_Transmit: failed!");
        res = -EIO;
        goto error;
    }

    /* Wait for end of TX buffer transmission */
    /* If the semaphore timeout breaks, it means */
    /* an error occurred or IT was not fired */
    if (k_sem_take(&ctx->tx_int_sem,
                   K_MSEC(ETH_DMA_TX_TIMEOUT_MS)) != 0) {
        LOG_ERR("HAL_ETH_TransmitIT tx_int_sem take timeout");
        res = -EIO;

        #ifndef CONFIG_ETH_STM32_HAL_API_V2
        /* Content of the packet could be the reason for timeout */
        LOG_HEXDUMP_ERR(dma_buffer, total_len, "eth packet timeout");
        #endif

        /* Check for errors */
        /* Ethernet device was put in error state */
        /* Error state is unrecoverable ? */
        if (HAL_ETH_GetState(heth) == HAL_ETH_STATE_ERROR) {
            LOG_ERR("%s: ETH in error state: errorcode:%x",
                    __func__,
                    HAL_ETH_GetError(heth));
            /* TODO recover from error state by restarting eth */
        }

        /* Check for DMA errors */
        if (HAL_ETH_GetDMAError(heth)) {
            LOG_ERR("%s: ETH DMA error: dmaerror:%x",
                    __func__,
                    HAL_ETH_GetDMAError(heth));
            /* DMA fatal bus errors are putting in error state*/
            /* TODO recover from this */
        }

        /* Check for MAC errors */
        if (HAL_ETH_GetMACError(heth)) {
            LOG_ERR("%s: ETH MAC error: macerror:%x",
                    __func__,
                    HAL_ETH_GetMACError(heth));
            /* MAC errors are putting in error state*/
            /* TODO recover from this */
        }

        goto error;
    }

    #else
    hal_ret = HAL_ETH_TransmitFrame(heth, total_len);

    if (hal_ret != HAL_OK) {
        LOG_ERR("HAL_ETH_Transmit: failed!");
        res = -EIO;
        goto error;
    }

    /* When Transmit Underflow flag is set, clear it and issue a
     * Transmit Poll Demand to resume transmission.
     */
    if ((heth->Instance->DMASR & ETH_DMASR_TUS) != (uint32_t)RESET) {
        /* Clear TUS ETHERNET DMA flag */
        heth->Instance->DMASR = ETH_DMASR_TUS;
        /* Resume DMA transmission*/
        heth->Instance->DMATPDR = 0;
        res = -EIO;
        goto error;
    }
    #endif /* CONFIG_SOC_SERIES_STM32H7X || CONFIG_SOC_SERIES_STM32H5X || CONFIG_ETH_STM32_HAL_API_V2 */

    #if defined(CONFIG_PTP_CLOCK_STM32_HAL) && !defined(CONFIG_ETH_STM32_HAL_API_V2)
    if (timestamped_frame) {
        /* Retrieve transmission timestamp from last DMA TX descriptor */
        #if defined(CONFIG_SOC_SERIES_STM32H7X) || defined(CONFIG_SOC_SERIES_STM32H5X)
        ETH_TxDescListTypeDef* dma_tx_desc_list;

        __IO ETH_DMADescTypeDef* last_dma_tx_desc;

        dma_tx_desc_list = &heth->TxDescList;
        for (uint32_t i = 0; i < ETH_TX_DESC_CNT; i++) {
            const uint32_t last_desc_idx = (cur_tx_desc_idx + i) % ETH_TX_DESC_CNT;

            last_dma_tx_desc =
                    (ETH_DMADescTypeDef*)dma_tx_desc_list->TxDesc[last_desc_idx];
            if (last_dma_tx_desc->DESC3 & ETH_DMATXNDESCWBF_LD) {
                break;
            }
        }

        while (IS_ETH_DMATXDESC_OWN(last_dma_tx_desc) != (uint32_t)RESET) {
            /* Wait for transmission */
            k_yield();
        }

        if ((last_dma_tx_desc->DESC3 & ETH_DMATXNDESCWBF_LD) &&
            (last_dma_tx_desc->DESC3 & ETH_DMATXNDESCWBF_TTSS)) {
            pkt->timestamp.second     = last_dma_tx_desc->DESC1;
            pkt->timestamp.nanosecond = last_dma_tx_desc->DESC0;
        }
        else {
            /* Invalid value */
            pkt->timestamp.second     = UINT64_MAX;
            pkt->timestamp.nanosecond = UINT32_MAX;
        }
        #else
        __IO ETH_DMADescTypeDef* last_dma_tx_desc = dma_tx_desc;

        while (!(last_dma_tx_desc->Status & ETH_DMATXDESC_LS) &&
                    last_dma_tx_desc->Buffer2NextDescAddr) {
            last_dma_tx_desc =
                    (ETH_DMADescTypeDef*)last_dma_tx_desc->Buffer2NextDescAddr;
        }

        while (IS_ETH_DMATXDESC_OWN(last_dma_tx_desc) != (uint32_t)RESET) {
            /* Wait for transmission */
            k_yield();
        }

        if ((last_dma_tx_desc->Status & ETH_DMATXDESC_LS) &&
            (last_dma_tx_desc->Status & ETH_DMATXDESC_TTSS)) {
            pkt->timestamp.second     = last_dma_tx_desc->TimeStampHigh;
            pkt->timestamp.nanosecond = last_dma_tx_desc->TimeStampLow;
        }
        else {
            /* Invalid value */
            pkt->timestamp.second     = UINT64_MAX;
            pkt->timestamp.nanosecond = UINT32_MAX;
        }
        #endif /* CONFIG_SOC_SERIES_STM32H7X || CONFIG_SOC_SERIES_STM32H5X */

        net_if_add_tx_timestamp(pkt);
    }
    #endif /* CONFIG_PTP_CLOCK_STM32_HAL && !CONFIG_ETH_STM32_HAL_API_V2 */

    res = 0;

error :

    #if defined(CONFIG_ETH_STM32_HAL_API_V2)
    /* free package tx buffer */
    if (res != 0) {
        HAL_ETH_TxFreeCallback((uint32_t*)&tx_ctx);
    }
    else if (HAL_ETH_ReleaseTxPacket(heth) != HAL_OK) {
        LOG_ERR("HAL_ETH_ReleaseTxPacket failed");
        res = -EIO;
    }
    #endif

    k_mutex_unlock(&ctx->tx_mutex);

    return (res);
}

static struct net_if* eth_stm32_get_iface(struct eth_stm32_hal_dev_data* ctx) {
    return (ctx->iface);
}

static struct net_pkt* /**/eth_stm32_rx(const struct device* dev) {
    struct eth_stm32_hal_dev_data* ctx;
    ETH_HandleTypeDef* heth;
    struct net_pkt* pkt;
    size_t total_len = 0;
    #if defined(CONFIG_ETH_STM32_HAL_API_V2)
    void* appbuf;
    struct eth_stm32_rx_buffer_header* rx_header;
    #else
    #if !defined(CONFIG_SOC_SERIES_STM32H7X) && !defined(CONFIG_SOC_SERIES_STM32H5X)
    __IO ETH_DMADescTypeDef* dma_rx_desc;
    #endif /* !CONFIG_SOC_SERIES_STM32H7X */
    uint8_t* dma_buffer;
    HAL_StatusTypeDef hal_ret = HAL_OK;
    #endif /* CONFIG_ETH_STM32_HAL_API_V2 */
    #if defined(CONFIG_PTP_CLOCK_STM32_HAL)
    struct net_ptp_time timestamp;
    #if defined(CONFIG_ETH_STM32_HAL_API_V2)
    ETH_TimeStampTypeDef ts_registers;
    #endif /* CONFIG_ETH_STM32_HAL_API_V2 */
    /* Default to invalid value. */
    timestamp.second     = UINT64_MAX;
    timestamp.nanosecond = UINT32_MAX;
    #endif /* CONFIG_PTP_CLOCK_STM32_HAL */

    __ASSERT_NO_MSG(dev != NULL);

    ctx = dev->data;

    __ASSERT_NO_MSG(ctx != NULL);

    heth = &ctx->heth;

    #if defined(CONFIG_ETH_STM32_HAL_API_V2)
    if (HAL_ETH_ReadData(heth, &appbuf) != HAL_OK) {
        /* no frame available */
        return (NULL);
    }

    /* computing total length */
    for (rx_header = (struct eth_stm32_rx_buffer_header*)appbuf;
         rx_header; rx_header = rx_header->next) {
        total_len += rx_header->size;
    }
    #elif defined(CONFIG_SOC_SERIES_STM32H7X) || defined(CONFIG_SOC_SERIES_STM32H5X)
    if (HAL_ETH_IsRxDataAvailable(heth) != true) {
        /* no frame available */
        return (NULL);
    }

    ETH_BufferTypeDef rx_buffer_def;
    uint32_t frame_length = 0;

    hal_ret = HAL_ETH_GetRxDataBuffer(heth, &rx_buffer_def);
    if (hal_ret != HAL_OK) {
        LOG_ERR("HAL_ETH_GetRxDataBuffer: failed with state: %d",
                hal_ret);
        return (NULL);
    }

    hal_ret = HAL_ETH_GetRxDataLength(heth, &frame_length);
    if (hal_ret != HAL_OK) {
        LOG_ERR("HAL_ETH_GetRxDataLength: failed with state: %d",
                hal_ret);
        return (NULL);
    }

    total_len  = frame_length;
    dma_buffer = rx_buffer_def.buffer;
    #else
    hal_ret = HAL_ETH_GetReceivedFrame_IT(heth);
    if (hal_ret != HAL_OK) {
        /* no frame available */
        return (NULL);
    }

    total_len  = heth->RxFrameInfos.length;
    dma_buffer = (uint8_t*)heth->RxFrameInfos.buffer;
    #endif /* CONFIG_SOC_SERIES_STM32H7X || CONFIG_SOC_SERIES_STM32H5X */

    #if defined(CONFIG_PTP_CLOCK_STM32_HAL)
    #if defined(CONFIG_ETH_STM32_HAL_API_V2)

    if (HAL_ETH_PTP_GetRxTimestamp(heth, &ts_registers) == HAL_OK) {
        timestamp.second     = ts_registers.TimeStampHigh;
        timestamp.nanosecond = ts_registers.TimeStampLow;
    }

    #elif defined(CONFIG_SOC_SERIES_STM32H7X) || defined(CONFIG_SOC_SERIES_STM32H5X)
    ETH_RxDescListTypeDef* dma_rx_desc_list;

    dma_rx_desc_list = &heth->RxDescList;
    if (dma_rx_desc_list->AppDescNbr) {
        __IO ETH_DMADescTypeDef* last_dma_rx_desc;

        const uint32_t last_desc_idx =
                (dma_rx_desc_list->FirstAppDesc + dma_rx_desc_list->AppDescNbr - 1U)
                        % ETH_RX_DESC_CNT;

        last_dma_rx_desc =
                (ETH_DMADescTypeDef*)dma_rx_desc_list->RxDesc[last_desc_idx];

        if (dma_rx_desc_list->AppContextDesc &&
            last_dma_rx_desc->DESC1 & ETH_DMARXNDESCWBF_TSA) {
            /* Retrieve timestamp from context DMA descriptor */
            __IO ETH_DMADescTypeDef* context_dma_rx_desc;

            const uint32_t context_desc_idx = (last_desc_idx + 1U) % ETH_RX_DESC_CNT;

            context_dma_rx_desc =
                    (ETH_DMADescTypeDef*)dma_rx_desc_list->RxDesc[context_desc_idx];
            if (context_dma_rx_desc->DESC1 != UINT32_MAX ||
                context_dma_rx_desc->DESC0 != UINT32_MAX) {
                timestamp.second     = context_dma_rx_desc->DESC1;
                timestamp.nanosecond = context_dma_rx_desc->DESC0;
            }
        }
    }
    #else
    __IO ETH_DMADescTypeDef* last_dma_rx_desc;

    last_dma_rx_desc = heth->RxFrameInfos.LSRxDesc;
    if (last_dma_rx_desc->TimeStampHigh != UINT32_MAX ||
        last_dma_rx_desc->TimeStampLow != UINT32_MAX) {
        timestamp.second = last_dma_rx_desc->TimeStampHigh;
        timestamp.nanosecond = last_dma_rx_desc->TimeStampLow;
    }
    #endif /* CONFIG_SOC_SERIES_STM32H7X || CONFIG_SOC_SERIES_STM32H5X */
    #endif /* CONFIG_PTP_CLOCK_STM32_HAL */

    pkt = net_pkt_rx_alloc_with_buffer(eth_stm32_get_iface(ctx),
                                       total_len, NET_AF_UNSPEC, 0, K_MSEC(100));
    if (pkt == NULL) {
        LOG_ERR("Failed to obtain RX buffer");
        goto release_desc;
    }

    #if defined(CONFIG_ETH_STM32_HAL_API_V2)
    for (rx_header = (struct eth_stm32_rx_buffer_header*)appbuf;
        rx_header; rx_header = rx_header->next) {
        const size_t index = rx_header - &dma_rx_buffer_header[0];

        __ASSERT_NO_MSG(index < ETH_RXBUFNB);
        if (net_pkt_write(pkt, dma_rx_buffer[index], rx_header->size)) {
            LOG_ERR("Failed to append RX buffer to context buffer");
            net_pkt_unref(pkt);
            pkt = NULL;
            goto release_desc;
        }
    }
    #else
    if (net_pkt_write(pkt, dma_buffer, total_len)) {
        LOG_ERR("Failed to append RX buffer to context buffer");
        net_pkt_unref(pkt);
        pkt = NULL;
        goto release_desc;
    }
    #endif /* CONFIG_ETH_STM32_HAL_API_V2 */

release_desc :
    #if defined(CONFIG_ETH_STM32_HAL_API_V2)
    for (rx_header = (struct eth_stm32_rx_buffer_header*)appbuf;
        rx_header; rx_header = rx_header->next) {
        rx_header->used = false;
    }

    #elif defined(CONFIG_SOC_SERIES_STM32H7X) || defined(CONFIG_SOC_SERIES_STM32H5X)
    hal_ret = HAL_ETH_BuildRxDescriptors(heth);
    if (hal_ret != HAL_OK) {
        LOG_ERR("HAL_ETH_BuildRxDescriptors: failed: %d", hal_ret);
    }
    #else
    /* Release descriptors to DMA */
    /* Point to first descriptor */
    dma_rx_desc = heth->RxFrameInfos.FSRxDesc;
    /* Set Own bit in Rx descriptors: gives the buffers back to DMA */
    for (int i = 0; i < heth->RxFrameInfos.SegCount; i++) {
        dma_rx_desc->Status |= ETH_DMARXDESC_OWN;
        dma_rx_desc = (ETH_DMADescTypeDef*)
                (dma_rx_desc->Buffer2NextDescAddr);
    }

    /* Clear Segment_Count */
    heth->RxFrameInfos.SegCount = 0;

    /* When Rx Buffer unavailable flag is set: clear it
     * and resume reception.
     */
    if ((heth->Instance->DMASR & ETH_DMASR_RBUS) != (uint32_t)RESET) {
        /* Clear RBUS ETHERNET DMA flag */
        heth->Instance->DMASR = ETH_DMASR_RBUS;
        /* Resume DMA reception */
        heth->Instance->DMARPDR = 0;
    }
#endif /* CONFIG_ETH_STM32_HAL_API_V2 */

    if (pkt == NULL) {
        goto out;
    }

    #if defined(CONFIG_PTP_CLOCK_STM32_HAL)
    if (eth_stm32_is_ptp_pkt(eth_stm32_get_iface(tx_ctx), pkt)) {
        pkt->timestamp.second     = timestamp.second;
        pkt->timestamp.nanosecond = timestamp.nanosecond;
    }
    else {
        /* Invalid value */
        pkt->timestamp.second     = UINT64_MAX;
        pkt->timestamp.nanosecond = UINT32_MAX;
    }
    #endif /* CONFIG_PTP_CLOCK_STM32_HAL */

out :
    if (pkt == NULL) {
        eth_stats_update_errors_rx(eth_stm32_get_iface(ctx));
    }

    return (pkt);
}

static void eth_stm32_rx_thread(void* p1, void* p2, void* p3) {
    const struct device* dev;
    struct eth_stm32_hal_dev_data* ctx;
    struct net_if* iface;
    struct net_pkt* pkt;
    int res;
    uint32_t status;
    HAL_StatusTypeDef hal_ret = HAL_OK;

    __ASSERT_NO_MSG(p1 != NULL);
    ARG_UNUSED(p2);
    ARG_UNUSED(p3);

    dev = p1;
    ctx = dev->data;

    __ASSERT_NO_MSG(ctx != NULL);

    while (1) {
        res = k_sem_take(&ctx->rx_int_sem,
                         K_MSEC(CONFIG_ETH_STM32_CARRIER_CHECK_RX_IDLE_TIMEOUT_MS));
        if (res == 0) {
            /* semaphore taken, update link status and receive packets */
            if (ctx->link_up != true) {
                ctx->link_up = true;
                net_eth_carrier_on(eth_stm32_get_iface(ctx));
            }

            while ((pkt = eth_stm32_rx(dev)) != NULL) {
                iface = net_pkt_iface(pkt);
                #if defined(CONFIG_NET_DSA)
                iface = dsa_net_recv(iface, &pkt);
                #endif
                res = net_recv_data(iface, pkt);
                if (res < 0) {
                    eth_stats_update_errors_rx(
                                    net_pkt_iface(pkt));
                    LOG_ERR("Failed to enqueue frame "
                            "into RX queue: %d", res);
                    net_pkt_unref(pkt);
                }
            }
        }
        else if (res == -EAGAIN) {
            /* semaphore timeout period expired, check link status */
            hal_ret = read_eth_phy_register(&ctx->heth,
                                            PHY_ADDR, PHY_BSR, &status);
            if (hal_ret == HAL_OK) {
                if ((status & PHY_LINKED_STATUS) == PHY_LINKED_STATUS) {
                    if (ctx->link_up != true) {
                        ctx->link_up = true;
                        net_eth_carrier_on(
                                eth_stm32_get_iface(ctx));
                    }
                }
                else {
                    if (ctx->link_up != false) {
                        ctx->link_up = false;
                        net_eth_carrier_off(
                                eth_stm32_get_iface(ctx));
                    }
                }
            }
        }
    }
}

static void /**/eth_stm32_isr(const struct device* dev) {
    struct eth_stm32_hal_dev_data* ctx;
    ETH_HandleTypeDef* heth;

    __ASSERT_NO_MSG(dev != NULL);

    ctx = dev->data;

    __ASSERT_NO_MSG(ctx != NULL);

    heth = &ctx->heth;

    __ASSERT_NO_MSG(heth != NULL);

    HAL_ETH_IRQHandler(heth);
}

#if defined(CONFIG_SOC_SERIES_STM32H7X) || defined(CONFIG_SOC_SERIES_STM32H5X) || \
    defined(CONFIG_ETH_STM32_HAL_API_V2)
void HAL_ETH_TxCpltCallback(ETH_HandleTypeDef* heth_handle) {
    __ASSERT_NO_MSG(heth_handle != NULL);

    struct eth_stm32_hal_dev_data* ctx =
            CONTAINER_OF(heth_handle, struct eth_stm32_hal_dev_data, heth);

    __ASSERT_NO_MSG(ctx != NULL);

    k_sem_give(&ctx->tx_int_sem);
}
#endif /* CONFIG_SOC_SERIES_STM32H7X || CONFIG_SOC_SERIES_STM32H5X || CONFIG_ETH_STM32_HAL_API_V2 */

#if defined(CONFIG_ETH_STM32_HAL_API_V2)
void HAL_ETH_ErrorCallback(ETH_HandleTypeDef* heth) {
    /* Do not log errors. If errors are reported due to high traffic,
     * logging errors will only increase traffic issues
     */
    #if defined(CONFIG_NET_STATISTICS_ETHERNET)
    __ASSERT_NO_MSG(heth != NULL);

    uint32_t dma_error;
    #if defined(CONFIG_SOC_SERIES_STM32H7X) || defined(CONFIG_SOC_SERIES_STM32H5X)
    uint32_t mac_error;
    #endif /* CONFIG_SOC_SERIES_STM32H7X || CONFIG_SOC_SERIES_STM32H5X */
    const uint32_t error_code = HAL_ETH_GetError(heth);

    struct eth_stm32_hal_dev_data* ctx =
            CONTAINER_OF(heth, struct eth_stm32_hal_dev_data, heth);

    switch (error_code) {
        case HAL_ETH_ERROR_DMA :
            dma_error = HAL_ETH_GetDMAError(heth);

            #if defined(CONFIG_SOC_SERIES_STM32H7X) || defined(CONFIG_SOC_SERIES_STM32H5X)
            if ((dma_error & ETH_DMA_RX_WATCHDOG_TIMEOUT_FLAG) ||
                (dma_error & ETH_DMA_RX_PROCESS_STOPPED_FLAG)  ||
                (dma_error & ETH_DMA_RX_BUFFER_UNAVAILABLE_FLAG)) {
                eth_stats_update_errors_rx(ctx->iface);
            }

            if ((dma_error & ETH_DMA_EARLY_TX_IT_FLAG) ||
                (dma_error & ETH_DMA_TX_PROCESS_STOPPED_FLAG)) {
                eth_stats_update_errors_tx(ctx->iface);
            }
            #else
            if ((dma_error & ETH_DMASR_RWTS) ||
                (dma_error & ETH_DMASR_RPSS) ||
                (dma_error & ETH_DMASR_RBUS)) {
                eth_stats_update_errors_rx(ctx->iface);
            }

            if ((dma_error & ETH_DMASR_ETS)  ||
                (dma_error & ETH_DMASR_TPSS) ||
                (dma_error & ETH_DMASR_TJTS)) {
                eth_stats_update_errors_tx(ctx->iface);
            }
            #endif /* CONFIG_SOC_SERIES_STM32H7X || CONFIG_SOC_SERIES_STM32H5X */
            break;

        #if defined(CONFIG_SOC_SERIES_STM32H7X) || defined(CONFIG_SOC_SERIES_STM32H5X)
        case HAL_ETH_ERROR_MAC :
            mac_error = HAL_ETH_GetMACError(heth);

            if (mac_error & ETH_RECEIVE_WATCHDOG_TIMEOUT) {
                eth_stats_update_errors_rx(ctx->iface);
            }

            if ((mac_error & ETH_EXECESSIVE_COLLISIONS)  ||
                (mac_error & ETH_LATE_COLLISIONS)        ||
                (mac_error & ETH_EXECESSIVE_DEFERRAL)    ||
                (mac_error & ETH_TRANSMIT_JABBR_TIMEOUT) ||
                (mac_error & ETH_LOSS_OF_CARRIER)        ||
                (mac_error & ETH_NO_CARRIER)) {
                eth_stats_update_errors_tx(ctx->iface);
            }
            break;
        #endif /* CONFIG_SOC_SERIES_STM32H7X || CONFIG_SOC_SERIES_STM32H5X */
    }

    #if defined(CONFIG_SOC_SERIES_STM32H7X) || defined(CONFIG_SOC_SERIES_STM32H5X)
    ctx->stats.error_details.rx_crc_errors   = heth->Instance->MMCRCRCEPR;
    ctx->stats.error_details.rx_align_errors = heth->Instance->MMCRAEPR;
    #else
    ctx->stats.error_details.rx_crc_errors = heth->Instance->MMCRFCECR;
    ctx->stats.error_details.rx_align_errors = heth->Instance->MMCRFAECR;
    #endif /* CONFIG_SOC_SERIES_STM32H7X || CONFIG_SOC_SERIES_STM32H5X */

    #endif /* CONFIG_NET_STATISTICS_ETHERNET */
}
#elif defined(CONFIG_SOC_SERIES_STM32H7X) || defined(CONFIG_SOC_SERIES_STM32H5X)
/* DMA and MAC errors callback only appear in H7 series */
void HAL_ETH_DMAErrorCallback(ETH_HandleTypeDef* heth_handle) {
    __ASSERT_NO_MSG(heth_handle != NULL);

    LOG_ERR("%s errorcode:%x dmaerror:%x",
            __func__,
            HAL_ETH_GetError(heth_handle),
            HAL_ETH_GetDMAError(heth_handle));

    /* State of eth handle is ERROR in case of unrecoverable error */
    /* unrecoverable (ETH_DMACSR_FBE | ETH_DMACSR_TPS | ETH_DMACSR_RPS) */
    if (HAL_ETH_GetState(heth_handle) == HAL_ETH_STATE_ERROR) {
        LOG_ERR("%s ethernet in error state", __func__);
        /* TODO restart the ETH peripheral to recover */
        return;
    }

    /* Recoverable errors don't put ETH in error state */
    /* ETH_DMACSR_CDE | ETH_DMACSR_ETI | ETH_DMACSR_RWT */
    /* | ETH_DMACSR_RBU | ETH_DMACSR_AIS) */

    /* TODO Check if we were TX transmitting and the unlock semaphore */
    /* To return the error as soon as possible else we'll just wait */
    /* for the timeout */

}

void HAL_ETH_MACErrorCallback(ETH_HandleTypeDef* heth_handle) {
    __ASSERT_NO_MSG(heth_handle != NULL);

    /* MAC errors dumping */
    LOG_ERR("%s errorcode:%x macerror:%x",
            __func__,
            HAL_ETH_GetError(heth_handle),
            HAL_ETH_GetMACError(heth_handle));

    /* State of eth handle is ERROR in case of unrecoverable error */
    if (HAL_ETH_GetState(heth_handle) == HAL_ETH_STATE_ERROR) {
        LOG_ERR("%s ethernet in error state", __func__);
        /* TODO restart or reconfig ETH peripheral to recover */

        return;
    }
}
#endif /* CONFIG_ETH_STM32_HAL_API_V2 */

void HAL_ETH_RxCpltCallback(ETH_HandleTypeDef* heth_handle) {
    __ASSERT_NO_MSG(heth_handle != NULL);

    struct eth_stm32_hal_dev_data* ctx =
            CONTAINER_OF(heth_handle, struct eth_stm32_hal_dev_data, heth);

    __ASSERT_NO_MSG(ctx != NULL);

    k_sem_give(&ctx->rx_int_sem);
}

static void /**/eth_stm32_generate_mac(uint8_t* mac_addr) {
    #if defined(ETH_STM32_RANDOM_MAC)
    /* Either CONFIG_ETH_STM32_HAL_RANDOM_MAC or device tree property */
    /* "zephyr,random-mac-address" is set, generate a random mac address */
    gen_random_mac(mac_addr, ST_OUI_B0, ST_OUI_B1, ST_OUI_B2);
    #else /* Use user defined mac address */
    mac_addr[0] = ST_OUI_B0;
    mac_addr[1] = ST_OUI_B1;
    mac_addr[2] = ST_OUI_B2;
    #if NODE_HAS_VALID_MAC_ADDR(DT_DRV_INST(0))
    mac_addr[3] = NODE_MAC_ADDR_OCTET(DT_DRV_INST(0), 3);
    mac_addr[4] = NODE_MAC_ADDR_OCTET(DT_DRV_INST(0), 4);
    mac_addr[5] = NODE_MAC_ADDR_OCTET(DT_DRV_INST(0), 5);
    #elif defined(CONFIG_ETH_STM32_HAL_USER_STATIC_MAC)
    mac_addr[3] = CONFIG_ETH_STM32_HAL_MAC3;
    mac_addr[4] = CONFIG_ETH_STM32_HAL_MAC4;
    mac_addr[5] = CONFIG_ETH_STM32_HAL_MAC5;
    #else
    uint8_t  unique_dev_id_12_bytes[12];
    uint32_t result_mac_32_bits;

    /* Nothing defined by the user, use device id */
    hwinfo_get_device_id(unique_dev_id_12_bytes, 12);
    result_mac_32_bits = crc32_ieee(unique_dev_id_12_bytes, 12);
    memcpy(&mac_addr[3], &result_mac_32_bits, 3);

    #endif /* NODE_HAS_VALID_MAC_ADDR(DT_DRV_INST(0))) */
    #endif
}

static int /**/eth_stm32_initialize(const struct device* dev) {
    struct eth_stm32_hal_dev_data* ctx;
    const struct eth_stm32_hal_dev_cfg* cfg;
    ETH_HandleTypeDef* heth;
    HAL_StatusTypeDef hal_ret;
    bool is_ready;
    int ret;

    __ASSERT_NO_MSG(dev != NULL);

    ctx = dev->data;
    cfg = dev->config;

    __ASSERT_NO_MSG(ctx != NULL);
    __ASSERT_NO_MSG(cfg != NULL);

    ctx->clock = DEVICE_DT_GET(STM32_CLOCK_CONTROL_NODE);

    is_ready = device_is_ready(ctx->clock);
    if (is_ready == false) {
        LOG_ERR("clock control device not ready");
        return (-ENODEV);
    }

    /* enable clock */
    ret = clock_control_on(ctx->clock,
            (clock_control_subsys_t)&cfg->pclken);
    ret |= clock_control_on(ctx->clock,
            (clock_control_subsys_t)&cfg->pclken_tx);
    ret |= clock_control_on(ctx->clock,
            (clock_control_subsys_t)&cfg->pclken_rx);
    #if DT_INST_CLOCKS_HAS_NAME(0, mac_clk_ptp)
    ret |= clock_control_on(tx_ctx->clock,
            (clock_control_subsys_t)&cfg->pclken_ptp);
    #endif

    if (ret != 0) {
        LOG_ERR("Failed to enable ethernet clock");
        return (-EIO);
    }

    HAL_RCC_MCOConfig(RCC_MCO1, RCC_MCO1SOURCE_HSE, RCC_MCODIV_1);  /* #CUSTOM@NDRS mco1-enable */

    /* configure pinmux */
    ret = pinctrl_apply_state(cfg->pcfg, PINCTRL_STATE_DEFAULT);
    if (ret < 0) {
        LOG_ERR("Could not configure ethernet pins");
        return (ret);
    }

    heth = &ctx->heth;

    eth_stm32_generate_mac(ctx->mac_addr);

    heth->Init.MACAddr = ctx->mac_addr;

    #if defined(CONFIG_SOC_SERIES_STM32H7X) || defined(CONFIG_SOC_SERIES_STM32H5X) || \
        defined(CONFIG_ETH_STM32_HAL_API_V2)
    heth->Init.TxDesc    = dma_tx_desc_tab;
    heth->Init.RxDesc    = dma_rx_desc_tab;
    heth->Init.RxBuffLen = ETH_STM32_RX_BUF_SIZE;
    #endif /* CONFIG_SOC_SERIES_STM32H7X || CONFIG_SOC_SERIES_STM32H5X || CONFIG_ETH_STM32_HAL_API_V2 */

    hal_ret = HAL_ETH_Init(heth);
    if (hal_ret == HAL_TIMEOUT) {
        /* HAL Init time out. This could be linked to */
        /* a recoverable error. Log the issue and continue */
        /* driver initialization */
        LOG_ERR("HAL_ETH_Init Timed out");
    }
    else if (hal_ret != HAL_OK) {
        LOG_ERR("HAL_ETH_Init failed: %d", hal_ret);
        return (-EINVAL);
    }
    else {
        /* pass */
    }

    #if defined(CONFIG_PTP_CLOCK_STM32_HAL)
    /* Enable timestamping of RX packets. We enable all packets to be
     * timestamped to cover both IEEE 1588 and gPTP.
     */
    #if defined(CONFIG_SOC_SERIES_STM32H7X) || defined(CONFIG_SOC_SERIES_STM32H5X)
    heth->Instance->MACTSCR |= ETH_MACTSCR_TSENALL;
    #else
    heth->Instance->PTPTSCR |= ETH_PTPTSCR_TSSARFE;
    #endif /* CONFIG_SOC_SERIES_STM32H7X || CONFIG_SOC_SERIES_STM32H5X */
    #endif /* CONFIG_PTP_CLOCK_STM32_HAL */

    #if defined(CONFIG_SOC_SERIES_STM32H7X) || defined(CONFIG_SOC_SERIES_STM32H5X) || \
        defined(CONFIG_ETH_STM32_HAL_API_V2)
    /* Tx config init: */
    (void) memset(&tx_config, 0, sizeof(ETH_TxPacketConfigTypeDef));
    tx_config.Attributes = ETH_TX_PACKETS_FEATURES_CSUM |
                           ETH_TX_PACKETS_FEATURES_CRCPAD;
    tx_config.ChecksumCtrl = IS_ENABLED(CONFIG_ETH_STM32_HW_CHECKSUM) ?
                             ETH_CHECKSUM_IPHDR_PAYLOAD_INSERT_PHDR_CALC : ETH_CHECKSUM_DISABLE;
    tx_config.CRCPadCtrl = ETH_CRC_PAD_INSERT;
    #endif /* CONFIG_SOC_SERIES_STM32H7X || CONFIG_SOC_SERIES_STM32H5X || CONFIG_ETH_STM32_HAL_API_V2 */

    ctx->link_up = false;

    /* Initialize semaphores */
    k_mutex_init(&ctx->tx_mutex);
    k_sem_init(&ctx->rx_int_sem, 0, K_SEM_MAX_LIMIT);
    #if defined(CONFIG_SOC_SERIES_STM32H7X) || defined(CONFIG_SOC_SERIES_STM32H5X) || \
        defined(CONFIG_ETH_STM32_HAL_API_V2)
    k_sem_init(&ctx->tx_int_sem, 0, K_SEM_MAX_LIMIT);
    #endif /* CONFIG_SOC_SERIES_STM32H7X || CONFIG_SOC_SERIES_STM32H5X || CONFIG_ETH_STM32_HAL_API_V2 */

    /* #CUSTOM@NDRS @see eth_stm32_start() for the code relocation */

    eth_stm32_setup_mac_filter(heth);

    LOG_DBG("MAC %02x:%02x:%02x:%02x:%02x:%02x",
            ctx->mac_addr[0], ctx->mac_addr[1],
            ctx->mac_addr[2], ctx->mac_addr[3],
            ctx->mac_addr[4], ctx->mac_addr[5]);

    return (0);
}

#if defined(CONFIG_ETH_STM32_MULTICAST_FILTER)
static void eth_stm32_mcast_filter(const struct device* dev, const struct ethernet_filter* filter) {
    struct eth_stm32_hal_dev_data* ctx = dev->data;
    ETH_HandleTypeDef* heth;
    uint32_t crc;
    uint32_t hash_table[2];
    uint32_t hash_index;

    heth = &ctx->heth;

    crc = __RBIT(crc32_ieee(filter->mac_address.addr, sizeof(struct net_eth_addr)));
    hash_index = (crc >> 26) & 0x3f;

    __ASSERT_NO_MSG(hash_index < ARRAY_SIZE(ctx->hash_index_cnt));

    #if defined(CONFIG_SOC_SERIES_STM32H7X) || defined(CONFIG_SOC_SERIES_STM32H5X)
    hash_table[0] = heth->Instance->MACHT0R;
    hash_table[1] = heth->Instance->MACHT1R;
    #else
    hash_table[0] = heth->Instance->MACHTLR;
    hash_table[1] = heth->Instance->MACHTHR;
    #endif /* CONFIG_SOC_SERIES_STM32H7X || CONFIG_SOC_SERIES_STM32H5X */

    if (filter->set) {
        ctx->hash_index_cnt[hash_index]++;
        hash_table[hash_index / 32] |= (1 << (hash_index % 32));
    }
    else {
        if (ctx->hash_index_cnt[hash_index] == 0) {
            __ASSERT_NO_MSG(false);
            return;
        }

        ctx->hash_index_cnt[hash_index]--;
        if (ctx->hash_index_cnt[hash_index] == 0) {
            hash_table[hash_index / 32] &= ~(1 << (hash_index % 32));
        }
    }

    #if defined(CONFIG_SOC_SERIES_STM32H7X) || defined(CONFIG_SOC_SERIES_STM32H5X)
    heth->Instance->MACHT0R = hash_table[0];
    heth->Instance->MACHT1R = hash_table[1];
    #else
    heth->Instance->MACHTLR = hash_table[0];
    heth->Instance->MACHTHR = hash_table[1];
    #endif /* CONFIG_SOC_SERIES_STM32H7X || CONFIG_SOC_SERIES_STM32H5X */
}

#endif /* CONFIG_ETH_STM32_MULTICAST_FILTER */

static void /**/eth_stm32_iface_init(struct net_if* iface) {
    const struct device* dev;
    const struct eth_stm32_hal_dev_cfg* cfg;
    struct eth_stm32_hal_dev_data* ctx;
    bool is_first_init = false;
    bool is_ready;

    __ASSERT_NO_MSG(iface != NULL);

    dev = net_if_get_device(iface);
    __ASSERT_NO_MSG(dev != NULL);

    cfg = dev->config;
    ctx = dev->data;
    __ASSERT_NO_MSG(ctx != NULL);

    if (ctx->iface == NULL) {
        ctx->iface = iface;
        is_first_init = true;
    }

    /* Register Ethernet MAC Address with the upper layer */
    net_if_set_link_addr(iface, ctx->mac_addr,
                         sizeof(ctx->mac_addr),
                         NET_LINK_ETHERNET);

    LOG_INF("ETH0 MAC address %02x:%02x:%02x:%02x:%02x:%02x",
            ctx->mac_addr[0], ctx->mac_addr[1], ctx->mac_addr[2],
            ctx->mac_addr[3], ctx->mac_addr[4], ctx->mac_addr[5]);

    /* Make sure that the net iface state is not suspended unless
     * upper layers explicitly stop the iface
     */
    ctx->if_suspended = false;

    #if defined(CONFIG_NET_DSA)
    dsa_register_master_tx(iface, &eth_tx);
    #endif

    ethernet_init(iface);

    net_if_carrier_off(iface);

    net_lldp_set_lldpdu(iface);

    if (is_first_init == true) {
        /* Start interruption-poll thread */
        k_thread_create(&ctx->rx_thread, ctx->rx_thread_stack,
                        K_KERNEL_STACK_SIZEOF(ctx->rx_thread_stack),
                        eth_stm32_rx_thread, (void*)dev, NULL, NULL,
                        K_PRIO_COOP(CONFIG_ETH_STM32_HAL_RX_THREAD_PRIO),
                        0, K_NO_WAIT);

        k_thread_name_set(&ctx->rx_thread, "stm_eth");
    }

    /*
     * ETH controls the PHY. If PHY is configured either as fixed
     * link or auto-neg, the callback is executed at least once
     * immediately after setting it.
     */
    is_ready = device_is_ready(cfg->phy_dev);
    if (is_ready == false) {
        LOG_ERR("PHY device (%p) is not ready, cannot init iface",
                cfg->phy_dev);
        return;
    }

    eth_stm32_phy_init(dev);
}


static enum ethernet_hw_caps eth_stm32_hal_get_capabilities(const struct device* dev) {
    ARG_UNUSED(dev);

    return ETHERNET_LINK_10BASE_T | ETHERNET_LINK_100BASE_T
    #if defined(CONFIG_NET_VLAN)
        | ETHERNET_HW_VLAN
    #endif
    #if defined(CONFIG_NET_PROMISCUOUS_MODE)
        | ETHERNET_PROMISC_MODE
    #endif
    #if defined(CONFIG_PTP_CLOCK_STM32_HAL)
        | ETHERNET_PTP
    #endif
    #if defined(CONFIG_NET_LLDP)
        | ETHERNET_LLDP
    #endif
    #if defined(CONFIG_ETH_STM32_HW_CHECKSUM)
        | ETHERNET_HW_RX_CHKSUM_OFFLOAD
        | ETHERNET_HW_TX_CHKSUM_OFFLOAD
    #endif
    #if defined(CONFIG_NET_DSA)
        | ETHERNET_DSA_MASTER_PORT
    #endif
    #if defined(CONFIG_ETH_STM32_MULTICAST_FILTER)
        | ETHERNET_HW_FILTERING
    #endif
        ;
}

static int eth_stm32_start(const struct device* dev) {
    const struct eth_stm32_hal_dev_cfg* cfg = dev->config;
    struct eth_stm32_hal_dev_data* ctx = dev->data;
    ETH_HandleTypeDef* heth;
    struct phy_link_state state;
    HAL_StatusTypeDef hal_ret;

    heth = &ctx->heth;

    #if defined(CONFIG_SOC_SERIES_STM32H7X) || defined(CONFIG_SOC_SERIES_STM32H5X) || \
        defined(CONFIG_ETH_STM32_HAL_API_V2)
    /* Adjust MDC clock range depending on HCLK frequency: */
    HAL_ETH_SetMDIOClockRange(heth);

    /* @TODO: read duplex mode and speed from PHY and set it to ETH */

    ETH_MACConfigTypeDef mac_config;

    HAL_ETH_GetMACConfig(heth, &mac_config);
    mac_config.DuplexMode = IS_ENABLED(CONFIG_ETH_STM32_MODE_HALFDUPLEX) ?
                                       ETH_HALFDUPLEX_MODE : ETH_FULLDUPLEX_MODE;
    mac_config.Speed = IS_ENABLED(CONFIG_ETH_STM32_SPEED_10M) ?
                                  ETH_SPEED_10M : ETH_SPEED_100M;
    hal_ret = HAL_ETH_SetMACConfig(heth, &mac_config);
    if (hal_ret != HAL_OK) {
        LOG_ERR("HAL_ETH_SetMACConfig: failed: %d", hal_ret);
    }
    #endif /* CONFIG_SOC_SERIES_STM32H7X || CONFIG_SOC_SERIES_STM32H5X || CONFIG_ETH_STM32_HAL_API_V2 */

    #if defined(CONFIG_ETH_STM32_HAL_API_V2)

    /* prepare tx buffer header */
    for (uint16_t i = 0; i < ETH_TXBUFNB; ++i) {
        dma_tx_buffer_header[i].tx_buff.buffer = dma_tx_buffer[i];
    }

    hal_ret = HAL_ETH_Start_IT(heth);
    #elif defined(CONFIG_SOC_SERIES_STM32H7X) || defined(CONFIG_SOC_SERIES_STM32H5X)
    for (uint32_t i = 0; i < ETH_RX_DESC_CNT; i++) {
        hal_ret = HAL_ETH_DescAssignMemory(heth, i, dma_rx_buffer[i],
                                           NULL);
        if (hal_ret != HAL_OK) {
            LOG_ERR("HAL_ETH_DescAssignMemory: failed: %d, i: %d",
                    hal_ret, i);
            return (-EINVAL);
        }
    }

    hal_ret = HAL_ETH_Start_IT(heth);
    #else
    HAL_ETH_DMATxDescListInit(heth, dma_tx_desc_tab,
                              &dma_tx_buffer[0][0], ETH_TXBUFNB);
    HAL_ETH_DMARxDescListInit(heth, dma_rx_desc_tab,
                              &dma_rx_buffer[0][0], ETH_RXBUFNB);

    hal_ret = HAL_ETH_Start(heth);
    #endif /* CONFIG_ETH_STM32_HAL_API_V2 */

    if (hal_ret != HAL_OK) {
        LOG_ERR("HAL_ETH_Start{_IT} failed");
    }

    /* Now that the iface is setup, we are safe to enable IRQs. */
    __ASSERT_NO_MSG(cfg->config_func != NULL);
    cfg->config_func();

    if (cfg->phy_dev != NULL) {
        phy_get_link_state(cfg->phy_dev, &state);

        /* Enable net_iface only when Ethernet PHY link is up or else
         * if net_iface is enabled when link is down and tx happens
         * in this state then the used tx buffers will never be recovered back.
         */
        if (state.is_up == true) {
            net_eth_carrier_on(ctx->iface);
        }
    }
    else {
        net_eth_carrier_on(ctx->iface);
    }

    LOG_DBG("ETH0 started");

    return (0);
}

static int eth_stm32_stop(const struct device* dev) {
    struct eth_stm32_hal_dev_data* ctx = dev->data;
    ETH_HandleTypeDef* heth;
    HAL_StatusTypeDef hal_ret;
    int err;

    heth = &ctx->heth;

    irq_disable(DT_INST_IRQN(0));

    /* If upper layers disable the net iface then mark it as suspended
     * in order to save it from the PHY link state changes
     */
    ctx->if_suspended = true;

    net_eth_carrier_off(ctx->iface);

    #if defined(CONFIG_ETH_STM32_HAL_API_V2) || \
        defined(CONFIG_SOC_SERIES_STM32H7X)  || defined(CONFIG_SOC_SERIES_STM32H5X)
    hal_ret = HAL_ETH_Stop_IT(heth);
    #else
    hal_ret = HAL_ETH_Stop(heth);
    #endif

    if (hal_ret == HAL_OK) {
        err = 0;
    }
    else {
        LOG_ERR("Failed to disable controller ETH0 (%d)", hal_ret);
        err = -EIO;
    }

    LOG_DBG("ETH0 stopped");

    return (err);
}

static int eth_stm32_hal_set_config(const struct device* dev,
                                    enum ethernet_config_type type,
                                    const struct ethernet_config* config) {
    int ret = -ENOTSUP;
    struct eth_stm32_hal_dev_data* ctx;
    ETH_HandleTypeDef* heth;

    ctx = dev->data;
    heth = &ctx->heth;

    switch (type) {
        case ETHERNET_CONFIG_TYPE_MAC_ADDRESS:
            memcpy(ctx->mac_addr, config->mac_address.addr, 6);
            heth->Instance->MACA0HR = (ctx->mac_addr[5] << 8) |
            ctx->mac_addr[4];
            heth->Instance->MACA0LR = (ctx->mac_addr[3] << 24) |
                                      (ctx->mac_addr[2] << 16) |
                                      (ctx->mac_addr[1] << 8) |
                                      ctx->mac_addr[0];
            net_if_set_link_addr(ctx->iface, ctx->mac_addr,
                                 sizeof(ctx->mac_addr),
                                 NET_LINK_ETHERNET);
            ret = 0;
            break;

        case ETHERNET_CONFIG_TYPE_PROMISC_MODE:
            #if defined(CONFIG_NET_PROMISCUOUS_MODE)
            #if defined(CONFIG_SOC_SERIES_STM32H7X) || defined(CONFIG_SOC_SERIES_STM32H5X)
            if (config->promisc_mode) {
                heth->Instance->MACPFR |= ETH_MACPFR_PR;
            }
            else {
                heth->Instance->MACPFR &= ~ETH_MACPFR_PR;
            }
            #else
            if (config->promisc_mode) {
                heth->Instance->MACFFR |= ETH_MACFFR_PM;
            }
            else {
                heth->Instance->MACFFR &= ~ETH_MACFFR_PM;
            }
            #endif  /* CONFIG_SOC_SERIES_STM32H7X || CONFIG_SOC_SERIES_STM32H5X */
            ret = 0;
            #endif /* CONFIG_NET_PROMISCUOUS_MODE */
            break;

        #if defined(CONFIG_ETH_STM32_MULTICAST_FILTER)
        case ETHERNET_CONFIG_TYPE_FILTER:
            eth_stm32_mcast_filter(dev, &config->filter);
            break;
        #endif /* CONFIG_ETH_STM32_MULTICAST_FILTER */

        default:
            break;
    }

    return (ret);
}

#if defined(CONFIG_PTP_CLOCK_STM32_HAL)
static const struct device* eth_stm32_get_ptp_clock(const struct device* dev) {
    struct eth_stm32_hal_dev_data* tx_ctx = dev->data;

    return (tx_ctx->ptp_clock);
}
#endif /* CONFIG_PTP_CLOCK_STM32_HAL */

#if defined(CONFIG_NET_STATISTICS_ETHERNET)
static struct net_stats_eth* eth_stm32_hal_get_stats(const struct device* dev) {
    struct eth_stm32_hal_dev_data* tx_ctx = dev->data;

    return (&tx_ctx->stats);
}
#endif /* CONFIG_NET_STATISTICS_ETHERNET */

static const struct ethernet_api eth_stm32_api = {
    .iface_api.init = eth_stm32_iface_init,             /* @see void init_iface(struct net_if* iface) in net_if.c */

    #if defined(CONFIG_PTP_CLOCK_STM32_HAL)
    .get_ptp_clock = eth_stm32_get_ptp_clock,
    #endif /* CONFIG_PTP_CLOCK_STM32_HAL */

    .start = eth_stm32_start,
    .stop  = eth_stm32_stop,
    .get_capabilities = eth_stm32_hal_get_capabilities,
    .set_config = eth_stm32_hal_set_config,

    #if defined(CONFIG_NET_DSA)
    .send = dsa_tx,
    #else
    .send = eth_stm32_tx,
    #endif

    #if defined(CONFIG_NET_STATISTICS_ETHERNET)
    .get_stats = eth_stm32_hal_get_stats,
    #endif /* CONFIG_NET_STATISTICS_ETHERNET */
};

#define ETH_STM32_FIXED_LINK_NODE(n)        \
    DT_INST_CHILD(n, fixed_link)

#define ETH_STM32_IS_FIXED_LINK(n)          \
    DT_NODE_EXISTS(ETH_STM32_FIXED_LINK_NODE(n))

#define ETH_STM32_FIXED_LINK_SPEED(n)       \
    DT_PROP(ETH_STM32_FIXED_LINK_NODE(n), speed)

#define ETH_STM32_FIXED_LINK_FULL_DUPLEX(n) \
    DT_PROP(ETH_STM32_FIXED_LINK_NODE(n), full_duplex)

#define ETH_STM32_PHY_DEV(n)                \
    COND_CODE_1(ETH_STM32_IS_FIXED_LINK(n), NULL,               \
        (COND_CODE_1(DT_INST_NODE_HAS_PROP(n, phy_handle),      \
            (DEVICE_DT_GET(DT_INST_PHANDLE(n, phy_handle))), NULL)))

static void eth0_irq_config(void) {
    IRQ_CONNECT(DT_INST_IRQN(0), DT_INST_IRQ(0, priority), eth_stm32_isr,
                DEVICE_DT_INST_GET(0), 0);
    irq_enable(DT_INST_IRQN(0));
}

PINCTRL_DT_INST_DEFINE(0);

static const struct eth_stm32_hal_dev_cfg eth0_config = {
    .config_func = eth0_irq_config,
    .pclken      = {.bus = DT_INST_CLOCKS_CELL_BY_NAME(0,  stmmaceth , bus),
                    .enr = DT_INST_CLOCKS_CELL_BY_NAME(0,  stmmaceth , bits)},
    .pclken_tx   = {.bus = DT_INST_CLOCKS_CELL_BY_NAME(0,  mac_clk_tx, bus),
                    .enr = DT_INST_CLOCKS_CELL_BY_NAME(0,  mac_clk_tx, bits)},
    .pclken_rx   = {.bus = DT_INST_CLOCKS_CELL_BY_NAME(0,  mac_clk_rx, bus),
                    .enr = DT_INST_CLOCKS_CELL_BY_NAME(0,  mac_clk_rx, bits)},
    #if DT_INST_CLOCKS_HAS_NAME(0, mac_clk_ptp)
    .pclken_ptp = {.bus = DT_INST_CLOCKS_CELL_BY_NAME(0, mac_clk_ptp, bus),
                   .enr = DT_INST_CLOCKS_CELL_BY_NAME(0, mac_clk_ptp, bits)},
    #endif
    .phy_dev = DEVICE_DT_GET(DT_NODELABEL(eth_phy)),
    .pcfg = PINCTRL_DT_INST_DEV_CONFIG_GET(0),
};

static struct eth_stm32_hal_dev_data eth0_data = {
    .heth = {
        .Instance = (ETH_TypeDef*)DT_INST_REG_ADDR(0),
        .Init = {
            #if !defined(CONFIG_SOC_SERIES_STM32H7X) && !defined(CONFIG_SOC_SERIES_STM32H5X) && \
                !defined(CONFIG_ETH_STM32_HAL_API_V2)
            #if defined(CONFIG_ETH_STM32_AUTO_NEGOTIATION_ENABLE)
            .AutoNegotiation = ETH_AUTONEGOTIATION_ENABLE,
            #else
            .AutoNegotiation = ETH_AUTONEGOTIATION_DISABLE,
            .Speed = IS_ENABLED(CONFIG_ETH_STM32_SPEED_10M) ?
                     ETH_SPEED_10M : ETH_SPEED_100M,
            .DuplexMode = IS_ENABLED(CONFIG_ETH_STM32_MODE_HALFDUPLEX) ?
                          ETH_MODE_HALFDUPLEX : ETH_MODE_FULLDUPLEX,
            #endif /* !CONFIG_ETH_STM32_AUTO_NEGOTIATION_ENABLE */
            .PhyAddress = PHY_ADDR,
            .RxMode     = ETH_RXINTERRUPT_MODE,
            .ChecksumMode = IS_ENABLED(CONFIG_ETH_STM32_HW_CHECKSUM) ?
                            ETH_CHECKSUM_BY_HARDWARE : ETH_CHECKSUM_BY_SOFTWARE,
            #endif /* !CONFIG_SOC_SERIES_STM32H7X */
            .MediaInterface = IS_ENABLED(CONFIG_ETH_STM32_HAL_MII) ?
                              ETH_MEDIA_INTERFACE_MII : ETH_MEDIA_INTERFACE_RMII,
        },
    },
};

ETH_NET_DEVICE_DT_INST_DEFINE(0, eth_stm32_initialize,
                              NULL, &eth0_data, &eth0_config,
                              CONFIG_ETH_INIT_PRIORITY, &eth_stm32_api, ETH_STM32_HAL_MTU);

#if defined(CONFIG_PTP_CLOCK_STM32_HAL)

struct ptp_context {
    struct eth_stm32_hal_dev_data* eth_dev_data;
};

static struct ptp_context ptp_stm32_0_context;

static int ptp_clock_stm32_set(const struct device* dev,
                               struct net_ptp_time* tm) {
    struct ptp_context* ptp_context = dev->data;
    struct eth_stm32_hal_dev_data* eth_dev_data = ptp_context->eth_dev_data;
    ETH_HandleTypeDef* heth = &eth_dev_data->heth;
    unsigned int key;

    key = irq_lock();

    #if defined(CONFIG_SOC_SERIES_STM32H7X) || defined(CONFIG_SOC_SERIES_STM32H5X)
    heth->Instance->MACSTSUR = tm->second;
    heth->Instance->MACSTNUR = tm->nanosecond;
    heth->Instance->MACTSCR |= ETH_MACTSCR_TSINIT;
    while (heth->Instance->MACTSCR & ETH_MACTSCR_TSINIT_Msk) {
        /* spin lock */
    }
    #else
    heth->Instance->PTPTSHUR = tm->second;
    heth->Instance->PTPTSLUR = tm->nanosecond;
    heth->Instance->PTPTSCR |= ETH_PTPTSCR_TSSTI;
    while (heth->Instance->PTPTSCR & ETH_PTPTSCR_TSSTI_Msk) {
        /* spin lock */
    }
    #endif /* CONFIG_SOC_SERIES_STM32H7X || CONFIG_SOC_SERIES_STM32H5X */

    irq_unlock(key);

    return (0);
}

static int ptp_clock_stm32_get(const struct device* dev,
                               struct net_ptp_time* tm) {
    struct ptp_context* ptp_context = dev->data;
    struct eth_stm32_hal_dev_data* eth_dev_data = ptp_context->eth_dev_data;
    ETH_HandleTypeDef* heth = &eth_dev_data->heth;
    unsigned int key;
    uint32_t second_2;

    key = irq_lock();

    #if defined(CONFIG_SOC_SERIES_STM32H7X) || defined(CONFIG_SOC_SERIES_STM32H5X)
    tm->second     = heth->Instance->MACSTSR;
    tm->nanosecond = heth->Instance->MACSTNR;
    second_2       = heth->Instance->MACSTSR;
    #else
    tm->second = heth->Instance->PTPTSHR;
    tm->nanosecond = heth->Instance->PTPTSLR;
    second_2 = heth->Instance->PTPTSHR;
    #endif /* CONFIG_SOC_SERIES_STM32H7X || CONFIG_SOC_SERIES_STM32H5X */

    irq_unlock(key);

    if (tm->second != second_2 && tm->nanosecond < NSEC_PER_SEC / 2) {
        /* Second roll-over has happened during first measurement: second register
         * was read before second boundary and nanosecond register was read after.
         * We will use second_2 as a new second value.
         */
        tm->second = second_2;
    }

    return (0);
}

static int ptp_clock_stm32_adjust(const struct device* dev, int increment) {
    struct ptp_context* ptp_context = dev->data;
    struct eth_stm32_hal_dev_data* eth_dev_data = ptp_context->eth_dev_data;
    ETH_HandleTypeDef* heth = &eth_dev_data->heth;
    unsigned int key;
    int ret;

    if ((increment <= (int32_t)(-NSEC_PER_SEC)) ||
        (increment >= (int32_t)NSEC_PER_SEC)) {
        ret = -EINVAL;
    }
    else {
        key = irq_lock();

        #if defined(CONFIG_SOC_SERIES_STM32H7X) || defined(CONFIG_SOC_SERIES_STM32H5X)
        heth->Instance->MACSTSUR = 0;
        if (increment >= 0) {
            heth->Instance->MACSTNUR = increment;
        }
        else {
            heth->Instance->MACSTNUR = ETH_MACSTNUR_ADDSUB | (NSEC_PER_SEC + increment);
        }
        heth->Instance->MACTSCR |= ETH_MACTSCR_TSUPDT;
        while (heth->Instance->MACTSCR & ETH_MACTSCR_TSUPDT_Msk) {
            /* spin lock */
        }
        #else
        heth->Instance->PTPTSHUR = 0;
        if (increment >= 0) {
            heth->Instance->PTPTSLUR = increment;
        }
        else {
            heth->Instance->PTPTSLUR = ETH_PTPTSLUR_TSUPNS | (-increment);
        }
        heth->Instance->PTPTSCR |= ETH_PTPTSCR_TSSTU;
        while (heth->Instance->PTPTSCR & ETH_PTPTSCR_TSSTU_Msk) {
            /* spin lock */
        }
        #endif /* CONFIG_SOC_SERIES_STM32H7X || CONFIG_SOC_SERIES_STM32H5X */

        ret = 0;
        irq_unlock(key);
    }

    return (ret);
}

static int ptp_clock_stm32_rate_adjust(const struct device* dev, double ratio) {
    struct ptp_context* ptp_context = dev->data;
    struct eth_stm32_hal_dev_data* eth_dev_data = ptp_context->eth_dev_data;
    ETH_HandleTypeDef* heth = &eth_dev_data->heth;
    unsigned int key;
    int ret;
    uint32_t addend_val;

    /* No change needed */
    if (ratio == 1.0L) {
        return (0);
    }

    key = irq_lock();

    ratio *= (double)eth_dev_data->clk_ratio_adj;

    /* Limit possible ratio */
    if (ratio * 100 < CONFIG_ETH_STM32_HAL_PTP_CLOCK_ADJ_MIN_PCT ||
        ratio * 100 > CONFIG_ETH_STM32_HAL_PTP_CLOCK_ADJ_MAX_PCT) {
        ret = -EINVAL;
        goto error;
    }

    /* Save new ratio */
    eth_dev_data->clk_ratio_adj = ratio;

    /* Update addend register */
    addend_val = UINT32_MAX * (double)eth_dev_data->clk_ratio * ratio;

    #if defined(CONFIG_SOC_SERIES_STM32H7X) || defined(CONFIG_SOC_SERIES_STM32H5X)
    heth->Instance->MACTSAR = addend_val;
    heth->Instance->MACTSCR |= ETH_MACTSCR_TSADDREG;
    while (heth->Instance->MACTSCR & ETH_MACTSCR_TSADDREG_Msk) {
        /* spin lock */
    }
    #else
    heth->Instance->PTPTSAR = addend_val;
    heth->Instance->PTPTSCR |= ETH_PTPTSCR_TSARU;
    while (heth->Instance->PTPTSCR & ETH_PTPTSCR_TSARU_Msk) {
        /* spin lock */
    }
    #endif /* CONFIG_SOC_SERIES_STM32H7X || CONFIG_SOC_SERIES_STM32H5X */

    ret = 0;

error :
    irq_unlock(key);

    return (ret);
}

static const struct ptp_clock_driver_api ptp_stm32_api = {
    .set = ptp_clock_stm32_set,
    .get = ptp_clock_stm32_get,
    .adjust = ptp_clock_stm32_adjust,
    .rate_adjust = ptp_clock_stm32_rate_adjust,
};

<<<<<<< HEAD
static int ptp_stm32_init(const struct device *port)
{
	const struct device *const dev = DEVICE_DT_GET(DT_NODELABEL(mac));
	struct eth_stm32_hal_dev_data *eth_dev_data = dev->data;
	const struct eth_stm32_hal_dev_cfg *eth_cfg = dev->config;
	struct ptp_context *ptp_context = port->data;
	ETH_HandleTypeDef *heth = &eth_dev_data->heth;
	int ret;
	uint32_t ptp_hclk_rate;
	uint32_t ss_incr_ns;
	uint32_t addend_val;

	eth_dev_data->ptp_clock = port;
	ptp_context->eth_dev_data = eth_dev_data;

	/* Mask the Timestamp Trigger interrupt */
#if defined(CONFIG_SOC_SERIES_STM32H7X) || defined(CONFIG_SOC_SERIES_STM32H5X)
	heth->Instance->MACIER &= ~(ETH_MACIER_TSIE);
#else
	heth->Instance->MACIMR &= ~(ETH_MACIMR_TSTIM);
#endif /* CONFIG_SOC_SERIES_STM32H7X || CONFIG_SOC_SERIES_STM32H5X */

	/* Enable timestamping */
#if defined(CONFIG_SOC_SERIES_STM32H7X) || defined(CONFIG_SOC_SERIES_STM32H5X)
	heth->Instance->MACTSCR |= ETH_MACTSCR_TSENA;
#else
	heth->Instance->PTPTSCR |= ETH_PTPTSCR_TSE;
#endif /* CONFIG_SOC_SERIES_STM32H7X || CONFIG_SOC_SERIES_STM32H5X */

	/* Query ethernet clock rate */
	ret = clock_control_get_rate(eth_dev_data->clock,
#if defined(CONFIG_SOC_SERIES_STM32H7X) || defined(CONFIG_SOC_SERIES_STM32H5X)
		(clock_control_subsys_t)&eth_cfg->pclken,
#else
		(clock_control_subsys_t)&eth_cfg->pclken_ptp,
#endif /* CONFIG_SOC_SERIES_STM32H7X || CONFIG_SOC_SERIES_STM32H5X */
		&ptp_hclk_rate);
	if (ret) {
		LOG_ERR("Failed to query ethernet clock");
		return -EIO;
	}

	/* Program the subsecond increment register based on the PTP clock freq */
	if (NSEC_PER_SEC % CONFIG_ETH_STM32_HAL_PTP_CLOCK_SRC_HZ != 0) {
		LOG_ERR("PTP clock period must be an integer nanosecond value");
		return -EINVAL;
	}
	ss_incr_ns = NSEC_PER_SEC / CONFIG_ETH_STM32_HAL_PTP_CLOCK_SRC_HZ;
	if (ss_incr_ns > UINT8_MAX) {
		LOG_ERR("PTP clock period is more than %d nanoseconds", UINT8_MAX);
		return -EINVAL;
	}
#if defined(CONFIG_SOC_SERIES_STM32H7X) || defined(CONFIG_SOC_SERIES_STM32H5X)
	heth->Instance->MACSSIR = ss_incr_ns << ETH_MACMACSSIR_SSINC_Pos;
#else
	heth->Instance->PTPSSIR = ss_incr_ns;
#endif /* CONFIG_SOC_SERIES_STM32H7X || CONFIG_SOC_SERIES_STM32H5X */

	/* Program timestamp addend register */
	eth_dev_data->clk_ratio =
		((double)CONFIG_ETH_STM32_HAL_PTP_CLOCK_SRC_HZ) / ((double)ptp_hclk_rate);
	/*
	 * clk_ratio is a ratio between desired PTP clock frequency and HCLK rate.
	 * Because HCLK is defined by a physical oscillator, it might drift due
	 * to manufacturing tolerances and environmental effects (e.g. temperature).
	 * clk_ratio_adj compensates for such inaccuracies. It starts off as 1.0
	 * and gets adjusted by calling ptp_clock_stm32_rate_adjust().
	 */
	eth_dev_data->clk_ratio_adj = 1.0f;
	addend_val =
		UINT32_MAX * eth_dev_data->clk_ratio * eth_dev_data->clk_ratio_adj;
#if defined(CONFIG_SOC_SERIES_STM32H7X) || defined(CONFIG_SOC_SERIES_STM32H5X)
	heth->Instance->MACTSAR = addend_val;
	heth->Instance->MACTSCR |= ETH_MACTSCR_TSADDREG;
	while (heth->Instance->MACTSCR & ETH_MACTSCR_TSADDREG_Msk) {
		k_yield();
	}
#else
	heth->Instance->PTPTSAR = addend_val;
	heth->Instance->PTPTSCR |= ETH_PTPTSCR_TSARU;
	while (heth->Instance->PTPTSCR & ETH_PTPTSCR_TSARU_Msk) {
		k_yield();
	}
#endif /* CONFIG_SOC_SERIES_STM32H7X || CONFIG_SOC_SERIES_STM32H5X */

	/* Enable fine timestamp correction method */
#if defined(CONFIG_SOC_SERIES_STM32H7X) || defined(CONFIG_SOC_SERIES_STM32H5X)
	heth->Instance->MACTSCR |= ETH_MACTSCR_TSCFUPDT;
#else
	heth->Instance->PTPTSCR |= ETH_PTPTSCR_TSFCU;
#endif /* CONFIG_SOC_SERIES_STM32H7X || CONFIG_SOC_SERIES_STM32H5X */

	/* Enable nanosecond rollover into a new second */
#if defined(CONFIG_SOC_SERIES_STM32H7X) || defined(CONFIG_SOC_SERIES_STM32H5X)
	heth->Instance->MACTSCR |= ETH_MACTSCR_TSCTRLSSR;
#else
	heth->Instance->PTPTSCR |= ETH_PTPTSCR_TSSSR;
#endif /* CONFIG_SOC_SERIES_STM32H7X || CONFIG_SOC_SERIES_STM32H5X */

	/* Initialize timestamp */
#if defined(CONFIG_SOC_SERIES_STM32H7X) || defined(CONFIG_SOC_SERIES_STM32H5X)
	heth->Instance->MACSTSUR = 0;
	heth->Instance->MACSTNUR = 0;
	heth->Instance->MACTSCR |= ETH_MACTSCR_TSINIT;
	while (heth->Instance->MACTSCR & ETH_MACTSCR_TSINIT_Msk) {
		k_yield();
	}
#else
	heth->Instance->PTPTSHUR = 0;
	heth->Instance->PTPTSLUR = 0;
	heth->Instance->PTPTSCR |= ETH_PTPTSCR_TSSTI;
	while (heth->Instance->PTPTSCR & ETH_PTPTSCR_TSSTI_Msk) {
		k_yield();
	}
#endif /* CONFIG_SOC_SERIES_STM32H7X || CONFIG_SOC_SERIES_STM32H5X */

#if defined(CONFIG_ETH_STM32_HAL_API_V2)
	/* Set PTP Configuration done */
	heth->IsPtpConfigured = ETH_STM32_PTP_CONFIGURED;
#endif

	return 0;
=======
static int ptp_stm32_init(const struct device* port) {
    const struct device* const dev = DEVICE_DT_GET(DT_NODELABEL(mac));
    struct eth_stm32_hal_dev_data* eth_dev_data = dev->data;
    const struct eth_stm32_hal_dev_cfg* eth_cfg = dev->config;
    struct ptp_context* ptp_context  = port->data;
    ETH_HandleTypeDef* heth = &eth_dev_data->heth;
    int ret;
    uint32_t ptp_hclk_rate;
    uint32_t ss_incr_ns;
    uint32_t addend_val;

    eth_dev_data->ptp_clock   = port;
    ptp_context->eth_dev_data = eth_dev_data;

    /* Mask the Timestamp Trigger interrupt */
    #if defined(CONFIG_SOC_SERIES_STM32H7X) || defined(CONFIG_SOC_SERIES_STM32H5X)
    heth->Instance->MACIER &= ~(ETH_MACIER_TSIE);
    #else
    heth->Instance->MACIMR &= ~(ETH_MACIMR_TSTIM);
    #endif /* CONFIG_SOC_SERIES_STM32H7X || CONFIG_SOC_SERIES_STM32H5X */

    /* Enable timestamping */
    #if defined(CONFIG_SOC_SERIES_STM32H7X) || defined(CONFIG_SOC_SERIES_STM32H5X)
    heth->Instance->MACTSCR |= ETH_MACTSCR_TSENA;
    #else
    heth->Instance->PTPTSCR |= ETH_PTPTSCR_TSE;
    #endif /* CONFIG_SOC_SERIES_STM32H7X || CONFIG_SOC_SERIES_STM32H5X */

    /* Query ethernet clock rate */
    ret = clock_control_get_rate(eth_dev_data->clock,
                                #if defined(CONFIG_SOC_SERIES_STM32H7X) || defined(CONFIG_SOC_SERIES_STM32H5X)
                                 (clock_control_subsys_t)&eth_cfg->pclken,
                                #else
                                 (clock_control_subsys_t)&eth_cfg->pclken_ptp,
                                #endif /* CONFIG_SOC_SERIES_STM32H7X || CONFIG_SOC_SERIES_STM32H5X */
                                 &ptp_hclk_rate);
    if (ret) {
        LOG_ERR("Failed to query ethernet clock");
        return (-EIO);
    }

    /* Program the sub-second increment register based on the PTP clock freq */
    if (NSEC_PER_SEC % CONFIG_ETH_STM32_HAL_PTP_CLOCK_SRC_HZ != 0) {
        LOG_ERR("PTP clock period must be an integer nanosecond value");
        return (-EINVAL);
    }
    ss_incr_ns = NSEC_PER_SEC / CONFIG_ETH_STM32_HAL_PTP_CLOCK_SRC_HZ;
    if (ss_incr_ns > UINT8_MAX) {
        LOG_ERR("PTP clock period is more than %d nanoseconds", UINT8_MAX);
        return (-EINVAL);
    }

    #if defined(CONFIG_SOC_SERIES_STM32H7X) || defined(CONFIG_SOC_SERIES_STM32H5X)
    heth->Instance->MACSSIR = ss_incr_ns << ETH_MACMACSSIR_SSINC_Pos;
    #else
    heth->Instance->PTPSSIR = ss_incr_ns;
    #endif /* CONFIG_SOC_SERIES_STM32H7X || CONFIG_SOC_SERIES_STM32H5X */

    /* Program timestamp addend register */
    eth_dev_data->clk_ratio =
            ((double)CONFIG_ETH_STM32_HAL_PTP_CLOCK_SRC_HZ) / ((double)ptp_hclk_rate);
    /*
     * clk_ratio is a ratio between desired PTP clock frequency and HCLK rate.
     * Because HCLK is defined by a physical oscillator, it might drift due
     * to manufacturing tolerances and environmental effects (e.g. temperature).
     * clk_ratio_adj compensates for such inaccuracies. It starts off as 1.0
     * and gets adjusted by calling ptp_clock_stm32_rate_adjust().
     */
    eth_dev_data->clk_ratio_adj = 1.0F;
    addend_val =
            (UINT32_MAX * eth_dev_data->clk_ratio * eth_dev_data->clk_ratio_adj);
    #if defined(CONFIG_SOC_SERIES_STM32H7X) || defined(CONFIG_SOC_SERIES_STM32H5X)
    heth->Instance->MACTSAR = addend_val;
    heth->Instance->MACTSCR |= ETH_MACTSCR_TSADDREG;
    while (heth->Instance->MACTSCR & ETH_MACTSCR_TSADDREG_Msk) {
        k_yield();
    }
    #else
    heth->Instance->PTPTSAR = addend_val;
    heth->Instance->PTPTSCR |= ETH_PTPTSCR_TSARU;
    while (heth->Instance->PTPTSCR & ETH_PTPTSCR_TSARU_Msk) {
        k_yield();
    }
    #endif /* CONFIG_SOC_SERIES_STM32H7X || CONFIG_SOC_SERIES_STM32H5X */

    /* Enable fine timestamp correction method */
    #if defined(CONFIG_SOC_SERIES_STM32H7X) || defined(CONFIG_SOC_SERIES_STM32H5X)
    heth->Instance->MACTSCR |= ETH_MACTSCR_TSCFUPDT;
    #else
    heth->Instance->PTPTSCR |= ETH_PTPTSCR_TSFCU;
    #endif /* CONFIG_SOC_SERIES_STM32H7X || CONFIG_SOC_SERIES_STM32H5X */

    /* Enable nanosecond rollover into a new second */
    #if defined(CONFIG_SOC_SERIES_STM32H7X) || defined(CONFIG_SOC_SERIES_STM32H5X)
    heth->Instance->MACTSCR |= ETH_MACTSCR_TSCTRLSSR;
    #else
    heth->Instance->PTPTSCR |= ETH_PTPTSCR_TSSSR;
    #endif /* CONFIG_SOC_SERIES_STM32H7X || CONFIG_SOC_SERIES_STM32H5X */

    /* Initialize timestamp */
    #if defined(CONFIG_SOC_SERIES_STM32H7X) || defined(CONFIG_SOC_SERIES_STM32H5X)
    heth->Instance->MACSTSUR = 0;
    heth->Instance->MACSTNUR = 0;
    heth->Instance->MACTSCR |= ETH_MACTSCR_TSINIT;
    while (heth->Instance->MACTSCR & ETH_MACTSCR_TSINIT_Msk) {
        k_yield();
    }
    #else
    heth->Instance->PTPTSHUR = 0;
    heth->Instance->PTPTSLUR = 0;
    heth->Instance->PTPTSCR |= ETH_PTPTSCR_TSSTI;
    while (heth->Instance->PTPTSCR & ETH_PTPTSCR_TSSTI_Msk) {
        k_yield();
    }
    #endif /* CONFIG_SOC_SERIES_STM32H7X || CONFIG_SOC_SERIES_STM32H5X */

    #if defined(CONFIG_ETH_STM32_HAL_API_V2)
    /* Set PTP Configuration done */
    heth->IsPtpConfigured = HAL_ETH_PTP_CONFIGURATED;
    #endif

    return (0);
>>>>>>> f37515b4
}

DEVICE_DEFINE(stm32_ptp_clock_0, PTP_CLOCK_NAME, ptp_stm32_init,
              NULL, &ptp_stm32_0_context, NULL, POST_KERNEL,
              CONFIG_ETH_STM32_HAL_PTP_CLOCK_INIT_PRIO, &ptp_stm32_api);

#endif /* CONFIG_PTP_CLOCK_STM32_HAL */<|MERGE_RESOLUTION|>--- conflicted
+++ resolved
@@ -1889,130 +1889,6 @@
     .rate_adjust = ptp_clock_stm32_rate_adjust,
 };
 
-<<<<<<< HEAD
-static int ptp_stm32_init(const struct device *port)
-{
-	const struct device *const dev = DEVICE_DT_GET(DT_NODELABEL(mac));
-	struct eth_stm32_hal_dev_data *eth_dev_data = dev->data;
-	const struct eth_stm32_hal_dev_cfg *eth_cfg = dev->config;
-	struct ptp_context *ptp_context = port->data;
-	ETH_HandleTypeDef *heth = &eth_dev_data->heth;
-	int ret;
-	uint32_t ptp_hclk_rate;
-	uint32_t ss_incr_ns;
-	uint32_t addend_val;
-
-	eth_dev_data->ptp_clock = port;
-	ptp_context->eth_dev_data = eth_dev_data;
-
-	/* Mask the Timestamp Trigger interrupt */
-#if defined(CONFIG_SOC_SERIES_STM32H7X) || defined(CONFIG_SOC_SERIES_STM32H5X)
-	heth->Instance->MACIER &= ~(ETH_MACIER_TSIE);
-#else
-	heth->Instance->MACIMR &= ~(ETH_MACIMR_TSTIM);
-#endif /* CONFIG_SOC_SERIES_STM32H7X || CONFIG_SOC_SERIES_STM32H5X */
-
-	/* Enable timestamping */
-#if defined(CONFIG_SOC_SERIES_STM32H7X) || defined(CONFIG_SOC_SERIES_STM32H5X)
-	heth->Instance->MACTSCR |= ETH_MACTSCR_TSENA;
-#else
-	heth->Instance->PTPTSCR |= ETH_PTPTSCR_TSE;
-#endif /* CONFIG_SOC_SERIES_STM32H7X || CONFIG_SOC_SERIES_STM32H5X */
-
-	/* Query ethernet clock rate */
-	ret = clock_control_get_rate(eth_dev_data->clock,
-#if defined(CONFIG_SOC_SERIES_STM32H7X) || defined(CONFIG_SOC_SERIES_STM32H5X)
-		(clock_control_subsys_t)&eth_cfg->pclken,
-#else
-		(clock_control_subsys_t)&eth_cfg->pclken_ptp,
-#endif /* CONFIG_SOC_SERIES_STM32H7X || CONFIG_SOC_SERIES_STM32H5X */
-		&ptp_hclk_rate);
-	if (ret) {
-		LOG_ERR("Failed to query ethernet clock");
-		return -EIO;
-	}
-
-	/* Program the subsecond increment register based on the PTP clock freq */
-	if (NSEC_PER_SEC % CONFIG_ETH_STM32_HAL_PTP_CLOCK_SRC_HZ != 0) {
-		LOG_ERR("PTP clock period must be an integer nanosecond value");
-		return -EINVAL;
-	}
-	ss_incr_ns = NSEC_PER_SEC / CONFIG_ETH_STM32_HAL_PTP_CLOCK_SRC_HZ;
-	if (ss_incr_ns > UINT8_MAX) {
-		LOG_ERR("PTP clock period is more than %d nanoseconds", UINT8_MAX);
-		return -EINVAL;
-	}
-#if defined(CONFIG_SOC_SERIES_STM32H7X) || defined(CONFIG_SOC_SERIES_STM32H5X)
-	heth->Instance->MACSSIR = ss_incr_ns << ETH_MACMACSSIR_SSINC_Pos;
-#else
-	heth->Instance->PTPSSIR = ss_incr_ns;
-#endif /* CONFIG_SOC_SERIES_STM32H7X || CONFIG_SOC_SERIES_STM32H5X */
-
-	/* Program timestamp addend register */
-	eth_dev_data->clk_ratio =
-		((double)CONFIG_ETH_STM32_HAL_PTP_CLOCK_SRC_HZ) / ((double)ptp_hclk_rate);
-	/*
-	 * clk_ratio is a ratio between desired PTP clock frequency and HCLK rate.
-	 * Because HCLK is defined by a physical oscillator, it might drift due
-	 * to manufacturing tolerances and environmental effects (e.g. temperature).
-	 * clk_ratio_adj compensates for such inaccuracies. It starts off as 1.0
-	 * and gets adjusted by calling ptp_clock_stm32_rate_adjust().
-	 */
-	eth_dev_data->clk_ratio_adj = 1.0f;
-	addend_val =
-		UINT32_MAX * eth_dev_data->clk_ratio * eth_dev_data->clk_ratio_adj;
-#if defined(CONFIG_SOC_SERIES_STM32H7X) || defined(CONFIG_SOC_SERIES_STM32H5X)
-	heth->Instance->MACTSAR = addend_val;
-	heth->Instance->MACTSCR |= ETH_MACTSCR_TSADDREG;
-	while (heth->Instance->MACTSCR & ETH_MACTSCR_TSADDREG_Msk) {
-		k_yield();
-	}
-#else
-	heth->Instance->PTPTSAR = addend_val;
-	heth->Instance->PTPTSCR |= ETH_PTPTSCR_TSARU;
-	while (heth->Instance->PTPTSCR & ETH_PTPTSCR_TSARU_Msk) {
-		k_yield();
-	}
-#endif /* CONFIG_SOC_SERIES_STM32H7X || CONFIG_SOC_SERIES_STM32H5X */
-
-	/* Enable fine timestamp correction method */
-#if defined(CONFIG_SOC_SERIES_STM32H7X) || defined(CONFIG_SOC_SERIES_STM32H5X)
-	heth->Instance->MACTSCR |= ETH_MACTSCR_TSCFUPDT;
-#else
-	heth->Instance->PTPTSCR |= ETH_PTPTSCR_TSFCU;
-#endif /* CONFIG_SOC_SERIES_STM32H7X || CONFIG_SOC_SERIES_STM32H5X */
-
-	/* Enable nanosecond rollover into a new second */
-#if defined(CONFIG_SOC_SERIES_STM32H7X) || defined(CONFIG_SOC_SERIES_STM32H5X)
-	heth->Instance->MACTSCR |= ETH_MACTSCR_TSCTRLSSR;
-#else
-	heth->Instance->PTPTSCR |= ETH_PTPTSCR_TSSSR;
-#endif /* CONFIG_SOC_SERIES_STM32H7X || CONFIG_SOC_SERIES_STM32H5X */
-
-	/* Initialize timestamp */
-#if defined(CONFIG_SOC_SERIES_STM32H7X) || defined(CONFIG_SOC_SERIES_STM32H5X)
-	heth->Instance->MACSTSUR = 0;
-	heth->Instance->MACSTNUR = 0;
-	heth->Instance->MACTSCR |= ETH_MACTSCR_TSINIT;
-	while (heth->Instance->MACTSCR & ETH_MACTSCR_TSINIT_Msk) {
-		k_yield();
-	}
-#else
-	heth->Instance->PTPTSHUR = 0;
-	heth->Instance->PTPTSLUR = 0;
-	heth->Instance->PTPTSCR |= ETH_PTPTSCR_TSSTI;
-	while (heth->Instance->PTPTSCR & ETH_PTPTSCR_TSSTI_Msk) {
-		k_yield();
-	}
-#endif /* CONFIG_SOC_SERIES_STM32H7X || CONFIG_SOC_SERIES_STM32H5X */
-
-#if defined(CONFIG_ETH_STM32_HAL_API_V2)
-	/* Set PTP Configuration done */
-	heth->IsPtpConfigured = ETH_STM32_PTP_CONFIGURED;
-#endif
-
-	return 0;
-=======
 static int ptp_stm32_init(const struct device* port) {
     const struct device* const dev = DEVICE_DT_GET(DT_NODELABEL(mac));
     struct eth_stm32_hal_dev_data* eth_dev_data = dev->data;
@@ -2131,11 +2007,10 @@
 
     #if defined(CONFIG_ETH_STM32_HAL_API_V2)
     /* Set PTP Configuration done */
-    heth->IsPtpConfigured = HAL_ETH_PTP_CONFIGURATED;
+    heth->IsPtpConfigured = ETH_STM32_PTP_CONFIGURED;
     #endif
 
     return (0);
->>>>>>> f37515b4
 }
 
 DEVICE_DEFINE(stm32_ptp_clock_0, PTP_CLOCK_NAME, ptp_stm32_init,
