--- conflicted
+++ resolved
@@ -60,18 +60,13 @@
 
 #if defined(CONFIG_SOC_SERIES_STM32H7X) || defined(CONFIG_SOC_SERIES_STM32H5X)
 
-<<<<<<< HEAD
 #define DEVICE_PHY_BY_NAME(n) \
-	    DEVICE_DT_GET(DT_CHILD(DT_INST_CHILD(n, mdio), ethernet_phy_0))
-
-static const struct device *eth_stm32_phy_dev = DEVICE_PHY_BY_NAME(0);
+        DEVICE_DT_GET(DT_CHILD(DT_INST_CHILD(n, mdio), ethernet_phy_0))
+
+static const struct device* eth_stm32_phy_dev = DEVICE_PHY_BY_NAME(0);
 
 #define PHY_BSR  ((uint16_t)0x0001U)  /*!< Transceiver Basic Status Register */
 #define PHY_LINKED_STATUS  ((uint16_t)0x0004U)  /*!< Valid link established */
-=======
-#define PHY_BSR             ((uint16_t)0x0001U)     /*!< Transceiver Basic Status Register */
-#define PHY_LINKED_STATUS   ((uint16_t)0x0004U)     /*!< Valid link established */
->>>>>>> c5b45624
 
 #define IS_ETH_DMATXDESC_OWN(dma_tx_desc)   (dma_tx_desc->DESC3 & \
                                                     ETH_DMATXNDESCRF_OWN)
@@ -218,21 +213,6 @@
 static __noinit ETH_TxPacketConfig tx_config;
 #endif
 
-<<<<<<< HEAD
-static HAL_StatusTypeDef read_eth_phy_register(ETH_HandleTypeDef *heth,
-						uint32_t PHYAddr,
-						uint32_t PHYReg,
-						uint32_t *RegVal)
-{
-#if defined(CONFIG_MDIO)
-	return phy_read(eth_stm32_phy_dev, PHYReg, RegVal);
-#elif defined(CONFIG_ETH_STM32_HAL_API_V2)
-	return HAL_ETH_ReadPHYRegister(heth, PHYAddr, PHYReg, RegVal);
-#else
-	ARG_UNUSED(PHYAddr);
-	return HAL_ETH_ReadPHYRegister(heth, PHYReg, RegVal);
-#endif /* CONFIG_SOC_SERIES_STM32H7X || CONFIG_SOC_SERIES_STM32H5X || CONFIG_ETH_STM32_HAL_API_V2 */
-=======
 /*
  ****************************
  * PHY management functions *
@@ -271,7 +251,6 @@
     }
 
     return (ret);
->>>>>>> c5b45624
 }
 
 static void eth_stm32_phy_link_callback(const struct device* pdev,
@@ -326,8 +305,9 @@
                                                uint32_t PHYAddr,
                                                uint32_t PHYReg,
                                                uint32_t* RegVal) {
-    #if defined(CONFIG_SOC_SERIES_STM32H7X) || defined(CONFIG_SOC_SERIES_STM32H5X) || \
-        defined(CONFIG_ETH_STM32_HAL_API_V2)
+    #if defined(CONFIG_MDIO)
+    return phy_read(eth_stm32_phy_dev, PHYReg, RegVal);
+    #elif defined(CONFIG_ETH_STM32_HAL_API_V2)
     return HAL_ETH_ReadPHYRegister(heth, PHYAddr, PHYReg, RegVal);
     #else
     ARG_UNUSED(PHYAddr);
@@ -1179,173 +1159,6 @@
     #endif
 }
 
-<<<<<<< HEAD
-static int eth_initialize(const struct device *dev)
-{
-	struct eth_stm32_hal_dev_data *dev_data;
-	const struct eth_stm32_hal_dev_cfg *cfg;
-	ETH_HandleTypeDef *heth;
-	HAL_StatusTypeDef hal_ret = HAL_OK;
-	int ret = 0;
-
-	__ASSERT_NO_MSG(dev != NULL);
-
-	dev_data = dev->data;
-	cfg = dev->config;
-
-	__ASSERT_NO_MSG(dev_data != NULL);
-	__ASSERT_NO_MSG(cfg != NULL);
-
-	dev_data->clock = DEVICE_DT_GET(STM32_CLOCK_CONTROL_NODE);
-
-	if (!device_is_ready(dev_data->clock)) {
-		LOG_ERR("clock control device not ready");
-		return -ENODEV;
-	}
-
-	/* enable clock */
-	ret = clock_control_on(dev_data->clock,
-		(clock_control_subsys_t)&cfg->pclken);
-	ret |= clock_control_on(dev_data->clock,
-		(clock_control_subsys_t)&cfg->pclken_tx);
-	ret |= clock_control_on(dev_data->clock,
-		(clock_control_subsys_t)&cfg->pclken_rx);
-#if DT_INST_CLOCKS_HAS_NAME(0, mac_clk_ptp)
-	ret |= clock_control_on(dev_data->clock,
-		(clock_control_subsys_t)&cfg->pclken_ptp);
-#endif
-
-	if (ret) {
-		LOG_ERR("Failed to enable ethernet clock");
-		return -EIO;
-	}
-
-	/* configure pinmux */
-	ret = pinctrl_apply_state(cfg->pcfg, PINCTRL_STATE_DEFAULT);
-	if (ret < 0) {
-		LOG_ERR("Could not configure ethernet pins");
-		return ret;
-	}
-
-	heth = &dev_data->heth;
-
-	generate_mac(dev_data->mac_addr);
-
-	heth->Init.MACAddr = dev_data->mac_addr;
-
-#if defined(CONFIG_SOC_SERIES_STM32H7X) || defined(CONFIG_SOC_SERIES_STM32H5X) || \
-	defined(CONFIG_ETH_STM32_HAL_API_V2)
-	heth->Init.TxDesc = dma_tx_desc_tab;
-	heth->Init.RxDesc = dma_rx_desc_tab;
-	heth->Init.RxBuffLen = ETH_STM32_RX_BUF_SIZE;
-#endif /* CONFIG_SOC_SERIES_STM32H7X || CONFIG_SOC_SERIES_STM32H5X || CONFIG_ETH_STM32_HAL_API_V2 */
-
-	hal_ret = HAL_ETH_Init(heth);
-	if (hal_ret == HAL_TIMEOUT) {
-		/* HAL Init time out. This could be linked to */
-		/* a recoverable error. Log the issue and continue */
-		/* driver initialisation */
-		LOG_ERR("HAL_ETH_Init Timed out");
-	} else if (hal_ret != HAL_OK) {
-		LOG_ERR("HAL_ETH_Init failed: %d", hal_ret);
-		return -EINVAL;
-	}
-
-#if defined(CONFIG_PTP_CLOCK_STM32_HAL)
-	/* Enable timestamping of RX packets. We enable all packets to be
-	 * timestamped to cover both IEEE 1588 and gPTP.
-	 */
-#if defined(CONFIG_SOC_SERIES_STM32H7X) || defined(CONFIG_SOC_SERIES_STM32H5X)
-	heth->Instance->MACTSCR |= ETH_MACTSCR_TSENALL;
-#else
-	heth->Instance->PTPTSCR |= ETH_PTPTSCR_TSSARFE;
-#endif /* CONFIG_SOC_SERIES_STM32H7X || CONFIG_SOC_SERIES_STM32H5X */
-#endif /* CONFIG_PTP_CLOCK_STM32_HAL */
-
-#if defined(CONFIG_SOC_SERIES_STM32H7X) || defined(CONFIG_SOC_SERIES_STM32H5X) || \
-	defined(CONFIG_ETH_STM32_HAL_API_V2)
-	/* Tx config init: */
-	memset(&tx_config, 0, sizeof(ETH_TxPacketConfig));
-	tx_config.Attributes = ETH_TX_PACKETS_FEATURES_CSUM |
-				ETH_TX_PACKETS_FEATURES_CRCPAD;
-	tx_config.ChecksumCtrl = IS_ENABLED(CONFIG_ETH_STM32_HW_CHECKSUM) ?
-			ETH_CHECKSUM_IPHDR_PAYLOAD_INSERT_PHDR_CALC : ETH_CHECKSUM_DISABLE;
-	tx_config.CRCPadCtrl = ETH_CRC_PAD_INSERT;
-#endif /* CONFIG_SOC_SERIES_STM32H7X || CONFIG_SOC_SERIES_STM32H5X || CONFIG_ETH_STM32_HAL_API_V2 */
-
-	dev_data->link_up = false;
-
-	/* Initialize semaphores */
-	k_mutex_init(&dev_data->tx_mutex);
-	k_sem_init(&dev_data->rx_int_sem, 0, K_SEM_MAX_LIMIT);
-#if defined(CONFIG_SOC_SERIES_STM32H7X) || defined(CONFIG_SOC_SERIES_STM32H5X) || \
-	defined(CONFIG_ETH_STM32_HAL_API_V2)
-	k_sem_init(&dev_data->tx_int_sem, 0, K_SEM_MAX_LIMIT);
-#endif /* CONFIG_SOC_SERIES_STM32H7X || CONFIG_SOC_SERIES_STM32H5X || CONFIG_ETH_STM32_HAL_API_V2 */
-
-#if defined(CONFIG_SOC_SERIES_STM32H7X) || defined(CONFIG_SOC_SERIES_STM32H5X) || \
-	defined(CONFIG_ETH_STM32_HAL_API_V2)
-	/* Adjust MDC clock range depending on HCLK frequency: */
-	HAL_ETH_SetMDIOClockRange(heth);
-
-	/* @TODO: read duplex mode and speed from PHY and set it to ETH */
-
-	ETH_MACConfigTypeDef mac_config;
-
-	HAL_ETH_GetMACConfig(heth, &mac_config);
-	mac_config.DuplexMode = IS_ENABLED(CONFIG_ETH_STM32_MODE_HALFDUPLEX) ?
-				      ETH_HALFDUPLEX_MODE : ETH_FULLDUPLEX_MODE;
-	mac_config.Speed = IS_ENABLED(CONFIG_ETH_STM32_SPEED_10M) ?
-				 ETH_SPEED_10M : ETH_SPEED_100M;
-	hal_ret = HAL_ETH_SetMACConfig(heth, &mac_config);
-	if (hal_ret != HAL_OK) {
-		LOG_ERR("HAL_ETH_SetMACConfig: failed: %d", hal_ret);
-	}
-#endif /* CONFIG_SOC_SERIES_STM32H7X || CONFIG_SOC_SERIES_STM32H5X || CONFIG_ETH_STM32_HAL_API_V2 */
-
-#if defined(CONFIG_ETH_STM32_HAL_API_V2)
-
-	/* prepare tx buffer header */
-	for (uint16_t i = 0; i < ETH_TXBUFNB; ++i) {
-		dma_tx_buffer_header[i].tx_buff.buffer = dma_tx_buffer[i];
-	}
-
-	hal_ret = HAL_ETH_Start_IT(heth);
-#elif defined(CONFIG_SOC_SERIES_STM32H7X) || defined(CONFIG_SOC_SERIES_STM32H5X)
-	for (uint32_t i = 0; i < ETH_RX_DESC_CNT; i++) {
-		hal_ret = HAL_ETH_DescAssignMemory(heth, i, dma_rx_buffer[i],
-						   NULL);
-		if (hal_ret != HAL_OK) {
-			LOG_ERR("HAL_ETH_DescAssignMemory: failed: %d, i: %d",
-				hal_ret, i);
-			return -EINVAL;
-		}
-	}
-
-	hal_ret = HAL_ETH_Start_IT(heth);
-#else
-	HAL_ETH_DMATxDescListInit(heth, dma_tx_desc_tab,
-		&dma_tx_buffer[0][0], ETH_TXBUFNB);
-	HAL_ETH_DMARxDescListInit(heth, dma_rx_desc_tab,
-		&dma_rx_buffer[0][0], ETH_RXBUFNB);
-
-	hal_ret = HAL_ETH_Start(heth);
-#endif /* CONFIG_ETH_STM32_HAL_API_V2 */
-
-	if (hal_ret != HAL_OK) {
-		LOG_ERR("HAL_ETH_Start{_IT} failed");
-	}
-
-	setup_mac_filter(heth);
-
-
-	LOG_DBG("MAC %02x:%02x:%02x:%02x:%02x:%02x",
-		dev_data->mac_addr[0], dev_data->mac_addr[1],
-		dev_data->mac_addr[2], dev_data->mac_addr[3],
-		dev_data->mac_addr[4], dev_data->mac_addr[5]);
-
-	return 0;
-=======
 static int /**/eth_stm32_initialize(const struct device* dev) {
     struct eth_stm32_hal_dev_data* ctx;
     const struct eth_stm32_hal_dev_cfg* cfg;
@@ -1456,6 +1269,8 @@
     k_sem_init(&ctx->tx_int_sem, 0, K_SEM_MAX_LIMIT);
     #endif /* CONFIG_SOC_SERIES_STM32H7X || CONFIG_SOC_SERIES_STM32H5X || CONFIG_ETH_STM32_HAL_API_V2 */
 
+    /* #CUSTOM@NDRS @see eth_stm32_start() for the code relocation */
+
     eth_stm32_setup_mac_filter(heth);
 
     LOG_DBG("MAC %02x:%02x:%02x:%02x:%02x:%02x",
@@ -1464,7 +1279,6 @@
             ctx->mac_addr[4], ctx->mac_addr[5]);
 
     return (0);
->>>>>>> c5b45624
 }
 
 #if defined(CONFIG_ETH_STM32_MULTICAST_FILTER)
@@ -1575,7 +1389,7 @@
 
     /*
      * ETH controls the PHY. If PHY is configured either as fixed
-     * link or autoneg, the callback is executed at least once
+     * link or auto-neg, the callback is executed at least once
      * immediately after setting it.
      */
     is_ready = device_is_ready(cfg->phy_dev);
@@ -1586,129 +1400,6 @@
     }
 
     eth_stm32_phy_init(dev);
-}
-
-static int eth_stm32_start(const struct device* dev) {
-    const struct eth_stm32_hal_dev_cfg* cfg = dev->config;
-    struct eth_stm32_hal_dev_data* ctx = dev->data;
-    ETH_HandleTypeDef* heth;
-    struct phy_link_state state;
-    HAL_StatusTypeDef hal_ret;
-
-    heth = &ctx->heth;
-
-    #if defined(CONFIG_SOC_SERIES_STM32H7X) || defined(CONFIG_SOC_SERIES_STM32H5X) || \
-        defined(CONFIG_ETH_STM32_HAL_API_V2)
-    /* Adjust MDC clock range depending on HCLK frequency: */
-    HAL_ETH_SetMDIOClockRange(heth);
-
-    /* @TODO: read duplex mode and speed from PHY and set it to ETH */
-
-    ETH_MACConfigTypeDef mac_config;
-
-    HAL_ETH_GetMACConfig(heth, &mac_config);
-    mac_config.DuplexMode = IS_ENABLED(CONFIG_ETH_STM32_MODE_HALFDUPLEX) ?
-                                       ETH_HALFDUPLEX_MODE : ETH_FULLDUPLEX_MODE;
-    mac_config.Speed = IS_ENABLED(CONFIG_ETH_STM32_SPEED_10M) ?
-                                  ETH_SPEED_10M : ETH_SPEED_100M;
-    hal_ret = HAL_ETH_SetMACConfig(heth, &mac_config);
-    if (hal_ret != HAL_OK) {
-        LOG_ERR("HAL_ETH_SetMACConfig: failed: %d", hal_ret);
-    }
-    #endif /* CONFIG_SOC_SERIES_STM32H7X || CONFIG_SOC_SERIES_STM32H5X || CONFIG_ETH_STM32_HAL_API_V2 */
-
-    #if defined(CONFIG_ETH_STM32_HAL_API_V2)
-
-    /* prepare tx buffer header */
-    for (uint16_t i = 0; i < ETH_TXBUFNB; ++i) {
-        dma_tx_buffer_header[i].tx_buff.buffer = dma_tx_buffer[i];
-    }
-
-    hal_ret = HAL_ETH_Start_IT(heth);
-    #elif defined(CONFIG_SOC_SERIES_STM32H7X) || defined(CONFIG_SOC_SERIES_STM32H5X)
-    for (uint32_t i = 0; i < ETH_RX_DESC_CNT; i++) {
-        hal_ret = HAL_ETH_DescAssignMemory(heth, i, dma_rx_buffer[i],
-                                           NULL);
-        if (hal_ret != HAL_OK) {
-            LOG_ERR("HAL_ETH_DescAssignMemory: failed: %d, i: %d",
-                    hal_ret, i);
-            return (-EINVAL);
-        }
-    }
-
-    hal_ret = HAL_ETH_Start_IT(heth);
-    #else
-    HAL_ETH_DMATxDescListInit(heth, dma_tx_desc_tab,
-                              &dma_tx_buffer[0][0], ETH_TXBUFNB);
-    HAL_ETH_DMARxDescListInit(heth, dma_rx_desc_tab,
-                              &dma_rx_buffer[0][0], ETH_RXBUFNB);
-
-    hal_ret = HAL_ETH_Start(heth);
-    #endif /* CONFIG_ETH_STM32_HAL_API_V2 */
-
-    if (hal_ret != HAL_OK) {
-        LOG_ERR("HAL_ETH_Start{_IT} failed");
-    }
-
-    /* Now that the iface is setup, we are safe to enable IRQs. */
-    __ASSERT_NO_MSG(cfg->config_func != NULL);
-    cfg->config_func();
-
-    if (cfg->phy_dev != NULL) {
-        phy_get_link_state(cfg->phy_dev, &state);
-
-        /* Enable net_iface only when Ethernet PHY link is up or else
-         * if net_iface is enabled when link is down and tx happens
-         * in this state then the used tx buffers will never be recovered back.
-         */
-        if (state.is_up == true) {
-            net_eth_carrier_on(ctx->iface);
-        }
-    }
-    else {
-        net_eth_carrier_on(ctx->iface);
-    }
-
-    LOG_DBG("ETH0 started");
-
-    return (0);
-}
-
-static int eth_stm32_stop(const struct device* dev) {
-    struct eth_stm32_hal_dev_data* ctx = dev->data;
-    ETH_HandleTypeDef* heth;
-    HAL_StatusTypeDef hal_ret;
-    int err;
-
-    heth = &ctx->heth;
-
-    irq_disable(DT_INST_IRQN(0));
-
-    /* If upper layers disable the net iface then mark it as suspended
-     * in order to save it from the PHY link state changes
-     */
-    ctx->if_suspended = true;
-
-    net_eth_carrier_off(ctx->iface);
-
-    #if defined(CONFIG_ETH_STM32_HAL_API_V2) || \
-        defined(CONFIG_SOC_SERIES_STM32H7X)  || defined(CONFIG_SOC_SERIES_STM32H5X)
-    hal_ret = HAL_ETH_Stop_IT(heth);
-    #else
-    hal_ret = HAL_ETH_Stop(heth);
-    #endif
-
-    if (hal_ret == HAL_OK) {
-        err = 0;
-    }
-    else {
-        LOG_ERR("Failed to disable controller ETH0 (%d)", hal_ret);
-        err = -EIO;
-    }
-
-    LOG_DBG("ETH0 stopped");
-
-    return (err);
 }
 
 
@@ -1741,6 +1432,129 @@
         ;
 }
 
+static int eth_stm32_start(const struct device* dev) {
+    const struct eth_stm32_hal_dev_cfg* cfg = dev->config;
+    struct eth_stm32_hal_dev_data* ctx = dev->data;
+    ETH_HandleTypeDef* heth;
+    struct phy_link_state state;
+    HAL_StatusTypeDef hal_ret;
+
+    heth = &ctx->heth;
+
+    #if defined(CONFIG_SOC_SERIES_STM32H7X) || defined(CONFIG_SOC_SERIES_STM32H5X) || \
+        defined(CONFIG_ETH_STM32_HAL_API_V2)
+    /* Adjust MDC clock range depending on HCLK frequency: */
+    HAL_ETH_SetMDIOClockRange(heth);
+
+    /* @TODO: read duplex mode and speed from PHY and set it to ETH */
+
+    ETH_MACConfigTypeDef mac_config;
+
+    HAL_ETH_GetMACConfig(heth, &mac_config);
+    mac_config.DuplexMode = IS_ENABLED(CONFIG_ETH_STM32_MODE_HALFDUPLEX) ?
+                                       ETH_HALFDUPLEX_MODE : ETH_FULLDUPLEX_MODE;
+    mac_config.Speed = IS_ENABLED(CONFIG_ETH_STM32_SPEED_10M) ?
+                                  ETH_SPEED_10M : ETH_SPEED_100M;
+    hal_ret = HAL_ETH_SetMACConfig(heth, &mac_config);
+    if (hal_ret != HAL_OK) {
+        LOG_ERR("HAL_ETH_SetMACConfig: failed: %d", hal_ret);
+    }
+    #endif /* CONFIG_SOC_SERIES_STM32H7X || CONFIG_SOC_SERIES_STM32H5X || CONFIG_ETH_STM32_HAL_API_V2 */
+
+    #if defined(CONFIG_ETH_STM32_HAL_API_V2)
+
+    /* prepare tx buffer header */
+    for (uint16_t i = 0; i < ETH_TXBUFNB; ++i) {
+        dma_tx_buffer_header[i].tx_buff.buffer = dma_tx_buffer[i];
+    }
+
+    hal_ret = HAL_ETH_Start_IT(heth);
+    #elif defined(CONFIG_SOC_SERIES_STM32H7X) || defined(CONFIG_SOC_SERIES_STM32H5X)
+    for (uint32_t i = 0; i < ETH_RX_DESC_CNT; i++) {
+        hal_ret = HAL_ETH_DescAssignMemory(heth, i, dma_rx_buffer[i],
+                                           NULL);
+        if (hal_ret != HAL_OK) {
+            LOG_ERR("HAL_ETH_DescAssignMemory: failed: %d, i: %d",
+                    hal_ret, i);
+            return (-EINVAL);
+        }
+    }
+
+    hal_ret = HAL_ETH_Start_IT(heth);
+    #else
+    HAL_ETH_DMATxDescListInit(heth, dma_tx_desc_tab,
+                              &dma_tx_buffer[0][0], ETH_TXBUFNB);
+    HAL_ETH_DMARxDescListInit(heth, dma_rx_desc_tab,
+                              &dma_rx_buffer[0][0], ETH_RXBUFNB);
+
+    hal_ret = HAL_ETH_Start(heth);
+    #endif /* CONFIG_ETH_STM32_HAL_API_V2 */
+
+    if (hal_ret != HAL_OK) {
+        LOG_ERR("HAL_ETH_Start{_IT} failed");
+    }
+
+    /* Now that the iface is setup, we are safe to enable IRQs. */
+    __ASSERT_NO_MSG(cfg->config_func != NULL);
+    cfg->config_func();
+
+    if (cfg->phy_dev != NULL) {
+        phy_get_link_state(cfg->phy_dev, &state);
+
+        /* Enable net_iface only when Ethernet PHY link is up or else
+         * if net_iface is enabled when link is down and tx happens
+         * in this state then the used tx buffers will never be recovered back.
+         */
+        if (state.is_up == true) {
+            net_eth_carrier_on(ctx->iface);
+        }
+    }
+    else {
+        net_eth_carrier_on(ctx->iface);
+    }
+
+    LOG_DBG("ETH0 started");
+
+    return (0);
+}
+
+static int eth_stm32_stop(const struct device* dev) {
+    struct eth_stm32_hal_dev_data* ctx = dev->data;
+    ETH_HandleTypeDef* heth;
+    HAL_StatusTypeDef hal_ret;
+    int err;
+
+    heth = &ctx->heth;
+
+    irq_disable(DT_INST_IRQN(0));
+
+    /* If upper layers disable the net iface then mark it as suspended
+     * in order to save it from the PHY link state changes
+     */
+    ctx->if_suspended = true;
+
+    net_eth_carrier_off(ctx->iface);
+
+    #if defined(CONFIG_ETH_STM32_HAL_API_V2) || \
+        defined(CONFIG_SOC_SERIES_STM32H7X)  || defined(CONFIG_SOC_SERIES_STM32H5X)
+    hal_ret = HAL_ETH_Stop_IT(heth);
+    #else
+    hal_ret = HAL_ETH_Stop(heth);
+    #endif
+
+    if (hal_ret == HAL_OK) {
+        err = 0;
+    }
+    else {
+        LOG_ERR("Failed to disable controller ETH0 (%d)", hal_ret);
+        err = -EIO;
+    }
+
+    LOG_DBG("ETH0 stopped");
+
+    return (err);
+}
+
 static int eth_stm32_hal_set_config(const struct device* dev,
                                     enum ethernet_config_type type,
                                     const struct ethernet_config* config) {
@@ -1804,7 +1618,7 @@
 static const struct device* eth_stm32_get_ptp_clock(const struct device* dev) {
     struct eth_stm32_hal_dev_data* tx_ctx = dev->data;
 
-    return tx_ctx->ptp_clock;
+    return (tx_ctx->ptp_clock);
 }
 #endif /* CONFIG_PTP_CLOCK_STM32_HAL */
 
@@ -1812,7 +1626,7 @@
 static struct net_stats_eth* eth_stm32_hal_get_stats(const struct device* dev) {
     struct eth_stm32_hal_dev_data* tx_ctx = dev->data;
 
-    return &tx_ctx->stats;
+    return (&tx_ctx->stats);
 }
 #endif /* CONFIG_NET_STATISTICS_ETHERNET */
 
