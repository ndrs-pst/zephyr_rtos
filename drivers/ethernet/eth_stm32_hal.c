--- conflicted
+++ resolved
@@ -517,11 +517,10 @@
         res = -ENOBUFS;
         goto error;
     }
-
     #endif /* CONFIG_ETH_STM32_HAL_API_V2 */
 
     #if defined(CONFIG_ETH_STM32_HAL_API_V2)
-    tx_config.Length = total_len;
+    tx_config.Length   = total_len;
     tx_config.pData    = tx_ctx;
     tx_config.TxBuffer = &dma_tx_buffer_header[tx_ctx->first_tx_buffer_index].tx_buff;
 
@@ -717,7 +716,6 @@
         timestamp.second     = ts_registers.TimeStampHigh;
         timestamp.nanosecond = ts_registers.TimeStampLow;
     }
-
     #else
     __IO ETH_DMADescTypeDef* last_dma_rx_desc;
 
@@ -986,7 +984,7 @@
     ctx->stats.error_details.rx_crc_errors   = heth->Instance->MMCRCRCEPR;
     ctx->stats.error_details.rx_align_errors = heth->Instance->MMCRAEPR;
     #else
-    ctx->stats.error_details.rx_crc_errors = heth->Instance->MMCRFCECR;
+    ctx->stats.error_details.rx_crc_errors   = heth->Instance->MMCRFCECR;
     ctx->stats.error_details.rx_align_errors = heth->Instance->MMCRFAECR;
     #endif /* DT_HAS_COMPAT_STATUS_OKAY(st_stm32h7_ethernet) */
 
@@ -1501,6 +1499,50 @@
         ;
 }
 
+static int eth_stm32_hal_get_config(const struct device* dev, enum ethernet_config_type type,
+                                    struct ethernet_config* config) {
+    int ret = -ENOTSUP;
+    struct eth_stm32_hal_dev_data* ctx;
+    ETH_HandleTypeDef* heth;
+
+    ctx = dev->data;
+    heth = &ctx->heth;
+
+    switch (type) {
+        case ETHERNET_CONFIG_TYPE_MAC_ADDRESS :
+            memcpy(config->mac_address.addr, ctx->mac_addr,
+                   sizeof(config->mac_address.addr));
+            ret = 0;
+            break;
+
+        case ETHERNET_CONFIG_TYPE_PROMISC_MODE :
+            #if defined(CONFIG_NET_PROMISCUOUS_MODE)
+            #if DT_HAS_COMPAT_STATUS_OKAY(st_stm32h7_ethernet)
+            if (heth->Instance->MACPFR & ETH_MACPFR_PR) {
+                config->promisc_mode = true;
+            }
+            else {
+                config->promisc_mode = false;
+            }
+            #else
+            if (heth->Instance->MACFFR & ETH_MACFFR_PM) {
+                config->promisc_mode = true;
+            }
+            else {
+                config->promisc_mode = false;
+            }
+            #endif /* DT_HAS_COMPAT_STATUS_OKAY(st_stm32h7_ethernet) */
+            ret = 0;
+            #endif /* CONFIG_NET_PROMISCUOUS_MODE */
+            break;
+
+        default :
+            break;
+    }
+
+    return (ret);
+}
+
 static int eth_stm32_start(const struct device* dev) {
     const struct eth_stm32_hal_dev_cfg* cfg = dev->config;
     struct eth_stm32_hal_dev_data* ctx = dev->data;
@@ -1590,7 +1632,6 @@
     return (err);
 }
 
-<<<<<<< HEAD
 static int eth_stm32_hal_set_config(const struct device* dev,
                                     enum ethernet_config_type type,
                                     const struct ethernet_config* config) {
@@ -1648,102 +1689,6 @@
     }
 
     return (ret);
-=======
-static int eth_stm32_hal_get_config(const struct device *dev, enum ethernet_config_type type,
-				    struct ethernet_config *config)
-{
-	int ret = -ENOTSUP;
-	struct eth_stm32_hal_dev_data *dev_data;
-	ETH_HandleTypeDef *heth;
-
-	dev_data = dev->data;
-	heth = &dev_data->heth;
-
-	switch (type) {
-	case ETHERNET_CONFIG_TYPE_MAC_ADDRESS:
-		memcpy(config->mac_address.addr, dev_data->mac_addr,
-		       sizeof(config->mac_address.addr));
-		ret = 0;
-		break;
-	case ETHERNET_CONFIG_TYPE_PROMISC_MODE:
-#if defined(CONFIG_NET_PROMISCUOUS_MODE)
-#if DT_HAS_COMPAT_STATUS_OKAY(st_stm32h7_ethernet)
-		if (heth->Instance->MACPFR & ETH_MACPFR_PR) {
-			config->promisc_mode = true;
-		} else {
-			config->promisc_mode = false;
-		}
-#else
-		if (heth->Instance->MACFFR & ETH_MACFFR_PM) {
-			config->promisc_mode = true;
-		} else {
-			config->promisc_mode = false;
-		}
-#endif /* DT_HAS_COMPAT_STATUS_OKAY(st_stm32h7_ethernet) */
-		ret = 0;
-#endif /* CONFIG_NET_PROMISCUOUS_MODE */
-		break;
-	default:
-		break;
-	}
-
-	return ret;
-}
-
-static int eth_stm32_hal_set_config(const struct device *dev,
-				    enum ethernet_config_type type,
-				    const struct ethernet_config *config)
-{
-	int ret = -ENOTSUP;
-	struct eth_stm32_hal_dev_data *dev_data;
-	ETH_HandleTypeDef *heth;
-
-	dev_data = dev->data;
-	heth = &dev_data->heth;
-
-	switch (type) {
-	case ETHERNET_CONFIG_TYPE_MAC_ADDRESS:
-		memcpy(dev_data->mac_addr, config->mac_address.addr, 6);
-		heth->Instance->MACA0HR = (dev_data->mac_addr[5] << 8) |
-			dev_data->mac_addr[4];
-		heth->Instance->MACA0LR = (dev_data->mac_addr[3] << 24) |
-			(dev_data->mac_addr[2] << 16) |
-			(dev_data->mac_addr[1] << 8) |
-			dev_data->mac_addr[0];
-		net_if_set_link_addr(dev_data->iface, dev_data->mac_addr,
-				     sizeof(dev_data->mac_addr),
-				     NET_LINK_ETHERNET);
-		ret = 0;
-		break;
-	case ETHERNET_CONFIG_TYPE_PROMISC_MODE:
-#if defined(CONFIG_NET_PROMISCUOUS_MODE)
-#if DT_HAS_COMPAT_STATUS_OKAY(st_stm32h7_ethernet)
-		if (config->promisc_mode) {
-			heth->Instance->MACPFR |= ETH_MACPFR_PR;
-		} else {
-			heth->Instance->MACPFR &= ~ETH_MACPFR_PR;
-		}
-#else
-		if (config->promisc_mode) {
-			heth->Instance->MACFFR |= ETH_MACFFR_PM;
-		} else {
-			heth->Instance->MACFFR &= ~ETH_MACFFR_PM;
-		}
-#endif /* DT_HAS_COMPAT_STATUS_OKAY(st_stm32h7_ethernet) */
-		ret = 0;
-#endif /* CONFIG_NET_PROMISCUOUS_MODE */
-		break;
-#if defined(CONFIG_ETH_STM32_MULTICAST_FILTER)
-	case ETHERNET_CONFIG_TYPE_FILTER:
-		eth_stm32_mcast_filter(dev, &config->filter);
-		break;
-#endif /* CONFIG_ETH_STM32_MULTICAST_FILTER */
-	default:
-		break;
-	}
-
-	return ret;
->>>>>>> b4b5d8b2
 }
 
 #if DT_HAS_COMPAT_STATUS_OKAY(st_stm32_mdio)
@@ -1770,7 +1715,6 @@
 }
 #endif /* CONFIG_NET_STATISTICS_ETHERNET */
 
-<<<<<<< HEAD
 static const struct ethernet_api eth_stm32_api = {
     .iface_api.init = eth_stm32_iface_init,             /* @see void init_iface(struct net_if* iface) in net_if.c */
 
@@ -1782,6 +1726,7 @@
     .stop  = eth_stm32_stop,
     .get_capabilities = eth_stm32_hal_get_capabilities,
     .set_config = eth_stm32_hal_set_config,
+    .get_config = eth_stm32_hal_get_config,
 
     #if DT_HAS_COMPAT_STATUS_OKAY(st_stm32_mdio)
     .get_phy = eth_stm32_hal_get_phy,
@@ -1796,27 +1741,6 @@
     #if defined(CONFIG_NET_STATISTICS_ETHERNET)
     .get_stats = eth_stm32_hal_get_stats,
     #endif /* CONFIG_NET_STATISTICS_ETHERNET */
-=======
-static const struct ethernet_api eth_api = {
-	.iface_api.init = eth_iface_init,
-#if defined(CONFIG_PTP_CLOCK_STM32_HAL)
-	.get_ptp_clock = eth_stm32_get_ptp_clock,
-#endif /* CONFIG_PTP_CLOCK_STM32_HAL */
-	.get_capabilities = eth_stm32_hal_get_capabilities,
-	.set_config = eth_stm32_hal_set_config,
-#if DT_HAS_COMPAT_STATUS_OKAY(st_stm32_mdio)
-	.get_phy = eth_stm32_hal_get_phy,
-#endif
-	.get_config = eth_stm32_hal_get_config,
-#if defined(CONFIG_NET_DSA)
-	.send = dsa_tx,
-#else
-	.send = eth_tx,
-#endif
-#if defined(CONFIG_NET_STATISTICS_ETHERNET)
-	.get_stats = eth_stm32_hal_get_stats,
-#endif /* CONFIG_NET_STATISTICS_ETHERNET */
->>>>>>> b4b5d8b2
 };
 
 #define ETH_STM32_FIXED_LINK_NODE(n)        \
