/*
 * Copyright (c) 2017 Erwin Rol <erwin@erwinrol.com>
 * Copyright (c) 2020 Alexander Kozhinov <ak.alexander.kozhinov@gmail.com>
 * Copyright (c) 2021 Carbon Robotics
 * SPDX-License-Identifier: Apache-2.0
 */

#define DT_DRV_COMPAT st_stm32_ethernet

#define LOG_MODULE_NAME eth_stm32_hal
#define LOG_LEVEL CONFIG_ETHERNET_LOG_LEVEL

#include <zephyr/logging/log.h>
LOG_MODULE_REGISTER(LOG_MODULE_NAME);

#include <zephyr/kernel.h>
#include <zephyr/device.h>
#include <zephyr/sys/__assert.h>
#include <zephyr/sys/util.h>
#include <zephyr/sys/crc.h>
#include <errno.h>
#include <stdbool.h>
#include <zephyr/net/net_pkt.h>
#include <zephyr/net/net_if.h>
#include <zephyr/net/ethernet.h>
#include <zephyr/net/phy.h>
#include <zephyr/net/mii.h>
#include <ethernet/eth_stats.h>
#include <soc.h>
#include <zephyr/sys/printk.h>
#include <zephyr/drivers/clock_control.h>
#include <zephyr/drivers/clock_control/stm32_clock_control.h>
#include <zephyr/drivers/pinctrl.h>
#include <zephyr/irq.h>
#include <zephyr/net/lldp.h>
#include <zephyr/drivers/hwinfo.h>

#if defined(CONFIG_NET_DSA_DEPRECATED)
#include <zephyr/net/dsa.h>
#endif

#if defined(CONFIG_PTP_CLOCK_STM32_HAL)
#include <zephyr/drivers/ptp_clock.h>
#endif /* CONFIG_PTP_CLOCK_STM32_HAL */

#include "eth.h"
#include "eth_stm32_hal_priv.h"

#if DT_INST_PROP(0, zephyr_random_mac_address)
#define ETH_STM32_RANDOM_MAC
#endif

#if defined(CONFIG_ETH_STM32_HAL_USE_DTCM_FOR_DMA_BUFFER) && \
	    !DT_NODE_HAS_STATUS_OKAY(DT_CHOSEN(zephyr_dtcm))
#error DTCM for DMA buffer is activated but zephyr,dtcm is not present in dts
#endif

static const struct device *eth_stm32_phy_dev = DEVICE_DT_GET(DT_INST_PHANDLE(0, phy_handle));

#define ETH_STM32_AUTO_NEGOTIATION_ENABLE                                                          \
	UTIL_NOT(DT_NODE_HAS_PROP(DT_INST_PHANDLE(0, phy_handle), fixed_link))

#if DT_HAS_COMPAT_STATUS_OKAY(st_stm32h7_ethernet)
#define IS_ETH_DMATXDESC_OWN(dma_tx_desc)	(dma_tx_desc->DESC3 & \
							ETH_DMATXNDESCRF_OWN)

#define ETH_RXBUFNB	ETH_RX_DESC_CNT
#define ETH_TXBUFNB	ETH_TX_DESC_CNT

/* Only one tx_buffer is sufficient to pass only 1 dma_buffer */
#define ETH_TXBUF_DEF_NB	1U
#else

#define IS_ETH_DMATXDESC_OWN(dma_tx_desc)	(dma_tx_desc->Status & \
							ETH_DMATXDESC_OWN)

#endif /* DT_HAS_COMPAT_STATUS_OKAY(st_stm32h7_ethernet) */

#if defined(CONFIG_ETH_STM32_HAL_API_V2)
#define ETH_MII_MODE	HAL_ETH_MII_MODE
#define ETH_RMII_MODE	HAL_ETH_RMII_MODE
#if DT_HAS_COMPAT_STATUS_OKAY(st_stm32n6_ethernet)
#define ETH_GMII_MODE	HAL_ETH_GMII_MODE
#define ETH_RGMII_MODE	HAL_ETH_RGMII_MODE
#endif

#else
#define ETH_MII_MODE	ETH_MEDIA_INTERFACE_MII
#define ETH_RMII_MODE	ETH_MEDIA_INTERFACE_RMII
#endif

#if DT_HAS_COMPAT_STATUS_OKAY(st_stm32n6_ethernet)
#define STM32_ETH_PHY_MODE(inst) \
	((DT_INST_ENUM_HAS_VALUE(inst, phy_connection_type, rgmii) ? ETH_RGMII_MODE : \
	 (DT_INST_ENUM_HAS_VALUE(inst, phy_connection_type, gmii) ? ETH_GMII_MODE : \
	 (DT_INST_ENUM_HAS_VALUE(inst, phy_connection_type, mii) ? ETH_MII_MODE : \
		 ETH_RMII_MODE))))
#else
#define STM32_ETH_PHY_MODE(inst) \
	(DT_INST_ENUM_HAS_VALUE(inst, phy_connection_type, mii) ? \
		ETH_MII_MODE : ETH_RMII_MODE)
#endif

#define ETH_DMA_TX_TIMEOUT_MS	20U  /* transmit timeout in milliseconds */

#if defined(CONFIG_ETH_STM32_HAL_USE_DTCM_FOR_DMA_BUFFER) && \
	    DT_NODE_HAS_STATUS_OKAY(DT_CHOSEN(zephyr_dtcm))
#define __eth_stm32_desc __dtcm_noinit_section
#define __eth_stm32_buf  __dtcm_noinit_section
#elif defined(CONFIG_SOC_SERIES_STM32H7X)
#define __eth_stm32_desc __attribute__((section(".eth_stm32_desc")))
#define __eth_stm32_buf  __attribute__((section(".eth_stm32_buf")))
#elif defined(CONFIG_NOCACHE_MEMORY)
#define __eth_stm32_desc __nocache __aligned(4)
#define __eth_stm32_buf  __nocache __aligned(4)
#else
#define __eth_stm32_desc __aligned(4)
#define __eth_stm32_buf  __aligned(4)
#endif

#if DT_HAS_COMPAT_STATUS_OKAY(st_stm32n6_ethernet)
static ETH_DMADescTypeDef
	dma_rx_desc_tab[ETH_DMA_RX_CH_CNT][ETH_RXBUFNB] ALIGN_32BYTES(__eth_stm32_desc);
static ETH_DMADescTypeDef
	dma_tx_desc_tab[ETH_DMA_TX_CH_CNT][ETH_TXBUFNB] ALIGN_32BYTES(__eth_stm32_desc);
#else
static ETH_DMADescTypeDef dma_rx_desc_tab[ETH_RXBUFNB] __eth_stm32_desc;
static ETH_DMADescTypeDef dma_tx_desc_tab[ETH_TXBUFNB] __eth_stm32_desc;
#endif

static uint8_t dma_rx_buffer[ETH_RXBUFNB][ETH_STM32_RX_BUF_SIZE] __eth_stm32_buf;
static uint8_t dma_tx_buffer[ETH_TXBUFNB][ETH_STM32_TX_BUF_SIZE] __eth_stm32_buf;

#if defined(CONFIG_ETH_STM32_HAL_API_V2)

BUILD_ASSERT(ETH_STM32_RX_BUF_SIZE % 4 == 0, "Rx buffer size must be a multiple of 4");

struct eth_stm32_rx_buffer_header {
	struct eth_stm32_rx_buffer_header *next;
	uint16_t size;
	bool used;
};

struct eth_stm32_tx_buffer_header {
	ETH_BufferTypeDef tx_buff;
	bool used;
};

struct eth_stm32_tx_context {
	struct net_pkt *pkt;
	uint16_t first_tx_buffer_index;
	bool used;
};

static struct eth_stm32_rx_buffer_header dma_rx_buffer_header[ETH_RXBUFNB];
static struct eth_stm32_tx_buffer_header dma_tx_buffer_header[ETH_TXBUFNB];
static struct eth_stm32_tx_context dma_tx_context[ETH_TX_DESC_CNT];

void HAL_ETH_RxAllocateCallback(uint8_t **buf)
{
	for (size_t i = 0; i < ETH_RXBUFNB; ++i) {
		if (!dma_rx_buffer_header[i].used) {
			dma_rx_buffer_header[i].next = NULL;
			dma_rx_buffer_header[i].size = 0;
			dma_rx_buffer_header[i].used = true;
			*buf = dma_rx_buffer[i];
			return;
		}
	}
	*buf = NULL;
}

/* Pointer to an array of ETH_STM32_RX_BUF_SIZE uint8_t's */
typedef uint8_t (*RxBufferPtr)[ETH_STM32_RX_BUF_SIZE];

/* called by HAL_ETH_ReadData() */
void HAL_ETH_RxLinkCallback(void **pStart, void **pEnd, uint8_t *buff, uint16_t Length)
{
	/* buff points to the begin on one of the rx buffers,
	 * so we can compute the index of the given buffer
	 */
	size_t index = (RxBufferPtr)buff - &dma_rx_buffer[0];
	struct eth_stm32_rx_buffer_header *header = &dma_rx_buffer_header[index];

	__ASSERT_NO_MSG(index < ETH_RXBUFNB);

	header->size = Length;

	if (!*pStart) {
		/* first packet, set head pointer of linked list */
		*pStart = header;
		*pEnd = header;
	} else {
		__ASSERT_NO_MSG(*pEnd != NULL);
		/* not the first packet, add to list and adjust tail pointer */
		((struct eth_stm32_rx_buffer_header *)*pEnd)->next = header;
		*pEnd = header;
	}
}

/* Called by HAL_ETH_ReleaseTxPacket */
void HAL_ETH_TxFreeCallback(uint32_t *buff)
{
	__ASSERT_NO_MSG(buff != NULL);

	/* buff is the user context in tx_config.pData */
	struct eth_stm32_tx_context *ctx = (struct eth_stm32_tx_context *)buff;
	struct eth_stm32_tx_buffer_header *buffer_header =
		&dma_tx_buffer_header[ctx->first_tx_buffer_index];

	while (buffer_header != NULL) {
		buffer_header->used = false;
		if (buffer_header->tx_buff.next != NULL) {
			buffer_header = CONTAINER_OF(buffer_header->tx_buff.next,
				struct eth_stm32_tx_buffer_header, tx_buff);
		} else {
			buffer_header = NULL;
		}
	}
	ctx->used = false;
}

/* allocate a tx buffer and mark it as used */
static inline uint16_t allocate_tx_buffer(void)
{
	while (true) {
		for (uint16_t index = 0; index < ETH_TXBUFNB; index++) {
			if (!dma_tx_buffer_header[index].used) {
				dma_tx_buffer_header[index].used = true;
				return index;
			}
		}
		k_yield();
	}
}

/* allocate a tx context and mark it as used, the first tx buffer is also allocated */
static inline struct eth_stm32_tx_context *allocate_tx_context(struct net_pkt *pkt)
{
	while (true) {
		for (uint16_t index = 0; index < ETH_TX_DESC_CNT; index++) {
			if (!dma_tx_context[index].used) {
				dma_tx_context[index].used = true;
				dma_tx_context[index].pkt = pkt;
				dma_tx_context[index].first_tx_buffer_index = allocate_tx_buffer();
				return &dma_tx_context[index];
			}
		}
		k_yield();
	}
}
#endif /* CONFIG_ETH_STM32_HAL_API_V2 */

#if defined(CONFIG_ETH_STM32_HAL_API_V2)
static __noinit ETH_TxPacketConfigTypeDef tx_config;
#endif

/*
 ****************************
 * PHY management functions *
 ****************************
 */
static int eth_stm32_phy_reset_and_configure(const struct device *phy)
{
	int32_t tmout_us;
	uint32_t reg;
	int ret;

	/* Reset the PHY */
	ret = phy_write(phy, MII_BMCR, MII_BMCR_RESET);
	if (ret == 0) {
		/* 802.3u standard says reset takes up to 0.5s */
		tmout_us = 500000;
		while (true) {
			k_busy_wait(1000);
			ret = phy_read(phy, MII_BMCR, &reg);
			if ((ret == 0) &&
			    ((reg & MII_BMCR_RESET) == 0)) {
				break;
			}

			tmout_us -= 1000;
			if (tmout_us < 0) {
				ret = -ETIMEDOUT;
				break;
			}
		}
	}

	if (ret == 0) {
		/* Configure the PHY */
		ret = phy_configure_link(phy, (LINK_HALF_10BASE | LINK_FULL_10BASE |
					       LINK_HALF_100BASE | LINK_FULL_100BASE));
	}

	return ret;
}

static inline void eth_stm32_setup_mac_filter(ETH_HandleTypeDef *heth)
{
	__ASSERT_NO_MSG(heth != NULL);

#if defined(CONFIG_ETH_STM32_HAL_API_V2)
	ETH_MACFilterConfigTypeDef MACFilterConf;

	HAL_ETH_GetMACFilterConfig(heth, &MACFilterConf);

	MACFilterConf.HashMulticast =
		IS_ENABLED(CONFIG_ETH_STM32_MULTICAST_FILTER) ? ENABLE : DISABLE;
	MACFilterConf.PassAllMulticast =
		IS_ENABLED(CONFIG_ETH_STM32_MULTICAST_FILTER) ? DISABLE : ENABLE;
	MACFilterConf.HachOrPerfectFilter = DISABLE;

	HAL_ETH_SetMACFilterConfig(heth, &MACFilterConf);

	k_sleep(K_MSEC(1));
#else /* CONFIG_ETH_STM32_HAL_API_V2 */
	uint32_t tmp = heth->Instance->MACFFR;

	/* clear all multicast filter bits, resulting in perfect filtering */
	tmp &= ~(ETH_MULTICASTFRAMESFILTER_PERFECTHASHTABLE |
		 ETH_MULTICASTFRAMESFILTER_HASHTABLE |
		 ETH_MULTICASTFRAMESFILTER_PERFECT |
		 ETH_MULTICASTFRAMESFILTER_NONE);

	if (IS_ENABLED(CONFIG_ETH_STM32_MULTICAST_FILTER)) {
		/* enable multicast hash receive filter */
		tmp |= ETH_MULTICASTFRAMESFILTER_HASHTABLE;
	} else {
		/* enable receiving all multicast frames */
		tmp |= ETH_MULTICASTFRAMESFILTER_NONE;
	}

	heth->Instance->MACFFR = tmp;

	/* Wait until the write operation will be taken into account:
	 * at least four TX_CLK/RX_CLK clock cycles
	 */
	tmp = heth->Instance->MACFFR;
	k_sleep(K_MSEC(1));
	heth->Instance->MACFFR = tmp;
#endif /* CONFIG_ETH_STM32_HAL_API_V2 */
}

#if defined(CONFIG_PTP_CLOCK_STM32_HAL)
static bool eth_stm32_is_ptp_pkt(struct net_if *iface, struct net_pkt *pkt)
{
	if (net_ntohs(NET_ETH_HDR(pkt)->type) != NET_ETH_PTYPE_PTP) {
		return false;
	}

	net_pkt_set_priority(pkt, NET_PRIORITY_CA);

	return true;
}

void HAL_ETH_TxPtpCallback(uint32_t *buff, ETH_TimeStampTypeDef *timestamp)
{
	struct eth_stm32_tx_context *tx_ctx = (struct eth_stm32_tx_context *)buff;

	tx_ctx->pkt->timestamp.second = timestamp->TimeStampHigh;
	tx_ctx->pkt->timestamp.nanosecond = timestamp->TimeStampLow;

	net_if_add_tx_timestamp(tx_ctx->pkt);
}
#endif /* CONFIG_PTP_CLOCK_STM32_HAL */

static int eth_stm32_tx(const struct device *dev, struct net_pkt *pkt)
{
	struct eth_stm32_hal_dev_data *ctx = dev->data;
	ETH_HandleTypeDef *heth = &ctx->heth;
	int res;
	size_t total_len;
#if defined(CONFIG_ETH_STM32_HAL_API_V2)
	size_t remaining_read;
	struct eth_stm32_tx_context *tx_ctx = NULL;
	struct eth_stm32_tx_buffer_header *buf_header = NULL;
#else
	uint8_t *dma_buffer;
	__IO ETH_DMADescTypeDef *dma_tx_desc;
#endif /* CONFIG_ETH_STM32_HAL_API_V2 */
	HAL_StatusTypeDef hal_ret = HAL_OK;
#if defined(CONFIG_PTP_CLOCK_STM32_HAL)
	bool timestamped_frame;
#endif /* CONFIG_PTP_CLOCK_STM32_HAL */

	__ASSERT_NO_MSG(pkt != NULL);
	__ASSERT_NO_MSG(pkt->frags != NULL);

	total_len = net_pkt_get_len(pkt);
	if (total_len > (ETH_STM32_TX_BUF_SIZE * ETH_TXBUFNB)) {
		LOG_ERR("PKT too big");
		return -EIO;
	}

	k_mutex_lock(&ctx->tx_mutex, K_FOREVER);

#if defined(CONFIG_ETH_STM32_HAL_API_V2)
	tx_ctx = allocate_tx_context(pkt);
	buf_header = &dma_tx_buffer_header[tx_ctx->first_tx_buffer_index];
#else
	dma_tx_desc = heth->TxDesc;
	while (IS_ETH_DMATXDESC_OWN(dma_tx_desc) != (uint32_t)RESET) {
		k_yield();
	}
#endif /* CONFIG_ETH_STM32_HAL_API_V2 */

#if defined(CONFIG_PTP_CLOCK_STM32_HAL)
	timestamped_frame = eth_stm32_is_ptp_pkt(net_pkt_iface(pkt), pkt) ||
			    net_pkt_is_tx_timestamping(pkt);
	if (timestamped_frame) {
		/* Enable transmit timestamp */
		HAL_ETH_PTP_InsertTxTimestamp(heth);
	}
#endif /* CONFIG_PTP_CLOCK_STM32_HAL */

#if defined(CONFIG_ETH_STM32_HAL_API_V2)
	remaining_read = total_len;
	/* fill and allocate buffer until remaining data fits in one buffer */
	while (remaining_read > ETH_STM32_TX_BUF_SIZE) {
		if (net_pkt_read(pkt, buf_header->tx_buff.buffer, ETH_STM32_TX_BUF_SIZE)) {
			res = -ENOBUFS;
			goto error;
		}
		const uint16_t next_buffer_id = allocate_tx_buffer();

		buf_header->tx_buff.len = ETH_STM32_TX_BUF_SIZE;
		/* append new buffer to the linked list */
		buf_header->tx_buff.next = &dma_tx_buffer_header[next_buffer_id].tx_buff;
		/* and adjust tail pointer */
		buf_header = &dma_tx_buffer_header[next_buffer_id];
		remaining_read -= ETH_STM32_TX_BUF_SIZE;
	}
	if (net_pkt_read(pkt, buf_header->tx_buff.buffer, remaining_read)) {
		res = -ENOBUFS;
		goto error;
	}
	buf_header->tx_buff.len = remaining_read;
	buf_header->tx_buff.next = NULL;

#else
	dma_buffer = (uint8_t *)(dma_tx_desc->Buffer1Addr);

	if (net_pkt_read(pkt, dma_buffer, total_len)) {
		res = -ENOBUFS;
		goto error;
	}
#endif /* CONFIG_ETH_STM32_HAL_API_V2 */

#if defined(CONFIG_ETH_STM32_HAL_API_V2)
	tx_config.Length = total_len;
	tx_config.pData = tx_ctx;
	tx_config.TxBuffer = &dma_tx_buffer_header[tx_ctx->first_tx_buffer_index].tx_buff;

	/* Reset TX complete interrupt semaphore before TX request*/
	k_sem_reset(&ctx->tx_int_sem);

	/* tx_buffer is allocated on function stack, we need */
	/* to wait for the transfer to complete */
	/* So it is not freed before the interrupt happens */
	hal_ret = HAL_ETH_Transmit_IT(heth, &tx_config);

	if (hal_ret != HAL_OK) {
		LOG_ERR("HAL_ETH_Transmit: failed!");
		res = -EIO;
		goto error;
	}

	/* the tx context is now owned by the HAL */
	tx_ctx = NULL;

	/* Wait for end of TX buffer transmission */
	/* If the semaphore timeout breaks, it means */
	/* an error occurred or IT was not fired */
	if (k_sem_take(&ctx->tx_int_sem,
			K_MSEC(ETH_DMA_TX_TIMEOUT_MS)) != 0) {

		LOG_ERR("HAL_ETH_TransmitIT tx_int_sem take timeout");
		res = -EIO;

		/* Check for errors */
		/* Ethernet device was put in error state */
		/* Error state is unrecoverable ? */
		if (HAL_ETH_GetState(heth) == HAL_ETH_STATE_ERROR) {
			LOG_ERR("%s: ETH in error state: errorcode:%x",
				__func__,
				HAL_ETH_GetError(heth));
			/* TODO recover from error state by restarting eth */
		}

		/* Check for DMA errors */
		if (HAL_ETH_GetDMAError(heth)) {
			LOG_ERR("%s: ETH DMA error: dmaerror:%x",
				__func__,
				HAL_ETH_GetDMAError(heth));
			/* DMA fatal bus errors are putting in error state*/
			/* TODO recover from this */
		}

		/* Check for MAC errors */
		if (HAL_ETH_GetMACError(heth)) {
			LOG_ERR("%s: ETH MAC error: macerror:%x",
				__func__,
				HAL_ETH_GetMACError(heth));
			/* MAC errors are putting in error state*/
			/* TODO recover from this */
		}

		goto error;
	}

#else
	hal_ret = HAL_ETH_TransmitFrame(heth, total_len);

	if (hal_ret != HAL_OK) {
		LOG_ERR("HAL_ETH_Transmit: failed!");
		res = -EIO;
		goto error;
	}

	/* When Transmit Underflow flag is set, clear it and issue a
	 * Transmit Poll Demand to resume transmission.
	 */
	if ((heth->Instance->DMASR & ETH_DMASR_TUS) != (uint32_t)RESET) {
		/* Clear TUS ETHERNET DMA flag */
		heth->Instance->DMASR = ETH_DMASR_TUS;
		/* Resume DMA transmission*/
		heth->Instance->DMATPDR = 0;
		res = -EIO;
		goto error;
	}
#endif /* CONFIG_ETH_STM32_HAL_API_V2 */

	res = 0;
error:

#if defined(CONFIG_ETH_STM32_HAL_API_V2)
	if (tx_ctx == NULL) {
		/* The HAL owns the tx context */
		HAL_ETH_ReleaseTxPacket(heth);
	} else {
		/* We need to release the tx context and its buffers */
		HAL_ETH_TxFreeCallback((uint32_t *)tx_ctx);
	}
#endif /* CONFIG_ETH_STM32_HAL_API_V2 */

	k_mutex_unlock(&ctx->tx_mutex);

	return res;
}

static struct net_if *eth_stm32_get_iface(struct eth_stm32_hal_dev_data *ctx)
{
	return ctx->iface;
}

static struct net_pkt *eth_stm32_rx(const struct device *dev)
{
	struct eth_stm32_hal_dev_data *ctx = dev->data;
	ETH_HandleTypeDef *heth = &ctx->heth;
	struct net_pkt *pkt;
	size_t total_len = 0;
#if defined(CONFIG_ETH_STM32_HAL_API_V2)
	void *appbuf;
	struct eth_stm32_rx_buffer_header *rx_header;
#else
	__IO ETH_DMADescTypeDef *dma_rx_desc;
	uint8_t *dma_buffer;
	HAL_StatusTypeDef hal_ret = HAL_OK;
#endif /* CONFIG_ETH_STM32_HAL_API_V2 */
#if defined(CONFIG_PTP_CLOCK_STM32_HAL)
	struct net_ptp_time timestamp;
	ETH_TimeStampTypeDef ts_registers;
	/* Default to invalid value. */
	timestamp.second = UINT64_MAX;
	timestamp.nanosecond = UINT32_MAX;
#endif /* CONFIG_PTP_CLOCK_STM32_HAL */

#if defined(CONFIG_ETH_STM32_HAL_API_V2)
	if (HAL_ETH_ReadData(heth, &appbuf) != HAL_OK) {
		/* no frame available */
		return NULL;
	}

	/* computing total length */
	for (rx_header = (struct eth_stm32_rx_buffer_header *)appbuf;
			rx_header; rx_header = rx_header->next) {
		total_len += rx_header->size;
	}
#else
	hal_ret = HAL_ETH_GetReceivedFrame_IT(heth);
	if (hal_ret != HAL_OK) {
		/* no frame available */
		return NULL;
	}

	total_len = heth->RxFrameInfos.length;
	dma_buffer = (uint8_t *)heth->RxFrameInfos.buffer;
#endif /* CONFIG_ETH_STM32_HAL_API_V2 */

#if defined(CONFIG_PTP_CLOCK_STM32_HAL)
	if (HAL_ETH_PTP_GetRxTimestamp(heth, &ts_registers) == HAL_OK) {
		timestamp.second = ts_registers.TimeStampHigh;
		timestamp.nanosecond = ts_registers.TimeStampLow;
	}
#endif /* CONFIG_PTP_CLOCK_STM32_HAL */

	pkt = net_pkt_rx_alloc_with_buffer(eth_stm32_get_iface(ctx),
					   total_len, NET_AF_UNSPEC, 0, K_MSEC(100));
	if (pkt == NULL) {
		LOG_ERR("Failed to obtain RX buffer");
		goto release_desc;
	}

#if defined(CONFIG_ETH_STM32_HAL_API_V2)
	for (rx_header = (struct eth_stm32_rx_buffer_header *)appbuf;
			rx_header; rx_header = rx_header->next) {
		const size_t index = rx_header - &dma_rx_buffer_header[0];

		__ASSERT_NO_MSG(index < ETH_RXBUFNB);
		if (net_pkt_write(pkt, dma_rx_buffer[index], rx_header->size)) {
			LOG_ERR("Failed to append RX buffer to context buffer");
			net_pkt_unref(pkt);
			pkt = NULL;
			goto release_desc;
		}
	}
#else
	if (net_pkt_write(pkt, dma_buffer, total_len)) {
		LOG_ERR("Failed to append RX buffer to context buffer");
		net_pkt_unref(pkt);
		pkt = NULL;
		goto release_desc;
	}
#endif /* CONFIG_ETH_STM32_HAL_API_V2 */

release_desc:
#if defined(CONFIG_ETH_STM32_HAL_API_V2)
	for (rx_header = (struct eth_stm32_rx_buffer_header *)appbuf;
			rx_header; rx_header = rx_header->next) {
		rx_header->used = false;
	}
#else
	/* Release descriptors to DMA */
	/* Point to first descriptor */
	dma_rx_desc = heth->RxFrameInfos.FSRxDesc;
	/* Set Own bit in Rx descriptors: gives the buffers back to DMA */
	for (int i = 0; i < heth->RxFrameInfos.SegCount; i++) {
		dma_rx_desc->Status |= ETH_DMARXDESC_OWN;
		dma_rx_desc = (ETH_DMADescTypeDef *)
			(dma_rx_desc->Buffer2NextDescAddr);
	}

	/* Clear Segment_Count */
	heth->RxFrameInfos.SegCount = 0;

	/* When Rx Buffer unavailable flag is set: clear it
	 * and resume reception.
	 */
	if ((heth->Instance->DMASR & ETH_DMASR_RBUS) != (uint32_t)RESET) {
		/* Clear RBUS ETHERNET DMA flag */
		heth->Instance->DMASR = ETH_DMASR_RBUS;
		/* Resume DMA reception */
		heth->Instance->DMARPDR = 0;
	}
#endif /* CONFIG_ETH_STM32_HAL_API_V2 */

	if (pkt == NULL) {
		goto out;
	}

#if defined(CONFIG_PTP_CLOCK_STM32_HAL)
	pkt->timestamp.second = timestamp.second;
	pkt->timestamp.nanosecond = timestamp.nanosecond;
	if (timestamp.second != UINT64_MAX) {
		net_pkt_set_rx_timestamping(pkt, true);
	}
#endif /* CONFIG_PTP_CLOCK_STM32_HAL */

out:
	if (pkt == NULL) {
		eth_stats_update_errors_rx(eth_stm32_get_iface(ctx));
	}

	return pkt;
}

static void eth_stm32_rx_thread(void *p1, void *p2, void *p3)
{
	const struct device *dev = (const struct device *)p1;
	struct eth_stm32_hal_dev_data *ctx = dev->data;
	struct net_if *iface;
	struct net_pkt *pkt;
	int res;

	ARG_UNUSED(p2);
	ARG_UNUSED(p3);

	while (true) {
		res = k_sem_take(&ctx->rx_int_sem, K_FOREVER);
		if (res == 0) {
			/* semaphore taken and receive packets */
			while ((pkt = eth_stm32_rx(dev)) != NULL) {
				iface = net_pkt_iface(pkt);
#if defined(CONFIG_NET_DSA_DEPRECATED)
				iface = dsa_net_recv(iface, &pkt);
#endif
				res = net_recv_data(iface, pkt);
				if (res < 0) {
					eth_stats_update_errors_rx(
							net_pkt_iface(pkt));
					LOG_ERR("Failed to enqueue frame "
						"into RX queue: %d", res);
					net_pkt_unref(pkt);
				}
			}
		}
	}
}

static void eth_stm32_isr(const struct device *dev)
{
	struct eth_stm32_hal_dev_data *ctx = dev->data;
	ETH_HandleTypeDef *heth = &ctx->heth;

	HAL_ETH_IRQHandler(heth);
}
#if defined(CONFIG_ETH_STM32_HAL_API_V2)
void HAL_ETH_TxCpltCallback(ETH_HandleTypeDef *heth_handle)
{
	__ASSERT_NO_MSG(heth_handle != NULL);

	struct eth_stm32_hal_dev_data *ctx =
		CONTAINER_OF(heth_handle, struct eth_stm32_hal_dev_data, heth);

	__ASSERT_NO_MSG(ctx != NULL);

	k_sem_give(&ctx->tx_int_sem);

}
#endif /* CONFIG_ETH_STM32_HAL_API_V2 */

#if defined(CONFIG_ETH_STM32_HAL_API_V2)
void HAL_ETH_ErrorCallback(ETH_HandleTypeDef *heth)
{
	/* Do not log errors. If errors are reported due to high traffic,
	 * logging errors will only increase traffic issues
	 */
#if defined(CONFIG_NET_STATISTICS_ETHERNET)
	__ASSERT_NO_MSG(heth != NULL);

	uint32_t dma_error;
#if DT_HAS_COMPAT_STATUS_OKAY(st_stm32h7_ethernet)
	uint32_t mac_error;
#endif /* DT_HAS_COMPAT_STATUS_OKAY(st_stm32h7_ethernet) */
	const uint32_t error_code = HAL_ETH_GetError(heth);

	struct eth_stm32_hal_dev_data *ctx =
		CONTAINER_OF(heth, struct eth_stm32_hal_dev_data, heth);

	switch (error_code) {
#if DT_HAS_COMPAT_STATUS_OKAY(st_stm32n6_ethernet)
	case HAL_ETH_ERROR_DMA_CH0:
	case HAL_ETH_ERROR_DMA_CH1:
#else
	case HAL_ETH_ERROR_DMA:
#endif
		dma_error = HAL_ETH_GetDMAError(heth);

#if DT_HAS_COMPAT_STATUS_OKAY(st_stm32h7_ethernet)
		if ((dma_error & ETH_DMA_RX_WATCHDOG_TIMEOUT_FLAG)   ||
			(dma_error & ETH_DMA_RX_PROCESS_STOPPED_FLAG)    ||
			(dma_error & ETH_DMA_RX_BUFFER_UNAVAILABLE_FLAG)) {
			eth_stats_update_errors_rx(ctx->iface);
		}
		if ((dma_error & ETH_DMA_EARLY_TX_IT_FLAG) ||
			(dma_error & ETH_DMA_TX_PROCESS_STOPPED_FLAG)) {
			eth_stats_update_errors_tx(ctx->iface);
		}
#else
		if ((dma_error & ETH_DMASR_RWTS) ||
			(dma_error & ETH_DMASR_RPSS) ||
			(dma_error & ETH_DMASR_RBUS)) {
			eth_stats_update_errors_rx(ctx->iface);
		}
		if ((dma_error & ETH_DMASR_ETS)  ||
			(dma_error & ETH_DMASR_TPSS) ||
			(dma_error & ETH_DMASR_TJTS)) {
			eth_stats_update_errors_tx(ctx->iface);
		}
#endif /* DT_HAS_COMPAT_STATUS_OKAY(st_stm32h7_ethernet) */
		break;

#if DT_HAS_COMPAT_STATUS_OKAY(st_stm32h7_ethernet)
	case HAL_ETH_ERROR_MAC:
		mac_error = HAL_ETH_GetMACError(heth);

		if (mac_error & ETH_RECEIVE_WATCHDOG_TIMEOUT) {
			eth_stats_update_errors_rx(ctx->iface);
		}

		if ((mac_error & ETH_EXECESSIVE_COLLISIONS)  ||
			(mac_error & ETH_LATE_COLLISIONS)        ||
			(mac_error & ETH_EXECESSIVE_DEFERRAL)    ||
			(mac_error & ETH_TRANSMIT_JABBR_TIMEOUT) ||
			(mac_error & ETH_LOSS_OF_CARRIER)        ||
			(mac_error & ETH_NO_CARRIER)) {
			eth_stats_update_errors_tx(ctx->iface);
		}
		break;
#endif /* DT_HAS_COMPAT_STATUS_OKAY(st_stm32h7_ethernet) */
	}

#if DT_HAS_COMPAT_STATUS_OKAY(st_stm32h7_ethernet)
	ctx->stats.error_details.rx_crc_errors = heth->Instance->MMCRCRCEPR;
	ctx->stats.error_details.rx_align_errors = heth->Instance->MMCRAEPR;
#else
	ctx->stats.error_details.rx_crc_errors = heth->Instance->MMCRFCECR;
	ctx->stats.error_details.rx_align_errors = heth->Instance->MMCRFAECR;
#endif /* DT_HAS_COMPAT_STATUS_OKAY(st_stm32h7_ethernet) */

#endif /* CONFIG_NET_STATISTICS_ETHERNET */
}
#endif /* CONFIG_ETH_STM32_HAL_API_V2 */

void HAL_ETH_RxCpltCallback(ETH_HandleTypeDef *heth_handle)
{
	__ASSERT_NO_MSG(heth_handle != NULL);

	struct eth_stm32_hal_dev_data *ctx =
		CONTAINER_OF(heth_handle, struct eth_stm32_hal_dev_data, heth);

	__ASSERT_NO_MSG(ctx != NULL);

	k_sem_give(&ctx->rx_int_sem);
}

static void eth_stm32_generate_mac(uint8_t *mac_addr)
{
#if defined(ETH_STM32_RANDOM_MAC)
	/* "zephyr,random-mac-address" is set, generate a random mac address */
	gen_random_mac(mac_addr, ST_OUI_B0, ST_OUI_B1, ST_OUI_B2);
#else /* Use user defined mac address */
	mac_addr[0] = ST_OUI_B0;
	mac_addr[1] = ST_OUI_B1;
	mac_addr[2] = ST_OUI_B2;
#if NODE_HAS_VALID_MAC_ADDR(DT_DRV_INST(0))
	mac_addr[3] = NODE_MAC_ADDR_OCTET(DT_DRV_INST(0), 3);
	mac_addr[4] = NODE_MAC_ADDR_OCTET(DT_DRV_INST(0), 4);
	mac_addr[5] = NODE_MAC_ADDR_OCTET(DT_DRV_INST(0), 5);
#else
	uint8_t unique_dev_id_12_bytes[12];
	uint32_t result_mac_32_bits;

	/* Nothing defined by the user, use device id */
	hwinfo_get_device_id(unique_dev_id_12_bytes, 12);
	result_mac_32_bits = crc32_ieee((uint8_t *)unique_dev_id_12_bytes, 12);
	memcpy(&mac_addr[3], &result_mac_32_bits, 3);

#endif /* NODE_HAS_VALID_MAC_ADDR(DT_DRV_INST(0))) */
#endif
}

#if DT_HAS_COMPAT_STATUS_OKAY(st_stm32n6_ethernet)
/**
 * Configures the RISAF (RIF Security Attribute Framework) for Ethernet on STM32N6.
 * This function sets up the master and slave security attributes for the Ethernet peripheral.
 */

static void RISAF_Config(void)
{
	/* Define and initialize the master configuration structure */
	RIMC_MasterConfig_t RIMC_master = {0};

	/* Enable the clock for the RIFSC (RIF Security Controller) */
	__HAL_RCC_RIFSC_CLK_ENABLE();

	RIMC_master.MasterCID = RIF_CID_1;
	RIMC_master.SecPriv = RIF_ATTRIBUTE_SEC | RIF_ATTRIBUTE_PRIV;

	/* Configure the master attributes for the Ethernet peripheral (ETH1) */
	HAL_RIF_RIMC_ConfigMasterAttributes(RIF_MASTER_INDEX_ETH1, &RIMC_master);

	/* Set the secure and privileged attributes for the Ethernet peripheral (ETH1) as a slave */
	HAL_RIF_RISC_SetSlaveSecureAttributes(RIF_RISC_PERIPH_INDEX_ETH1,
					      RIF_ATTRIBUTE_SEC | RIF_ATTRIBUTE_PRIV);
}
#endif

static int eth_stm32_initialize(const struct device *dev)
{
	struct eth_stm32_hal_dev_data *ctx = dev->data;
	const struct eth_stm32_hal_dev_cfg *cfg = dev->config;
	ETH_HandleTypeDef *heth = &ctx->heth;
	bool is_ready;
	int ret;

	is_ready = device_is_ready(DEVICE_DT_GET(STM32_CLOCK_CONTROL_NODE));
	if (is_ready == false) {
		LOG_ERR("clock control device not ready");
		return -ENODEV;
	}

#if DT_HAS_COMPAT_STATUS_OKAY(st_stm32n6_ethernet)
	/* RISAF Configuration */
	RISAF_Config();
#endif

	/* enable clock */
	ret = clock_control_on(DEVICE_DT_GET(STM32_CLOCK_CONTROL_NODE),
		(clock_control_subsys_t)&cfg->pclken);
	ret |= clock_control_on(DEVICE_DT_GET(STM32_CLOCK_CONTROL_NODE),
		(clock_control_subsys_t)&cfg->pclken_tx);
	ret |= clock_control_on(DEVICE_DT_GET(STM32_CLOCK_CONTROL_NODE),
		(clock_control_subsys_t)&cfg->pclken_rx);
#if DT_INST_CLOCKS_HAS_NAME(0, mac_clk_ptp)
	ret |= clock_control_on(DEVICE_DT_GET(STM32_CLOCK_CONTROL_NODE),
		(clock_control_subsys_t)&cfg->pclken_ptp);
#endif

	if (ret != 0) {
		LOG_ERR("Failed to enable ethernet clock");
		return -EIO;
	}

	/* configure pinmux */
	ret = pinctrl_apply_state(cfg->pcfg, PINCTRL_STATE_DEFAULT);
	if (ret < 0) {
		LOG_ERR("Could not configure ethernet pins");
		return ret;
	}

	eth_stm32_generate_mac(ctx->mac_addr);

	heth->Init.MACAddr = ctx->mac_addr;

#if defined(CONFIG_ETH_STM32_HAL_API_V1)
	HAL_StatusTypeDef hal_ret = HAL_OK;

	if (!ETH_STM32_AUTO_NEGOTIATION_ENABLE) {
		struct phy_link_state state;

		phy_get_link_state(eth_stm32_phy_dev, &state);

		heth->Init.DuplexMode = PHY_LINK_IS_FULL_DUPLEX(state.speed) ? ETH_MODE_FULLDUPLEX
									     : ETH_MODE_HALFDUPLEX;
		heth->Init.Speed =
			PHY_LINK_IS_SPEED_100M(state.speed) ? ETH_SPEED_100M : ETH_SPEED_10M;
	}

	hal_ret = HAL_ETH_Init(heth);
	if (hal_ret == HAL_TIMEOUT) {
		/* HAL Init time out. This could be linked to */
		/* a recoverable error. Log the issue and continue */
		/* driver initialisation */
		LOG_WRN("HAL_ETH_Init timed out (cable not connected?)");
	} else if (hal_ret != HAL_OK) {
		LOG_ERR("HAL_ETH_Init failed: %d", hal_ret);
		return -EINVAL;
	} else {
		/* pass */
	}

	/* Initialize semaphores */
	k_mutex_init(&ctx->tx_mutex);
	k_sem_init(&ctx->rx_int_sem, 0, K_SEM_MAX_LIMIT);

	HAL_ETH_DMATxDescListInit(heth, dma_tx_desc_tab,
		&dma_tx_buffer[0][0], ETH_TXBUFNB);
	HAL_ETH_DMARxDescListInit(heth, dma_rx_desc_tab,
		&dma_rx_buffer[0][0], ETH_RXBUFNB);

#endif /* !CONFIG_ETH_STM32_HAL_API_V1 */

	LOG_DBG("MAC %02x:%02x:%02x:%02x:%02x:%02x",
		ctx->mac_addr[0], ctx->mac_addr[1],
		ctx->mac_addr[2], ctx->mac_addr[3],
		ctx->mac_addr[4], ctx->mac_addr[5]);

	return 0;
}

#if defined(CONFIG_ETH_STM32_MULTICAST_FILTER)
static void eth_stm32_mcast_filter(const struct device *dev, const struct ethernet_filter *filter)
{
	struct eth_stm32_hal_dev_data *ctx = (struct eth_stm32_hal_dev_data *)dev->data;
	ETH_HandleTypeDef *heth = &ctx->heth;
	uint32_t crc;
	uint32_t hash_table[2];
	uint32_t hash_index;

	crc = __RBIT(crc32_ieee(filter->mac_address.addr, sizeof(struct net_eth_addr)));
	hash_index = (crc >> 26) & 0x3F;

	__ASSERT_NO_MSG(hash_index < ARRAY_SIZE(ctx->hash_index_cnt));

#if DT_HAS_COMPAT_STATUS_OKAY(st_stm32h7_ethernet)
	hash_table[0] = heth->Instance->MACHT0R;
	hash_table[1] = heth->Instance->MACHT1R;
#else
	hash_table[0] = heth->Instance->MACHTLR;
	hash_table[1] = heth->Instance->MACHTHR;
#endif /* DT_HAS_COMPAT_STATUS_OKAY(st_stm32h7_ethernet) */

	if (filter->set) {
		ctx->hash_index_cnt[hash_index]++;
		hash_table[hash_index / 32] |= (1 << (hash_index % 32));
	} else {
		if (ctx->hash_index_cnt[hash_index] == 0) {
			__ASSERT_NO_MSG(false);
			return;
		}

		ctx->hash_index_cnt[hash_index]--;
		if (ctx->hash_index_cnt[hash_index] == 0) {
			hash_table[hash_index / 32] &= ~(1 << (hash_index % 32));
		}
	}

#if DT_HAS_COMPAT_STATUS_OKAY(st_stm32h7_ethernet)
	heth->Instance->MACHT0R = hash_table[0];
	heth->Instance->MACHT1R = hash_table[1];
#else
	heth->Instance->MACHTLR = hash_table[0];
	heth->Instance->MACHTHR = hash_table[1];
#endif /* DT_HAS_COMPAT_STATUS_OKAY(st_stm32h7_ethernet) */
}

#endif /* CONFIG_ETH_STM32_MULTICAST_FILTER */

#if defined(CONFIG_ETH_STM32_HAL_API_V2)
static int eth_stm32_init_api_v2(const struct device *dev)
{
	HAL_StatusTypeDef hal_ret = HAL_OK;
	struct eth_stm32_hal_dev_data *ctx = dev->data;
	ETH_HandleTypeDef *heth = &ctx->heth;

#if DT_HAS_COMPAT_STATUS_OKAY(st_stm32n6_ethernet)
	for (int ch = 0; ch < ETH_DMA_CH_CNT; ch++) {
		heth->Init.TxDesc[ch] = dma_tx_desc_tab[ch];
		heth->Init.RxDesc[ch] = dma_rx_desc_tab[ch];
	}
#else
	heth->Init.TxDesc = dma_tx_desc_tab;
	heth->Init.RxDesc = dma_rx_desc_tab;
#endif
	heth->Init.RxBuffLen = ETH_STM32_RX_BUF_SIZE;

	hal_ret = HAL_ETH_Init(heth);
	if (hal_ret == HAL_TIMEOUT) {
		/* HAL Init time out. This could be linked to */
		/* a recoverable error. Log the issue and continue */
		/* driver initialisation */
		LOG_ERR("HAL_ETH_Init Timed out");
	} else if (hal_ret != HAL_OK) {
		LOG_ERR("HAL_ETH_Init failed: %d", hal_ret);
		return -EINVAL;
	}

#if defined(CONFIG_PTP_CLOCK_STM32_HAL)
	/* Enable timestamping of RX packets. We enable all packets to be
	 * timestamped to cover both IEEE 1588 and gPTP.
	 */
#if DT_HAS_COMPAT_STATUS_OKAY(st_stm32h7_ethernet)
	heth->Instance->MACTSCR |= ETH_MACTSCR_TSENALL;
#else
	heth->Instance->PTPTSCR |= ETH_PTPTSCR_TSSARFE;
#endif /* DT_HAS_COMPAT_STATUS_OKAY(st_stm32h7_ethernet) */
#endif /* CONFIG_PTP_CLOCK_STM32_HAL */

	/* Initialize semaphores */
	k_mutex_init(&ctx->tx_mutex);
	k_sem_init(&ctx->rx_int_sem, 0, K_SEM_MAX_LIMIT);
	k_sem_init(&ctx->tx_int_sem, 0, K_SEM_MAX_LIMIT);

	/* Tx config init: */
	memset(&tx_config, 0, sizeof(ETH_TxPacketConfigTypeDef));
	tx_config.Attributes = ETH_TX_PACKETS_FEATURES_CSUM |
				ETH_TX_PACKETS_FEATURES_CRCPAD;
	tx_config.ChecksumCtrl = IS_ENABLED(CONFIG_ETH_STM32_HW_CHECKSUM) ?
			ETH_CHECKSUM_IPHDR_PAYLOAD_INSERT_PHDR_CALC : ETH_CHECKSUM_DISABLE;
	tx_config.CRCPadCtrl = ETH_CRC_PAD_INSERT;

	/* prepare tx buffer header */
	for (uint16_t i = 0; i < ETH_TXBUFNB; ++i) {
		dma_tx_buffer_header[i].tx_buff.buffer = dma_tx_buffer[i];
	}

	return 0;
}
#endif /* CONFIG_ETH_STM32_HAL_API_V2 */

static void set_mac_config(const struct device *dev, struct phy_link_state *state)
{
	struct eth_stm32_hal_dev_data *ctx = dev->data;
	ETH_HandleTypeDef *heth = &ctx->heth;
	HAL_StatusTypeDef hal_ret = HAL_OK;
#if defined(CONFIG_ETH_STM32_HAL_API_V2)
	ETH_MACConfigTypeDef mac_config = {0};

	HAL_ETH_GetMACConfig(heth, &mac_config);

	mac_config.DuplexMode =
		PHY_LINK_IS_FULL_DUPLEX(state->speed) ? ETH_FULLDUPLEX_MODE : ETH_HALFDUPLEX_MODE;

	mac_config.Speed =
		IF_ENABLED(DT_HAS_COMPAT_STATUS_OKAY(st_stm32n6_ethernet),
			PHY_LINK_IS_SPEED_1000M(state->speed) ? ETH_SPEED_1000M :)
		PHY_LINK_IS_SPEED_100M(state->speed) ? ETH_SPEED_100M : ETH_SPEED_10M;

	hal_ret = HAL_ETH_SetMACConfig(heth, &mac_config);
	if (hal_ret != HAL_OK) {
		LOG_ERR("HAL_ETH_SetMACConfig: failed: %d", hal_ret);
	}
#else  /* CONFIG_ETH_STM32_HAL_API_V2 */
	heth->Init.DuplexMode =
		PHY_LINK_IS_FULL_DUPLEX(state->speed) ? ETH_MODE_FULLDUPLEX : ETH_MODE_HALFDUPLEX;

	heth->Init.Speed = PHY_LINK_IS_SPEED_100M(state->speed) ? ETH_SPEED_100M : ETH_SPEED_10M;

	hal_ret = HAL_ETH_ConfigMAC(heth, NULL);
	if (hal_ret != HAL_OK) {
		LOG_ERR("HAL_ETH_ConfigMAC: failed: %d", hal_ret);
	}
#endif /* CONFIG_ETH_STM32_HAL_API_V2 */
}

static int eth_stm32_hal_start(const struct device *dev)
{
	struct eth_stm32_hal_dev_data *ctx = dev->data;
	ETH_HandleTypeDef *heth = &ctx->heth;
	HAL_StatusTypeDef hal_ret = HAL_OK;

	LOG_DBG("Starting ETH HAL driver");

#if defined(CONFIG_ETH_STM32_HAL_API_V2)
	hal_ret = HAL_ETH_Start_IT(heth);
#else
	hal_ret = HAL_ETH_Start(heth);
#endif
	if (hal_ret != HAL_OK) {
		LOG_ERR("HAL_ETH_Start{_IT} failed");
	}

	return 0;
}

static int eth_stm32_hal_stop(const struct device *dev)
{
	struct eth_stm32_hal_dev_data *ctx = dev->data;
	ETH_HandleTypeDef *heth = &ctx->heth;
	HAL_StatusTypeDef hal_ret = HAL_OK;

	LOG_DBG("Stopping ETH HAL driver");

#if defined(CONFIG_ETH_STM32_HAL_API_V2)
	hal_ret = HAL_ETH_Stop_IT(heth);
#else
	hal_ret = HAL_ETH_Stop(heth);
#endif
	if (hal_ret != HAL_OK) {
		/* HAL_ETH_Stop{_IT} returns HAL_ERROR only if ETH is already stopped */
		LOG_DBG("HAL_ETH_Stop{_IT} returned error (Ethernet is already stopped)");
	}

	return 0;
}

static void phy_link_state_changed(const struct device *phy_dev, struct phy_link_state *state,
				   void *user_data)
{
	const struct device *dev = (const struct device *)user_data;
	struct eth_stm32_hal_dev_data *ctx = dev->data;

	ARG_UNUSED(phy_dev);

	/* The hal also needs to be stopped before changing the MAC config.
	 * The speed can change without receiving a link down callback before.
	 */
	eth_stm32_hal_stop(dev);
	if (state->is_up) {
		set_mac_config(dev, state);
		eth_stm32_hal_start(dev);
		net_eth_carrier_on(ctx->iface);
	} else {
<<<<<<< HEAD
		eth_stm32_hal_stop(dev);
		net_eth_carrier_off(ctx->iface);
=======
		net_eth_carrier_off(dev_data->iface);
>>>>>>> f8b70ee1
	}
}

static void eth_stm32_iface_init(struct net_if *iface)
{
	const struct device *dev = net_if_get_device(iface);
	struct eth_stm32_hal_dev_data *ctx = dev->data;
	ETH_HandleTypeDef *heth = &ctx->heth;
	bool is_first_init = false;

	if (ctx->iface == NULL) {
		ctx->iface = iface;
		is_first_init = true;
	}

	/* Register Ethernet MAC Address with the upper layer */
	net_if_set_link_addr(iface, ctx->mac_addr,
			     sizeof(ctx->mac_addr),
			     NET_LINK_ETHERNET);

#if defined(CONFIG_NET_DSA_DEPRECATED)
	dsa_register_master_tx(iface, &eth_tx);
#endif

	ethernet_init(iface);

#if defined(CONFIG_ETH_STM32_HAL_API_V2)
	/* This function requires the Ethernet interface to be
	 * properly initialized. In auto-negotiation mode, it reads the speed
	 * and duplex settings to configure the driver accordingly.
	 */
	eth_stm32_init_api_v2(dev);
#endif

	eth_stm32_setup_mac_filter(heth);

	net_if_carrier_off(iface);

	net_lldp_set_lldpdu(iface);

	if (device_is_ready(eth_stm32_phy_dev)) {
		int ret = eth_stm32_phy_reset_and_configure(eth_stm32_phy_dev);
		if (ret) {
			LOG_ERR("PHY device failed to configure");
		}
		phy_link_callback_set(eth_stm32_phy_dev, phy_link_state_changed, (void *)dev);
	} else {
		LOG_ERR("PHY device not ready");
	}

	if (is_first_init) {
		const struct eth_stm32_hal_dev_cfg *cfg = dev->config;
		/* Now that the iface is setup, we are safe to enable IRQs. */
		__ASSERT_NO_MSG(cfg->config_func != NULL);
		cfg->config_func();

		/* Start interruption-poll thread */
		k_thread_create(&ctx->rx_thread, ctx->rx_thread_stack,
				K_KERNEL_STACK_SIZEOF(ctx->rx_thread_stack),
				eth_stm32_rx_thread, (void *) dev, NULL, NULL,
				IS_ENABLED(CONFIG_ETH_STM32_HAL_RX_THREAD_PREEMPTIVE)
					? K_PRIO_PREEMPT(CONFIG_ETH_STM32_HAL_RX_THREAD_PRIO)
					: K_PRIO_COOP(CONFIG_ETH_STM32_HAL_RX_THREAD_PRIO),
				0, K_NO_WAIT);

		k_thread_name_set(&ctx->rx_thread, "stm_eth");
	}
}

static enum ethernet_hw_caps eth_stm32_hal_get_capabilities(const struct device *dev)
{
	ARG_UNUSED(dev);

	return ETHERNET_LINK_10BASE | ETHERNET_LINK_100BASE
#if defined(CONFIG_NET_VLAN)
		| ETHERNET_HW_VLAN
#endif
#if defined(CONFIG_NET_PROMISCUOUS_MODE)
		| ETHERNET_PROMISC_MODE
#endif
#if defined(CONFIG_PTP_CLOCK_STM32_HAL)
		| ETHERNET_PTP
#endif
#if defined(CONFIG_NET_LLDP)
		| ETHERNET_LLDP
#endif
#if defined(CONFIG_ETH_STM32_HW_CHECKSUM)
		| ETHERNET_HW_RX_CHKSUM_OFFLOAD
		| ETHERNET_HW_TX_CHKSUM_OFFLOAD
#endif
#if defined(CONFIG_NET_DSA_DEPRECATED)
		| ETHERNET_DSA_CONDUIT_PORT
#endif
#if defined(CONFIG_ETH_STM32_MULTICAST_FILTER)
		| ETHERNET_HW_FILTERING
#endif
		;
}

static int eth_stm32_hal_set_config(const struct device *dev,
				    enum ethernet_config_type type,
				    const struct ethernet_config *config)
{
	struct eth_stm32_hal_dev_data *ctx = dev->data;
	ETH_HandleTypeDef *heth = &ctx->heth;

	switch (type) {
	case ETHERNET_CONFIG_TYPE_MAC_ADDRESS:
		memcpy(ctx->mac_addr, config->mac_address.addr, 6);
		heth->Instance->MACA0HR = (ctx->mac_addr[5] << 8) |
			ctx->mac_addr[4];
		heth->Instance->MACA0LR = (ctx->mac_addr[3] << 24) |
			(ctx->mac_addr[2] << 16) |
			(ctx->mac_addr[1] << 8) |
			ctx->mac_addr[0];
		net_if_set_link_addr(ctx->iface, ctx->mac_addr,
				     sizeof(ctx->mac_addr),
				     NET_LINK_ETHERNET);
		return 0;
#if defined(CONFIG_NET_PROMISCUOUS_MODE)

	case ETHERNET_CONFIG_TYPE_PROMISC_MODE:
#if defined(CONFIG_ETH_STM32_HAL_API_V2)
		ETH_MACFilterConfigTypeDef MACFilterConf;

		HAL_ETH_GetMACFilterConfig(heth, &MACFilterConf);

		MACFilterConf.PromiscuousMode = config->promisc_mode ? ENABLE : DISABLE;

		HAL_ETH_SetMACFilterConfig(heth, &MACFilterConf);
#else
		if (config->promisc_mode) {
			heth->Instance->MACFFR |= ETH_MACFFR_PM;
		} else {
			heth->Instance->MACFFR &= ~ETH_MACFFR_PM;
		}
#endif /* CONFIG_ETH_STM32_HAL_API_V2 */
		return 0;
#endif /* CONFIG_NET_PROMISCUOUS_MODE */

#if defined(CONFIG_ETH_STM32_MULTICAST_FILTER)
	case ETHERNET_CONFIG_TYPE_FILTER:
		eth_stm32_mcast_filter(dev, &config->filter);
		return 0;
#endif /* CONFIG_ETH_STM32_MULTICAST_FILTER */

	default:
		break;
	}

	return -ENOTSUP;
}

static const struct device *eth_stm32_hal_get_phy(const struct device *dev)
{
	ARG_UNUSED(dev);
	return eth_stm32_phy_dev;
}

#if defined(CONFIG_PTP_CLOCK_STM32_HAL)
static const struct device *eth_stm32_get_ptp_clock(const struct device *dev)
{
	struct eth_stm32_hal_dev_data *ctx = dev->data;

	return ctx->ptp_clock;
}
#endif /* CONFIG_PTP_CLOCK_STM32_HAL */

#if defined(CONFIG_NET_STATISTICS_ETHERNET)
static struct net_stats_eth *eth_stm32_hal_get_stats(const struct device *dev)
{
	struct eth_stm32_hal_dev_data *ctx = dev->data;

	return &ctx->stats;
}
#endif /* CONFIG_NET_STATISTICS_ETHERNET */

static const struct ethernet_api eth_stm32_api = {
	.iface_api.init = eth_stm32_iface_init,             /* @see void init_iface(struct net_if* iface) in net_if.c */

#if defined(CONFIG_PTP_CLOCK_STM32_HAL)
	.get_ptp_clock = eth_stm32_get_ptp_clock,
#endif /* CONFIG_PTP_CLOCK_STM32_HAL */

	.get_capabilities = eth_stm32_hal_get_capabilities,
	.set_config = eth_stm32_hal_set_config,
	.get_phy = eth_stm32_hal_get_phy,
#if defined(CONFIG_NET_DSA_DEPRECATED)
	.send = dsa_tx,
#else
	.send = eth_stm32_tx,
#endif

#if defined(CONFIG_NET_STATISTICS_ETHERNET)
	.get_stats = eth_stm32_hal_get_stats,
#endif /* CONFIG_NET_STATISTICS_ETHERNET */
};

static void eth0_irq_config(void)
{
	IRQ_CONNECT(DT_INST_IRQN(0), DT_INST_IRQ(0, priority), eth_stm32_isr,
		    DEVICE_DT_INST_GET(0), 0);
	irq_enable(DT_INST_IRQN(0));
}

PINCTRL_DT_INST_DEFINE(0);

static const struct eth_stm32_hal_dev_cfg eth0_config = {
	.config_func = eth0_irq_config,
	.pclken = {.bus = DT_CLOCKS_CELL_BY_NAME(DT_INST_PARENT(0), stm_eth, bus),
		   .enr = DT_CLOCKS_CELL_BY_NAME(DT_INST_PARENT(0), stm_eth, bits)},
	.pclken_tx = {.bus = DT_INST_CLOCKS_CELL_BY_NAME(0, mac_clk_tx, bus),
		      .enr = DT_INST_CLOCKS_CELL_BY_NAME(0, mac_clk_tx, bits)},
	.pclken_rx = {.bus = DT_INST_CLOCKS_CELL_BY_NAME(0, mac_clk_rx, bus),
		      .enr = DT_INST_CLOCKS_CELL_BY_NAME(0, mac_clk_rx, bits)},
#if DT_INST_CLOCKS_HAS_NAME(0, mac_clk_ptp)
	.pclken_ptp = {.bus = DT_INST_CLOCKS_CELL_BY_NAME(0, mac_clk_ptp, bus),
		       .enr = DT_INST_CLOCKS_CELL_BY_NAME(0, mac_clk_ptp, bits)},
#endif
	.pcfg = PINCTRL_DT_INST_DEV_CONFIG_GET(0),
};

BUILD_ASSERT(DT_INST_ENUM_HAS_VALUE(0, phy_connection_type, mii)
	|| DT_INST_ENUM_HAS_VALUE(0, phy_connection_type, rmii)
	IF_ENABLED(DT_HAS_COMPAT_STATUS_OKAY(st_stm32n6_ethernet),
	(|| DT_INST_ENUM_HAS_VALUE(0, phy_connection_type, rgmii)
	 || DT_INST_ENUM_HAS_VALUE(0, phy_connection_type, gmii))),
			"Unsupported PHY connection type");

static struct eth_stm32_hal_dev_data eth0_data = {
	.heth = {
		.Instance = (ETH_TypeDef *)DT_REG_ADDR(DT_INST_PARENT(0)),
		.Init = {
#if defined(CONFIG_ETH_STM32_HAL_API_V1)
			.AutoNegotiation = ETH_STM32_AUTO_NEGOTIATION_ENABLE ?
					   ETH_AUTONEGOTIATION_ENABLE : ETH_AUTONEGOTIATION_DISABLE,
			.PhyAddress = DT_REG_ADDR(DT_INST_PHANDLE(0, phy_handle)),
			.RxMode = ETH_RXINTERRUPT_MODE,
			.ChecksumMode = IS_ENABLED(CONFIG_ETH_STM32_HW_CHECKSUM) ?
					ETH_CHECKSUM_BY_HARDWARE : ETH_CHECKSUM_BY_SOFTWARE,
#endif /* CONFIG_ETH_STM32_HAL_API_V1 */
			.MediaInterface = STM32_ETH_PHY_MODE(0),
		},
	},
};

ETH_NET_DEVICE_DT_INST_DEFINE(0, eth_stm32_initialize,
		    NULL, &eth0_data, &eth0_config,
		    CONFIG_ETH_INIT_PRIORITY, &eth_stm32_api, ETH_STM32_HAL_MTU);

#if defined(CONFIG_PTP_CLOCK_STM32_HAL)

struct ptp_context {
	struct eth_stm32_hal_dev_data *eth_dev_data;
};

static struct ptp_context ptp_stm32_0_context;

static int ptp_clock_stm32_set(const struct device *dev,
			      struct net_ptp_time *tm)
{
	struct ptp_context *ptp_context = dev->data;
	struct eth_stm32_hal_dev_data *eth_dev_data = ptp_context->eth_dev_data;
	ETH_HandleTypeDef *heth = &eth_dev_data->heth;
	unsigned int key;

	key = irq_lock();

#if DT_HAS_COMPAT_STATUS_OKAY(st_stm32h7_ethernet)
	heth->Instance->MACSTSUR = tm->second;
	heth->Instance->MACSTNUR = tm->nanosecond;
	heth->Instance->MACTSCR |= ETH_MACTSCR_TSINIT;
	while (heth->Instance->MACTSCR & ETH_MACTSCR_TSINIT_Msk) {
		/* spin lock */
	}
#else
	heth->Instance->PTPTSHUR = tm->second;
	heth->Instance->PTPTSLUR = tm->nanosecond;
	heth->Instance->PTPTSCR |= ETH_PTPTSCR_TSSTI;
	while (heth->Instance->PTPTSCR & ETH_PTPTSCR_TSSTI_Msk) {
		/* spin lock */
	}
#endif /* DT_HAS_COMPAT_STATUS_OKAY(st_stm32h7_ethernet) */

	irq_unlock(key);

	return 0;
}

static int ptp_clock_stm32_get(const struct device *dev,
			      struct net_ptp_time *tm)
{
	struct ptp_context *ptp_context = dev->data;
	struct eth_stm32_hal_dev_data *eth_dev_data = ptp_context->eth_dev_data;
	ETH_HandleTypeDef *heth = &eth_dev_data->heth;
	unsigned int key;
	uint32_t second_2;

	key = irq_lock();

#if DT_HAS_COMPAT_STATUS_OKAY(st_stm32h7_ethernet)
	tm->second = heth->Instance->MACSTSR;
	tm->nanosecond = heth->Instance->MACSTNR;
	second_2 = heth->Instance->MACSTSR;
#else
	tm->second = heth->Instance->PTPTSHR;
	tm->nanosecond = heth->Instance->PTPTSLR;
	second_2 = heth->Instance->PTPTSHR;
#endif /* DT_HAS_COMPAT_STATUS_OKAY(st_stm32h7_ethernet) */

	irq_unlock(key);

	if (tm->second != second_2 && tm->nanosecond < NSEC_PER_SEC / 2) {
		/* Second roll-over has happened during first measurement: second register
		 * was read before second boundary and nanosecond register was read after.
		 * We will use second_2 as a new second value.
		 */
		tm->second = second_2;
	}

	return 0;
}

static int ptp_clock_stm32_adjust(const struct device *dev, int increment)
{
	struct ptp_context *ptp_context = dev->data;
	struct eth_stm32_hal_dev_data *eth_dev_data = ptp_context->eth_dev_data;
	ETH_HandleTypeDef *heth = &eth_dev_data->heth;
	unsigned int key;
	int ret;

	if ((increment <= (int32_t)(-NSEC_PER_SEC)) ||
			(increment >= (int32_t)NSEC_PER_SEC)) {
		ret = -EINVAL;
	} else {
		key = irq_lock();

#if DT_HAS_COMPAT_STATUS_OKAY(st_stm32h7_ethernet)
		heth->Instance->MACSTSUR = 0;
		if (increment >= 0) {
			heth->Instance->MACSTNUR = increment;
		} else {
			heth->Instance->MACSTNUR = ETH_MACSTNUR_ADDSUB | (NSEC_PER_SEC + increment);
		}
		heth->Instance->MACTSCR |= ETH_MACTSCR_TSUPDT;
		while (heth->Instance->MACTSCR & ETH_MACTSCR_TSUPDT_Msk) {
			/* spin lock */
		}
#else
		heth->Instance->PTPTSHUR = 0;
		if (increment >= 0) {
			heth->Instance->PTPTSLUR = increment;
		} else {
			heth->Instance->PTPTSLUR = ETH_PTPTSLUR_TSUPNS | (-increment);
		}
		heth->Instance->PTPTSCR |= ETH_PTPTSCR_TSSTU;
		while (heth->Instance->PTPTSCR & ETH_PTPTSCR_TSSTU_Msk) {
			/* spin lock */
		}
#endif /* DT_HAS_COMPAT_STATUS_OKAY(st_stm32h7_ethernet) */

		ret = 0;
		irq_unlock(key);
	}

	return ret;
}

static int ptp_clock_stm32_rate_adjust(const struct device *dev, double ratio)
{
	struct ptp_context *ptp_context = dev->data;
	struct eth_stm32_hal_dev_data *eth_dev_data = ptp_context->eth_dev_data;
	ETH_HandleTypeDef *heth = &eth_dev_data->heth;
	unsigned int key;
	int ret;
	uint32_t addend_val;

	/* No change needed */
	if (ratio == 1.0L) {
		return 0;
	}

	key = irq_lock();

	ratio *= (double)eth_dev_data->clk_ratio_adj;

	/* Limit possible ratio */
	if (ratio * 100 < CONFIG_ETH_STM32_HAL_PTP_CLOCK_ADJ_MIN_PCT ||
			ratio * 100 > CONFIG_ETH_STM32_HAL_PTP_CLOCK_ADJ_MAX_PCT) {
		ret = -EINVAL;
		goto error;
	}

	/* Save new ratio */
	eth_dev_data->clk_ratio_adj = ratio;

	/* Update addend register */
	addend_val = UINT32_MAX * (double)eth_dev_data->clk_ratio * ratio;

#if DT_HAS_COMPAT_STATUS_OKAY(st_stm32h7_ethernet)
	heth->Instance->MACTSAR = addend_val;
	heth->Instance->MACTSCR |= ETH_MACTSCR_TSADDREG;
	while (heth->Instance->MACTSCR & ETH_MACTSCR_TSADDREG_Msk) {
		/* spin lock */
	}
#else
	heth->Instance->PTPTSAR = addend_val;
	heth->Instance->PTPTSCR |= ETH_PTPTSCR_TSARU;
	while (heth->Instance->PTPTSCR & ETH_PTPTSCR_TSARU_Msk) {
		/* spin lock */
	}
#endif /* DT_HAS_COMPAT_STATUS_OKAY(st_stm32h7_ethernet) */

	ret = 0;

error:
	irq_unlock(key);

	return ret;
}

static DEVICE_API(ptp_clock, ptp_stm32_api) = {
	.set = ptp_clock_stm32_set,
	.get = ptp_clock_stm32_get,
	.adjust = ptp_clock_stm32_adjust,
	.rate_adjust = ptp_clock_stm32_rate_adjust,
};

static int ptp_stm32_init(const struct device *port)
{
	const struct device *const dev = DEVICE_DT_GET(DT_NODELABEL(mac));
	struct eth_stm32_hal_dev_data *eth_dev_data = dev->data;
	const struct eth_stm32_hal_dev_cfg *eth_cfg = dev->config;
	struct ptp_context *ptp_context = port->data;
	ETH_HandleTypeDef *heth = &eth_dev_data->heth;
	int ret;
	uint32_t ptp_hclk_rate;
	uint32_t ss_incr_ns;
	uint32_t addend_val;

	eth_dev_data->ptp_clock = port;
	ptp_context->eth_dev_data = eth_dev_data;

	/* Mask the Timestamp Trigger interrupt */
#if DT_HAS_COMPAT_STATUS_OKAY(st_stm32h7_ethernet)
	heth->Instance->MACIER &= ~(ETH_MACIER_TSIE);
#else
	heth->Instance->MACIMR &= ~(ETH_MACIMR_TSTIM);
#endif /* DT_HAS_COMPAT_STATUS_OKAY(st_stm32h7_ethernet) */

	/* Enable timestamping */
#if DT_HAS_COMPAT_STATUS_OKAY(st_stm32h7_ethernet)
	heth->Instance->MACTSCR |= ETH_MACTSCR_TSENA;
#else
	heth->Instance->PTPTSCR |= ETH_PTPTSCR_TSE;
#endif /* DT_HAS_COMPAT_STATUS_OKAY(st_stm32h7_ethernet) */

	/* Query ethernet clock rate */
	ret = clock_control_get_rate(DEVICE_DT_GET(STM32_CLOCK_CONTROL_NODE),
#if DT_HAS_COMPAT_STATUS_OKAY(st_stm32h7_ethernet)
				     (clock_control_subsys_t)&eth_cfg->pclken,
#else
				     (clock_control_subsys_t)&eth_cfg->pclken_ptp,
#endif /* DT_HAS_COMPAT_STATUS_OKAY(st_stm32h7_ethernet) */
				     &ptp_hclk_rate);
	if (ret) {
		LOG_ERR("Failed to query ethernet clock");
		return -EIO;
	}

	/* Program the sub-second increment register based on the PTP clock freq */
	if (NSEC_PER_SEC % CONFIG_ETH_STM32_HAL_PTP_CLOCK_SRC_HZ != 0) {
		LOG_ERR("PTP clock period must be an integer nanosecond value");
		return -EINVAL;
	}
	ss_incr_ns = NSEC_PER_SEC / CONFIG_ETH_STM32_HAL_PTP_CLOCK_SRC_HZ;
	if (ss_incr_ns > UINT8_MAX) {
		LOG_ERR("PTP clock period is more than %d nanoseconds", UINT8_MAX);
		return -EINVAL;
	}

#if DT_HAS_COMPAT_STATUS_OKAY(st_stm32h7_ethernet)
	heth->Instance->MACSSIR = ss_incr_ns << ETH_MACMACSSIR_SSINC_Pos;
#else
	heth->Instance->PTPSSIR = ss_incr_ns;
#endif /* DT_HAS_COMPAT_STATUS_OKAY(st_stm32h7_ethernet) */

	/* Program timestamp addend register */
	eth_dev_data->clk_ratio =
		((double)CONFIG_ETH_STM32_HAL_PTP_CLOCK_SRC_HZ) / ((double)ptp_hclk_rate);
	/*
	 * clk_ratio is a ratio between desired PTP clock frequency and HCLK rate.
	 * Because HCLK is defined by a physical oscillator, it might drift due
	 * to manufacturing tolerances and environmental effects (e.g. temperature).
	 * clk_ratio_adj compensates for such inaccuracies. It starts off as 1.0
	 * and gets adjusted by calling ptp_clock_stm32_rate_adjust().
	 */
	eth_dev_data->clk_ratio_adj = 1.0F;
	addend_val =
		(UINT32_MAX * eth_dev_data->clk_ratio * eth_dev_data->clk_ratio_adj);
#if DT_HAS_COMPAT_STATUS_OKAY(st_stm32h7_ethernet)
	heth->Instance->MACTSAR = addend_val;
	heth->Instance->MACTSCR |= ETH_MACTSCR_TSADDREG;
	while (heth->Instance->MACTSCR & ETH_MACTSCR_TSADDREG_Msk) {
		k_yield();
	}
#else
	heth->Instance->PTPTSAR = addend_val;
	heth->Instance->PTPTSCR |= ETH_PTPTSCR_TSARU;
	while (heth->Instance->PTPTSCR & ETH_PTPTSCR_TSARU_Msk) {
		k_yield();
	}
#endif /* DT_HAS_COMPAT_STATUS_OKAY(st_stm32h7_ethernet) */

	/* Enable fine timestamp correction method */
#if DT_HAS_COMPAT_STATUS_OKAY(st_stm32h7_ethernet)
	heth->Instance->MACTSCR |= ETH_MACTSCR_TSCFUPDT;
#else
	heth->Instance->PTPTSCR |= ETH_PTPTSCR_TSFCU;
#endif /* DT_HAS_COMPAT_STATUS_OKAY(st_stm32h7_ethernet) */

	/* Enable nanosecond rollover into a new second */
#if DT_HAS_COMPAT_STATUS_OKAY(st_stm32h7_ethernet)
	heth->Instance->MACTSCR |= ETH_MACTSCR_TSCTRLSSR;
#else
	heth->Instance->PTPTSCR |= ETH_PTPTSCR_TSSSR;
#endif /* DT_HAS_COMPAT_STATUS_OKAY(st_stm32h7_ethernet) */

	/* Initialize timestamp */
#if DT_HAS_COMPAT_STATUS_OKAY(st_stm32h7_ethernet)
	heth->Instance->MACSTSUR = 0;
	heth->Instance->MACSTNUR = 0;
	heth->Instance->MACTSCR |= ETH_MACTSCR_TSINIT;
	while (heth->Instance->MACTSCR & ETH_MACTSCR_TSINIT_Msk) {
		k_yield();
	}
#else
	heth->Instance->PTPTSHUR = 0;
	heth->Instance->PTPTSLUR = 0;
	heth->Instance->PTPTSCR |= ETH_PTPTSCR_TSSTI;
	while (heth->Instance->PTPTSCR & ETH_PTPTSCR_TSSTI_Msk) {
		k_yield();
	}
#endif /* DT_HAS_COMPAT_STATUS_OKAY(st_stm32h7_ethernet) */

#if defined(CONFIG_ETH_STM32_HAL_API_V2)
	/* Set PTP Configuration done */
	heth->IsPtpConfigured = ETH_STM32_PTP_CONFIGURED;
#endif

	return 0;
}

DEVICE_DEFINE(stm32_ptp_clock_0, PTP_CLOCK_NAME, ptp_stm32_init,
		NULL, &ptp_stm32_0_context, NULL, POST_KERNEL,
		CONFIG_ETH_STM32_HAL_PTP_CLOCK_INIT_PRIO, &ptp_stm32_api);

#endif /* CONFIG_PTP_CLOCK_STM32_HAL */<|MERGE_RESOLUTION|>--- conflicted
+++ resolved
@@ -1183,12 +1183,7 @@
 		eth_stm32_hal_start(dev);
 		net_eth_carrier_on(ctx->iface);
 	} else {
-<<<<<<< HEAD
-		eth_stm32_hal_stop(dev);
 		net_eth_carrier_off(ctx->iface);
-=======
-		net_eth_carrier_off(dev_data->iface);
->>>>>>> f8b70ee1
 	}
 }
 
