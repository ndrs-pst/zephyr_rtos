/*
 * Copyright (c) 2017 Erwin Rol <erwin@erwinrol.com>
 * Copyright (c) 2020 Alexander Kozhinov <ak.alexander.kozhinov@gmail.com>
 * Copyright (c) 2021 Carbon Robotics
 * SPDX-License-Identifier: Apache-2.0
 */

#define DT_DRV_COMPAT st_stm32_ethernet

#define LOG_MODULE_NAME eth_stm32_hal
#define LOG_LEVEL CONFIG_ETHERNET_LOG_LEVEL

#include <zephyr/logging/log.h>
LOG_MODULE_REGISTER(LOG_MODULE_NAME);

#include <zephyr/kernel.h>
#include <zephyr/device.h>
#include <zephyr/sys/__assert.h>
#include <zephyr/sys/util.h>
#include <zephyr/sys/crc.h>
#include <errno.h>
#include <stdbool.h>
#include <zephyr/net/net_pkt.h>
#include <zephyr/net/net_if.h>
#include <zephyr/net/ethernet.h>
#include <zephyr/net/phy.h>
#include <zephyr/net/mii.h>
#include <ethernet/eth_stats.h>
#include <soc.h>
#include <zephyr/sys/printk.h>
#include <zephyr/drivers/clock_control.h>
#include <zephyr/drivers/clock_control/stm32_clock_control.h>
#include <zephyr/drivers/pinctrl.h>
#include <zephyr/irq.h>
#include <zephyr/net/lldp.h>
#include <zephyr/drivers/hwinfo.h>

#if defined(CONFIG_NET_DSA)
#include <zephyr/net/dsa.h>
#endif

#if defined(CONFIG_PTP_CLOCK_STM32_HAL)
#include <zephyr/drivers/ptp_clock.h>
#endif /* CONFIG_PTP_CLOCK_STM32_HAL */

#include "eth.h"
#include "eth_stm32_hal_priv.h"

#if DT_INST_PROP(0, zephyr_random_mac_address)
#define ETH_STM32_RANDOM_MAC
#endif

#if defined(CONFIG_ETH_STM32_HAL_USE_DTCM_FOR_DMA_BUFFER) && \
	    !DT_NODE_HAS_STATUS_OKAY(DT_CHOSEN(zephyr_dtcm))
#error DTCM for DMA buffer is activated but zephyr,dtcm is not present in dts
#endif

static const struct device *eth_stm32_phy_dev = DEVICE_DT_GET(DT_INST_PHANDLE(0, phy_handle));

#define ETH_STM32_AUTO_NEGOTIATION_ENABLE                                                          \
	UTIL_NOT(DT_NODE_HAS_PROP(DT_INST_PHANDLE(0, phy_handle), fixed_link))

#if DT_HAS_COMPAT_STATUS_OKAY(st_stm32h7_ethernet)
#define IS_ETH_DMATXDESC_OWN(dma_tx_desc)	(dma_tx_desc->DESC3 & \
							ETH_DMATXNDESCRF_OWN)

#define ETH_RXBUFNB	ETH_RX_DESC_CNT
#define ETH_TXBUFNB	ETH_TX_DESC_CNT

/* Only one tx_buffer is sufficient to pass only 1 dma_buffer */
#define ETH_TXBUF_DEF_NB	1U
#else

#define IS_ETH_DMATXDESC_OWN(dma_tx_desc)	(dma_tx_desc->Status & \
							ETH_DMATXDESC_OWN)

#endif /* DT_HAS_COMPAT_STATUS_OKAY(st_stm32h7_ethernet) */

#if defined(CONFIG_ETH_STM32_HAL_API_V2)
#define ETH_MII_MODE	HAL_ETH_MII_MODE
#define ETH_RMII_MODE	HAL_ETH_RMII_MODE
#if DT_HAS_COMPAT_STATUS_OKAY(st_stm32n6_ethernet)
#define ETH_GMII_MODE	HAL_ETH_GMII_MODE
#define ETH_RGMII_MODE	HAL_ETH_RGMII_MODE
#endif

#else
#define ETH_MII_MODE	ETH_MEDIA_INTERFACE_MII
#define ETH_RMII_MODE	ETH_MEDIA_INTERFACE_RMII
#endif

#define MAC_NODE DT_NODELABEL(mac)

#if DT_HAS_COMPAT_STATUS_OKAY(st_stm32n6_ethernet)
#define STM32_ETH_PHY_MODE(node_id) \
	((DT_ENUM_HAS_VALUE(node_id, phy_connection_type, rgmii) ? ETH_RGMII_MODE : \
	 (DT_ENUM_HAS_VALUE(node_id, phy_connection_type, gmii) ? ETH_GMII_MODE : \
	 (DT_ENUM_HAS_VALUE(node_id, phy_connection_type, mii) ? ETH_MII_MODE : \
		 ETH_RMII_MODE))))
#else
#define STM32_ETH_PHY_MODE(node_id) \
	(DT_ENUM_HAS_VALUE(node_id, phy_connection_type, mii) ? \
		ETH_MII_MODE : ETH_RMII_MODE)
#endif

#define ETH_DMA_TX_TIMEOUT_MS	20U  /* transmit timeout in milliseconds */

#if defined(CONFIG_ETH_STM32_HAL_USE_DTCM_FOR_DMA_BUFFER) && \
	    DT_NODE_HAS_STATUS_OKAY(DT_CHOSEN(zephyr_dtcm))
#define __eth_stm32_desc __dtcm_noinit_section
#define __eth_stm32_buf  __dtcm_noinit_section
#elif defined(CONFIG_SOC_SERIES_STM32H7X)
#define __eth_stm32_desc __attribute__((section(".eth_stm32_desc")))
#define __eth_stm32_buf  __attribute__((section(".eth_stm32_buf")))
#elif defined(CONFIG_NOCACHE_MEMORY)
#define __eth_stm32_desc __nocache __aligned(4)
#define __eth_stm32_buf  __nocache __aligned(4)
#else
#define __eth_stm32_desc __aligned(4)
#define __eth_stm32_buf  __aligned(4)
#endif

#if DT_HAS_COMPAT_STATUS_OKAY(st_stm32n6_ethernet)
static ETH_DMADescTypeDef
	dma_rx_desc_tab[ETH_DMA_RX_CH_CNT][ETH_RXBUFNB] ALIGN_32BYTES(__eth_stm32_desc);
static ETH_DMADescTypeDef
	dma_tx_desc_tab[ETH_DMA_TX_CH_CNT][ETH_TXBUFNB] ALIGN_32BYTES(__eth_stm32_desc);
#else
static ETH_DMADescTypeDef dma_rx_desc_tab[ETH_RXBUFNB] __eth_stm32_desc;
static ETH_DMADescTypeDef dma_tx_desc_tab[ETH_TXBUFNB] __eth_stm32_desc;
#endif

static uint8_t dma_rx_buffer[ETH_RXBUFNB][ETH_STM32_RX_BUF_SIZE] __eth_stm32_buf;
static uint8_t dma_tx_buffer[ETH_TXBUFNB][ETH_STM32_TX_BUF_SIZE] __eth_stm32_buf;

#if defined(CONFIG_ETH_STM32_HAL_API_V2)

BUILD_ASSERT(ETH_STM32_RX_BUF_SIZE % 4 == 0, "Rx buffer size must be a multiple of 4");

struct eth_stm32_rx_buffer_header {
	struct eth_stm32_rx_buffer_header *next;
	uint16_t size;
	bool used;
};

struct eth_stm32_tx_buffer_header {
	ETH_BufferTypeDef tx_buff;
	bool used;
};

struct eth_stm32_tx_context {
	struct net_pkt *pkt;
	uint16_t first_tx_buffer_index;
	bool used;
};

static struct eth_stm32_rx_buffer_header dma_rx_buffer_header[ETH_RXBUFNB];
static struct eth_stm32_tx_buffer_header dma_tx_buffer_header[ETH_TXBUFNB];
static struct eth_stm32_tx_context dma_tx_context[ETH_TX_DESC_CNT];

void HAL_ETH_RxAllocateCallback(uint8_t **buf)
{
	for (size_t i = 0; i < ETH_RXBUFNB; ++i) {
		if (!dma_rx_buffer_header[i].used) {
			dma_rx_buffer_header[i].next = NULL;
			dma_rx_buffer_header[i].size = 0;
			dma_rx_buffer_header[i].used = true;
			*buf = dma_rx_buffer[i];
			return;
		}
	}
	*buf = NULL;
}

/* Pointer to an array of ETH_STM32_RX_BUF_SIZE uint8_t's */
typedef uint8_t (*RxBufferPtr)[ETH_STM32_RX_BUF_SIZE];

/* called by HAL_ETH_ReadData() */
void HAL_ETH_RxLinkCallback(void **pStart, void **pEnd, uint8_t *buff, uint16_t Length)
{
	/* buff points to the begin on one of the rx buffers,
	 * so we can compute the index of the given buffer
	 */
	size_t index = (RxBufferPtr)buff - &dma_rx_buffer[0];
	struct eth_stm32_rx_buffer_header *header = &dma_rx_buffer_header[index];

	__ASSERT_NO_MSG(index < ETH_RXBUFNB);

	header->size = Length;

	if (!*pStart) {
		/* first packet, set head pointer of linked list */
		*pStart = header;
		*pEnd = header;
	} else {
		__ASSERT_NO_MSG(*pEnd != NULL);
		/* not the first packet, add to list and adjust tail pointer */
		((struct eth_stm32_rx_buffer_header *)*pEnd)->next = header;
		*pEnd = header;
	}
}

/* Called by HAL_ETH_ReleaseTxPacket */
void HAL_ETH_TxFreeCallback(uint32_t *buff)
{
	__ASSERT_NO_MSG(buff != NULL);

	/* buff is the user context in tx_config.pData */
	struct eth_stm32_tx_context *ctx = (struct eth_stm32_tx_context *)buff;
	struct eth_stm32_tx_buffer_header *buffer_header =
		&dma_tx_buffer_header[ctx->first_tx_buffer_index];

	while (buffer_header != NULL) {
		buffer_header->used = false;
		if (buffer_header->tx_buff.next != NULL) {
			buffer_header = CONTAINER_OF(buffer_header->tx_buff.next,
				struct eth_stm32_tx_buffer_header, tx_buff);
		} else {
			buffer_header = NULL;
		}
	}
	ctx->used = false;
}

/* allocate a tx buffer and mark it as used */
static inline uint16_t allocate_tx_buffer(void)
{
	while (true) {
		for (uint16_t index = 0; index < ETH_TXBUFNB; index++) {
			if (!dma_tx_buffer_header[index].used) {
				dma_tx_buffer_header[index].used = true;
				return index;
			}
		}
		k_yield();
	}
}

/* allocate a tx context and mark it as used, the first tx buffer is also allocated */
static inline struct eth_stm32_tx_context *allocate_tx_context(struct net_pkt *pkt)
{
	while (true) {
		for (uint16_t index = 0; index < ETH_TX_DESC_CNT; index++) {
			if (!dma_tx_context[index].used) {
				dma_tx_context[index].used = true;
				dma_tx_context[index].pkt = pkt;
				dma_tx_context[index].first_tx_buffer_index = allocate_tx_buffer();
				return &dma_tx_context[index];
			}
		}
		k_yield();
	}
}
#endif /* CONFIG_ETH_STM32_HAL_API_V2 */

#if defined(CONFIG_ETH_STM32_HAL_API_V2)
static __noinit ETH_TxPacketConfigTypeDef tx_config;
#endif

/*
 ****************************
 * PHY management functions *
 ****************************
 */
static int eth_stm32_phy_reset_and_configure(const struct device *phy)
{
	int32_t tmout_us;
	uint32_t reg;
	int ret;

	/* Reset the PHY */
	ret = phy_write(phy, MII_BMCR, MII_BMCR_RESET);
	if (ret == 0) {
		/* 802.3u standard says reset takes up to 0.5s */
		tmout_us = 500000;
		while (true) {
			k_busy_wait(1000);
			ret = phy_read(phy, MII_BMCR, &reg);
			if ((ret == 0) &&
			    ((reg & MII_BMCR_RESET) == 0)) {
				break;
			}

			tmout_us -= 1000;
			if (tmout_us < 0) {
				ret = -ETIMEDOUT;
				break;
			}
		}
	}

	if (ret == 0) {
		/* Configure the PHY */
		ret = phy_configure_link(phy, (LINK_HALF_10BASE_T | LINK_FULL_10BASE_T |
					       LINK_HALF_100BASE_T | LINK_FULL_100BASE_T));
	}

	return ret;
}

static inline void eth_stm32_setup_mac_filter(ETH_HandleTypeDef *heth)
{
	__ASSERT_NO_MSG(heth != NULL);

#if DT_HAS_COMPAT_STATUS_OKAY(st_stm32h7_ethernet)
	ETH_MACFilterConfigTypeDef MACFilterConf;

	HAL_ETH_GetMACFilterConfig(heth, &MACFilterConf);
#if defined(CONFIG_ETH_STM32_MULTICAST_FILTER)
	MACFilterConf.HashMulticast = ENABLE;
	MACFilterConf.PassAllMulticast = DISABLE;
#else
	MACFilterConf.HashMulticast = DISABLE;
	MACFilterConf.PassAllMulticast = ENABLE;
#endif /* CONFIG_ETH_STM32_MULTICAST_FILTER */
	MACFilterConf.HachOrPerfectFilter = DISABLE;

	HAL_ETH_SetMACFilterConfig(heth, &MACFilterConf);

	k_sleep(K_MSEC(1));
#else
	uint32_t tmp = heth->Instance->MACFFR;

	/* clear all multicast filter bits, resulting in perfect filtering */
	tmp &= ~(ETH_MULTICASTFRAMESFILTER_PERFECTHASHTABLE |
		 ETH_MULTICASTFRAMESFILTER_HASHTABLE |
		 ETH_MULTICASTFRAMESFILTER_PERFECT |
		 ETH_MULTICASTFRAMESFILTER_NONE);

	if (IS_ENABLED(CONFIG_ETH_STM32_MULTICAST_FILTER)) {
		/* enable multicast hash receive filter */
		tmp |= ETH_MULTICASTFRAMESFILTER_HASHTABLE;
	} else {
		/* enable receiving all multicast frames */
		tmp |= ETH_MULTICASTFRAMESFILTER_NONE;
	}

	heth->Instance->MACFFR = tmp;

	/* Wait until the write operation will be taken into account:
	 * at least four TX_CLK/RX_CLK clock cycles
	 */
	tmp = heth->Instance->MACFFR;
	k_sleep(K_MSEC(1));
	heth->Instance->MACFFR = tmp;
#endif /* DT_HAS_COMPAT_STATUS_OKAY(st_stm32h7_ethernet) */
}

#if defined(CONFIG_PTP_CLOCK_STM32_HAL)
static bool eth_stm32_is_ptp_pkt(struct net_if *iface, struct net_pkt *pkt)
{
	if (net_ntohs(NET_ETH_HDR(pkt)->type) != NET_ETH_PTYPE_PTP) {
		return false;
	}

	net_pkt_set_priority(pkt, NET_PRIORITY_CA);

	return true;
}

void HAL_ETH_TxPtpCallback(uint32_t *buff, ETH_TimeStampTypeDef *timestamp)
{
	struct eth_stm32_tx_context *tx_ctx = (struct eth_stm32_tx_context *)buff;

	tx_ctx->pkt->timestamp.second = timestamp->TimeStampHigh;
	tx_ctx->pkt->timestamp.nanosecond = timestamp->TimeStampLow;

	net_if_add_tx_timestamp(tx_ctx->pkt);
}
#endif /* CONFIG_PTP_CLOCK_STM32_HAL */

static int eth_stm32_tx(const struct device *dev, struct net_pkt *pkt)
{
	struct eth_stm32_hal_dev_data *ctx = dev->data;
	ETH_HandleTypeDef *heth;
	int res;
	size_t total_len;
#if defined(CONFIG_ETH_STM32_HAL_API_V2)
	size_t remaining_read;
	struct eth_stm32_tx_context *tx_ctx = NULL;
	struct eth_stm32_tx_buffer_header *buf_header = NULL;
#else
	uint8_t *dma_buffer;
	__IO ETH_DMADescTypeDef *dma_tx_desc;
#endif /* CONFIG_ETH_STM32_HAL_API_V2 */
	HAL_StatusTypeDef hal_ret = HAL_OK;
#if defined(CONFIG_PTP_CLOCK_STM32_HAL)
	bool timestamped_frame;
#endif /* CONFIG_PTP_CLOCK_STM32_HAL */

	__ASSERT_NO_MSG(pkt != NULL);
	__ASSERT_NO_MSG(pkt->frags != NULL);
	__ASSERT_NO_MSG(dev != NULL);
	__ASSERT_NO_MSG(ctx != NULL);

	heth = &ctx->heth;

	total_len = net_pkt_get_len(pkt);
	if (total_len > (ETH_STM32_TX_BUF_SIZE * ETH_TXBUFNB)) {
		LOG_ERR("PKT too big");
		return -EIO;
	}

	k_mutex_lock(&ctx->tx_mutex, K_FOREVER);

#if defined(CONFIG_ETH_STM32_HAL_API_V2)
	tx_ctx = allocate_tx_context(pkt);
	buf_header = &dma_tx_buffer_header[tx_ctx->first_tx_buffer_index];
#else
	dma_tx_desc = heth->TxDesc;
	while (IS_ETH_DMATXDESC_OWN(dma_tx_desc) != (uint32_t)RESET) {
		k_yield();
	}
#endif /* CONFIG_ETH_STM32_HAL_API_V2 */

#if defined(CONFIG_PTP_CLOCK_STM32_HAL)
	timestamped_frame = eth_stm32_is_ptp_pkt(net_pkt_iface(pkt), pkt) ||
			    net_pkt_is_tx_timestamping(pkt);
	if (timestamped_frame) {
		/* Enable transmit timestamp */
		HAL_ETH_PTP_InsertTxTimestamp(heth);
	}
#endif /* CONFIG_PTP_CLOCK_STM32_HAL */

#if defined(CONFIG_ETH_STM32_HAL_API_V2)
	remaining_read = total_len;
	/* fill and allocate buffer until remaining data fits in one buffer */
	while (remaining_read > ETH_STM32_TX_BUF_SIZE) {
		if (net_pkt_read(pkt, buf_header->tx_buff.buffer, ETH_STM32_TX_BUF_SIZE)) {
			res = -ENOBUFS;
			goto error;
		}
		const uint16_t next_buffer_id = allocate_tx_buffer();

		buf_header->tx_buff.len = ETH_STM32_TX_BUF_SIZE;
		/* append new buffer to the linked list */
		buf_header->tx_buff.next = &dma_tx_buffer_header[next_buffer_id].tx_buff;
		/* and adjust tail pointer */
		buf_header = &dma_tx_buffer_header[next_buffer_id];
		remaining_read -= ETH_STM32_TX_BUF_SIZE;
	}
	if (net_pkt_read(pkt, buf_header->tx_buff.buffer, remaining_read)) {
		res = -ENOBUFS;
		goto error;
	}
	buf_header->tx_buff.len = remaining_read;
	buf_header->tx_buff.next = NULL;

#else
	dma_buffer = (uint8_t *)(dma_tx_desc->Buffer1Addr);

	if (net_pkt_read(pkt, dma_buffer, total_len)) {
		res = -ENOBUFS;
		goto error;
	}
#endif /* CONFIG_ETH_STM32_HAL_API_V2 */

#if defined(CONFIG_ETH_STM32_HAL_API_V2)
	tx_config.Length = total_len;
	tx_config.pData = tx_ctx;
	tx_config.TxBuffer = &dma_tx_buffer_header[tx_ctx->first_tx_buffer_index].tx_buff;

	/* Reset TX complete interrupt semaphore before TX request*/
	k_sem_reset(&ctx->tx_int_sem);

	/* tx_buffer is allocated on function stack, we need */
	/* to wait for the transfer to complete */
	/* So it is not freed before the interrupt happens */
	hal_ret = HAL_ETH_Transmit_IT(heth, &tx_config);

	if (hal_ret != HAL_OK) {
		LOG_ERR("HAL_ETH_Transmit: failed!");
		res = -EIO;
		goto error;
	}

	/* the tx context is now owned by the HAL */
	tx_ctx = NULL;

	/* Wait for end of TX buffer transmission */
	/* If the semaphore timeout breaks, it means */
	/* an error occurred or IT was not fired */
	if (k_sem_take(&ctx->tx_int_sem,
			K_MSEC(ETH_DMA_TX_TIMEOUT_MS)) != 0) {

		LOG_ERR("HAL_ETH_TransmitIT tx_int_sem take timeout");
		res = -EIO;

		/* Check for errors */
		/* Ethernet device was put in error state */
		/* Error state is unrecoverable ? */
		if (HAL_ETH_GetState(heth) == HAL_ETH_STATE_ERROR) {
			LOG_ERR("%s: ETH in error state: errorcode:%x",
				__func__,
				HAL_ETH_GetError(heth));
			/* TODO recover from error state by restarting eth */
		}

		/* Check for DMA errors */
		if (HAL_ETH_GetDMAError(heth)) {
			LOG_ERR("%s: ETH DMA error: dmaerror:%x",
				__func__,
				HAL_ETH_GetDMAError(heth));
			/* DMA fatal bus errors are putting in error state*/
			/* TODO recover from this */
		}

		/* Check for MAC errors */
		if (HAL_ETH_GetMACError(heth)) {
			LOG_ERR("%s: ETH MAC error: macerror:%x",
				__func__,
				HAL_ETH_GetMACError(heth));
			/* MAC errors are putting in error state*/
			/* TODO recover from this */
		}

		goto error;
	}

#else
	hal_ret = HAL_ETH_TransmitFrame(heth, total_len);

	if (hal_ret != HAL_OK) {
		LOG_ERR("HAL_ETH_Transmit: failed!");
		res = -EIO;
		goto error;
	}

	/* When Transmit Underflow flag is set, clear it and issue a
	 * Transmit Poll Demand to resume transmission.
	 */
	if ((heth->Instance->DMASR & ETH_DMASR_TUS) != (uint32_t)RESET) {
		/* Clear TUS ETHERNET DMA flag */
		heth->Instance->DMASR = ETH_DMASR_TUS;
		/* Resume DMA transmission*/
		heth->Instance->DMATPDR = 0;
		res = -EIO;
		goto error;
	}
#endif /* CONFIG_ETH_STM32_HAL_API_V2 */

	res = 0;
error:

#if defined(CONFIG_ETH_STM32_HAL_API_V2)
	if (tx_ctx == NULL) {
		/* The HAL owns the tx context */
		HAL_ETH_ReleaseTxPacket(heth);
	} else {
		/* We need to release the tx context and its buffers */
		HAL_ETH_TxFreeCallback((uint32_t *)tx_ctx);
	}
#endif /* CONFIG_ETH_STM32_HAL_API_V2 */

	k_mutex_unlock(&ctx->tx_mutex);

	return res;
}

static struct net_if *eth_stm32_get_iface(struct eth_stm32_hal_dev_data *ctx)
{
	return ctx->iface;
}

static struct net_pkt *eth_stm32_rx(const struct device *dev)
{
	struct eth_stm32_hal_dev_data *ctx;
	ETH_HandleTypeDef *heth;
	struct net_pkt *pkt;
	size_t total_len = 0;
#if defined(CONFIG_ETH_STM32_HAL_API_V2)
	void *appbuf;
	struct eth_stm32_rx_buffer_header *rx_header;
#else
	__IO ETH_DMADescTypeDef *dma_rx_desc;
	uint8_t *dma_buffer;
	HAL_StatusTypeDef hal_ret = HAL_OK;
#endif /* CONFIG_ETH_STM32_HAL_API_V2 */
#if defined(CONFIG_PTP_CLOCK_STM32_HAL)
	struct net_ptp_time timestamp;
	ETH_TimeStampTypeDef ts_registers;
	/* Default to invalid value. */
	timestamp.second = UINT64_MAX;
	timestamp.nanosecond = UINT32_MAX;
#endif /* CONFIG_PTP_CLOCK_STM32_HAL */

	__ASSERT_NO_MSG(dev != NULL);

	ctx = dev->data;

	__ASSERT_NO_MSG(ctx != NULL);

	heth = &ctx->heth;

#if defined(CONFIG_ETH_STM32_HAL_API_V2)
	if (HAL_ETH_ReadData(heth, &appbuf) != HAL_OK) {
		/* no frame available */
		return NULL;
	}

	/* computing total length */
	for (rx_header = (struct eth_stm32_rx_buffer_header *)appbuf;
			rx_header; rx_header = rx_header->next) {
		total_len += rx_header->size;
	}
#else
	hal_ret = HAL_ETH_GetReceivedFrame_IT(heth);
	if (hal_ret != HAL_OK) {
		/* no frame available */
		return NULL;
	}

	total_len = heth->RxFrameInfos.length;
	dma_buffer = (uint8_t *)heth->RxFrameInfos.buffer;
#endif /* CONFIG_ETH_STM32_HAL_API_V2 */

#if defined(CONFIG_PTP_CLOCK_STM32_HAL)
	if (HAL_ETH_PTP_GetRxTimestamp(heth, &ts_registers) == HAL_OK) {
		timestamp.second = ts_registers.TimeStampHigh;
		timestamp.nanosecond = ts_registers.TimeStampLow;
	}
#endif /* CONFIG_PTP_CLOCK_STM32_HAL */

	pkt = net_pkt_rx_alloc_with_buffer(eth_stm32_get_iface(ctx),
					   total_len, NET_AF_UNSPEC, 0, K_MSEC(100));
	if (pkt == NULL) {
		LOG_ERR("Failed to obtain RX buffer");
		goto release_desc;
	}

#if defined(CONFIG_ETH_STM32_HAL_API_V2)
	for (rx_header = (struct eth_stm32_rx_buffer_header *)appbuf;
			rx_header; rx_header = rx_header->next) {
		const size_t index = rx_header - &dma_rx_buffer_header[0];

		__ASSERT_NO_MSG(index < ETH_RXBUFNB);
		if (net_pkt_write(pkt, dma_rx_buffer[index], rx_header->size)) {
			LOG_ERR("Failed to append RX buffer to context buffer");
			net_pkt_unref(pkt);
			pkt = NULL;
			goto release_desc;
		}
	}
#else
	if (net_pkt_write(pkt, dma_buffer, total_len)) {
		LOG_ERR("Failed to append RX buffer to context buffer");
		net_pkt_unref(pkt);
		pkt = NULL;
		goto release_desc;
	}
#endif /* CONFIG_ETH_STM32_HAL_API_V2 */

release_desc:
#if defined(CONFIG_ETH_STM32_HAL_API_V2)
	for (rx_header = (struct eth_stm32_rx_buffer_header *)appbuf;
			rx_header; rx_header = rx_header->next) {
		rx_header->used = false;
	}
#else
	/* Release descriptors to DMA */
	/* Point to first descriptor */
	dma_rx_desc = heth->RxFrameInfos.FSRxDesc;
	/* Set Own bit in Rx descriptors: gives the buffers back to DMA */
	for (int i = 0; i < heth->RxFrameInfos.SegCount; i++) {
		dma_rx_desc->Status |= ETH_DMARXDESC_OWN;
		dma_rx_desc = (ETH_DMADescTypeDef *)
			(dma_rx_desc->Buffer2NextDescAddr);
	}

	/* Clear Segment_Count */
	heth->RxFrameInfos.SegCount = 0;

	/* When Rx Buffer unavailable flag is set: clear it
	 * and resume reception.
	 */
	if ((heth->Instance->DMASR & ETH_DMASR_RBUS) != (uint32_t)RESET) {
		/* Clear RBUS ETHERNET DMA flag */
		heth->Instance->DMASR = ETH_DMASR_RBUS;
		/* Resume DMA reception */
		heth->Instance->DMARPDR = 0;
	}
#endif /* CONFIG_ETH_STM32_HAL_API_V2 */

	if (pkt == NULL) {
		goto out;
	}

#if defined(CONFIG_PTP_CLOCK_STM32_HAL)
	pkt->timestamp.second = timestamp.second;
	pkt->timestamp.nanosecond = timestamp.nanosecond;
	if (timestamp.second != UINT64_MAX) {
		net_pkt_set_rx_timestamping(pkt, true);
	}
#endif /* CONFIG_PTP_CLOCK_STM32_HAL */

out:
	if (pkt == NULL) {
		eth_stats_update_errors_rx(eth_stm32_get_iface(ctx));
	}

	return pkt;
}

static void eth_stm32_rx_thread(void *p1, void *p2, void *p3)
{
	const struct device *dev;
	struct eth_stm32_hal_dev_data *ctx;
	struct net_if *iface;
	struct net_pkt *pkt;
	int res;

	__ASSERT_NO_MSG(p1 != NULL);
	ARG_UNUSED(p2);
	ARG_UNUSED(p3);

	dev = (const struct device *)p1;
	ctx = dev->data;

	__ASSERT_NO_MSG(ctx != NULL);

	while (true) {
		res = k_sem_take(&ctx->rx_int_sem, K_FOREVER);
		if (res == 0) {
			/* semaphore taken and receive packets */
			while ((pkt = eth_stm32_rx(dev)) != NULL) {
				iface = net_pkt_iface(pkt);
#if defined(CONFIG_NET_DSA)
				iface = dsa_net_recv(iface, &pkt);
#endif
				res = net_recv_data(iface, pkt);
				if (res < 0) {
					eth_stats_update_errors_rx(
							net_pkt_iface(pkt));
					LOG_ERR("Failed to enqueue frame "
						"into RX queue: %d", res);
					net_pkt_unref(pkt);
				}
			}
		}
	}
}

static void eth_stm32_isr(const struct device *dev)
{
	struct eth_stm32_hal_dev_data *ctx;
	ETH_HandleTypeDef *heth;

	__ASSERT_NO_MSG(dev != NULL);

	ctx = dev->data;

	__ASSERT_NO_MSG(ctx != NULL);

	heth = &ctx->heth;

	__ASSERT_NO_MSG(heth != NULL);

	HAL_ETH_IRQHandler(heth);
}
#if defined(CONFIG_ETH_STM32_HAL_API_V2)
void HAL_ETH_TxCpltCallback(ETH_HandleTypeDef *heth_handle)
{
	__ASSERT_NO_MSG(heth_handle != NULL);

	struct eth_stm32_hal_dev_data *ctx =
		CONTAINER_OF(heth_handle, struct eth_stm32_hal_dev_data, heth);

	__ASSERT_NO_MSG(ctx != NULL);

	k_sem_give(&ctx->tx_int_sem);

}
#endif /* CONFIG_ETH_STM32_HAL_API_V2 */

#if defined(CONFIG_ETH_STM32_HAL_API_V2)
void HAL_ETH_ErrorCallback(ETH_HandleTypeDef *heth)
{
	/* Do not log errors. If errors are reported due to high traffic,
	 * logging errors will only increase traffic issues
	 */
#if defined(CONFIG_NET_STATISTICS_ETHERNET)
	__ASSERT_NO_MSG(heth != NULL);

	uint32_t dma_error;
#if DT_HAS_COMPAT_STATUS_OKAY(st_stm32h7_ethernet)
	uint32_t mac_error;
#endif /* DT_HAS_COMPAT_STATUS_OKAY(st_stm32h7_ethernet) */
	const uint32_t error_code = HAL_ETH_GetError(heth);

	struct eth_stm32_hal_dev_data *ctx =
		CONTAINER_OF(heth, struct eth_stm32_hal_dev_data, heth);

	switch (error_code) {
#if DT_HAS_COMPAT_STATUS_OKAY(st_stm32n6_ethernet)
	case HAL_ETH_ERROR_DMA_CH0:
	case HAL_ETH_ERROR_DMA_CH1:
#else
	case HAL_ETH_ERROR_DMA:
#endif
		dma_error = HAL_ETH_GetDMAError(heth);

#if DT_HAS_COMPAT_STATUS_OKAY(st_stm32h7_ethernet)
		if ((dma_error & ETH_DMA_RX_WATCHDOG_TIMEOUT_FLAG)   ||
			(dma_error & ETH_DMA_RX_PROCESS_STOPPED_FLAG)    ||
			(dma_error & ETH_DMA_RX_BUFFER_UNAVAILABLE_FLAG)) {
			eth_stats_update_errors_rx(ctx->iface);
		}
		if ((dma_error & ETH_DMA_EARLY_TX_IT_FLAG) ||
			(dma_error & ETH_DMA_TX_PROCESS_STOPPED_FLAG)) {
			eth_stats_update_errors_tx(ctx->iface);
		}
#else
		if ((dma_error & ETH_DMASR_RWTS) ||
			(dma_error & ETH_DMASR_RPSS) ||
			(dma_error & ETH_DMASR_RBUS)) {
			eth_stats_update_errors_rx(ctx->iface);
		}
		if ((dma_error & ETH_DMASR_ETS)  ||
			(dma_error & ETH_DMASR_TPSS) ||
			(dma_error & ETH_DMASR_TJTS)) {
			eth_stats_update_errors_tx(ctx->iface);
		}
#endif /* DT_HAS_COMPAT_STATUS_OKAY(st_stm32h7_ethernet) */
		break;

#if DT_HAS_COMPAT_STATUS_OKAY(st_stm32h7_ethernet)
	case HAL_ETH_ERROR_MAC:
		mac_error = HAL_ETH_GetMACError(heth);

		if (mac_error & ETH_RECEIVE_WATCHDOG_TIMEOUT) {
			eth_stats_update_errors_rx(ctx->iface);
		}

		if ((mac_error & ETH_EXECESSIVE_COLLISIONS)  ||
			(mac_error & ETH_LATE_COLLISIONS)        ||
			(mac_error & ETH_EXECESSIVE_DEFERRAL)    ||
			(mac_error & ETH_TRANSMIT_JABBR_TIMEOUT) ||
			(mac_error & ETH_LOSS_OF_CARRIER)        ||
			(mac_error & ETH_NO_CARRIER)) {
			eth_stats_update_errors_tx(ctx->iface);
		}
		break;
#endif /* DT_HAS_COMPAT_STATUS_OKAY(st_stm32h7_ethernet) */
	}

#if DT_HAS_COMPAT_STATUS_OKAY(st_stm32h7_ethernet)
	ctx->stats.error_details.rx_crc_errors = heth->Instance->MMCRCRCEPR;
	ctx->stats.error_details.rx_align_errors = heth->Instance->MMCRAEPR;
#else
	ctx->stats.error_details.rx_crc_errors = heth->Instance->MMCRFCECR;
	ctx->stats.error_details.rx_align_errors = heth->Instance->MMCRFAECR;
#endif /* DT_HAS_COMPAT_STATUS_OKAY(st_stm32h7_ethernet) */

#endif /* CONFIG_NET_STATISTICS_ETHERNET */
}
#endif /* CONFIG_ETH_STM32_HAL_API_V2 */

void HAL_ETH_RxCpltCallback(ETH_HandleTypeDef *heth_handle)
{
	__ASSERT_NO_MSG(heth_handle != NULL);

	struct eth_stm32_hal_dev_data *ctx =
		CONTAINER_OF(heth_handle, struct eth_stm32_hal_dev_data, heth);

	__ASSERT_NO_MSG(ctx != NULL);

	k_sem_give(&ctx->rx_int_sem);
}

static void eth_stm32_generate_mac(uint8_t *mac_addr)
{
#if defined(ETH_STM32_RANDOM_MAC)
	/* "zephyr,random-mac-address" is set, generate a random mac address */
	gen_random_mac(mac_addr, ST_OUI_B0, ST_OUI_B1, ST_OUI_B2);
#else /* Use user defined mac address */
	mac_addr[0] = ST_OUI_B0;
	mac_addr[1] = ST_OUI_B1;
	mac_addr[2] = ST_OUI_B2;
#if NODE_HAS_VALID_MAC_ADDR(DT_DRV_INST(0))
	mac_addr[3] = NODE_MAC_ADDR_OCTET(DT_DRV_INST(0), 3);
	mac_addr[4] = NODE_MAC_ADDR_OCTET(DT_DRV_INST(0), 4);
	mac_addr[5] = NODE_MAC_ADDR_OCTET(DT_DRV_INST(0), 5);
#else
	uint8_t unique_dev_id_12_bytes[12];
	uint32_t result_mac_32_bits;

	/* Nothing defined by the user, use device id */
	hwinfo_get_device_id(unique_dev_id_12_bytes, 12);
	result_mac_32_bits = crc32_ieee((uint8_t *)unique_dev_id_12_bytes, 12);
	memcpy(&mac_addr[3], &result_mac_32_bits, 3);

#endif /* NODE_HAS_VALID_MAC_ADDR(DT_DRV_INST(0))) */
#endif
}

#if DT_HAS_COMPAT_STATUS_OKAY(st_stm32n6_ethernet)
/**
 * Configures the RISAF (RIF Security Attribute Framework) for Ethernet on STM32N6.
 * This function sets up the master and slave security attributes for the Ethernet peripheral.
 */

static void RISAF_Config(void)
{
	/* Define and initialize the master configuration structure */
	RIMC_MasterConfig_t RIMC_master = {0};

	/* Enable the clock for the RIFSC (RIF Security Controller) */
	__HAL_RCC_RIFSC_CLK_ENABLE();

	RIMC_master.MasterCID = RIF_CID_1;
	RIMC_master.SecPriv = RIF_ATTRIBUTE_SEC | RIF_ATTRIBUTE_PRIV;

	/* Configure the master attributes for the Ethernet peripheral (ETH1) */
	HAL_RIF_RIMC_ConfigMasterAttributes(RIF_MASTER_INDEX_ETH1, &RIMC_master);

	/* Set the secure and privileged attributes for the Ethernet peripheral (ETH1) as a slave */
	HAL_RIF_RISC_SetSlaveSecureAttributes(RIF_RISC_PERIPH_INDEX_ETH1,
					      RIF_ATTRIBUTE_SEC | RIF_ATTRIBUTE_PRIV);
}
#endif

static int eth_stm32_initialize(const struct device *dev)
{
	struct eth_stm32_hal_dev_data *ctx;
	const struct eth_stm32_hal_dev_cfg *cfg;
	ETH_HandleTypeDef *heth;
	bool is_ready;
	int ret;

	__ASSERT_NO_MSG(dev != NULL);

	ctx = dev->data;
	cfg = dev->config;

	__ASSERT_NO_MSG(ctx != NULL);
	__ASSERT_NO_MSG(cfg != NULL);

	ctx->clock = DEVICE_DT_GET(STM32_CLOCK_CONTROL_NODE);

	is_ready = device_is_ready(ctx->clock);
	if (is_ready == false) {
		LOG_ERR("clock control device not ready");
		return -ENODEV;
	}

#if DT_HAS_COMPAT_STATUS_OKAY(st_stm32n6_ethernet)
	/* RISAF Configuration */
	RISAF_Config();
#endif

	/* enable clock */
	ret = clock_control_on(ctx->clock,
		(clock_control_subsys_t)&cfg->pclken);
	ret |= clock_control_on(ctx->clock,
		(clock_control_subsys_t)&cfg->pclken_tx);
	ret |= clock_control_on(ctx->clock,
		(clock_control_subsys_t)&cfg->pclken_rx);
#if DT_INST_CLOCKS_HAS_NAME(0, mac_clk_ptp)
	ret |= clock_control_on(ctx->clock,
		(clock_control_subsys_t)&cfg->pclken_ptp);
#endif

	if (ret != 0) {
		LOG_ERR("Failed to enable ethernet clock");
		return -EIO;
	}

	/* configure pinmux */
	ret = pinctrl_apply_state(cfg->pcfg, PINCTRL_STATE_DEFAULT);
	if (ret < 0) {
		LOG_ERR("Could not configure ethernet pins");
		return ret;
	}

	heth = &ctx->heth;

	eth_stm32_generate_mac(ctx->mac_addr);

	heth->Init.MACAddr = ctx->mac_addr;

#if defined(CONFIG_ETH_STM32_HAL_API_V1)
	HAL_StatusTypeDef hal_ret = HAL_OK;

	if (!ETH_STM32_AUTO_NEGOTIATION_ENABLE) {
		struct phy_link_state state;

		phy_get_link_state(eth_stm32_phy_dev, &state);

		heth->Init.DuplexMode = PHY_LINK_IS_FULL_DUPLEX(state.speed) ? ETH_MODE_FULLDUPLEX
									     : ETH_MODE_HALFDUPLEX;
		heth->Init.Speed =
			PHY_LINK_IS_SPEED_100M(state.speed) ? ETH_SPEED_100M : ETH_SPEED_10M;
	}

	hal_ret = HAL_ETH_Init(heth);
	if (hal_ret == HAL_TIMEOUT) {
		/* HAL Init time out. This could be linked to */
		/* a recoverable error. Log the issue and continue */
		/* driver initialisation */
		LOG_WRN("HAL_ETH_Init timed out (cable not connected?)");
	} else if (hal_ret != HAL_OK) {
		LOG_ERR("HAL_ETH_Init failed: %d", hal_ret);
		return -EINVAL;
	} else {
		/* pass */
	}

	/* Initialize semaphores */
	k_mutex_init(&ctx->tx_mutex);
	k_sem_init(&ctx->rx_int_sem, 0, K_SEM_MAX_LIMIT);

	HAL_ETH_DMATxDescListInit(heth, dma_tx_desc_tab,
		&dma_tx_buffer[0][0], ETH_TXBUFNB);
	HAL_ETH_DMARxDescListInit(heth, dma_rx_desc_tab,
		&dma_rx_buffer[0][0], ETH_RXBUFNB);
<<<<<<< HEAD
#endif /* !CONFIG_ETH_STM32_HAL_API_V1 */

	eth_stm32_setup_mac_filter(heth);
=======

#endif /* !CONFIG_ETH_STM32_HAL_API_V1 */
>>>>>>> f8d1d354

	LOG_DBG("MAC %02x:%02x:%02x:%02x:%02x:%02x",
		ctx->mac_addr[0], ctx->mac_addr[1],
		ctx->mac_addr[2], ctx->mac_addr[3],
		ctx->mac_addr[4], ctx->mac_addr[5]);

	return 0;
}

#if defined(CONFIG_ETH_STM32_MULTICAST_FILTER)
static void eth_stm32_mcast_filter(const struct device *dev, const struct ethernet_filter *filter)
{
	struct eth_stm32_hal_dev_data *ctx = (struct eth_stm32_hal_dev_data *)dev->data;
	ETH_HandleTypeDef *heth;
	uint32_t crc;
	uint32_t hash_table[2];
	uint32_t hash_index;

	heth = &ctx->heth;

	crc = __RBIT(crc32_ieee(filter->mac_address.addr, sizeof(struct net_eth_addr)));
	hash_index = (crc >> 26) & 0x3F;

	__ASSERT_NO_MSG(hash_index < ARRAY_SIZE(ctx->hash_index_cnt));

#if DT_HAS_COMPAT_STATUS_OKAY(st_stm32h7_ethernet)
	hash_table[0] = heth->Instance->MACHT0R;
	hash_table[1] = heth->Instance->MACHT1R;
#else
	hash_table[0] = heth->Instance->MACHTLR;
	hash_table[1] = heth->Instance->MACHTHR;
#endif /* DT_HAS_COMPAT_STATUS_OKAY(st_stm32h7_ethernet) */

	if (filter->set) {
		ctx->hash_index_cnt[hash_index]++;
		hash_table[hash_index / 32] |= (1 << (hash_index % 32));
	} else {
		if (ctx->hash_index_cnt[hash_index] == 0) {
			__ASSERT_NO_MSG(false);
			return;
		}

		ctx->hash_index_cnt[hash_index]--;
		if (ctx->hash_index_cnt[hash_index] == 0) {
			hash_table[hash_index / 32] &= ~(1 << (hash_index % 32));
		}
	}

#if DT_HAS_COMPAT_STATUS_OKAY(st_stm32h7_ethernet)
	heth->Instance->MACHT0R = hash_table[0];
	heth->Instance->MACHT1R = hash_table[1];
#else
	heth->Instance->MACHTLR = hash_table[0];
	heth->Instance->MACHTHR = hash_table[1];
#endif /* DT_HAS_COMPAT_STATUS_OKAY(st_stm32h7_ethernet) */
}

#endif /* CONFIG_ETH_STM32_MULTICAST_FILTER */

#if defined(CONFIG_ETH_STM32_HAL_API_V2)
static int eth_stm32_init_api_v2(const struct device *dev)
{
	HAL_StatusTypeDef hal_ret = HAL_OK;
	struct eth_stm32_hal_dev_data *ctx;
	ETH_HandleTypeDef *heth;

	ctx = dev->data;
	heth = &ctx->heth;

#if DT_HAS_COMPAT_STATUS_OKAY(st_stm32n6_ethernet)
	for (int ch = 0; ch < ETH_DMA_CH_CNT; ch++) {
		heth->Init.TxDesc[ch] = dma_tx_desc_tab[ch];
		heth->Init.RxDesc[ch] = dma_rx_desc_tab[ch];
	}
#else
	heth->Init.TxDesc = dma_tx_desc_tab;
	heth->Init.RxDesc = dma_rx_desc_tab;
#endif
	heth->Init.RxBuffLen = ETH_STM32_RX_BUF_SIZE;

	hal_ret = HAL_ETH_Init(heth);
	if (hal_ret == HAL_TIMEOUT) {
		/* HAL Init time out. This could be linked to */
		/* a recoverable error. Log the issue and continue */
		/* driver initialisation */
		LOG_ERR("HAL_ETH_Init Timed out");
	} else if (hal_ret != HAL_OK) {
		LOG_ERR("HAL_ETH_Init failed: %d", hal_ret);
		return -EINVAL;
	}

#if defined(CONFIG_PTP_CLOCK_STM32_HAL)
	/* Enable timestamping of RX packets. We enable all packets to be
	 * timestamped to cover both IEEE 1588 and gPTP.
	 */
#if DT_HAS_COMPAT_STATUS_OKAY(st_stm32h7_ethernet)
	heth->Instance->MACTSCR |= ETH_MACTSCR_TSENALL;
#else
	heth->Instance->PTPTSCR |= ETH_PTPTSCR_TSSARFE;
#endif /* DT_HAS_COMPAT_STATUS_OKAY(st_stm32h7_ethernet) */
#endif /* CONFIG_PTP_CLOCK_STM32_HAL */

	/* Initialize semaphores */
	k_mutex_init(&ctx->tx_mutex);
	k_sem_init(&ctx->rx_int_sem, 0, K_SEM_MAX_LIMIT);
	k_sem_init(&ctx->tx_int_sem, 0, K_SEM_MAX_LIMIT);

	/* Tx config init: */
	memset(&tx_config, 0, sizeof(ETH_TxPacketConfigTypeDef));
	tx_config.Attributes = ETH_TX_PACKETS_FEATURES_CSUM |
				ETH_TX_PACKETS_FEATURES_CRCPAD;
	tx_config.ChecksumCtrl = IS_ENABLED(CONFIG_ETH_STM32_HW_CHECKSUM) ?
			ETH_CHECKSUM_IPHDR_PAYLOAD_INSERT_PHDR_CALC : ETH_CHECKSUM_DISABLE;
	tx_config.CRCPadCtrl = ETH_CRC_PAD_INSERT;

	/* prepare tx buffer header */
	for (uint16_t i = 0; i < ETH_TXBUFNB; ++i) {
		dma_tx_buffer_header[i].tx_buff.buffer = dma_tx_buffer[i];
	}

	return 0;
}
#endif /* CONFIG_ETH_STM32_HAL_API_V2 */

static void set_mac_config(const struct device *dev, struct phy_link_state *state)
{
	struct eth_stm32_hal_dev_data *ctx = dev->data;
	ETH_HandleTypeDef *heth = &ctx->heth;
	HAL_StatusTypeDef hal_ret = HAL_OK;
#if defined(CONFIG_ETH_STM32_HAL_API_V2)
	ETH_MACConfigTypeDef mac_config = {0};

	HAL_ETH_GetMACConfig(heth, &mac_config);

	mac_config.DuplexMode =
		PHY_LINK_IS_FULL_DUPLEX(state->speed) ? ETH_FULLDUPLEX_MODE : ETH_HALFDUPLEX_MODE;

	mac_config.Speed =
		IF_ENABLED(DT_HAS_COMPAT_STATUS_OKAY(st_stm32n6_ethernet),
			PHY_LINK_IS_SPEED_1000M(state->speed) ? ETH_SPEED_1000M :)
		PHY_LINK_IS_SPEED_100M(state->speed) ? ETH_SPEED_100M : ETH_SPEED_10M;

	hal_ret = HAL_ETH_SetMACConfig(heth, &mac_config);
	if (hal_ret != HAL_OK) {
		LOG_ERR("HAL_ETH_SetMACConfig: failed: %d", hal_ret);
	}
#else  /* CONFIG_ETH_STM32_HAL_API_V2 */
	heth->Init.DuplexMode =
		PHY_LINK_IS_FULL_DUPLEX(state->speed) ? ETH_MODE_FULLDUPLEX : ETH_MODE_HALFDUPLEX;

	heth->Init.Speed = PHY_LINK_IS_SPEED_100M(state->speed) ? ETH_SPEED_100M : ETH_SPEED_10M;

	hal_ret = HAL_ETH_ConfigMAC(heth, NULL);
	if (hal_ret != HAL_OK) {
		LOG_ERR("HAL_ETH_ConfigMAC: failed: %d", hal_ret);
	}
#endif /* CONFIG_ETH_STM32_HAL_API_V2 */
}

static int eth_stm32_hal_start(const struct device *dev)
{
	struct eth_stm32_hal_dev_data *ctx = dev->data;
	ETH_HandleTypeDef *heth = &ctx->heth;
	HAL_StatusTypeDef hal_ret = HAL_OK;

	LOG_DBG("Starting ETH HAL driver");

#if defined(CONFIG_ETH_STM32_HAL_API_V2)
	hal_ret = HAL_ETH_Start_IT(heth);
#else
	hal_ret = HAL_ETH_Start(heth);
#endif
	if (hal_ret != HAL_OK) {
		LOG_ERR("HAL_ETH_Start{_IT} failed");
	}

	return 0;
}

static int eth_stm32_hal_stop(const struct device *dev)
{
	struct eth_stm32_hal_dev_data *ctx = dev->data;
	ETH_HandleTypeDef *heth = &ctx->heth;
	HAL_StatusTypeDef hal_ret = HAL_OK;

	LOG_DBG("Stopping ETH HAL driver");

#if defined(CONFIG_ETH_STM32_HAL_API_V2)
	hal_ret = HAL_ETH_Stop_IT(heth);
#else
	hal_ret = HAL_ETH_Stop(heth);
#endif
	if (hal_ret != HAL_OK) {
		/* HAL_ETH_Stop{_IT} returns HAL_ERROR only if ETH is already stopped */
		LOG_DBG("HAL_ETH_Stop{_IT} returned error (Ethernet is already stopped)");
	}

	return 0;
}

static void phy_link_state_changed(const struct device *phy_dev, struct phy_link_state *state,
				   void *user_data)
{
	const struct device *dev = (const struct device *)user_data;
	struct eth_stm32_hal_dev_data *ctx = dev->data;

	ARG_UNUSED(phy_dev);

	if (state->is_up) {
		set_mac_config(dev, state);
		eth_stm32_hal_start(dev);
		net_eth_carrier_on(ctx->iface);
	} else {
		eth_stm32_hal_stop(dev);
		net_eth_carrier_off(ctx->iface);
	}
}

static void eth_stm32_iface_init(struct net_if *iface)
{
	const struct device *dev;
	struct eth_stm32_hal_dev_data *ctx;
	bool is_first_init = false;
	ETH_HandleTypeDef *heth;

	__ASSERT_NO_MSG(iface != NULL);

	dev = net_if_get_device(iface);
	__ASSERT_NO_MSG(dev != NULL);

	ctx = dev->data;
	__ASSERT_NO_MSG(ctx != NULL);

<<<<<<< HEAD
	if (ctx->iface == NULL) {
		ctx->iface = iface;
=======
	heth = &dev_data->heth;
	__ASSERT_NO_MSG(heth != NULL);

	if (dev_data->iface == NULL) {
		dev_data->iface = iface;
>>>>>>> f8d1d354
		is_first_init = true;
	}

	/* Register Ethernet MAC Address with the upper layer */
	net_if_set_link_addr(iface, ctx->mac_addr,
			     sizeof(ctx->mac_addr),
			     NET_LINK_ETHERNET);

#if defined(CONFIG_NET_DSA)
	dsa_register_master_tx(iface, &eth_tx);
#endif

	ethernet_init(iface);

#if defined(CONFIG_ETH_STM32_HAL_API_V2)
	/* This function requires the Ethernet interface to be
	 * properly initialized. In auto-negotiation mode, it reads the speed
	 * and duplex settings to configure the driver accordingly.
	 */
	eth_stm32_init_api_v2(dev);
#endif

	setup_mac_filter(heth);

	net_if_carrier_off(iface);

	net_lldp_set_lldpdu(iface);

	if (device_is_ready(eth_stm32_phy_dev)) {
		int ret = eth_stm32_phy_reset_and_configure(eth_stm32_phy_dev);
		if (ret) {
			LOG_ERR("PHY device failed to configure");
		}
		phy_link_callback_set(eth_stm32_phy_dev, phy_link_state_changed, (void *)dev);
	} else {
		LOG_ERR("PHY device not ready");
	}

	if (is_first_init) {
		const struct eth_stm32_hal_dev_cfg *cfg = dev->config;
		/* Now that the iface is setup, we are safe to enable IRQs. */
		__ASSERT_NO_MSG(cfg->config_func != NULL);
		cfg->config_func();

		/* Start interruption-poll thread */
		k_thread_create(&ctx->rx_thread, ctx->rx_thread_stack,
				K_KERNEL_STACK_SIZEOF(ctx->rx_thread_stack),
				eth_stm32_rx_thread, (void *) dev, NULL, NULL,
				IS_ENABLED(CONFIG_ETH_STM32_HAL_RX_THREAD_PREEMPTIVE)
					? K_PRIO_PREEMPT(CONFIG_ETH_STM32_HAL_RX_THREAD_PRIO)
					: K_PRIO_COOP(CONFIG_ETH_STM32_HAL_RX_THREAD_PRIO),
				0, K_NO_WAIT);

		k_thread_name_set(&ctx->rx_thread, "stm_eth");
	}
}

static enum ethernet_hw_caps eth_stm32_hal_get_capabilities(const struct device *dev)
{
	ARG_UNUSED(dev);

	return ETHERNET_LINK_10BASE_T | ETHERNET_LINK_100BASE_T
#if defined(CONFIG_NET_VLAN)
		| ETHERNET_HW_VLAN
#endif
#if defined(CONFIG_NET_PROMISCUOUS_MODE)
		| ETHERNET_PROMISC_MODE
#endif
#if defined(CONFIG_PTP_CLOCK_STM32_HAL)
		| ETHERNET_PTP
#endif
#if defined(CONFIG_NET_LLDP)
		| ETHERNET_LLDP
#endif
#if defined(CONFIG_ETH_STM32_HW_CHECKSUM)
		| ETHERNET_HW_RX_CHKSUM_OFFLOAD
		| ETHERNET_HW_TX_CHKSUM_OFFLOAD
#endif
#if defined(CONFIG_NET_DSA)
		| ETHERNET_DSA_MASTER_PORT
#endif
#if defined(CONFIG_ETH_STM32_MULTICAST_FILTER)
		| ETHERNET_HW_FILTERING
#endif
		;
}

static int eth_stm32_hal_get_config(const struct device *dev, enum ethernet_config_type type,
				    struct ethernet_config *config)
{
	int ret = -ENOTSUP;
	struct eth_stm32_hal_dev_data *ctx;
	ETH_HandleTypeDef *heth;

	ctx = dev->data;
	heth = &ctx->heth;

	switch (type) {
	case ETHERNET_CONFIG_TYPE_MAC_ADDRESS:
		memcpy(config->mac_address.addr, ctx->mac_addr,
		       sizeof(config->mac_address.addr));
		ret = 0;
		break;
	case ETHERNET_CONFIG_TYPE_PROMISC_MODE:
#if defined(CONFIG_NET_PROMISCUOUS_MODE)
#if DT_HAS_COMPAT_STATUS_OKAY(st_stm32h7_ethernet)
		if (heth->Instance->MACPFR & ETH_MACPFR_PR) {
			config->promisc_mode = true;
		} else {
			config->promisc_mode = false;
		}
#else
		if (heth->Instance->MACFFR & ETH_MACFFR_PM) {
			config->promisc_mode = true;
		} else {
			config->promisc_mode = false;
		}
#endif /* DT_HAS_COMPAT_STATUS_OKAY(st_stm32h7_ethernet) */
		ret = 0;
#endif /* CONFIG_NET_PROMISCUOUS_MODE */
		break;
	default:
		break;
	}

	return ret;
}

static int eth_stm32_hal_set_config(const struct device *dev,
				    enum ethernet_config_type type,
				    const struct ethernet_config *config)
{
	int ret = -ENOTSUP;
	struct eth_stm32_hal_dev_data *ctx;
	ETH_HandleTypeDef *heth;

	ctx = dev->data;
	heth = &ctx->heth;

	switch (type) {
	case ETHERNET_CONFIG_TYPE_MAC_ADDRESS:
		memcpy(ctx->mac_addr, config->mac_address.addr, 6);
		heth->Instance->MACA0HR = (ctx->mac_addr[5] << 8) |
			ctx->mac_addr[4];
		heth->Instance->MACA0LR = (ctx->mac_addr[3] << 24) |
			(ctx->mac_addr[2] << 16) |
			(ctx->mac_addr[1] << 8) |
			ctx->mac_addr[0];
		net_if_set_link_addr(ctx->iface, ctx->mac_addr,
				     sizeof(ctx->mac_addr),
				     NET_LINK_ETHERNET);
		ret = 0;
		break;

	case ETHERNET_CONFIG_TYPE_PROMISC_MODE:
#if defined(CONFIG_NET_PROMISCUOUS_MODE)
#if DT_HAS_COMPAT_STATUS_OKAY(st_stm32h7_ethernet)
		if (config->promisc_mode) {
			heth->Instance->MACPFR |= ETH_MACPFR_PR;
		} else {
			heth->Instance->MACPFR &= ~ETH_MACPFR_PR;
		}
#else
		if (config->promisc_mode) {
			heth->Instance->MACFFR |= ETH_MACFFR_PM;
		} else {
			heth->Instance->MACFFR &= ~ETH_MACFFR_PM;
		}
#endif /* DT_HAS_COMPAT_STATUS_OKAY(st_stm32h7_ethernet) */
		ret = 0;
#endif /* CONFIG_NET_PROMISCUOUS_MODE */
		break;

#if defined(CONFIG_ETH_STM32_MULTICAST_FILTER)
	case ETHERNET_CONFIG_TYPE_FILTER:
		eth_stm32_mcast_filter(dev, &config->filter);
		break;
#endif /* CONFIG_ETH_STM32_MULTICAST_FILTER */

	default:
		break;
	}

	return ret;
}

static const struct device *eth_stm32_hal_get_phy(const struct device *dev)
{
	ARG_UNUSED(dev);
	return eth_stm32_phy_dev;
}

#if defined(CONFIG_PTP_CLOCK_STM32_HAL)
static const struct device *eth_stm32_get_ptp_clock(const struct device *dev)
{
	struct eth_stm32_hal_dev_data *ctx = dev->data;

	return ctx->ptp_clock;
}
#endif /* CONFIG_PTP_CLOCK_STM32_HAL */

#if defined(CONFIG_NET_STATISTICS_ETHERNET)
static struct net_stats_eth *eth_stm32_hal_get_stats(const struct device *dev)
{
	struct eth_stm32_hal_dev_data *ctx = dev->data;

	return &ctx->stats;
}
#endif /* CONFIG_NET_STATISTICS_ETHERNET */

static const struct ethernet_api eth_stm32_api = {
	.iface_api.init = eth_stm32_iface_init,             /* @see void init_iface(struct net_if* iface) in net_if.c */

#if defined(CONFIG_PTP_CLOCK_STM32_HAL)
	.get_ptp_clock = eth_stm32_get_ptp_clock,
#endif /* CONFIG_PTP_CLOCK_STM32_HAL */

	.get_capabilities = eth_stm32_hal_get_capabilities,
	.set_config = eth_stm32_hal_set_config,
	.get_config = eth_stm32_hal_get_config,
	.get_phy = eth_stm32_hal_get_phy,
#if defined(CONFIG_NET_DSA)
	.send = dsa_tx,
#else
	.send = eth_stm32_tx,
#endif

#if defined(CONFIG_NET_STATISTICS_ETHERNET)
	.get_stats = eth_stm32_hal_get_stats,
#endif /* CONFIG_NET_STATISTICS_ETHERNET */
};

static void eth0_irq_config(void)
{
	IRQ_CONNECT(DT_INST_IRQN(0), DT_INST_IRQ(0, priority), eth_stm32_isr,
		    DEVICE_DT_INST_GET(0), 0);
	irq_enable(DT_INST_IRQN(0));
}

PINCTRL_DT_INST_DEFINE(0);

static const struct eth_stm32_hal_dev_cfg eth0_config = {
	.config_func = eth0_irq_config,
	.pclken = {.bus = DT_CLOCKS_CELL_BY_NAME(DT_INST_PARENT(0), stm_eth, bus),
		   .enr = DT_CLOCKS_CELL_BY_NAME(DT_INST_PARENT(0), stm_eth, bits)},
	.pclken_tx = {.bus = DT_INST_CLOCKS_CELL_BY_NAME(0, mac_clk_tx, bus),
		      .enr = DT_INST_CLOCKS_CELL_BY_NAME(0, mac_clk_tx, bits)},
	.pclken_rx = {.bus = DT_INST_CLOCKS_CELL_BY_NAME(0, mac_clk_rx, bus),
		      .enr = DT_INST_CLOCKS_CELL_BY_NAME(0, mac_clk_rx, bits)},
#if DT_INST_CLOCKS_HAS_NAME(0, mac_clk_ptp)
	.pclken_ptp = {.bus = DT_INST_CLOCKS_CELL_BY_NAME(0, mac_clk_ptp, bus),
		       .enr = DT_INST_CLOCKS_CELL_BY_NAME(0, mac_clk_ptp, bits)},
#endif
	.pcfg = PINCTRL_DT_INST_DEV_CONFIG_GET(0),
};

BUILD_ASSERT(DT_ENUM_HAS_VALUE(MAC_NODE, phy_connection_type, mii)
	|| DT_ENUM_HAS_VALUE(MAC_NODE, phy_connection_type, rmii)
	IF_ENABLED(DT_HAS_COMPAT_STATUS_OKAY(st_stm32n6_ethernet),
	(|| DT_ENUM_HAS_VALUE(MAC_NODE, phy_connection_type, rgmii)
	 || DT_ENUM_HAS_VALUE(MAC_NODE, phy_connection_type, gmii))),
			"Unsupported PHY connection type");

static struct eth_stm32_hal_dev_data eth0_data = {
	.heth = {
		.Instance = (ETH_TypeDef *)DT_REG_ADDR(DT_INST_PARENT(0)),
		.Init = {
#if defined(CONFIG_ETH_STM32_HAL_API_V1)
			.AutoNegotiation = ETH_STM32_AUTO_NEGOTIATION_ENABLE ?
					   ETH_AUTONEGOTIATION_ENABLE : ETH_AUTONEGOTIATION_DISABLE,
			.PhyAddress = DT_REG_ADDR(DT_INST_PHANDLE(0, phy_handle)),
			.RxMode = ETH_RXINTERRUPT_MODE,
			.ChecksumMode = IS_ENABLED(CONFIG_ETH_STM32_HW_CHECKSUM) ?
					ETH_CHECKSUM_BY_HARDWARE : ETH_CHECKSUM_BY_SOFTWARE,
#endif /* CONFIG_ETH_STM32_HAL_API_V1 */
			.MediaInterface = STM32_ETH_PHY_MODE(MAC_NODE),
		},
	},
};

ETH_NET_DEVICE_DT_INST_DEFINE(0, eth_stm32_initialize,
		    NULL, &eth0_data, &eth0_config,
		    CONFIG_ETH_INIT_PRIORITY, &eth_stm32_api, ETH_STM32_HAL_MTU);

#if defined(CONFIG_PTP_CLOCK_STM32_HAL)

struct ptp_context {
	struct eth_stm32_hal_dev_data *eth_dev_data;
};

static struct ptp_context ptp_stm32_0_context;

static int ptp_clock_stm32_set(const struct device *dev,
			      struct net_ptp_time *tm)
{
	struct ptp_context *ptp_context = dev->data;
	struct eth_stm32_hal_dev_data *eth_dev_data = ptp_context->eth_dev_data;
	ETH_HandleTypeDef *heth = &eth_dev_data->heth;
	unsigned int key;

	key = irq_lock();

#if DT_HAS_COMPAT_STATUS_OKAY(st_stm32h7_ethernet)
	heth->Instance->MACSTSUR = tm->second;
	heth->Instance->MACSTNUR = tm->nanosecond;
	heth->Instance->MACTSCR |= ETH_MACTSCR_TSINIT;
	while (heth->Instance->MACTSCR & ETH_MACTSCR_TSINIT_Msk) {
		/* spin lock */
	}
#else
	heth->Instance->PTPTSHUR = tm->second;
	heth->Instance->PTPTSLUR = tm->nanosecond;
	heth->Instance->PTPTSCR |= ETH_PTPTSCR_TSSTI;
	while (heth->Instance->PTPTSCR & ETH_PTPTSCR_TSSTI_Msk) {
		/* spin lock */
	}
#endif /* DT_HAS_COMPAT_STATUS_OKAY(st_stm32h7_ethernet) */

	irq_unlock(key);

	return 0;
}

static int ptp_clock_stm32_get(const struct device *dev,
			      struct net_ptp_time *tm)
{
	struct ptp_context *ptp_context = dev->data;
	struct eth_stm32_hal_dev_data *eth_dev_data = ptp_context->eth_dev_data;
	ETH_HandleTypeDef *heth = &eth_dev_data->heth;
	unsigned int key;
	uint32_t second_2;

	key = irq_lock();

#if DT_HAS_COMPAT_STATUS_OKAY(st_stm32h7_ethernet)
	tm->second = heth->Instance->MACSTSR;
	tm->nanosecond = heth->Instance->MACSTNR;
	second_2 = heth->Instance->MACSTSR;
#else
	tm->second = heth->Instance->PTPTSHR;
	tm->nanosecond = heth->Instance->PTPTSLR;
	second_2 = heth->Instance->PTPTSHR;
#endif /* DT_HAS_COMPAT_STATUS_OKAY(st_stm32h7_ethernet) */

	irq_unlock(key);

	if (tm->second != second_2 && tm->nanosecond < NSEC_PER_SEC / 2) {
		/* Second roll-over has happened during first measurement: second register
		 * was read before second boundary and nanosecond register was read after.
		 * We will use second_2 as a new second value.
		 */
		tm->second = second_2;
	}

	return 0;
}

static int ptp_clock_stm32_adjust(const struct device *dev, int increment)
{
	struct ptp_context *ptp_context = dev->data;
	struct eth_stm32_hal_dev_data *eth_dev_data = ptp_context->eth_dev_data;
	ETH_HandleTypeDef *heth = &eth_dev_data->heth;
	unsigned int key;
	int ret;

	if ((increment <= (int32_t)(-NSEC_PER_SEC)) ||
			(increment >= (int32_t)NSEC_PER_SEC)) {
		ret = -EINVAL;
	} else {
		key = irq_lock();

#if DT_HAS_COMPAT_STATUS_OKAY(st_stm32h7_ethernet)
		heth->Instance->MACSTSUR = 0;
		if (increment >= 0) {
			heth->Instance->MACSTNUR = increment;
		} else {
			heth->Instance->MACSTNUR = ETH_MACSTNUR_ADDSUB | (NSEC_PER_SEC + increment);
		}
		heth->Instance->MACTSCR |= ETH_MACTSCR_TSUPDT;
		while (heth->Instance->MACTSCR & ETH_MACTSCR_TSUPDT_Msk) {
			/* spin lock */
		}
#else
		heth->Instance->PTPTSHUR = 0;
		if (increment >= 0) {
			heth->Instance->PTPTSLUR = increment;
		} else {
			heth->Instance->PTPTSLUR = ETH_PTPTSLUR_TSUPNS | (-increment);
		}
		heth->Instance->PTPTSCR |= ETH_PTPTSCR_TSSTU;
		while (heth->Instance->PTPTSCR & ETH_PTPTSCR_TSSTU_Msk) {
			/* spin lock */
		}
#endif /* DT_HAS_COMPAT_STATUS_OKAY(st_stm32h7_ethernet) */

		ret = 0;
		irq_unlock(key);
	}

	return ret;
}

static int ptp_clock_stm32_rate_adjust(const struct device *dev, double ratio)
{
	struct ptp_context *ptp_context = dev->data;
	struct eth_stm32_hal_dev_data *eth_dev_data = ptp_context->eth_dev_data;
	ETH_HandleTypeDef *heth = &eth_dev_data->heth;
	unsigned int key;
	int ret;
	uint32_t addend_val;

	/* No change needed */
	if (ratio == 1.0L) {
		return 0;
	}

	key = irq_lock();

	ratio *= (double)eth_dev_data->clk_ratio_adj;

	/* Limit possible ratio */
	if (ratio * 100 < CONFIG_ETH_STM32_HAL_PTP_CLOCK_ADJ_MIN_PCT ||
			ratio * 100 > CONFIG_ETH_STM32_HAL_PTP_CLOCK_ADJ_MAX_PCT) {
		ret = -EINVAL;
		goto error;
	}

	/* Save new ratio */
	eth_dev_data->clk_ratio_adj = ratio;

	/* Update addend register */
	addend_val = UINT32_MAX * (double)eth_dev_data->clk_ratio * ratio;

#if DT_HAS_COMPAT_STATUS_OKAY(st_stm32h7_ethernet)
	heth->Instance->MACTSAR = addend_val;
	heth->Instance->MACTSCR |= ETH_MACTSCR_TSADDREG;
	while (heth->Instance->MACTSCR & ETH_MACTSCR_TSADDREG_Msk) {
		/* spin lock */
	}
#else
	heth->Instance->PTPTSAR = addend_val;
	heth->Instance->PTPTSCR |= ETH_PTPTSCR_TSARU;
	while (heth->Instance->PTPTSCR & ETH_PTPTSCR_TSARU_Msk) {
		/* spin lock */
	}
#endif /* DT_HAS_COMPAT_STATUS_OKAY(st_stm32h7_ethernet) */

	ret = 0;

error:
	irq_unlock(key);

	return ret;
}

static DEVICE_API(ptp_clock, ptp_stm32_api) = {
	.set = ptp_clock_stm32_set,
	.get = ptp_clock_stm32_get,
	.adjust = ptp_clock_stm32_adjust,
	.rate_adjust = ptp_clock_stm32_rate_adjust,
};

static int ptp_stm32_init(const struct device *port)
{
	const struct device *const dev = DEVICE_DT_GET(DT_NODELABEL(mac));
	struct eth_stm32_hal_dev_data *eth_dev_data = dev->data;
	const struct eth_stm32_hal_dev_cfg *eth_cfg = dev->config;
	struct ptp_context *ptp_context = port->data;
	ETH_HandleTypeDef *heth = &eth_dev_data->heth;
	int ret;
	uint32_t ptp_hclk_rate;
	uint32_t ss_incr_ns;
	uint32_t addend_val;

	eth_dev_data->ptp_clock = port;
	ptp_context->eth_dev_data = eth_dev_data;

	/* Mask the Timestamp Trigger interrupt */
#if DT_HAS_COMPAT_STATUS_OKAY(st_stm32h7_ethernet)
	heth->Instance->MACIER &= ~(ETH_MACIER_TSIE);
#else
	heth->Instance->MACIMR &= ~(ETH_MACIMR_TSTIM);
#endif /* DT_HAS_COMPAT_STATUS_OKAY(st_stm32h7_ethernet) */

	/* Enable timestamping */
#if DT_HAS_COMPAT_STATUS_OKAY(st_stm32h7_ethernet)
	heth->Instance->MACTSCR |= ETH_MACTSCR_TSENA;
#else
	heth->Instance->PTPTSCR |= ETH_PTPTSCR_TSE;
#endif /* DT_HAS_COMPAT_STATUS_OKAY(st_stm32h7_ethernet) */

	/* Query ethernet clock rate */
	ret = clock_control_get_rate(eth_dev_data->clock,
#if DT_HAS_COMPAT_STATUS_OKAY(st_stm32h7_ethernet)
				     (clock_control_subsys_t)&eth_cfg->pclken,
#else
				     (clock_control_subsys_t)&eth_cfg->pclken_ptp,
#endif /* DT_HAS_COMPAT_STATUS_OKAY(st_stm32h7_ethernet) */
				     &ptp_hclk_rate);
	if (ret) {
		LOG_ERR("Failed to query ethernet clock");
		return -EIO;
	}

	/* Program the sub-second increment register based on the PTP clock freq */
	if (NSEC_PER_SEC % CONFIG_ETH_STM32_HAL_PTP_CLOCK_SRC_HZ != 0) {
		LOG_ERR("PTP clock period must be an integer nanosecond value");
		return -EINVAL;
	}
	ss_incr_ns = NSEC_PER_SEC / CONFIG_ETH_STM32_HAL_PTP_CLOCK_SRC_HZ;
	if (ss_incr_ns > UINT8_MAX) {
		LOG_ERR("PTP clock period is more than %d nanoseconds", UINT8_MAX);
		return -EINVAL;
	}

#if DT_HAS_COMPAT_STATUS_OKAY(st_stm32h7_ethernet)
	heth->Instance->MACSSIR = ss_incr_ns << ETH_MACMACSSIR_SSINC_Pos;
#else
	heth->Instance->PTPSSIR = ss_incr_ns;
#endif /* DT_HAS_COMPAT_STATUS_OKAY(st_stm32h7_ethernet) */

	/* Program timestamp addend register */
	eth_dev_data->clk_ratio =
		((double)CONFIG_ETH_STM32_HAL_PTP_CLOCK_SRC_HZ) / ((double)ptp_hclk_rate);
	/*
	 * clk_ratio is a ratio between desired PTP clock frequency and HCLK rate.
	 * Because HCLK is defined by a physical oscillator, it might drift due
	 * to manufacturing tolerances and environmental effects (e.g. temperature).
	 * clk_ratio_adj compensates for such inaccuracies. It starts off as 1.0
	 * and gets adjusted by calling ptp_clock_stm32_rate_adjust().
	 */
	eth_dev_data->clk_ratio_adj = 1.0F;
	addend_val =
		(UINT32_MAX * eth_dev_data->clk_ratio * eth_dev_data->clk_ratio_adj);
#if DT_HAS_COMPAT_STATUS_OKAY(st_stm32h7_ethernet)
	heth->Instance->MACTSAR = addend_val;
	heth->Instance->MACTSCR |= ETH_MACTSCR_TSADDREG;
	while (heth->Instance->MACTSCR & ETH_MACTSCR_TSADDREG_Msk) {
		k_yield();
	}
#else
	heth->Instance->PTPTSAR = addend_val;
	heth->Instance->PTPTSCR |= ETH_PTPTSCR_TSARU;
	while (heth->Instance->PTPTSCR & ETH_PTPTSCR_TSARU_Msk) {
		k_yield();
	}
#endif /* DT_HAS_COMPAT_STATUS_OKAY(st_stm32h7_ethernet) */

	/* Enable fine timestamp correction method */
#if DT_HAS_COMPAT_STATUS_OKAY(st_stm32h7_ethernet)
	heth->Instance->MACTSCR |= ETH_MACTSCR_TSCFUPDT;
#else
	heth->Instance->PTPTSCR |= ETH_PTPTSCR_TSFCU;
#endif /* DT_HAS_COMPAT_STATUS_OKAY(st_stm32h7_ethernet) */

	/* Enable nanosecond rollover into a new second */
#if DT_HAS_COMPAT_STATUS_OKAY(st_stm32h7_ethernet)
	heth->Instance->MACTSCR |= ETH_MACTSCR_TSCTRLSSR;
#else
	heth->Instance->PTPTSCR |= ETH_PTPTSCR_TSSSR;
#endif /* DT_HAS_COMPAT_STATUS_OKAY(st_stm32h7_ethernet) */

	/* Initialize timestamp */
#if DT_HAS_COMPAT_STATUS_OKAY(st_stm32h7_ethernet)
	heth->Instance->MACSTSUR = 0;
	heth->Instance->MACSTNUR = 0;
	heth->Instance->MACTSCR |= ETH_MACTSCR_TSINIT;
	while (heth->Instance->MACTSCR & ETH_MACTSCR_TSINIT_Msk) {
		k_yield();
	}
#else
	heth->Instance->PTPTSHUR = 0;
	heth->Instance->PTPTSLUR = 0;
	heth->Instance->PTPTSCR |= ETH_PTPTSCR_TSSTI;
	while (heth->Instance->PTPTSCR & ETH_PTPTSCR_TSSTI_Msk) {
		k_yield();
	}
#endif /* DT_HAS_COMPAT_STATUS_OKAY(st_stm32h7_ethernet) */

#if defined(CONFIG_ETH_STM32_HAL_API_V2)
	/* Set PTP Configuration done */
	heth->IsPtpConfigured = ETH_STM32_PTP_CONFIGURED;
#endif

	return 0;
}

DEVICE_DEFINE(stm32_ptp_clock_0, PTP_CLOCK_NAME, ptp_stm32_init,
		NULL, &ptp_stm32_0_context, NULL, POST_KERNEL,
		CONFIG_ETH_STM32_HAL_PTP_CLOCK_INIT_PRIO, &ptp_stm32_api);

#endif /* CONFIG_PTP_CLOCK_STM32_HAL */<|MERGE_RESOLUTION|>--- conflicted
+++ resolved
@@ -1013,14 +1013,8 @@
 		&dma_tx_buffer[0][0], ETH_TXBUFNB);
 	HAL_ETH_DMARxDescListInit(heth, dma_rx_desc_tab,
 		&dma_rx_buffer[0][0], ETH_RXBUFNB);
-<<<<<<< HEAD
+
 #endif /* !CONFIG_ETH_STM32_HAL_API_V1 */
-
-	eth_stm32_setup_mac_filter(heth);
-=======
-
-#endif /* !CONFIG_ETH_STM32_HAL_API_V1 */
->>>>>>> f8d1d354
 
 	LOG_DBG("MAC %02x:%02x:%02x:%02x:%02x:%02x",
 		ctx->mac_addr[0], ctx->mac_addr[1],
@@ -1254,16 +1248,11 @@
 	ctx = dev->data;
 	__ASSERT_NO_MSG(ctx != NULL);
 
-<<<<<<< HEAD
+	heth = &ctx->heth;
+	__ASSERT_NO_MSG(heth != NULL);
+
 	if (ctx->iface == NULL) {
 		ctx->iface = iface;
-=======
-	heth = &dev_data->heth;
-	__ASSERT_NO_MSG(heth != NULL);
-
-	if (dev_data->iface == NULL) {
-		dev_data->iface = iface;
->>>>>>> f8d1d354
 		is_first_init = true;
 	}
 
@@ -1286,7 +1275,7 @@
 	eth_stm32_init_api_v2(dev);
 #endif
 
-	setup_mac_filter(heth);
+	eth_stm32_setup_mac_filter(heth);
 
 	net_if_carrier_off(iface);
 
