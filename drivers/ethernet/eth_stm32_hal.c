--- conflicted
+++ resolved
@@ -75,15 +75,6 @@
 #define IS_ETH_DMATXDESC_OWN(dma_tx_desc)   (dma_tx_desc->DESC3 & \
                                                     ETH_DMATXNDESCRF_OWN)
 
-<<<<<<< HEAD
-#define ETH_RXBUFNB         ETH_RX_DESC_CNT
-#define ETH_TXBUFNB         ETH_TX_DESC_CNT
-
-#define ETH_MEDIA_INTERFACE_MII     HAL_ETH_MII_MODE
-#define ETH_MEDIA_INTERFACE_RMII    HAL_ETH_RMII_MODE
-
-=======
->>>>>>> 1ec5ce05
 /* Only one tx_buffer is sufficient to pass only 1 dma_buffer */
 #define ETH_TXBUF_DEF_NB    1U
 #else
@@ -117,11 +108,7 @@
 
 #if defined(CONFIG_ETH_STM32_HAL_API_V2)
 
-<<<<<<< HEAD
-BUILD_ASSERT(((ETH_STM32_RX_BUF_SIZE % 4) == 0), "Rx buffer size must be a multiple of 4");
-=======
 BUILD_ASSERT(ETH_MAX_PACKET_SIZE % 4 == 0, "Rx buffer size must be a multiple of 4");
->>>>>>> 1ec5ce05
 
 struct eth_stm32_rx_buffer_header {
     struct eth_stm32_rx_buffer_header* next;
@@ -142,9 +129,8 @@
 static struct eth_stm32_rx_buffer_header dma_rx_buffer_header[ETH_RX_DESC_CNT];
 static struct eth_stm32_tx_buffer_header dma_tx_buffer_header[ETH_TX_DESC_CNT];
 
-<<<<<<< HEAD
 void HAL_ETH_RxAllocateCallback(uint8_t** buf) {
-    for (size_t i = 0; i < ETH_RXBUFNB; ++i) {
+    for (size_t i = 0; i < ETH_RX_DESC_CNT; ++i) {
         if (!dma_rx_buffer_header[i].used) {
             dma_rx_buffer_header[i].next = NULL;
             dma_rx_buffer_header[i].size = 0;
@@ -155,27 +141,12 @@
     }
 
     *buf = NULL;
-=======
-void HAL_ETH_RxAllocateCallback(uint8_t **buf)
-{
-	for (size_t i = 0; i < ETH_RX_DESC_CNT; ++i) {
-		if (!dma_rx_buffer_header[i].used) {
-			dma_rx_buffer_header[i].next = NULL;
-			dma_rx_buffer_header[i].size = 0;
-			dma_rx_buffer_header[i].used = true;
-			*buf = dma_rx_buffer[i];
-			return;
-		}
-	}
-	*buf = NULL;
->>>>>>> 1ec5ce05
 }
 
 /* Pointer to an array of ETH_MAX_PACKET_SIZE uint8_t's */
 typedef uint8_t (*RxBufferPtr)[ETH_MAX_PACKET_SIZE];
 
 /* called by HAL_ETH_ReadData() */
-<<<<<<< HEAD
 void HAL_ETH_RxLinkCallback(void** pStart, void** pEnd, uint8_t* buff, uint16_t Length) {
     /* buff points to the begin on one of the rx buffers,
      * so we can compute the index of the given buffer
@@ -183,7 +154,7 @@
     size_t index  = (RxBufferPtr)buff - &dma_rx_buffer[0];
     struct eth_stm32_rx_buffer_header* header = &dma_rx_buffer_header[index];
 
-    __ASSERT_NO_MSG(index < ETH_RXBUFNB);
+    __ASSERT_NO_MSG(index < ETH_RX_DESC_CNT);
 
     header->size = Length;
 
@@ -198,30 +169,6 @@
         ((struct eth_stm32_rx_buffer_header*)*pEnd)->next = header;
         *pEnd = header;
     }
-=======
-void HAL_ETH_RxLinkCallback(void **pStart, void **pEnd, uint8_t *buff, uint16_t Length)
-{
-	/* buff points to the begin on one of the rx buffers,
-	 * so we can compute the index of the given buffer
-	 */
-	size_t index = (RxBufferPtr)buff - &dma_rx_buffer[0];
-	struct eth_stm32_rx_buffer_header *header = &dma_rx_buffer_header[index];
-
-	__ASSERT_NO_MSG(index < ETH_RX_DESC_CNT);
-
-	header->size = Length;
-
-	if (!*pStart) {
-		/* first packet, set head pointer of linked list */
-		*pStart = header;
-		*pEnd = header;
-	} else {
-		__ASSERT_NO_MSG(*pEnd != NULL);
-		/* not the first packet, add to list and adjust tail pointer */
-		((struct eth_stm32_rx_buffer_header *)*pEnd)->next = header;
-		*pEnd = header;
-	}
->>>>>>> 1ec5ce05
 }
 
 /* Called by HAL_ETH_ReleaseTxPacket */
@@ -246,10 +193,9 @@
 }
 
 /* allocate a tx buffer and mark it as used */
-<<<<<<< HEAD
 static inline uint16_t allocate_tx_buffer(void) {
     for (;;) {
-        for (uint16_t index = 0; index < ETH_TXBUFNB; index++) {
+        for (uint16_t index = 0; index < ETH_TX_DESC_CNT; index++) {
             if (!dma_tx_buffer_header[index].used) {
                 dma_tx_buffer_header[index].used = true;
                 return index;
@@ -257,19 +203,6 @@
         }
         k_yield();
     }
-=======
-static inline uint16_t allocate_tx_buffer(void)
-{
-	for (;;) {
-		for (uint16_t index = 0; index < ETH_TX_DESC_CNT; index++) {
-			if (!dma_tx_buffer_header[index].used) {
-				dma_tx_buffer_header[index].used = true;
-				return index;
-			}
-		}
-		k_yield();
-	}
->>>>>>> 1ec5ce05
 }
 #endif /* CONFIG_ETH_STM32_HAL_API_V2 */
 
@@ -422,19 +355,7 @@
         return (false);
     }
 
-<<<<<<< HEAD
     net_pkt_set_priority(pkt, NET_PRIORITY_CA);
-=======
-	heth = &dev_data->heth;
-
-	total_len = net_pkt_get_len(pkt);
-	if (total_len > (ETH_MAX_PACKET_SIZE * ETH_TX_DESC_CNT)) {
-		LOG_ERR("PKT too big");
-		return -EIO;
-	}
-
-	k_mutex_lock(&dev_data->tx_mutex, K_FOREVER);
->>>>>>> 1ec5ce05
 
     return (true);
 }
@@ -450,7 +371,6 @@
 #endif /* CONFIG_ETH_STM32_HAL_API_V2 */
 #endif /* CONFIG_PTP_CLOCK_STM32_HAL */
 
-<<<<<<< HEAD
 static int /**/eth_stm32_tx(const struct device* dev, struct net_pkt* pkt) {
     struct eth_stm32_hal_dev_data* ctx = dev->data;
     ETH_HandleTypeDef* heth;
@@ -480,7 +400,7 @@
     heth = &ctx->heth;
 
     total_len = net_pkt_get_len(pkt);
-    if (total_len > (ETH_STM32_TX_BUF_SIZE * ETH_TXBUFNB)) {
+    if (total_len > (ETH_MAX_PACKET_SIZE * ETH_TX_DESC_CNT)) {
         LOG_ERR("PKT too big");
         return (-EIO);
     }
@@ -523,19 +443,19 @@
     #if defined(CONFIG_ETH_STM32_HAL_API_V2)
     remaining_read = total_len;
     /* fill and allocate buffer until remaining data fits in one buffer */
-    while (remaining_read > ETH_STM32_TX_BUF_SIZE) {
-        if (net_pkt_read(pkt, buf_header->tx_buff.buffer, ETH_STM32_TX_BUF_SIZE)) {
+    while (remaining_read > ETH_MAX_PACKET_SIZE) {
+        if (net_pkt_read(pkt, buf_header->tx_buff.buffer, ETH_MAX_PACKET_SIZE)) {
             res = -ENOBUFS;
             goto error;
         }
         const uint16_t next_buffer_id = allocate_tx_buffer();
 
-        buf_header->tx_buff.len = ETH_STM32_TX_BUF_SIZE;
+        buf_header->tx_buff.len = ETH_MAX_PACKET_SIZE;
         /* append new buffer to the linked list */
         buf_header->tx_buff.next = &dma_tx_buffer_header[next_buffer_id].tx_buff;
         /* and adjust tail pointer */
         buf_header = &dma_tx_buffer_header[next_buffer_id];
-        remaining_read -= ETH_STM32_TX_BUF_SIZE;
+        remaining_read -= ETH_MAX_PACKET_SIZE;
     }
     if (net_pkt_read(pkt, buf_header->tx_buff.buffer, remaining_read)) {
         res = -ENOBUFS;
@@ -737,230 +657,12 @@
     k_mutex_unlock(&ctx->tx_mutex);
 
     return (res);
-=======
-#if defined(CONFIG_ETH_STM32_HAL_API_V2)
-	remaining_read = total_len;
-	/* fill and allocate buffer until remaining data fits in one buffer */
-	while (remaining_read > ETH_MAX_PACKET_SIZE) {
-		if (net_pkt_read(pkt, buf_header->tx_buff.buffer, ETH_MAX_PACKET_SIZE)) {
-			res = -ENOBUFS;
-			goto error;
-		}
-		const uint16_t next_buffer_id = allocate_tx_buffer();
-
-		buf_header->tx_buff.len = ETH_MAX_PACKET_SIZE;
-		/* append new buffer to the linked list */
-		buf_header->tx_buff.next = &dma_tx_buffer_header[next_buffer_id].tx_buff;
-		/* and adjust tail pointer */
-		buf_header = &dma_tx_buffer_header[next_buffer_id];
-		remaining_read -= ETH_MAX_PACKET_SIZE;
-	}
-	if (net_pkt_read(pkt, buf_header->tx_buff.buffer, remaining_read)) {
-		res = -ENOBUFS;
-		goto error;
-	}
-	buf_header->tx_buff.len = remaining_read;
-	buf_header->tx_buff.next = NULL;
-
-#else /* CONFIG_ETH_STM32_HAL_API_V2 */
-#if defined(CONFIG_SOC_SERIES_STM32H7X) || defined(CONFIG_SOC_SERIES_STM32H5X)
-	dma_buffer = dma_tx_buffer[cur_tx_desc_idx];
-#else
-	dma_buffer = (uint8_t *)(dma_tx_desc->Buffer1Addr);
-#endif /* CONFIG_SOC_SERIES_STM32H7X || CONFIG_SOC_SERIES_STM32H5X */
-
-	if (net_pkt_read(pkt, dma_buffer, total_len)) {
-		res = -ENOBUFS;
-		goto error;
-	}
-
-#if defined(CONFIG_SOC_SERIES_STM32H7X) || defined(CONFIG_SOC_SERIES_STM32H5X)
-	ETH_BufferTypeDef tx_buffer_def;
-
-	tx_buffer_def.buffer = dma_buffer;
-	tx_buffer_def.len = total_len;
-	tx_buffer_def.next = NULL;
-#endif /* CONFIG_SOC_SERIES_STM32H7X || CONFIG_SOC_SERIES_STM32H5X */
-#endif /* CONFIG_ETH_STM32_HAL_API_V2 */
-
-#if defined(CONFIG_SOC_SERIES_STM32H7X) || defined(CONFIG_SOC_SERIES_STM32H5X) || \
-	defined(CONFIG_ETH_STM32_HAL_API_V2)
-
-	tx_config.Length = total_len;
-#if defined(CONFIG_ETH_STM32_HAL_API_V2)
-	tx_config.pData = &ctx;
-	tx_config.TxBuffer = &dma_tx_buffer_header[ctx.first_tx_buffer_index].tx_buff;
-#else
-	tx_config.TxBuffer = &tx_buffer_def;
-#endif /* CONFIG_ETH_STM32_HAL_API_V2 */
-
-	/* Reset TX complete interrupt semaphore before TX request*/
-	k_sem_reset(&dev_data->tx_int_sem);
-
-	/* tx_buffer is allocated on function stack, we need */
-	/* to wait for the transfer to complete */
-	/* So it is not freed before the interrupt happens */
-	hal_ret = HAL_ETH_Transmit_IT(heth, &tx_config);
-
-	if (hal_ret != HAL_OK) {
-		LOG_ERR("HAL_ETH_Transmit: failed!");
-		res = -EIO;
-		goto error;
-	}
-
-	/* Wait for end of TX buffer transmission */
-	/* If the semaphore timeout breaks, it means */
-	/* an error occurred or IT was not fired */
-	if (k_sem_take(&dev_data->tx_int_sem,
-			K_MSEC(ETH_DMA_TX_TIMEOUT_MS)) != 0) {
-
-		LOG_ERR("HAL_ETH_TransmitIT tx_int_sem take timeout");
-		res = -EIO;
-
-#ifndef CONFIG_ETH_STM32_HAL_API_V2
-		/* Content of the packet could be the reason for timeout */
-		LOG_HEXDUMP_ERR(dma_buffer, total_len, "eth packet timeout");
-#endif
-
-		/* Check for errors */
-		/* Ethernet device was put in error state */
-		/* Error state is unrecoverable ? */
-		if (HAL_ETH_GetState(heth) == HAL_ETH_STATE_ERROR) {
-			LOG_ERR("%s: ETH in error state: errorcode:%x",
-				__func__,
-				HAL_ETH_GetError(heth));
-			/* TODO recover from error state by restarting eth */
-		}
-
-		/* Check for DMA errors */
-		if (HAL_ETH_GetDMAError(heth)) {
-			LOG_ERR("%s: ETH DMA error: dmaerror:%x",
-				__func__,
-				HAL_ETH_GetDMAError(heth));
-			/* DMA fatal bus errors are putting in error state*/
-			/* TODO recover from this */
-		}
-
-		/* Check for MAC errors */
-		if (HAL_ETH_GetMACError(heth)) {
-			LOG_ERR("%s: ETH MAC error: macerror:%x",
-				__func__,
-				HAL_ETH_GetMACError(heth));
-			/* MAC errors are putting in error state*/
-			/* TODO recover from this */
-		}
-
-		goto error;
-	}
-
-#else
-	hal_ret = HAL_ETH_TransmitFrame(heth, total_len);
-
-	if (hal_ret != HAL_OK) {
-		LOG_ERR("HAL_ETH_Transmit: failed!");
-		res = -EIO;
-		goto error;
-	}
-
-	/* When Transmit Underflow flag is set, clear it and issue a
-	 * Transmit Poll Demand to resume transmission.
-	 */
-	if ((heth->Instance->DMASR & ETH_DMASR_TUS) != (uint32_t)RESET) {
-		/* Clear TUS ETHERNET DMA flag */
-		heth->Instance->DMASR = ETH_DMASR_TUS;
-		/* Resume DMA transmission*/
-		heth->Instance->DMATPDR = 0;
-		res = -EIO;
-		goto error;
-	}
-#endif /* CONFIG_SOC_SERIES_STM32H7X || CONFIG_SOC_SERIES_STM32H5X || CONFIG_ETH_STM32_HAL_API_V2 */
-
-#if defined(CONFIG_PTP_CLOCK_STM32_HAL) && !defined(CONFIG_ETH_STM32_HAL_API_V2)
-	if (timestamped_frame) {
-		/* Retrieve transmission timestamp from last DMA TX descriptor */
-#if defined(CONFIG_SOC_SERIES_STM32H7X) || defined(CONFIG_SOC_SERIES_STM32H5X)
-		ETH_TxDescListTypeDef * dma_tx_desc_list;
-
-		__IO ETH_DMADescTypeDef *last_dma_tx_desc;
-
-		dma_tx_desc_list = &heth->TxDescList;
-		for (uint32_t i = 0; i < ETH_TX_DESC_CNT; i++) {
-			const uint32_t last_desc_idx = (cur_tx_desc_idx + i) % ETH_TX_DESC_CNT;
-
-			last_dma_tx_desc =
-				(ETH_DMADescTypeDef *)dma_tx_desc_list->TxDesc[last_desc_idx];
-			if (last_dma_tx_desc->DESC3 & ETH_DMATXNDESCWBF_LD) {
-				break;
-			}
-		}
-
-		while (IS_ETH_DMATXDESC_OWN(last_dma_tx_desc) != (uint32_t)RESET) {
-			/* Wait for transmission */
-			k_yield();
-		}
-
-		if ((last_dma_tx_desc->DESC3 & ETH_DMATXNDESCWBF_LD) &&
-				(last_dma_tx_desc->DESC3 & ETH_DMATXNDESCWBF_TTSS)) {
-			pkt->timestamp.second = last_dma_tx_desc->DESC1;
-			pkt->timestamp.nanosecond = last_dma_tx_desc->DESC0;
-		} else {
-			/* Invalid value */
-			pkt->timestamp.second = UINT64_MAX;
-			pkt->timestamp.nanosecond = UINT32_MAX;
-		}
-#else
-		__IO ETH_DMADescTypeDef *last_dma_tx_desc = dma_tx_desc;
-
-		while (!(last_dma_tx_desc->Status & ETH_DMATXDESC_LS) &&
-				last_dma_tx_desc->Buffer2NextDescAddr) {
-			last_dma_tx_desc =
-				(ETH_DMADescTypeDef *)last_dma_tx_desc->Buffer2NextDescAddr;
-		}
-
-		while (IS_ETH_DMATXDESC_OWN(last_dma_tx_desc) != (uint32_t)RESET) {
-			/* Wait for transmission */
-			k_yield();
-		}
-
-		if (last_dma_tx_desc->Status & ETH_DMATXDESC_LS &&
-				last_dma_tx_desc->Status & ETH_DMATXDESC_TTSS) {
-			pkt->timestamp.second = last_dma_tx_desc->TimeStampHigh;
-			pkt->timestamp.nanosecond = last_dma_tx_desc->TimeStampLow;
-		} else {
-			/* Invalid value */
-			pkt->timestamp.second = UINT64_MAX;
-			pkt->timestamp.nanosecond = UINT32_MAX;
-		}
-#endif /* CONFIG_SOC_SERIES_STM32H7X || CONFIG_SOC_SERIES_STM32H5X */
-
-		net_if_add_tx_timestamp(pkt);
-	}
-#endif /* CONFIG_PTP_CLOCK_STM32_HAL && !CONFIG_ETH_STM32_HAL_API_V2 */
-
-	res = 0;
-error:
-
-#if defined(CONFIG_ETH_STM32_HAL_API_V2)
-	/* free package tx buffer */
-	if (res != 0) {
-		HAL_ETH_TxFreeCallback((uint32_t *)&ctx);
-	} else if (HAL_ETH_ReleaseTxPacket(heth) != HAL_OK) {
-		LOG_ERR("HAL_ETH_ReleaseTxPacket failed");
-		res = -EIO;
-	}
-#endif
-
-	k_mutex_unlock(&dev_data->tx_mutex);
-
-	return res;
->>>>>>> 1ec5ce05
 }
 
 static struct net_if* eth_stm32_get_iface(struct eth_stm32_hal_dev_data* ctx) {
     return (ctx->iface);
 }
 
-<<<<<<< HEAD
 static struct net_pkt* /**/eth_stm32_rx(const struct device* dev) {
     struct eth_stm32_hal_dev_data* ctx;
     ETH_HandleTypeDef* heth;
@@ -1103,7 +805,7 @@
         rx_header; rx_header = rx_header->next) {
         const size_t index = rx_header - &dma_rx_buffer_header[0];
 
-        __ASSERT_NO_MSG(index < ETH_RXBUFNB);
+        __ASSERT_NO_MSG(index < ETH_RX_DESC_CNT);
         if (net_pkt_write(pkt, dma_rx_buffer[index], rx_header->size)) {
             LOG_ERR("Failed to append RX buffer to context buffer");
             net_pkt_unref(pkt);
@@ -1175,223 +877,6 @@
     }
 
     return (pkt);
-=======
-static struct net_pkt *eth_rx(const struct device *dev)
-{
-	struct eth_stm32_hal_dev_data *dev_data;
-	ETH_HandleTypeDef *heth;
-	struct net_pkt *pkt;
-	size_t total_len = 0;
-#if defined(CONFIG_ETH_STM32_HAL_API_V2)
-	void *appbuf = NULL;
-	struct eth_stm32_rx_buffer_header *rx_header;
-#else
-#if !defined(CONFIG_SOC_SERIES_STM32H7X) && !defined(CONFIG_SOC_SERIES_STM32H5X)
-	__IO ETH_DMADescTypeDef *dma_rx_desc;
-#endif /* !CONFIG_SOC_SERIES_STM32H7X */
-	uint8_t *dma_buffer;
-	HAL_StatusTypeDef hal_ret = HAL_OK;
-#endif /* CONFIG_ETH_STM32_HAL_API_V2 */
-#if defined(CONFIG_PTP_CLOCK_STM32_HAL)
-	struct net_ptp_time timestamp;
-#if defined(CONFIG_ETH_STM32_HAL_API_V2)
-	ETH_TimeStampTypeDef ts_registers;
-#endif /* CONFIG_ETH_STM32_HAL_API_V2 */
-	/* Default to invalid value. */
-	timestamp.second = UINT64_MAX;
-	timestamp.nanosecond = UINT32_MAX;
-#endif /* CONFIG_PTP_CLOCK_STM32_HAL */
-
-	__ASSERT_NO_MSG(dev != NULL);
-
-	dev_data = dev->data;
-
-	__ASSERT_NO_MSG(dev_data != NULL);
-
-	heth = &dev_data->heth;
-
-#if defined(CONFIG_ETH_STM32_HAL_API_V2)
-	if (HAL_ETH_ReadData(heth, &appbuf) != HAL_OK) {
-		/* no frame available */
-		return NULL;
-	}
-
-	/* computing total length */
-	for (rx_header = (struct eth_stm32_rx_buffer_header *)appbuf;
-			rx_header; rx_header = rx_header->next) {
-		total_len += rx_header->size;
-	}
-#elif defined(CONFIG_SOC_SERIES_STM32H7X) || defined(CONFIG_SOC_SERIES_STM32H5X)
-	if (HAL_ETH_IsRxDataAvailable(heth) != true) {
-		/* no frame available */
-		return NULL;
-	}
-
-	ETH_BufferTypeDef rx_buffer_def;
-	uint32_t frame_length = 0;
-
-	hal_ret = HAL_ETH_GetRxDataBuffer(heth, &rx_buffer_def);
-	if (hal_ret != HAL_OK) {
-		LOG_ERR("HAL_ETH_GetRxDataBuffer: failed with state: %d",
-			hal_ret);
-		return NULL;
-	}
-
-	hal_ret = HAL_ETH_GetRxDataLength(heth, &frame_length);
-	if (hal_ret != HAL_OK) {
-		LOG_ERR("HAL_ETH_GetRxDataLength: failed with state: %d",
-			hal_ret);
-		return NULL;
-	}
-
-	total_len = frame_length;
-	dma_buffer = rx_buffer_def.buffer;
-#else
-	hal_ret = HAL_ETH_GetReceivedFrame_IT(heth);
-	if (hal_ret != HAL_OK) {
-		/* no frame available */
-		return NULL;
-	}
-
-	total_len = heth->RxFrameInfos.length;
-	dma_buffer = (uint8_t *)heth->RxFrameInfos.buffer;
-#endif /* CONFIG_SOC_SERIES_STM32H7X || CONFIG_SOC_SERIES_STM32H5X */
-
-#if defined(CONFIG_PTP_CLOCK_STM32_HAL)
-#if defined(CONFIG_ETH_STM32_HAL_API_V2)
-
-	if (HAL_ETH_PTP_GetRxTimestamp(heth, &ts_registers) == HAL_OK) {
-		timestamp.second = ts_registers.TimeStampHigh;
-		timestamp.nanosecond = ts_registers.TimeStampLow;
-	}
-
-#elif defined(CONFIG_SOC_SERIES_STM32H7X) || defined(CONFIG_SOC_SERIES_STM32H5X)
-	ETH_RxDescListTypeDef * dma_rx_desc_list;
-
-	dma_rx_desc_list = &heth->RxDescList;
-	if (dma_rx_desc_list->AppDescNbr) {
-		__IO ETH_DMADescTypeDef *last_dma_rx_desc;
-
-		const uint32_t last_desc_idx =
-			(dma_rx_desc_list->FirstAppDesc + dma_rx_desc_list->AppDescNbr - 1U)
-				% ETH_RX_DESC_CNT;
-
-		last_dma_rx_desc =
-			(ETH_DMADescTypeDef *)dma_rx_desc_list->RxDesc[last_desc_idx];
-
-		if (dma_rx_desc_list->AppContextDesc &&
-				last_dma_rx_desc->DESC1 & ETH_DMARXNDESCWBF_TSA) {
-			/* Retrieve timestamp from context DMA descriptor */
-			__IO ETH_DMADescTypeDef *context_dma_rx_desc;
-
-			const uint32_t context_desc_idx = (last_desc_idx + 1U) % ETH_RX_DESC_CNT;
-
-			context_dma_rx_desc =
-				(ETH_DMADescTypeDef *)dma_rx_desc_list->RxDesc[context_desc_idx];
-			if (context_dma_rx_desc->DESC1 != UINT32_MAX ||
-					context_dma_rx_desc->DESC0 != UINT32_MAX) {
-				timestamp.second = context_dma_rx_desc->DESC1;
-				timestamp.nanosecond = context_dma_rx_desc->DESC0;
-			}
-		}
-	}
-#else
-	__IO ETH_DMADescTypeDef *last_dma_rx_desc;
-
-	last_dma_rx_desc = heth->RxFrameInfos.LSRxDesc;
-	if (last_dma_rx_desc->TimeStampHigh != UINT32_MAX ||
-			last_dma_rx_desc->TimeStampLow != UINT32_MAX) {
-		timestamp.second = last_dma_rx_desc->TimeStampHigh;
-		timestamp.nanosecond = last_dma_rx_desc->TimeStampLow;
-	}
-#endif /* CONFIG_SOC_SERIES_STM32H7X || CONFIG_SOC_SERIES_STM32H5X */
-#endif /* CONFIG_PTP_CLOCK_STM32_HAL */
-
-	pkt = net_pkt_rx_alloc_with_buffer(get_iface(dev_data),
-					   total_len, AF_UNSPEC, 0, K_MSEC(100));
-	if (!pkt) {
-		LOG_ERR("Failed to obtain RX buffer");
-		goto release_desc;
-	}
-
-#if defined(CONFIG_ETH_STM32_HAL_API_V2)
-	for (rx_header = (struct eth_stm32_rx_buffer_header *)appbuf;
-			rx_header; rx_header = rx_header->next) {
-		const size_t index = rx_header - &dma_rx_buffer_header[0];
-
-		__ASSERT_NO_MSG(index < ETH_RX_DESC_CNT);
-		if (net_pkt_write(pkt, dma_rx_buffer[index], rx_header->size)) {
-			LOG_ERR("Failed to append RX buffer to context buffer");
-			net_pkt_unref(pkt);
-			pkt = NULL;
-			goto release_desc;
-		}
-	}
-#else
-	if (net_pkt_write(pkt, dma_buffer, total_len)) {
-		LOG_ERR("Failed to append RX buffer to context buffer");
-		net_pkt_unref(pkt);
-		pkt = NULL;
-		goto release_desc;
-	}
-#endif /* CONFIG_ETH_STM32_HAL_API_V2 */
-
-release_desc:
-#if defined(CONFIG_ETH_STM32_HAL_API_V2)
-	for (rx_header = (struct eth_stm32_rx_buffer_header *)appbuf;
-			rx_header; rx_header = rx_header->next) {
-		rx_header->used = false;
-	}
-
-#elif defined(CONFIG_SOC_SERIES_STM32H7X) || defined(CONFIG_SOC_SERIES_STM32H5X)
-	hal_ret = HAL_ETH_BuildRxDescriptors(heth);
-	if (hal_ret != HAL_OK) {
-		LOG_ERR("HAL_ETH_BuildRxDescriptors: failed: %d", hal_ret);
-	}
-#else
-	/* Release descriptors to DMA */
-	/* Point to first descriptor */
-	dma_rx_desc = heth->RxFrameInfos.FSRxDesc;
-	/* Set Own bit in Rx descriptors: gives the buffers back to DMA */
-	for (int i = 0; i < heth->RxFrameInfos.SegCount; i++) {
-		dma_rx_desc->Status |= ETH_DMARXDESC_OWN;
-		dma_rx_desc = (ETH_DMADescTypeDef *)
-			(dma_rx_desc->Buffer2NextDescAddr);
-	}
-
-	/* Clear Segment_Count */
-	heth->RxFrameInfos.SegCount = 0;
-
-	/* When Rx Buffer unavailable flag is set: clear it
-	 * and resume reception.
-	 */
-	if ((heth->Instance->DMASR & ETH_DMASR_RBUS) != (uint32_t)RESET) {
-		/* Clear RBUS ETHERNET DMA flag */
-		heth->Instance->DMASR = ETH_DMASR_RBUS;
-		/* Resume DMA reception */
-		heth->Instance->DMARPDR = 0;
-	}
-#endif /* CONFIG_ETH_STM32_HAL_API_V2 */
-
-	if (!pkt) {
-		goto out;
-	}
-
-#if defined(CONFIG_PTP_CLOCK_STM32_HAL)
-	pkt->timestamp.second = timestamp.second;
-	pkt->timestamp.nanosecond = timestamp.nanosecond;
-	if (timestamp.second != UINT64_MAX) {
-		net_pkt_set_rx_timestamping(pkt, true);
-	}
-#endif /* CONFIG_PTP_CLOCK_STM32_HAL */
-
-out:
-	if (!pkt) {
-		eth_stats_update_errors_rx(get_iface(dev_data));
-	}
-
-	return pkt;
->>>>>>> 1ec5ce05
 }
 
 static void eth_stm32_rx_thread(void* p1, void* p2, void* p3) {
@@ -1652,7 +1137,6 @@
     #endif
 }
 
-<<<<<<< HEAD
 static int /**/eth_stm32_initialize(const struct device* dev) {
     struct eth_stm32_hal_dev_data* ctx;
     const struct eth_stm32_hal_dev_cfg* cfg;
@@ -1713,7 +1197,7 @@
         defined(CONFIG_ETH_STM32_HAL_API_V2)
     heth->Init.TxDesc    = dma_tx_desc_tab;
     heth->Init.RxDesc    = dma_rx_desc_tab;
-    heth->Init.RxBuffLen = ETH_STM32_RX_BUF_SIZE;
+    heth->Init.RxBuffLen = ETH_MAX_PACKET_SIZE;
     #endif /* CONFIG_SOC_SERIES_STM32H7X || CONFIG_SOC_SERIES_STM32H5X || CONFIG_ETH_STM32_HAL_API_V2 */
 
     hal_ret = HAL_ETH_Init(heth);
@@ -1773,173 +1257,6 @@
             ctx->mac_addr[4], ctx->mac_addr[5]);
 
     return (0);
-=======
-static int eth_initialize(const struct device *dev)
-{
-	struct eth_stm32_hal_dev_data *dev_data;
-	const struct eth_stm32_hal_dev_cfg *cfg;
-	ETH_HandleTypeDef *heth;
-	HAL_StatusTypeDef hal_ret = HAL_OK;
-	int ret = 0;
-
-	__ASSERT_NO_MSG(dev != NULL);
-
-	dev_data = dev->data;
-	cfg = dev->config;
-
-	__ASSERT_NO_MSG(dev_data != NULL);
-	__ASSERT_NO_MSG(cfg != NULL);
-
-	dev_data->clock = DEVICE_DT_GET(STM32_CLOCK_CONTROL_NODE);
-
-	if (!device_is_ready(dev_data->clock)) {
-		LOG_ERR("clock control device not ready");
-		return -ENODEV;
-	}
-
-	/* enable clock */
-	ret = clock_control_on(dev_data->clock,
-		(clock_control_subsys_t)&cfg->pclken);
-	ret |= clock_control_on(dev_data->clock,
-		(clock_control_subsys_t)&cfg->pclken_tx);
-	ret |= clock_control_on(dev_data->clock,
-		(clock_control_subsys_t)&cfg->pclken_rx);
-#if DT_INST_CLOCKS_HAS_NAME(0, mac_clk_ptp)
-	ret |= clock_control_on(dev_data->clock,
-		(clock_control_subsys_t)&cfg->pclken_ptp);
-#endif
-
-	if (ret) {
-		LOG_ERR("Failed to enable ethernet clock");
-		return -EIO;
-	}
-
-	/* configure pinmux */
-	ret = pinctrl_apply_state(cfg->pcfg, PINCTRL_STATE_DEFAULT);
-	if (ret < 0) {
-		LOG_ERR("Could not configure ethernet pins");
-		return ret;
-	}
-
-	heth = &dev_data->heth;
-
-	generate_mac(dev_data->mac_addr);
-
-	heth->Init.MACAddr = dev_data->mac_addr;
-
-#if defined(CONFIG_SOC_SERIES_STM32H7X) || defined(CONFIG_SOC_SERIES_STM32H5X) || \
-	defined(CONFIG_ETH_STM32_HAL_API_V2)
-	heth->Init.TxDesc = dma_tx_desc_tab;
-	heth->Init.RxDesc = dma_rx_desc_tab;
-	heth->Init.RxBuffLen = ETH_MAX_PACKET_SIZE;
-#endif /* CONFIG_SOC_SERIES_STM32H7X || CONFIG_SOC_SERIES_STM32H5X || CONFIG_ETH_STM32_HAL_API_V2 */
-
-	hal_ret = HAL_ETH_Init(heth);
-	if (hal_ret == HAL_TIMEOUT) {
-		/* HAL Init time out. This could be linked to */
-		/* a recoverable error. Log the issue and continue */
-		/* driver initialisation */
-		LOG_ERR("HAL_ETH_Init Timed out");
-	} else if (hal_ret != HAL_OK) {
-		LOG_ERR("HAL_ETH_Init failed: %d", hal_ret);
-		return -EINVAL;
-	}
-
-#if defined(CONFIG_PTP_CLOCK_STM32_HAL)
-	/* Enable timestamping of RX packets. We enable all packets to be
-	 * timestamped to cover both IEEE 1588 and gPTP.
-	 */
-#if defined(CONFIG_SOC_SERIES_STM32H7X) || defined(CONFIG_SOC_SERIES_STM32H5X)
-	heth->Instance->MACTSCR |= ETH_MACTSCR_TSENALL;
-#else
-	heth->Instance->PTPTSCR |= ETH_PTPTSCR_TSSARFE;
-#endif /* CONFIG_SOC_SERIES_STM32H7X || CONFIG_SOC_SERIES_STM32H5X */
-#endif /* CONFIG_PTP_CLOCK_STM32_HAL */
-
-#if defined(CONFIG_SOC_SERIES_STM32H7X) || defined(CONFIG_SOC_SERIES_STM32H5X) || \
-	defined(CONFIG_ETH_STM32_HAL_API_V2)
-	/* Tx config init: */
-	memset(&tx_config, 0, sizeof(ETH_TxPacketConfig));
-	tx_config.Attributes = ETH_TX_PACKETS_FEATURES_CSUM |
-				ETH_TX_PACKETS_FEATURES_CRCPAD;
-	tx_config.ChecksumCtrl = IS_ENABLED(CONFIG_ETH_STM32_HW_CHECKSUM) ?
-			ETH_CHECKSUM_IPHDR_PAYLOAD_INSERT_PHDR_CALC : ETH_CHECKSUM_DISABLE;
-	tx_config.CRCPadCtrl = ETH_CRC_PAD_INSERT;
-#endif /* CONFIG_SOC_SERIES_STM32H7X || CONFIG_SOC_SERIES_STM32H5X || CONFIG_ETH_STM32_HAL_API_V2 */
-
-	dev_data->link_up = false;
-
-	/* Initialize semaphores */
-	k_mutex_init(&dev_data->tx_mutex);
-	k_sem_init(&dev_data->rx_int_sem, 0, K_SEM_MAX_LIMIT);
-#if defined(CONFIG_SOC_SERIES_STM32H7X) || defined(CONFIG_SOC_SERIES_STM32H5X) || \
-	defined(CONFIG_ETH_STM32_HAL_API_V2)
-	k_sem_init(&dev_data->tx_int_sem, 0, K_SEM_MAX_LIMIT);
-#endif /* CONFIG_SOC_SERIES_STM32H7X || CONFIG_SOC_SERIES_STM32H5X || CONFIG_ETH_STM32_HAL_API_V2 */
-
-#if defined(CONFIG_SOC_SERIES_STM32H7X) || defined(CONFIG_SOC_SERIES_STM32H5X) || \
-	defined(CONFIG_ETH_STM32_HAL_API_V2)
-	/* Adjust MDC clock range depending on HCLK frequency: */
-	HAL_ETH_SetMDIOClockRange(heth);
-
-	/* @TODO: read duplex mode and speed from PHY and set it to ETH */
-
-	ETH_MACConfigTypeDef mac_config;
-
-	HAL_ETH_GetMACConfig(heth, &mac_config);
-	mac_config.DuplexMode = IS_ENABLED(CONFIG_ETH_STM32_MODE_HALFDUPLEX) ?
-				      ETH_HALFDUPLEX_MODE : ETH_FULLDUPLEX_MODE;
-	mac_config.Speed = IS_ENABLED(CONFIG_ETH_STM32_SPEED_10M) ?
-				 ETH_SPEED_10M : ETH_SPEED_100M;
-	hal_ret = HAL_ETH_SetMACConfig(heth, &mac_config);
-	if (hal_ret != HAL_OK) {
-		LOG_ERR("HAL_ETH_SetMACConfig: failed: %d", hal_ret);
-	}
-#endif /* CONFIG_SOC_SERIES_STM32H7X || CONFIG_SOC_SERIES_STM32H5X || CONFIG_ETH_STM32_HAL_API_V2 */
-
-#if defined(CONFIG_ETH_STM32_HAL_API_V2)
-
-	/* prepare tx buffer header */
-	for (uint16_t i = 0; i < ETH_TX_DESC_CNT; ++i) {
-		dma_tx_buffer_header[i].tx_buff.buffer = dma_tx_buffer[i];
-	}
-
-	hal_ret = HAL_ETH_Start_IT(heth);
-#elif defined(CONFIG_SOC_SERIES_STM32H7X) || defined(CONFIG_SOC_SERIES_STM32H5X)
-	for (uint32_t i = 0; i < ETH_RX_DESC_CNT; i++) {
-		hal_ret = HAL_ETH_DescAssignMemory(heth, i, dma_rx_buffer[i],
-						   NULL);
-		if (hal_ret != HAL_OK) {
-			LOG_ERR("HAL_ETH_DescAssignMemory: failed: %d, i: %d",
-				hal_ret, i);
-			return -EINVAL;
-		}
-	}
-
-	hal_ret = HAL_ETH_Start_IT(heth);
-#else
-	HAL_ETH_DMATxDescListInit(heth, dma_tx_desc_tab,
-		&dma_tx_buffer[0][0], ETH_TX_DESC_CNT);
-	HAL_ETH_DMARxDescListInit(heth, dma_rx_desc_tab,
-		&dma_rx_buffer[0][0], ETH_RX_DESC_CNT);
-
-	hal_ret = HAL_ETH_Start(heth);
-#endif /* CONFIG_ETH_STM32_HAL_API_V2 */
-
-	if (hal_ret != HAL_OK) {
-		LOG_ERR("HAL_ETH_Start{_IT} failed");
-	}
-
-	setup_mac_filter(heth);
-
-
-	LOG_DBG("MAC %02x:%02x:%02x:%02x:%02x:%02x",
-		dev_data->mac_addr[0], dev_data->mac_addr[1],
-		dev_data->mac_addr[2], dev_data->mac_addr[3],
-		dev_data->mac_addr[4], dev_data->mac_addr[5]);
-
-	return 0;
->>>>>>> 1ec5ce05
 }
 
 #if defined(CONFIG_ETH_STM32_MULTICAST_FILTER)
@@ -2127,7 +1444,7 @@
     #if defined(CONFIG_ETH_STM32_HAL_API_V2)
 
     /* prepare tx buffer header */
-    for (uint16_t i = 0; i < ETH_TXBUFNB; ++i) {
+    for (uint16_t i = 0; i < ETH_TX_DESC_CNT; ++i) {
         dma_tx_buffer_header[i].tx_buff.buffer = dma_tx_buffer[i];
     }
 
@@ -2146,9 +1463,9 @@
     hal_ret = HAL_ETH_Start_IT(heth);
     #else
     HAL_ETH_DMATxDescListInit(heth, dma_tx_desc_tab,
-                              &dma_tx_buffer[0][0], ETH_TXBUFNB);
+                              &dma_tx_buffer[0][0], ETH_TX_DESC_CNT);
     HAL_ETH_DMARxDescListInit(heth, dma_rx_desc_tab,
-                              &dma_rx_buffer[0][0], ETH_RXBUFNB);
+                              &dma_rx_buffer[0][0], ETH_RX_DESC_CNT);
 
     hal_ret = HAL_ETH_Start(heth);
     #endif /* CONFIG_ETH_STM32_HAL_API_V2 */
@@ -2358,7 +1675,6 @@
 };
 
 static struct eth_stm32_hal_dev_data eth0_data = {
-<<<<<<< HEAD
     .heth = {
         .Instance = (ETH_TypeDef*)DT_INST_REG_ADDR(0),
         .Init = {
@@ -2379,44 +1695,14 @@
                             ETH_CHECKSUM_BY_HARDWARE : ETH_CHECKSUM_BY_SOFTWARE,
             #endif /* !CONFIG_SOC_SERIES_STM32H7X */
             .MediaInterface = IS_ENABLED(CONFIG_ETH_STM32_HAL_MII) ?
-                              ETH_MEDIA_INTERFACE_MII : ETH_MEDIA_INTERFACE_RMII,
+                              HAL_ETH_MII_MODE : HAL_ETH_RMII_MODE,
         },
     },
 };
 
 ETH_NET_DEVICE_DT_INST_DEFINE(0, eth_stm32_initialize,
                               NULL, &eth0_data, &eth0_config,
-                              CONFIG_ETH_INIT_PRIORITY, &eth_stm32_api, ETH_STM32_HAL_MTU);
-=======
-	.heth = {
-		.Instance = (ETH_TypeDef *)DT_INST_REG_ADDR(0),
-		.Init = {
-#if !defined(CONFIG_SOC_SERIES_STM32H7X) && !defined(CONFIG_SOC_SERIES_STM32H5X) && \
-	!defined(CONFIG_ETH_STM32_HAL_API_V2)
-#if defined(CONFIG_ETH_STM32_AUTO_NEGOTIATION_ENABLE)
-			.AutoNegotiation = ETH_AUTONEGOTIATION_ENABLE,
-#else
-			.AutoNegotiation = ETH_AUTONEGOTIATION_DISABLE,
-			.Speed = IS_ENABLED(CONFIG_ETH_STM32_SPEED_10M) ?
-				 ETH_SPEED_10M : ETH_SPEED_100M,
-			.DuplexMode = IS_ENABLED(CONFIG_ETH_STM32_MODE_HALFDUPLEX) ?
-				      ETH_MODE_HALFDUPLEX : ETH_MODE_FULLDUPLEX,
-#endif /* !CONFIG_ETH_STM32_AUTO_NEGOTIATION_ENABLE */
-			.PhyAddress = PHY_ADDR,
-			.RxMode = ETH_RXINTERRUPT_MODE,
-			.ChecksumMode = IS_ENABLED(CONFIG_ETH_STM32_HW_CHECKSUM) ?
-					ETH_CHECKSUM_BY_HARDWARE : ETH_CHECKSUM_BY_SOFTWARE,
-#endif /* !CONFIG_SOC_SERIES_STM32H7X */
-			.MediaInterface = IS_ENABLED(CONFIG_ETH_STM32_HAL_MII) ?
-					  HAL_ETH_MII_MODE : HAL_ETH_RMII_MODE,
-		},
-	},
-};
-
-ETH_NET_DEVICE_DT_INST_DEFINE(0, eth_initialize,
-		    NULL, &eth0_data, &eth0_config,
-		    CONFIG_ETH_INIT_PRIORITY, &eth_api, NET_ETH_MTU);
->>>>>>> 1ec5ce05
+                              CONFIG_ETH_INIT_PRIORITY, &eth_stm32_api, NET_ETH_MTU);
 
 #if defined(CONFIG_PTP_CLOCK_STM32_HAL)
 
