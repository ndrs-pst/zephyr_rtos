/*
 * Copyright (c) 2017 Erwin Rol <erwin@erwinrol.com>
 * SPDX-License-Identifier: Apache-2.0
 */

#ifndef ZEPHYR_DRIVERS_ETHERNET_ETH_STM32_HAL_PRIV_H_
#define ZEPHYR_DRIVERS_ETHERNET_ETH_STM32_HAL_PRIV_H_

#include <zephyr/kernel.h>
#include <zephyr/types.h>

/* Naming of the  ETH PTP Config Status changes depending on the stm32 serie */
#if defined(CONFIG_SOC_SERIES_STM32F4X)
#define ETH_STM32_PTP_CONFIGURED HAL_ETH_PTP_CONFIGURATED
#define ETH_STM32_PTP_NOT_CONFIGURED HAL_ETH_PTP_NOT_CONFIGURATED
#else
#define ETH_STM32_PTP_CONFIGURED HAL_ETH_PTP_CONFIGURED
#define ETH_STM32_PTP_NOT_CONFIGURED HAL_ETH_PTP_NOT_CONFIGURED
#endif /* stm32F7x or sm32F4x */

#define ST_OUI_B0 0x00
#define ST_OUI_B1 0x80
#define ST_OUI_B2 0xE1

/* Device constant configuration parameters */
struct eth_stm32_hal_dev_cfg {
    void (*config_func)(void);
    struct stm32_pclken pclken;
    struct stm32_pclken pclken_rx;
    struct stm32_pclken pclken_tx;

    #if DT_INST_CLOCKS_HAS_NAME(0, mac_clk_ptp)
    struct stm32_pclken pclken_ptp;
    #endif

    const struct device* phy_dev;
    const struct pinctrl_dev_config* pcfg;
};

/* Device run time data */
struct eth_stm32_hal_dev_data {
<<<<<<< HEAD
    struct net_if *iface;
    uint8_t mac_addr[6];
    ETH_HandleTypeDef heth;
    /* clock device */
    const struct device *clock;
    struct k_mutex tx_mutex;
    struct k_sem rx_int_sem;

    #if defined(CONFIG_SOC_SERIES_STM32H7X) || defined(CONFIG_SOC_SERIES_STM32H5X) || \
        defined(CONFIG_ETH_STM32_HAL_API_V2)
    struct k_sem tx_int_sem;
    #endif /* CONFIG_SOC_SERIES_STM32H7X || CONFIG_SOC_SERIES_STM32H5X || CONFIG_ETH_STM32_HAL_API_V2*/
    K_KERNEL_STACK_MEMBER(rx_thread_stack,
                          CONFIG_ETH_STM32_HAL_RX_THREAD_STACK_SIZE);
    struct k_thread rx_thread;
    bool link_up;
    bool if_suspended;
    #if defined(CONFIG_ETH_STM32_MULTICAST_FILTER)
    uint8_t hash_index_cnt[64];
    #endif /* CONFIG_ETH_STM32_MULTICAST_FILTER */
    #if defined(CONFIG_PTP_CLOCK_STM32_HAL)
    const struct device *ptp_clock;
    float clk_ratio;
    float clk_ratio_adj;
    #endif /* CONFIG_PTP_CLOCK_STM32_HAL */
    #if defined(CONFIG_NET_STATISTICS_ETHERNET)
    struct net_stats_eth stats;
    #endif
=======
	struct net_if *iface;
	uint8_t mac_addr[6];
	ETH_HandleTypeDef heth;
	/* clock device */
	const struct device *clock;
	struct k_mutex tx_mutex;
	struct k_sem rx_int_sem;
#if defined(CONFIG_ETH_STM32_HAL_API_V2)
	struct k_sem tx_int_sem;
#endif /* CONFIG_ETH_STM32_HAL_API_V2 */
	K_KERNEL_STACK_MEMBER(rx_thread_stack,
		CONFIG_ETH_STM32_HAL_RX_THREAD_STACK_SIZE);
	struct k_thread rx_thread;
	bool link_up;
#if defined(CONFIG_ETH_STM32_MULTICAST_FILTER)
	uint8_t hash_index_cnt[64];
#endif /* CONFIG_ETH_STM32_MULTICAST_FILTER */
#if defined(CONFIG_PTP_CLOCK_STM32_HAL)
	const struct device *ptp_clock;
	float clk_ratio;
	float clk_ratio_adj;
#endif /* CONFIG_PTP_CLOCK_STM32_HAL */
#if defined(CONFIG_NET_STATISTICS_ETHERNET)
	struct net_stats_eth stats;
#endif
>>>>>>> 95cc5f53
};

#endif /* ZEPHYR_DRIVERS_ETHERNET_ETH_STM32_HAL_PRIV_H_ */<|MERGE_RESOLUTION|>--- conflicted
+++ resolved
@@ -39,7 +39,6 @@
 
 /* Device run time data */
 struct eth_stm32_hal_dev_data {
-<<<<<<< HEAD
     struct net_if *iface;
     uint8_t mac_addr[6];
     ETH_HandleTypeDef heth;
@@ -47,11 +46,9 @@
     const struct device *clock;
     struct k_mutex tx_mutex;
     struct k_sem rx_int_sem;
-
-    #if defined(CONFIG_SOC_SERIES_STM32H7X) || defined(CONFIG_SOC_SERIES_STM32H5X) || \
-        defined(CONFIG_ETH_STM32_HAL_API_V2)
+    #if defined(CONFIG_ETH_STM32_HAL_API_V2)
     struct k_sem tx_int_sem;
-    #endif /* CONFIG_SOC_SERIES_STM32H7X || CONFIG_SOC_SERIES_STM32H5X || CONFIG_ETH_STM32_HAL_API_V2*/
+    #endif /* CONFIG_ETH_STM32_HAL_API_V2 */
     K_KERNEL_STACK_MEMBER(rx_thread_stack,
                           CONFIG_ETH_STM32_HAL_RX_THREAD_STACK_SIZE);
     struct k_thread rx_thread;
@@ -68,33 +65,6 @@
     #if defined(CONFIG_NET_STATISTICS_ETHERNET)
     struct net_stats_eth stats;
     #endif
-=======
-	struct net_if *iface;
-	uint8_t mac_addr[6];
-	ETH_HandleTypeDef heth;
-	/* clock device */
-	const struct device *clock;
-	struct k_mutex tx_mutex;
-	struct k_sem rx_int_sem;
-#if defined(CONFIG_ETH_STM32_HAL_API_V2)
-	struct k_sem tx_int_sem;
-#endif /* CONFIG_ETH_STM32_HAL_API_V2 */
-	K_KERNEL_STACK_MEMBER(rx_thread_stack,
-		CONFIG_ETH_STM32_HAL_RX_THREAD_STACK_SIZE);
-	struct k_thread rx_thread;
-	bool link_up;
-#if defined(CONFIG_ETH_STM32_MULTICAST_FILTER)
-	uint8_t hash_index_cnt[64];
-#endif /* CONFIG_ETH_STM32_MULTICAST_FILTER */
-#if defined(CONFIG_PTP_CLOCK_STM32_HAL)
-	const struct device *ptp_clock;
-	float clk_ratio;
-	float clk_ratio_adj;
-#endif /* CONFIG_PTP_CLOCK_STM32_HAL */
-#if defined(CONFIG_NET_STATISTICS_ETHERNET)
-	struct net_stats_eth stats;
-#endif
->>>>>>> 95cc5f53
 };
 
 #endif /* ZEPHYR_DRIVERS_ETHERNET_ETH_STM32_HAL_PRIV_H_ */