--- conflicted
+++ resolved
@@ -55,12 +55,6 @@
 #define ETH_MII_MODE    ETH_MEDIA_INTERFACE_MII
 #define ETH_RMII_MODE   ETH_MEDIA_INTERFACE_RMII
 
-<<<<<<< HEAD
-#define ETH_STM32_AUTO_NEGOTIATION_ENABLE                                                          \
-    UTIL_NOT(DT_NODE_HAS_PROP(DT_INST_PHANDLE(0, phy_handle), fixed_link))
-
-=======
->>>>>>> e02a1b74
 #else /* CONFIG_ETH_STM32_HAL_API_V2 */
 
 #define ETH_MII_MODE    HAL_ETH_MII_MODE
