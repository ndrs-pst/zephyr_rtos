--- conflicted
+++ resolved
@@ -23,350 +23,329 @@
 
 /* Device constant configuration parameters */
 struct uart_sam_dev_cfg {
-<<<<<<< HEAD
 	Uart *regs;
 	const struct atmel_sam_pmc_config clock_cfg;
 	const struct pinctrl_dev_config *pcfg;
-=======
-    Uart* regs;
-    uint32_t periph_id;
-    const struct pinctrl_dev_config* pcfg;
->>>>>>> f087c139
-
-#ifdef CONFIG_UART_INTERRUPT_DRIVEN
-    uart_irq_config_func_t irq_config_func;
+
+#ifdef CONFIG_UART_INTERRUPT_DRIVEN
+	uart_irq_config_func_t	irq_config_func;
 #endif
 };
 
 /* Device run time data */
 struct uart_sam_dev_data {
-    uint32_t baud_rate;
-
-#ifdef CONFIG_UART_INTERRUPT_DRIVEN
-<<<<<<< HEAD
+	uint32_t baud_rate;
+
+#ifdef CONFIG_UART_INTERRUPT_DRIVEN
 	uart_irq_callback_user_data_t irq_cb;	/* Interrupt Callback */
-	void *irq_cb_data;			/* Interrupt Callback Arg */
-=======
-    uart_irq_callback_user_data_t irq_cb;   /* Interrupt Callback */
-    void* irq_cb_data;                      /* Interrupt Callback Arg */
->>>>>>> f087c139
+	void* irq_cb_data;			/* Interrupt Callback Arg */
 #endif /* CONFIG_UART_INTERRUPT_DRIVEN */
 };
 
 static int uart_sam_poll_in(const struct device* dev, unsigned char* c) {
-    const struct uart_sam_dev_cfg* const cfg = dev->config;
-    Uart* const uart = cfg->regs;
-
-    if (!(uart->UART_SR & UART_SR_RXRDY)) {
-        return -EBUSY;
-    }
-
-    /* got a character */
-    *c = (unsigned char)uart->UART_RHR;
-
-    return 0;
+	const struct uart_sam_dev_cfg *const cfg = dev->config;
+	Uart * const uart = cfg->regs;
+
+	if (!(uart->UART_SR & UART_SR_RXRDY)) {
+		return -EBUSY;
+	}
+
+	/* got a character */
+	*c = (unsigned char)uart->UART_RHR;
+
+	return 0;
 }
 
 static void uart_sam_poll_out(const struct device* dev, unsigned char c) {
-    const struct uart_sam_dev_cfg* const cfg = dev->config;
-    Uart* const uart = cfg->regs;
-
-    /* Wait for transmitter to be ready */
-    while (!(uart->UART_SR & UART_SR_TXRDY)) {
+	const struct uart_sam_dev_cfg *const cfg = dev->config;
+	Uart * const uart = cfg->regs;
+
+	/* Wait for transmitter to be ready */
+	while (!(uart->UART_SR & UART_SR_TXRDY)) {
         /* pass */
-    }
-
-    /* send a character */
-    uart->UART_THR = (uint32_t)c;
+	}
+
+	/* send a character */
+	uart->UART_THR = (uint32_t)c;
 }
 
 static int uart_sam_err_check(const struct device* dev) {
-    const struct uart_sam_dev_cfg* const cfg = dev->config;
-    volatile Uart* const uart = cfg->regs;
-    int errors = 0;
-
-    if (uart->UART_SR & UART_SR_OVRE) {
-        errors |= UART_ERROR_OVERRUN;
-    }
-
-    if (uart->UART_SR & UART_SR_PARE) {
-        errors |= UART_ERROR_PARITY;
-    }
-
-    if (uart->UART_SR & UART_SR_FRAME) {
-        errors |= UART_ERROR_FRAMING;
-    }
-
-    return errors;
+	const struct uart_sam_dev_cfg *const cfg = dev->config;
+	volatile Uart * const uart = cfg->regs;
+	int errors = 0;
+
+	if (uart->UART_SR & UART_SR_OVRE) {
+		errors |= UART_ERROR_OVERRUN;
+	}
+
+	if (uart->UART_SR & UART_SR_PARE) {
+		errors |= UART_ERROR_PARITY;
+	}
+
+	if (uart->UART_SR & UART_SR_FRAME) {
+		errors |= UART_ERROR_FRAMING;
+	}
+
+	return errors;
 }
 
 static int uart_sam_baudrate_set(const struct device* dev, uint32_t baudrate) {
-    struct uart_sam_dev_data* const dev_data = dev->data;
-    const struct uart_sam_dev_cfg* const cfg = dev->config;
-    volatile Uart* const uart = cfg->regs;
-    uint32_t divisor;
+	struct uart_sam_dev_data *const dev_data = dev->data;
+	const struct uart_sam_dev_cfg *const cfg = dev->config;
+	volatile Uart * const uart = cfg->regs;
+	uint32_t divisor;
 
     __ASSERT(baudrate, "baud rate has to be bigger than 0");
     __ASSERT((SOC_ATMEL_SAM_MCK_FREQ_HZ / 16U) >= baudrate,
-             "MCK frequency is too small to set required baud rate");
+		 "MCK frequency is too small to set required baud rate");
     divisor = (SOC_ATMEL_SAM_MCK_FREQ_HZ / 16U / baudrate);
-    if (divisor > 0xFFFF) {
-        return -EINVAL;
-    }
-
-    uart->UART_BRGR     = UART_BRGR_CD(divisor);
-    dev_data->baud_rate = baudrate;
+	if (divisor > 0xFFFF) {
+		return -EINVAL;
+	}
+
+	uart->UART_BRGR = UART_BRGR_CD(divisor);
+	dev_data->baud_rate = baudrate;
 
     return (0);
 }
 
 static uint32_t uart_sam_cfg2sam_parity(uint8_t parity) {
-    switch (parity) {
-        case UART_CFG_PARITY_EVEN :
-            return UART_MR_PAR_EVEN;
-
-        case UART_CFG_PARITY_ODD :
-            return UART_MR_PAR_ODD;
-
-        case UART_CFG_PARITY_SPACE :
-            return UART_MR_PAR_SPACE;
-
-        case UART_CFG_PARITY_MARK :
-            return UART_MR_PAR_MARK;
-
-        case UART_CFG_PARITY_NONE :
-        default :
-            return UART_MR_PAR_NO;
-    }
+	switch (parity) {
+	case UART_CFG_PARITY_EVEN:
+		return UART_MR_PAR_EVEN;
+
+	case UART_CFG_PARITY_ODD:
+		return UART_MR_PAR_ODD;
+
+	case UART_CFG_PARITY_SPACE:
+		return UART_MR_PAR_SPACE;
+
+	case UART_CFG_PARITY_MARK:
+		return UART_MR_PAR_MARK;
+
+	case UART_CFG_PARITY_NONE:
+	default:
+		return UART_MR_PAR_NO;
+	}
 }
 
 static uint8_t uart_sam_get_parity(const struct device* dev) {
-    const struct uart_sam_dev_cfg* const cfg = dev->config;
-    volatile Uart* const uart = cfg->regs;
-
-    switch (uart->UART_MR & UART_MR_PAR_Msk) {
-        case UART_MR_PAR_EVEN :
-            return UART_CFG_PARITY_EVEN;
-
-        case UART_MR_PAR_ODD :
-            return UART_CFG_PARITY_ODD;
-
-        case UART_MR_PAR_SPACE :
-            return UART_CFG_PARITY_SPACE;
-
-        case UART_MR_PAR_MARK :
-            return UART_CFG_PARITY_MARK;
-
-        case UART_MR_PAR_NO :
-        default :
-            return UART_CFG_PARITY_NONE;
-    }
+	const struct uart_sam_dev_cfg *const cfg = dev->config;
+	volatile Uart * const uart = cfg->regs;
+
+	switch (uart->UART_MR & UART_MR_PAR_Msk) {
+	case UART_MR_PAR_EVEN:
+		return UART_CFG_PARITY_EVEN;
+
+	case UART_MR_PAR_ODD:
+		return UART_CFG_PARITY_ODD;
+
+	case UART_MR_PAR_SPACE:
+		return UART_CFG_PARITY_SPACE;
+
+	case UART_MR_PAR_MARK:
+		return UART_CFG_PARITY_MARK;
+
+	case UART_MR_PAR_NO:
+	default:
+		return UART_CFG_PARITY_NONE;
+	}
 }
 
 // @RESUME
-static int uart_sam_configure(const struct device* dev,
+static int uart_sam_configure(const struct device *dev,
                               const struct uart_config* cfg) {
-    int retval;
-    const struct uart_sam_dev_cfg* const config = dev->config;
-    volatile Uart* const uart = config->regs;
-
-    /* Driver only supports 8 data bits, 1 stop bit, and no flow control */
-    if (cfg->stop_bits != UART_CFG_STOP_BITS_1 ||
-        cfg->data_bits != UART_CFG_DATA_BITS_8 ||
-        cfg->flow_ctrl != UART_CFG_FLOW_CTRL_NONE) {
-        return -ENOTSUP;
-    }
-
-    /* Reset and disable UART */
+	int retval;
+	const struct uart_sam_dev_cfg *const config = dev->config;
+	volatile Uart * const uart = config->regs;
+
+	/* Driver only supports 8 data bits, 1 stop bit, and no flow control */
+	if (cfg->stop_bits != UART_CFG_STOP_BITS_1 ||
+		cfg->data_bits != UART_CFG_DATA_BITS_8 ||
+		cfg->flow_ctrl != UART_CFG_FLOW_CTRL_NONE) {
+		return -ENOTSUP;
+	}
+
+	/* Reset and disable UART */
     uart->UART_CR = UART_CR_RSTRX | UART_CR_RSTTX |
                     UART_CR_RXDIS | UART_CR_TXDIS |
                     UART_CR_RSTSTA;
 
-    /* baud rate driven by the peripheral clock, UART does not filter
-     * the receive line, parity chosen by config
-     */
+	/* baud rate driven by the peripheral clock, UART does not filter
+	 * the receive line, parity chosen by config
+	 */
     uart->UART_MR = UART_MR_CHMODE_NORMAL | uart_sam_cfg2sam_parity(cfg->parity);
 
-    /* Set baud rate */
-    retval = uart_sam_baudrate_set(dev, cfg->baudrate);
-    if (retval != 0) {
-        return retval;
-    }
-
-    /* Enable receiver and transmitter */
-    uart->UART_CR = UART_CR_RXEN | UART_CR_TXEN;
-
-    return 0;
+	/* Set baud rate */
+	retval = uart_sam_baudrate_set(dev, cfg->baudrate);
+	if (retval != 0) {
+		return retval;
+	}
+
+	/* Enable receiver and transmitter */
+	uart->UART_CR = UART_CR_RXEN | UART_CR_TXEN;
+
+	return 0;
 }
 
 static int uart_sam_config_get(const struct device* dev, struct uart_config* cfg) {
-    struct uart_sam_dev_data* const dev_data = dev->data;
-
-    cfg->baudrate  = dev_data->baud_rate;
-    cfg->parity    = uart_sam_get_parity(dev);
-    /* only supported mode for this peripheral */
-    cfg->stop_bits = UART_CFG_STOP_BITS_1;
-    cfg->data_bits = UART_CFG_DATA_BITS_8;
-    cfg->flow_ctrl = UART_CFG_FLOW_CTRL_NONE;
+	struct uart_sam_dev_data *const dev_data = dev->data;
+
+	cfg->baudrate = dev_data->baud_rate;
+	cfg->parity = uart_sam_get_parity(dev);
+	/* only supported mode for this peripheral */
+	cfg->stop_bits = UART_CFG_STOP_BITS_1;
+	cfg->data_bits = UART_CFG_DATA_BITS_8;
+	cfg->flow_ctrl = UART_CFG_FLOW_CTRL_NONE;
 
     return (0);
 }
 
 #ifdef CONFIG_UART_INTERRUPT_DRIVEN
 
-static int uart_sam_fifo_fill(const struct device* dev,
-                              const uint8_t* tx_data,
+static int uart_sam_fifo_fill(const struct device *dev,
+			      const uint8_t *tx_data,
                               int size) {
-    const struct uart_sam_dev_cfg* const cfg = dev->config;
-    volatile Uart* const uart = cfg->regs;
-
-    /* Wait for transmitter to be ready. */
-    while ((uart->UART_SR & UART_SR_TXRDY) == 0) {
+	const struct uart_sam_dev_cfg *const cfg = dev->config;
+	volatile Uart * const uart = cfg->regs;
+
+	/* Wait for transmitter to be ready. */
+	while ((uart->UART_SR & UART_SR_TXRDY) == 0) {
         /* pass */
-    }
-
-    uart->UART_THR = *tx_data;
+	}
+
+	uart->UART_THR = *tx_data;
 
     return (1);
 }
 
-static int uart_sam_fifo_read(const struct device* dev, uint8_t* rx_data,
+static int uart_sam_fifo_read(const struct device *dev, uint8_t *rx_data,
                               const int size) {
-    const struct uart_sam_dev_cfg* const cfg = dev->config;
-    volatile Uart* const uart = cfg->regs;
-    int bytes_read;
-
-    bytes_read = 0;
-
-    while (bytes_read < size) {
-        if (uart->UART_SR & UART_SR_RXRDY) {
-            rx_data[bytes_read] = uart->UART_RHR;
-            bytes_read++;
+	const struct uart_sam_dev_cfg *const cfg = dev->config;
+	volatile Uart * const uart = cfg->regs;
+	int bytes_read;
+
+	bytes_read = 0;
+
+	while (bytes_read < size) {
+		if (uart->UART_SR & UART_SR_RXRDY) {
+			rx_data[bytes_read] = uart->UART_RHR;
+			bytes_read++;
         }
         else {
-            break;
-        }
-    }
+			break;
+		}
+	}
 
     return (bytes_read);
 }
 
 static void uart_sam_irq_tx_enable(const struct device* dev) {
-    const struct uart_sam_dev_cfg* const cfg = dev->config;
-    volatile Uart* const uart = cfg->regs;
-
-    uart->UART_IER = UART_IER_TXRDY;
+	const struct uart_sam_dev_cfg *const cfg = dev->config;
+	volatile Uart * const uart = cfg->regs;
+
+	uart->UART_IER = UART_IER_TXRDY;
 }
 
 static void uart_sam_irq_tx_disable(const struct device* dev) {
-    const struct uart_sam_dev_cfg* const cfg = dev->config;
-    volatile Uart* const uart = cfg->regs;
-
-    uart->UART_IDR = UART_IDR_TXRDY;
+	const struct uart_sam_dev_cfg *const cfg = dev->config;
+	volatile Uart * const uart = cfg->regs;
+
+	uart->UART_IDR = UART_IDR_TXRDY;
 }
 
 static int uart_sam_irq_tx_ready(const struct device* dev) {
-    const struct uart_sam_dev_cfg* const cfg = dev->config;
-
-    volatile Uart* const uart = cfg->regs;
-
-    /* Check that the transmitter is ready but only
-     * return true if the interrupt is also enabled
-     */
+	const struct uart_sam_dev_cfg *const cfg = dev->config;
+
+	volatile Uart * const uart = cfg->regs;
+
+	/* Check that the transmitter is ready but only
+	 * return true if the interrupt is also enabled
+	 */
     return ((uart->UART_SR & UART_SR_TXRDY) && (uart->UART_IMR & UART_IMR_TXRDY));
 }
 
 static void uart_sam_irq_rx_enable(const struct device* dev) {
-    const struct uart_sam_dev_cfg* const cfg = dev->config;
-    volatile Uart* const uart = cfg->regs;
-
-    uart->UART_IER = UART_IER_RXRDY;
+	const struct uart_sam_dev_cfg *const cfg = dev->config;
+	volatile Uart * const uart = cfg->regs;
+
+	uart->UART_IER = UART_IER_RXRDY;
 }
 
 static void uart_sam_irq_rx_disable(const struct device* dev) {
-    const struct uart_sam_dev_cfg* const cfg = dev->config;
-    volatile Uart* const uart = cfg->regs;
-
-    uart->UART_IDR = UART_IDR_RXRDY;
+	const struct uart_sam_dev_cfg *const cfg = dev->config;
+	volatile Uart * const uart = cfg->regs;
+
+	uart->UART_IDR = UART_IDR_RXRDY;
 }
 
 static int uart_sam_irq_tx_complete(const struct device* dev) {
-    const struct uart_sam_dev_cfg* const cfg = dev->config;
-    volatile Uart* const uart = cfg->regs;
+	const struct uart_sam_dev_cfg *const cfg = dev->config;
+	volatile Uart * const uart = cfg->regs;
 
     return ((uart->UART_SR & UART_SR_TXRDY) && (uart->UART_IMR & UART_IMR_TXEMPTY));
 }
 
 static int uart_sam_irq_rx_ready(const struct device* dev) {
-    const struct uart_sam_dev_cfg* const cfg = dev->config;
-    volatile Uart* const uart = cfg->regs;
-
-    return (uart->UART_SR & UART_SR_RXRDY);
+	const struct uart_sam_dev_cfg *const cfg = dev->config;
+	volatile Uart * const uart = cfg->regs;
+
+	return (uart->UART_SR & UART_SR_RXRDY);
 }
 
 static void uart_sam_irq_err_enable(const struct device* dev) {
-    const struct uart_sam_dev_cfg* const cfg = dev->config;
-    volatile Uart* const uart = cfg->regs;
-
-    uart->UART_IER = UART_IER_OVRE | UART_IER_FRAME | UART_IER_PARE;
+	const struct uart_sam_dev_cfg *const cfg = dev->config;
+	volatile Uart * const uart = cfg->regs;
+
+	uart->UART_IER = UART_IER_OVRE | UART_IER_FRAME | UART_IER_PARE;
 }
 
 static void uart_sam_irq_err_disable(const struct device* dev) {
-    const struct uart_sam_dev_cfg* const cfg = dev->config;
-    volatile Uart* const uart = cfg->regs;
-
-    uart->UART_IDR = UART_IDR_OVRE | UART_IDR_FRAME | UART_IDR_PARE;
+	const struct uart_sam_dev_cfg *const cfg = dev->config;
+	volatile Uart * const uart = cfg->regs;
+
+	uart->UART_IDR = UART_IDR_OVRE | UART_IDR_FRAME | UART_IDR_PARE;
 }
 
 static int uart_sam_irq_is_pending(const struct device* dev) {
-    const struct uart_sam_dev_cfg* const cfg = dev->config;
-    volatile Uart* const uart = cfg->regs;
-
-    return (uart->UART_IMR & (UART_IMR_TXRDY | UART_IMR_RXRDY)) &
-           (uart->UART_SR  & (UART_SR_TXRDY  | UART_SR_RXRDY ));
+	const struct uart_sam_dev_cfg *const cfg = dev->config;
+	volatile Uart * const uart = cfg->regs;
+
+	return (uart->UART_IMR & (UART_IMR_TXRDY | UART_IMR_RXRDY)) &
+		(uart->UART_SR & (UART_SR_TXRDY | UART_SR_RXRDY));
 }
 
 static int uart_sam_irq_update(const struct device* dev) {
-    ARG_UNUSED(dev);
+	ARG_UNUSED(dev);
 
     return (1);
 }
 
-static void uart_sam_irq_callback_set(const struct device* dev,
-                                      uart_irq_callback_user_data_t cb,
+static void uart_sam_irq_callback_set(const struct device *dev,
+				      uart_irq_callback_user_data_t cb,
                                       void* cb_data) {
-    struct uart_sam_dev_data* const dev_data = dev->data;
-
-    dev_data->irq_cb = cb;
-    dev_data->irq_cb_data = cb_data;
+	struct uart_sam_dev_data *const dev_data = dev->data;
+
+	dev_data->irq_cb = cb;
+	dev_data->irq_cb_data = cb_data;
 }
 
 static void uart_sam_isr(const struct device* dev) {
-    struct uart_sam_dev_data* const dev_data = dev->data;
-
-    if (dev_data->irq_cb) {
-        dev_data->irq_cb(dev, dev_data->irq_cb_data);
-    }
+	struct uart_sam_dev_data *const dev_data = dev->data;
+
+	if (dev_data->irq_cb) {
+		dev_data->irq_cb(dev, dev_data->irq_cb_data);
+	}
 }
 
 #endif /* CONFIG_UART_INTERRUPT_DRIVEN */
 
 static int uart_sam_init(const struct device* dev) {
-    int retval;
-    const struct uart_sam_dev_cfg* const cfg = dev->config;
-    struct uart_sam_dev_data* const dev_data = dev->data;
-    Uart* const uart = cfg->regs;
-
-    /* Enable UART clock in PMC */
-    soc_pmc_peripheral_enable(cfg->periph_id);
-
-    /* Connect pins to the peripheral */
-    retval = pinctrl_apply_state(cfg->pcfg, PINCTRL_STATE_DEFAULT);
-    if (retval < 0) {
-        return retval;
-    }
-
-<<<<<<< HEAD
+	int retval;
+	const struct uart_sam_dev_cfg *const cfg = dev->config;
+	struct uart_sam_dev_data *const dev_data = dev->data;
+	Uart * const uart = cfg->regs;
+
 	/* Enable UART clock in PMC */
 	(void)clock_control_on(SAM_DT_PMC_CONTROLLER,
 			       (clock_control_subsys_t)&cfg->clock_cfg);
@@ -379,107 +358,91 @@
 
 	/* Disable Interrupts */
 	uart->UART_IDR = 0xFFFFFFFF;
-=======
-    /* Disable Interrupts */
-    uart->UART_IDR = 0xFFFFFFFF;
->>>>>>> f087c139
-
-#ifdef CONFIG_UART_INTERRUPT_DRIVEN
-    cfg->irq_config_func(dev);
+
+#ifdef CONFIG_UART_INTERRUPT_DRIVEN
+	cfg->irq_config_func(dev);
 #endif /* CONFIG_UART_INTERRUPT_DRIVEN */
 
-    struct uart_config uart_config = {
-        .baudrate  = dev_data->baud_rate,
-        .parity    = UART_CFG_PARITY_NONE,
-        .stop_bits = UART_CFG_STOP_BITS_1,
-        .data_bits = UART_CFG_DATA_BITS_8,
-        .flow_ctrl = UART_CFG_FLOW_CTRL_NONE,
-    };
+	struct uart_config uart_config = {
+		.baudrate = dev_data->baud_rate,
+		.parity = UART_CFG_PARITY_NONE,
+		.stop_bits = UART_CFG_STOP_BITS_1,
+		.data_bits = UART_CFG_DATA_BITS_8,
+		.flow_ctrl = UART_CFG_FLOW_CTRL_NONE,
+	};
 
     return (uart_sam_configure(dev, &uart_config));
 }
 
 static const struct uart_driver_api uart_sam_driver_api = {
-    .poll_in          = uart_sam_poll_in,
-    .poll_out         = uart_sam_poll_out,
-    .err_check        = uart_sam_err_check,
+	.poll_in = uart_sam_poll_in,
+	.poll_out = uart_sam_poll_out,
+	.err_check = uart_sam_err_check,
 #ifdef CONFIG_UART_USE_RUNTIME_CONFIGURE
-    .configure        = uart_sam_configure,
-    .config_get       = uart_sam_config_get,
+	.configure = uart_sam_configure,
+	.config_get = uart_sam_config_get,
 #endif /* CONFIG_UART_USE_RUNTIME_CONFIGURE */
 #ifdef CONFIG_UART_INTERRUPT_DRIVEN
-    .fifo_fill        = uart_sam_fifo_fill,
-    .fifo_read        = uart_sam_fifo_read,
-    .irq_tx_enable    = uart_sam_irq_tx_enable,
-    .irq_tx_disable   = uart_sam_irq_tx_disable,
-    .irq_tx_ready     = uart_sam_irq_tx_ready,
-    .irq_rx_enable    = uart_sam_irq_rx_enable,
-    .irq_rx_disable   = uart_sam_irq_rx_disable,
-    .irq_tx_complete  = uart_sam_irq_tx_complete,
-    .irq_rx_ready     = uart_sam_irq_rx_ready,
-    .irq_err_enable   = uart_sam_irq_err_enable,
-    .irq_err_disable  = uart_sam_irq_err_disable,
-    .irq_is_pending   = uart_sam_irq_is_pending,
-    .irq_update       = uart_sam_irq_update,
-    .irq_callback_set = uart_sam_irq_callback_set,
-#endif  /* CONFIG_UART_INTERRUPT_DRIVEN */
+	.fifo_fill = uart_sam_fifo_fill,
+	.fifo_read = uart_sam_fifo_read,
+	.irq_tx_enable = uart_sam_irq_tx_enable,
+	.irq_tx_disable = uart_sam_irq_tx_disable,
+	.irq_tx_ready = uart_sam_irq_tx_ready,
+	.irq_rx_enable = uart_sam_irq_rx_enable,
+	.irq_rx_disable = uart_sam_irq_rx_disable,
+	.irq_tx_complete = uart_sam_irq_tx_complete,
+	.irq_rx_ready = uart_sam_irq_rx_ready,
+	.irq_err_enable = uart_sam_irq_err_enable,
+	.irq_err_disable = uart_sam_irq_err_disable,
+	.irq_is_pending = uart_sam_irq_is_pending,
+	.irq_update = uart_sam_irq_update,
+	.irq_callback_set = uart_sam_irq_callback_set,
+#endif	/* CONFIG_UART_INTERRUPT_DRIVEN */
 };
 
-<<<<<<< HEAD
 #define UART_SAM_DECLARE_CFG(n, IRQ_FUNC_INIT)				\
 	static const struct uart_sam_dev_cfg uart##n##_sam_config = {	\
 		.regs = (Uart *)DT_INST_REG_ADDR(n),			\
 		.clock_cfg = SAM_DT_INST_CLOCK_PMC_CFG(n),		\
-									\
 		.pcfg = PINCTRL_DT_INST_DEV_CONFIG_GET(n),		\
-									\
 		IRQ_FUNC_INIT						\
 	}
-=======
-#define UART_SAM_DECLARE_CFG(n, IRQ_FUNC_INIT)      \
-    static const struct uart_sam_dev_cfg uart##n##_sam_config = {   \
-        .regs = (Uart *)DT_INST_REG_ADDR(n),        \
-        .periph_id = DT_INST_PROP(n, peripheral_id),\
-        .pcfg = PINCTRL_DT_INST_DEV_CONFIG_GET(n),  \
-        IRQ_FUNC_INIT                               \
-    }
->>>>>>> f087c139
-
-#ifdef CONFIG_UART_INTERRUPT_DRIVEN
-#define UART_SAM_CONFIG_FUNC(n)                     \
+
+#ifdef CONFIG_UART_INTERRUPT_DRIVEN
+#define UART_SAM_CONFIG_FUNC(n)						\
     static void uart##n##_sam_irq_config_func(const struct device *port) {  \
-        IRQ_CONNECT(DT_INST_IRQN(n),                \
-                    DT_INST_IRQ(n, priority),       \
-                    uart_sam_isr,                   \
-                    DEVICE_DT_INST_GET(n), 0);      \
-        irq_enable(DT_INST_IRQN(n));                \
-    }
-#define UART_SAM_IRQ_CFG_FUNC_INIT(n)               \
-    .irq_config_func = uart##n##_sam_irq_config_func
-#define UART_SAM_INIT_CFG(n)                        \
-    UART_SAM_DECLARE_CFG(n, UART_SAM_IRQ_CFG_FUNC_INIT(n))
+		IRQ_CONNECT(DT_INST_IRQN(n),				\
+			    DT_INST_IRQ(n, priority),			\
+			    uart_sam_isr,				\
+			    DEVICE_DT_INST_GET(n), 0);			\
+		irq_enable(DT_INST_IRQN(n));				\
+	}
+#define UART_SAM_IRQ_CFG_FUNC_INIT(n)					\
+	.irq_config_func = uart##n##_sam_irq_config_func
+#define UART_SAM_INIT_CFG(n)						\
+	UART_SAM_DECLARE_CFG(n, UART_SAM_IRQ_CFG_FUNC_INIT(n))
 #else
 #define UART_SAM_CONFIG_FUNC(n)
 #define UART_SAM_IRQ_CFG_FUNC_INIT
-#define UART_SAM_INIT_CFG(n)                        \
-    UART_SAM_DECLARE_CFG(n, UART_SAM_IRQ_CFG_FUNC_INIT)
+#define UART_SAM_INIT_CFG(n)						\
+	UART_SAM_DECLARE_CFG(n, UART_SAM_IRQ_CFG_FUNC_INIT)
 #endif
 
-#define UART_SAM_INIT(n)                            \
-    PINCTRL_DT_INST_DEFINE(n);                      \
-    static struct uart_sam_dev_data uart##n##_sam_data = {      \
-        .baud_rate = DT_INST_PROP(n, current_speed),\
-    };                                              \
-                                                    \
-    static const struct uart_sam_dev_cfg uart##n##_sam_config;  \
-                                                    \
+#define UART_SAM_INIT(n)						\
+	PINCTRL_DT_INST_DEFINE(n);					\
+	static struct uart_sam_dev_data uart##n##_sam_data = {		\
+		.baud_rate = DT_INST_PROP(n, current_speed),		\
+	};								\
+									\
+	static const struct uart_sam_dev_cfg uart##n##_sam_config;	\
+									\
     DEVICE_DT_INST_DEFINE(n,                        \
                           &uart_sam_init, NULL,     \
                           &uart##n##_sam_data,      \
-                          &uart##n##_sam_config, PRE_KERNEL_1,\
-                          CONFIG_SERIAL_INIT_PRIORITY,  \
-                          &uart_sam_driver_api);    \
-    UART_SAM_CONFIG_FUNC(n)                         \
-    UART_SAM_INIT_CFG(n);
+			    &uart##n##_sam_config, PRE_KERNEL_1,	\
+			    CONFIG_SERIAL_INIT_PRIORITY,		\
+			    &uart_sam_driver_api);			\
+	UART_SAM_CONFIG_FUNC(n)						\
+	UART_SAM_INIT_CFG(n);
 
 DT_INST_FOREACH_STATUS_OKAY(UART_SAM_INIT)