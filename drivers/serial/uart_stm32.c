/*
 * Copyright (c) 2016 Open-RnD Sp. z o.o.
 * Copyright (c) 2016 Linaro Limited.
 * Copyright (c) 2024 STMicroelectronics
 *
 * SPDX-License-Identifier: Apache-2.0
 */

#define DT_DRV_COMPAT st_stm32_uart

/**
 * @brief Driver for UART port on STM32 family processor.
 * @note  LPUART and U(S)ART have the same base and
 *        majority of operations are performed the same way.
 *        Please validate for newly added series.
 */

#include <zephyr/kernel.h>
#include <zephyr/arch/cpu.h>
#include <zephyr/sys/__assert.h>
#include <soc.h>
#include <stm32_cache.h>
#include <zephyr/init.h>
#include <zephyr/drivers/clock_control.h>
#include <zephyr/pm/policy.h>
#include <zephyr/pm/device.h>

#ifdef CONFIG_UART_ASYNC_API
#include <zephyr/drivers/dma/dma_stm32.h>
#include <zephyr/drivers/dma.h>
#endif

#include <zephyr/linker/sections.h>
#include <zephyr/drivers/clock_control/stm32_clock_control.h>
#include "uart_stm32.h"

#include <stm32_ll_bus.h>
#include <stm32_ll_usart.h>
#include <stm32_ll_lpuart.h>
#if defined(CONFIG_PM) && defined(IS_UART_WAKEUP_FROMSTOP_INSTANCE)
#include <stm32_ll_pwr.h>
#include <zephyr/drivers/interrupt_controller/intc_exti_stm32.h>
#endif /* CONFIG_PM */

#include <zephyr/linker/linker-defs.h>
#include <zephyr/mem_mgmt/mem_attr.h>
#include <zephyr/dt-bindings/memory-attr/memory-attr-arm.h>

#include <zephyr/logging/log.h>
#include <zephyr/irq.h>
LOG_MODULE_REGISTER(uart_stm32, CONFIG_UART_LOG_LEVEL);

/* #CUSTOM@NDRS */
#define DEVICE_STM32_GET_USART(dev)         (((const struct uart_stm32_config*)(dev)->config)->usart)

/* This symbol takes the value 1 if one of the device instances */
/* is configured in dts with a domain clock */
#if STM32_DT_INST_DEV_DOMAIN_CLOCK_SUPPORT
#define STM32_UART_DOMAIN_CLOCK_SUPPORT 1
#else
#define STM32_UART_DOMAIN_CLOCK_SUPPORT 0
#endif

#define HAS_LPUART  DT_HAS_COMPAT_STATUS_OKAY(st_stm32_lpuart)

/* Available everywhere except l1, f1, f2, f4. */
#ifdef USART_CR3_DEM
#define HAS_DRIVER_ENABLE   1
#else
#define HAS_DRIVER_ENABLE   0
#endif

/* Helper for checking if we can use hardware receive timeouts
 * instead of the work queue on a given UART
 */
#ifdef USART_RTOR_RTO
#define HAS_RTO 1
#else
#define HAS_RTO 0
#endif

#ifdef CONFIG_PM
/* Placeholder value when wakeup-line DT property is not defined */
#define STM32_WAKEUP_LINE_NONE  0xFFFFFFFF
#endif

#if HAS_LPUART
#ifdef USART_PRESC_PRESCALER
uint32_t lpuartdiv_calc(const uint64_t clock_rate, const uint16_t presc_idx,
                        const uint32_t baud_rate) {
    uint64_t lpuartdiv;

    lpuartdiv  = clock_rate / LPUART_PRESCALER_TAB[presc_idx];
    lpuartdiv *= LPUART_LPUARTDIV_FREQ_MUL;
    lpuartdiv += baud_rate / 2;
    lpuartdiv /= baud_rate;

    return ((uint32_t)lpuartdiv);
}
#else
uint32_t lpuartdiv_calc(const uint64_t clock_rate, const uint32_t baud_rate) {
    uint64_t lpuartdiv;

    lpuartdiv = clock_rate * LPUART_LPUARTDIV_FREQ_MUL;
    lpuartdiv += baud_rate / 2;
    lpuartdiv /= baud_rate;

    return ((uint32_t)lpuartdiv);
}
#endif /* USART_PRESC_PRESCALER */
#endif /* HAS_LPUART */

#ifdef CONFIG_UART_ASYNC_API
#define STM32_ASYNC_STATUS_TIMEOUT (DMA_STATUS_BLOCK + 1)
#endif

#ifdef CONFIG_PM
static void uart_stm32_pm_policy_state_lock_get_unconditional(void) {
    pm_policy_state_lock_get(PM_STATE_SUSPEND_TO_IDLE, PM_ALL_SUBSTATES);
    if (IS_ENABLED(CONFIG_PM_S2RAM)) {
        pm_policy_state_lock_get(PM_STATE_SUSPEND_TO_RAM, PM_ALL_SUBSTATES);
    }
}

#if defined(CONFIG_PM) && defined(IS_UART_WAKEUP_FROMSTOP_INSTANCE)
static void uart_stm32_pm_enable_wakeup_line(uint32_t wakeup_line) {
    #if defined(CONFIG_SOC_SERIES_STM32WB0X)
    ARG_UNUSED(wakeup_line);

    #if defined(PWR_CR3_EIWL2)
    /**
     * If SoC is equipped with LPUART instance,
     * enable the associated wake-up line in PWRC.
     */
    LL_PWR_EnableInternWU2();
    #endif /* PWR_CR3_EIWL2 */
    #else
    if (wakeup_line != STM32_WAKEUP_LINE_NONE) {
        /* Enable EXTI line associated to UART wake-up event */
        stm32_exti_enable(wakeup_line, STM32_EXTI_TRIG_NONE, STM32_EXTI_MODE_IT);
    }
    #endif /* CONFIG_SOC_SERIES_STM32WB0X */
}
#endif /* CONFIG_PM && IS_UART_WAKEUP_FROMSTOP_INSTANCE */

static void uart_stm32_pm_policy_state_lock_get(const struct device *dev)
{
    struct uart_stm32_data* data = dev->data;

    if (!data->pm_policy_state_on) {
        data->pm_policy_state_on = true;
        uart_stm32_pm_policy_state_lock_get_unconditional();
    }
}

static void uart_stm32_pm_policy_state_lock_put_unconditional(void) {
    pm_policy_state_lock_put(PM_STATE_SUSPEND_TO_IDLE, PM_ALL_SUBSTATES);
    if (IS_ENABLED(CONFIG_PM_S2RAM)) {
        pm_policy_state_lock_put(PM_STATE_SUSPEND_TO_RAM, PM_ALL_SUBSTATES);
    }
}

static void uart_stm32_pm_policy_state_lock_put(const struct device* dev) {
    struct uart_stm32_data* data = dev->data;

    if (data->pm_policy_state_on) {
        data->pm_policy_state_on = false;
        uart_stm32_pm_policy_state_lock_put_unconditional();
    }
}
#endif /* CONFIG_PM */

static inline int uart_stm32_set_baudrate(const struct device* dev, uint32_t baud_rate) {
    const struct uart_stm32_config* config = dev->config;
    USART_TypeDef* usart = config->usart;
    struct uart_stm32_data const* data = dev->data;

    if (baud_rate == 0) {
        return (-EINVAL);
    }

    uint32_t clock_rate;

    /* Get clock rate */
    if (IS_ENABLED(STM32_UART_DOMAIN_CLOCK_SUPPORT) && (config->pclk_len > 1)) {
        int ret = clock_control_get_rate(data->clock,
                                         (clock_control_subsys_t)&config->pclken[1],
                                         &clock_rate);
        if (ret < 0) {
            LOG_ERR("Failed call clock_control_get_rate(pclken[1])");
            return (ret);
        }
    }
    else {
        int ret = clock_control_get_rate(data->clock,
                                         (clock_control_subsys_t)&config->pclken[0],
                                         &clock_rate);
        if (ret < 0) {
            LOG_ERR("Failed call clock_control_get_rate(pclken[0])");
            return (ret);
        }
    }

    #if HAS_LPUART
    if (IS_LPUART_INSTANCE(usart)) {
        uint32_t lpuartdiv;
        #ifdef USART_PRESC_PRESCALER
        uint8_t  presc_idx;
        uint32_t presc_val;

        for (presc_idx = 0; presc_idx < ARRAY_SIZE(LPUART_PRESCALER_TAB); presc_idx++) {
            lpuartdiv = lpuartdiv_calc(clock_rate, presc_idx, baud_rate);
            if (lpuartdiv >= LPUART_BRR_MIN_VALUE && lpuartdiv <= LPUART_BRR_MASK) {
                break;
            }
        }

        if (presc_idx == ARRAY_SIZE(LPUART_PRESCALER_TAB)) {
            LOG_ERR("Unable to set %s to %d", dev->name, baud_rate);
            return (-EINVAL);
        }

        presc_val = presc_idx << USART_PRESC_PRESCALER_Pos;

        LL_LPUART_SetPrescaler(usart, presc_val);
        #else
        lpuartdiv = lpuartdiv_calc(clock_rate, baud_rate);
        if (lpuartdiv < LPUART_BRR_MIN_VALUE || lpuartdiv > LPUART_BRR_MASK) {
            LOG_ERR("Unable to set %s to %d", dev->name, baud_rate);
            return (-EINVAL);
        }
        #endif /* USART_PRESC_PRESCALER */
        LL_LPUART_SetBaudRate(usart,
                              clock_rate,
                              #ifdef USART_PRESC_PRESCALER
                              presc_val,
                              #endif
                              baud_rate);
        /* Check BRR is greater than or equal to 0x300 */
        __ASSERT(LL_LPUART_ReadReg(usart, BRR) >= 0x300U,
                 "BaudRateReg >= 0x300");

        /* Check BRR is lower than or equal to 0xFFFFF */
        __ASSERT(LL_LPUART_ReadReg(usart, BRR) < 0x000FFFFFU,
                 "BaudRateReg < 0xFFFF");
    }
    else {
    #endif /* HAS_LPUART */
        #ifdef USART_CR1_OVER8
        LL_USART_SetOverSampling(usart,
                                 LL_USART_OVERSAMPLING_16);
        #endif

        #ifdef USART_PRESC_PRESCALER
        uint32_t usartdiv = __LL_USART_DIV_SAMPLING16(clock_rate,
                                                      LL_USART_PRESCALER_DIV1,
                                                      baud_rate);
        #else
        uint32_t usartdiv = __LL_USART_DIV_SAMPLING16(clock_rate, 
                                                      baud_rate);
        #endif /* USART_PRESC_PRESCALER */

        if (usartdiv < 16) {
            LOG_ERR("Unable to set %s to %d", dev->name, baud_rate);
            return (-EINVAL);
        }

        LL_USART_SetBaudRate(usart,
                             clock_rate,
                             #ifdef USART_PRESC_PRESCALER
                             LL_USART_PRESCALER_DIV1,
                             #endif
                             #ifdef USART_CR1_OVER8
                             LL_USART_OVERSAMPLING_16,
                             #endif
                             baud_rate);
        /* Check BRR is greater than or equal to 16d */
        __ASSERT(LL_USART_ReadReg(usart, BRR) >= 16,
                 "BaudRateReg >= 16");

    #if HAS_LPUART
    }
    #endif /* HAS_LPUART */

    return (0);
}

static inline void uart_stm32_set_parity(const struct device* dev,
                                         uint32_t parity) {
    USART_TypeDef* usart = DEVICE_STM32_GET_USART(dev);

    LL_USART_SetParity(usart, parity);
}

static inline uint32_t uart_stm32_get_parity(const struct device* dev) {
    USART_TypeDef const* usart = DEVICE_STM32_GET_USART(dev);

    return LL_USART_GetParity(usart);
}

static inline void uart_stm32_set_stopbits(const struct device* dev,
                                           uint32_t stopbits) {
    USART_TypeDef* usart = DEVICE_STM32_GET_USART(dev);

    LL_USART_SetStopBitsLength(usart, stopbits);
}

static inline uint32_t uart_stm32_get_stopbits(const struct device* dev) {
    USART_TypeDef const* usart = DEVICE_STM32_GET_USART(dev);

    return LL_USART_GetStopBitsLength(usart);
}

static inline void uart_stm32_set_databits(const struct device* dev,
                                           uint32_t databits) {
    USART_TypeDef* usart = DEVICE_STM32_GET_USART(dev);

    LL_USART_SetDataWidth(usart, databits);
}

static inline uint32_t uart_stm32_get_databits(const struct device* dev) {
    USART_TypeDef const* usart = DEVICE_STM32_GET_USART(dev);

    return LL_USART_GetDataWidth(usart);
}

static inline void uart_stm32_set_hwctrl(const struct device* dev,
                                         uint32_t hwctrl) {
    USART_TypeDef* usart = DEVICE_STM32_GET_USART(dev);

    LL_USART_SetHWFlowCtrl(usart, hwctrl);
}

static inline uint32_t uart_stm32_get_hwctrl(const struct device* dev) {
    USART_TypeDef const* usart = DEVICE_STM32_GET_USART(dev);

    return LL_USART_GetHWFlowCtrl(usart);
}

#if HAS_DRIVER_ENABLE
static inline void uart_stm32_set_driver_enable(const struct device* dev,
                                                bool driver_enable) {
    USART_TypeDef* usart = DEVICE_STM32_GET_USART(dev);

    if (driver_enable) {
        LL_USART_EnableDEMode(usart);
    }
    else {
        LL_USART_DisableDEMode(usart);
    }
}

static inline bool uart_stm32_get_driver_enable(const struct device* dev) {
    USART_TypeDef const* usart = DEVICE_STM32_GET_USART(dev);

    return LL_USART_IsEnabledDEMode(usart);
}
#endif

static inline uint32_t uart_stm32_cfg2ll_parity(enum uart_config_parity parity) {
    switch (parity) {
        case UART_CFG_PARITY_ODD :
            return (LL_USART_PARITY_ODD);

        case UART_CFG_PARITY_EVEN :
            return (LL_USART_PARITY_EVEN);

        case UART_CFG_PARITY_NONE :
        default :
            return (LL_USART_PARITY_NONE);
    }
}

static inline enum uart_config_parity uart_stm32_ll2cfg_parity(uint32_t parity) {
    switch (parity) {
        case LL_USART_PARITY_ODD :
            return (UART_CFG_PARITY_ODD);

        case LL_USART_PARITY_EVEN :
            return (UART_CFG_PARITY_EVEN);

        default : /* LL_USART_PARITY_NONE */
            return (UART_CFG_PARITY_NONE);
    }
}

static inline uint32_t uart_stm32_cfg2ll_stopbits(USART_TypeDef const* usart,
                                                  enum uart_config_stop_bits sb) {
    switch (sb) {
        /* Some MCU's don't support 0.5 stop bits */
        #ifdef LL_USART_STOPBITS_0_5
        case UART_CFG_STOP_BITS_0_5 :
            #if HAS_LPUART
            if (IS_LPUART_INSTANCE(usart)) {
                /* return the default */
                return (LL_USART_STOPBITS_1);
            }
            #endif /* HAS_LPUART */
            return (LL_USART_STOPBITS_0_5);
        #endif /* LL_USART_STOPBITS_0_5 */

        case UART_CFG_STOP_BITS_1 :
            return (LL_USART_STOPBITS_1);

        /* Some MCU's don't support 1.5 stop bits */
        #ifdef LL_USART_STOPBITS_1_5
        case UART_CFG_STOP_BITS_1_5 :
            #if HAS_LPUART
            if (IS_LPUART_INSTANCE(usart)) {
                /* return the default */
                return (LL_USART_STOPBITS_2);
            }
            #endif
            return (LL_USART_STOPBITS_1_5);
        #endif /* LL_USART_STOPBITS_1_5 */

        case UART_CFG_STOP_BITS_2 :
        default :
            return (LL_USART_STOPBITS_2);
    }
}

static inline enum uart_config_stop_bits uart_stm32_ll2cfg_stopbits(uint32_t sb) {
    switch (sb) {
        /* Some MCU's don't support 0.5 stop bits */
        #ifdef LL_USART_STOPBITS_0_5
        case LL_USART_STOPBITS_0_5 :
            return (UART_CFG_STOP_BITS_0_5);
        #endif /* LL_USART_STOPBITS_0_5 */

        case LL_USART_STOPBITS_1 :
            return (UART_CFG_STOP_BITS_1);

        /* Some MCU's don't support 1.5 stop bits */
        #ifdef LL_USART_STOPBITS_1_5
        case LL_USART_STOPBITS_1_5 :
            return (UART_CFG_STOP_BITS_1_5);
        #endif /* LL_USART_STOPBITS_1_5 */

        case LL_USART_STOPBITS_2 :
        default :
            return (UART_CFG_STOP_BITS_2);
    }
}

static inline uint32_t uart_stm32_cfg2ll_databits(enum uart_config_data_bits db,
                                                  enum uart_config_parity p) {
    switch (db) {
        /* Some MCU's don't support 7B or 9B datawidth */
        #ifdef LL_USART_DATAWIDTH_7B
        case UART_CFG_DATA_BITS_7 :
            if (p == UART_CFG_PARITY_NONE) {
                return (LL_USART_DATAWIDTH_7B);
            }
            else {
                return (LL_USART_DATAWIDTH_8B);
            }
        #endif /* LL_USART_DATAWIDTH_7B */

        #ifdef LL_USART_DATAWIDTH_9B
        case UART_CFG_DATA_BITS_9 :
            return (LL_USART_DATAWIDTH_9B);
        #endif /* LL_USART_DATAWIDTH_9B */

        case UART_CFG_DATA_BITS_8 :
        default :
            #ifdef LL_USART_DATAWIDTH_9B
            if (p != UART_CFG_PARITY_NONE) {
                return (LL_USART_DATAWIDTH_9B);
            }
            #endif
            return (LL_USART_DATAWIDTH_8B);
    }
}

static inline enum uart_config_data_bits uart_stm32_ll2cfg_databits(uint32_t db,
                                                                    uint32_t p) {
    switch (db) {
        /* Some MCU's don't support 7B or 9B datawidth */
        #ifdef LL_USART_DATAWIDTH_7B
        case LL_USART_DATAWIDTH_7B :
            if (p == LL_USART_PARITY_NONE) {
                return (UART_CFG_DATA_BITS_7);
            }
            else {
                return (UART_CFG_DATA_BITS_6);
            }
        #endif /* LL_USART_DATAWIDTH_7B */

        #ifdef LL_USART_DATAWIDTH_9B
        case LL_USART_DATAWIDTH_9B :
            if (p == LL_USART_PARITY_NONE) {
                return (UART_CFG_DATA_BITS_9);
            }
            else {
                return (UART_CFG_DATA_BITS_8);
            }
        #endif /* LL_USART_DATAWIDTH_9B */

        case LL_USART_DATAWIDTH_8B :
        default :
            if (p == LL_USART_PARITY_NONE) {
                return (UART_CFG_DATA_BITS_8);
            }
            else {
                return (UART_CFG_DATA_BITS_7);
            }
    }
}

/**
 * @brief  Get LL hardware flow control define from
 *         Zephyr hardware flow control option.
 * @note   Supports only UART_CFG_FLOW_CTRL_RTS_CTS and UART_CFG_FLOW_CTRL_RS485.
 * @param  fc: Zephyr hardware flow control option.
 * @retval LL_USART_HWCONTROL_RTS_CTS, or LL_USART_HWCONTROL_NONE.
 */
static inline uint32_t uart_stm32_cfg2ll_hwctrl(enum uart_config_flow_control fc) {
    if (fc == UART_CFG_FLOW_CTRL_RTS_CTS) {
        return (LL_USART_HWCONTROL_RTS_CTS);
    }
    else if (fc == UART_CFG_FLOW_CTRL_RS485) {
        /* Driver Enable is handled separately */
        return (LL_USART_HWCONTROL_NONE);
    }

    return (LL_USART_HWCONTROL_NONE);
}

/**
 * @brief  Get Zephyr hardware flow control option from
 *         LL hardware flow control define.
 * @note   Supports only LL_USART_HWCONTROL_RTS_CTS.
 * @param  fc: LL hardware flow control definition.
 * @retval UART_CFG_FLOW_CTRL_RTS_CTS, or UART_CFG_FLOW_CTRL_NONE.
 */
static inline enum uart_config_flow_control uart_stm32_ll2cfg_hwctrl(uint32_t fc) {
    if (fc == LL_USART_HWCONTROL_RTS_CTS) {
        return (UART_CFG_FLOW_CTRL_RTS_CTS);
    }

    return (UART_CFG_FLOW_CTRL_NONE);
}

static int uart_stm32_parameters_set(const struct device* dev,
                                      const struct uart_config* cfg) {
    USART_TypeDef* usart = DEVICE_STM32_GET_USART(dev);
    struct uart_stm32_data* data = dev->data;
    struct uart_config* uart_cfg = data->uart_cfg;
    const uint32_t parity   = uart_stm32_cfg2ll_parity(cfg->parity);
    const uint32_t stopbits = uart_stm32_cfg2ll_stopbits(usart, cfg->stop_bits);
    const uint32_t databits = uart_stm32_cfg2ll_databits(cfg->data_bits,
                                                         cfg->parity);
    const uint32_t flowctrl = uart_stm32_cfg2ll_hwctrl(cfg->flow_ctrl);
    #if HAS_DRIVER_ENABLE
    bool driver_enable = cfg->flow_ctrl == UART_CFG_FLOW_CTRL_RS485;
    #endif
    int ret;

    if (cfg == uart_cfg) {
        /* Called via (re-)init function, so the SoC either just booted,
         * or is returning from a low-power state where it lost register
         * contents
         */
        LL_USART_ConfigCharacter(usart,
                                 databits,
                                 parity,
                                 stopbits);
        uart_stm32_set_hwctrl(dev, flowctrl);
        ret = uart_stm32_set_baudrate(dev, cfg->baudrate);
        if (ret < 0) {
            return (ret);
        }
    }
    else {
        /* Called from application/subsys via uart_configure syscall */
        if (parity != uart_stm32_get_parity(dev)) {
            uart_stm32_set_parity(dev, parity);
        }

        if (stopbits != uart_stm32_get_stopbits(dev)) {
            uart_stm32_set_stopbits(dev, stopbits);
        }

        if (databits != uart_stm32_get_databits(dev)) {
            uart_stm32_set_databits(dev, databits);
        }

        if (flowctrl != uart_stm32_get_hwctrl(dev)) {
            uart_stm32_set_hwctrl(dev, flowctrl);
        }

        #if HAS_DRIVER_ENABLE
        if (driver_enable != uart_stm32_get_driver_enable(dev)) {
            uart_stm32_set_driver_enable(dev, driver_enable);
        }
        #endif

        if (cfg->baudrate != uart_cfg->baudrate) {
            ret = uart_stm32_set_baudrate(dev, cfg->baudrate);
            if (ret < 0) {
                return (ret);
            }
            uart_cfg->baudrate = cfg->baudrate;
        }
    }

    return (0);
}

#ifdef CONFIG_UART_USE_RUNTIME_CONFIGURE
static int uart_stm32_configure(const struct device* dev,
                                const struct uart_config* cfg) {
    USART_TypeDef* usart = DEVICE_STM32_GET_USART(dev);
    struct uart_stm32_data* data = dev->data;
    struct uart_config* uart_cfg = data->uart_cfg;
    const uint32_t parity   = uart_stm32_cfg2ll_parity(cfg->parity);
    const uint32_t stopbits = uart_stm32_cfg2ll_stopbits(usart, cfg->stop_bits);
    const uint32_t databits = uart_stm32_cfg2ll_databits(cfg->data_bits,
                                                         cfg->parity);

    /* Hardware doesn't support mark or space parity */
    if ((cfg->parity == UART_CFG_PARITY_MARK) ||
        (cfg->parity == UART_CFG_PARITY_SPACE)) {
        return (-ENOTSUP);
    }

    /* Driver does not supports parity + 9 databits */
    if ((cfg->parity != UART_CFG_PARITY_NONE) &&
        (cfg->data_bits == UART_CFG_DATA_BITS_9)) {
        return (-ENOTSUP);
    }

    /* When the transformed ll stop bits don't match with what was requested, then it's not
     * supported
     */
    if (uart_stm32_ll2cfg_stopbits(stopbits) != cfg->stop_bits) {
        return (-ENOTSUP);
    }

    /* When the transformed ll databits don't match with what was requested, then it's not
     * supported
     */
    if (uart_stm32_ll2cfg_databits(databits, parity) != cfg->data_bits) {
        return (-ENOTSUP);
    }

    /* Driver supports only RTS/CTS and RS485 flow control */
    if (!(cfg->flow_ctrl == UART_CFG_FLOW_CTRL_NONE
        || ((cfg->flow_ctrl == UART_CFG_FLOW_CTRL_RTS_CTS) &&
            IS_UART_HWFLOW_INSTANCE(usart))
        #if HAS_DRIVER_ENABLE
        || ((cfg->flow_ctrl == UART_CFG_FLOW_CTRL_RS485) &&
            IS_UART_DRIVER_ENABLE_INSTANCE(usart))
        #endif
        )) {
        return (-ENOTSUP);
    }

    LL_USART_Disable(usart);

    /* Set basic parameters, such as data-/stop-bit, parity, and baudrate */
    if (uart_stm32_parameters_set(dev, cfg) < 0) {
        return (-ENOTSUP);
    }

    LL_USART_Enable(usart);

    /* Upon successful configuration, persist the syscall-passed
     * uart_config.
     * This allows restoring it, should the device return from a low-power
     * mode in which register contents are lost.
     */
    *uart_cfg = *cfg;

    return (0);
};

static int uart_stm32_config_get(const struct device* dev,
                                 struct uart_config* cfg) {
    struct uart_stm32_data const* data = dev->data;
    struct uart_config const* uart_cfg = data->uart_cfg;

    cfg->baudrate  = uart_cfg->baudrate;
    cfg->parity    = (uint8_t)uart_stm32_ll2cfg_parity(uart_stm32_get_parity(dev));
    cfg->stop_bits = (uint8_t)uart_stm32_ll2cfg_stopbits(uart_stm32_get_stopbits(dev));
    cfg->data_bits = (uint8_t)uart_stm32_ll2cfg_databits(uart_stm32_get_databits(dev),
                                                         uart_stm32_get_parity(dev));
    cfg->flow_ctrl = (uint8_t)uart_stm32_ll2cfg_hwctrl(uart_stm32_get_hwctrl(dev));
    #if HAS_DRIVER_ENABLE
    if (uart_stm32_get_driver_enable(dev)) {
        cfg->flow_ctrl = UART_CFG_FLOW_CTRL_RS485;
    }
    #endif

    return (0);
}
#endif /* CONFIG_UART_USE_RUNTIME_CONFIGURE */

typedef void (*poll_in_fn)(USART_TypeDef const* usart, void* in);

static int uart_stm32_poll_in_visitor(const struct device* dev, void* in, poll_in_fn get_fn) {
    USART_TypeDef* usart = DEVICE_STM32_GET_USART(dev);

    /* Clear overrun error flag */
    if (LL_USART_IsActiveFlag_ORE(usart)) {
        LL_USART_ClearFlag_ORE(usart);
    }

    /*
     * On stm32 F4X, F1X, and F2X, the RXNE flag is affected (cleared) by
     * the uart_err_check function call (on errors flags clearing)
     */
    if (!LL_USART_IsActiveFlag_RXNE(usart)) {
        return (-1);
    }

    get_fn(usart, in);

    return (0);
}

typedef void (*poll_out_fn)(USART_TypeDef* usart, uint16_t out);

static void uart_stm32_poll_out_visitor(const struct device* dev, uint16_t out, poll_out_fn set_fn) {
    USART_TypeDef* usart = DEVICE_STM32_GET_USART(dev);
    #ifdef CONFIG_PM
    struct uart_stm32_data* data = dev->data;
    #endif
    unsigned int key;

    /* Wait for TXE flag to be raised
     * When TXE flag is raised, we lock interrupts to prevent interrupts (notably that of usart)
     * or thread switch. Then, we can safely send our character. The character sent will be
     * interlaced with the characters potentially send with interrupt transmission API
     */
    while (true) {
        if (LL_USART_IsActiveFlag_TXE(usart)) {
            key = irq_lock();
            if (LL_USART_IsActiveFlag_TXE(usart)) {
                break;
            }
            irq_unlock(key);
        }
    }

    #ifdef CONFIG_PM
    /* If an interrupt transmission is in progress, the pm constraint is already managed by the
     * call of uart_stm32_irq_tx_[en|dis]able
     */
    if (!data->tx_poll_stream_on && !data->tx_int_stream_on) {
        data->tx_poll_stream_on = true;

        /* Don't allow system to suspend until stream
         * transmission has completed
         */
        uart_stm32_pm_policy_state_lock_get(dev);

        /* Enable TC interrupt so we can release suspend
         * constraint when done
         */
        LL_USART_EnableIT_TC(usart);
    }
    #endif /* CONFIG_PM */

    set_fn(usart, out);
    irq_unlock(key);
}

static void poll_in_u8(USART_TypeDef const* usart, void* in) {
    *((unsigned char*)in) = (unsigned char)LL_USART_ReceiveData8(usart);
}

static void poll_out_u8(USART_TypeDef* usart, uint16_t out) {
    LL_USART_TransmitData8(usart, (uint8_t)out);
}

static int uart_stm32_poll_in(const struct device* dev, unsigned char* c) {
    return uart_stm32_poll_in_visitor(dev, (void*)c, poll_in_u8);
}

static void uart_stm32_poll_out(const struct device* dev, unsigned char c) {
    uart_stm32_poll_out_visitor(dev, c, poll_out_u8);
}

#ifdef CONFIG_UART_WIDE_DATA

static void poll_out_u9(USART_TypeDef* usart, uint16_t out) {
    LL_USART_TransmitData9(usart, out);
}

static void poll_in_u9(USART_TypeDef const* usart, void* in) {
    *((uint16_t*)in) = LL_USART_ReceiveData9(usart);
}

static int uart_stm32_poll_in_u16(const struct device* dev, uint16_t* in_u16) {
    return uart_stm32_poll_in_visitor(dev, (void*)in_u16, poll_in_u9);
}

static void uart_stm32_poll_out_u16(const struct device* dev, uint16_t out_u16) {
    uart_stm32_poll_out_visitor(dev, out_u16, poll_out_u9);
}

#endif

static int uart_stm32_err_check(const struct device* dev) {
    USART_TypeDef* usart = DEVICE_STM32_GET_USART(dev);
    uint32_t err = 0U;

    /* Check for errors, then clear them.
     * Some SoC clear all error flags when at least
     * one is cleared. (e.g. F4X, F1X, and F2X).
     * The stm32 F4X, F1X, and F2X also reads the usart DR when clearing Errors
     */
    if (LL_USART_IsActiveFlag_ORE(usart)) {
        err |= UART_ERROR_OVERRUN;
    }

    if (LL_USART_IsActiveFlag_PE(usart)) {
        err |= UART_ERROR_PARITY;
    }

    if (LL_USART_IsActiveFlag_FE(usart)) {
        err |= UART_ERROR_FRAMING;
    }

    if (LL_USART_IsActiveFlag_NE(usart)) {
        err |= UART_ERROR_NOISE;
    }

    #if !defined(CONFIG_SOC_SERIES_STM32F0X) || defined(USART_LIN_SUPPORT)
    if (LL_USART_IsActiveFlag_LBD(usart)) {
        err |= UART_BREAK;
    }

    if (err & UART_BREAK) {
        LL_USART_ClearFlag_LBD(usart);
    }
    #endif

    /* Clearing error :
     * the stm32 F4X, F1X, and F2X sw sequence is reading the usart SR
     * then the usart DR to clear the Error flags ORE, PE, FE, NE
     * --> so is the RXNE flag also cleared !
     */
    if (err & UART_ERROR_OVERRUN) {
        LL_USART_ClearFlag_ORE(usart);
    }

    if (err & UART_ERROR_PARITY) {
        LL_USART_ClearFlag_PE(usart);
    }

    if (err & UART_ERROR_FRAMING) {
        LL_USART_ClearFlag_FE(usart);
    }

    if (err & UART_ERROR_NOISE) {
        LL_USART_ClearFlag_NE(usart);
    }

    return (err);
}

static inline void __uart_stm32_get_clock(const struct device* dev) {
    struct uart_stm32_data* data = dev->data;
    const struct device* const clk  = DEVICE_DT_GET(STM32_CLOCK_CONTROL_NODE);

    data->clock = clk;
}

#ifdef CONFIG_UART_INTERRUPT_DRIVEN

typedef void (*fifo_fill_fn)(USART_TypeDef* usart, void const* tx_data,
                             const int offset);

static int uart_stm32_fifo_fill_visitor(const struct device* dev, void const* tx_data, int size,
                                        fifo_fill_fn fill_fn) {
    USART_TypeDef* usart = DEVICE_STM32_GET_USART(dev);
    int num_tx = 0;
    unsigned int key;

    if (!LL_USART_IsActiveFlag_TXE(usart)) {
        return (num_tx);
    }

    /* Lock interrupts to prevent nested interrupts or thread switch */
    key = irq_lock();

    while ((size - num_tx > 0) && LL_USART_IsActiveFlag_TXE(usart)) {
        /* TXE flag will be cleared with byte write to DR|RDR register */

        /* Send a character */
        fill_fn(usart, tx_data, num_tx);
        num_tx++;
    }

    irq_unlock(key);

    return (num_tx);
}

static void fifo_fill_with_u8(USART_TypeDef* usart,
                              void const* tx_data, const int offset) {
    uint8_t const* data = (uint8_t const*)tx_data;
    /* Send a character (8bit) */
    LL_USART_TransmitData8(usart, data[offset]);
}

static int uart_stm32_fifo_fill(const struct device* dev, uint8_t const* tx_data, int size) {
    if (uart_stm32_ll2cfg_databits(uart_stm32_get_databits(dev), uart_stm32_get_parity(dev)) ==
        UART_CFG_DATA_BITS_9) {
        return (-ENOTSUP);
    }

    return uart_stm32_fifo_fill_visitor(dev, (void const*)tx_data, size,
                                        fifo_fill_with_u8);
}

typedef void (*fifo_read_fn)(USART_TypeDef const* usart, void* rx_data,
                             const int offset);

static int uart_stm32_fifo_read_visitor(const struct device* dev, void* rx_data, int const size,
                                        fifo_read_fn read_fn) {
    USART_TypeDef* usart = DEVICE_STM32_GET_USART(dev);
    int num_rx = 0;

    while ((size - num_rx > 0) && LL_USART_IsActiveFlag_RXNE(usart)) {
        /* RXNE flag will be cleared upon read from DR|RDR register */

        read_fn(usart, rx_data, num_rx);
        num_rx++;

        /* Clear overrun error flag */
        if (LL_USART_IsActiveFlag_ORE(usart)) {
            LL_USART_ClearFlag_ORE(usart);
            /*
             * On stm32 F4X, F1X, and F2X, the RXNE flag is affected (cleared) by
             * the uart_err_check function call (on errors flags clearing)
             */
        }
    }

    return (num_rx);
}

static void fifo_read_with_u8(USART_TypeDef const* usart, void* rx_data,
                              const int offset) {
    uint8_t* data = (uint8_t*)rx_data;

    data[offset] = LL_USART_ReceiveData8(usart);
}

static int uart_stm32_fifo_read(const struct device* dev, uint8_t* rx_data, int const size) {
    if (uart_stm32_ll2cfg_databits(uart_stm32_get_databits(dev), uart_stm32_get_parity(dev)) ==
        UART_CFG_DATA_BITS_9) {
        return (-ENOTSUP);
    }

    return uart_stm32_fifo_read_visitor(dev, (void*)rx_data, size,
                                        fifo_read_with_u8);
}

#ifdef CONFIG_UART_WIDE_DATA

static void fifo_fill_with_u16(USART_TypeDef* usart,
                               void const* tx_data, const int offset) {
    uint16_t const* data = (uint16_t const*)tx_data;

    /* Send a character (9bit) */
    LL_USART_TransmitData9(usart, data[offset]);
}

static int uart_stm32_fifo_fill_u16(const struct device* dev, uint16_t const* tx_data, int size) {
    if (uart_stm32_ll2cfg_databits(uart_stm32_get_databits(dev), uart_stm32_get_parity(dev)) !=
        UART_CFG_DATA_BITS_9) {
        return (-ENOTSUP);
    }

    return uart_stm32_fifo_fill_visitor(dev, (void const*)tx_data, size,
                                        fifo_fill_with_u16);
}

static void fifo_read_with_u16(USART_TypeDef const* usart, void* rx_data,
                               const int offset) {
    uint16_t* data = (uint16_t*)rx_data;

    data[offset] = LL_USART_ReceiveData9(usart);
}

static int uart_stm32_fifo_read_u16(const struct device* dev, uint16_t* rx_data, int const size) {
    if (uart_stm32_ll2cfg_databits(uart_stm32_get_databits(dev), uart_stm32_get_parity(dev)) !=
        UART_CFG_DATA_BITS_9) {
        return (-ENOTSUP);
    }

    return uart_stm32_fifo_read_visitor(dev, (void*)rx_data, size,
                                        fifo_read_with_u16);
}

#endif

static void uart_stm32_irq_tx_enable(const struct device* dev) {
    USART_TypeDef* usart = DEVICE_STM32_GET_USART(dev);
    #ifdef CONFIG_PM
    struct uart_stm32_data* data = dev->data;
    unsigned int key;
    #endif

    #ifdef CONFIG_PM
    key = irq_lock();
    data->tx_poll_stream_on = false;
    data->tx_int_stream_on  = true;
    uart_stm32_pm_policy_state_lock_get(dev);
    #endif
    LL_USART_EnableIT_TC(usart);

    #ifdef CONFIG_PM
    irq_unlock(key);
    #endif
}

static void uart_stm32_irq_tx_disable(const struct device* dev) {
    USART_TypeDef* usart = DEVICE_STM32_GET_USART(dev);
    #ifdef CONFIG_PM
    struct uart_stm32_data* data = dev->data;
    unsigned int key;

    key = irq_lock();
    #endif

    LL_USART_DisableIT_TC(usart);

    #ifdef CONFIG_PM
    data->tx_int_stream_on = false;
    uart_stm32_pm_policy_state_lock_put(dev);
    #endif

    #ifdef CONFIG_PM
    irq_unlock(key);
    #endif
}

static int uart_stm32_irq_tx_ready(const struct device* dev) {
    USART_TypeDef const* usart = DEVICE_STM32_GET_USART(dev);

    return (LL_USART_IsActiveFlag_TXE(usart) &&
            LL_USART_IsEnabledIT_TC(usart));
}

static int uart_stm32_irq_tx_complete(const struct device* dev) {
    USART_TypeDef const* usart = DEVICE_STM32_GET_USART(dev);

    return LL_USART_IsActiveFlag_TC(usart);
}

static void uart_stm32_irq_rx_enable(const struct device* dev) {
    USART_TypeDef* usart = DEVICE_STM32_GET_USART(dev);

    LL_USART_EnableIT_RXNE(usart);
}

static void uart_stm32_irq_rx_disable(const struct device* dev) {
    USART_TypeDef* usart = DEVICE_STM32_GET_USART(dev);

    LL_USART_DisableIT_RXNE(usart);
}

static int uart_stm32_irq_rx_ready(const struct device* dev) {
    USART_TypeDef const* usart = DEVICE_STM32_GET_USART(dev);
    /*
     * On stm32 F4X, F1X, and F2X, the RXNE flag is affected (cleared) by
     * the uart_err_check function call (on errors flags clearing)
     */
    return LL_USART_IsActiveFlag_RXNE(usart);
}

static void uart_stm32_irq_err_enable(const struct device* dev) {
    USART_TypeDef* usart = DEVICE_STM32_GET_USART(dev);

    /* Enable FE, ORE interruptions */
    LL_USART_EnableIT_ERROR(usart);
    #if !defined(CONFIG_SOC_SERIES_STM32F0X) || defined(USART_LIN_SUPPORT)
    /* Enable Line break detection */
    if (IS_UART_LIN_INSTANCE(usart)) {
        LL_USART_EnableIT_LBD(usart);
    }
    #endif
    /* Enable parity error interruption */
    LL_USART_EnableIT_PE(usart);
}

static void uart_stm32_irq_err_disable(const struct device* dev) {
    USART_TypeDef* usart = DEVICE_STM32_GET_USART(dev);

    /* Disable FE, ORE interruptions */
    LL_USART_DisableIT_ERROR(usart);
    #if !defined(CONFIG_SOC_SERIES_STM32F0X) || defined(USART_LIN_SUPPORT)
    /* Disable Line break detection */
    if (IS_UART_LIN_INSTANCE(usart)) {
        LL_USART_DisableIT_LBD(usart);
    }
    #endif
    /* Disable parity error interruption */
    LL_USART_DisableIT_PE(usart);
}

static int uart_stm32_irq_is_pending(const struct device* dev) {
    USART_TypeDef const* usart = DEVICE_STM32_GET_USART(dev);

    return ((LL_USART_IsActiveFlag_RXNE(usart) &&
             LL_USART_IsEnabledIT_RXNE(usart)) ||
            (LL_USART_IsActiveFlag_TC(usart) &&
             LL_USART_IsEnabledIT_TC(usart)));
}

static int uart_stm32_irq_update(const struct device* dev) {
    return (1);
}

static void uart_stm32_irq_callback_set(const struct device* dev,
                                        uart_irq_callback_user_data_t cb,
                                        void* cb_data) {
    struct uart_stm32_data* data = dev->data;

    data->user_cb   = cb;
    data->user_data = cb_data;

    #if defined(CONFIG_UART_EXCLUSIVE_API_CALLBACKS)
    data->async_cb        = NULL;
    data->async_user_data = NULL;
    #endif
}

#endif /* CONFIG_UART_INTERRUPT_DRIVEN */

#ifdef CONFIG_UART_ASYNC_API

static inline void async_user_callback(struct uart_stm32_data* data,
                                       struct uart_event* event) {
    if (data->async_cb) {
        data->async_cb(data->uart_dev, event, data->async_user_data);
    }
}

static inline void async_evt_rx_rdy(struct uart_stm32_data* data) {
    struct uart_dma_stream* dma_rx = &data->dma_rx;

    LOG_DBG("rx_rdy: (%d %d)", dma_rx->offset, dma_rx->counter);

    struct uart_event event = {
        .type           = UART_RX_RDY,
        .data.rx.buf    = dma_rx->buffer,
        .data.rx.len    = dma_rx->counter - dma_rx->offset,
        .data.rx.offset = dma_rx->offset
    };

    /* When cyclic DMA is used, buffer positions are not updated - call callback every time*/
    if (dma_rx->dma_cfg.cyclic == 0) {
        /* update the current pos for new data */
        dma_rx->offset = dma_rx->counter;

        /* send event only for new data */
        if (event.data.rx.len > 0) {
            async_user_callback(data, &event);
        }
    }
    else {
        async_user_callback(data, &event);
    }
}

static inline void async_evt_rx_err(struct uart_stm32_data* data, int err_code) {
    LOG_DBG("rx error: %d", err_code);

    struct uart_event event = {
        .type                     = UART_RX_STOPPED,
        .data.rx_stop.reason      = err_code,
        .data.rx_stop.data.len    = data->dma_rx.counter,
        .data.rx_stop.data.offset = 0,
        .data.rx_stop.data.buf    = data->dma_rx.buffer
    };

    async_user_callback(data, &event);
}

static inline void async_evt_tx_done(struct uart_stm32_data* data) {
    struct uart_dma_stream* dma_tx = &data->dma_tx;

    LOG_DBG("tx done: %d", dma_tx->counter);

    struct uart_event event = {
        .type        = UART_TX_DONE,
        .data.tx.buf = dma_tx->buffer,
        .data.tx.len = dma_tx->counter
    };

    /* Reset tx buffer */
    dma_tx->buffer_length = 0;
    dma_tx->counter       = 0;

    #ifdef CONFIG_PM
    data->tx_int_stream_on = false;
    #endif

    async_user_callback(data, &event);
}

static inline void async_evt_tx_abort(struct uart_stm32_data* data) {
    struct uart_dma_stream* dma_tx = &data->dma_tx;

    LOG_DBG("tx abort: %d", dma_tx->counter);

    struct uart_event event = {
        .type        = UART_TX_ABORTED,
        .data.tx.buf = dma_tx->buffer,
        .data.tx.len = dma_tx->counter
    };

    /* Reset tx buffer */
    dma_tx->buffer_length = 0;
    dma_tx->counter       = 0;

    #ifdef CONFIG_PM
    dma_tx->int_stream_on = false;
    #endif

    async_user_callback(data, &event);
}

static inline void async_evt_rx_buf_request(struct uart_stm32_data* data) {
    struct uart_event evt = {
        .type = UART_RX_BUF_REQUEST,
    };

    async_user_callback(data, &evt);
}

static inline void async_evt_rx_buf_release(struct uart_stm32_data* data) {
    struct uart_event evt = {
        .type            = UART_RX_BUF_RELEASED,
        .data.rx_buf.buf = data->dma_rx.buffer,
    };

    async_user_callback(data, &evt);
}

static inline void async_timer_start(struct k_work_delayable* work,
                                     int32_t timeout) {
    if ((timeout != SYS_FOREVER_US) && (timeout != 0)) {
        /* start timer */
        LOG_DBG("async timer started for %d us", timeout);
        k_work_reschedule(work, K_USEC(timeout));
    }
}

static void uart_stm32_dma_rx_flush(const struct device *dev, int status) {
    struct dma_status stat;
    struct uart_stm32_data* data = dev->data;
    struct uart_dma_stream* dma_rx = &data->dma_rx;

    size_t rx_rcv_len = 0;

    switch (status) {
        case DMA_STATUS_COMPLETE :
            /* fully complete */
            dma_rx->counter = dma_rx->buffer_length;
            break;

        case DMA_STATUS_BLOCK :
            /* half complete */
            dma_rx->counter = dma_rx->buffer_length / 2;
            break;

        default : /* likely STM32_ASYNC_STATUS_TIMEOUT */
            if (dma_get_status(dma_rx->dma_dev, dma_rx->dma_channel, &stat) == 0) {
                rx_rcv_len = dma_rx->buffer_length - stat.pending_length;
                dma_rx->counter = rx_rcv_len;
            }
            break;
    }

    async_evt_rx_rdy(data);

    switch (status) { /* update offset*/
        case DMA_STATUS_COMPLETE :
            /* fully complete */
            dma_rx->offset = 0;
            break;

        case DMA_STATUS_BLOCK :
            /* half complete */
            dma_rx->offset = dma_rx->buffer_length / 2;
            break;

        default : /* likely STM32_ASYNC_STATUS_TIMEOUT */
            dma_rx->offset += rx_rcv_len - dma_rx->offset;
            break;
    }
}

#endif /* CONFIG_UART_ASYNC_API */

#if (defined(CONFIG_UART_INTERRUPT_DRIVEN) || \
     defined(CONFIG_UART_ASYNC_API)        || \
     defined(CONFIG_PM))

static void uart_stm32_isr(const struct device* dev) {
    struct uart_stm32_data* data = dev->data;
    #if defined(CONFIG_PM) || defined(CONFIG_UART_ASYNC_API)
    USART_TypeDef* usart = DEVICE_STM32_GET_USART(dev);
    #endif

    #ifdef CONFIG_PM
    if (LL_USART_IsEnabledIT_TC(usart) &&
        LL_USART_IsActiveFlag_TC(usart)) {

        if (data->tx_poll_stream_on) {
            /* A poll stream transmission just completed,
             * allow system to suspend
             */
            LL_USART_DisableIT_TC(usart);
            data->tx_poll_stream_on = false;
            uart_stm32_pm_policy_state_lock_put(dev);
        }
        /* Stream transmission was either async or IRQ based,
         * constraint will be released at the same time TC IT
         * is disabled
         */
    }
    #endif

    #ifdef CONFIG_UART_INTERRUPT_DRIVEN
    if (data->user_cb) {
        data->user_cb(dev, data->user_data);
    }
    #endif /* CONFIG_UART_INTERRUPT_DRIVEN */

    #if defined(CONFIG_PM) && \
        defined(IS_UART_WAKEUP_FROMSTOP_INSTANCE) && \
        defined(USART_CR3_WUFIE)
    if (LL_USART_IsEnabledIT_WKUP(usart) &&
        LL_USART_IsActiveFlag_WKUP(usart)) {

        LL_USART_ClearFlag_WKUP(usart);

        if (!data->rx_woken) {
            /* Prevent SoC from entering STOP mode until RX goes IDLE */
            uart_stm32_pm_policy_state_lock_get_unconditional();
            data->rx_woken = true;
        }

        #ifdef USART_ISR_REACK
        while (LL_USART_IsActiveFlag_REACK(usart) == 0) {
            /* pass */
        }
        #endif
    }
    #endif

    #ifdef CONFIG_UART_ASYNC_API
    #ifdef CONFIG_UART_INTERRUPT_DRIVEN
    /* If both ASYNC and INTERRUPT modes are supported in this build,
     * check whether this instance is currently being used via the
     * interrupt-driven API. If it is, do not process interrupt flags
     * as the user callback invoked earlier is responsible for that.
     */
    if (data->user_cb) {
        return;
    }
    #endif /* CONFIG_UART_INTERRUPT_DRIVEN */
    if (LL_USART_IsEnabledIT_IDLE(usart) && LL_USART_IsActiveFlag_IDLE(usart)) {

        LL_USART_ClearFlag_IDLE(usart);
        LOG_DBG("idle interrupt occurred");

        #ifdef CONFIG_PM
        if (data->rx_woken) {
            /* Allow SoC to enter STOP mode now that RX is IDLE */
            uart_stm32_pm_policy_state_lock_put_unconditional();
            data->rx_woken = false;
        }
        #endif

        if (data->dma_rx.timeout == 0) {
            uart_stm32_dma_rx_flush(dev, STM32_ASYNC_STATUS_TIMEOUT);
        }
        else {
            /* Start the RX timer not null */
            async_timer_start(&data->dma_rx.timeout_work,
                              data->dma_rx.timeout);
        }
    }
    else if (LL_USART_IsEnabledIT_TC(usart) && LL_USART_IsActiveFlag_TC(usart)) {
        LL_USART_DisableIT_TC(usart);
        /* Generate TX_DONE event when transmission is done */
        async_evt_tx_done(data);

        #ifdef CONFIG_PM
        uart_stm32_pm_policy_state_lock_put_unconditional();
        #endif
    }
    else if (LL_USART_IsEnabledIT_RXNE(usart) && LL_USART_IsActiveFlag_RXNE(usart)) {
        #ifdef USART_SR_RXNE
        /* clear the RXNE flag, because Rx data was not read */
        LL_USART_ClearFlag_RXNE(usart);
        #else
        /* clear the RXNE by flushing the fifo, because Rx data was not read */
        LL_USART_RequestRxDataFlush(usart);
        #endif /* USART_SR_RXNE */
    #if HAS_RTO
    }
    else if (LL_USART_IsEnabledIT_RTO(usart) && LL_USART_IsActiveFlag_RTO(usart)) {

        LOG_DBG("rx timeout interrupt occurred");

        LL_USART_ClearFlag_RTO(usart);
        uart_stm32_dma_rx_flush(dev, STM32_ASYNC_STATUS_TIMEOUT);
    #endif /* HAS_RTO */
    }

    /* Clear errors */
    uart_stm32_err_check(dev);
    #endif /* CONFIG_UART_ASYNC_API */

}
#endif /* CONFIG_UART_INTERRUPT_DRIVEN || CONFIG_UART_ASYNC_API || CONFIG_PM */

#ifdef CONFIG_UART_ASYNC_API

static int uart_stm32_async_callback_set(const struct device* dev,
                                         uart_callback_t callback,
                                         void* user_data) {
    struct uart_stm32_data* data = dev->data;

    data->async_cb        = callback;
    data->async_user_data = user_data;

    #if defined(CONFIG_UART_EXCLUSIVE_API_CALLBACKS)
    data->user_cb   = NULL;
    data->user_data = NULL;
    #endif

    return (0);
}

<<<<<<< HEAD
static inline void uart_stm32_dma_tx_enable(const struct device* dev) {
    USART_TypeDef* usart = DEVICE_STM32_GET_USART(dev);
=======
void uart_stm32_dma_rx_cb(const struct device *dma_dev, void *user_data,
			       uint32_t channel, int status)
{
	const struct device *uart_dev = user_data;
	struct uart_stm32_data *data = uart_dev->data;

	if (status < 0) {
		async_evt_rx_err(data, status);
		return;
	}

	(void)k_work_cancel_delayable(&data->dma_rx.timeout_work);

	/* If we are in NORMAL MODE */
	if (data->dma_rx.dma_cfg.cyclic == 0) {

		/* true since this functions occurs when buffer is full */
		data->dma_rx.counter = data->dma_rx.buffer_length;
		async_evt_rx_rdy(data);
		if (data->rx_next_buffer != NULL) {
			async_evt_rx_buf_release(data);

			/* replace the buffer when the current
			 * is full and not the same as the next
			 * one.
			 */
			uart_stm32_dma_replace_buffer(uart_dev);
		} else {
			/* Buffer full without valid next buffer,
			 * an UART_RX_DISABLED event must be generated,
			 * but uart_stm32_async_rx_disable() cannot be
			 * called in ISR context. So force the RX timeout
			 * to minimum value and let the RX timeout to do the job.
			 */
			k_work_reschedule(&data->dma_rx.timeout_work, K_TICKS(1));
		}
	} else {
		/* CIRCULAR MODE */
		uart_stm32_dma_rx_flush(data->uart_dev, status);
	}
}

static int uart_stm32_async_tx(const struct device *dev,
		const uint8_t *tx_data, size_t buf_size, int32_t timeout)
{
	const struct uart_stm32_config *config = dev->config;
	USART_TypeDef *usart = config->usart;
	struct uart_stm32_data *data = dev->data;
	__maybe_unused unsigned int key;
	int ret;

#if defined(CONFIG_PM_DEVICE)
	enum pm_device_state state;

	(void)pm_device_state_get(dev, &state);
	if (state != PM_DEVICE_STATE_ACTIVE) {
		return -ECANCELED;
	}
#endif

	/* Check size of singl character (1 or 2 bytes) */
	const int char_size = (IS_ENABLED(CONFIG_UART_WIDE_DATA) &&
			       (LL_USART_GetDataWidth(usart) == LL_USART_DATAWIDTH_9B) &&
			       (LL_USART_GetParity(usart) == LL_USART_PARITY_NONE))
				      ? 2
				      : 1;

	if (data->dma_tx.dma_dev == NULL) {
		return -ENODEV;
	}

	if (data->dma_tx.buffer_length != 0) {
		return -EBUSY;
	}

	if (!stm32_buf_in_nocache((uintptr_t)tx_data, buf_size)) {
		LOG_ERR("Tx buffer should be placed in a nocache memory region");
		return -EFAULT;
	}

#ifdef CONFIG_PM
	data->tx_poll_stream_on = false;
	data->tx_int_stream_on = true;
#endif
	data->dma_tx.buffer = (uint8_t *)tx_data;
	data->dma_tx.buffer_length = buf_size;
	data->dma_tx.timeout = timeout;

	LOG_DBG("tx: l=%d", data->dma_tx.buffer_length);

	/* Clear TC flag */
	LL_USART_ClearFlag_TC(usart);

	/* Enable TC interrupt so we can signal correct TX done */
	LL_USART_EnableIT_TC(usart);

	/**
	 * Setup DMA descriptor for TX.
	 * If DMAT low-power errata workaround is enabled,
	 * we send the first character using polling and the rest
	 * using DMA; as such, single-character transfers use only
	 * polling and don't need to prepare a DMA descriptor.
	 * In other configurations, the DMA is always used.
	 */
	if (!IS_ENABLED(CONFIG_UART_STM32U5_ERRATA_DMAT_LOWPOWER) ||
	    data->dma_tx.buffer_length > char_size) {
		if (IS_ENABLED(CONFIG_UART_STM32U5_ERRATA_DMAT_LOWPOWER)) {
			/* set source address */
			data->dma_tx.blk_cfg.source_address =
				((uint32_t)data->dma_tx.buffer) + char_size;
			data->dma_tx.blk_cfg.block_size = data->dma_tx.buffer_length - char_size;
		} else {
			/* set source address */
			data->dma_tx.blk_cfg.source_address = ((uint32_t)data->dma_tx.buffer);
			data->dma_tx.blk_cfg.block_size = data->dma_tx.buffer_length;
		}

		ret = dma_config(data->dma_tx.dma_dev, data->dma_tx.dma_channel,
				 &data->dma_tx.dma_cfg);

		if (ret != 0) {
			LOG_ERR("dma tx config error!");
			return -EINVAL;
		}

		if (dma_start(data->dma_tx.dma_dev, data->dma_tx.dma_channel)) {
			LOG_ERR("UART err: TX DMA start failed!");
			return -EFAULT;
		}

		/* Start TX timer */
		async_timer_start(&data->dma_tx.timeout_work, data->dma_tx.timeout);
	}
>>>>>>> ad7beb53

    LL_USART_EnableDMAReq_TX(usart);
}

static inline void uart_stm32_dma_tx_disable(const struct device* dev) {
    #ifdef CONFIG_UART_STM32U5_ERRATA_DMAT_NOCLEAR
    ARG_UNUSED(dev);

    /*
     * Errata Sheet ES0499 : STM32U575xx and STM32U585xx device errata
     * USART does not generate DMA requests after setting/clearing DMAT bit
     * (also seen on stm32H5 serie)
     */
    #else
    USART_TypeDef* usart = DEVICE_STM32_GET_USART(dev);

    LL_USART_DisableDMAReq_TX(usart);
    #endif
}

static inline void uart_stm32_dma_rx_enable(const struct device* dev) {
    USART_TypeDef* usart = DEVICE_STM32_GET_USART(dev);
    struct uart_stm32_data* data = dev->data;

    LL_USART_EnableDMAReq_RX(usart);

    data->dma_rx.enabled = true;
}

static inline void uart_stm32_dma_rx_disable(const struct device* dev) {
    struct uart_stm32_data* data = dev->data;

    data->dma_rx.enabled = false;
}

static int uart_stm32_async_rx_disable(const struct device* dev) {
    USART_TypeDef* usart = DEVICE_STM32_GET_USART(dev);
    struct uart_stm32_data* data = dev->data;
    struct uart_dma_stream* dma_rx = &data->dma_rx;
    struct uart_event disabled_event = {
        .type = UART_RX_DISABLED
    };

    if (!dma_rx->enabled) {
        async_user_callback(data, &disabled_event);
        return (-EFAULT);
    }

    #if HAS_RTO
    if (LL_USART_IsEnabledIT_RTO(usart)) {
        LL_USART_DisableIT_RTO(usart);
    }
    else {
        LL_USART_DisableIT_IDLE(usart);
    }
    #else  /* HAS_RTO */
    LL_USART_DisableIT_IDLE(usart);
    #endif /* HAS_RTO */

    uart_stm32_dma_rx_flush(dev, STM32_ASYNC_STATUS_TIMEOUT);

    async_evt_rx_buf_release(data);

    uart_stm32_dma_rx_disable(dev);

    (void) k_work_cancel_delayable(&dma_rx->timeout_work);

    dma_stop(dma_rx->dma_dev, dma_rx->dma_channel);

    if (data->rx_next_buffer) {
        struct uart_event rx_next_buf_release_evt = {
            .type            = UART_RX_BUF_RELEASED,
            .data.rx_buf.buf = data->rx_next_buffer,
        };
        async_user_callback(data, &rx_next_buf_release_evt);
    }

    data->rx_next_buffer     = NULL;
    data->rx_next_buffer_len = 0;

    /* When async rx is disabled, enable interruptible instance of uart to function normally */
    LL_USART_EnableIT_RXNE(usart);

    LOG_DBG("rx: disabled");

    async_user_callback(data, &disabled_event);

    return (0);
}

void uart_stm32_dma_tx_cb(const struct device* dma_dev, void* user_data,
                          uint32_t channel, int status) {
    const struct device* uart_dev  = user_data;
    struct uart_stm32_data* data   = uart_dev->data;
    struct uart_dma_stream* dma_tx = &data->dma_tx;
    struct dma_status stat;
    unsigned int key = irq_lock();

    /* Disable TX */
    uart_stm32_dma_tx_disable(uart_dev);

    (void) k_work_cancel_delayable(&dma_tx->timeout_work);

    if (!dma_get_status(dma_tx->dma_dev, dma_tx->dma_channel, &stat)) {
        dma_tx->counter = dma_tx->buffer_length - stat.pending_length;
    }

    irq_unlock(key);
}

static void uart_stm32_dma_replace_buffer(const struct device* dev) {
    USART_TypeDef* usart = DEVICE_STM32_GET_USART(dev);
    struct uart_stm32_data* data = dev->data;
    struct uart_dma_stream* dma_rx = &data->dma_rx;

    /* Replace the buffer and reload the DMA */
    LOG_DBG("Replacing RX buffer: %d", data->rx_next_buffer_len);

    /* reload DMA */
    dma_rx->offset               = 0;
    dma_rx->counter              = 0;
    dma_rx->buffer               = data->rx_next_buffer;
    dma_rx->buffer_length        = data->rx_next_buffer_len;
    dma_rx->blk_cfg.block_size   = dma_rx->buffer_length;
    dma_rx->blk_cfg.dest_address = (uint32_t)dma_rx->buffer;
    data->rx_next_buffer         = NULL;
    data->rx_next_buffer_len     = 0;

    dma_reload(dma_rx->dma_dev, dma_rx->dma_channel,
               dma_rx->blk_cfg.source_address,
               dma_rx->blk_cfg.dest_address,
               dma_rx->blk_cfg.block_size);

    dma_start(dma_rx->dma_dev, dma_rx->dma_channel);

    LL_USART_ClearFlag_IDLE(usart);

    /* Request next buffer */
    async_evt_rx_buf_request(data);
}

void uart_stm32_dma_rx_cb(const struct device* dma_dev, void* user_data,
                          uint32_t channel, int status) {
    const struct device* uart_dev = user_data;
    struct uart_stm32_data* data  = uart_dev->data;
    struct uart_dma_stream* dma_rx = &data->dma_rx;

    if (status < 0) {
        async_evt_rx_err(data, status);
        return;
    }

    (void) k_work_cancel_delayable(&dma_rx->timeout_work);

    /* If we are in NORMAL MODE */
    if (dma_rx->dma_cfg.cyclic == 0) {

        /* true since this functions occurs when buffer is full */
        dma_rx->counter = dma_rx->buffer_length;
        async_evt_rx_rdy(data);
        if (data->rx_next_buffer != NULL) {
            async_evt_rx_buf_release(data);

            /* replace the buffer when the current
             * is full and not the same as the next
             * one.
             */
            uart_stm32_dma_replace_buffer(uart_dev);
        }
        else {
            /* Buffer full without valid next buffer,
             * an UART_RX_DISABLED event must be generated,
             * but uart_stm32_async_rx_disable() cannot be
             * called in ISR context. So force the RX timeout
             * to minimum value and let the RX timeout to do the job.
             */
            k_work_reschedule(&dma_rx->timeout_work, K_TICKS(1));
        }
    }
    else {
        /* CIRCULAR MODE */
        uart_stm32_dma_rx_flush(data->uart_dev, status);
    }
}

static int uart_stm32_async_tx(const struct device* dev,
                               uint8_t const* tx_data, size_t buf_size, int32_t timeout) {
    USART_TypeDef* usart = DEVICE_STM32_GET_USART(dev);
    struct uart_stm32_data* data = dev->data;
    struct uart_dma_stream* dma_tx = &data->dma_tx;
    __maybe_unused unsigned int key;
    int ret;

    /* Check size of single character (1 or 2 bytes) */
    const size_t char_size = (IS_ENABLED(CONFIG_UART_WIDE_DATA) &&
                              (LL_USART_GetDataWidth(usart) == LL_USART_DATAWIDTH_9B) &&
                              (LL_USART_GetParity(usart) == LL_USART_PARITY_NONE))
                                ? 2
                                : 1;

    if (dma_tx->dma_dev == NULL) {
        return (-ENODEV);
    }

    if (dma_tx->buffer_length != 0) {
        return (-EBUSY);
    }

    if (!stm32_buf_in_nocache((uintptr_t)tx_data, buf_size)) {
        LOG_ERR("Tx buffer should be placed in a nocache memory region");
        return (-EFAULT);
    }

    #ifdef CONFIG_PM
    data->tx_poll_stream_on = false;
    data->tx_int_stream_on = true;
    #endif

    dma_tx->buffer = (uint8_t*)tx_data;
    dma_tx->buffer_length = buf_size;
    dma_tx->timeout = timeout;

    LOG_DBG("tx: l=%d", dma_tx->buffer_length);

    /* Clear TC flag */
    LL_USART_ClearFlag_TC(usart);

    /* Enable TC interrupt so we can signal correct TX done */
    LL_USART_EnableIT_TC(usart);

    /**
     * Setup DMA descriptor for TX.
     * If DMAT low-power errata workaround is enabled,
     * we send the first character using polling and the rest
     * using DMA; as such, single-character transfers use only
     * polling and don't need to prepare a DMA descriptor.
     * In other configurations, the DMA is always used.
     */
    if (!IS_ENABLED(CONFIG_UART_STM32U5_ERRATA_DMAT_LOWPOWER) ||
        dma_tx->buffer_length > char_size) {
        if (IS_ENABLED(CONFIG_UART_STM32U5_ERRATA_DMAT_LOWPOWER)) {
            /* set source address */
            dma_tx->blk_cfg.source_address =
                ((uint32_t)dma_tx->buffer) + char_size;
            dma_tx->blk_cfg.block_size = dma_tx->buffer_length - char_size;
        }
        else {
            /* set source address */
            dma_tx->blk_cfg.source_address = ((uint32_t)dma_tx->buffer);
            dma_tx->blk_cfg.block_size = dma_tx->buffer_length;
        }

        ret = dma_config(dma_tx->dma_dev, dma_tx->dma_channel,
                         &dma_tx->dma_cfg);
        if (ret != 0) {
            LOG_ERR("dma tx config error!");
            return (-EINVAL);
        }

        if (dma_start(dma_tx->dma_dev, dma_tx->dma_channel)) {
            LOG_ERR("UART err: TX DMA start failed!");
            return (-EFAULT);
        }

        /* Start TX timer */
        async_timer_start(&dma_tx->timeout_work, dma_tx->timeout);
    }

    #ifdef CONFIG_PM
    /* Do not allow system to suspend until transmission has completed */
    uart_stm32_pm_policy_state_lock_get_unconditional();
    #endif

    if (IS_ENABLED(CONFIG_UART_STM32U5_ERRATA_DMAT_LOWPOWER)) {
        /**
         * Send first character using polling.
         * The DMA TX needs to be enabled before the UART transmits
         * the character and triggers transfer complete event.
         */
        key = irq_lock();

        if (char_size > 1) {
            LL_USART_TransmitData9(usart, *(const uint16_t*)tx_data);
        }
        else {
            LL_USART_TransmitData8(usart, *tx_data);
        }

        if (dma_tx->buffer_length > char_size) {
            /* Enable TX DMA requests */
            uart_stm32_dma_tx_enable(dev);
        }

        irq_unlock(key);
    }
    else {
        /* Enable TX DMA requests */
        uart_stm32_dma_tx_enable(dev);
    }

    return (0);
}

static void set_timeout_itr(USART_TypeDef* usart, uint32_t baudrate, int32_t timeout) {
    #if HAS_RTO
    #if HAS_LPUART
    if (IS_LPUART_INSTANCE(usart)) {
        goto enable_idle_itr;
    }
    #endif

    if (LL_USART_IsEnabledIT_RTO(usart)) {
        LL_USART_DisableRxTimeout(usart);
        LL_USART_DisableIT_RTO(usart);
        LL_USART_ClearFlag_RTO(usart);
    }
    else {
        LL_USART_DisableIT_IDLE(usart);
        LL_USART_ClearFlag_IDLE(usart);
    }

    if (timeout == SYS_FOREVER_US) {
        goto enable_idle_itr;
    }

    /* Cast to uint64_t to avoid overflowing before the division */
    uint64_t timeout_in_bits = ((uint64_t)timeout * baudrate) / 1000000;

    if (timeout_in_bits > UINT32_MAX) {
        goto enable_idle_itr;
    }

    /* Not all UARTs support hardware RX timeouts.
     * Try to set the timeout anyway, and see if it gets set.
     * Ref RM, "USART receiver timeout register (USART_RTOR):
     * "This register is reserved and forced by hardware to "0x00000000"
     * when the Receiver timeout feature is not supported."
     * This also falls back to using the IDLE interrupt
     * if the timeout requested is too short or 0.
     */
    LL_USART_SetRxTimeout(usart, (uint32_t)timeout_in_bits);
    if (LL_USART_GetRxTimeout(usart) == 0) {
        goto enable_idle_itr;
    }

    /* Use hardware RTO interrupt */
    LOG_DBG("Set RTO timeout: %d us / %d bits", timeout, (uint32_t)timeout_in_bits);

    LL_USART_ClearFlag_RTO(usart);
    LL_USART_EnableIT_RTO(usart);
    LL_USART_EnableRxTimeout(usart);
    return;

enable_idle_itr :
    #endif /* HAS_RTO */

    LL_USART_ClearFlag_IDLE(usart);
    LL_USART_EnableIT_IDLE(usart);
}

static int uart_stm32_async_rx_enable(const struct device* dev,
                                      uint8_t* rx_buf, size_t buf_size, int32_t timeout) {
    USART_TypeDef* usart = DEVICE_STM32_GET_USART(dev);
    struct uart_stm32_data* data = dev->data;
    struct uart_dma_stream* dma_rx = &data->dma_rx;
    int ret;

    if (dma_rx->dma_dev == NULL) {
        return (-ENODEV);
    }

    if (dma_rx->enabled) {
        LOG_WRN("RX was already enabled");
        return (-EBUSY);
    }

    if (!stm32_buf_in_nocache((uintptr_t)rx_buf, buf_size)) {
        LOG_ERR("Rx buffer should be placed in a nocache memory region");
        return (-EFAULT);
    }

    dma_rx->offset = 0;
    dma_rx->buffer = rx_buf;
    dma_rx->buffer_length = buf_size;
    dma_rx->counter = 0;
    dma_rx->timeout = timeout;

    /* Disable RX interrupts to let DMA to handle it */
    LL_USART_DisableIT_RXNE(usart);

    dma_rx->blk_cfg.block_size   = buf_size;
    dma_rx->blk_cfg.dest_address = (uint32_t)dma_rx->buffer;

    ret = dma_config(dma_rx->dma_dev, dma_rx->dma_channel, &dma_rx->dma_cfg);
    if (ret != 0) {
        LOG_ERR("UART ERR: RX DMA config failed!");
        return (-EINVAL);
    }

    if (dma_start(dma_rx->dma_dev, dma_rx->dma_channel)) {
        LOG_ERR("UART ERR: RX DMA start failed!");
        return (-EFAULT);
    }

    /* Flush RX data buffer */
    #ifdef USART_SR_RXNE
    LL_USART_ClearFlag_RXNE(usart);
    #else
    LL_USART_RequestRxDataFlush(usart);
    #endif /* USART_SR_RXNE */

    /* Enable RX DMA requests */
    uart_stm32_dma_rx_enable(dev);

    set_timeout_itr(usart, data->uart_cfg->baudrate, timeout);

    LL_USART_EnableIT_ERROR(usart);

    /* Request next buffer */
    async_evt_rx_buf_request(data);

    LOG_DBG("async rx enabled");

    return (ret);
}

static int uart_stm32_async_tx_abort(const struct device* dev) {
    struct uart_stm32_data* data = dev->data;
    struct uart_dma_stream* dma_tx = &data->dma_tx;
    size_t tx_buffer_length = dma_tx->buffer_length;
    struct dma_status stat;

    if (tx_buffer_length == 0) {
        return (-EFAULT);
    }

    (void) k_work_cancel_delayable(&dma_tx->timeout_work);
    if (!dma_get_status(dma_tx->dma_dev,
                        dma_tx->dma_channel, &stat)) {
        dma_tx->counter = tx_buffer_length - stat.pending_length;
    }

    #if DT_HAS_COMPAT_STATUS_OKAY(st_stm32u5_dma)
    dma_suspend(dma_tx->dma_dev, dma_tx->dma_channel);
    #endif
    dma_stop(dma_tx->dma_dev, dma_tx->dma_channel);
    async_evt_tx_abort(data);

    return (0);
}

static void uart_stm32_async_rx_timeout(struct k_work* work) {
    struct k_work_delayable* dwork = k_work_delayable_from_work(work);
    struct uart_dma_stream* rx_stream = CONTAINER_OF(dwork,
                                                     struct uart_dma_stream, timeout_work);
    struct uart_stm32_data const* data = CONTAINER_OF(rx_stream,
                                                      struct uart_stm32_data, dma_rx);
    const struct device* dev = data->uart_dev;

    LOG_DBG("rx timeout");

    /* The DMA is still active and could trigger an interrupt
     * while we are processing this timeout, which could cause
     * data corruption when the DMA ISR modifies shared data
     * as we are operating on it. Prevent data race with ISR by
     * masking all interrupts until we're done.
     */
    unsigned int key = irq_lock();

    if (data->dma_rx.counter == data->dma_rx.buffer_length) {
        uart_stm32_async_rx_disable(dev);
    }
    else {
        uart_stm32_dma_rx_flush(dev, STM32_ASYNC_STATUS_TIMEOUT);
    }

    irq_unlock(key);
}

static void uart_stm32_async_tx_timeout(struct k_work* work) {
    struct k_work_delayable* dwork = k_work_delayable_from_work(work);
    struct uart_dma_stream* tx_stream = CONTAINER_OF(dwork,
                                                     struct uart_dma_stream, timeout_work);
    struct uart_stm32_data const* data = CONTAINER_OF(tx_stream,
                                                      struct uart_stm32_data, dma_tx);
    const struct device* dev = data->uart_dev;

    uart_stm32_async_tx_abort(dev);

    LOG_DBG("tx: async timeout");
}

static int uart_stm32_async_rx_buf_rsp(const struct device* dev, uint8_t* buf,
                                       size_t len) {
    struct uart_stm32_data* data = dev->data;
    unsigned int key;
    int err = 0;

    LOG_DBG("replace buffer (%d)", len);

    key = irq_lock();

    if (data->rx_next_buffer != NULL) {
        err = -EBUSY;
    }
    else if (!data->dma_rx.enabled) {
        err = -EACCES;
    }
    else {
        if (!stm32_buf_in_nocache((uintptr_t)buf, len)) {
            LOG_ERR("Rx buffer should be placed in a nocache memory region");
            return (-EFAULT);
        }

        data->rx_next_buffer = buf;
        data->rx_next_buffer_len = len;
    }

    irq_unlock(key);

    return (err);
}

static int uart_stm32_async_init(const struct device* dev) {
    USART_TypeDef const* usart = DEVICE_STM32_GET_USART(dev);
    struct uart_stm32_data* data = dev->data;
    struct uart_dma_stream* dma_tx = &data->dma_tx;
    struct uart_dma_stream* dma_rx = &data->dma_rx;

    data->uart_dev = dev;

    if (dma_rx->dma_dev != NULL) {
        if (!device_is_ready(dma_rx->dma_dev)) {
            return (-ENODEV);
        }
    }

    if (dma_tx->dma_dev != NULL) {
        if (!device_is_ready(dma_tx->dma_dev)) {
            return (-ENODEV);
        }
    }

    /* Disable both TX and RX DMA requests */
    uart_stm32_dma_rx_disable(dev);
    uart_stm32_dma_tx_disable(dev);

    k_work_init_delayable(&dma_rx->timeout_work,
                          uart_stm32_async_rx_timeout);
    k_work_init_delayable(&dma_tx->timeout_work,
                          uart_stm32_async_tx_timeout);

    /* Configure dma rx config */
    memset(&dma_rx->blk_cfg, 0, sizeof(dma_rx->blk_cfg));

    #if defined(CONFIG_SOC_SERIES_STM32F1X) || \
        defined(CONFIG_SOC_SERIES_STM32F2X) || \
        defined(CONFIG_SOC_SERIES_STM32F4X) || \
        defined(CONFIG_SOC_SERIES_STM32L1X)
    dma_rx->blk_cfg.source_address =
        LL_USART_DMA_GetRegAddr(usart);
    #else
    dma_rx->blk_cfg.source_address =
        LL_USART_DMA_GetRegAddr(usart,
                                LL_USART_DMA_REG_DATA_RECEIVE);
    #endif

    dma_rx->blk_cfg.dest_address = 0; /* dest not ready */

    if (dma_rx->src_addr_increment) {
        dma_rx->blk_cfg.source_addr_adj = DMA_ADDR_ADJ_INCREMENT;
    }
    else {
        dma_rx->blk_cfg.source_addr_adj = DMA_ADDR_ADJ_NO_CHANGE;
    }

    if (dma_rx->dst_addr_increment) {
        dma_rx->blk_cfg.dest_addr_adj = DMA_ADDR_ADJ_INCREMENT;
    }
    else {
        dma_rx->blk_cfg.dest_addr_adj = DMA_ADDR_ADJ_NO_CHANGE;
    }

    /* Enable/disable RX circular buffer */
    dma_rx->blk_cfg.source_reload_en  = dma_rx->dma_cfg.cyclic;
    dma_rx->blk_cfg.dest_reload_en    = dma_rx->dma_cfg.cyclic;
    dma_rx->blk_cfg.fifo_mode_control = (uint16_t)dma_rx->fifo_threshold;

    dma_rx->dma_cfg.head_block = &dma_rx->blk_cfg;
    dma_rx->dma_cfg.user_data  = (void*)dev;
    data->rx_next_buffer       = NULL;
    data->rx_next_buffer_len   = 0;

    /* Configure dma tx config */
    memset(&dma_tx->blk_cfg, 0, sizeof(dma_tx->blk_cfg));

    #if defined(CONFIG_SOC_SERIES_STM32F1X) || \
        defined(CONFIG_SOC_SERIES_STM32F2X) || \
        defined(CONFIG_SOC_SERIES_STM32F4X) || \
        defined(CONFIG_SOC_SERIES_STM32L1X)
    dma_tx->blk_cfg.dest_address =
        LL_USART_DMA_GetRegAddr(usart);
    #else
    dma_tx->blk_cfg.dest_address =
        LL_USART_DMA_GetRegAddr(usart,
                                LL_USART_DMA_REG_DATA_TRANSMIT);
    #endif

    dma_tx->blk_cfg.source_address = 0; /* not ready */

    if (dma_tx->src_addr_increment) {
        dma_tx->blk_cfg.source_addr_adj = DMA_ADDR_ADJ_INCREMENT;
    }
    else {
        dma_tx->blk_cfg.source_addr_adj = DMA_ADDR_ADJ_NO_CHANGE;
    }

    if (dma_tx->dst_addr_increment) {
        dma_tx->blk_cfg.dest_addr_adj = DMA_ADDR_ADJ_INCREMENT;
    }
    else {
        dma_tx->blk_cfg.dest_addr_adj = DMA_ADDR_ADJ_NO_CHANGE;
    }

    /* Enable/disable TX circular buffer */
    dma_tx->blk_cfg.source_reload_en = dma_tx->dma_cfg.cyclic;
    dma_tx->blk_cfg.dest_reload_en   = dma_tx->dma_cfg.cyclic;

    dma_tx->blk_cfg.fifo_mode_control = dma_tx->fifo_threshold;

    dma_tx->dma_cfg.head_block = &dma_tx->blk_cfg;
    dma_tx->dma_cfg.user_data  = (void*)dev;

    return (0);
}

#ifdef CONFIG_UART_WIDE_DATA

static int uart_stm32_async_tx_u16(const struct device* dev, uint16_t const* tx_data,
                                   size_t buf_size, int32_t timeout) {
    return uart_stm32_async_tx(dev, (uint8_t const*)tx_data, (buf_size * 2), timeout);
}

static int uart_stm32_async_rx_enable_u16(const struct device* dev, uint16_t* buf, size_t len,
                                          int32_t timeout) {
    return uart_stm32_async_rx_enable(dev, (uint8_t*)buf, (len * 2), timeout);
}

static int uart_stm32_async_rx_buf_rsp_u16(const struct device* dev, uint16_t* buf, size_t len) {
    return uart_stm32_async_rx_buf_rsp(dev, (uint8_t*)buf, len * 2);
}

#endif

#endif /* CONFIG_UART_ASYNC_API */

static DEVICE_API(uart, uart_stm32_driver_api) = {
    .poll_in  = uart_stm32_poll_in,
    .poll_out = uart_stm32_poll_out,
    #ifdef CONFIG_UART_WIDE_DATA
    .poll_in_u16  = uart_stm32_poll_in_u16,
    .poll_out_u16 = uart_stm32_poll_out_u16,
    #endif
    .err_check = uart_stm32_err_check,
    #ifdef CONFIG_UART_USE_RUNTIME_CONFIGURE
    .configure  = uart_stm32_configure,
    .config_get = uart_stm32_config_get,
    #endif /* CONFIG_UART_USE_RUNTIME_CONFIGURE */

    #ifdef CONFIG_UART_INTERRUPT_DRIVEN
    .fifo_fill = uart_stm32_fifo_fill,
    .fifo_read = uart_stm32_fifo_read,
    #ifdef CONFIG_UART_WIDE_DATA
    .fifo_fill_u16 = uart_stm32_fifo_fill_u16,
    .fifo_read_u16 = uart_stm32_fifo_read_u16,
    #endif
    .irq_tx_enable    = uart_stm32_irq_tx_enable,
    .irq_tx_disable   = uart_stm32_irq_tx_disable,
    .irq_tx_ready     = uart_stm32_irq_tx_ready,
    .irq_tx_complete  = uart_stm32_irq_tx_complete,
    .irq_rx_enable    = uart_stm32_irq_rx_enable,
    .irq_rx_disable   = uart_stm32_irq_rx_disable,
    .irq_rx_ready     = uart_stm32_irq_rx_ready,
    .irq_err_enable   = uart_stm32_irq_err_enable,
    .irq_err_disable  = uart_stm32_irq_err_disable,
    .irq_is_pending   = uart_stm32_irq_is_pending,
    .irq_update       = uart_stm32_irq_update,
    .irq_callback_set = uart_stm32_irq_callback_set,
    #endif /* CONFIG_UART_INTERRUPT_DRIVEN */

    #ifdef CONFIG_UART_ASYNC_API
    .callback_set = uart_stm32_async_callback_set,
    .tx           = uart_stm32_async_tx,
    .tx_abort     = uart_stm32_async_tx_abort,
    .rx_enable    = uart_stm32_async_rx_enable,
    .rx_disable   = uart_stm32_async_rx_disable,
    .rx_buf_rsp   = uart_stm32_async_rx_buf_rsp,
    #ifdef CONFIG_UART_WIDE_DATA
    .tx_u16         = uart_stm32_async_tx_u16,
    .rx_enable_u16  = uart_stm32_async_rx_enable_u16,
    .rx_buf_rsp_u16 = uart_stm32_async_rx_buf_rsp_u16,
    #endif
    #endif /* CONFIG_UART_ASYNC_API */
};

static int uart_stm32_clocks_enable(const struct device* dev) {
    const struct uart_stm32_config* config = dev->config;
    struct uart_stm32_data const* data = dev->data;
    int err;

    __uart_stm32_get_clock(dev);

    if (!device_is_ready(data->clock)) {
        LOG_ERR("clock control device not ready");
        return (-ENODEV);
    }

    /* enable clock */
    err = clock_control_on(data->clock, (clock_control_subsys_t)&config->pclken[0]);
    if (err != 0) {
        LOG_ERR("Could not enable (LP)UART clock");
        return (err);
    }

    if (IS_ENABLED(STM32_UART_DOMAIN_CLOCK_SUPPORT) && (config->pclk_len > 1)) {
        err = clock_control_configure(DEVICE_DT_GET(STM32_CLOCK_CONTROL_NODE),
                                      (clock_control_subsys_t)&config->pclken[1],
                                      NULL);
        if (err != 0) {
            LOG_ERR("Could not select UART domain clock");
            return (err);
        }
    }

    return (0);
}

static int uart_stm32_registers_configure(const struct device* dev) {
    const struct uart_stm32_config* config = dev->config;
    USART_TypeDef* usart = config->usart;
    struct uart_stm32_data const* data = dev->data;
    struct uart_config const* uart_cfg = data->uart_cfg;

    LL_USART_Disable(usart);

    if (!device_is_ready(config->reset.dev)) {
        LOG_ERR("reset controller not ready");
        return (-ENODEV);
    }

    /* Reset UART to default state using RCC */
    (void) reset_line_toggle_dt(&config->reset);

    /* TX/RX direction */
    LL_USART_SetTransferDirection(usart, LL_USART_DIRECTION_TX_RX);

    /* Set basic parameters, such as data-/stop-bit, parity, and baudrate */
    if (uart_stm32_parameters_set(dev, uart_cfg) < 0) {
        return (-EINVAL);
    }

    /* Enable the single wire / half-duplex mode */
    if (config->single_wire) {
        LL_USART_EnableHalfDuplex(usart);
    }

    #ifdef LL_USART_TXRX_SWAPPED
    if (config->tx_rx_swap) {
        LL_USART_SetTXRXSwap(usart, LL_USART_TXRX_SWAPPED);
    }
    #endif

    #ifdef LL_USART_RXPIN_LEVEL_INVERTED
    if (config->rx_invert) {
        LL_USART_SetRXPinLevel(usart, LL_USART_RXPIN_LEVEL_INVERTED);
    }
    #endif

    #ifdef LL_USART_TXPIN_LEVEL_INVERTED
    if (config->tx_invert) {
        LL_USART_SetTXPinLevel(usart, LL_USART_TXPIN_LEVEL_INVERTED);
    }
    #endif

    #if HAS_DRIVER_ENABLE
    if (config->de_enable) {
        if (!IS_UART_DRIVER_ENABLE_INSTANCE(usart)) {
            LOG_ERR("%s does not support driver enable", dev->name);
            return -EINVAL;
        }

        uart_stm32_set_driver_enable(dev, true);
        LL_USART_SetDEAssertionTime(usart, config->de_assert_time);
        LL_USART_SetDEDeassertionTime(usart, config->de_deassert_time);

        if (config->de_invert) {
            LL_USART_SetDESignalPolarity(usart, LL_USART_DE_POLARITY_LOW);
        }
    }
    #endif

    #ifdef USART_CR1_FIFOEN
    if (config->fifo_enable) {
        LL_USART_EnableFIFO(usart);
    }
    #endif

    #if defined(CONFIG_PM) && defined(IS_UART_WAKEUP_FROMSTOP_INSTANCE)
    if (config->wakeup_source) {
        /* Enable ability to wakeup device in Stop mode
         * Effect depends on CONFIG_PM_DEVICE status:
         * CONFIG_PM_DEVICE=n : Always active
         * CONFIG_PM_DEVICE=y : Controlled by pm_device_wakeup_enable()
         */
        #ifdef USART_CR3_WUFIE
        LL_USART_SetWKUPType(usart, LL_USART_WAKEUP_ON_RXNE);
        LL_USART_EnableIT_WKUP(usart);
        LL_USART_ClearFlag_WKUP(usart);
        #endif /* USART_CR3_WUFIE */

        #if !defined(CONFIG_SOC_SERIES_STM32WB0X) || defined(USART_CR1_UESM)
        LL_USART_EnableInStopMode(usart);
        #endif /* !CONFIG_SOC_SERIES_STM32WB0X || USART_CR1_UESM */

        /* Enable the wake-up line signal (if applicable to hardware) */
        uart_stm32_pm_enable_wakeup_line(config->wakeup_line);
    }

    #if defined(CONFIG_SOC_SERIES_STM32U5X) && DT_HAS_COMPAT_STATUS_OKAY(st_stm32_lpuart)
    if (config->wakeup_source) {
        /* Allow LPUART to operate in STOP modes. */
        LL_SRDAMR_GRP1_EnableAutonomousClock(LL_SRDAMR_GRP1_PERIPH_LPUART1AMEN);
    }
    #endif /* CONFIG_SOC_SERIES_STM32U5X && DT_HAS_COMPAT_STATUS_OKAY(st_stm32_lpuart) */

    #endif /* CONFIG_PM && IS_UART_WAKEUP_FROMSTOP_INSTANCE */

    LL_USART_Enable(usart);

    #ifdef USART_ISR_TEACK
    /* Wait until TEACK flag is set */
    while (!(LL_USART_IsActiveFlag_TEACK(usart))) {
        if (IS_ENABLED(__GTEST)) {
            break;
        }
    }
    #endif /* USART_ISR_TEACK */

    #ifdef USART_ISR_REACK
    /* Wait until REACK flag is set */
    while (!(LL_USART_IsActiveFlag_REACK(usart))) {
        if (IS_ENABLED(__GTEST)) {
            break;
        }
    }
    #endif /* USART_ISR_REACK */

    return (0);
}

/**
 * @brief Initialize UART channel
 *
 * This routine is called to reset the chip in a quiescent state.
 * It is assumed that this function is called only once per UART.
 *
 * @param dev UART device struct
 *
 * @return 0
 */
static int uart_stm32_init(const struct device* dev) {
    const struct uart_stm32_config* config = dev->config;
    int err;

    err = uart_stm32_clocks_enable(dev);
    if (err < 0) {
        return (err);
    }

    /* Configure dt provided device signals when available */
    err = pinctrl_apply_state(config->pcfg, PINCTRL_STATE_DEFAULT);
    if (err < 0) {
        return (err);
    }

    err = uart_stm32_registers_configure(dev);
    if (err < 0) {
        return (err);
    }

    #if defined(CONFIG_PM) || \
        defined(CONFIG_UART_INTERRUPT_DRIVEN) || \
        defined(CONFIG_UART_ASYNC_API)
    config->irq_config_func(dev);
    #endif /* CONFIG_PM || CONFIG_UART_INTERRUPT_DRIVEN || CONFIG_UART_ASYNC_API */

    #ifdef CONFIG_UART_ASYNC_API
    return uart_stm32_async_init(dev);
    #else
    return (0);
    #endif
}

#ifdef CONFIG_PM_DEVICE
static void uart_stm32_suspend_setup(const struct device* dev) {
    USART_TypeDef* usart = DEVICE_STM32_GET_USART(dev);

    #ifdef USART_ISR_BUSY
    /* Make sure that no USART transfer is on-going */
    while (LL_USART_IsActiveFlag_BUSY(usart) == 1) {
        /* pass */
    }
    #endif

    while (LL_USART_IsActiveFlag_TC(usart) == 0) {
        /* pass */
    }

    #ifdef USART_ISR_REACK
    /* Make sure that USART is ready for reception */
    while (LL_USART_IsActiveFlag_REACK(usart) == 0) {
        /* pass */
    }
    #endif

    /* Clear OVERRUN flag */
    LL_USART_ClearFlag_ORE(usart);
}

static int uart_stm32_pm_action(const struct device* dev,
                                enum pm_device_action action) {
    const struct uart_stm32_config* config = dev->config;
    struct uart_stm32_data const* data = dev->data;
    int err;

    switch (action) {
        case PM_DEVICE_ACTION_RESUME:
            /* Set pins to active state */
            err = pinctrl_apply_state(config->pcfg, PINCTRL_STATE_DEFAULT);
            if (err < 0) {
                return (err);
            }

            /* Enable bus clock */
            err = clock_control_on(data->clock, (clock_control_subsys_t)&config->pclken[0]);
            if (err < 0) {
                LOG_ERR("Could not enable (LP)UART clock");
                return (err);
            }

            if (!LL_USART_IsEnabled(config->usart)) {
                /* When exiting low power mode, check whether UART is enabled.
                 * If not, it means the peripheral has been powered down
                 * by the low-power mode. If suspend-to-RAM is enabled,
                 * assume the entire SoC has been powered down and do a
                 * full re-initialization. Otherwise, assume that the
                 * low-power mode shut down power to the UART but not
                 * critical peripherals (CPU, GPIO, RCC), which means
                 * we only have to reconfigure this UART instance.
                 *
                 * STOP2 on STM32WLE5 is an example of such low-power mode.
                 */
                if (IS_ENABLED(CONFIG_PM_S2RAM)) {
                    err = uart_stm32_init(dev);
                }
                else {
                    err = uart_stm32_registers_configure(dev);
                }

                if (err < 0) {
                    return err;
                }
            }
            break;

        case PM_DEVICE_ACTION_SUSPEND :
            uart_stm32_suspend_setup(dev);
            /* Stop device clock. Note: fixed clocks are not handled yet. */
            err = clock_control_off(data->clock, (clock_control_subsys_t)&config->pclken[0]);
            if (err < 0) {
                LOG_ERR("Could not enable (LP)UART clock");
                return (err);
            }

            /* Move pins to sleep state */
            err = pinctrl_apply_state(config->pcfg, PINCTRL_STATE_SLEEP);
            if ((err < 0) && (err != -ENOENT)) {
                /*
                 * If returning -ENOENT, no pins where defined for sleep mode :
                 * Do not output on console (might sleep already) when going to sleep,
                 * "(LP)UART pinctrl sleep state not available"
                 * and don't block PM suspend.
                 * Else return the error.
                 */
                return (err);
            }
            break;

        default :
            return (-ENOTSUP);
    }

    return (0);
}
#endif /* CONFIG_PM_DEVICE */

#ifdef CONFIG_UART_ASYNC_API

/* src_dev and dest_dev should be 'MEMORY' or 'PERIPHERAL'. */
#define UART_DMA_CHANNEL_INIT(index, dir, dir_cap, src_dev, dest_dev)   \
    .dma_dev     = DEVICE_DT_GET(STM32_DMA_CTLR(index, dir)),           \
    .dma_channel = DT_INST_DMAS_CELL_BY_NAME(index, dir, channel),      \
    .dma_cfg     = {                                                    \
        .dma_slot            = STM32_DMA_SLOT(index, dir, slot),        \
        .channel_direction   = STM32_DMA_CONFIG_DIRECTION(              \
                                  STM32_DMA_CHANNEL_CONFIG(index, dir)),\
        .cyclic              = STM32_DMA_CONFIG_CYCLIC(                 \
                                  STM32_DMA_CHANNEL_CONFIG(index, dir)),\
        .channel_priority    = STM32_DMA_CONFIG_PRIORITY(               \
                                  STM32_DMA_CHANNEL_CONFIG(index, dir)),\
        .source_data_size    = STM32_DMA_CONFIG_##src_dev##_DATA_SIZE(  \
                                  STM32_DMA_CHANNEL_CONFIG(index, dir)),\
        .dest_data_size      = STM32_DMA_CONFIG_##dest_dev##_DATA_SIZE( \
                                  STM32_DMA_CHANNEL_CONFIG(index, dir)),\
        .source_burst_length = 1, /* SINGLE transfer */                 \
        .dest_burst_length   = 1,                                       \
        .block_count         = 1,                                       \
        .dma_callback        = uart_stm32_dma_##dir##_cb,               \
    },                                                                  \
    .src_addr_increment = STM32_DMA_CONFIG_##src_dev##_ADDR_INC(        \
                             STM32_DMA_CHANNEL_CONFIG(index, dir)),     \
    .dst_addr_increment = STM32_DMA_CONFIG_##dest_dev##_ADDR_INC(       \
                             STM32_DMA_CHANNEL_CONFIG(index, dir)),     \
    .fifo_threshold     = STM32_DMA_FEATURES_FIFO_THRESHOLD(            \
                             STM32_DMA_FEATURES(index, dir)),           \

#endif

#if (defined(CONFIG_UART_INTERRUPT_DRIVEN) || defined(CONFIG_UART_ASYNC_API) || \
     defined(CONFIG_PM))
#define STM32_UART_IRQ_HANDLER_DECL(index)  \
        static void uart_stm32_irq_config_func_##index(const struct device* dev);
#define STM32_UART_IRQ_HANDLER(index)       \
static void uart_stm32_irq_config_func_##index(const struct device* dev) {  \
    IRQ_CONNECT(DT_INST_IRQN(index),                                        \
                DT_INST_IRQ(index, priority),                               \
                uart_stm32_isr, DEVICE_DT_INST_GET(index),                  \
                0);                         \
    irq_enable(DT_INST_IRQN(index));        \
}
#else
#define STM32_UART_IRQ_HANDLER_DECL(index) /* Not used */
#define STM32_UART_IRQ_HANDLER(index)      /* Not used */
#endif

#if (defined(CONFIG_UART_INTERRUPT_DRIVEN) || defined(CONFIG_UART_ASYNC_API) || \
     defined(CONFIG_PM))
#define STM32_UART_IRQ_HANDLER_FUNC(index)  \
    .irq_config_func = uart_stm32_irq_config_func_##index,
#else
#define STM32_UART_IRQ_HANDLER_FUNC(index) /* Not used */
#endif

#ifdef CONFIG_UART_ASYNC_API
#define UART_DMA_CHANNEL(index, dir, DIR, src, dest)            \
    .dma_##dir = {                                              \
        COND_CODE_1(DT_INST_DMAS_HAS_NAME(index, dir),          \
                    (UART_DMA_CHANNEL_INIT(index, dir, DIR, src, dest)), \
                    (NULL))                                     \
    },

#else
#define UART_DMA_CHANNEL(index, dir, DIR, src, dest)
#endif

#ifdef CONFIG_PM
#define STM32_UART_PM_WAKEUP(index)                             \
    .wakeup_source = DT_INST_PROP(index, wakeup_source),        \
    .wakeup_line   = COND_CODE_1(DT_INST_NODE_HAS_PROP(index, wakeup_line), \
                                 (DT_INST_PROP(index, wakeup_line)),        \
                                 (STM32_WAKEUP_LINE_NONE)),
#else
#define STM32_UART_PM_WAKEUP(index) /* Not used */
#endif

/* Ensure DTS doesn't present an incompatible parity configuration.
 * Mark/space parity isn't supported on the STM32 family.
 * If 9 data bits are configured, ensure that a parity bit isn't set.
 */
#define STM32_UART_CHECK_DT_PARITY(index)                       \
BUILD_ASSERT(                                                   \
        !(DT_INST_ENUM_IDX(index, parity) == UART_CFG_PARITY_MARK || \
        DT_INST_ENUM_IDX(index, parity) == UART_CFG_PARITY_SPACE),   \
        "Node " DT_NODE_PATH(DT_DRV_INST(index))                \
        " has unsupported parity configuration");               \
BUILD_ASSERT(                                                   \
        !(DT_INST_ENUM_IDX(index, parity) != UART_CFG_PARITY_NONE && \
        DT_INST_ENUM_IDX(index, data_bits) == UART_CFG_DATA_BITS_9), \
        "Node " DT_NODE_PATH(DT_DRV_INST(index))                \
                " has unsupported parity + data bits combination");

/* Ensure DTS doesn't present an incompatible data bits configuration
 * The STM32 family doesn't support 5 data bits, or 6 data bits without parity.
 * Only some series support 7 data bits.
 */
#ifdef LL_USART_DATAWIDTH_7B
#define STM32_UART_CHECK_DT_DATA_BITS(index)                    \
BUILD_ASSERT(                                                   \
    !(DT_INST_ENUM_IDX(index, data_bits) == UART_CFG_DATA_BITS_5 || \
    (DT_INST_ENUM_IDX(index, data_bits) == UART_CFG_DATA_BITS_6 &&  \
    DT_INST_ENUM_IDX(index, parity) == UART_CFG_PARITY_NONE)),  \
    "Node " DT_NODE_PATH(DT_DRV_INST(index))                    \
            " has unsupported data bits configuration");
#else
#define STM32_UART_CHECK_DT_DATA_BITS(index)                    \
BUILD_ASSERT(                                                   \
    !(DT_INST_ENUM_IDX(index, data_bits) == UART_CFG_DATA_BITS_5 ||     \
    DT_INST_ENUM_IDX(index, data_bits) == UART_CFG_DATA_BITS_6 ||    \
    (DT_INST_ENUM_IDX(index, data_bits) == UART_CFG_DATA_BITS_7 &&   \
    DT_INST_ENUM_IDX(index, parity) == UART_CFG_PARITY_NONE)),  \
    "Node " DT_NODE_PATH(DT_DRV_INST(index))                    \
            " has unsupported data bits configuration");
#endif

/* Ensure DTS doesn't present an incompatible stop bits configuration.
 * Some STM32 series USARTs don't support 0.5 stop bits, and it generally isn't
 * supported for LPUART.
 */
#ifndef LL_USART_STOPBITS_0_5
#define STM32_UART_CHECK_DT_STOP_BITS_0_5(index)                \
BUILD_ASSERT(                                                   \
    DT_INST_ENUM_IDX(index, stop_bits) != UART_CFG_STOP_BITS_0_5, \
    "Node " DT_NODE_PATH(DT_DRV_INST(index))                    \
    " has unsupported stop bits configuration");
/* LPUARTs don't support 0.5 stop bits configurations */
#else
#define STM32_UART_CHECK_DT_STOP_BITS_0_5(index)                \
BUILD_ASSERT(                                                   \
    !(DT_HAS_COMPAT_STATUS_OKAY(st_stm32_lpuart) &&             \
    DT_INST_ENUM_IDX(index, stop_bits) == UART_CFG_STOP_BITS_0_5), \
    "Node " DT_NODE_PATH(DT_DRV_INST(index))                    \
    " has unsupported stop bits configuration");
#endif

/* Ensure DTS doesn't present an incompatible stop bits configuration.
 * Some STM32 series USARTs don't support 1.5 stop bits, and it generally isn't
 * supported for LPUART.
 */
#ifndef LL_USART_STOPBITS_1_5
#define STM32_UART_CHECK_DT_STOP_BITS_1_5(index)                \
BUILD_ASSERT(                                                   \
    DT_INST_ENUM_IDX(index, stop_bits) != UART_CFG_STOP_BITS_1_5, \
    "Node " DT_NODE_PATH(DT_DRV_INST(index))                    \
            " has unsupported stop bits configuration");
/* LPUARTs don't support 1.5 stop bits configurations */
#else
#define STM32_UART_CHECK_DT_STOP_BITS_1_5(index)                \
BUILD_ASSERT(                                                   \
    !(DT_HAS_COMPAT_STATUS_OKAY(st_stm32_lpuart) &&             \
      DT_INST_ENUM_IDX(index, stop_bits) == UART_CFG_STOP_BITS_1_5), \
    "Node " DT_NODE_PATH(DT_DRV_INST(index))                    \
            " has unsupported stop bits configuration");
#endif

#define STM32_UART_INIT(index)              \
STM32_UART_IRQ_HANDLER_DECL(index)          \
                                            \
PINCTRL_DT_INST_DEFINE(index);              \
                                            \
static const struct stm32_pclken pclken_##index[] = \
                                            STM32_DT_INST_CLOCKS(index); \
                                            \
static struct uart_config uart_cfg_##index = {  \
    .baudrate  = DT_INST_PROP(index, current_speed),                \
    .parity    = DT_INST_ENUM_IDX(index, parity),                   \
    .stop_bits = DT_INST_ENUM_IDX(index, stop_bits),                \
    .data_bits = DT_INST_ENUM_IDX(index, data_bits),                \
    .flow_ctrl = DT_INST_PROP(index, hw_flow_control)               \
                                    ? UART_CFG_FLOW_CTRL_RTS_CTS    \
                                    : UART_CFG_FLOW_CTRL_NONE,      \
};                                          \
                                            \
static struct uart_stm32_config DT_CONST uart_stm32_cfg_##index = { \
    .usart            = (USART_TypeDef*)DT_INST_REG_ADDR(index),    \
    .reset            = RESET_DT_SPEC_GET(DT_DRV_INST(index)),      \
    .pclken           = pclken_##index,                             \
    .pclk_len         = DT_INST_NUM_CLOCKS(index),                  \
    .pcfg             = PINCTRL_DT_INST_DEV_CONFIG_GET(index),      \
    .single_wire      = DT_INST_PROP(index, single_wire),           \
    .tx_rx_swap       = DT_INST_PROP(index, tx_rx_swap),            \
    .rx_invert        = DT_INST_PROP(index, rx_invert),             \
    .tx_invert        = DT_INST_PROP(index, tx_invert),             \
    .de_enable        = DT_INST_PROP(index, de_enable),             \
    .de_assert_time   = DT_INST_PROP(index, de_assert_time),        \
    .de_deassert_time = DT_INST_PROP(index, de_deassert_time),      \
    .de_invert        = DT_INST_PROP(index, de_invert),             \
    .fifo_enable = DT_INST_PROP(index, fifo_enable),                \
    STM32_UART_IRQ_HANDLER_FUNC(index)      \
    STM32_UART_PM_WAKEUP(index)             \
};                                          \
                                            \
static struct uart_stm32_data uart_stm32_data_##index = {   \
    .uart_cfg = &uart_cfg_##index,          \
    UART_DMA_CHANNEL(index, rx, RX, PERIPHERAL, MEMORY)     \
    UART_DMA_CHANNEL(index, tx, TX, MEMORY, PERIPHERAL)     \
};                                          \
                                            \
PM_DEVICE_DT_INST_DEFINE(index, uart_stm32_pm_action);      \
                                            \
DEVICE_DT_INST_DEFINE(index,                \
                      uart_stm32_init,      \
                      PM_DEVICE_DT_INST_GET(index), \
                      &uart_stm32_data_##index, &uart_stm32_cfg_##index, \
                      PRE_KERNEL_1, CONFIG_SERIAL_INIT_PRIORITY,    \
                      &uart_stm32_driver_api);      \
                                            \
STM32_UART_IRQ_HANDLER(index)               \
                                            \
STM32_UART_CHECK_DT_PARITY(index)           \
STM32_UART_CHECK_DT_DATA_BITS(index)        \
STM32_UART_CHECK_DT_STOP_BITS_0_5(index)    \
STM32_UART_CHECK_DT_STOP_BITS_1_5(index)

DT_INST_FOREACH_STATUS_OKAY(STM32_UART_INIT)

#if (__GTEST == 1U)                         /* #CUSTOM@NDRS */
#include "mcu_reg_stub.h"

#define STM32_UART_CFG_REG_INIT(id) \
    zephyr_gtest_uart_stm32_reg_init(DEVICE_DT_GET(DT_DRV_INST(id)), \
                                     &uart_stm32_data_##id, &uart_stm32_cfg_##id);

static void zephyr_gtest_uart_stm32_reg_init(const struct device* dev,
                                             struct uart_stm32_data* data,
                                             struct uart_stm32_config* cfg) {
    uintptr_t base_addr = (uintptr_t)cfg->usart;

    switch (base_addr) {
        case USART1_BASE : {
            cfg->usart = (USART_TypeDef*)ut_mcu_usart1_ptr;
            break;
        }

        case USART2_BASE : {
            cfg->usart = (USART_TypeDef*)ut_mcu_usart2_ptr;
            break;
        }

        case USART3_BASE : {
            cfg->usart = (USART_TypeDef*)ut_mcu_usart3_ptr;
            break;
        }

        #if defined(UART4_BASE)
        case UART4_BASE : {
            cfg->usart = (USART_TypeDef*)ut_mcu_usart4_ptr;
            break;
        }
        #endif

        #if defined(UART5_BASE)
        case UART5_BASE : {
            cfg->usart = (USART_TypeDef*)ut_mcu_usart5_ptr;
            break;
        }
        #endif

        #if defined(USART6_BASE)
        case USART6_BASE : {
            cfg->usart = (USART_TypeDef*)ut_mcu_usart6_ptr;
            break;
        }
        #endif

        #if defined(UART7_BASE)
        case UART7_BASE : {
            cfg->usart = (USART_TypeDef*)ut_mcu_usart7_ptr;
            break;
        }
        #endif

        #if defined(UART8_BASE)
        case UART8_BASE : {
            cfg->usart = (USART_TypeDef*)ut_mcu_usart8_ptr;
            break;
        }
        #endif

        case LPUART1_BASE : {
            cfg->usart = (USART_TypeDef*)ut_mcu_lpuart1_ptr;
            break;
        }

        default: {
            break;
        }
    }

    uart_stm32_init(dev);
}

void zephyr_gtest_uart_stm32(void) {
    DT_INST_FOREACH_STATUS_OKAY(STM32_UART_CFG_REG_INIT)
}
#endif<|MERGE_RESOLUTION|>--- conflicted
+++ resolved
@@ -1444,144 +1444,8 @@
     return (0);
 }
 
-<<<<<<< HEAD
 static inline void uart_stm32_dma_tx_enable(const struct device* dev) {
     USART_TypeDef* usart = DEVICE_STM32_GET_USART(dev);
-=======
-void uart_stm32_dma_rx_cb(const struct device *dma_dev, void *user_data,
-			       uint32_t channel, int status)
-{
-	const struct device *uart_dev = user_data;
-	struct uart_stm32_data *data = uart_dev->data;
-
-	if (status < 0) {
-		async_evt_rx_err(data, status);
-		return;
-	}
-
-	(void)k_work_cancel_delayable(&data->dma_rx.timeout_work);
-
-	/* If we are in NORMAL MODE */
-	if (data->dma_rx.dma_cfg.cyclic == 0) {
-
-		/* true since this functions occurs when buffer is full */
-		data->dma_rx.counter = data->dma_rx.buffer_length;
-		async_evt_rx_rdy(data);
-		if (data->rx_next_buffer != NULL) {
-			async_evt_rx_buf_release(data);
-
-			/* replace the buffer when the current
-			 * is full and not the same as the next
-			 * one.
-			 */
-			uart_stm32_dma_replace_buffer(uart_dev);
-		} else {
-			/* Buffer full without valid next buffer,
-			 * an UART_RX_DISABLED event must be generated,
-			 * but uart_stm32_async_rx_disable() cannot be
-			 * called in ISR context. So force the RX timeout
-			 * to minimum value and let the RX timeout to do the job.
-			 */
-			k_work_reschedule(&data->dma_rx.timeout_work, K_TICKS(1));
-		}
-	} else {
-		/* CIRCULAR MODE */
-		uart_stm32_dma_rx_flush(data->uart_dev, status);
-	}
-}
-
-static int uart_stm32_async_tx(const struct device *dev,
-		const uint8_t *tx_data, size_t buf_size, int32_t timeout)
-{
-	const struct uart_stm32_config *config = dev->config;
-	USART_TypeDef *usart = config->usart;
-	struct uart_stm32_data *data = dev->data;
-	__maybe_unused unsigned int key;
-	int ret;
-
-#if defined(CONFIG_PM_DEVICE)
-	enum pm_device_state state;
-
-	(void)pm_device_state_get(dev, &state);
-	if (state != PM_DEVICE_STATE_ACTIVE) {
-		return -ECANCELED;
-	}
-#endif
-
-	/* Check size of singl character (1 or 2 bytes) */
-	const int char_size = (IS_ENABLED(CONFIG_UART_WIDE_DATA) &&
-			       (LL_USART_GetDataWidth(usart) == LL_USART_DATAWIDTH_9B) &&
-			       (LL_USART_GetParity(usart) == LL_USART_PARITY_NONE))
-				      ? 2
-				      : 1;
-
-	if (data->dma_tx.dma_dev == NULL) {
-		return -ENODEV;
-	}
-
-	if (data->dma_tx.buffer_length != 0) {
-		return -EBUSY;
-	}
-
-	if (!stm32_buf_in_nocache((uintptr_t)tx_data, buf_size)) {
-		LOG_ERR("Tx buffer should be placed in a nocache memory region");
-		return -EFAULT;
-	}
-
-#ifdef CONFIG_PM
-	data->tx_poll_stream_on = false;
-	data->tx_int_stream_on = true;
-#endif
-	data->dma_tx.buffer = (uint8_t *)tx_data;
-	data->dma_tx.buffer_length = buf_size;
-	data->dma_tx.timeout = timeout;
-
-	LOG_DBG("tx: l=%d", data->dma_tx.buffer_length);
-
-	/* Clear TC flag */
-	LL_USART_ClearFlag_TC(usart);
-
-	/* Enable TC interrupt so we can signal correct TX done */
-	LL_USART_EnableIT_TC(usart);
-
-	/**
-	 * Setup DMA descriptor for TX.
-	 * If DMAT low-power errata workaround is enabled,
-	 * we send the first character using polling and the rest
-	 * using DMA; as such, single-character transfers use only
-	 * polling and don't need to prepare a DMA descriptor.
-	 * In other configurations, the DMA is always used.
-	 */
-	if (!IS_ENABLED(CONFIG_UART_STM32U5_ERRATA_DMAT_LOWPOWER) ||
-	    data->dma_tx.buffer_length > char_size) {
-		if (IS_ENABLED(CONFIG_UART_STM32U5_ERRATA_DMAT_LOWPOWER)) {
-			/* set source address */
-			data->dma_tx.blk_cfg.source_address =
-				((uint32_t)data->dma_tx.buffer) + char_size;
-			data->dma_tx.blk_cfg.block_size = data->dma_tx.buffer_length - char_size;
-		} else {
-			/* set source address */
-			data->dma_tx.blk_cfg.source_address = ((uint32_t)data->dma_tx.buffer);
-			data->dma_tx.blk_cfg.block_size = data->dma_tx.buffer_length;
-		}
-
-		ret = dma_config(data->dma_tx.dma_dev, data->dma_tx.dma_channel,
-				 &data->dma_tx.dma_cfg);
-
-		if (ret != 0) {
-			LOG_ERR("dma tx config error!");
-			return -EINVAL;
-		}
-
-		if (dma_start(data->dma_tx.dma_dev, data->dma_tx.dma_channel)) {
-			LOG_ERR("UART err: TX DMA start failed!");
-			return -EFAULT;
-		}
-
-		/* Start TX timer */
-		async_timer_start(&data->dma_tx.timeout_work, data->dma_tx.timeout);
-	}
->>>>>>> ad7beb53
 
     LL_USART_EnableDMAReq_TX(usart);
 }
@@ -1774,6 +1638,15 @@
     struct uart_dma_stream* dma_tx = &data->dma_tx;
     __maybe_unused unsigned int key;
     int ret;
+
+    #if defined(CONFIG_PM_DEVICE)
+    enum pm_device_state state;
+
+    (void) pm_device_state_get(dev, &state);
+    if (state != PM_DEVICE_STATE_ACTIVE) {
+        return (-ECANCELED);
+    }
+    #endif
 
     /* Check size of single character (1 or 2 bytes) */
     const size_t char_size = (IS_ENABLED(CONFIG_UART_WIDE_DATA) &&
