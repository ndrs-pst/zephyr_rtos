--- conflicted
+++ resolved
@@ -2467,7 +2467,6 @@
 
 #ifdef CONFIG_UART_ASYNC_API
 /* src_dev and dest_dev should be 'MEMORY' or 'PERIPHERAL'. */
-<<<<<<< HEAD
 #define UART_DMA_CHANNEL_INIT(index, dir, dir_cap, src_dev, dest_dev)   \
     .dma_dev     = DEVICE_DT_GET(STM32_DMA_CTLR(index, dir)),           \
     .dma_channel = DT_INST_DMAS_CELL_BY_NAME(index, dir, channel),      \
@@ -2483,8 +2482,11 @@
                                   STM32_DMA_CHANNEL_CONFIG(index, dir)),\
         .dest_data_size      = STM32_DMA_CONFIG_##dest_dev##_DATA_SIZE( \
                                   STM32_DMA_CHANNEL_CONFIG(index, dir)),\
-        .source_burst_length = 1, /* SINGLE transfer */                 \
-        .dest_burst_length   = 1,                                       \
+        /* single transfers (burst length = data size) */               \
+        .source_burst_length = STM32_DMA_CONFIG_##src_dev##_DATA_SIZE(  \
+            STM32_DMA_CHANNEL_CONFIG(index, dir)),                      \
+        .dest_burst_length = STM32_DMA_CONFIG_##dest_dev##_DATA_SIZE(   \
+            STM32_DMA_CHANNEL_CONFIG(index, dir)),                      \
         .block_count         = 1,                                       \
         .dma_callback        = uart_stm32_dma_##dir##_cb,               \
     },                                                                  \
@@ -2494,37 +2496,6 @@
                              STM32_DMA_CHANNEL_CONFIG(index, dir)),     \
     .fifo_threshold     = STM32_DMA_FEATURES_FIFO_THRESHOLD(            \
                 STM32_DMA_FEATURES(index, dir)),
-=======
-#define UART_DMA_CHANNEL_INIT(index, dir, dir_cap, src_dev, dest_dev)	\
-	.dma_dev = DEVICE_DT_GET(STM32_DMA_CTLR(index, dir)),		\
-	.dma_channel = DT_INST_DMAS_CELL_BY_NAME(index, dir, channel),	\
-	.dma_cfg = {							\
-		.dma_slot = STM32_DMA_SLOT(index, dir, slot),		\
-		.channel_direction = STM32_DMA_CONFIG_DIRECTION(	\
-					STM32_DMA_CHANNEL_CONFIG(index, dir)),\
-		.cyclic =  STM32_DMA_CONFIG_CYCLIC(			\
-				STM32_DMA_CHANNEL_CONFIG(index, dir)),  \
-		.channel_priority = STM32_DMA_CONFIG_PRIORITY(		\
-				STM32_DMA_CHANNEL_CONFIG(index, dir)),	\
-		.source_data_size = STM32_DMA_CONFIG_##src_dev##_DATA_SIZE(\
-					STM32_DMA_CHANNEL_CONFIG(index, dir)),\
-		.dest_data_size = STM32_DMA_CONFIG_##dest_dev##_DATA_SIZE(\
-				STM32_DMA_CHANNEL_CONFIG(index, dir)),	\
-		/* single transfers (burst length = data size) */	\
-		.source_burst_length = STM32_DMA_CONFIG_##src_dev##_DATA_SIZE(\
-				STM32_DMA_CHANNEL_CONFIG(index, dir)),	\
-		.dest_burst_length = STM32_DMA_CONFIG_##dest_dev##_DATA_SIZE(\
-				STM32_DMA_CHANNEL_CONFIG(index, dir)),	\
-		.block_count = 1,					\
-		.dma_callback = uart_stm32_dma_##dir##_cb,		\
-	},								\
-	.src_addr_increment = STM32_DMA_CONFIG_##src_dev##_ADDR_INC(	\
-				STM32_DMA_CHANNEL_CONFIG(index, dir)),	\
-	.dst_addr_increment = STM32_DMA_CONFIG_##dest_dev##_ADDR_INC(	\
-				STM32_DMA_CHANNEL_CONFIG(index, dir)),	\
-	.fifo_threshold = STM32_DMA_FEATURES_FIFO_THRESHOLD(		\
-				STM32_DMA_FEATURES(index, dir)),
->>>>>>> ab09c943
 #endif /* CONFIG_UART_ASYNC_API */
 
 #if defined(CONFIG_UART_INTERRUPT_DRIVEN) || defined(CONFIG_UART_ASYNC_API) || defined(CONFIG_PM)
