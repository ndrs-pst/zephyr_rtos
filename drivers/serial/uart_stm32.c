--- conflicted
+++ resolved
@@ -109,39 +109,6 @@
     }
 }
 
-<<<<<<< HEAD
-static inline void uart_stm32_set_baudrate(const struct device *dev, uint32_t baud_rate)
-{
-	const struct uart_stm32_config *config = dev->config;
-	USART_TypeDef *usart = config->usart;
-	struct uart_stm32_data *data = dev->data;
-
-	uint32_t clock_rate;
-
-	/* Get clock rate */
-	if (IS_ENABLED(STM32_UART_DOMAIN_CLOCK_SUPPORT) && (config->pclk_len > 1)) {
-		if (clock_control_get_rate(data->clock,
-					   (clock_control_subsys_t)&config->pclken[1],
-					   &clock_rate) < 0) {
-			LOG_ERR("Failed call clock_control_get_rate(pclken[1])");
-			return;
-		}
-	} else {
-		if (clock_control_get_rate(data->clock,
-					   (clock_control_subsys_t)&config->pclken[0],
-					   &clock_rate) < 0) {
-			LOG_ERR("Failed call clock_control_get_rate(pclken[0])");
-			return;
-		}
-	}
-
-#if HAS_LPUART
-	if (IS_LPUART_INSTANCE(usart)) {
-		uint32_t lpuartdiv;
-#ifdef USART_PRESC_PRESCALER
-		uint8_t presc_idx;
-		uint32_t presc_val;
-=======
 static void uart_stm32_pm_policy_state_lock_put(const struct device* dev) {
     struct uart_stm32_data* data = dev->data;
 
@@ -154,7 +121,6 @@
     }
 }
 #endif /* CONFIG_PM */
->>>>>>> 3b99931e
 
 static inline void uart_stm32_set_baudrate(const struct device* dev, uint32_t baud_rate) {
     const struct uart_stm32_config* config = dev->config;
@@ -220,47 +186,6 @@
         __ASSERT(LL_LPUART_ReadReg(usart, BRR) >= 0x300U,
                  "BaudRateReg >= 0x300");
 
-<<<<<<< HEAD
-		LL_LPUART_SetPrescaler(usart, presc_val);
-#else
-		lpuartdiv = lpuartdiv_calc(clock_rate, baud_rate);
-		if (lpuartdiv < LPUART_BRR_MIN_VALUE || lpuartdiv > LPUART_BRR_MASK) {
-			LOG_ERR("Unable to set %s to %d", dev->name, baud_rate);
-			return;
-		}
-#endif /* USART_PRESC_PRESCALER */
-		LL_LPUART_SetBaudRate(usart,
-				      clock_rate,
-#ifdef USART_PRESC_PRESCALER
-				      presc_val,
-#endif
-				      baud_rate);
-		/* Check BRR is greater than or equal to 0x300 */
-		__ASSERT(LL_LPUART_ReadReg(usart, BRR) >= 0x300U,
-			 "BaudRateReg >= 0x300");
-
-		/* Check BRR is lower than or equal to 0xFFFFF */
-		__ASSERT(LL_LPUART_ReadReg(usart, BRR) < 0x000FFFFFU,
-			 "BaudRateReg < 0xFFFF");
-	} else {
-#endif /* HAS_LPUART */
-#ifdef USART_CR1_OVER8
-		LL_USART_SetOverSampling(usart,
-					 LL_USART_OVERSAMPLING_16);
-#endif
-		LL_USART_SetBaudRate(usart,
-				     clock_rate,
-#ifdef USART_PRESC_PRESCALER
-				     LL_USART_PRESCALER_DIV1,
-#endif
-#ifdef USART_CR1_OVER8
-				     LL_USART_OVERSAMPLING_16,
-#endif
-				     baud_rate);
-		/* Check BRR is greater than or equal to 16d */
-		__ASSERT(LL_USART_ReadReg(usart, BRR) >= 16,
-			 "BaudRateReg >= 16");
-=======
         /* Check BRR is lower than or equal to 0xFFFFF */
         __ASSERT(LL_LPUART_ReadReg(usart, BRR) < 0x000FFFFFU,
                  "BaudRateReg < 0xFFFF");
@@ -283,7 +208,6 @@
         /* Check BRR is greater than or equal to 16d */
         __ASSERT(LL_USART_ReadReg(usart, BRR) >= 16,
                                   "BaudRateReg >= 16");
->>>>>>> 3b99931e
 
     #if HAS_LPUART
     }
@@ -608,73 +532,6 @@
 }
 
 #ifdef CONFIG_UART_USE_RUNTIME_CONFIGURE
-<<<<<<< HEAD
-static int uart_stm32_configure(const struct device *dev,
-				const struct uart_config *cfg)
-{
-	const struct uart_stm32_config *config = dev->config;
-	USART_TypeDef *usart = config->usart;
-	struct uart_stm32_data *data = dev->data;
-	struct uart_config *uart_cfg = data->uart_cfg;
-	const uint32_t parity = uart_stm32_cfg2ll_parity(cfg->parity);
-	const uint32_t stopbits = uart_stm32_cfg2ll_stopbits(config, cfg->stop_bits);
-	const uint32_t databits = uart_stm32_cfg2ll_databits(cfg->data_bits,
-							     cfg->parity);
-
-	/* Hardware doesn't support mark or space parity */
-	if ((cfg->parity == UART_CFG_PARITY_MARK) ||
-	    (cfg->parity == UART_CFG_PARITY_SPACE)) {
-		return -ENOTSUP;
-	}
-
-	/* Driver does not supports parity + 9 databits */
-	if ((cfg->parity != UART_CFG_PARITY_NONE) &&
-	    (cfg->data_bits == UART_CFG_DATA_BITS_9)) {
-		return -ENOTSUP;
-	}
-
-	/* When the transformed ll stop bits don't match with what was requested, then it's not
-	 * supported
-	 */
-	if (uart_stm32_ll2cfg_stopbits(stopbits) != cfg->stop_bits) {
-		return -ENOTSUP;
-	}
-
-	/* When the transformed ll databits don't match with what was requested, then it's not
-	 * supported
-	 */
-	if (uart_stm32_ll2cfg_databits(databits, parity) != cfg->data_bits) {
-		return -ENOTSUP;
-	}
-
-	/* Driver supports only RTS/CTS and RS485 flow control */
-	if (!(cfg->flow_ctrl == UART_CFG_FLOW_CTRL_NONE
-		|| (cfg->flow_ctrl == UART_CFG_FLOW_CTRL_RTS_CTS &&
-			IS_UART_HWFLOW_INSTANCE(usart))
-#if HAS_DRIVER_ENABLE
-		|| (cfg->flow_ctrl == UART_CFG_FLOW_CTRL_RS485 &&
-			IS_UART_DRIVER_ENABLE_INSTANCE(usart))
-#endif
-		)) {
-		return -ENOTSUP;
-	}
-
-	LL_USART_Disable(usart);
-
-	/* Set basic parameters, such as data-/stop-bit, parity, and baudrate */
-	uart_stm32_parameters_set(dev, cfg);
-
-	LL_USART_Enable(usart);
-
-	/* Upon successful configuration, persist the syscall-passed
-	 * uart_config.
-	 * This allows restoring it, should the device return from a low-power
-	 * mode in which register contents are lost.
-	 */
-	*uart_cfg = *cfg;
-
-	return 0;
-=======
 static int uart_stm32_configure(const struct device* dev,
                                 const struct uart_config* cfg) {
     USART_TypeDef* usart = DEVICE_STM32_GET_USART(dev);
@@ -738,7 +595,6 @@
     *uart_cfg = *cfg;
 
     return (0);
->>>>>>> 3b99931e
 };
 
 static int uart_stm32_config_get(const struct device* dev,
@@ -762,31 +618,6 @@
 }
 #endif /* CONFIG_UART_USE_RUNTIME_CONFIGURE */
 
-<<<<<<< HEAD
-typedef void (*poll_in_fn)(
-	USART_TypeDef *usart,
-	void *in);
-
-static int uart_stm32_poll_in_visitor(const struct device *dev, void *in, poll_in_fn get_fn)
-{
-	const struct uart_stm32_config *config = dev->config;
-	USART_TypeDef *usart = config->usart;
-
-	/* Clear overrun error flag */
-	if (LL_USART_IsActiveFlag_ORE(usart)) {
-		LL_USART_ClearFlag_ORE(usart);
-	}
-
-	/*
-	 * On stm32 F4X, F1X, and F2X, the RXNE flag is affected (cleared) by
-	 * the uart_err_check function call (on errors flags clearing)
-	 */
-	if (!LL_USART_IsActiveFlag_RXNE(usart)) {
-		return -1;
-	}
-
-	get_fn(usart, in);
-=======
 typedef void (*poll_in_fn)(USART_TypeDef const* usart, void* in);
 
 static int uart_stm32_poll_in_visitor(const struct device* dev, void* in, poll_in_fn get_fn) {
@@ -806,39 +637,10 @@
     }
 
     get_fn(usart, in);
->>>>>>> 3b99931e
 
     return (0);
 }
 
-<<<<<<< HEAD
-typedef void (*poll_out_fn)(
-	USART_TypeDef *usart, void *out);
-
-static void uart_stm32_poll_out_visitor(const struct device *dev, void *out, poll_out_fn set_fn)
-{
-	const struct uart_stm32_config *config = dev->config;
-	USART_TypeDef *usart = config->usart;
-#ifdef CONFIG_PM
-	struct uart_stm32_data *data = dev->data;
-#endif
-	unsigned int key;
-
-	/* Wait for TXE flag to be raised
-	 * When TXE flag is raised, we lock interrupts to prevent interrupts (notably that of usart)
-	 * or thread switch. Then, we can safely send our character. The character sent will be
-	 * interlaced with the characters potentially send with interrupt transmission API
-	 */
-	while (1) {
-		if (LL_USART_IsActiveFlag_TXE(usart)) {
-			key = irq_lock();
-			if (LL_USART_IsActiveFlag_TXE(usart)) {
-				break;
-			}
-			irq_unlock(key);
-		}
-	}
-=======
 typedef void (*poll_out_fn)(USART_TypeDef* usart, void* out);
 
 static void uart_stm32_poll_out_visitor(const struct device* dev, void* out, poll_out_fn set_fn) {
@@ -847,7 +649,6 @@
     struct uart_stm32_data* data = dev->data;
     #endif
     unsigned int key;
->>>>>>> 3b99931e
 
     /* Wait for TXE flag to be raised
      * When TXE flag is raised, we lock interrupts to prevent interrupts (notably that of usart)
@@ -864,38 +665,6 @@
         }
     }
 
-<<<<<<< HEAD
-	/* If an interrupt transmission is in progress, the pm constraint is already managed by the
-	 * call of uart_stm32_irq_tx_[en|dis]able
-	 */
-	if (!data->tx_poll_stream_on && !data->tx_int_stream_on) {
-		data->tx_poll_stream_on = true;
-
-		/* Don't allow system to suspend until stream
-		 * transmission has completed
-		 */
-		uart_stm32_pm_policy_state_lock_get(dev);
-
-		/* Enable TC interrupt so we can release suspend
-		 * constraint when done
-		 */
-		LL_USART_EnableIT_TC(usart);
-	}
-#endif /* CONFIG_PM */
-
-	set_fn(usart, out);
-	irq_unlock(key);
-}
-
-static void poll_in_u8(USART_TypeDef *usart, void *in)
-{
-	*((unsigned char *)in) = (unsigned char)LL_USART_ReceiveData8(usart);
-}
-
-static void poll_out_u8(USART_TypeDef *usart, void *out)
-{
-	LL_USART_TransmitData8(usart, *((uint8_t *)out));
-=======
     #ifdef CONFIG_PM
     /* If an interrupt transmission is in progress, the pm constraint is already managed by the
      * call of uart_stm32_irq_tx_[en|dis]able
@@ -925,7 +694,6 @@
 
 static void poll_out_u8(USART_TypeDef* usart, void* out) {
     LL_USART_TransmitData8(usart, *((uint8_t*)out));
->>>>>>> 3b99931e
 }
 
 static int uart_stm32_poll_in(const struct device* dev, unsigned char* c) {
@@ -938,23 +706,12 @@
 
 #ifdef CONFIG_UART_WIDE_DATA
 
-<<<<<<< HEAD
-static void poll_out_u9(USART_TypeDef *usart, void *out)
-{
-	LL_USART_TransmitData9(usart, *((uint16_t *)out));
-}
-
-static void poll_in_u9(USART_TypeDef *usart, void *in)
-{
-	*((uint16_t *)in) = LL_USART_ReceiveData9(usart);
-=======
 static void poll_out_u9(USART_TypeDef* usart, void* out) {
     LL_USART_TransmitData9(usart, *((uint16_t*)out));
 }
 
 static void poll_in_u9(USART_TypeDef const* usart, void* in) {
     *((uint16_t*)in) = LL_USART_ReceiveData9(usart);
->>>>>>> 3b99931e
 }
 
 static int uart_stm32_poll_in_u16(const struct device* dev, uint16_t* in_u16) {
@@ -967,64 +724,6 @@
 
 #endif
 
-<<<<<<< HEAD
-static int uart_stm32_err_check(const struct device *dev)
-{
-	const struct uart_stm32_config *config = dev->config;
-	USART_TypeDef *usart = config->usart;
-	uint32_t err = 0U;
-
-	/* Check for errors, then clear them.
-	 * Some SoC clear all error flags when at least
-	 * one is cleared. (e.g. F4X, F1X, and F2X).
-	 * The stm32 F4X, F1X, and F2X also reads the usart DR when clearing Errors
-	 */
-	if (LL_USART_IsActiveFlag_ORE(usart)) {
-		err |= UART_ERROR_OVERRUN;
-	}
-
-	if (LL_USART_IsActiveFlag_PE(usart)) {
-		err |= UART_ERROR_PARITY;
-	}
-
-	if (LL_USART_IsActiveFlag_FE(usart)) {
-		err |= UART_ERROR_FRAMING;
-	}
-
-	if (LL_USART_IsActiveFlag_NE(usart)) {
-		err |= UART_ERROR_NOISE;
-	}
-
-#if !defined(CONFIG_SOC_SERIES_STM32F0X) || defined(USART_LIN_SUPPORT)
-	if (LL_USART_IsActiveFlag_LBD(usart)) {
-		err |= UART_BREAK;
-	}
-
-	if (err & UART_BREAK) {
-		LL_USART_ClearFlag_LBD(usart);
-	}
-#endif
-	/* Clearing error :
-	 * the stm32 F4X, F1X, and F2X sw sequence is reading the usart SR
-	 * then the usart DR to clear the Error flags ORE, PE, FE, NE
-	 * --> so is the RXNE flag also cleared !
-	 */
-	if (err & UART_ERROR_OVERRUN) {
-		LL_USART_ClearFlag_ORE(usart);
-	}
-
-	if (err & UART_ERROR_PARITY) {
-		LL_USART_ClearFlag_PE(usart);
-	}
-
-	if (err & UART_ERROR_FRAMING) {
-		LL_USART_ClearFlag_FE(usart);
-	}
-
-	if (err & UART_ERROR_NOISE) {
-		LL_USART_ClearFlag_NE(usart);
-	}
-=======
 static int uart_stm32_err_check(const struct device* dev) {
     USART_TypeDef* usart = DEVICE_STM32_GET_USART(dev);
     uint32_t err = 0U;
@@ -1072,7 +771,6 @@
     if (err & UART_ERROR_PARITY) {
         LL_USART_ClearFlag_PE(usart);
     }
->>>>>>> 3b99931e
 
     if (err & UART_ERROR_FRAMING) {
         LL_USART_ClearFlag_FE(usart);
@@ -1094,22 +792,6 @@
 
 #ifdef CONFIG_UART_INTERRUPT_DRIVEN
 
-<<<<<<< HEAD
-typedef void (*fifo_fill_fn)(USART_TypeDef *usart, const void *tx_data,
-			     const uint8_t offset);
-
-static int uart_stm32_fifo_fill_visitor(const struct device *dev, const void *tx_data, int size,
-					fifo_fill_fn fill_fn)
-{
-	const struct uart_stm32_config *config = dev->config;
-	USART_TypeDef *usart = config->usart;
-	uint8_t num_tx = 0U;
-	unsigned int key;
-
-	if (!LL_USART_IsActiveFlag_TXE(usart)) {
-		return num_tx;
-	}
-=======
 typedef void (*fifo_fill_fn)(USART_TypeDef* usart, void const* tx_data,
                              const uint8_t offset);
 
@@ -1122,20 +804,10 @@
     if (!LL_USART_IsActiveFlag_TXE(usart)) {
         return (num_tx);
     }
->>>>>>> 3b99931e
 
     /* Lock interrupts to prevent nested interrupts or thread switch */
     key = irq_lock();
 
-<<<<<<< HEAD
-	while ((size - num_tx > 0) && LL_USART_IsActiveFlag_TXE(usart)) {
-		/* TXE flag will be cleared with byte write to DR|RDR register */
-
-		/* Send a character */
-		fill_fn(usart, tx_data, num_tx);
-		num_tx++;
-	}
-=======
     while ((size - num_tx > 0) && LL_USART_IsActiveFlag_TXE(usart)) {
         /* TXE flag will be cleared with byte write to DR|RDR register */
 
@@ -1143,27 +815,17 @@
         fill_fn(usart, tx_data, num_tx);
         num_tx++;
     }
->>>>>>> 3b99931e
 
     irq_unlock(key);
 
     return (num_tx);
 }
 
-<<<<<<< HEAD
-static void fifo_fill_with_u8(USART_TypeDef *usart,
-					 const void *tx_data, const uint8_t offset)
-{
-	const uint8_t *data = (const uint8_t *)tx_data;
-	/* Send a character (8bit) */
-	LL_USART_TransmitData8(usart, data[offset]);
-=======
 static void fifo_fill_with_u8(USART_TypeDef* usart,
                               void const* tx_data, const uint8_t offset) {
     uint8_t const* data = (uint8_t const*)tx_data;
     /* Send a character (8bit) */
     LL_USART_TransmitData8(usart, data[offset]);
->>>>>>> 3b99931e
 }
 
 static int uart_stm32_fifo_fill(const struct device* dev, uint8_t const* tx_data, int size) {
@@ -1176,33 +838,6 @@
                                         fifo_fill_with_u8);
 }
 
-<<<<<<< HEAD
-typedef void (*fifo_read_fn)(USART_TypeDef *usart, void *rx_data,
-			     const uint8_t offset);
-
-static int uart_stm32_fifo_read_visitor(const struct device *dev, void *rx_data, const int size,
-					fifo_read_fn read_fn)
-{
-	const struct uart_stm32_config *config = dev->config;
-	USART_TypeDef *usart = config->usart;
-	uint8_t num_rx = 0U;
-
-	while ((size - num_rx > 0) && LL_USART_IsActiveFlag_RXNE(usart)) {
-		/* RXNE flag will be cleared upon read from DR|RDR register */
-
-		read_fn(usart, rx_data, num_rx);
-		num_rx++;
-
-		/* Clear overrun error flag */
-		if (LL_USART_IsActiveFlag_ORE(usart)) {
-			LL_USART_ClearFlag_ORE(usart);
-			/*
-			 * On stm32 F4X, F1X, and F2X, the RXNE flag is affected (cleared) by
-			 * the uart_err_check function call (on errors flags clearing)
-			 */
-		}
-	}
-=======
 typedef void (*fifo_read_fn)(USART_TypeDef const* usart, void* rx_data,
                              const uint8_t offset);
 
@@ -1226,25 +861,15 @@
              */
         }
     }
->>>>>>> 3b99931e
 
     return (num_rx);
 }
 
-<<<<<<< HEAD
-static void fifo_read_with_u8(USART_TypeDef *usart, void *rx_data,
-					 const uint8_t offset)
-{
-	uint8_t *data = (uint8_t *)rx_data;
-
-	data[offset] = LL_USART_ReceiveData8(usart);
-=======
 static void fifo_read_with_u8(USART_TypeDef const* usart, void* rx_data,
                               const uint8_t offset) {
     uint8_t* data = (uint8_t*)rx_data;
 
     data[offset] = LL_USART_ReceiveData8(usart);
->>>>>>> 3b99931e
 }
 
 static int uart_stm32_fifo_read(const struct device* dev, uint8_t* rx_data, int const size) {
@@ -1259,22 +884,12 @@
 
 #ifdef CONFIG_UART_WIDE_DATA
 
-<<<<<<< HEAD
-static void fifo_fill_with_u16(USART_TypeDef *usart,
-					  const void *tx_data, const uint8_t offset)
-{
-	const uint16_t *data = (const uint16_t *)tx_data;
-
-	/* Send a character (9bit) */
-	LL_USART_TransmitData9(usart, data[offset]);
-=======
 static void fifo_fill_with_u16(USART_TypeDef* usart,
                                void const* tx_data, const uint8_t offset) {
     uint16_t const* data = (uint16_t const*)tx_data;
 
     /* Send a character (9bit) */
     LL_USART_TransmitData9(usart, data[offset]);
->>>>>>> 3b99931e
 }
 
 static int uart_stm32_fifo_fill_u16(const struct device* dev, uint16_t const* tx_data, int size) {
@@ -1287,20 +902,11 @@
                                         fifo_fill_with_u16);
 }
 
-<<<<<<< HEAD
-static void fifo_read_with_u16(USART_TypeDef *usart, void *rx_data,
-					  const uint8_t offset)
-{
-	uint16_t *data = (uint16_t *)rx_data;
-
-	data[offset] = LL_USART_ReceiveData9(usart);
-=======
 static void fifo_read_with_u16(USART_TypeDef const* usart, void* rx_data,
                                const uint8_t offset) {
     uint16_t* data = (uint16_t*)rx_data;
 
     data[offset] = LL_USART_ReceiveData9(usart);
->>>>>>> 3b99931e
 }
 
 static int uart_stm32_fifo_read_u16(const struct device* dev, uint16_t* rx_data, int const size) {
@@ -1390,51 +996,6 @@
     return LL_USART_IsActiveFlag_RXNE(usart);
 }
 
-<<<<<<< HEAD
-static void uart_stm32_irq_err_enable(const struct device *dev)
-{
-	const struct uart_stm32_config *config = dev->config;
-	USART_TypeDef *usart = config->usart;
-
-	/* Enable FE, ORE interruptions */
-	LL_USART_EnableIT_ERROR(usart);
-#if !defined(CONFIG_SOC_SERIES_STM32F0X) || defined(USART_LIN_SUPPORT)
-	/* Enable Line break detection */
-	if (IS_UART_LIN_INSTANCE(usart)) {
-		LL_USART_EnableIT_LBD(usart);
-	}
-#endif
-	/* Enable parity error interruption */
-	LL_USART_EnableIT_PE(usart);
-}
-
-static void uart_stm32_irq_err_disable(const struct device *dev)
-{
-	const struct uart_stm32_config *config = dev->config;
-	USART_TypeDef *usart = config->usart;
-
-	/* Disable FE, ORE interruptions */
-	LL_USART_DisableIT_ERROR(usart);
-#if !defined(CONFIG_SOC_SERIES_STM32F0X) || defined(USART_LIN_SUPPORT)
-	/* Disable Line break detection */
-	if (IS_UART_LIN_INSTANCE(usart)) {
-		LL_USART_DisableIT_LBD(usart);
-	}
-#endif
-	/* Disable parity error interruption */
-	LL_USART_DisableIT_PE(usart);
-}
-
-static int uart_stm32_irq_is_pending(const struct device *dev)
-{
-	const struct uart_stm32_config *config = dev->config;
-	USART_TypeDef *usart = config->usart;
-
-	return ((LL_USART_IsActiveFlag_RXNE(usart) &&
-		 LL_USART_IsEnabledIT_RXNE(usart)) ||
-		(LL_USART_IsActiveFlag_TC(usart) &&
-		 LL_USART_IsEnabledIT_TC(usart)));
-=======
 static void uart_stm32_irq_err_enable(const struct device* dev) {
     USART_TypeDef* usart = DEVICE_STM32_GET_USART(dev);
 
@@ -1472,7 +1033,6 @@
              LL_USART_IsEnabledIT_RXNE(usart)) ||
             (LL_USART_IsActiveFlag_TC(usart) &&
              LL_USART_IsEnabledIT_TC(usart)));
->>>>>>> 3b99931e
 }
 
 static int uart_stm32_irq_update(const struct device* dev) {
@@ -1612,97 +1172,6 @@
 
 #endif /* CONFIG_UART_ASYNC_API */
 
-<<<<<<< HEAD
-#if defined(CONFIG_UART_INTERRUPT_DRIVEN) || \
-	defined(CONFIG_UART_ASYNC_API) || \
-	defined(CONFIG_PM)
-
-static void uart_stm32_isr(const struct device *dev)
-{
-	struct uart_stm32_data *data = dev->data;
-#if defined(CONFIG_PM) || defined(CONFIG_UART_ASYNC_API)
-	const struct uart_stm32_config *config = dev->config;
-	USART_TypeDef *usart = config->usart;
-#endif
-
-#ifdef CONFIG_PM
-	if (LL_USART_IsEnabledIT_TC(usart) &&
-		LL_USART_IsActiveFlag_TC(usart)) {
-
-		if (data->tx_poll_stream_on) {
-			/* A poll stream transmission just completed,
-			 * allow system to suspend
-			 */
-			LL_USART_DisableIT_TC(usart);
-			data->tx_poll_stream_on = false;
-			uart_stm32_pm_policy_state_lock_put(dev);
-		}
-		/* Stream transmission was either async or IRQ based,
-		 * constraint will be released at the same time TC IT
-		 * is disabled
-		 */
-	}
-#endif
-
-#ifdef CONFIG_UART_INTERRUPT_DRIVEN
-	if (data->user_cb) {
-		data->user_cb(dev, data->user_data);
-	}
-#endif /* CONFIG_UART_INTERRUPT_DRIVEN */
-
-#ifdef CONFIG_UART_ASYNC_API
-	if (LL_USART_IsEnabledIT_IDLE(usart) &&
-			LL_USART_IsActiveFlag_IDLE(usart)) {
-
-		LL_USART_ClearFlag_IDLE(usart);
-
-		LOG_DBG("idle interrupt occurred");
-
-		if (data->dma_rx.timeout == 0) {
-			uart_stm32_dma_rx_flush(dev);
-		} else {
-			/* Start the RX timer not null */
-			async_timer_start(&data->dma_rx.timeout_work,
-								data->dma_rx.timeout);
-		}
-	} else if (LL_USART_IsEnabledIT_TC(usart) &&
-			LL_USART_IsActiveFlag_TC(usart)) {
-
-		LL_USART_DisableIT_TC(usart);
-		/* Generate TX_DONE event when transmission is done */
-		async_evt_tx_done(data);
-
-#ifdef CONFIG_PM
-		uart_stm32_pm_policy_state_lock_put(dev);
-#endif
-	} else if (LL_USART_IsEnabledIT_RXNE(usart) &&
-			LL_USART_IsActiveFlag_RXNE(usart)) {
-#ifdef USART_SR_RXNE
-		/* clear the RXNE flag, because Rx data was not read */
-		LL_USART_ClearFlag_RXNE(usart);
-#else
-		/* clear the RXNE by flushing the fifo, because Rx data was not read */
-		LL_USART_RequestRxDataFlush(usart);
-#endif /* USART_SR_RXNE */
-	}
-
-	/* Clear errors */
-	uart_stm32_err_check(dev);
-#endif /* CONFIG_UART_ASYNC_API */
-
-#if defined(CONFIG_PM) && defined(IS_UART_WAKEUP_FROMSTOP_INSTANCE) \
-	&& defined(USART_CR3_WUFIE)
-	if (LL_USART_IsEnabledIT_WKUP(usart) &&
-		LL_USART_IsActiveFlag_WKUP(usart)) {
-
-		LL_USART_ClearFlag_WKUP(usart);
-#ifdef USART_ISR_REACK
-		while (LL_USART_IsActiveFlag_REACK(usart) == 0) {
-		}
-#endif
-	}
-#endif
-=======
 #if (defined(CONFIG_UART_INTERRUPT_DRIVEN) || \
      defined(CONFIG_UART_ASYNC_API)        || \
      defined(CONFIG_PM))
@@ -1790,7 +1259,6 @@
         #endif
     }
     #endif
->>>>>>> 3b99931e
 }
 #endif /* CONFIG_UART_INTERRUPT_DRIVEN || CONFIG_UART_ASYNC_API || CONFIG_PM */
 
@@ -1874,34 +1342,19 @@
     data->dma_rx.enabled = false;
 }
 
-<<<<<<< HEAD
-static int uart_stm32_async_rx_disable(const struct device *dev)
-{
-	const struct uart_stm32_config *config = dev->config;
-	USART_TypeDef *usart = config->usart;
-	struct uart_stm32_data *data = dev->data;
-	struct uart_event disabled_event = {
-		.type = UART_RX_DISABLED
-	};
-=======
 static int uart_stm32_async_rx_disable(const struct device* dev) {
     USART_TypeDef* usart = DEVICE_STM32_GET_USART(dev);
     struct uart_stm32_data* data = dev->data;
     struct uart_event disabled_event = {
         .type = UART_RX_DISABLED
     };
->>>>>>> 3b99931e
 
     if (!data->dma_rx.enabled) {
         async_user_callback(data, &disabled_event);
         return (-EFAULT);
     }
 
-<<<<<<< HEAD
-	LL_USART_DisableIT_IDLE(usart);
-=======
     LL_USART_DisableIT_IDLE(usart);
->>>>>>> 3b99931e
 
     uart_stm32_dma_rx_flush(dev);
 
@@ -1924,13 +1377,8 @@
     data->rx_next_buffer     = NULL;
     data->rx_next_buffer_len = 0;
 
-<<<<<<< HEAD
-	/* When async rx is disabled, enable interruptible instance of uart to function normally */
-	LL_USART_EnableIT_RXNE(usart);
-=======
     /* When async rx is disabled, enable interruptible instance of uart to function normally */
     LL_USART_EnableIT_RXNE(usart);
->>>>>>> 3b99931e
 
     LOG_DBG("rx: disabled");
 
@@ -1961,17 +1409,9 @@
     irq_unlock(key);
 }
 
-<<<<<<< HEAD
-static void uart_stm32_dma_replace_buffer(const struct device *dev)
-{
-	const struct uart_stm32_config *config = dev->config;
-	USART_TypeDef *usart = config->usart;
-	struct uart_stm32_data *data = dev->data;
-=======
 static void uart_stm32_dma_replace_buffer(const struct device* dev) {
     USART_TypeDef* usart = DEVICE_STM32_GET_USART(dev);
     struct uart_stm32_data* data = dev->data;
->>>>>>> 3b99931e
 
     /* Replace the buffer and reload the DMA */
     LOG_DBG("Replacing RX buffer: %d", data->rx_next_buffer_len);
@@ -1993,11 +1433,7 @@
 
     dma_start(data->dma_rx.dma_dev, data->dma_rx.dma_channel);
 
-<<<<<<< HEAD
-	LL_USART_ClearFlag_IDLE(usart);
-=======
     LL_USART_ClearFlag_IDLE(usart);
->>>>>>> 3b99931e
 
     /* Request next buffer */
     async_evt_rx_buf_request(data);
@@ -2040,36 +1476,11 @@
     }
 }
 
-<<<<<<< HEAD
-static int uart_stm32_async_tx(const struct device *dev,
-		const uint8_t *tx_data, size_t buf_size, int32_t timeout)
-{
-	const struct uart_stm32_config *config = dev->config;
-	USART_TypeDef *usart = config->usart;
-	struct uart_stm32_data *data = dev->data;
-	int ret;
-
-	if (data->dma_tx.dma_dev == NULL) {
-		return -ENODEV;
-	}
-
-	if (data->dma_tx.buffer_length != 0) {
-		return -EBUSY;
-	}
-
-#ifdef CONFIG_DCACHE
-	if (!buf_in_nocache((uintptr_t)tx_data, buf_size)) {
-		LOG_ERR("Tx buffer should be placed in a nocache memory region");
-		return -EFAULT;
-	}
-#endif /* CONFIG_DCACHE */
-=======
 static int uart_stm32_async_tx(const struct device* dev,
                                uint8_t const* tx_data, size_t buf_size, int32_t timeout) {
     USART_TypeDef* usart = DEVICE_STM32_GET_USART(dev);
     struct uart_stm32_data* data = dev->data;
     int ret;
->>>>>>> 3b99931e
 
     if (data->dma_tx.dma_dev == NULL) {
         return (-ENODEV);
@@ -2079,13 +1490,6 @@
         return (-EBUSY);
     }
 
-<<<<<<< HEAD
-	/* Clear TC flag */
-	LL_USART_ClearFlag_TC(usart);
-
-	/* Enable TC interrupt so we can signal correct TX done */
-	LL_USART_EnableIT_TC(usart);
-=======
     #ifdef CONFIG_DCACHE
     if (!buf_in_nocache((uintptr_t)tx_data, buf_size)) {
         LOG_ERR("Tx buffer should be placed in a nocache memory region");
@@ -2098,7 +1502,6 @@
     data->dma_tx.timeout = timeout;
 
     LOG_DBG("tx: l=%d", data->dma_tx.buffer_length);
->>>>>>> 3b99931e
 
     /* Clear TC flag */
     LL_USART_ClearFlag_TC(usart);
@@ -2137,51 +1540,6 @@
     return (0);
 }
 
-<<<<<<< HEAD
-static int uart_stm32_async_rx_enable(const struct device *dev,
-		uint8_t *rx_buf, size_t buf_size, int32_t timeout)
-{
-	const struct uart_stm32_config *config = dev->config;
-	USART_TypeDef *usart = config->usart;
-	struct uart_stm32_data *data = dev->data;
-	int ret;
-
-	if (data->dma_rx.dma_dev == NULL) {
-		return -ENODEV;
-	}
-
-	if (data->dma_rx.enabled) {
-		LOG_WRN("RX was already enabled");
-		return -EBUSY;
-	}
-
-#ifdef CONFIG_DCACHE
-	if (!buf_in_nocache((uintptr_t)rx_buf, buf_size)) {
-		LOG_ERR("Rx buffer should be placed in a nocache memory region");
-		return -EFAULT;
-	}
-#endif /* CONFIG_DCACHE */
-
-	data->dma_rx.offset = 0;
-	data->dma_rx.buffer = rx_buf;
-	data->dma_rx.buffer_length = buf_size;
-	data->dma_rx.counter = 0;
-	data->dma_rx.timeout = timeout;
-
-	/* Disable RX interrupts to let DMA to handle it */
-	LL_USART_DisableIT_RXNE(usart);
-
-	data->dma_rx.blk_cfg.block_size = buf_size;
-	data->dma_rx.blk_cfg.dest_address = (uint32_t)data->dma_rx.buffer;
-
-	ret = dma_config(data->dma_rx.dma_dev, data->dma_rx.dma_channel,
-				&data->dma_rx.dma_cfg);
-
-	if (ret != 0) {
-		LOG_ERR("UART ERR: RX DMA config failed!");
-		return -EINVAL;
-	}
-=======
 static int uart_stm32_async_rx_enable(const struct device* dev,
                                       uint8_t* rx_buf, size_t buf_size, int32_t timeout) {
     USART_TypeDef* usart = DEVICE_STM32_GET_USART(dev);
@@ -2212,30 +1570,10 @@
 
     /* Disable RX interrupts to let DMA to handle it */
     LL_USART_DisableIT_RXNE(usart);
->>>>>>> 3b99931e
 
     data->dma_rx.blk_cfg.block_size   = buf_size;
     data->dma_rx.blk_cfg.dest_address = (uint32_t)data->dma_rx.buffer;
 
-<<<<<<< HEAD
-	/* Flush RX data buffer */
-#ifdef USART_SR_RXNE
-	LL_USART_ClearFlag_RXNE(usart);
-#else
-	LL_USART_RequestRxDataFlush(usart);
-#endif /* USART_SR_RXNE */
-
-	/* Enable RX DMA requests */
-	uart_stm32_dma_rx_enable(dev);
-
-	/* Enable IRQ IDLE to define the end of a
-	 * RX DMA transaction.
-	 */
-	LL_USART_ClearFlag_IDLE(usart);
-	LL_USART_EnableIT_IDLE(usart);
-
-	LL_USART_EnableIT_ERROR(usart);
-=======
     ret = dma_config(data->dma_rx.dma_dev, data->dma_rx.dma_channel,
                      &data->dma_rx.dma_cfg);
 
@@ -2243,7 +1581,6 @@
         LOG_ERR("UART ERR: RX DMA config failed!");
         return (-EINVAL);
     }
->>>>>>> 3b99931e
 
     if (dma_start(data->dma_rx.dma_dev, data->dma_rx.dma_channel)) {
         LOG_ERR("UART ERR: RX DMA start failed!");
@@ -2300,142 +1637,6 @@
     return (0);
 }
 
-<<<<<<< HEAD
-static int uart_stm32_async_rx_buf_rsp(const struct device *dev, uint8_t *buf,
-				       size_t len)
-{
-	struct uart_stm32_data *data = dev->data;
-	unsigned int key;
-	int err = 0;
-
-	LOG_DBG("replace buffer (%d)", len);
-
-	key = irq_lock();
-
-	if (data->rx_next_buffer != NULL) {
-		err = -EBUSY;
-	} else if (!data->dma_rx.enabled) {
-		err = -EACCES;
-	} else {
-#ifdef CONFIG_DCACHE
-		if (!buf_in_nocache((uintptr_t)buf, len)) {
-			LOG_ERR("Rx buffer should be placed in a nocache memory region");
-			return -EFAULT;
-		}
-#endif /* CONFIG_DCACHE */
-		data->rx_next_buffer = buf;
-		data->rx_next_buffer_len = len;
-	}
-
-	irq_unlock(key);
-
-	return err;
-}
-
-static int uart_stm32_async_init(const struct device *dev)
-{
-	const struct uart_stm32_config *config = dev->config;
-	USART_TypeDef *usart = config->usart;
-	struct uart_stm32_data *data = dev->data;
-
-	data->uart_dev = dev;
-
-	if (data->dma_rx.dma_dev != NULL) {
-		if (!device_is_ready(data->dma_rx.dma_dev)) {
-			return -ENODEV;
-		}
-	}
-
-	if (data->dma_tx.dma_dev != NULL) {
-		if (!device_is_ready(data->dma_tx.dma_dev)) {
-			return -ENODEV;
-		}
-	}
-
-	/* Disable both TX and RX DMA requests */
-	uart_stm32_dma_rx_disable(dev);
-	uart_stm32_dma_tx_disable(dev);
-
-	k_work_init_delayable(&data->dma_rx.timeout_work,
-			    uart_stm32_async_rx_timeout);
-	k_work_init_delayable(&data->dma_tx.timeout_work,
-			    uart_stm32_async_tx_timeout);
-
-	/* Configure dma rx config */
-	memset(&data->dma_rx.blk_cfg, 0, sizeof(data->dma_rx.blk_cfg));
-
-#if defined(CONFIG_SOC_SERIES_STM32F1X) || \
-	defined(CONFIG_SOC_SERIES_STM32F2X) || \
-	defined(CONFIG_SOC_SERIES_STM32F4X) || \
-	defined(CONFIG_SOC_SERIES_STM32L1X)
-	data->dma_rx.blk_cfg.source_address =
-				LL_USART_DMA_GetRegAddr(usart);
-#else
-	data->dma_rx.blk_cfg.source_address =
-				LL_USART_DMA_GetRegAddr(usart,
-						LL_USART_DMA_REG_DATA_RECEIVE);
-#endif
-
-	data->dma_rx.blk_cfg.dest_address = 0; /* dest not ready */
-
-	if (data->dma_rx.src_addr_increment) {
-		data->dma_rx.blk_cfg.source_addr_adj = DMA_ADDR_ADJ_INCREMENT;
-	} else {
-		data->dma_rx.blk_cfg.source_addr_adj = DMA_ADDR_ADJ_NO_CHANGE;
-	}
-
-	if (data->dma_rx.dst_addr_increment) {
-		data->dma_rx.blk_cfg.dest_addr_adj = DMA_ADDR_ADJ_INCREMENT;
-	} else {
-		data->dma_rx.blk_cfg.dest_addr_adj = DMA_ADDR_ADJ_NO_CHANGE;
-	}
-
-	/* RX disable circular buffer */
-	data->dma_rx.blk_cfg.source_reload_en  = 0;
-	data->dma_rx.blk_cfg.dest_reload_en = 0;
-	data->dma_rx.blk_cfg.fifo_mode_control = data->dma_rx.fifo_threshold;
-
-	data->dma_rx.dma_cfg.head_block = &data->dma_rx.blk_cfg;
-	data->dma_rx.dma_cfg.user_data = (void *)dev;
-	data->rx_next_buffer = NULL;
-	data->rx_next_buffer_len = 0;
-
-	/* Configure dma tx config */
-	memset(&data->dma_tx.blk_cfg, 0, sizeof(data->dma_tx.blk_cfg));
-
-#if defined(CONFIG_SOC_SERIES_STM32F1X) || \
-	defined(CONFIG_SOC_SERIES_STM32F2X) || \
-	defined(CONFIG_SOC_SERIES_STM32F4X) || \
-	defined(CONFIG_SOC_SERIES_STM32L1X)
-	data->dma_tx.blk_cfg.dest_address =
-			LL_USART_DMA_GetRegAddr(usart);
-#else
-	data->dma_tx.blk_cfg.dest_address =
-			LL_USART_DMA_GetRegAddr(usart,
-					LL_USART_DMA_REG_DATA_TRANSMIT);
-#endif
-
-	data->dma_tx.blk_cfg.source_address = 0; /* not ready */
-
-	if (data->dma_tx.src_addr_increment) {
-		data->dma_tx.blk_cfg.source_addr_adj = DMA_ADDR_ADJ_INCREMENT;
-	} else {
-		data->dma_tx.blk_cfg.source_addr_adj = DMA_ADDR_ADJ_NO_CHANGE;
-	}
-
-	if (data->dma_tx.dst_addr_increment) {
-		data->dma_tx.blk_cfg.dest_addr_adj = DMA_ADDR_ADJ_INCREMENT;
-	} else {
-		data->dma_tx.blk_cfg.dest_addr_adj = DMA_ADDR_ADJ_NO_CHANGE;
-	}
-
-	data->dma_tx.blk_cfg.fifo_mode_control = data->dma_tx.fifo_threshold;
-
-	data->dma_tx.dma_cfg.head_block = &data->dma_tx.blk_cfg;
-	data->dma_tx.dma_cfg.user_data = (void *)dev;
-
-	return 0;
-=======
 static void uart_stm32_async_rx_timeout(struct k_work* work) {
     struct k_work_delayable* dwork = k_work_delayable_from_work(work);
     struct uart_dma_stream* rx_stream = CONTAINER_OF(dwork,
@@ -2605,7 +1806,6 @@
     data->dma_tx.dma_cfg.user_data  = (void*)dev;
 
     return (0);
->>>>>>> 3b99931e
 }
 
 #ifdef CONFIG_UART_WIDE_DATA
@@ -2677,146 +1877,6 @@
     #endif /* CONFIG_UART_ASYNC_API */
 };
 
-<<<<<<< HEAD
-static int uart_stm32_clocks_enable(const struct device *dev)
-{
-	const struct uart_stm32_config *config = dev->config;
-	struct uart_stm32_data *data = dev->data;
-	int err;
-
-	__uart_stm32_get_clock(dev);
-
-	if (!device_is_ready(data->clock)) {
-		LOG_ERR("clock control device not ready");
-		return -ENODEV;
-	}
-
-	/* enable clock */
-	err = clock_control_on(data->clock, (clock_control_subsys_t)&config->pclken[0]);
-	if (err != 0) {
-		LOG_ERR("Could not enable (LP)UART clock");
-		return err;
-	}
-
-	if (IS_ENABLED(STM32_UART_DOMAIN_CLOCK_SUPPORT) && (config->pclk_len > 1)) {
-		err = clock_control_configure(DEVICE_DT_GET(STM32_CLOCK_CONTROL_NODE),
-					      (clock_control_subsys_t) &config->pclken[1],
-					      NULL);
-		if (err != 0) {
-			LOG_ERR("Could not select UART domain clock");
-			return err;
-		}
-	}
-
-	return 0;
-}
-
-static int uart_stm32_registers_configure(const struct device *dev)
-{
-	const struct uart_stm32_config *config = dev->config;
-	USART_TypeDef *usart = config->usart;
-	struct uart_stm32_data *data = dev->data;
-	struct uart_config *uart_cfg = data->uart_cfg;
-
-	LL_USART_Disable(usart);
-
-	if (!device_is_ready(config->reset.dev)) {
-		LOG_ERR("reset controller not ready");
-		return -ENODEV;
-	}
-
-	/* Reset UART to default state using RCC */
-	(void)reset_line_toggle_dt(&config->reset);
-
-	/* TX/RX direction */
-	LL_USART_SetTransferDirection(usart, LL_USART_DIRECTION_TX_RX);
-
-	/* Set basic parameters, such as data-/stop-bit, parity, and baudrate */
-	uart_stm32_parameters_set(dev, uart_cfg);
-
-	/* Enable the single wire / half-duplex mode */
-	if (config->single_wire) {
-		LL_USART_EnableHalfDuplex(usart);
-	}
-
-#ifdef LL_USART_TXRX_SWAPPED
-	if (config->tx_rx_swap) {
-		LL_USART_SetTXRXSwap(usart, LL_USART_TXRX_SWAPPED);
-	}
-#endif
-
-#ifdef LL_USART_RXPIN_LEVEL_INVERTED
-	if (config->rx_invert) {
-		LL_USART_SetRXPinLevel(usart, LL_USART_RXPIN_LEVEL_INVERTED);
-	}
-#endif
-
-#ifdef LL_USART_TXPIN_LEVEL_INVERTED
-	if (config->tx_invert) {
-		LL_USART_SetTXPinLevel(usart, LL_USART_TXPIN_LEVEL_INVERTED);
-	}
-#endif
-
-#if HAS_DRIVER_ENABLE
-	if (config->de_enable) {
-		if (!IS_UART_DRIVER_ENABLE_INSTANCE(usart)) {
-			LOG_ERR("%s does not support driver enable", dev->name);
-			return -EINVAL;
-		}
-
-		uart_stm32_set_driver_enable(dev, true);
-		LL_USART_SetDEAssertionTime(usart, config->de_assert_time);
-		LL_USART_SetDEDeassertionTime(usart, config->de_deassert_time);
-
-		if (config->de_invert) {
-			LL_USART_SetDESignalPolarity(usart, LL_USART_DE_POLARITY_LOW);
-		}
-	}
-#endif
-
-#ifdef USART_CR1_FIFOEN
-	if (config->fifo_enable) {
-		LL_USART_EnableFIFO(usart);
-	}
-#endif
-
-#if defined(CONFIG_PM) && defined(IS_UART_WAKEUP_FROMSTOP_INSTANCE)
-	if (config->wakeup_source) {
-		/* Enable ability to wakeup device in Stop mode
-		 * Effect depends on CONFIG_PM_DEVICE status:
-		 * CONFIG_PM_DEVICE=n : Always active
-		 * CONFIG_PM_DEVICE=y : Controlled by pm_device_wakeup_enable()
-		 */
-#ifdef USART_CR3_WUFIE
-		LL_USART_SetWKUPType(usart, LL_USART_WAKEUP_ON_RXNE);
-		LL_USART_EnableIT_WKUP(usart);
-		LL_USART_ClearFlag_WKUP(usart);
-#endif
-		LL_USART_EnableInStopMode(usart);
-
-		if (config->wakeup_line != STM32_EXTI_LINE_NONE) {
-			/* Prepare the WAKEUP with the expected EXTI line */
-			LL_EXTI_EnableIT_0_31(BIT(config->wakeup_line));
-		}
-	}
-#endif /* CONFIG_PM */
-
-	LL_USART_Enable(usart);
-
-#ifdef USART_ISR_TEACK
-	/* Wait until TEACK flag is set */
-	while (!(LL_USART_IsActiveFlag_TEACK(usart))) {
-	}
-#endif /* !USART_ISR_TEACK */
-
-#ifdef USART_ISR_REACK
-	/* Wait until REACK flag is set */
-	while (!(LL_USART_IsActiveFlag_REACK(usart))) {
-	}
-#endif /* !USART_ISR_REACK */
-
-	return 0;
-=======
 static int uart_stm32_clocks_enable(const struct device* dev) {
     const struct uart_stm32_config* config = dev->config;
     struct uart_stm32_data const* data = dev->data;
@@ -2956,7 +2016,6 @@
     #endif /* !USART_ISR_REACK */
 
     return (0);
->>>>>>> 3b99931e
 }
 
 /**
@@ -3003,89 +2062,6 @@
 }
 
 #ifdef CONFIG_PM_DEVICE
-<<<<<<< HEAD
-static void uart_stm32_suspend_setup(const struct device *dev)
-{
-	const struct uart_stm32_config *config = dev->config;
-	USART_TypeDef *usart = config->usart;
-
-#ifdef USART_ISR_BUSY
-	/* Make sure that no USART transfer is on-going */
-	while (LL_USART_IsActiveFlag_BUSY(usart) == 1) {
-	}
-#endif
-	while (LL_USART_IsActiveFlag_TC(usart) == 0) {
-	}
-#ifdef USART_ISR_REACK
-	/* Make sure that USART is ready for reception */
-	while (LL_USART_IsActiveFlag_REACK(usart) == 0) {
-	}
-#endif
-	/* Clear OVERRUN flag */
-	LL_USART_ClearFlag_ORE(usart);
-}
-
-static int uart_stm32_pm_action(const struct device *dev,
-			       enum pm_device_action action)
-{
-	const struct uart_stm32_config *config = dev->config;
-	struct uart_stm32_data *data = dev->data;
-	int err;
-
-
-	switch (action) {
-	case PM_DEVICE_ACTION_RESUME:
-		/* Set pins to active state */
-		err = pinctrl_apply_state(config->pcfg, PINCTRL_STATE_DEFAULT);
-		if (err < 0) {
-			return err;
-		}
-
-		/* Enable clock */
-		err = clock_control_on(data->clock,
-					(clock_control_subsys_t)&config->pclken[0]);
-		if (err < 0) {
-			LOG_ERR("Could not enable (LP)UART clock");
-			return err;
-		}
-
-		if ((IS_ENABLED(CONFIG_PM_S2RAM)) &&
-			(!LL_USART_IsEnabled(config->usart))) {
-			/* When exiting low power mode, check whether UART is enabled.
-			 * If not, it means we are exiting Suspend to RAM mode (STM32
-			 * Standby), and the driver needs to be reinitialized.
-			 */
-			uart_stm32_init(dev);
-		}
-		break;
-	case PM_DEVICE_ACTION_SUSPEND:
-		uart_stm32_suspend_setup(dev);
-		/* Stop device clock. Note: fixed clocks are not handled yet. */
-		err = clock_control_off(data->clock, (clock_control_subsys_t)&config->pclken[0]);
-		if (err < 0) {
-			LOG_ERR("Could not enable (LP)UART clock");
-			return err;
-		}
-
-		/* Move pins to sleep state */
-		err = pinctrl_apply_state(config->pcfg, PINCTRL_STATE_SLEEP);
-		if ((err < 0) && (err != -ENOENT)) {
-			/*
-			 * If returning -ENOENT, no pins where defined for sleep mode :
-			 * Do not output on console (might sleep already) when going to sleep,
-			 * "(LP)UART pinctrl sleep state not available"
-			 * and don't block PM suspend.
-			 * Else return the error.
-			 */
-			return err;
-		}
-		break;
-	default:
-		return -ENOTSUP;
-	}
-
-	return 0;
-=======
 static void uart_stm32_suspend_setup(const struct device* dev) {
     USART_TypeDef* usart = DEVICE_STM32_GET_USART(dev);
 
@@ -3171,7 +2147,6 @@
     }
 
     return (0);
->>>>>>> 3b99931e
 }
 #endif /* CONFIG_PM_DEVICE */
 
