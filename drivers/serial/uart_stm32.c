/*
 * Copyright (c) 2016 Open-RnD Sp. z o.o.
 * Copyright (c) 2016 Linaro Limited.
 *
 * SPDX-License-Identifier: Apache-2.0
 */

#define DT_DRV_COMPAT st_stm32_uart

/**
 * @brief Driver for UART port on STM32 family processor.
 * @note  LPUART and U(S)ART have the same base and
 *        majority of operations are performed the same way.
 *        Please validate for newly added series.
 */

#include <zephyr/kernel.h>
#include <zephyr/arch/cpu.h>
#include <zephyr/sys/__assert.h>
#include <soc.h>
#include <zephyr/init.h>
#include <zephyr/drivers/interrupt_controller/exti_stm32.h>
#include <zephyr/drivers/clock_control.h>
#include <zephyr/pm/policy.h>
#include <zephyr/pm/device.h>

#ifdef CONFIG_UART_ASYNC_API
#include <zephyr/drivers/dma/dma_stm32.h>
#include <zephyr/drivers/dma.h>
#endif

#include <zephyr/linker/sections.h>
#include <zephyr/drivers/clock_control/stm32_clock_control.h>
#include "uart_stm32.h"

#include <stm32_ll_usart.h>
#include <stm32_ll_lpuart.h>
#if defined(CONFIG_PM) && defined(IS_UART_WAKEUP_FROMSTOP_INSTANCE)
#include <stm32_ll_exti.h>
#endif /* CONFIG_PM */

#include <zephyr/logging/log.h>
#include <zephyr/irq.h>
LOG_MODULE_REGISTER(uart_stm32, CONFIG_UART_LOG_LEVEL);

/* This symbol takes the value 1 if one of the device instances */
/* is configured in dts with a domain clock */
#if STM32_DT_INST_DEV_DOMAIN_CLOCK_SUPPORT
#define STM32_UART_DOMAIN_CLOCK_SUPPORT 1
#else
#define STM32_UART_DOMAIN_CLOCK_SUPPORT 0
#endif

#define HAS_LPUART  DT_HAS_COMPAT_STATUS_OKAY(st_stm32_lpuart)

/* Available everywhere except l1, f1, f2, f4. */
#ifdef USART_CR3_DEM
#define HAS_DRIVER_ENABLE   1
#else
#define HAS_DRIVER_ENABLE   0
#endif

#if HAS_LPUART
#ifdef USART_PRESC_PRESCALER
uint32_t lpuartdiv_calc(const uint64_t clock_rate, const uint16_t presc_idx,
                        const uint32_t baud_rate) {
    uint64_t lpuartdiv;

    lpuartdiv  = clock_rate / LPUART_PRESCALER_TAB[presc_idx];
    lpuartdiv *= LPUART_LPUARTDIV_FREQ_MUL;
    lpuartdiv += baud_rate / 2;
    lpuartdiv /= baud_rate;

    return ((uint32_t)lpuartdiv);
}
#else
uint32_t lpuartdiv_calc(const uint64_t clock_rate, const uint32_t baud_rate) {
    uint64_t lpuartdiv;

    lpuartdiv = clock_rate * LPUART_LPUARTDIV_FREQ_MUL;
    lpuartdiv += baud_rate / 2;
    lpuartdiv /= baud_rate;

    return ((uint32_t)lpuartdiv);
}
#endif /* USART_PRESC_PRESCALER */
#endif /* HAS_LPUART */

#ifdef CONFIG_PM
static void uart_stm32_pm_policy_state_lock_get(const struct device* dev) {
    struct uart_stm32_data* data = dev->data;

    if (!data->pm_policy_state_on) {
        data->pm_policy_state_on = true;
        pm_policy_state_lock_get(PM_STATE_SUSPEND_TO_IDLE, PM_ALL_SUBSTATES);
    }
}

static void uart_stm32_pm_policy_state_lock_put(const struct device* dev) {
    struct uart_stm32_data* data = dev->data;

    if (data->pm_policy_state_on) {
        data->pm_policy_state_on = false;
        pm_policy_state_lock_put(PM_STATE_SUSPEND_TO_IDLE, PM_ALL_SUBSTATES);
    }
}
#endif /* CONFIG_PM */

static inline void uart_stm32_set_baudrate(const struct device* dev, uint32_t baud_rate) {
    const struct uart_stm32_config* config = dev->config;
    struct uart_stm32_data* data = dev->data;

    uint32_t clock_rate;

    /* Get clock rate */
    if (IS_ENABLED(STM32_UART_DOMAIN_CLOCK_SUPPORT) && (config->pclk_len > 1)) {
        if (clock_control_get_rate(data->clock,
                                   (clock_control_subsys_t)&config->pclken[1],
                                   &clock_rate) < 0) {
            LOG_ERR("Failed call clock_control_get_rate(pclken[1])");
            return;
        }
    }
    else {
        if (clock_control_get_rate(data->clock,
                                   (clock_control_subsys_t)&config->pclken[0],
                                   &clock_rate) < 0) {
            LOG_ERR("Failed call clock_control_get_rate(pclken[0])");
            return;
        }
    }

    #if HAS_LPUART
    if (IS_LPUART_INSTANCE(config->usart)) {
        uint32_t lpuartdiv;
        #ifdef USART_PRESC_PRESCALER
        uint8_t  presc_idx;
        uint32_t presc_val;

        for (presc_idx = 0; presc_idx < ARRAY_SIZE(LPUART_PRESCALER_TAB); presc_idx++) {
            lpuartdiv = lpuartdiv_calc(clock_rate, presc_idx, baud_rate);
            if (lpuartdiv >= LPUART_BRR_MIN_VALUE && lpuartdiv <= LPUART_BRR_MASK) {
                break;
            }
        }

        if (presc_idx == ARRAY_SIZE(LPUART_PRESCALER_TAB)) {
            LOG_ERR("Unable to set %s to %d", dev->name, baud_rate);
            return;
        }

        presc_val = presc_idx << USART_PRESC_PRESCALER_Pos;

        LL_LPUART_SetPrescaler(config->usart, presc_val);
        #else
        lpuartdiv = lpuartdiv_calc(clock_rate, baud_rate);
        if (lpuartdiv < LPUART_BRR_MIN_VALUE || lpuartdiv > LPUART_BRR_MASK) {
            LOG_ERR("Unable to set %s to %d", dev->name, baud_rate);
            return;
        }
        #endif /* USART_PRESC_PRESCALER */
        LL_LPUART_SetBaudRate(config->usart,
                              clock_rate,
                              #ifdef USART_PRESC_PRESCALER
                              presc_val,
                              #endif
                              baud_rate);
        /* Check BRR is greater than or equal to 0x300 */
        __ASSERT(LL_LPUART_ReadReg(config->usart, BRR) >= 0x300U,
                 "BaudRateReg >= 0x300");

        /* Check BRR is lower than or equal to 0xFFFFF */
        __ASSERT(LL_LPUART_ReadReg(config->usart, BRR) < 0x000FFFFFU,
                 "BaudRateReg < 0xFFFF");
    }
    else {
    #endif /* HAS_LPUART */
        #ifdef USART_CR1_OVER8
        LL_USART_SetOverSampling(config->usart,
                                 LL_USART_OVERSAMPLING_16);
        #endif
        LL_USART_SetBaudRate(config->usart,
                             clock_rate,
                             #ifdef USART_PRESC_PRESCALER
                             LL_USART_PRESCALER_DIV1,
                             #endif
                             #ifdef USART_CR1_OVER8
                             LL_USART_OVERSAMPLING_16,
                             #endif
                             baud_rate);
        /* Check BRR is greater than or equal to 16d */
        __ASSERT(LL_USART_ReadReg(config->usart, BRR) >= 16,
                                  "BaudRateReg >= 16");

    #if HAS_LPUART
    }
    #endif /* HAS_LPUART */
}

static inline void uart_stm32_set_parity(const struct device* dev, uint32_t parity) {
    const struct uart_stm32_config* config = dev->config;

    LL_USART_SetParity(config->usart, parity);
}

static inline uint32_t uart_stm32_get_parity(const struct device* dev) {
    const struct uart_stm32_config* config = dev->config;

    return LL_USART_GetParity(config->usart);
}

static inline void uart_stm32_set_stopbits(const struct device* dev, uint32_t stopbits) {
    const struct uart_stm32_config* config = dev->config;

    LL_USART_SetStopBitsLength(config->usart, stopbits);
}

static inline uint32_t uart_stm32_get_stopbits(const struct device* dev) {
    const struct uart_stm32_config* config = dev->config;

    return LL_USART_GetStopBitsLength(config->usart);
}

static inline void uart_stm32_set_databits(const struct device* dev, uint32_t databits) {
    const struct uart_stm32_config* config = dev->config;

    LL_USART_SetDataWidth(config->usart, databits);
}

static inline uint32_t uart_stm32_get_databits(const struct device* dev) {
    const struct uart_stm32_config* config = dev->config;

    return LL_USART_GetDataWidth(config->usart);
}

static inline void uart_stm32_set_hwctrl(const struct device* dev, uint32_t hwctrl) {
    const struct uart_stm32_config* config = dev->config;

    LL_USART_SetHWFlowCtrl(config->usart, hwctrl);
}

static inline uint32_t uart_stm32_get_hwctrl(const struct device* dev) {
    const struct uart_stm32_config* config = dev->config;

    return LL_USART_GetHWFlowCtrl(config->usart);
}

#if HAS_DRIVER_ENABLE
static inline void uart_stm32_set_driver_enable(const struct device* dev,
                                                bool driver_enable) {
    const struct uart_stm32_config* config = dev->config;

    if (driver_enable) {
        LL_USART_EnableDEMode(config->usart);
    }
    else {
        LL_USART_DisableDEMode(config->usart);
    }
}

static inline bool uart_stm32_get_driver_enable(const struct device* dev) {
    const struct uart_stm32_config* config = dev->config;

    return LL_USART_IsEnabledDEMode(config->usart);
}
#endif

static inline uint32_t uart_stm32_cfg2ll_parity(enum uart_config_parity parity) {
    switch (parity) {
        case UART_CFG_PARITY_ODD :
            return (LL_USART_PARITY_ODD);

        case UART_CFG_PARITY_EVEN :
            return (LL_USART_PARITY_EVEN);

        case UART_CFG_PARITY_NONE :
        default :
            return (LL_USART_PARITY_NONE);
    }
}

static inline enum uart_config_parity uart_stm32_ll2cfg_parity(uint32_t parity) {
    switch (parity) {
        case LL_USART_PARITY_ODD :
            return (UART_CFG_PARITY_ODD);

        case LL_USART_PARITY_EVEN :
            return (UART_CFG_PARITY_EVEN);

        case LL_USART_PARITY_NONE :
        default :
            return (UART_CFG_PARITY_NONE);
    }
}

static inline uint32_t uart_stm32_cfg2ll_stopbits(const struct uart_stm32_config* config,
                                                  enum uart_config_stop_bits sb) {
    switch (sb) {
        /* Some MCU's don't support 0.5 stop bits */
        #ifdef LL_USART_STOPBITS_0_5
        case UART_CFG_STOP_BITS_0_5 :
            #if HAS_LPUART
            if (IS_LPUART_INSTANCE(config->usart)) {
                /* return the default */
                return (LL_USART_STOPBITS_1);
            }
            #endif /* HAS_LPUART */
            return (LL_USART_STOPBITS_0_5);
        #endif /* LL_USART_STOPBITS_0_5 */

        case UART_CFG_STOP_BITS_1 :
            return (LL_USART_STOPBITS_1);

        /* Some MCU's don't support 1.5 stop bits */
        #ifdef LL_USART_STOPBITS_1_5
        case UART_CFG_STOP_BITS_1_5 :
            #if HAS_LPUART
            if (IS_LPUART_INSTANCE(config->usart)) {
                /* return the default */
                return (LL_USART_STOPBITS_2);
            }
            #endif
            return (LL_USART_STOPBITS_1_5);
        #endif /* LL_USART_STOPBITS_1_5 */

        case UART_CFG_STOP_BITS_2 :
        default :
            return (LL_USART_STOPBITS_2);
    }
}

static inline enum uart_config_stop_bits uart_stm32_ll2cfg_stopbits(uint32_t sb) {
    switch (sb) {
        /* Some MCU's don't support 0.5 stop bits */
        #ifdef LL_USART_STOPBITS_0_5
        case LL_USART_STOPBITS_0_5 :
            return (UART_CFG_STOP_BITS_0_5);
        #endif /* LL_USART_STOPBITS_0_5 */

        case LL_USART_STOPBITS_1 :
            return (UART_CFG_STOP_BITS_1);

        /* Some MCU's don't support 1.5 stop bits */
        #ifdef LL_USART_STOPBITS_1_5
        case LL_USART_STOPBITS_1_5 :
            return (UART_CFG_STOP_BITS_1_5);
        #endif /* LL_USART_STOPBITS_1_5 */

        case LL_USART_STOPBITS_2 :
        default :
            return (UART_CFG_STOP_BITS_2);
    }
}

static inline uint32_t uart_stm32_cfg2ll_databits(enum uart_config_data_bits db,
                                                  enum uart_config_parity p) {
    switch (db) {
        /* Some MCU's don't support 7B or 9B datawidth */
        #ifdef LL_USART_DATAWIDTH_7B
        case UART_CFG_DATA_BITS_7 :
            if (p == UART_CFG_PARITY_NONE) {
                return (LL_USART_DATAWIDTH_7B);
            }
            else {
                return (LL_USART_DATAWIDTH_8B);
            }
        #endif /* LL_USART_DATAWIDTH_7B */

        #ifdef LL_USART_DATAWIDTH_9B
        case UART_CFG_DATA_BITS_9 :
            return (LL_USART_DATAWIDTH_9B);
        #endif /* LL_USART_DATAWIDTH_9B */

        case UART_CFG_DATA_BITS_8 :
        default :
            if (p == UART_CFG_PARITY_NONE) {
                return (LL_USART_DATAWIDTH_8B);
            #ifdef LL_USART_DATAWIDTH_9B
            }
            else {
                return (LL_USART_DATAWIDTH_9B);
            #endif
            }
            return (LL_USART_DATAWIDTH_8B);
    }
}

static inline enum uart_config_data_bits uart_stm32_ll2cfg_databits(uint32_t db,
                                                                    uint32_t p) {
    switch (db) {
        /* Some MCU's don't support 7B or 9B datawidth */
        #ifdef LL_USART_DATAWIDTH_7B
        case LL_USART_DATAWIDTH_7B :
            if (p == LL_USART_PARITY_NONE) {
                return (UART_CFG_DATA_BITS_7);
            }
            else {
                return (UART_CFG_DATA_BITS_6);
            }
        #endif /* LL_USART_DATAWIDTH_7B */

        #ifdef LL_USART_DATAWIDTH_9B
        case LL_USART_DATAWIDTH_9B :
            if (p == LL_USART_PARITY_NONE) {
                return (UART_CFG_DATA_BITS_9);
            }
            else {
                return (UART_CFG_DATA_BITS_8);
            }
        #endif /* LL_USART_DATAWIDTH_9B */

        case LL_USART_DATAWIDTH_8B :
        default :
            if (p == LL_USART_PARITY_NONE) {
                return (UART_CFG_DATA_BITS_8);
            }
            else {
                return (UART_CFG_DATA_BITS_7);
            }
    }
}

/**
 * @brief  Get LL hardware flow control define from
 *         Zephyr hardware flow control option.
 * @note   Supports only UART_CFG_FLOW_CTRL_RTS_CTS and UART_CFG_FLOW_CTRL_RS485.
 * @param  fc: Zephyr hardware flow control option.
 * @retval LL_USART_HWCONTROL_RTS_CTS, or LL_USART_HWCONTROL_NONE.
 */
static inline uint32_t uart_stm32_cfg2ll_hwctrl(enum uart_config_flow_control fc) {
    if (fc == UART_CFG_FLOW_CTRL_RTS_CTS) {
        return (LL_USART_HWCONTROL_RTS_CTS);
    }
    else if (fc == UART_CFG_FLOW_CTRL_RS485) {
        /* Driver Enable is handled separately */
        return (LL_USART_HWCONTROL_NONE);
    }

    return (LL_USART_HWCONTROL_NONE);
}

/**
 * @brief  Get Zephyr hardware flow control option from
 *         LL hardware flow control define.
 * @note   Supports only LL_USART_HWCONTROL_RTS_CTS.
 * @param  fc: LL hardware flow control definition.
 * @retval UART_CFG_FLOW_CTRL_RTS_CTS, or UART_CFG_FLOW_CTRL_NONE.
 */
static inline enum uart_config_flow_control uart_stm32_ll2cfg_hwctrl(uint32_t fc) {
    if (fc == LL_USART_HWCONTROL_RTS_CTS) {
        return (UART_CFG_FLOW_CTRL_RTS_CTS);
    }

    return (UART_CFG_FLOW_CTRL_NONE);
}

static void uart_stm32_parameters_set(const struct device* dev,
                                      const struct uart_config* cfg) {
    const struct uart_stm32_config* config = dev->config;
    struct uart_stm32_data* data = dev->data;
    struct uart_config* uart_cfg = data->uart_cfg;
    const uint32_t parity = uart_stm32_cfg2ll_parity(cfg->parity);
    const uint32_t stopbits = uart_stm32_cfg2ll_stopbits(config, cfg->stop_bits);
    const uint32_t databits = uart_stm32_cfg2ll_databits(cfg->data_bits,
                                                         cfg->parity);
    const uint32_t flowctrl = uart_stm32_cfg2ll_hwctrl(cfg->flow_ctrl);
    #if HAS_DRIVER_ENABLE
    bool driver_enable = cfg->flow_ctrl == UART_CFG_FLOW_CTRL_RS485;
    #endif

    if (cfg == uart_cfg) {
        /* Called via (re-)init function, so the SoC either just booted,
         * or is returning from a low-power state where it lost register
         * contents
         */
        LL_USART_ConfigCharacter(config->usart,
                                 databits,
                                 parity,
                                 stopbits);
        uart_stm32_set_hwctrl(dev, flowctrl);
        uart_stm32_set_baudrate(dev, cfg->baudrate);
    }
    else {
        /* Called from application/subsys via uart_configure syscall */
        if (parity != uart_stm32_get_parity(dev)) {
            uart_stm32_set_parity(dev, parity);
        }

        if (stopbits != uart_stm32_get_stopbits(dev)) {
            uart_stm32_set_stopbits(dev, stopbits);
        }

        if (databits != uart_stm32_get_databits(dev)) {
            uart_stm32_set_databits(dev, databits);
        }

        if (flowctrl != uart_stm32_get_hwctrl(dev)) {
            uart_stm32_set_hwctrl(dev, flowctrl);
        }

        #if HAS_DRIVER_ENABLE
        if (driver_enable != uart_stm32_get_driver_enable(dev)) {
            uart_stm32_set_driver_enable(dev, driver_enable);
        }
        #endif

        if (cfg->baudrate != uart_cfg->baudrate) {
            uart_stm32_set_baudrate(dev, cfg->baudrate);
            uart_cfg->baudrate = cfg->baudrate;
        }
    }
}

#ifdef CONFIG_UART_USE_RUNTIME_CONFIGURE
<<<<<<< HEAD
static int uart_stm32_configure(const struct device *dev,
				const struct uart_config *cfg)
{
	const struct uart_stm32_config *config = dev->config;
	struct uart_stm32_data *data = dev->data;
	struct uart_config *uart_cfg = data->uart_cfg;
	const uint32_t parity = uart_stm32_cfg2ll_parity(cfg->parity);
	const uint32_t stopbits = uart_stm32_cfg2ll_stopbits(config, cfg->stop_bits);
	const uint32_t databits = uart_stm32_cfg2ll_databits(cfg->data_bits,
							     cfg->parity);

	/* Hardware doesn't support mark or space parity */
	if ((cfg->parity == UART_CFG_PARITY_MARK) ||
	    (cfg->parity == UART_CFG_PARITY_SPACE)) {
		return -ENOTSUP;
	}

	/* Driver does not supports parity + 9 databits */
	if ((cfg->parity != UART_CFG_PARITY_NONE) &&
	    (cfg->data_bits == UART_CFG_DATA_BITS_9)) {
		return -ENOTSUP;
	}

	/* When the transformed ll stop bits don't match with what was requested, then it's not
	 * supported
	 */
	if (uart_stm32_ll2cfg_stopbits(stopbits) != cfg->stop_bits) {
		return -ENOTSUP;
	}

	/* When the transformed ll databits don't match with what was requested, then it's not
	 * supported
	 */
	if (uart_stm32_ll2cfg_databits(databits, parity) != cfg->data_bits) {
		return -ENOTSUP;
	}

	/* Driver supports only RTS/CTS and RS485 flow control */
	if (!(cfg->flow_ctrl == UART_CFG_FLOW_CTRL_NONE
		|| (cfg->flow_ctrl == UART_CFG_FLOW_CTRL_RTS_CTS &&
			IS_UART_HWFLOW_INSTANCE(config->usart))
#if HAS_DRIVER_ENABLE
		|| (cfg->flow_ctrl == UART_CFG_FLOW_CTRL_RS485 &&
			IS_UART_DRIVER_ENABLE_INSTANCE(config->usart))
#endif
		)) {
		return -ENOTSUP;
	}

	LL_USART_Disable(config->usart);

	/* Set basic parameters, such as data-/stop-bit, parity, and baudrate */
	uart_stm32_parameters_set(dev, cfg);

	LL_USART_Enable(config->usart);
=======
static int uart_stm32_configure(const struct device* dev,
                                const struct uart_config* cfg) {
    const struct uart_stm32_config* config = dev->config;
    struct uart_stm32_data* data = dev->data;
    struct uart_config* uart_cfg = data->uart_cfg;
    const uint32_t parity   = uart_stm32_cfg2ll_parity(cfg->parity);
    const uint32_t stopbits = uart_stm32_cfg2ll_stopbits(config, cfg->stop_bits);
    const uint32_t databits = uart_stm32_cfg2ll_databits(cfg->data_bits,
                                                         cfg->parity);

    /* Hardware doesn't support mark or space parity */
    if ((cfg->parity == UART_CFG_PARITY_MARK) ||
        (cfg->parity == UART_CFG_PARITY_SPACE)) {
        return (-ENOTSUP);
    }

    /* Driver does not supports parity + 9 databits */
    if ((cfg->parity != UART_CFG_PARITY_NONE) &&
        (cfg->data_bits == UART_CFG_DATA_BITS_9)) {
        return (-ENOTSUP);
    }

    /* When the transformed ll stop bits don't match with what was requested, then it's not
     * supported
     */
    if (uart_stm32_ll2cfg_stopbits(stopbits) != cfg->stop_bits) {
        return (-ENOTSUP);
    }

    /* When the transformed ll databits don't match with what was requested, then it's not
     * supported
     */
    if (uart_stm32_ll2cfg_databits(databits, parity) != cfg->data_bits) {
        return (-ENOTSUP);
    }

    /* Driver supports only RTS/CTS and RS485 flow control */
    if (!(cfg->flow_ctrl == UART_CFG_FLOW_CTRL_NONE
        || ((cfg->flow_ctrl == UART_CFG_FLOW_CTRL_RTS_CTS) &&
            IS_UART_HWFLOW_INSTANCE(config->usart))
        #if HAS_DRIVER_ENABLE
        || ((cfg->flow_ctrl == UART_CFG_FLOW_CTRL_RS485) &&
            IS_UART_DRIVER_ENABLE_INSTANCE(config->usart))
        #endif
        )) {
        return (-ENOTSUP);
    }

    LL_USART_Disable(config->usart);

    /* Set basic parmeters, such as data-/stop-bit, parity, and baudrate */
    uart_stm32_parameters_set(dev, cfg);

    LL_USART_Enable(config->usart);

    /* Upon successful configuration, persist the syscall-passed
     * uart_config.
     * This allows restoring it, should the device return from a low-power
     * mode in which register contents are lost.
     */
    *uart_cfg = *cfg;

    return (0);
};
>>>>>>> 19967269

static int uart_stm32_config_get(const struct device* dev, struct uart_config* cfg) {
    struct uart_stm32_data* data = dev->data;
    struct uart_config* uart_cfg = data->uart_cfg;

    cfg->baudrate  = uart_cfg->baudrate;
    cfg->parity    = uart_stm32_ll2cfg_parity(uart_stm32_get_parity(dev));
    cfg->stop_bits = uart_stm32_ll2cfg_stopbits(uart_stm32_get_stopbits(dev));
    cfg->data_bits = uart_stm32_ll2cfg_databits(uart_stm32_get_databits(dev), uart_stm32_get_parity(dev));
    cfg->flow_ctrl = uart_stm32_ll2cfg_hwctrl(uart_stm32_get_hwctrl(dev));
    #if HAS_DRIVER_ENABLE
    if (uart_stm32_get_driver_enable(dev)) {
        cfg->flow_ctrl = UART_CFG_FLOW_CTRL_RS485;
    }
    #endif

    return (0);
}
#endif /* CONFIG_UART_USE_RUNTIME_CONFIGURE */

typedef void (*poll_in_fn)(const struct uart_stm32_config* config, void* in);

static int uart_stm32_poll_in_visitor(const struct device* dev, void* in, poll_in_fn get_fn) {
    const struct uart_stm32_config* config = dev->config;

    /* Clear overrun error flag */
    if (LL_USART_IsActiveFlag_ORE(config->usart)) {
        LL_USART_ClearFlag_ORE(config->usart);
    }

    /*
     * On stm32 F4X, F1X, and F2X, the RXNE flag is affected (cleared) by
     * the uart_err_check function call (on errors flags clearing)
     */
    if (!LL_USART_IsActiveFlag_RXNE(config->usart)) {
        return (-1);
    }

    get_fn(config, in);

    return (0);
}

typedef void (*poll_out_fn)(const struct uart_stm32_config* config, void* out);

static void uart_stm32_poll_out_visitor(const struct device* dev, void* out, poll_out_fn set_fn) {
    const struct uart_stm32_config* config = dev->config;
    #ifdef CONFIG_PM
    struct uart_stm32_data* data = dev->data;
    #endif
    unsigned int key;

    /* Wait for TXE flag to be raised
     * When TXE flag is raised, we lock interrupts to prevent interrupts (notably that of usart)
     * or thread switch. Then, we can safely send our character. The character sent will be
     * interlaced with the characters potentially send with interrupt transmission API
     */
    while (1) {
        if (LL_USART_IsActiveFlag_TXE(config->usart)) {
            key = irq_lock();
            if (LL_USART_IsActiveFlag_TXE(config->usart)) {
                break;
            }
            irq_unlock(key);
        }
    }

    #ifdef CONFIG_PM
    /* If an interrupt transmission is in progress, the pm constraint is already managed by the
     * call of uart_stm32_irq_tx_[en|dis]able
     */
    if (!data->tx_poll_stream_on && !data->tx_int_stream_on) {
        data->tx_poll_stream_on = true;

        /* Don't allow system to suspend until stream
         * transmission has completed
         */
        uart_stm32_pm_policy_state_lock_get(dev);

        /* Enable TC interrupt so we can release suspend
         * constraint when done
         */
        LL_USART_EnableIT_TC(config->usart);
    }
    #endif /* CONFIG_PM */

    set_fn(config, out);
    irq_unlock(key);
}

static void poll_in_u8(const struct uart_stm32_config* config, void* in) {
    *((unsigned char*)in) = (unsigned char)LL_USART_ReceiveData8(config->usart);
}

static void poll_out_u8(const struct uart_stm32_config* config, void* out) {
    LL_USART_TransmitData8(config->usart, *((uint8_t*)out));
}

static int uart_stm32_poll_in(const struct device* dev, unsigned char* c) {
    return uart_stm32_poll_in_visitor(dev, (void*)c, poll_in_u8);
}

static void uart_stm32_poll_out(const struct device* dev, unsigned char c) {
    uart_stm32_poll_out_visitor(dev, (void*)&c, poll_out_u8);
}

#ifdef CONFIG_UART_WIDE_DATA

static void poll_out_u9(const struct uart_stm32_config* config, void* out) {
    LL_USART_TransmitData9(config->usart, *((uint16_t*)out));
}

static void poll_in_u9(const struct uart_stm32_config* config, void* in) {
    *((uint16_t*)in) = LL_USART_ReceiveData9(config->usart);
}

static int uart_stm32_poll_in_u16(const struct device* dev, uint16_t* in_u16) {
    return uart_stm32_poll_in_visitor(dev, (void*)in_u16, poll_in_u9);
}

static void uart_stm32_poll_out_u16(const struct device* dev, uint16_t out_u16) {
    uart_stm32_poll_out_visitor(dev, (void*)&out_u16, poll_out_u9);
}

#endif

static int uart_stm32_err_check(const struct device* dev) {
    const struct uart_stm32_config* config = dev->config;
    uint32_t err = 0U;

    /* Check for errors, then clear them.
     * Some SoC clear all error flags when at least
     * one is cleared. (e.g. F4X, F1X, and F2X).
     * The stm32 F4X, F1X, and F2X also reads the usart DR when clearing Errors
     */
    if (LL_USART_IsActiveFlag_ORE(config->usart)) {
        err |= UART_ERROR_OVERRUN;
    }

    if (LL_USART_IsActiveFlag_PE(config->usart)) {
        err |= UART_ERROR_PARITY;
    }

    if (LL_USART_IsActiveFlag_FE(config->usart)) {
        err |= UART_ERROR_FRAMING;
    }

    if (LL_USART_IsActiveFlag_NE(config->usart)) {
        err |= UART_ERROR_NOISE;
    }

    #if !defined(CONFIG_SOC_SERIES_STM32F0X) || defined(USART_LIN_SUPPORT)
    if (LL_USART_IsActiveFlag_LBD(config->usart)) {
        err |= UART_BREAK;
    }

    if (err & UART_BREAK) {
        LL_USART_ClearFlag_LBD(config->usart);
    }
    #endif

    /* Clearing error :
     * the stm32 F4X, F1X, and F2X sw sequence is reading the usart SR
     * then the usart DR to clear the Error flags ORE, PE, FE, NE
     * --> so is the RXNE flag also cleared !
     */
    if (err & UART_ERROR_OVERRUN) {
        LL_USART_ClearFlag_ORE(config->usart);
    }

    if (err & UART_ERROR_PARITY) {
        LL_USART_ClearFlag_PE(config->usart);
    }

    if (err & UART_ERROR_FRAMING) {
        LL_USART_ClearFlag_FE(config->usart);
    }

    if (err & UART_ERROR_NOISE) {
        LL_USART_ClearFlag_NE(config->usart);
    }

    return (err);
}

static inline void __uart_stm32_get_clock(const struct device* dev) {
    struct uart_stm32_data* data = dev->data;
    const struct device* const clk  = DEVICE_DT_GET(STM32_CLOCK_CONTROL_NODE);

    data->clock = clk;
}

#ifdef CONFIG_UART_INTERRUPT_DRIVEN

typedef void (*fifo_fill_fn)(const struct uart_stm32_config* config, void const* tx_data, const uint8_t offset);

static int uart_stm32_fifo_fill_visitor(const struct device* dev, void const* tx_data, int size,
                                        fifo_fill_fn fill_fn) {
    const struct uart_stm32_config *config = dev->config;
    uint8_t num_tx = 0U;
    unsigned int key;

    if (!LL_USART_IsActiveFlag_TXE(config->usart)) {
        return (num_tx);
    }

    /* Lock interrupts to prevent nested interrupts or thread switch */
    key = irq_lock();

    while ((size - num_tx > 0) && LL_USART_IsActiveFlag_TXE(config->usart)) {
        /* TXE flag will be cleared with byte write to DR|RDR register */

        /* Send a character */
        fill_fn(config, tx_data, num_tx);
        num_tx++;
    }

    irq_unlock(key);

    return (num_tx);
}

static void fifo_fill_with_u8(const struct uart_stm32_config* config,
                              void const* tx_data, const uint8_t offset) {
    uint8_t const* data = (uint8_t const*)tx_data;
    /* Send a character (8bit) */
    LL_USART_TransmitData8(config->usart, data[offset]);
}

static int uart_stm32_fifo_fill(const struct device* dev, uint8_t const* tx_data, int size) {
    if (uart_stm32_ll2cfg_databits(uart_stm32_get_databits(dev), uart_stm32_get_parity(dev)) ==
        UART_CFG_DATA_BITS_9) {
        return (-ENOTSUP);
    }

    return uart_stm32_fifo_fill_visitor(dev, (void const*)tx_data, size,
                                        fifo_fill_with_u8);
}

typedef void (*fifo_read_fn)(const struct uart_stm32_config* config, void* rx_data,
                             const uint8_t offset);

static int uart_stm32_fifo_read_visitor(const struct device* dev, void* rx_data, int const size,
                                        fifo_read_fn read_fn) {
    const struct uart_stm32_config* config = dev->config;
    uint8_t num_rx = 0U;

    while ((size - num_rx > 0) && LL_USART_IsActiveFlag_RXNE(config->usart)) {
        /* RXNE flag will be cleared upon read from DR|RDR register */

        read_fn(config, rx_data, num_rx);
        num_rx++;

        /* Clear overrun error flag */
        if (LL_USART_IsActiveFlag_ORE(config->usart)) {
            LL_USART_ClearFlag_ORE(config->usart);
            /*
             * On stm32 F4X, F1X, and F2X, the RXNE flag is affected (cleared) by
             * the uart_err_check function call (on errors flags clearing)
             */
        }
    }

    return (num_rx);
}

static void fifo_read_with_u8(const struct uart_stm32_config* config, void* rx_data,
                              const uint8_t offset) {
    uint8_t* data = (uint8_t*)rx_data;

    data[offset] = LL_USART_ReceiveData8(config->usart);
}

static int uart_stm32_fifo_read(const struct device* dev, uint8_t* rx_data, int const size) {
    if (uart_stm32_ll2cfg_databits(uart_stm32_get_databits(dev), uart_stm32_get_parity(dev)) ==
        UART_CFG_DATA_BITS_9) {
        return (-ENOTSUP);
    }

    return uart_stm32_fifo_read_visitor(dev, (void*)rx_data, size,
                                        fifo_read_with_u8);
}

#ifdef CONFIG_UART_WIDE_DATA

static void fifo_fill_with_u16(const struct uart_stm32_config* config,
                               void const* tx_data, const uint8_t offset) {
    uint16_t const* data = (uint16_t const*)tx_data;

    /* Send a character (9bit) */
    LL_USART_TransmitData9(config->usart, data[offset]);
}

static int uart_stm32_fifo_fill_u16(const struct device* dev, uint16_t const* tx_data, int size) {
    if (uart_stm32_ll2cfg_databits(uart_stm32_get_databits(dev), uart_stm32_get_parity(dev)) !=
        UART_CFG_DATA_BITS_9) {
        return (-ENOTSUP);
    }

    return uart_stm32_fifo_fill_visitor(dev, (void const*)tx_data, size,
                                        fifo_fill_with_u16);
}

static void fifo_read_with_u16(const struct uart_stm32_config* config, void* rx_data,
                               const uint8_t offset) {
    uint16_t* data = (uint16_t*)rx_data;

    data[offset] = LL_USART_ReceiveData9(config->usart);
}

static int uart_stm32_fifo_read_u16(const struct device* dev, uint16_t* rx_data, int const size) {
    if (uart_stm32_ll2cfg_databits(uart_stm32_get_databits(dev), uart_stm32_get_parity(dev)) !=
        UART_CFG_DATA_BITS_9) {
        return (-ENOTSUP);
    }

    return uart_stm32_fifo_read_visitor(dev, (void*)rx_data, size,
                                        fifo_read_with_u16);
}

#endif

static void uart_stm32_irq_tx_enable(const struct device* dev) {
    const struct uart_stm32_config* config = dev->config;
    #ifdef CONFIG_PM
    struct uart_stm32_data* data = dev->data;
    unsigned int key;
    #endif

    #ifdef CONFIG_PM
    key = irq_lock();
    data->tx_poll_stream_on = false;
    data->tx_int_stream_on  = true;
    uart_stm32_pm_policy_state_lock_get(dev);
    #endif
    LL_USART_EnableIT_TC(config->usart);

    #ifdef CONFIG_PM
    irq_unlock(key);
    #endif
}

static void uart_stm32_irq_tx_disable(const struct device* dev) {
    const struct uart_stm32_config* config = dev->config;
    #ifdef CONFIG_PM
    struct uart_stm32_data* data = dev->data;
    unsigned int key;

    key = irq_lock();
    #endif

    LL_USART_DisableIT_TC(config->usart);

    #ifdef CONFIG_PM
    data->tx_int_stream_on = false;
    uart_stm32_pm_policy_state_lock_put(dev);
    #endif

    #ifdef CONFIG_PM
    irq_unlock(key);
    #endif
}

static int uart_stm32_irq_tx_ready(const struct device* dev) {
    const struct uart_stm32_config* config = dev->config;

    return (LL_USART_IsActiveFlag_TXE(config->usart) &&
            LL_USART_IsEnabledIT_TC(config->usart));
}

static int uart_stm32_irq_tx_complete(const struct device* dev) {
    const struct uart_stm32_config* config = dev->config;

    return LL_USART_IsActiveFlag_TC(config->usart);
}

static void uart_stm32_irq_rx_enable(const struct device* dev) {
    const struct uart_stm32_config* config = dev->config;

    LL_USART_EnableIT_RXNE(config->usart);
}

static void uart_stm32_irq_rx_disable(const struct device* dev) {
    const struct uart_stm32_config* config = dev->config;

    LL_USART_DisableIT_RXNE(config->usart);
}

static int uart_stm32_irq_rx_ready(const struct device* dev) {
    const struct uart_stm32_config* config = dev->config;
    /*
     * On stm32 F4X, F1X, and F2X, the RXNE flag is affected (cleared) by
     * the uart_err_check function call (on errors flags clearing)
     */
    return LL_USART_IsActiveFlag_RXNE(config->usart);
}

static void uart_stm32_irq_err_enable(const struct device* dev) {
    const struct uart_stm32_config* config = dev->config;

    /* Enable FE, ORE interruptions */
    LL_USART_EnableIT_ERROR(config->usart);
    #if !defined(CONFIG_SOC_SERIES_STM32F0X) || defined(USART_LIN_SUPPORT)
    /* Enable Line break detection */
    if (IS_UART_LIN_INSTANCE(config->usart)) {
        LL_USART_EnableIT_LBD(config->usart);
    }
    #endif
    /* Enable parity error interruption */
    LL_USART_EnableIT_PE(config->usart);
}

static void uart_stm32_irq_err_disable(const struct device* dev) {
    const struct uart_stm32_config* config = dev->config;

    /* Disable FE, ORE interruptions */
    LL_USART_DisableIT_ERROR(config->usart);
    #if !defined(CONFIG_SOC_SERIES_STM32F0X) || defined(USART_LIN_SUPPORT)
    /* Disable Line break detection */
    if (IS_UART_LIN_INSTANCE(config->usart)) {
        LL_USART_DisableIT_LBD(config->usart);
    }
    #endif
    /* Disable parity error interruption */
    LL_USART_DisableIT_PE(config->usart);
}

static int uart_stm32_irq_is_pending(const struct device* dev) {
    const struct uart_stm32_config* config = dev->config;

    return ((LL_USART_IsActiveFlag_RXNE(config->usart) &&
             LL_USART_IsEnabledIT_RXNE(config->usart)) ||
            (LL_USART_IsActiveFlag_TC(config->usart) &&
             LL_USART_IsEnabledIT_TC(config->usart)));
}

static int uart_stm32_irq_update(const struct device* dev) {
    return (1);
}

static void uart_stm32_irq_callback_set(const struct device* dev,
                                        uart_irq_callback_user_data_t cb,
                                        void* cb_data) {
    struct uart_stm32_data* data = dev->data;

    data->user_cb   = cb;
    data->user_data = cb_data;

    #if defined(CONFIG_UART_EXCLUSIVE_API_CALLBACKS)
    data->async_cb        = NULL;
    data->async_user_data = NULL;
    #endif
}

#endif /* CONFIG_UART_INTERRUPT_DRIVEN */

#ifdef CONFIG_UART_ASYNC_API

static inline void async_user_callback(struct uart_stm32_data* data,
                                       struct uart_event* event) {
    if (data->async_cb) {
        data->async_cb(data->uart_dev, event, data->async_user_data);
    }
}

static inline void async_evt_rx_rdy(struct uart_stm32_data* data) {
    LOG_DBG("rx_rdy: (%d %d)", data->dma_rx.offset, data->dma_rx.counter);

    struct uart_event event = {
        .type           = UART_RX_RDY,
        .data.rx.buf    = data->dma_rx.buffer,
        .data.rx.len    = data->dma_rx.counter - data->dma_rx.offset,
        .data.rx.offset = data->dma_rx.offset
    };

    /* update the current pos for new data */
    data->dma_rx.offset = data->dma_rx.counter;

    /* send event only for new data */
    if (event.data.rx.len > 0) {
        async_user_callback(data, &event);
    }
}

static inline void async_evt_rx_err(struct uart_stm32_data* data, int err_code) {
    LOG_DBG("rx error: %d", err_code);

    struct uart_event event = {
        .type                     = UART_RX_STOPPED,
        .data.rx_stop.reason      = err_code,
        .data.rx_stop.data.len    = data->dma_rx.counter,
        .data.rx_stop.data.offset = 0,
        .data.rx_stop.data.buf    = data->dma_rx.buffer
    };

    async_user_callback(data, &event);
}

static inline void async_evt_tx_done(struct uart_stm32_data* data) {
    LOG_DBG("tx done: %d", data->dma_tx.counter);

    struct uart_event event = {
        .type        = UART_TX_DONE,
        .data.tx.buf = data->dma_tx.buffer,
        .data.tx.len = data->dma_tx.counter
    };

    /* Reset tx buffer */
    data->dma_tx.buffer_length = 0;
    data->dma_tx.counter       = 0;

    async_user_callback(data, &event);
}

static inline void async_evt_tx_abort(struct uart_stm32_data* data) {
    LOG_DBG("tx abort: %d", data->dma_tx.counter);

    struct uart_event event = {
        .type        = UART_TX_ABORTED,
        .data.tx.buf = data->dma_tx.buffer,
        .data.tx.len = data->dma_tx.counter
    };

    /* Reset tx buffer */
    data->dma_tx.buffer_length = 0;
    data->dma_tx.counter       = 0;

    async_user_callback(data, &event);
}

static inline void async_evt_rx_buf_request(struct uart_stm32_data* data) {
    struct uart_event evt = {
        .type = UART_RX_BUF_REQUEST,
    };

    async_user_callback(data, &evt);
}

static inline void async_evt_rx_buf_release(struct uart_stm32_data* data) {
    struct uart_event evt = {
        .type            = UART_RX_BUF_RELEASED,
        .data.rx_buf.buf = data->dma_rx.buffer,
    };

    async_user_callback(data, &evt);
}

static inline void async_timer_start(struct k_work_delayable* work,
                                     int32_t timeout) {
    if ((timeout != SYS_FOREVER_US) && (timeout != 0)) {
        /* start timer */
        LOG_DBG("async timer started for %d us", timeout);
        k_work_reschedule(work, K_USEC(timeout));
    }
}

static void uart_stm32_dma_rx_flush(const struct device* dev) {
    struct dma_status stat;
    struct uart_stm32_data* data = dev->data;

    if (dma_get_status(data->dma_rx.dma_dev,
                       data->dma_rx.dma_channel, &stat) == 0) {
        size_t rx_rcv_len = (data->dma_rx.buffer_length - stat.pending_length);
        if (rx_rcv_len > data->dma_rx.offset) {
            data->dma_rx.counter = rx_rcv_len;

            async_evt_rx_rdy(data);
        }
    }
}

#endif /* CONFIG_UART_ASYNC_API */

#if (defined(CONFIG_UART_INTERRUPT_DRIVEN) || \
     defined(CONFIG_UART_ASYNC_API)        || \
     defined(CONFIG_PM))

static void uart_stm32_isr(const struct device* dev) {
    struct uart_stm32_data* data = dev->data;
    #if defined(CONFIG_PM) || defined(CONFIG_UART_ASYNC_API)
    const struct uart_stm32_config* config = dev->config;
    #endif

    #ifdef CONFIG_PM
    if (LL_USART_IsEnabledIT_TC(config->usart) &&
        LL_USART_IsActiveFlag_TC(config->usart)) {

        if (data->tx_poll_stream_on) {
            /* A poll stream transmission just completed,
             * allow system to suspend
             */
            LL_USART_DisableIT_TC(config->usart);
            data->tx_poll_stream_on = false;
            uart_stm32_pm_policy_state_lock_put(dev);
        }
        /* Stream transmission was either async or IRQ based,
         * constraint will be released at the same time TC IT
         * is disabled
         */
    }
    #endif

    #ifdef CONFIG_UART_INTERRUPT_DRIVEN
    if (data->user_cb) {
        data->user_cb(dev, data->user_data);
    }
    #endif /* CONFIG_UART_INTERRUPT_DRIVEN */

    #ifdef CONFIG_UART_ASYNC_API
    if (LL_USART_IsEnabledIT_IDLE(config->usart) &&
        LL_USART_IsActiveFlag_IDLE(config->usart)) {
        LL_USART_ClearFlag_IDLE(config->usart);

        LOG_DBG("idle interrupt occurred");

        if (data->dma_rx.timeout == 0) {
            uart_stm32_dma_rx_flush(dev);
        }
        else {
            /* Start the RX timer not null */
            async_timer_start(&data->dma_rx.timeout_work,
                              data->dma_rx.timeout);
        }
    }
    else if (LL_USART_IsEnabledIT_TC(config->usart) &&
             LL_USART_IsActiveFlag_TC(config->usart)) {
        LL_USART_DisableIT_TC(config->usart);
        /* Generate TX_DONE event when transmission is done */
        async_evt_tx_done(data);

        #ifdef CONFIG_PM
        uart_stm32_pm_policy_state_lock_put(dev);
        #endif
    }
    else if (LL_USART_IsEnabledIT_RXNE(config->usart) &&
             LL_USART_IsActiveFlag_RXNE(config->usart)) {
        #ifdef USART_SR_RXNE
        /* clear the RXNE flag, because Rx data was not read */
        LL_USART_ClearFlag_RXNE(config->usart);
        #else
        /* clear the RXNE by flushing the fifo, because Rx data was not read */
        LL_USART_RequestRxDataFlush(config->usart);
        #endif /* USART_SR_RXNE */
    }

    /* Clear errors */
    uart_stm32_err_check(dev);
    #endif /* CONFIG_UART_ASYNC_API */

    #if defined(CONFIG_PM) && defined(IS_UART_WAKEUP_FROMSTOP_INSTANCE) \
        && defined(USART_CR3_WUFIE)
    if (LL_USART_IsEnabledIT_WKUP(config->usart) &&
        LL_USART_IsActiveFlag_WKUP(config->usart)) {

        LL_USART_ClearFlag_WKUP(config->usart);
        #ifdef USART_ISR_REACK
        while (LL_USART_IsActiveFlag_REACK(config->usart) == 0) {
            /* pass */
        }
        #endif
    }
    #endif
}
#endif /* CONFIG_UART_INTERRUPT_DRIVEN || CONFIG_UART_ASYNC_API || CONFIG_PM */

#ifdef CONFIG_UART_ASYNC_API

static int uart_stm32_async_callback_set(const struct device* dev,
                                         uart_callback_t callback,
                                         void* user_data) {
    struct uart_stm32_data* data = dev->data;

    data->async_cb        = callback;
    data->async_user_data = user_data;

    #if defined(CONFIG_UART_EXCLUSIVE_API_CALLBACKS)
    data->user_cb   = NULL;
    data->user_data = NULL;
    #endif

    return (0);
}

static inline void uart_stm32_dma_tx_enable(const struct device* dev) {
    const struct uart_stm32_config* config = dev->config;

    LL_USART_EnableDMAReq_TX(config->usart);
}

static inline void uart_stm32_dma_tx_disable(const struct device* dev) {
    #ifdef CONFIG_UART_STM32U5_ERRATA_DMAT
    ARG_UNUSED(dev);

    /*
     * Errata Sheet ES0499 : STM32U575xx and STM32U585xx device errata
     * USART does not generate DMA requests after setting/clearing DMAT bit
     * (also seen on stm32H5 serie)
     */
    #else
    const struct uart_stm32_config* config = dev->config;

    LL_USART_DisableDMAReq_TX(config->usart);
    #endif
}

static inline void uart_stm32_dma_rx_enable(const struct device* dev) {
    const struct uart_stm32_config* config = dev->config;
    struct uart_stm32_data* data = dev->data;

    LL_USART_EnableDMAReq_RX(config->usart);

    data->dma_rx.enabled = true;
}

static inline void uart_stm32_dma_rx_disable(const struct device* dev) {
    struct uart_stm32_data* data = dev->data;

    data->dma_rx.enabled = false;
}

static int uart_stm32_async_rx_disable(const struct device* dev) {
    const struct uart_stm32_config* config = dev->config;
    struct uart_stm32_data* data = dev->data;
    struct uart_event disabled_event = {
        .type = UART_RX_DISABLED
    };

    if (!data->dma_rx.enabled) {
        async_user_callback(data, &disabled_event);
        return (-EFAULT);
    }

    LL_USART_DisableIT_IDLE(config->usart);

    uart_stm32_dma_rx_flush(dev);

    async_evt_rx_buf_release(data);

    uart_stm32_dma_rx_disable(dev);

    (void) k_work_cancel_delayable(&data->dma_rx.timeout_work);

    dma_stop(data->dma_rx.dma_dev, data->dma_rx.dma_channel);

    if (data->rx_next_buffer) {
        struct uart_event rx_next_buf_release_evt = {
            .type            = UART_RX_BUF_RELEASED,
            .data.rx_buf.buf = data->rx_next_buffer,
        };
        async_user_callback(data, &rx_next_buf_release_evt);
    }

    data->rx_next_buffer     = NULL;
    data->rx_next_buffer_len = 0;

    /* When async rx is disabled, enable interruptible instance of uart to function normally */
    LL_USART_EnableIT_RXNE(config->usart);

    LOG_DBG("rx: disabled");

    async_user_callback(data, &disabled_event);

    return (0);
}

void uart_stm32_dma_tx_cb(const struct device* dma_dev, void* user_data,
                          uint32_t channel, int status) {
    const struct device* uart_dev  = user_data;
    struct uart_stm32_data* data   = uart_dev->data;
    struct uart_dma_stream* dma_tx = &data->dma_tx;
    struct dma_status stat;
    unsigned int key = irq_lock();

    /* Disable TX */
    uart_stm32_dma_tx_disable(uart_dev);

    (void) k_work_cancel_delayable(&dma_tx->timeout_work);

    if (!dma_get_status(dma_tx->dma_dev, dma_tx->dma_channel, &stat)) {
        dma_tx->counter = dma_tx->buffer_length - stat.pending_length;
    }

    dma_tx->buffer_length = 0;

    irq_unlock(key);
}

static void uart_stm32_dma_replace_buffer(const struct device* dev) {
    const struct uart_stm32_config* config = dev->config;
    struct uart_stm32_data* data = dev->data;

    /* Replace the buffer and reload the DMA */
    LOG_DBG("Replacing RX buffer: %d", data->rx_next_buffer_len);

    /* reload DMA */
    data->dma_rx.offset               = 0;
    data->dma_rx.counter              = 0;
    data->dma_rx.buffer               = data->rx_next_buffer;
    data->dma_rx.buffer_length        = data->rx_next_buffer_len;
    data->dma_rx.blk_cfg.block_size   = data->dma_rx.buffer_length;
    data->dma_rx.blk_cfg.dest_address = (uint32_t)data->dma_rx.buffer;
    data->rx_next_buffer              = NULL;
    data->rx_next_buffer_len          = 0;

    dma_reload(data->dma_rx.dma_dev, data->dma_rx.dma_channel,
               data->dma_rx.blk_cfg.source_address,
               data->dma_rx.blk_cfg.dest_address,
               data->dma_rx.blk_cfg.block_size);

    dma_start(data->dma_rx.dma_dev, data->dma_rx.dma_channel);

    LL_USART_ClearFlag_IDLE(config->usart);

    /* Request next buffer */
    async_evt_rx_buf_request(data);
}

void uart_stm32_dma_rx_cb(const struct device* dma_dev, void* user_data,
                          uint32_t channel, int status) {
    const struct device* uart_dev = user_data;
    struct uart_stm32_data* data  = uart_dev->data;

    if (status < 0) {
        async_evt_rx_err(data, status);
        return;
    }

    (void) k_work_cancel_delayable(&data->dma_rx.timeout_work);

    /* true since this functions occurs when buffer if full */
    data->dma_rx.counter = data->dma_rx.buffer_length;

    async_evt_rx_rdy(data);

    if (data->rx_next_buffer != NULL) {
        async_evt_rx_buf_release(data);

        /* replace the buffer when the current
         * is full and not the same as the next
         * one.
         */
        uart_stm32_dma_replace_buffer(uart_dev);
    }
    else {
        /* Buffer full without valid next buffer,
         * an UART_RX_DISABLED event must be generated,
         * but uart_stm32_async_rx_disable() cannot be
         * called in ISR context. So force the RX timeout
         * to minimum value and let the RX timeout to do the job.
         */
        k_work_reschedule(&data->dma_rx.timeout_work, K_TICKS(1));
    }
}

static int uart_stm32_async_tx(const struct device* dev,
                               uint8_t const* tx_data, size_t buf_size, int32_t timeout) {
    const struct uart_stm32_config* config = dev->config;
    struct uart_stm32_data* data = dev->data;
    int ret;

    if (data->dma_tx.dma_dev == NULL) {
        return (-ENODEV);
    }

    if (data->dma_tx.buffer_length != 0) {
        return (-EBUSY);
    }

    data->dma_tx.buffer        = (uint8_t*)tx_data;
    data->dma_tx.buffer_length = buf_size;
    data->dma_tx.timeout       = timeout;

    LOG_DBG("tx: l=%d", data->dma_tx.buffer_length);

    /* Clear TC flag */
    LL_USART_ClearFlag_TC(config->usart);

    /* Enable TC interrupt so we can signal correct TX done */
    LL_USART_EnableIT_TC(config->usart);

    /* set source address */
    data->dma_tx.blk_cfg.source_address = (uint32_t)data->dma_tx.buffer;
    data->dma_tx.blk_cfg.block_size     = data->dma_tx.buffer_length;

    ret = dma_config(data->dma_tx.dma_dev, data->dma_tx.dma_channel,
                     &data->dma_tx.dma_cfg);

    if (ret != 0) {
        LOG_ERR("dma tx config error!");
        return (-EINVAL);
    }

    if (dma_start(data->dma_tx.dma_dev, data->dma_tx.dma_channel)) {
        LOG_ERR("UART err: TX DMA start failed!");
        return (-EFAULT);
    }

    /* Start TX timer */
    async_timer_start(&data->dma_tx.timeout_work, data->dma_tx.timeout);

    #ifdef CONFIG_PM
    /* Do not allow system to suspend until transmission has completed */
    uart_stm32_pm_policy_state_lock_get(dev);
    #endif

    /* Enable TX DMA requests */
    uart_stm32_dma_tx_enable(dev);

    return (0);
}

static int uart_stm32_async_rx_enable(const struct device* dev,
                                      uint8_t* rx_buf, size_t buf_size, int32_t timeout) {
    const struct uart_stm32_config* config = dev->config;
    struct uart_stm32_data* data = dev->data;
    int ret;

    if (data->dma_rx.dma_dev == NULL) {
        return (-ENODEV);
    }

    if (data->dma_rx.enabled) {
        LOG_WRN("RX was already enabled");
        return (-EBUSY);
    }

    data->dma_rx.offset        = 0;
    data->dma_rx.buffer        = rx_buf;
    data->dma_rx.buffer_length = buf_size;
    data->dma_rx.counter       = 0;
    data->dma_rx.timeout       = timeout;

    /* Disable RX interrupts to let DMA to handle it */
    LL_USART_DisableIT_RXNE(config->usart);

    data->dma_rx.blk_cfg.block_size   = buf_size;
    data->dma_rx.blk_cfg.dest_address = (uint32_t)data->dma_rx.buffer;

    ret = dma_config(data->dma_rx.dma_dev, data->dma_rx.dma_channel,
                     &data->dma_rx.dma_cfg);

    if (ret != 0) {
        LOG_ERR("UART ERR: RX DMA config failed!");
        return (-EINVAL);
    }

    if (dma_start(data->dma_rx.dma_dev, data->dma_rx.dma_channel)) {
        LOG_ERR("UART ERR: RX DMA start failed!");
        return (-EFAULT);
    }

    /* Flush RX data buffer */
    #ifdef USART_SR_RXNE
    LL_USART_ClearFlag_RXNE(config->usart);
    #else
    LL_USART_RequestRxDataFlush(config->usart);
    #endif /* USART_SR_RXNE */

    /* Enable RX DMA requests */
    uart_stm32_dma_rx_enable(dev);

    /* Enable IRQ IDLE to define the end of a
     * RX DMA transaction.
     */
    LL_USART_ClearFlag_IDLE(config->usart);
    LL_USART_EnableIT_IDLE(config->usart);

    LL_USART_EnableIT_ERROR(config->usart);

    /* Request next buffer */
    async_evt_rx_buf_request(data);

    LOG_DBG("async rx enabled");

    return (ret);
}

static int uart_stm32_async_tx_abort(const struct device* dev) {
    struct uart_stm32_data* data = dev->data;
    size_t tx_buffer_length = data->dma_tx.buffer_length;
    struct dma_status stat;

    if (tx_buffer_length == 0) {
        return (-EFAULT);
    }

    (void) k_work_cancel_delayable(&data->dma_tx.timeout_work);
    if (!dma_get_status(data->dma_tx.dma_dev,
                        data->dma_tx.dma_channel, &stat)) {
        data->dma_tx.counter = tx_buffer_length - stat.pending_length;
    }

    #if DT_HAS_COMPAT_STATUS_OKAY(st_stm32u5_dma)
    dma_suspend(data->dma_tx.dma_dev, data->dma_tx.dma_channel);
    #endif
    dma_stop(data->dma_tx.dma_dev, data->dma_tx.dma_channel);
    async_evt_tx_abort(data);

    return (0);
}

static void uart_stm32_async_rx_timeout(struct k_work* work) {
    struct k_work_delayable* dwork     = k_work_delayable_from_work(work);
    struct uart_dma_stream*  rx_stream = CONTAINER_OF(dwork,
                                                      struct uart_dma_stream, timeout_work);
    struct uart_stm32_data*  data      = CONTAINER_OF(rx_stream,
                                                      struct uart_stm32_data, dma_rx);
    const struct device*     dev       = data->uart_dev;

    LOG_DBG("rx timeout");

    if (data->dma_rx.counter == data->dma_rx.buffer_length) {
        uart_stm32_async_rx_disable(dev);
    }
    else {
        uart_stm32_dma_rx_flush(dev);
    }
}

static void uart_stm32_async_tx_timeout(struct k_work* work) {
    struct k_work_delayable* dwork     = k_work_delayable_from_work(work);
    struct uart_dma_stream*  tx_stream = CONTAINER_OF(dwork,
                                                      struct uart_dma_stream, timeout_work);
    struct uart_stm32_data*  data      = CONTAINER_OF(tx_stream,
                                                      struct uart_stm32_data, dma_tx);
    const struct device*     dev       = data->uart_dev;

    uart_stm32_async_tx_abort(dev);

    LOG_DBG("tx: async timeout");
}

static int uart_stm32_async_rx_buf_rsp(const struct device* dev, uint8_t* buf,
                                       size_t len) {
    struct uart_stm32_data* data = dev->data;

    LOG_DBG("replace buffer (%d)", len);
    data->rx_next_buffer     = buf;
    data->rx_next_buffer_len = len;

    return (0);
}

static int uart_stm32_async_init(const struct device* dev) {
    const struct uart_stm32_config* config = dev->config;
    struct uart_stm32_data* data = dev->data;

    data->uart_dev = dev;

    if (data->dma_rx.dma_dev != NULL) {
        if (!device_is_ready(data->dma_rx.dma_dev)) {
            return (-ENODEV);
        }
    }

    if (data->dma_tx.dma_dev != NULL) {
        if (!device_is_ready(data->dma_tx.dma_dev)) {
            return (-ENODEV);
        }
    }

    /* Disable both TX and RX DMA requests */
    uart_stm32_dma_rx_disable(dev);
    uart_stm32_dma_tx_disable(dev);

    k_work_init_delayable(&data->dma_rx.timeout_work,
                          uart_stm32_async_rx_timeout);
    k_work_init_delayable(&data->dma_tx.timeout_work,
                          uart_stm32_async_tx_timeout);

    /* Configure dma rx config */
    memset(&data->dma_rx.blk_cfg, 0, sizeof(data->dma_rx.blk_cfg));

    #if defined(CONFIG_SOC_SERIES_STM32F1X) || \
        defined(CONFIG_SOC_SERIES_STM32F2X) || \
        defined(CONFIG_SOC_SERIES_STM32F4X) || \
        defined(CONFIG_SOC_SERIES_STM32L1X)
    data->dma_rx.blk_cfg.source_address =
                            LL_USART_DMA_GetRegAddr(config->usart);
    #else
    data->dma_rx.blk_cfg.source_address =
                            LL_USART_DMA_GetRegAddr(config->usart,
                                                    LL_USART_DMA_REG_DATA_RECEIVE);
    #endif

    data->dma_rx.blk_cfg.dest_address = 0; /* dest not ready */

    if (data->dma_rx.src_addr_increment) {
        data->dma_rx.blk_cfg.source_addr_adj = DMA_ADDR_ADJ_INCREMENT;
    }
    else {
        data->dma_rx.blk_cfg.source_addr_adj = DMA_ADDR_ADJ_NO_CHANGE;
    }

    if (data->dma_rx.dst_addr_increment) {
        data->dma_rx.blk_cfg.dest_addr_adj = DMA_ADDR_ADJ_INCREMENT;
    }
    else {
        data->dma_rx.blk_cfg.dest_addr_adj = DMA_ADDR_ADJ_NO_CHANGE;
    }

    /* RX disable circular buffer */
    data->dma_rx.blk_cfg.source_reload_en  = 0;
    data->dma_rx.blk_cfg.dest_reload_en    = 0;
    data->dma_rx.blk_cfg.fifo_mode_control = data->dma_rx.fifo_threshold;

    data->dma_rx.dma_cfg.head_block = &data->dma_rx.blk_cfg;
    data->dma_rx.dma_cfg.user_data  = (void*)dev;
    data->rx_next_buffer            = NULL;
    data->rx_next_buffer_len        = 0;

    /* Configure dma tx config */
    memset(&data->dma_tx.blk_cfg, 0, sizeof(data->dma_tx.blk_cfg));

    #if defined(CONFIG_SOC_SERIES_STM32F1X) || \
        defined(CONFIG_SOC_SERIES_STM32F2X) || \
        defined(CONFIG_SOC_SERIES_STM32F4X) || \
        defined(CONFIG_SOC_SERIES_STM32L1X)
    data->dma_tx.blk_cfg.dest_address =
                    LL_USART_DMA_GetRegAddr(config->usart);
    #else
    data->dma_tx.blk_cfg.dest_address =
                    LL_USART_DMA_GetRegAddr(config->usart,
                                            LL_USART_DMA_REG_DATA_TRANSMIT);
    #endif

    data->dma_tx.blk_cfg.source_address = 0; /* not ready */

    if (data->dma_tx.src_addr_increment) {
        data->dma_tx.blk_cfg.source_addr_adj = DMA_ADDR_ADJ_INCREMENT;
    }
    else {
        data->dma_tx.blk_cfg.source_addr_adj = DMA_ADDR_ADJ_NO_CHANGE;
    }

    if (data->dma_tx.dst_addr_increment) {
        data->dma_tx.blk_cfg.dest_addr_adj = DMA_ADDR_ADJ_INCREMENT;
    }
    else {
        data->dma_tx.blk_cfg.dest_addr_adj = DMA_ADDR_ADJ_NO_CHANGE;
    }

    data->dma_tx.blk_cfg.fifo_mode_control = data->dma_tx.fifo_threshold;

    data->dma_tx.dma_cfg.head_block = &data->dma_tx.blk_cfg;
    data->dma_tx.dma_cfg.user_data  = (void*)dev;

    return (0);
}

#ifdef CONFIG_UART_WIDE_DATA

static int uart_stm32_async_tx_u16(const struct device* dev, uint16_t const* tx_data,
                                   size_t buf_size, int32_t timeout) {
    return uart_stm32_async_tx(dev, (uint8_t const*)tx_data, (buf_size * 2), timeout);
}

static int uart_stm32_async_rx_enable_u16(const struct device* dev, uint16_t* buf, size_t len,
                                          int32_t timeout) {
    return uart_stm32_async_rx_enable(dev, (uint8_t*)buf, (len * 2), timeout);
}

static int uart_stm32_async_rx_buf_rsp_u16(const struct device* dev, uint16_t* buf, size_t len) {
    return uart_stm32_async_rx_buf_rsp(dev, (uint8_t*)buf, len * 2);
}

#endif

#endif /* CONFIG_UART_ASYNC_API */

static const struct uart_driver_api uart_stm32_driver_api = {
    .poll_in  = uart_stm32_poll_in,
    .poll_out = uart_stm32_poll_out,
    #ifdef CONFIG_UART_WIDE_DATA
    .poll_in_u16  = uart_stm32_poll_in_u16,
    .poll_out_u16 = uart_stm32_poll_out_u16,
    #endif
    .err_check = uart_stm32_err_check,
    #ifdef CONFIG_UART_USE_RUNTIME_CONFIGURE
    .configure  = uart_stm32_configure,
    .config_get = uart_stm32_config_get,
    #endif /* CONFIG_UART_USE_RUNTIME_CONFIGURE */

    #ifdef CONFIG_UART_INTERRUPT_DRIVEN
    .fifo_fill = uart_stm32_fifo_fill,
    .fifo_read = uart_stm32_fifo_read,
    #ifdef CONFIG_UART_WIDE_DATA
    .fifo_fill_u16 = uart_stm32_fifo_fill_u16,
    .fifo_read_u16 = uart_stm32_fifo_read_u16,
    #endif
    .irq_tx_enable    = uart_stm32_irq_tx_enable,
    .irq_tx_disable   = uart_stm32_irq_tx_disable,
    .irq_tx_ready     = uart_stm32_irq_tx_ready,
    .irq_tx_complete  = uart_stm32_irq_tx_complete,
    .irq_rx_enable    = uart_stm32_irq_rx_enable,
    .irq_rx_disable   = uart_stm32_irq_rx_disable,
    .irq_rx_ready     = uart_stm32_irq_rx_ready,
    .irq_err_enable   = uart_stm32_irq_err_enable,
    .irq_err_disable  = uart_stm32_irq_err_disable,
    .irq_is_pending   = uart_stm32_irq_is_pending,
    .irq_update       = uart_stm32_irq_update,
    .irq_callback_set = uart_stm32_irq_callback_set,
    #endif /* CONFIG_UART_INTERRUPT_DRIVEN */

    #ifdef CONFIG_UART_ASYNC_API
    .callback_set = uart_stm32_async_callback_set,
    .tx           = uart_stm32_async_tx,
    .tx_abort     = uart_stm32_async_tx_abort,
    .rx_enable    = uart_stm32_async_rx_enable,
    .rx_disable   = uart_stm32_async_rx_disable,
    .rx_buf_rsp   = uart_stm32_async_rx_buf_rsp,
    #ifdef CONFIG_UART_WIDE_DATA
    .tx_u16         = uart_stm32_async_tx_u16,
    .rx_enable_u16  = uart_stm32_async_rx_enable_u16,
    .rx_buf_rsp_u16 = uart_stm32_async_rx_buf_rsp_u16,
    #endif
    #endif /* CONFIG_UART_ASYNC_API */
};

<<<<<<< HEAD
static int uart_stm32_clocks_enable(const struct device *dev)
{
	const struct uart_stm32_config *config = dev->config;
	struct uart_stm32_data *data = dev->data;
	int err;

	__uart_stm32_get_clock(dev);

	if (!device_is_ready(data->clock)) {
		LOG_ERR("clock control device not ready");
		return -ENODEV;
	}

	/* enable clock */
	err = clock_control_on(data->clock, (clock_control_subsys_t)&config->pclken[0]);
	if (err != 0) {
		LOG_ERR("Could not enable (LP)UART clock");
		return err;
	}

	if (IS_ENABLED(STM32_UART_DOMAIN_CLOCK_SUPPORT) && (config->pclk_len > 1)) {
		err = clock_control_configure(DEVICE_DT_GET(STM32_CLOCK_CONTROL_NODE),
					      (clock_control_subsys_t) &config->pclken[1],
					      NULL);
		if (err != 0) {
			LOG_ERR("Could not select UART domain clock");
			return err;
		}
	}

	return 0;
}

static int uart_stm32_registers_configure(const struct device *dev)
{
	const struct uart_stm32_config *config = dev->config;
	struct uart_stm32_data *data = dev->data;
	struct uart_config *uart_cfg = data->uart_cfg;

	LL_USART_Disable(config->usart);

	if (!device_is_ready(config->reset.dev)) {
		LOG_ERR("reset controller not ready");
		return -ENODEV;
	}

	/* Reset UART to default state using RCC */
	(void)reset_line_toggle_dt(&config->reset);

	/* TX/RX direction */
	LL_USART_SetTransferDirection(config->usart,
				      LL_USART_DIRECTION_TX_RX);

	/* Set basic parameters, such as data-/stop-bit, parity, and baudrate */
	uart_stm32_parameters_set(dev, uart_cfg);

	/* Enable the single wire / half-duplex mode */
	if (config->single_wire) {
		LL_USART_EnableHalfDuplex(config->usart);
	}

#ifdef LL_USART_TXRX_SWAPPED
	if (config->tx_rx_swap) {
		LL_USART_SetTXRXSwap(config->usart, LL_USART_TXRX_SWAPPED);
	}
#endif

#ifdef LL_USART_RXPIN_LEVEL_INVERTED
	if (config->rx_invert) {
		LL_USART_SetRXPinLevel(config->usart, LL_USART_RXPIN_LEVEL_INVERTED);
	}
#endif

#ifdef LL_USART_TXPIN_LEVEL_INVERTED
	if (config->tx_invert) {
		LL_USART_SetTXPinLevel(config->usart, LL_USART_TXPIN_LEVEL_INVERTED);
	}
#endif

#if HAS_DRIVER_ENABLE
	if (config->de_enable) {
		if (!IS_UART_DRIVER_ENABLE_INSTANCE(config->usart)) {
			LOG_ERR("%s does not support driver enable", dev->name);
			return -EINVAL;
		}

		uart_stm32_set_driver_enable(dev, true);
		LL_USART_SetDEAssertionTime(config->usart, config->de_assert_time);
		LL_USART_SetDEDeassertionTime(config->usart, config->de_deassert_time);

		if (config->de_invert) {
			LL_USART_SetDESignalPolarity(config->usart, LL_USART_DE_POLARITY_LOW);
		}
	}
#endif

#ifdef USART_CR1_FIFOEN
	if (config->fifo_enable) {
		LL_USART_EnableFIFO(config->usart);
	}
#endif

#if defined(CONFIG_PM) && defined(IS_UART_WAKEUP_FROMSTOP_INSTANCE)
	if (config->wakeup_source) {
		/* Enable ability to wakeup device in Stop mode
		 * Effect depends on CONFIG_PM_DEVICE status:
		 * CONFIG_PM_DEVICE=n : Always active
		 * CONFIG_PM_DEVICE=y : Controlled by pm_device_wakeup_enable()
		 */
#ifdef USART_CR3_WUFIE
		LL_USART_SetWKUPType(config->usart, LL_USART_WAKEUP_ON_RXNE);
		LL_USART_EnableIT_WKUP(config->usart);
		LL_USART_ClearFlag_WKUP(config->usart);
#endif
		LL_USART_EnableInStopMode(config->usart);

		if (config->wakeup_line != STM32_EXTI_LINE_NONE) {
			/* Prepare the WAKEUP with the expected EXTI line */
			LL_EXTI_EnableIT_0_31(BIT(config->wakeup_line));
		}
	}
#endif /* CONFIG_PM */

	LL_USART_Enable(config->usart);

#ifdef USART_ISR_TEACK
	/* Wait until TEACK flag is set */
	while (!(LL_USART_IsActiveFlag_TEACK(config->usart))) {
	}
#endif /* !USART_ISR_TEACK */

#ifdef USART_ISR_REACK
	/* Wait until REACK flag is set */
	while (!(LL_USART_IsActiveFlag_REACK(config->usart))) {
	}
#endif /* !USART_ISR_REACK */

	return 0;
=======
static int uart_stm32_clocks_enable(const struct device* dev) {
    const struct uart_stm32_config* config = dev->config;
    struct uart_stm32_data* data = dev->data;
    int err;

    __uart_stm32_get_clock(dev);

    if (!device_is_ready(data->clock)) {
        LOG_ERR("clock control device not ready");
        return (-ENODEV);
    }

    /* enable clock */
    err = clock_control_on(data->clock, (clock_control_subsys_t)&config->pclken[0]);
    if (err != 0) {
        LOG_ERR("Could not enable (LP)UART clock");
        return (err);
    }

    if (IS_ENABLED(STM32_UART_DOMAIN_CLOCK_SUPPORT) && (config->pclk_len > 1)) {
        err = clock_control_configure(DEVICE_DT_GET(STM32_CLOCK_CONTROL_NODE),
                                      (clock_control_subsys_t)&config->pclken[1],
                                      NULL);
        if (err != 0) {
            LOG_ERR("Could not select UART domain clock");
            return (err);
        }
    }

    return (0);
}

static int uart_stm32_registers_configure(const struct device* dev) {
    const struct uart_stm32_config* config = dev->config;
    struct uart_stm32_data* data = dev->data;
    struct uart_config* uart_cfg = data->uart_cfg;

    LL_USART_Disable(config->usart);

    if (!device_is_ready(config->reset.dev)) {
        LOG_ERR("reset controller not ready");
        return (-ENODEV);
    }

    /* Reset UART to default state using RCC */
    (void) reset_line_toggle_dt(&config->reset);

    /* TX/RX direction */
    LL_USART_SetTransferDirection(config->usart,
                                  LL_USART_DIRECTION_TX_RX);

    /* Set basic parmeters, such as data-/stop-bit, parity, and baudrate */
    uart_stm32_parameters_set(dev, uart_cfg);

    /* Enable the single wire / half-duplex mode */
    if (config->single_wire) {
        LL_USART_EnableHalfDuplex(config->usart);
    }

    #ifdef LL_USART_TXRX_SWAPPED
    if (config->tx_rx_swap) {
        LL_USART_SetTXRXSwap(config->usart, LL_USART_TXRX_SWAPPED);
    }
    #endif

    #ifdef LL_USART_RXPIN_LEVEL_INVERTED
    if (config->rx_invert) {
        LL_USART_SetRXPinLevel(config->usart, LL_USART_RXPIN_LEVEL_INVERTED);
    }
    #endif

    #ifdef LL_USART_TXPIN_LEVEL_INVERTED
    if (config->tx_invert) {
        LL_USART_SetTXPinLevel(config->usart, LL_USART_TXPIN_LEVEL_INVERTED);
    }
    #endif

    #if HAS_DRIVER_ENABLE
    if (config->de_enable) {
        if (!IS_UART_DRIVER_ENABLE_INSTANCE(config->usart)) {
            LOG_ERR("%s does not support driver enable", dev->name);
            return -EINVAL;
        }

        uart_stm32_set_driver_enable(dev, true);
        LL_USART_SetDEAssertionTime(config->usart, config->de_assert_time);
        LL_USART_SetDEDeassertionTime(config->usart, config->de_deassert_time);

        if (config->de_invert) {
            LL_USART_SetDESignalPolarity(config->usart, LL_USART_DE_POLARITY_LOW);
        }
    }
    #endif

    #ifdef USART_CR1_FIFOEN
    if (config->fifo_enable) {
        LL_USART_EnableFIFO(config->usart);
    }
    #endif

    #if defined(CONFIG_PM) && defined(IS_UART_WAKEUP_FROMSTOP_INSTANCE)
    if (config->wakeup_source) {
        /* Enable ability to wakeup device in Stop mode
         * Effect depends on CONFIG_PM_DEVICE status:
         * CONFIG_PM_DEVICE=n : Always active
         * CONFIG_PM_DEVICE=y : Controlled by pm_device_wakeup_enable()
         */
        #ifdef USART_CR3_WUFIE
        LL_USART_SetWKUPType(config->usart, LL_USART_WAKEUP_ON_RXNE);
        LL_USART_EnableIT_WKUP(config->usart);
        LL_USART_ClearFlag_WKUP(config->usart);
        #endif
        LL_USART_EnableInStopMode(config->usart);

        if (config->wakeup_line != STM32_EXTI_LINE_NONE) {
            /* Prepare the WAKEUP with the expected EXTI line */
            LL_EXTI_EnableIT_0_31(BIT(config->wakeup_line));
        }
    }
    #endif /* CONFIG_PM */

    LL_USART_Enable(config->usart);

    #ifdef USART_ISR_TEACK
    /* Wait until TEACK flag is set */
    while (!(LL_USART_IsActiveFlag_TEACK(config->usart))) {
        /* pass */
    }
    #endif /* !USART_ISR_TEACK */

    #ifdef USART_ISR_REACK
    /* Wait until REACK flag is set */
    while (!(LL_USART_IsActiveFlag_REACK(config->usart))) {
        /* pass */
    }
    #endif /* !USART_ISR_REACK */

    return (0);
>>>>>>> 19967269
}

/**
 * @brief Initialize UART channel
 *
 * This routine is called to reset the chip in a quiescent state.
 * It is assumed that this function is called only once per UART.
 *
 * @param dev UART device struct
 *
 * @return 0
 */
static int uart_stm32_init(const struct device* dev) {
    const struct uart_stm32_config* config = dev->config;
    int err;

    err = uart_stm32_clocks_enable(dev);
    if (err < 0) {
        return (err);
    }

    /* Configure dt provided device signals when available */
    err = pinctrl_apply_state(config->pcfg, PINCTRL_STATE_DEFAULT);
    if (err < 0) {
        return (err);
    }

    err = uart_stm32_registers_configure(dev);
    if (err < 0) {
        return (err);
    }

    #if defined(CONFIG_PM) || \
        defined(CONFIG_UART_INTERRUPT_DRIVEN) || \
        defined(CONFIG_UART_ASYNC_API)
    config->irq_config_func(dev);
    #endif /* CONFIG_PM || CONFIG_UART_INTERRUPT_DRIVEN || CONFIG_UART_ASYNC_API */

    #ifdef CONFIG_UART_ASYNC_API
    return uart_stm32_async_init(dev);
    #else
    return (0);
    #endif
}

#ifdef CONFIG_PM_DEVICE
static void uart_stm32_suspend_setup(const struct device* dev) {
    const struct uart_stm32_config* config = dev->config;

    #ifdef USART_ISR_BUSY
    /* Make sure that no USART transfer is on-going */
    while (LL_USART_IsActiveFlag_BUSY(config->usart) == 1) {
        /* pass */
    }
    #endif

    while (LL_USART_IsActiveFlag_TC(config->usart) == 0) {
        /* pass */
    }

    #ifdef USART_ISR_REACK
    /* Make sure that USART is ready for reception */
    while (LL_USART_IsActiveFlag_REACK(config->usart) == 0) {
        /* pass */
    }
    #endif

    /* Clear OVERRUN flag */
    LL_USART_ClearFlag_ORE(config->usart);
}

static int uart_stm32_pm_action(const struct device* dev,
                                enum pm_device_action action) {
    const struct uart_stm32_config* config = dev->config;
    struct uart_stm32_data* data = dev->data;
    int err;

    switch (action) {
        case PM_DEVICE_ACTION_RESUME :
            /* Set pins to active state */
            err = pinctrl_apply_state(config->pcfg, PINCTRL_STATE_DEFAULT);
            if (err < 0) {
                return (err);
            }

            /* enable clock */
            err = clock_control_on(data->clock, (clock_control_subsys_t)&config->pclken[0]);
            if (err != 0) {
                LOG_ERR("Could not enable (LP)UART clock");
                return (err);
            }
            break;

        case PM_DEVICE_ACTION_SUSPEND :
            uart_stm32_suspend_setup(dev);
            /* Stop device clock. Note: fixed clocks are not handled yet. */
            err = clock_control_off(data->clock, (clock_control_subsys_t)&config->pclken[0]);
            if (err != 0) {
                LOG_ERR("Could not enable (LP)UART clock");
                return (err);
            }

            /* Move pins to sleep state */
            err = pinctrl_apply_state(config->pcfg, PINCTRL_STATE_SLEEP);
            if ((err < 0) && (err != -ENOENT)) {
                /*
                 * If returning -ENOENT, no pins where defined for sleep mode :
                 * Do not output on console (might sleep already) when going to sleep,
                 * "(LP)UART pinctrl sleep state not available"
                 * and don't block PM suspend.
                 * Else return the error.
                 */
                return (err);
            }
            break;

        default :
            return (-ENOTSUP);
    }

    return (0);
}
#endif /* CONFIG_PM_DEVICE */

#ifdef CONFIG_UART_ASYNC_API

/* src_dev and dest_dev should be 'MEMORY' or 'PERIPHERAL'. */
#define UART_DMA_CHANNEL_INIT(index, dir, dir_cap, src_dev, dest_dev)   \
    .dma_dev     = DEVICE_DT_GET(STM32_DMA_CTLR(index, dir)),           \
    .dma_channel = DT_INST_DMAS_CELL_BY_NAME(index, dir, channel),      \
    .dma_cfg     = {                                                    \
        .dma_slot            = STM32_DMA_SLOT(index, dir, slot),        \
        .channel_direction   = STM32_DMA_CONFIG_DIRECTION(              \
                                  STM32_DMA_CHANNEL_CONFIG(index, dir)),\
        .channel_priority    = STM32_DMA_CONFIG_PRIORITY(               \
                                  STM32_DMA_CHANNEL_CONFIG(index, dir)),\
        .source_data_size    = STM32_DMA_CONFIG_##src_dev##_DATA_SIZE(  \
                                  STM32_DMA_CHANNEL_CONFIG(index, dir)),\
        .dest_data_size      = STM32_DMA_CONFIG_##dest_dev##_DATA_SIZE( \
                                  STM32_DMA_CHANNEL_CONFIG(index, dir)),\
        .source_burst_length = 1, /* SINGLE transfer */                 \
        .dest_burst_length   = 1,                                       \
        .block_count         = 1,                                       \
        .dma_callback        = uart_stm32_dma_##dir##_cb,               \
    },                                                                  \
    .src_addr_increment = STM32_DMA_CONFIG_##src_dev##_ADDR_INC(        \
                             STM32_DMA_CHANNEL_CONFIG(index, dir)),     \
    .dst_addr_increment = STM32_DMA_CONFIG_##dest_dev##_ADDR_INC(       \
                             STM32_DMA_CHANNEL_CONFIG(index, dir)),     \
    .fifo_threshold     = STM32_DMA_FEATURES_FIFO_THRESHOLD(            \
                             STM32_DMA_FEATURES(index, dir)),           \

#endif

#if (defined(CONFIG_UART_INTERRUPT_DRIVEN) || defined(CONFIG_UART_ASYNC_API) || \
     defined(CONFIG_PM))
#define STM32_UART_IRQ_HANDLER_DECL(index)  \
        static void uart_stm32_irq_config_func_##index(const struct device* dev);
#define STM32_UART_IRQ_HANDLER(index)       \
static void uart_stm32_irq_config_func_##index(const struct device* dev) {  \
    IRQ_CONNECT(DT_INST_IRQN(index),                                        \
                DT_INST_IRQ(index, priority),                               \
                uart_stm32_isr, DEVICE_DT_INST_GET(index),                  \
                0);                         \
    irq_enable(DT_INST_IRQN(index));        \
}
#else
#define STM32_UART_IRQ_HANDLER_DECL(index) /* Not used */
#define STM32_UART_IRQ_HANDLER(index)      /* Not used */
#endif

#if (defined(CONFIG_UART_INTERRUPT_DRIVEN) || defined(CONFIG_UART_ASYNC_API) || \
     defined(CONFIG_PM))
#define STM32_UART_IRQ_HANDLER_FUNC(index)  \
    .irq_config_func = uart_stm32_irq_config_func_##index,
#else
#define STM32_UART_IRQ_HANDLER_FUNC(index) /* Not used */
#endif

#ifdef CONFIG_UART_ASYNC_API
#define UART_DMA_CHANNEL(index, dir, DIR, src, dest)            \
    .dma_##dir = {                                              \
        COND_CODE_1(DT_INST_DMAS_HAS_NAME(index, dir),          \
                    (UART_DMA_CHANNEL_INIT(index, dir, DIR, src, dest)), \
                    (NULL))                                     \
    },

#else
#define UART_DMA_CHANNEL(index, dir, DIR, src, dest)
#endif

#ifdef CONFIG_PM
#define STM32_UART_PM_WAKEUP(index)                             \
    .wakeup_source = DT_INST_PROP(index, wakeup_source),        \
    .wakeup_line   = COND_CODE_1(DT_INST_NODE_HAS_PROP(index, wakeup_line), \
                                 (DT_INST_PROP(index, wakeup_line)),        \
                                 (STM32_EXTI_LINE_NONE)),
#else
#define STM32_UART_PM_WAKEUP(index) /* Not used */
#endif

/* Ensure DTS doesn't present an incompatible parity configuration.
 * Mark/space parity isn't supported on the STM32 family.
 * If 9 data bits are configured, ensure that a parity bit isn't set.
 */
#define STM32_UART_CHECK_DT_PARITY(index)                       \
BUILD_ASSERT(                                                   \
        !(DT_INST_ENUM_IDX_OR(index, parity, STM32_UART_DEFAULT_PARITY) \
                                        == UART_CFG_PARITY_MARK ||      \
        DT_INST_ENUM_IDX_OR(index, parity, STM32_UART_DEFAULT_PARITY)   \
                                        == UART_CFG_PARITY_SPACE),      \
        "Node " DT_NODE_PATH(DT_DRV_INST(index))                \
        " has unsupported parity configuration");               \
BUILD_ASSERT(                                                   \
        !(DT_INST_ENUM_IDX_OR(index, parity, STM32_UART_DEFAULT_PARITY) \
                                        != UART_CFG_PARITY_NONE &&      \
        DT_INST_ENUM_IDX_OR(index, data_bits,                   \
                            STM32_UART_DEFAULT_DATA_BITS)       \
                                        == UART_CFG_DATA_BITS_9),       \
        "Node " DT_NODE_PATH(DT_DRV_INST(index))                \
                " has unsupported parity + data bits combination");

/* Ensure DTS doesn't present an incompatible data bits configuration
 * The STM32 family doesn't support 5 data bits, or 6 data bits without parity.
 * Only some series support 7 data bits.
 */
#ifdef LL_USART_DATAWIDTH_7B
#define STM32_UART_CHECK_DT_DATA_BITS(index)                    \
BUILD_ASSERT(                                                   \
    !(DT_INST_ENUM_IDX_OR(index, data_bits,                     \
                          STM32_UART_DEFAULT_DATA_BITS)         \
                                    == UART_CFG_DATA_BITS_5 ||  \
             (DT_INST_ENUM_IDX_OR(index, data_bits,             \
                                  STM32_UART_DEFAULT_DATA_BITS) \
                                    == UART_CFG_DATA_BITS_6 &&  \
             DT_INST_ENUM_IDX_OR(index, parity,                 \
                                 STM32_UART_DEFAULT_PARITY)     \
                                    == UART_CFG_PARITY_NONE)),  \
    "Node " DT_NODE_PATH(DT_DRV_INST(index))                    \
            " has unsupported data bits configuration");
#else
#define STM32_UART_CHECK_DT_DATA_BITS(index)                    \
BUILD_ASSERT(                                                   \
    !(DT_INST_ENUM_IDX_OR(index, data_bits,                     \
                          STM32_UART_DEFAULT_DATA_BITS)         \
                                    == UART_CFG_DATA_BITS_5 ||  \
    DT_INST_ENUM_IDX_OR(index, data_bits,                       \
                        STM32_UART_DEFAULT_DATA_BITS)           \
                                    == UART_CFG_DATA_BITS_6 ||  \
            (DT_INST_ENUM_IDX_OR(index, data_bits,              \
                        STM32_UART_DEFAULT_DATA_BITS)           \
                                    == UART_CFG_DATA_BITS_7 &&  \
            DT_INST_ENUM_IDX_OR(index, parity,                  \
                                STM32_UART_DEFAULT_PARITY)      \
                                    == UART_CFG_PARITY_NONE)),  \
    "Node " DT_NODE_PATH(DT_DRV_INST(index))                    \
            " has unsupported data bits configuration");
#endif

/* Ensure DTS doesn't present an incompatible stop bits configuration.
 * Some STM32 series USARTs don't support 0.5 stop bits, and it generally isn't
 * supported for LPUART.
 */
#ifndef LL_USART_STOPBITS_0_5
#define STM32_UART_CHECK_DT_STOP_BITS_0_5(index)                \
BUILD_ASSERT(                                                   \
    !(DT_INST_ENUM_IDX_OR(index, stop_bits,                     \
                          STM32_UART_DEFAULT_STOP_BITS)         \
                                    == UART_CFG_STOP_BITS_0_5), \
    "Node " DT_NODE_PATH(DT_DRV_INST(index))                    \
    " has unsupported stop bits configuration");
/* LPUARTs don't support 0.5 stop bits configurations */
#else
#define STM32_UART_CHECK_DT_STOP_BITS_0_5(index)                \
BUILD_ASSERT(                                                   \
    !(DT_HAS_COMPAT_STATUS_OKAY(st_stm32_lpuart) &&             \
      DT_INST_ENUM_IDX_OR(index, stop_bits,                     \
                          STM32_UART_DEFAULT_STOP_BITS)         \
                                    == UART_CFG_STOP_BITS_0_5), \
    "Node " DT_NODE_PATH(DT_DRV_INST(index))                    \
    " has unsupported stop bits configuration");
#endif

/* Ensure DTS doesn't present an incompatible stop bits configuration.
 * Some STM32 series USARTs don't support 1.5 stop bits, and it generally isn't
 * supported for LPUART.
 */
#ifndef LL_USART_STOPBITS_1_5
#define STM32_UART_CHECK_DT_STOP_BITS_1_5(index)                \
BUILD_ASSERT(                                                   \
    DT_INST_ENUM_IDX_OR(index, stop_bits,                       \
                        STM32_UART_DEFAULT_STOP_BITS)           \
                                    != UART_CFG_STOP_BITS_1_5,  \
    "Node " DT_NODE_PATH(DT_DRV_INST(index))                    \
            " has unsupported stop bits configuration");
/* LPUARTs don't support 1.5 stop bits configurations */
#else
#define STM32_UART_CHECK_DT_STOP_BITS_1_5(index)                \
BUILD_ASSERT(                                                   \
    !(DT_HAS_COMPAT_STATUS_OKAY(st_stm32_lpuart) &&             \
      DT_INST_ENUM_IDX_OR(index, stop_bits,                     \
                          STM32_UART_DEFAULT_STOP_BITS)         \
                          == UART_CFG_STOP_BITS_1_5),           \
    "Node " DT_NODE_PATH(DT_DRV_INST(index))                    \
            " has unsupported stop bits configuration");
#endif

#define STM32_UART_INIT(index)              \
STM32_UART_IRQ_HANDLER_DECL(index)          \
                                            \
PINCTRL_DT_INST_DEFINE(index);              \
                                            \
static const struct stm32_pclken pclken_##index[] = \
                                            STM32_DT_INST_CLOCKS(index); \
                                            \
static struct uart_config uart_cfg_##index = {  \
    .baudrate  = DT_INST_PROP_OR(index, current_speed,              \
                                 STM32_UART_DEFAULT_BAUDRATE),      \
    .parity    = DT_INST_ENUM_IDX_OR(index, parity,                 \
                                     STM32_UART_DEFAULT_PARITY),    \
    .stop_bits = DT_INST_ENUM_IDX_OR(index, stop_bits,              \
                                     STM32_UART_DEFAULT_STOP_BITS), \
    .data_bits = DT_INST_ENUM_IDX_OR(index, data_bits,              \
                                     STM32_UART_DEFAULT_DATA_BITS), \
    .flow_ctrl = DT_INST_PROP(index, hw_flow_control)               \
                                    ? UART_CFG_FLOW_CTRL_RTS_CTS    \
                                    : UART_CFG_FLOW_CTRL_NONE,      \
};                                          \
                                            \
static const struct uart_stm32_config uart_stm32_cfg_##index = {    \
    .usart            = (USART_TypeDef*)DT_INST_REG_ADDR(index),    \
    .reset            = RESET_DT_SPEC_GET(DT_DRV_INST(index)),      \
    .pclken           = pclken_##index,                             \
    .pclk_len         = DT_INST_NUM_CLOCKS(index),                  \
    .pcfg             = PINCTRL_DT_INST_DEV_CONFIG_GET(index),      \
    .single_wire      = DT_INST_PROP_OR(index, single_wire, false), \
    .tx_rx_swap       = DT_INST_PROP_OR(index, tx_rx_swap, false),  \
    .rx_invert        = DT_INST_PROP(index, rx_invert),             \
    .tx_invert        = DT_INST_PROP(index, tx_invert),             \
    .de_enable        = DT_INST_PROP(index, de_enable),             \
    .de_assert_time   = DT_INST_PROP(index, de_assert_time),        \
    .de_deassert_time = DT_INST_PROP(index, de_deassert_time),      \
    .de_invert        = DT_INST_PROP(index, de_invert),             \
    .fifo_enable = DT_INST_PROP(index, fifo_enable),                \
    STM32_UART_IRQ_HANDLER_FUNC(index)      \
    STM32_UART_PM_WAKEUP(index)             \
};                                          \
                                            \
static struct uart_stm32_data uart_stm32_data_##index = {   \
    .uart_cfg = &uart_cfg_##index,          \
    UART_DMA_CHANNEL(index, rx, RX, PERIPHERAL, MEMORY)     \
    UART_DMA_CHANNEL(index, tx, TX, MEMORY, PERIPHERAL)     \
};                                          \
                                            \
PM_DEVICE_DT_INST_DEFINE(index, uart_stm32_pm_action);      \
                                            \
DEVICE_DT_INST_DEFINE(index,                \
                      &uart_stm32_init,     \
                      PM_DEVICE_DT_INST_GET(index), \
                      &uart_stm32_data_##index, &uart_stm32_cfg_##index, \
                      PRE_KERNEL_1, CONFIG_SERIAL_INIT_PRIORITY,    \
                      &uart_stm32_driver_api);      \
                                            \
STM32_UART_IRQ_HANDLER(index)               \
                                            \
STM32_UART_CHECK_DT_PARITY(index)           \
STM32_UART_CHECK_DT_DATA_BITS(index)        \
STM32_UART_CHECK_DT_STOP_BITS_0_5(index)    \
STM32_UART_CHECK_DT_STOP_BITS_1_5(index)

DT_INST_FOREACH_STATUS_OKAY(STM32_UART_INIT)<|MERGE_RESOLUTION|>--- conflicted
+++ resolved
@@ -512,63 +512,6 @@
 }
 
 #ifdef CONFIG_UART_USE_RUNTIME_CONFIGURE
-<<<<<<< HEAD
-static int uart_stm32_configure(const struct device *dev,
-				const struct uart_config *cfg)
-{
-	const struct uart_stm32_config *config = dev->config;
-	struct uart_stm32_data *data = dev->data;
-	struct uart_config *uart_cfg = data->uart_cfg;
-	const uint32_t parity = uart_stm32_cfg2ll_parity(cfg->parity);
-	const uint32_t stopbits = uart_stm32_cfg2ll_stopbits(config, cfg->stop_bits);
-	const uint32_t databits = uart_stm32_cfg2ll_databits(cfg->data_bits,
-							     cfg->parity);
-
-	/* Hardware doesn't support mark or space parity */
-	if ((cfg->parity == UART_CFG_PARITY_MARK) ||
-	    (cfg->parity == UART_CFG_PARITY_SPACE)) {
-		return -ENOTSUP;
-	}
-
-	/* Driver does not supports parity + 9 databits */
-	if ((cfg->parity != UART_CFG_PARITY_NONE) &&
-	    (cfg->data_bits == UART_CFG_DATA_BITS_9)) {
-		return -ENOTSUP;
-	}
-
-	/* When the transformed ll stop bits don't match with what was requested, then it's not
-	 * supported
-	 */
-	if (uart_stm32_ll2cfg_stopbits(stopbits) != cfg->stop_bits) {
-		return -ENOTSUP;
-	}
-
-	/* When the transformed ll databits don't match with what was requested, then it's not
-	 * supported
-	 */
-	if (uart_stm32_ll2cfg_databits(databits, parity) != cfg->data_bits) {
-		return -ENOTSUP;
-	}
-
-	/* Driver supports only RTS/CTS and RS485 flow control */
-	if (!(cfg->flow_ctrl == UART_CFG_FLOW_CTRL_NONE
-		|| (cfg->flow_ctrl == UART_CFG_FLOW_CTRL_RTS_CTS &&
-			IS_UART_HWFLOW_INSTANCE(config->usart))
-#if HAS_DRIVER_ENABLE
-		|| (cfg->flow_ctrl == UART_CFG_FLOW_CTRL_RS485 &&
-			IS_UART_DRIVER_ENABLE_INSTANCE(config->usart))
-#endif
-		)) {
-		return -ENOTSUP;
-	}
-
-	LL_USART_Disable(config->usart);
-
-	/* Set basic parameters, such as data-/stop-bit, parity, and baudrate */
-	uart_stm32_parameters_set(dev, cfg);
-
-	LL_USART_Enable(config->usart);
-=======
 static int uart_stm32_configure(const struct device* dev,
                                 const struct uart_config* cfg) {
     const struct uart_stm32_config* config = dev->config;
@@ -619,7 +562,7 @@
 
     LL_USART_Disable(config->usart);
 
-    /* Set basic parmeters, such as data-/stop-bit, parity, and baudrate */
+    /* Set basic parameters, such as data-/stop-bit, parity, and baudrate */
     uart_stm32_parameters_set(dev, cfg);
 
     LL_USART_Enable(config->usart);
@@ -633,7 +576,6 @@
 
     return (0);
 };
->>>>>>> 19967269
 
 static int uart_stm32_config_get(const struct device* dev, struct uart_config* cfg) {
     struct uart_stm32_data* data = dev->data;
@@ -828,7 +770,8 @@
 
 #ifdef CONFIG_UART_INTERRUPT_DRIVEN
 
-typedef void (*fifo_fill_fn)(const struct uart_stm32_config* config, void const* tx_data, const uint8_t offset);
+typedef void (*fifo_fill_fn)(const struct uart_stm32_config* config, void const* tx_data,
+                             const uint8_t offset);
 
 static int uart_stm32_fifo_fill_visitor(const struct device* dev, void const* tx_data, int size,
                                         fifo_fill_fn fill_fn) {
@@ -1853,146 +1796,6 @@
     #endif /* CONFIG_UART_ASYNC_API */
 };
 
-<<<<<<< HEAD
-static int uart_stm32_clocks_enable(const struct device *dev)
-{
-	const struct uart_stm32_config *config = dev->config;
-	struct uart_stm32_data *data = dev->data;
-	int err;
-
-	__uart_stm32_get_clock(dev);
-
-	if (!device_is_ready(data->clock)) {
-		LOG_ERR("clock control device not ready");
-		return -ENODEV;
-	}
-
-	/* enable clock */
-	err = clock_control_on(data->clock, (clock_control_subsys_t)&config->pclken[0]);
-	if (err != 0) {
-		LOG_ERR("Could not enable (LP)UART clock");
-		return err;
-	}
-
-	if (IS_ENABLED(STM32_UART_DOMAIN_CLOCK_SUPPORT) && (config->pclk_len > 1)) {
-		err = clock_control_configure(DEVICE_DT_GET(STM32_CLOCK_CONTROL_NODE),
-					      (clock_control_subsys_t) &config->pclken[1],
-					      NULL);
-		if (err != 0) {
-			LOG_ERR("Could not select UART domain clock");
-			return err;
-		}
-	}
-
-	return 0;
-}
-
-static int uart_stm32_registers_configure(const struct device *dev)
-{
-	const struct uart_stm32_config *config = dev->config;
-	struct uart_stm32_data *data = dev->data;
-	struct uart_config *uart_cfg = data->uart_cfg;
-
-	LL_USART_Disable(config->usart);
-
-	if (!device_is_ready(config->reset.dev)) {
-		LOG_ERR("reset controller not ready");
-		return -ENODEV;
-	}
-
-	/* Reset UART to default state using RCC */
-	(void)reset_line_toggle_dt(&config->reset);
-
-	/* TX/RX direction */
-	LL_USART_SetTransferDirection(config->usart,
-				      LL_USART_DIRECTION_TX_RX);
-
-	/* Set basic parameters, such as data-/stop-bit, parity, and baudrate */
-	uart_stm32_parameters_set(dev, uart_cfg);
-
-	/* Enable the single wire / half-duplex mode */
-	if (config->single_wire) {
-		LL_USART_EnableHalfDuplex(config->usart);
-	}
-
-#ifdef LL_USART_TXRX_SWAPPED
-	if (config->tx_rx_swap) {
-		LL_USART_SetTXRXSwap(config->usart, LL_USART_TXRX_SWAPPED);
-	}
-#endif
-
-#ifdef LL_USART_RXPIN_LEVEL_INVERTED
-	if (config->rx_invert) {
-		LL_USART_SetRXPinLevel(config->usart, LL_USART_RXPIN_LEVEL_INVERTED);
-	}
-#endif
-
-#ifdef LL_USART_TXPIN_LEVEL_INVERTED
-	if (config->tx_invert) {
-		LL_USART_SetTXPinLevel(config->usart, LL_USART_TXPIN_LEVEL_INVERTED);
-	}
-#endif
-
-#if HAS_DRIVER_ENABLE
-	if (config->de_enable) {
-		if (!IS_UART_DRIVER_ENABLE_INSTANCE(config->usart)) {
-			LOG_ERR("%s does not support driver enable", dev->name);
-			return -EINVAL;
-		}
-
-		uart_stm32_set_driver_enable(dev, true);
-		LL_USART_SetDEAssertionTime(config->usart, config->de_assert_time);
-		LL_USART_SetDEDeassertionTime(config->usart, config->de_deassert_time);
-
-		if (config->de_invert) {
-			LL_USART_SetDESignalPolarity(config->usart, LL_USART_DE_POLARITY_LOW);
-		}
-	}
-#endif
-
-#ifdef USART_CR1_FIFOEN
-	if (config->fifo_enable) {
-		LL_USART_EnableFIFO(config->usart);
-	}
-#endif
-
-#if defined(CONFIG_PM) && defined(IS_UART_WAKEUP_FROMSTOP_INSTANCE)
-	if (config->wakeup_source) {
-		/* Enable ability to wakeup device in Stop mode
-		 * Effect depends on CONFIG_PM_DEVICE status:
-		 * CONFIG_PM_DEVICE=n : Always active
-		 * CONFIG_PM_DEVICE=y : Controlled by pm_device_wakeup_enable()
-		 */
-#ifdef USART_CR3_WUFIE
-		LL_USART_SetWKUPType(config->usart, LL_USART_WAKEUP_ON_RXNE);
-		LL_USART_EnableIT_WKUP(config->usart);
-		LL_USART_ClearFlag_WKUP(config->usart);
-#endif
-		LL_USART_EnableInStopMode(config->usart);
-
-		if (config->wakeup_line != STM32_EXTI_LINE_NONE) {
-			/* Prepare the WAKEUP with the expected EXTI line */
-			LL_EXTI_EnableIT_0_31(BIT(config->wakeup_line));
-		}
-	}
-#endif /* CONFIG_PM */
-
-	LL_USART_Enable(config->usart);
-
-#ifdef USART_ISR_TEACK
-	/* Wait until TEACK flag is set */
-	while (!(LL_USART_IsActiveFlag_TEACK(config->usart))) {
-	}
-#endif /* !USART_ISR_TEACK */
-
-#ifdef USART_ISR_REACK
-	/* Wait until REACK flag is set */
-	while (!(LL_USART_IsActiveFlag_REACK(config->usart))) {
-	}
-#endif /* !USART_ISR_REACK */
-
-	return 0;
-=======
 static int uart_stm32_clocks_enable(const struct device* dev) {
     const struct uart_stm32_config* config = dev->config;
     struct uart_stm32_data* data = dev->data;
@@ -2044,7 +1847,7 @@
     LL_USART_SetTransferDirection(config->usart,
                                   LL_USART_DIRECTION_TX_RX);
 
-    /* Set basic parmeters, such as data-/stop-bit, parity, and baudrate */
+    /* Set basic parameters, such as data-/stop-bit, parity, and baudrate */
     uart_stm32_parameters_set(dev, uart_cfg);
 
     /* Enable the single wire / half-duplex mode */
@@ -2131,7 +1934,6 @@
     #endif /* !USART_ISR_REACK */
 
     return (0);
->>>>>>> 19967269
 }
 
 /**
