/*
 * Copyright (c) 2016 Open-RnD Sp. z o.o.
 * Copyright (c) 2016 Linaro Limited.
 * Copyright (c) 2024 STMicroelectronics
 *
 * SPDX-License-Identifier: Apache-2.0
 */

#define DT_DRV_COMPAT st_stm32_uart

/**
 * @brief Driver for UART port on STM32 family processor.
 * @note  LPUART and U(S)ART have the same base and
 *        majority of operations are performed the same way.
 *        Please validate for newly added series.
 */

#include <zephyr/kernel.h>
#include <zephyr/arch/cpu.h>
#include <zephyr/sys/__assert.h>
#include <soc.h>
#include <stm32_cache.h>
#include <zephyr/init.h>
#include <zephyr/drivers/clock_control.h>
#include <zephyr/pm/policy.h>
#include <zephyr/pm/device.h>

#ifdef CONFIG_UART_ASYNC_API
#include <zephyr/drivers/dma/dma_stm32.h>
#include <zephyr/drivers/dma.h>
#endif

#include <zephyr/linker/sections.h>
#include <zephyr/drivers/clock_control/stm32_clock_control.h>
#include "uart_stm32.h"

#include <stm32_ll_bus.h>
#include <stm32_ll_usart.h>
#include <stm32_ll_lpuart.h>
#if defined(CONFIG_PM) && defined(IS_UART_WAKEUP_FROMSTOP_INSTANCE)
#include <stm32_ll_exti.h>
#endif /* CONFIG_PM */

#include <zephyr/linker/linker-defs.h>
#include <zephyr/mem_mgmt/mem_attr.h>
#include <zephyr/dt-bindings/memory-attr/memory-attr-arm.h>

#include <zephyr/logging/log.h>
#include <zephyr/irq.h>
LOG_MODULE_REGISTER(uart_stm32, CONFIG_UART_LOG_LEVEL);

/* #CUSTOM@NDRS */
#define DEVICE_STM32_GET_USART(dev)         (((const struct uart_stm32_config*)(dev)->config)->usart)

/* This symbol takes the value 1 if one of the device instances */
/* is configured in dts with a domain clock */
#if STM32_DT_INST_DEV_DOMAIN_CLOCK_SUPPORT
#define STM32_UART_DOMAIN_CLOCK_SUPPORT 1
#else
#define STM32_UART_DOMAIN_CLOCK_SUPPORT 0
#endif

#define HAS_LPUART  DT_HAS_COMPAT_STATUS_OKAY(st_stm32_lpuart)

/* Available everywhere except l1, f1, f2, f4. */
#ifdef USART_CR3_DEM
#define HAS_DRIVER_ENABLE   1
#else
#define HAS_DRIVER_ENABLE   0
#endif

/* Helper for checking if we can use hardware receive timeouts
 * instead of the work queue on a given UART
 */
#ifdef USART_RTOR_RTO
#define HAS_RTO 1
#else
#define HAS_RTO 0
#endif

#ifdef CONFIG_PM
/* Placeholder value when wakeup-line DT property is not defined */
#define STM32_WAKEUP_LINE_NONE  0xFFFFFFFF
#endif

#if HAS_LPUART
#ifdef USART_PRESC_PRESCALER
uint32_t lpuartdiv_calc(const uint64_t clock_rate, const uint16_t presc_idx,
                        const uint32_t baud_rate) {
    uint64_t lpuartdiv;

    lpuartdiv  = clock_rate / LPUART_PRESCALER_TAB[presc_idx];
    lpuartdiv *= LPUART_LPUARTDIV_FREQ_MUL;
    lpuartdiv += baud_rate / 2;
    lpuartdiv /= baud_rate;

    return ((uint32_t)lpuartdiv);
}
#else
uint32_t lpuartdiv_calc(const uint64_t clock_rate, const uint32_t baud_rate) {
    uint64_t lpuartdiv;

    lpuartdiv = clock_rate * LPUART_LPUARTDIV_FREQ_MUL;
    lpuartdiv += baud_rate / 2;
    lpuartdiv /= baud_rate;

    return ((uint32_t)lpuartdiv);
}
#endif /* USART_PRESC_PRESCALER */
#endif /* HAS_LPUART */

#ifdef CONFIG_UART_ASYNC_API
#define STM32_ASYNC_STATUS_TIMEOUT (DMA_STATUS_BLOCK + 1)
#endif

#ifdef CONFIG_PM
static void uart_stm32_pm_policy_state_lock_get_unconditional(void) {
    pm_policy_state_lock_get(PM_STATE_SUSPEND_TO_IDLE, PM_ALL_SUBSTATES);
    if (IS_ENABLED(CONFIG_PM_S2RAM)) {
        pm_policy_state_lock_get(PM_STATE_SUSPEND_TO_RAM, PM_ALL_SUBSTATES);
    }
}

static void uart_stm32_pm_policy_state_lock_get(const struct device* dev) {
    struct uart_stm32_data* data = dev->data;

    if (!data->pm_policy_state_on) {
        data->pm_policy_state_on = true;
        uart_stm32_pm_policy_state_lock_get_unconditional();
    }
}

static void uart_stm32_pm_policy_state_lock_put_unconditional(void) {
    pm_policy_state_lock_put(PM_STATE_SUSPEND_TO_IDLE, PM_ALL_SUBSTATES);
    if (IS_ENABLED(CONFIG_PM_S2RAM)) {
        pm_policy_state_lock_put(PM_STATE_SUSPEND_TO_RAM, PM_ALL_SUBSTATES);
    }
}

static void uart_stm32_pm_policy_state_lock_put(const struct device* dev) {
    struct uart_stm32_data* data = dev->data;

    if (data->pm_policy_state_on) {
        data->pm_policy_state_on = false;
        uart_stm32_pm_policy_state_lock_put_unconditional();
    }
}
#endif /* CONFIG_PM */

static inline int uart_stm32_set_baudrate(const struct device* dev, uint32_t baud_rate) {
    const struct uart_stm32_config* config = dev->config;
    USART_TypeDef* usart = config->usart;
    struct uart_stm32_data const* data = dev->data;

    if (baud_rate == 0) {
        return (-EINVAL);
    }

    uint32_t clock_rate;

    /* Get clock rate */
    if (IS_ENABLED(STM32_UART_DOMAIN_CLOCK_SUPPORT) && (config->pclk_len > 1)) {
        int ret = clock_control_get_rate(data->clock,
                                         (clock_control_subsys_t)&config->pclken[1],
                                         &clock_rate);
        if (ret < 0) {
            LOG_ERR("Failed call clock_control_get_rate(pclken[1])");
            return (ret);
        }
    }
    else {
        int ret = clock_control_get_rate(data->clock,
                                         (clock_control_subsys_t)&config->pclken[0],
                                         &clock_rate);
        if (ret < 0) {
            LOG_ERR("Failed call clock_control_get_rate(pclken[0])");
            return (ret);
        }
    }

    #if HAS_LPUART
    if (IS_LPUART_INSTANCE(usart)) {
        uint32_t lpuartdiv;
        #ifdef USART_PRESC_PRESCALER
        uint8_t  presc_idx;
        uint32_t presc_val;

        for (presc_idx = 0; presc_idx < ARRAY_SIZE(LPUART_PRESCALER_TAB); presc_idx++) {
            lpuartdiv = lpuartdiv_calc(clock_rate, presc_idx, baud_rate);
            if (lpuartdiv >= LPUART_BRR_MIN_VALUE && lpuartdiv <= LPUART_BRR_MASK) {
                break;
            }
        }

        if (presc_idx == ARRAY_SIZE(LPUART_PRESCALER_TAB)) {
            LOG_ERR("Unable to set %s to %d", dev->name, baud_rate);
            return (-EINVAL);
        }

        presc_val = presc_idx << USART_PRESC_PRESCALER_Pos;

        LL_LPUART_SetPrescaler(usart, presc_val);
        #else
        lpuartdiv = lpuartdiv_calc(clock_rate, baud_rate);
        if (lpuartdiv < LPUART_BRR_MIN_VALUE || lpuartdiv > LPUART_BRR_MASK) {
            LOG_ERR("Unable to set %s to %d", dev->name, baud_rate);
            return (-EINVAL);
        }
        #endif /* USART_PRESC_PRESCALER */
        LL_LPUART_SetBaudRate(usart,
                              clock_rate,
                              #ifdef USART_PRESC_PRESCALER
                              presc_val,
                              #endif
                              baud_rate);
        /* Check BRR is greater than or equal to 0x300 */
        __ASSERT(LL_LPUART_ReadReg(usart, BRR) >= 0x300U,
                 "BaudRateReg >= 0x300");

        /* Check BRR is lower than or equal to 0xFFFFF */
        __ASSERT(LL_LPUART_ReadReg(usart, BRR) < 0x000FFFFFU,
                 "BaudRateReg < 0xFFFF");
    }
    else {
    #endif /* HAS_LPUART */
        #ifdef USART_CR1_OVER8
        LL_USART_SetOverSampling(usart,
                                 LL_USART_OVERSAMPLING_16);
        #endif

        #ifdef USART_PRESC_PRESCALER
        uint32_t usartdiv = __LL_USART_DIV_SAMPLING16(clock_rate,
                                                      LL_USART_PRESCALER_DIV1,
                                                      baud_rate);
        #else
        uint32_t usartdiv = __LL_USART_DIV_SAMPLING16(clock_rate, 
                                                      baud_rate);
        #endif /* USART_PRESC_PRESCALER */

        if (usartdiv < 16) {
            LOG_ERR("Unable to set %s to %d", dev->name, baud_rate);
            return (-EINVAL);
        }

        LL_USART_SetBaudRate(usart,
                             clock_rate,
                             #ifdef USART_PRESC_PRESCALER
                             LL_USART_PRESCALER_DIV1,
                             #endif
                             #ifdef USART_CR1_OVER8
                             LL_USART_OVERSAMPLING_16,
                             #endif
                             baud_rate);
        /* Check BRR is greater than or equal to 16d */
        __ASSERT(LL_USART_ReadReg(usart, BRR) >= 16,
                 "BaudRateReg >= 16");

    #if HAS_LPUART
    }
    #endif /* HAS_LPUART */

    return (0);
}

static inline void uart_stm32_set_parity(const struct device* dev,
                                         uint32_t parity) {
    USART_TypeDef* usart = DEVICE_STM32_GET_USART(dev);

    LL_USART_SetParity(usart, parity);
}

static inline uint32_t uart_stm32_get_parity(const struct device* dev) {
    USART_TypeDef const* usart = DEVICE_STM32_GET_USART(dev);

    return LL_USART_GetParity(usart);
}

static inline void uart_stm32_set_stopbits(const struct device* dev,
                                           uint32_t stopbits) {
    USART_TypeDef* usart = DEVICE_STM32_GET_USART(dev);

    LL_USART_SetStopBitsLength(usart, stopbits);
}

static inline uint32_t uart_stm32_get_stopbits(const struct device* dev) {
    USART_TypeDef const* usart = DEVICE_STM32_GET_USART(dev);

    return LL_USART_GetStopBitsLength(usart);
}

static inline void uart_stm32_set_databits(const struct device* dev,
                                           uint32_t databits) {
    USART_TypeDef* usart = DEVICE_STM32_GET_USART(dev);

    LL_USART_SetDataWidth(usart, databits);
}

static inline uint32_t uart_stm32_get_databits(const struct device* dev) {
    USART_TypeDef const* usart = DEVICE_STM32_GET_USART(dev);

    return LL_USART_GetDataWidth(usart);
}

static inline void uart_stm32_set_hwctrl(const struct device* dev,
                                         uint32_t hwctrl) {
    USART_TypeDef* usart = DEVICE_STM32_GET_USART(dev);

    LL_USART_SetHWFlowCtrl(usart, hwctrl);
}

static inline uint32_t uart_stm32_get_hwctrl(const struct device* dev) {
    USART_TypeDef const* usart = DEVICE_STM32_GET_USART(dev);

    return LL_USART_GetHWFlowCtrl(usart);
}

#if HAS_DRIVER_ENABLE
static inline void uart_stm32_set_driver_enable(const struct device* dev,
                                                bool driver_enable) {
    USART_TypeDef* usart = DEVICE_STM32_GET_USART(dev);

    if (driver_enable) {
        LL_USART_EnableDEMode(usart);
    }
    else {
        LL_USART_DisableDEMode(usart);
    }
}

static inline bool uart_stm32_get_driver_enable(const struct device* dev) {
    USART_TypeDef const* usart = DEVICE_STM32_GET_USART(dev);

    return LL_USART_IsEnabledDEMode(usart);
}
#endif

static inline uint32_t uart_stm32_cfg2ll_parity(enum uart_config_parity parity) {
    switch (parity) {
        case UART_CFG_PARITY_ODD :
            return (LL_USART_PARITY_ODD);

        case UART_CFG_PARITY_EVEN :
            return (LL_USART_PARITY_EVEN);

        case UART_CFG_PARITY_NONE :
        default :
            return (LL_USART_PARITY_NONE);
    }
}

static inline enum uart_config_parity uart_stm32_ll2cfg_parity(uint32_t parity) {
    switch (parity) {
        case LL_USART_PARITY_ODD :
            return (UART_CFG_PARITY_ODD);

        case LL_USART_PARITY_EVEN :
            return (UART_CFG_PARITY_EVEN);

        default : /* LL_USART_PARITY_NONE */
            return (UART_CFG_PARITY_NONE);
    }
}

static inline uint32_t uart_stm32_cfg2ll_stopbits(USART_TypeDef const* usart,
                                                  enum uart_config_stop_bits sb) {
    switch (sb) {
        /* Some MCU's don't support 0.5 stop bits */
        #ifdef LL_USART_STOPBITS_0_5
        case UART_CFG_STOP_BITS_0_5 :
            #if HAS_LPUART
            if (IS_LPUART_INSTANCE(usart)) {
                /* return the default */
                return (LL_USART_STOPBITS_1);
            }
            #endif /* HAS_LPUART */
            return (LL_USART_STOPBITS_0_5);
        #endif /* LL_USART_STOPBITS_0_5 */

        case UART_CFG_STOP_BITS_1 :
            return (LL_USART_STOPBITS_1);

        /* Some MCU's don't support 1.5 stop bits */
        #ifdef LL_USART_STOPBITS_1_5
        case UART_CFG_STOP_BITS_1_5 :
            #if HAS_LPUART
            if (IS_LPUART_INSTANCE(usart)) {
                /* return the default */
                return (LL_USART_STOPBITS_2);
            }
            #endif
            return (LL_USART_STOPBITS_1_5);
        #endif /* LL_USART_STOPBITS_1_5 */

        case UART_CFG_STOP_BITS_2 :
        default :
            return (LL_USART_STOPBITS_2);
    }
}

static inline enum uart_config_stop_bits uart_stm32_ll2cfg_stopbits(uint32_t sb) {
    switch (sb) {
        /* Some MCU's don't support 0.5 stop bits */
        #ifdef LL_USART_STOPBITS_0_5
        case LL_USART_STOPBITS_0_5 :
            return (UART_CFG_STOP_BITS_0_5);
        #endif /* LL_USART_STOPBITS_0_5 */

        case LL_USART_STOPBITS_1 :
            return (UART_CFG_STOP_BITS_1);

        /* Some MCU's don't support 1.5 stop bits */
        #ifdef LL_USART_STOPBITS_1_5
        case LL_USART_STOPBITS_1_5 :
            return (UART_CFG_STOP_BITS_1_5);
        #endif /* LL_USART_STOPBITS_1_5 */

        case LL_USART_STOPBITS_2 :
        default :
            return (UART_CFG_STOP_BITS_2);
    }
}

static inline uint32_t uart_stm32_cfg2ll_databits(enum uart_config_data_bits db,
                                                  enum uart_config_parity p) {
    switch (db) {
        /* Some MCU's don't support 7B or 9B datawidth */
        #ifdef LL_USART_DATAWIDTH_7B
        case UART_CFG_DATA_BITS_7 :
            if (p == UART_CFG_PARITY_NONE) {
                return (LL_USART_DATAWIDTH_7B);
            }
            else {
                return (LL_USART_DATAWIDTH_8B);
            }
        #endif /* LL_USART_DATAWIDTH_7B */

        #ifdef LL_USART_DATAWIDTH_9B
        case UART_CFG_DATA_BITS_9 :
            return (LL_USART_DATAWIDTH_9B);
        #endif /* LL_USART_DATAWIDTH_9B */

        case UART_CFG_DATA_BITS_8 :
        default :
            #ifdef LL_USART_DATAWIDTH_9B
            if (p != UART_CFG_PARITY_NONE) {
                return (LL_USART_DATAWIDTH_9B);
            }
            #endif
            return (LL_USART_DATAWIDTH_8B);
    }
}

static inline enum uart_config_data_bits uart_stm32_ll2cfg_databits(uint32_t db,
                                                                    uint32_t p) {
    switch (db) {
        /* Some MCU's don't support 7B or 9B datawidth */
        #ifdef LL_USART_DATAWIDTH_7B
        case LL_USART_DATAWIDTH_7B :
            if (p == LL_USART_PARITY_NONE) {
                return (UART_CFG_DATA_BITS_7);
            }
            else {
                return (UART_CFG_DATA_BITS_6);
            }
        #endif /* LL_USART_DATAWIDTH_7B */

        #ifdef LL_USART_DATAWIDTH_9B
        case LL_USART_DATAWIDTH_9B :
            if (p == LL_USART_PARITY_NONE) {
                return (UART_CFG_DATA_BITS_9);
            }
            else {
                return (UART_CFG_DATA_BITS_8);
            }
        #endif /* LL_USART_DATAWIDTH_9B */

        case LL_USART_DATAWIDTH_8B :
        default :
            if (p == LL_USART_PARITY_NONE) {
                return (UART_CFG_DATA_BITS_8);
            }
            else {
                return (UART_CFG_DATA_BITS_7);
            }
    }
}

/**
 * @brief  Get LL hardware flow control define from
 *         Zephyr hardware flow control option.
 * @note   Supports only UART_CFG_FLOW_CTRL_RTS_CTS and UART_CFG_FLOW_CTRL_RS485.
 * @param  fc: Zephyr hardware flow control option.
 * @retval LL_USART_HWCONTROL_RTS_CTS, or LL_USART_HWCONTROL_NONE.
 */
static inline uint32_t uart_stm32_cfg2ll_hwctrl(enum uart_config_flow_control fc) {
    if (fc == UART_CFG_FLOW_CTRL_RTS_CTS) {
        return (LL_USART_HWCONTROL_RTS_CTS);
    }
    else if (fc == UART_CFG_FLOW_CTRL_RS485) {
        /* Driver Enable is handled separately */
        return (LL_USART_HWCONTROL_NONE);
    }

    return (LL_USART_HWCONTROL_NONE);
}

/**
 * @brief  Get Zephyr hardware flow control option from
 *         LL hardware flow control define.
 * @note   Supports only LL_USART_HWCONTROL_RTS_CTS.
 * @param  fc: LL hardware flow control definition.
 * @retval UART_CFG_FLOW_CTRL_RTS_CTS, or UART_CFG_FLOW_CTRL_NONE.
 */
static inline enum uart_config_flow_control uart_stm32_ll2cfg_hwctrl(uint32_t fc) {
    if (fc == LL_USART_HWCONTROL_RTS_CTS) {
        return (UART_CFG_FLOW_CTRL_RTS_CTS);
    }

    return (UART_CFG_FLOW_CTRL_NONE);
}

static int uart_stm32_parameters_set(const struct device* dev,
                                      const struct uart_config* cfg) {
    USART_TypeDef* usart = DEVICE_STM32_GET_USART(dev);
    struct uart_stm32_data* data = dev->data;
    struct uart_config* uart_cfg = data->uart_cfg;
    const uint32_t parity   = uart_stm32_cfg2ll_parity(cfg->parity);
    const uint32_t stopbits = uart_stm32_cfg2ll_stopbits(usart, cfg->stop_bits);
    const uint32_t databits = uart_stm32_cfg2ll_databits(cfg->data_bits,
                                                         cfg->parity);
    const uint32_t flowctrl = uart_stm32_cfg2ll_hwctrl(cfg->flow_ctrl);
    #if HAS_DRIVER_ENABLE
    bool driver_enable = cfg->flow_ctrl == UART_CFG_FLOW_CTRL_RS485;
    #endif
    int ret;

    if (cfg == uart_cfg) {
        /* Called via (re-)init function, so the SoC either just booted,
         * or is returning from a low-power state where it lost register
         * contents
         */
        LL_USART_ConfigCharacter(usart,
                                 databits,
                                 parity,
                                 stopbits);
        uart_stm32_set_hwctrl(dev, flowctrl);
        ret = uart_stm32_set_baudrate(dev, cfg->baudrate);
        if (ret < 0) {
            return (ret);
        }
    }
    else {
        /* Called from application/subsys via uart_configure syscall */
        if (parity != uart_stm32_get_parity(dev)) {
            uart_stm32_set_parity(dev, parity);
        }

        if (stopbits != uart_stm32_get_stopbits(dev)) {
            uart_stm32_set_stopbits(dev, stopbits);
        }

        if (databits != uart_stm32_get_databits(dev)) {
            uart_stm32_set_databits(dev, databits);
        }

        if (flowctrl != uart_stm32_get_hwctrl(dev)) {
            uart_stm32_set_hwctrl(dev, flowctrl);
        }

        #if HAS_DRIVER_ENABLE
        if (driver_enable != uart_stm32_get_driver_enable(dev)) {
            uart_stm32_set_driver_enable(dev, driver_enable);
        }
        #endif

        if (cfg->baudrate != uart_cfg->baudrate) {
            ret = uart_stm32_set_baudrate(dev, cfg->baudrate);
            if (ret < 0) {
                return (ret);
            }
            uart_cfg->baudrate = cfg->baudrate;
        }
    }

    return (0);
}

#ifdef CONFIG_UART_USE_RUNTIME_CONFIGURE
static int uart_stm32_configure(const struct device* dev,
                                const struct uart_config* cfg) {
    USART_TypeDef* usart = DEVICE_STM32_GET_USART(dev);
    struct uart_stm32_data* data = dev->data;
    struct uart_config* uart_cfg = data->uart_cfg;
    const uint32_t parity   = uart_stm32_cfg2ll_parity(cfg->parity);
    const uint32_t stopbits = uart_stm32_cfg2ll_stopbits(usart, cfg->stop_bits);
    const uint32_t databits = uart_stm32_cfg2ll_databits(cfg->data_bits,
                                                         cfg->parity);

    /* Hardware doesn't support mark or space parity */
    if ((cfg->parity == UART_CFG_PARITY_MARK) ||
        (cfg->parity == UART_CFG_PARITY_SPACE)) {
        return (-ENOTSUP);
    }

    /* Driver does not supports parity + 9 databits */
    if ((cfg->parity != UART_CFG_PARITY_NONE) &&
        (cfg->data_bits == UART_CFG_DATA_BITS_9)) {
        return (-ENOTSUP);
    }

    /* When the transformed ll stop bits don't match with what was requested, then it's not
     * supported
     */
    if (uart_stm32_ll2cfg_stopbits(stopbits) != cfg->stop_bits) {
        return (-ENOTSUP);
    }

    /* When the transformed ll databits don't match with what was requested, then it's not
     * supported
     */
    if (uart_stm32_ll2cfg_databits(databits, parity) != cfg->data_bits) {
        return (-ENOTSUP);
    }

    /* Driver supports only RTS/CTS and RS485 flow control */
    if (!(cfg->flow_ctrl == UART_CFG_FLOW_CTRL_NONE
        || ((cfg->flow_ctrl == UART_CFG_FLOW_CTRL_RTS_CTS) &&
            IS_UART_HWFLOW_INSTANCE(usart))
        #if HAS_DRIVER_ENABLE
        || ((cfg->flow_ctrl == UART_CFG_FLOW_CTRL_RS485) &&
            IS_UART_DRIVER_ENABLE_INSTANCE(usart))
        #endif
        )) {
        return (-ENOTSUP);
    }

    LL_USART_Disable(usart);

    /* Set basic parameters, such as data-/stop-bit, parity, and baudrate */
    if (uart_stm32_parameters_set(dev, cfg) < 0) {
        return (-ENOTSUP);
    }

    LL_USART_Enable(usart);

    /* Upon successful configuration, persist the syscall-passed
     * uart_config.
     * This allows restoring it, should the device return from a low-power
     * mode in which register contents are lost.
     */
    *uart_cfg = *cfg;

    return (0);
};

static int uart_stm32_config_get(const struct device* dev,
                                 struct uart_config* cfg) {
    struct uart_stm32_data const* data = dev->data;
    struct uart_config const* uart_cfg = data->uart_cfg;

    cfg->baudrate  = uart_cfg->baudrate;
    cfg->parity    = (uint8_t)uart_stm32_ll2cfg_parity(uart_stm32_get_parity(dev));
    cfg->stop_bits = (uint8_t)uart_stm32_ll2cfg_stopbits(uart_stm32_get_stopbits(dev));
    cfg->data_bits = (uint8_t)uart_stm32_ll2cfg_databits(uart_stm32_get_databits(dev),
                                                         uart_stm32_get_parity(dev));
    cfg->flow_ctrl = (uint8_t)uart_stm32_ll2cfg_hwctrl(uart_stm32_get_hwctrl(dev));
    #if HAS_DRIVER_ENABLE
    if (uart_stm32_get_driver_enable(dev)) {
        cfg->flow_ctrl = UART_CFG_FLOW_CTRL_RS485;
    }
    #endif

    return (0);
}
#endif /* CONFIG_UART_USE_RUNTIME_CONFIGURE */

typedef void (*poll_in_fn)(USART_TypeDef const* usart, void* in);

static int uart_stm32_poll_in_visitor(const struct device* dev, void* in, poll_in_fn get_fn) {
    USART_TypeDef* usart = DEVICE_STM32_GET_USART(dev);

    /* Clear overrun error flag */
    if (LL_USART_IsActiveFlag_ORE(usart)) {
        LL_USART_ClearFlag_ORE(usart);
    }

    /*
     * On stm32 F4X, F1X, and F2X, the RXNE flag is affected (cleared) by
     * the uart_err_check function call (on errors flags clearing)
     */
    if (!LL_USART_IsActiveFlag_RXNE(usart)) {
        return (-1);
    }

    get_fn(usart, in);

    return (0);
}

typedef void (*poll_out_fn)(USART_TypeDef* usart, uint16_t out);

static void uart_stm32_poll_out_visitor(const struct device* dev, uint16_t out, poll_out_fn set_fn) {
    USART_TypeDef* usart = DEVICE_STM32_GET_USART(dev);
    #ifdef CONFIG_PM
    struct uart_stm32_data* data = dev->data;
    #endif
    unsigned int key;

    /* Wait for TXE flag to be raised
     * When TXE flag is raised, we lock interrupts to prevent interrupts (notably that of usart)
     * or thread switch. Then, we can safely send our character. The character sent will be
     * interlaced with the characters potentially send with interrupt transmission API
     */
    while (true) {
        if (LL_USART_IsActiveFlag_TXE(usart)) {
            key = irq_lock();
            if (LL_USART_IsActiveFlag_TXE(usart)) {
                break;
            }
            irq_unlock(key);
        }
    }

    #ifdef CONFIG_PM
    /* If an interrupt transmission is in progress, the pm constraint is already managed by the
     * call of uart_stm32_irq_tx_[en|dis]able
     */
    if (!data->tx_poll_stream_on && !data->tx_int_stream_on) {
        data->tx_poll_stream_on = true;

        /* Don't allow system to suspend until stream
         * transmission has completed
         */
        uart_stm32_pm_policy_state_lock_get(dev);

        /* Enable TC interrupt so we can release suspend
         * constraint when done
         */
        LL_USART_EnableIT_TC(usart);
    }
    #endif /* CONFIG_PM */

    set_fn(usart, out);
    irq_unlock(key);
}

static void poll_in_u8(USART_TypeDef const* usart, void* in) {
    *((unsigned char*)in) = (unsigned char)LL_USART_ReceiveData8(usart);
}

static void poll_out_u8(USART_TypeDef* usart, uint16_t out) {
    LL_USART_TransmitData8(usart, (uint8_t)out);
}

static int uart_stm32_poll_in(const struct device* dev, unsigned char* c) {
    return uart_stm32_poll_in_visitor(dev, (void*)c, poll_in_u8);
}

static void uart_stm32_poll_out(const struct device* dev, unsigned char c) {
    uart_stm32_poll_out_visitor(dev, c, poll_out_u8);
}

#ifdef CONFIG_UART_WIDE_DATA

static void poll_out_u9(USART_TypeDef* usart, uint16_t out) {
    LL_USART_TransmitData9(usart, out);
}

static void poll_in_u9(USART_TypeDef const* usart, void* in) {
    *((uint16_t*)in) = LL_USART_ReceiveData9(usart);
}

static int uart_stm32_poll_in_u16(const struct device* dev, uint16_t* in_u16) {
    return uart_stm32_poll_in_visitor(dev, (void*)in_u16, poll_in_u9);
}

static void uart_stm32_poll_out_u16(const struct device* dev, uint16_t out_u16) {
    uart_stm32_poll_out_visitor(dev, out_u16, poll_out_u9);
}

#endif

static int uart_stm32_err_check(const struct device* dev) {
    USART_TypeDef* usart = DEVICE_STM32_GET_USART(dev);
    uint32_t err = 0U;

    /* Check for errors, then clear them.
     * Some SoC clear all error flags when at least
     * one is cleared. (e.g. F4X, F1X, and F2X).
     * The stm32 F4X, F1X, and F2X also reads the usart DR when clearing Errors
     */
    if (LL_USART_IsActiveFlag_ORE(usart)) {
        err |= UART_ERROR_OVERRUN;
    }

    if (LL_USART_IsActiveFlag_PE(usart)) {
        err |= UART_ERROR_PARITY;
    }

    if (LL_USART_IsActiveFlag_FE(usart)) {
        err |= UART_ERROR_FRAMING;
    }

    if (LL_USART_IsActiveFlag_NE(usart)) {
        err |= UART_ERROR_NOISE;
    }

    #if !defined(CONFIG_SOC_SERIES_STM32F0X) || defined(USART_LIN_SUPPORT)
    if (LL_USART_IsActiveFlag_LBD(usart)) {
        err |= UART_BREAK;
    }

    if (err & UART_BREAK) {
        LL_USART_ClearFlag_LBD(usart);
    }
    #endif

    /* Clearing error :
     * the stm32 F4X, F1X, and F2X sw sequence is reading the usart SR
     * then the usart DR to clear the Error flags ORE, PE, FE, NE
     * --> so is the RXNE flag also cleared !
     */
    if (err & UART_ERROR_OVERRUN) {
        LL_USART_ClearFlag_ORE(usart);
    }

    if (err & UART_ERROR_PARITY) {
        LL_USART_ClearFlag_PE(usart);
    }

    if (err & UART_ERROR_FRAMING) {
        LL_USART_ClearFlag_FE(usart);
    }

    if (err & UART_ERROR_NOISE) {
        LL_USART_ClearFlag_NE(usart);
    }

    return (err);
}

static inline void __uart_stm32_get_clock(const struct device* dev) {
    struct uart_stm32_data* data = dev->data;
    const struct device* const clk  = DEVICE_DT_GET(STM32_CLOCK_CONTROL_NODE);

    data->clock = clk;
}

#ifdef CONFIG_UART_INTERRUPT_DRIVEN

typedef void (*fifo_fill_fn)(USART_TypeDef* usart, void const* tx_data,
                             const int offset);

static int uart_stm32_fifo_fill_visitor(const struct device* dev, void const* tx_data, int size,
                                        fifo_fill_fn fill_fn) {
    USART_TypeDef* usart = DEVICE_STM32_GET_USART(dev);
    int num_tx = 0;
    unsigned int key;

    if (!LL_USART_IsActiveFlag_TXE(usart)) {
        return (num_tx);
    }

    /* Lock interrupts to prevent nested interrupts or thread switch */
    key = irq_lock();

    while ((size - num_tx > 0) && LL_USART_IsActiveFlag_TXE(usart)) {
        /* TXE flag will be cleared with byte write to DR|RDR register */

        /* Send a character */
        fill_fn(usart, tx_data, num_tx);
        num_tx++;
    }

    irq_unlock(key);

    return (num_tx);
}

static void fifo_fill_with_u8(USART_TypeDef* usart,
                              void const* tx_data, const int offset) {
    uint8_t const* data = (uint8_t const*)tx_data;
    /* Send a character (8bit) */
    LL_USART_TransmitData8(usart, data[offset]);
}

static int uart_stm32_fifo_fill(const struct device* dev, uint8_t const* tx_data, int size) {
    if (uart_stm32_ll2cfg_databits(uart_stm32_get_databits(dev), uart_stm32_get_parity(dev)) ==
        UART_CFG_DATA_BITS_9) {
        return (-ENOTSUP);
    }

    return uart_stm32_fifo_fill_visitor(dev, (void const*)tx_data, size,
                                        fifo_fill_with_u8);
}

typedef void (*fifo_read_fn)(USART_TypeDef const* usart, void* rx_data,
                             const int offset);

static int uart_stm32_fifo_read_visitor(const struct device* dev, void* rx_data, int const size,
                                        fifo_read_fn read_fn) {
    USART_TypeDef* usart = DEVICE_STM32_GET_USART(dev);
    int num_rx = 0;

    while ((size - num_rx > 0) && LL_USART_IsActiveFlag_RXNE(usart)) {
        /* RXNE flag will be cleared upon read from DR|RDR register */

        read_fn(usart, rx_data, num_rx);
        num_rx++;

        /* Clear overrun error flag */
        if (LL_USART_IsActiveFlag_ORE(usart)) {
            LL_USART_ClearFlag_ORE(usart);
            /*
             * On stm32 F4X, F1X, and F2X, the RXNE flag is affected (cleared) by
             * the uart_err_check function call (on errors flags clearing)
             */
        }
    }

    return (num_rx);
}

static void fifo_read_with_u8(USART_TypeDef const* usart, void* rx_data,
                              const int offset) {
    uint8_t* data = (uint8_t*)rx_data;

    data[offset] = LL_USART_ReceiveData8(usart);
}

static int uart_stm32_fifo_read(const struct device* dev, uint8_t* rx_data, int const size) {
    if (uart_stm32_ll2cfg_databits(uart_stm32_get_databits(dev), uart_stm32_get_parity(dev)) ==
        UART_CFG_DATA_BITS_9) {
        return (-ENOTSUP);
    }

    return uart_stm32_fifo_read_visitor(dev, (void*)rx_data, size,
                                        fifo_read_with_u8);
}

#ifdef CONFIG_UART_WIDE_DATA

static void fifo_fill_with_u16(USART_TypeDef* usart,
                               void const* tx_data, const int offset) {
    uint16_t const* data = (uint16_t const*)tx_data;

    /* Send a character (9bit) */
    LL_USART_TransmitData9(usart, data[offset]);
}

static int uart_stm32_fifo_fill_u16(const struct device* dev, uint16_t const* tx_data, int size) {
    if (uart_stm32_ll2cfg_databits(uart_stm32_get_databits(dev), uart_stm32_get_parity(dev)) !=
        UART_CFG_DATA_BITS_9) {
        return (-ENOTSUP);
    }

    return uart_stm32_fifo_fill_visitor(dev, (void const*)tx_data, size,
                                        fifo_fill_with_u16);
}

static void fifo_read_with_u16(USART_TypeDef const* usart, void* rx_data,
                               const int offset) {
    uint16_t* data = (uint16_t*)rx_data;

    data[offset] = LL_USART_ReceiveData9(usart);
}

static int uart_stm32_fifo_read_u16(const struct device* dev, uint16_t* rx_data, int const size) {
    if (uart_stm32_ll2cfg_databits(uart_stm32_get_databits(dev), uart_stm32_get_parity(dev)) !=
        UART_CFG_DATA_BITS_9) {
        return (-ENOTSUP);
    }

    return uart_stm32_fifo_read_visitor(dev, (void*)rx_data, size,
                                        fifo_read_with_u16);
}

#endif

static void uart_stm32_irq_tx_enable(const struct device* dev) {
    USART_TypeDef* usart = DEVICE_STM32_GET_USART(dev);
    #ifdef CONFIG_PM
    struct uart_stm32_data* data = dev->data;
    unsigned int key;
    #endif

    #ifdef CONFIG_PM
    key = irq_lock();
    data->tx_poll_stream_on = false;
    data->tx_int_stream_on  = true;
    uart_stm32_pm_policy_state_lock_get(dev);
    #endif
    LL_USART_EnableIT_TC(usart);

    #ifdef CONFIG_PM
    irq_unlock(key);
    #endif
}

static void uart_stm32_irq_tx_disable(const struct device* dev) {
    USART_TypeDef* usart = DEVICE_STM32_GET_USART(dev);
    #ifdef CONFIG_PM
    struct uart_stm32_data* data = dev->data;
    unsigned int key;

    key = irq_lock();
    #endif

    LL_USART_DisableIT_TC(usart);

    #ifdef CONFIG_PM
    data->tx_int_stream_on = false;
    uart_stm32_pm_policy_state_lock_put(dev);
    #endif

    #ifdef CONFIG_PM
    irq_unlock(key);
    #endif
}

static int uart_stm32_irq_tx_ready(const struct device* dev) {
    USART_TypeDef const* usart = DEVICE_STM32_GET_USART(dev);

    return (LL_USART_IsActiveFlag_TXE(usart) &&
            LL_USART_IsEnabledIT_TC(usart));
}

static int uart_stm32_irq_tx_complete(const struct device* dev) {
    USART_TypeDef const* usart = DEVICE_STM32_GET_USART(dev);

    return LL_USART_IsActiveFlag_TC(usart);
}

static void uart_stm32_irq_rx_enable(const struct device* dev) {
    USART_TypeDef* usart = DEVICE_STM32_GET_USART(dev);

    LL_USART_EnableIT_RXNE(usart);
}

static void uart_stm32_irq_rx_disable(const struct device* dev) {
    USART_TypeDef* usart = DEVICE_STM32_GET_USART(dev);

    LL_USART_DisableIT_RXNE(usart);
}

static int uart_stm32_irq_rx_ready(const struct device* dev) {
    USART_TypeDef const* usart = DEVICE_STM32_GET_USART(dev);
    /*
     * On stm32 F4X, F1X, and F2X, the RXNE flag is affected (cleared) by
     * the uart_err_check function call (on errors flags clearing)
     */
    return LL_USART_IsActiveFlag_RXNE(usart);
}

static void uart_stm32_irq_err_enable(const struct device* dev) {
    USART_TypeDef* usart = DEVICE_STM32_GET_USART(dev);

    /* Enable FE, ORE interruptions */
    LL_USART_EnableIT_ERROR(usart);
    #if !defined(CONFIG_SOC_SERIES_STM32F0X) || defined(USART_LIN_SUPPORT)
    /* Enable Line break detection */
    if (IS_UART_LIN_INSTANCE(usart)) {
        LL_USART_EnableIT_LBD(usart);
    }
    #endif
    /* Enable parity error interruption */
    LL_USART_EnableIT_PE(usart);
}

static void uart_stm32_irq_err_disable(const struct device* dev) {
    USART_TypeDef* usart = DEVICE_STM32_GET_USART(dev);

    /* Disable FE, ORE interruptions */
    LL_USART_DisableIT_ERROR(usart);
    #if !defined(CONFIG_SOC_SERIES_STM32F0X) || defined(USART_LIN_SUPPORT)
    /* Disable Line break detection */
    if (IS_UART_LIN_INSTANCE(usart)) {
        LL_USART_DisableIT_LBD(usart);
    }
    #endif
    /* Disable parity error interruption */
    LL_USART_DisableIT_PE(usart);
}

static int uart_stm32_irq_is_pending(const struct device* dev) {
    USART_TypeDef const* usart = DEVICE_STM32_GET_USART(dev);

    return ((LL_USART_IsActiveFlag_RXNE(usart) &&
             LL_USART_IsEnabledIT_RXNE(usart)) ||
            (LL_USART_IsActiveFlag_TC(usart) &&
             LL_USART_IsEnabledIT_TC(usart)));
}

static int uart_stm32_irq_update(const struct device* dev) {
    return (1);
}

static void uart_stm32_irq_callback_set(const struct device* dev,
                                        uart_irq_callback_user_data_t cb,
                                        void* cb_data) {
    struct uart_stm32_data* data = dev->data;

    data->user_cb   = cb;
    data->user_data = cb_data;

    #if defined(CONFIG_UART_EXCLUSIVE_API_CALLBACKS)
    data->async_cb        = NULL;
    data->async_user_data = NULL;
    #endif
}

#endif /* CONFIG_UART_INTERRUPT_DRIVEN */

#ifdef CONFIG_UART_ASYNC_API

static inline void async_user_callback(struct uart_stm32_data* data,
                                       struct uart_event* event) {
    if (data->async_cb) {
        data->async_cb(data->uart_dev, event, data->async_user_data);
    }
}

static inline void async_evt_rx_rdy(struct uart_stm32_data* data) {
    LOG_DBG("rx_rdy: (%d %d)", data->dma_rx.offset, data->dma_rx.counter);

    struct uart_event event = {
        .type           = UART_RX_RDY,
        .data.rx.buf    = data->dma_rx.buffer,
        .data.rx.len    = data->dma_rx.counter - data->dma_rx.offset,
        .data.rx.offset = data->dma_rx.offset
    };

    /* When cyclic DMA is used, buffer positions are not updated - call callback every time*/
    if (data->dma_rx.dma_cfg.cyclic == 0) {
        /* update the current pos for new data */
        data->dma_rx.offset = data->dma_rx.counter;

        /* send event only for new data */
        if (event.data.rx.len > 0) {
            async_user_callback(data, &event);
        }
    }
    else {
        async_user_callback(data, &event);
    }
}

static inline void async_evt_rx_err(struct uart_stm32_data* data, int err_code) {
    LOG_DBG("rx error: %d", err_code);

    struct uart_event event = {
        .type                     = UART_RX_STOPPED,
        .data.rx_stop.reason      = err_code,
        .data.rx_stop.data.len    = data->dma_rx.counter,
        .data.rx_stop.data.offset = 0,
        .data.rx_stop.data.buf    = data->dma_rx.buffer
    };

    async_user_callback(data, &event);
}

static inline void async_evt_tx_done(struct uart_stm32_data* data) {
    LOG_DBG("tx done: %d", data->dma_tx.counter);

    struct uart_event event = {
        .type        = UART_TX_DONE,
        .data.tx.buf = data->dma_tx.buffer,
        .data.tx.len = data->dma_tx.counter
    };

    /* Reset tx buffer */
    data->dma_tx.buffer_length = 0;
    data->dma_tx.counter       = 0;

    #ifdef CONFIG_PM
    data->tx_int_stream_on = false;
    #endif

    async_user_callback(data, &event);
}

static inline void async_evt_tx_abort(struct uart_stm32_data* data) {
    LOG_DBG("tx abort: %d", data->dma_tx.counter);

    struct uart_event event = {
        .type        = UART_TX_ABORTED,
        .data.tx.buf = data->dma_tx.buffer,
        .data.tx.len = data->dma_tx.counter
    };

    /* Reset tx buffer */
    data->dma_tx.buffer_length = 0;
    data->dma_tx.counter       = 0;

    #ifdef CONFIG_PM
    data->tx_int_stream_on = false;
    #endif

    async_user_callback(data, &event);
}

static inline void async_evt_rx_buf_request(struct uart_stm32_data* data) {
    struct uart_event evt = {
        .type = UART_RX_BUF_REQUEST,
    };

    async_user_callback(data, &evt);
}

static inline void async_evt_rx_buf_release(struct uart_stm32_data* data) {
    struct uart_event evt = {
        .type            = UART_RX_BUF_RELEASED,
        .data.rx_buf.buf = data->dma_rx.buffer,
    };

    async_user_callback(data, &evt);
}

static inline void async_timer_start(struct k_work_delayable* work,
                                     int32_t timeout) {
    if ((timeout != SYS_FOREVER_US) && (timeout != 0)) {
        /* start timer */
        LOG_DBG("async timer started for %d us", timeout);
        k_work_reschedule(work, K_USEC(timeout));
    }
}

static void uart_stm32_dma_rx_flush(const struct device *dev, int status) {
    struct dma_status stat;
    struct uart_stm32_data* data = dev->data;

    size_t rx_rcv_len = 0;

    switch (status) {
        case DMA_STATUS_COMPLETE :
            /* fully complete */
            data->dma_rx.counter = data->dma_rx.buffer_length;
            break;

        case DMA_STATUS_BLOCK :
            /* half complete */
            data->dma_rx.counter = data->dma_rx.buffer_length / 2;
            break;

<<<<<<< HEAD
        default : /* likely STM32_ASYNC_STATUS_TIMEOUT */
            if (dma_get_status(data->dma_rx.dma_dev, data->dma_rx.dma_channel, &stat) == 0) {
                rx_rcv_len = data->dma_rx.buffer_length - stat.pending_length;
                data->dma_rx.counter = rx_rcv_len;
            }
            break;
    }
=======
#ifdef CONFIG_UART_ASYNC_API
#ifdef CONFIG_UART_INTERRUPT_DRIVEN
	/* If both ASYNC and INTERRUPT modes are supported in this build,
	 * check whether this instance is currently being used via the
	 * interrupt-driven API. If it is, do not process interrupt flags
	 * as the user callback invoked earlier is responsible for that.
	 */
	if (data->user_cb) {
		return;
	}
#endif /* CONFIG_UART_INTERRUPT_DRIVEN */

	if (LL_USART_IsEnabledIT_IDLE(usart) && LL_USART_IsActiveFlag_IDLE(usart)) {
>>>>>>> dddd7381

    async_evt_rx_rdy(data);

    switch (status) { /* update offset*/
        case DMA_STATUS_COMPLETE :
            /* fully complete */
            data->dma_rx.offset = 0;
            break;

        case DMA_STATUS_BLOCK :
            /* half complete */
            data->dma_rx.offset = data->dma_rx.buffer_length / 2;
            break;

<<<<<<< HEAD
        default : /* likely STM32_ASYNC_STATUS_TIMEOUT */
            data->dma_rx.offset += rx_rcv_len - data->dma_rx.offset;
            break;
    }
}
=======
		if (data->dma_rx.timeout == 0) {
			uart_stm32_dma_rx_flush(dev, STM32_ASYNC_STATUS_TIMEOUT);
		} else {
			/* Start the RX timer not null */
			async_timer_start(&data->dma_rx.timeout_work,
								data->dma_rx.timeout);
		}
	} else if (LL_USART_IsEnabledIT_TC(usart) && LL_USART_IsActiveFlag_TC(usart)) {

		LL_USART_DisableIT_TC(usart);
		/* Generate TX_DONE event when transmission is done */
		async_evt_tx_done(data);
#ifdef CONFIG_PM
		uart_stm32_pm_policy_state_lock_put_unconditional();
#endif
	} else if (LL_USART_IsEnabledIT_RXNE(usart) && LL_USART_IsActiveFlag_RXNE(usart)) {
#ifdef USART_SR_RXNE
		/* clear the RXNE flag, because Rx data was not read */
		LL_USART_ClearFlag_RXNE(usart);
#else
		/* clear the RXNE by flushing the fifo, because Rx data was not read */
		LL_USART_RequestRxDataFlush(usart);
#endif /* USART_SR_RXNE */
#if HAS_RTO
	} else if (LL_USART_IsEnabledIT_RTO(usart) && LL_USART_IsActiveFlag_RTO(usart)) {

		LOG_DBG("rx timeout interrupt occurred");

		LL_USART_ClearFlag_RTO(usart);
		uart_stm32_dma_rx_flush(dev, STM32_ASYNC_STATUS_TIMEOUT);
#endif /* HAS_RTO */
	}
>>>>>>> dddd7381

#endif /* CONFIG_UART_ASYNC_API */

#if (defined(CONFIG_UART_INTERRUPT_DRIVEN) || \
     defined(CONFIG_UART_ASYNC_API)        || \
     defined(CONFIG_PM))

static void uart_stm32_isr(const struct device* dev) {
    struct uart_stm32_data* data = dev->data;
    #if defined(CONFIG_PM) || defined(CONFIG_UART_ASYNC_API)
    USART_TypeDef* usart = DEVICE_STM32_GET_USART(dev);
    #endif

    #ifdef CONFIG_PM
    if (LL_USART_IsEnabledIT_TC(usart) &&
        LL_USART_IsActiveFlag_TC(usart)) {

        if (data->tx_poll_stream_on) {
            /* A poll stream transmission just completed,
             * allow system to suspend
             */
            LL_USART_DisableIT_TC(usart);
            data->tx_poll_stream_on = false;
            uart_stm32_pm_policy_state_lock_put(dev);
        }
        /* Stream transmission was either async or IRQ based,
         * constraint will be released at the same time TC IT
         * is disabled
         */
    }
    #endif

    #ifdef CONFIG_UART_INTERRUPT_DRIVEN
    if (data->user_cb) {
        data->user_cb(dev, data->user_data);
    }
    #endif /* CONFIG_UART_INTERRUPT_DRIVEN */

    #if defined(CONFIG_PM) && \
        defined(IS_UART_WAKEUP_FROMSTOP_INSTANCE) && \
        defined(USART_CR3_WUFIE)
    if (LL_USART_IsEnabledIT_WKUP(usart) &&
        LL_USART_IsActiveFlag_WKUP(usart)) {

        LL_USART_ClearFlag_WKUP(usart);

        if (!data->rx_woken) {
            /* Prevent SoC from entering STOP mode until RX goes IDLE */
            uart_stm32_pm_policy_state_lock_get_unconditional();
            data->rx_woken = true;
        }

        #ifdef USART_ISR_REACK
        while (LL_USART_IsActiveFlag_REACK(usart) == 0) {
            /* pass */
        }
        #endif
    }
    #endif

    #ifdef CONFIG_UART_ASYNC_API
    #ifdef CONFIG_UART_INTERRUPT_DRIVEN
    /* If both ASYNC and INTERRUPT modes are supported in this build,
     * check whether this instance is currently being used via the
     * interrupt-driven API. If it is, do not process interrupt flags
     * as the user callback invoked earlier is responsible for that.
     */
    if (data->user_cb) {
        return;
    }
    #endif /* CONFIG_UART_INTERRUPT_DRIVEN */

    if (LL_USART_IsEnabledIT_IDLE(usart) &&
        LL_USART_IsActiveFlag_IDLE(usart)) {
        LL_USART_ClearFlag_IDLE(usart);
        LOG_DBG("idle interrupt occurred");

        #ifdef CONFIG_PM
        if (data->rx_woken) {
            /* Allow SoC to enter STOP mode now that RX is IDLE */
            uart_stm32_pm_policy_state_lock_put_unconditional();
            data->rx_woken = false;
        }
        #endif

        if (data->dma_rx.timeout == 0) {
            uart_stm32_dma_rx_flush(dev, STM32_ASYNC_STATUS_TIMEOUT);
        }
        else {
            /* Start the RX timer not null */
            async_timer_start(&data->dma_rx.timeout_work,
                              data->dma_rx.timeout);
        }
    }
    else if (LL_USART_IsEnabledIT_TC(usart) &&
             LL_USART_IsActiveFlag_TC(usart)) {
        LL_USART_DisableIT_TC(usart);
        /* Generate TX_DONE event when transmission is done */
        async_evt_tx_done(data);

        #ifdef CONFIG_PM
        uart_stm32_pm_policy_state_lock_put_unconditional();
        #endif
    }
    else if (LL_USART_IsEnabledIT_RXNE(usart) &&
             LL_USART_IsActiveFlag_RXNE(usart)) {
        #ifdef USART_SR_RXNE
        /* clear the RXNE flag, because Rx data was not read */
        LL_USART_ClearFlag_RXNE(usart);
        #else
        /* clear the RXNE by flushing the fifo, because Rx data was not read */
        LL_USART_RequestRxDataFlush(usart);
        #endif /* USART_SR_RXNE */
    }

    /* Clear errors */
    uart_stm32_err_check(dev);
    #endif /* CONFIG_UART_ASYNC_API */

}
#endif /* CONFIG_UART_INTERRUPT_DRIVEN || CONFIG_UART_ASYNC_API || CONFIG_PM */

#ifdef CONFIG_UART_ASYNC_API

static int uart_stm32_async_callback_set(const struct device* dev,
                                         uart_callback_t callback,
                                         void* user_data) {
    struct uart_stm32_data* data = dev->data;

    data->async_cb        = callback;
    data->async_user_data = user_data;

    #if defined(CONFIG_UART_EXCLUSIVE_API_CALLBACKS)
    data->user_cb   = NULL;
    data->user_data = NULL;
    #endif

    return (0);
}

static inline void uart_stm32_dma_tx_enable(const struct device* dev) {
    USART_TypeDef* usart = DEVICE_STM32_GET_USART(dev);

    LL_USART_EnableDMAReq_TX(usart);
}

static inline void uart_stm32_dma_tx_disable(const struct device* dev) {
    #ifdef CONFIG_UART_STM32U5_ERRATA_DMAT_NOCLEAR
    ARG_UNUSED(dev);

    /*
     * Errata Sheet ES0499 : STM32U575xx and STM32U585xx device errata
     * USART does not generate DMA requests after setting/clearing DMAT bit
     * (also seen on stm32H5 serie)
     */
    #else
    USART_TypeDef* usart = DEVICE_STM32_GET_USART(dev);

    LL_USART_DisableDMAReq_TX(usart);
    #endif
}

static inline void uart_stm32_dma_rx_enable(const struct device* dev) {
    USART_TypeDef* usart = DEVICE_STM32_GET_USART(dev);
    struct uart_stm32_data* data = dev->data;

    LL_USART_EnableDMAReq_RX(usart);

    data->dma_rx.enabled = true;
}

static inline void uart_stm32_dma_rx_disable(const struct device* dev) {
    struct uart_stm32_data* data = dev->data;

    data->dma_rx.enabled = false;
}

static int uart_stm32_async_rx_disable(const struct device* dev) {
    USART_TypeDef* usart = DEVICE_STM32_GET_USART(dev);
    struct uart_stm32_data* data = dev->data;
    struct uart_event disabled_event = {
        .type = UART_RX_DISABLED
    };

    if (!data->dma_rx.enabled) {
        async_user_callback(data, &disabled_event);
        return (-EFAULT);
    }

<<<<<<< HEAD
    LL_USART_DisableIT_IDLE(usart);
=======
#if HAS_RTO
	if (LL_USART_IsEnabledIT_RTO(usart)) {
		LL_USART_DisableIT_RTO(usart);
	} else {
		LL_USART_DisableIT_IDLE(usart);
	}
#else  /* HAS_RTO */
	LL_USART_DisableIT_IDLE(usart);
#endif /* HAS_RTO */
>>>>>>> dddd7381

    uart_stm32_dma_rx_flush(dev, STM32_ASYNC_STATUS_TIMEOUT);

    async_evt_rx_buf_release(data);

    uart_stm32_dma_rx_disable(dev);

    (void) k_work_cancel_delayable(&data->dma_rx.timeout_work);

    dma_stop(data->dma_rx.dma_dev, data->dma_rx.dma_channel);

    if (data->rx_next_buffer) {
        struct uart_event rx_next_buf_release_evt = {
            .type            = UART_RX_BUF_RELEASED,
            .data.rx_buf.buf = data->rx_next_buffer,
        };
        async_user_callback(data, &rx_next_buf_release_evt);
    }

    data->rx_next_buffer     = NULL;
    data->rx_next_buffer_len = 0;

    /* When async rx is disabled, enable interruptible instance of uart to function normally */
    LL_USART_EnableIT_RXNE(usart);

    LOG_DBG("rx: disabled");

    async_user_callback(data, &disabled_event);

    return (0);
}

void uart_stm32_dma_tx_cb(const struct device* dma_dev, void* user_data,
                          uint32_t channel, int status) {
    const struct device* uart_dev  = user_data;
    struct uart_stm32_data* data   = uart_dev->data;
    struct uart_dma_stream* dma_tx = &data->dma_tx;
    struct dma_status stat;
    unsigned int key = irq_lock();

    /* Disable TX */
    uart_stm32_dma_tx_disable(uart_dev);

    (void) k_work_cancel_delayable(&dma_tx->timeout_work);

    if (!dma_get_status(dma_tx->dma_dev, dma_tx->dma_channel, &stat)) {
        dma_tx->counter = dma_tx->buffer_length - stat.pending_length;
    }

    irq_unlock(key);
}

static void uart_stm32_dma_replace_buffer(const struct device* dev) {
    USART_TypeDef* usart = DEVICE_STM32_GET_USART(dev);
    struct uart_stm32_data* data = dev->data;

    /* Replace the buffer and reload the DMA */
    LOG_DBG("Replacing RX buffer: %d", data->rx_next_buffer_len);

    /* reload DMA */
    data->dma_rx.offset               = 0;
    data->dma_rx.counter              = 0;
    data->dma_rx.buffer               = data->rx_next_buffer;
    data->dma_rx.buffer_length        = data->rx_next_buffer_len;
    data->dma_rx.blk_cfg.block_size   = data->dma_rx.buffer_length;
    data->dma_rx.blk_cfg.dest_address = (uint32_t)data->dma_rx.buffer;
    data->rx_next_buffer              = NULL;
    data->rx_next_buffer_len          = 0;

    dma_reload(data->dma_rx.dma_dev, data->dma_rx.dma_channel,
               data->dma_rx.blk_cfg.source_address,
               data->dma_rx.blk_cfg.dest_address,
               data->dma_rx.blk_cfg.block_size);

    dma_start(data->dma_rx.dma_dev, data->dma_rx.dma_channel);

    LL_USART_ClearFlag_IDLE(usart);

<<<<<<< HEAD
    /* Request next buffer */
    async_evt_rx_buf_request(data);
=======
#ifdef CONFIG_PM

	/* Do not allow system to suspend until transmission has completed */
	uart_stm32_pm_policy_state_lock_get_unconditional();
#endif

	if (IS_ENABLED(CONFIG_UART_STM32U5_ERRATA_DMAT_LOWPOWER)) {
		/**
		 * Send first character using polling.
		 * The DMA TX needs to be enabled before the UART transmits
		 * the character and triggers transfer complete event.
		 */
		key = irq_lock();

		if (char_size > 1) {
			LL_USART_TransmitData9(usart, *(const uint16_t *)tx_data);
		} else {
			LL_USART_TransmitData8(usart, *tx_data);
		}

		if (data->dma_tx.buffer_length > char_size) {
			/* Enable TX DMA requests */
			uart_stm32_dma_tx_enable(dev);
		}

		irq_unlock(key);
	} else {
		/* Enable TX DMA requests */
		uart_stm32_dma_tx_enable(dev);
	}

	return 0;
}

static void set_timeout_itr(USART_TypeDef *usart, uint32_t baudrate, int32_t timeout)
{
#if HAS_RTO
#if HAS_LPUART
	if (IS_LPUART_INSTANCE(usart)) {
		goto enable_idle_itr;
	}
#endif

	if (LL_USART_IsEnabledIT_RTO(usart)) {
		LL_USART_DisableRxTimeout(usart);
		LL_USART_DisableIT_RTO(usart);
		LL_USART_ClearFlag_RTO(usart);
	} else {
		LL_USART_DisableIT_IDLE(usart);
		LL_USART_ClearFlag_IDLE(usart);
	}

	if (timeout == SYS_FOREVER_US) {
		goto enable_idle_itr;
	}

	/* Cast to uint64_t to avoid overflowing before the division */
	uint64_t timeout_in_bits = ((uint64_t)timeout * baudrate) / 1000000;

	if (timeout_in_bits > UINT32_MAX) {
		goto enable_idle_itr;
	}

	/* Not all UARTs support hardware RX timeouts.
	 * Try to set the timeout anyway, and see if it gets set.
	 * Ref RM, "USART receiver timeout register (USART_RTOR):
	 * "This register is reserved and forced by hardware to "0x00000000"
	 * when the Receiver timeout feature is not supported."
	 * This also falls back to using the IDLE interrupt
	 * if the timeout requested is too short or 0.
	 */
	LL_USART_SetRxTimeout(usart, (uint32_t)timeout_in_bits);
	if (LL_USART_GetRxTimeout(usart) == 0) {
		goto enable_idle_itr;
	}

	/* Use hardware RTO interrupt */
	LOG_DBG("Set RTO timeout: %d us / %d bits", timeout, (uint32_t)timeout_in_bits);

	LL_USART_ClearFlag_RTO(usart);
	LL_USART_EnableIT_RTO(usart);
	LL_USART_EnableRxTimeout(usart);
	return;

enable_idle_itr:
#endif /* HAS_RTO */

	LL_USART_ClearFlag_IDLE(usart);
	LL_USART_EnableIT_IDLE(usart);
}

static int uart_stm32_async_rx_enable(const struct device *dev,
		uint8_t *rx_buf, size_t buf_size, int32_t timeout)
{
	const struct uart_stm32_config *config = dev->config;
	USART_TypeDef *usart = config->usart;
	struct uart_stm32_data *data = dev->data;
	int ret;

	if (data->dma_rx.dma_dev == NULL) {
		return -ENODEV;
	}

	if (data->dma_rx.enabled) {
		LOG_WRN("RX was already enabled");
		return -EBUSY;
	}

	if (!stm32_buf_in_nocache((uintptr_t)rx_buf, buf_size)) {
		LOG_ERR("Rx buffer should be placed in a nocache memory region");
		return -EFAULT;
	}

	data->dma_rx.offset = 0;
	data->dma_rx.buffer = rx_buf;
	data->dma_rx.buffer_length = buf_size;
	data->dma_rx.counter = 0;
	data->dma_rx.timeout = timeout;

	/* Disable RX interrupts to let DMA to handle it */
	LL_USART_DisableIT_RXNE(usart);

	data->dma_rx.blk_cfg.block_size = buf_size;
	data->dma_rx.blk_cfg.dest_address = (uint32_t)data->dma_rx.buffer;

	ret = dma_config(data->dma_rx.dma_dev, data->dma_rx.dma_channel, &data->dma_rx.dma_cfg);

	if (ret != 0) {
		LOG_ERR("UART ERR: RX DMA config failed!");
		return -EINVAL;
	}

	if (dma_start(data->dma_rx.dma_dev, data->dma_rx.dma_channel)) {
		LOG_ERR("UART ERR: RX DMA start failed!");
		return -EFAULT;
	}

	/* Flush RX data buffer */
#ifdef USART_SR_RXNE
	LL_USART_ClearFlag_RXNE(usart);
#else
	LL_USART_RequestRxDataFlush(usart);
#endif /* USART_SR_RXNE */

	/* Enable RX DMA requests */
	uart_stm32_dma_rx_enable(dev);

	set_timeout_itr(usart, data->uart_cfg->baudrate, timeout);

	LL_USART_EnableIT_ERROR(usart);

	/* Request next buffer */
	async_evt_rx_buf_request(data);

	LOG_DBG("async rx enabled");

	return ret;
>>>>>>> dddd7381
}

void uart_stm32_dma_rx_cb(const struct device* dma_dev, void* user_data,
                          uint32_t channel, int status) {
    const struct device* uart_dev = user_data;
    struct uart_stm32_data* data  = uart_dev->data;

    if (status < 0) {
        async_evt_rx_err(data, status);
        return;
    }

    (void) k_work_cancel_delayable(&data->dma_rx.timeout_work);

    /* If we are in NORMAL MODE */
    if (data->dma_rx.dma_cfg.cyclic == 0) {

        /* true since this functions occurs when buffer is full */
        data->dma_rx.counter = data->dma_rx.buffer_length;
        async_evt_rx_rdy(data);
        if (data->rx_next_buffer != NULL) {
            async_evt_rx_buf_release(data);

            /* replace the buffer when the current
             * is full and not the same as the next
             * one.
             */
            uart_stm32_dma_replace_buffer(uart_dev);
        }
        else {
            /* Buffer full without valid next buffer,
             * an UART_RX_DISABLED event must be generated,
             * but uart_stm32_async_rx_disable() cannot be
             * called in ISR context. So force the RX timeout
             * to minimum value and let the RX timeout to do the job.
             */
            k_work_reschedule(&data->dma_rx.timeout_work, K_TICKS(1));
        }
    }
    else {
        /* CIRCULAR MODE */
        uart_stm32_dma_rx_flush(data->uart_dev, status);
    }
}

static int uart_stm32_async_tx(const struct device* dev,
                               uint8_t const* tx_data, size_t buf_size, int32_t timeout) {
    USART_TypeDef* usart = DEVICE_STM32_GET_USART(dev);
    struct uart_stm32_data* data = dev->data;
    struct uart_dma_stream* dma_tx = &data->dma_tx;
    __maybe_unused unsigned int key;
    int ret;

    /* Check size of single character (1 or 2 bytes) */
    const size_t char_size = (IS_ENABLED(CONFIG_UART_WIDE_DATA) &&
                              (LL_USART_GetDataWidth(usart) == LL_USART_DATAWIDTH_9B) &&
                              (LL_USART_GetParity(usart) == LL_USART_PARITY_NONE))
                                ? 2
                                : 1;

    if (dma_tx->dma_dev == NULL) {
        return (-ENODEV);
    }

    if (dma_tx->buffer_length != 0) {
        return (-EBUSY);
    }

    if (!stm32_buf_in_nocache((uintptr_t)tx_data, buf_size)) {
        LOG_ERR("Tx buffer should be placed in a nocache memory region");
        return (-EFAULT);
    }

    #ifdef CONFIG_PM
    data->tx_poll_stream_on = false;
    data->tx_int_stream_on = true;
    #endif

    dma_tx->buffer = (uint8_t*)tx_data;
    dma_tx->buffer_length = buf_size;
    dma_tx->timeout = timeout;

    LOG_DBG("tx: l=%d", dma_tx->buffer_length);

    /* Clear TC flag */
    LL_USART_ClearFlag_TC(usart);

    /* Enable TC interrupt so we can signal correct TX done */
    LL_USART_EnableIT_TC(usart);

    /**
     * Setup DMA descriptor for TX.
     * If DMAT low-power errata workaround is enabled,
     * we send the first character using polling and the rest
     * using DMA; as such, single-character transfers use only
     * polling and don't need to prepare a DMA descriptor.
     * In other configurations, the DMA is always used.
     */
    if (!IS_ENABLED(CONFIG_UART_STM32U5_ERRATA_DMAT_LOWPOWER) ||
        dma_tx->buffer_length > char_size) {
        if (IS_ENABLED(CONFIG_UART_STM32U5_ERRATA_DMAT_LOWPOWER)) {
            /* set source address */
            dma_tx->blk_cfg.source_address =
                ((uint32_t)dma_tx->buffer) + char_size;
            dma_tx->blk_cfg.block_size = dma_tx->buffer_length - char_size;
        }
        else {
            /* set source address */
            dma_tx->blk_cfg.source_address = ((uint32_t)dma_tx->buffer);
            dma_tx->blk_cfg.block_size = dma_tx->buffer_length;
        }

        ret = dma_config(dma_tx->dma_dev, dma_tx->dma_channel,
                         &dma_tx->dma_cfg);
        if (ret != 0) {
            LOG_ERR("dma tx config error!");
            return (-EINVAL);
        }

        if (dma_start(dma_tx->dma_dev, dma_tx->dma_channel)) {
            LOG_ERR("UART err: TX DMA start failed!");
            return (-EFAULT);
        }

        /* Start TX timer */
        async_timer_start(&dma_tx->timeout_work, dma_tx->timeout);
    }

    #ifdef CONFIG_PM
    /* Do not allow system to suspend until transmission has completed */
    uart_stm32_pm_policy_state_lock_get_unconditional();
    #endif

    if (IS_ENABLED(CONFIG_UART_STM32U5_ERRATA_DMAT_LOWPOWER)) {
        /**
         * Send first character using polling.
         * The DMA TX needs to be enabled before the UART transmits
         * the character and triggers transfer complete event.
         */
        key = irq_lock();

        if (char_size > 1) {
            LL_USART_TransmitData9(usart, *(const uint16_t*)tx_data);
        }
        else {
            LL_USART_TransmitData8(usart, *tx_data);
        }

        if (dma_tx->buffer_length > char_size) {
            /* Enable TX DMA requests */
            uart_stm32_dma_tx_enable(dev);
        }

        irq_unlock(key);
    }
    else {
        /* Enable TX DMA requests */
        uart_stm32_dma_tx_enable(dev);
    }

    return (0);
}

static int uart_stm32_async_rx_enable(const struct device* dev,
                                      uint8_t* rx_buf, size_t buf_size, int32_t timeout) {
    USART_TypeDef* usart = DEVICE_STM32_GET_USART(dev);
    struct uart_stm32_data* data = dev->data;
    int ret;

    if (data->dma_rx.dma_dev == NULL) {
        return (-ENODEV);
    }

    if (data->dma_rx.enabled) {
        LOG_WRN("RX was already enabled");
        return (-EBUSY);
    }

    if (!stm32_buf_in_nocache((uintptr_t)rx_buf, buf_size)) {
        LOG_ERR("Rx buffer should be placed in a nocache memory region");
        return (-EFAULT);
    }

    data->dma_rx.offset = 0;
    data->dma_rx.buffer = rx_buf;
    data->dma_rx.buffer_length = buf_size;
    data->dma_rx.counter = 0;
    data->dma_rx.timeout = timeout;

    /* Disable RX interrupts to let DMA to handle it */
    LL_USART_DisableIT_RXNE(usart);

    data->dma_rx.blk_cfg.block_size   = buf_size;
    data->dma_rx.blk_cfg.dest_address = (uint32_t)data->dma_rx.buffer;

    ret = dma_config(data->dma_rx.dma_dev, data->dma_rx.dma_channel,
                     &data->dma_rx.dma_cfg);
    if (ret != 0) {
        LOG_ERR("UART ERR: RX DMA config failed!");
        return (-EINVAL);
    }

    if (dma_start(data->dma_rx.dma_dev, data->dma_rx.dma_channel)) {
        LOG_ERR("UART ERR: RX DMA start failed!");
        return (-EFAULT);
    }

    /* Flush RX data buffer */
    #ifdef USART_SR_RXNE
    LL_USART_ClearFlag_RXNE(usart);
    #else
    LL_USART_RequestRxDataFlush(usart);
    #endif /* USART_SR_RXNE */

    /* Enable RX DMA requests */
    uart_stm32_dma_rx_enable(dev);

    /* Enable IRQ IDLE to define the end of a
     * RX DMA transaction.
     */
    LL_USART_ClearFlag_IDLE(usart);
    LL_USART_EnableIT_IDLE(usart);

    LL_USART_EnableIT_ERROR(usart);

    /* Request next buffer */
    async_evt_rx_buf_request(data);

    LOG_DBG("async rx enabled");

    return (ret);
}

static int uart_stm32_async_tx_abort(const struct device* dev) {
    struct uart_stm32_data* data = dev->data;
    size_t tx_buffer_length = data->dma_tx.buffer_length;
    struct dma_status stat;

    if (tx_buffer_length == 0) {
        return (-EFAULT);
    }

    (void) k_work_cancel_delayable(&data->dma_tx.timeout_work);
    if (!dma_get_status(data->dma_tx.dma_dev,
                        data->dma_tx.dma_channel, &stat)) {
        data->dma_tx.counter = tx_buffer_length - stat.pending_length;
    }

    #if DT_HAS_COMPAT_STATUS_OKAY(st_stm32u5_dma)
    dma_suspend(data->dma_tx.dma_dev, data->dma_tx.dma_channel);
    #endif
    dma_stop(data->dma_tx.dma_dev, data->dma_tx.dma_channel);
    async_evt_tx_abort(data);

    return (0);
}

static void uart_stm32_async_rx_timeout(struct k_work* work) {
    struct k_work_delayable* dwork = k_work_delayable_from_work(work);
    struct uart_dma_stream* rx_stream = CONTAINER_OF(dwork,
                                                     struct uart_dma_stream, timeout_work);
    struct uart_stm32_data const* data = CONTAINER_OF(rx_stream,
                                                      struct uart_stm32_data, dma_rx);
    const struct device* dev = data->uart_dev;

    LOG_DBG("rx timeout");

    /* The DMA is still active and could trigger an interrupt
     * while we are processing this timeout, which could cause
     * data corruption when the DMA ISR modifies shared data
     * as we are operating on it. Prevent data race with ISR by
     * masking all interrupts until we're done.
     */
    unsigned int key = irq_lock();

    if (data->dma_rx.counter == data->dma_rx.buffer_length) {
        uart_stm32_async_rx_disable(dev);
    }
    else {
        uart_stm32_dma_rx_flush(dev, STM32_ASYNC_STATUS_TIMEOUT);
    }

    irq_unlock(key);
}

static void uart_stm32_async_tx_timeout(struct k_work* work) {
    struct k_work_delayable* dwork = k_work_delayable_from_work(work);
    struct uart_dma_stream* tx_stream = CONTAINER_OF(dwork,
                                                     struct uart_dma_stream, timeout_work);
    struct uart_stm32_data const* data = CONTAINER_OF(tx_stream,
                                                      struct uart_stm32_data, dma_tx);
    const struct device* dev = data->uart_dev;

    uart_stm32_async_tx_abort(dev);

    LOG_DBG("tx: async timeout");
}

static int uart_stm32_async_rx_buf_rsp(const struct device* dev, uint8_t* buf,
                                       size_t len) {
    struct uart_stm32_data* data = dev->data;
    unsigned int key;
    int err = 0;

    LOG_DBG("replace buffer (%d)", len);

    key = irq_lock();

    if (data->rx_next_buffer != NULL) {
        err = -EBUSY;
    }
    else if (!data->dma_rx.enabled) {
        err = -EACCES;
    }
    else {
        if (!stm32_buf_in_nocache((uintptr_t)buf, len)) {
            LOG_ERR("Rx buffer should be placed in a nocache memory region");
            return (-EFAULT);
        }

        data->rx_next_buffer = buf;
        data->rx_next_buffer_len = len;
    }

    irq_unlock(key);

    return (err);
}

static int uart_stm32_async_init(const struct device* dev) {
    USART_TypeDef const* usart = DEVICE_STM32_GET_USART(dev);
    struct uart_stm32_data* data = dev->data;

    data->uart_dev = dev;

    if (data->dma_rx.dma_dev != NULL) {
        if (!device_is_ready(data->dma_rx.dma_dev)) {
            return (-ENODEV);
        }
    }

    if (data->dma_tx.dma_dev != NULL) {
        if (!device_is_ready(data->dma_tx.dma_dev)) {
            return (-ENODEV);
        }
    }

    /* Disable both TX and RX DMA requests */
    uart_stm32_dma_rx_disable(dev);
    uart_stm32_dma_tx_disable(dev);

    k_work_init_delayable(&data->dma_rx.timeout_work,
                          uart_stm32_async_rx_timeout);
    k_work_init_delayable(&data->dma_tx.timeout_work,
                          uart_stm32_async_tx_timeout);

    /* Configure dma rx config */
    memset(&data->dma_rx.blk_cfg, 0, sizeof(data->dma_rx.blk_cfg));

    #if defined(CONFIG_SOC_SERIES_STM32F1X) || \
        defined(CONFIG_SOC_SERIES_STM32F2X) || \
        defined(CONFIG_SOC_SERIES_STM32F4X) || \
        defined(CONFIG_SOC_SERIES_STM32L1X)
    data->dma_rx.blk_cfg.source_address =
                            LL_USART_DMA_GetRegAddr(usart);
    #else
    data->dma_rx.blk_cfg.source_address =
                            LL_USART_DMA_GetRegAddr(usart,
                                                    LL_USART_DMA_REG_DATA_RECEIVE);
    #endif

    data->dma_rx.blk_cfg.dest_address = 0; /* dest not ready */

    if (data->dma_rx.src_addr_increment) {
        data->dma_rx.blk_cfg.source_addr_adj = DMA_ADDR_ADJ_INCREMENT;
    }
    else {
        data->dma_rx.blk_cfg.source_addr_adj = DMA_ADDR_ADJ_NO_CHANGE;
    }

    if (data->dma_rx.dst_addr_increment) {
        data->dma_rx.blk_cfg.dest_addr_adj = DMA_ADDR_ADJ_INCREMENT;
    }
    else {
        data->dma_rx.blk_cfg.dest_addr_adj = DMA_ADDR_ADJ_NO_CHANGE;
    }

    /* Enable/disable RX circular buffer */
    data->dma_rx.blk_cfg.source_reload_en  = data->dma_rx.dma_cfg.cyclic;
    data->dma_rx.blk_cfg.dest_reload_en    = data->dma_rx.dma_cfg.cyclic;
    data->dma_rx.blk_cfg.fifo_mode_control = (uint16_t)data->dma_rx.fifo_threshold;

    data->dma_rx.dma_cfg.head_block = &data->dma_rx.blk_cfg;
    data->dma_rx.dma_cfg.user_data  = (void*)dev;
    data->rx_next_buffer            = NULL;
    data->rx_next_buffer_len        = 0;

    /* Configure dma tx config */
    memset(&data->dma_tx.blk_cfg, 0, sizeof(data->dma_tx.blk_cfg));

    #if defined(CONFIG_SOC_SERIES_STM32F1X) || \
        defined(CONFIG_SOC_SERIES_STM32F2X) || \
        defined(CONFIG_SOC_SERIES_STM32F4X) || \
        defined(CONFIG_SOC_SERIES_STM32L1X)
    data->dma_tx.blk_cfg.dest_address =
                    LL_USART_DMA_GetRegAddr(usart);
    #else
    data->dma_tx.blk_cfg.dest_address =
                    LL_USART_DMA_GetRegAddr(usart,
                                            LL_USART_DMA_REG_DATA_TRANSMIT);
    #endif

    data->dma_tx.blk_cfg.source_address = 0; /* not ready */

    if (data->dma_tx.src_addr_increment) {
        data->dma_tx.blk_cfg.source_addr_adj = DMA_ADDR_ADJ_INCREMENT;
    }
    else {
        data->dma_tx.blk_cfg.source_addr_adj = DMA_ADDR_ADJ_NO_CHANGE;
    }

    if (data->dma_tx.dst_addr_increment) {
        data->dma_tx.blk_cfg.dest_addr_adj = DMA_ADDR_ADJ_INCREMENT;
    }
    else {
        data->dma_tx.blk_cfg.dest_addr_adj = DMA_ADDR_ADJ_NO_CHANGE;
    }

    /* Enable/disable TX circular buffer */
    data->dma_tx.blk_cfg.source_reload_en = data->dma_tx.dma_cfg.cyclic;
    data->dma_tx.blk_cfg.dest_reload_en   = data->dma_tx.dma_cfg.cyclic;

    data->dma_tx.blk_cfg.fifo_mode_control = data->dma_tx.fifo_threshold;

    data->dma_tx.dma_cfg.head_block = &data->dma_tx.blk_cfg;
    data->dma_tx.dma_cfg.user_data  = (void*)dev;

    return (0);
}

#ifdef CONFIG_UART_WIDE_DATA

static int uart_stm32_async_tx_u16(const struct device* dev, uint16_t const* tx_data,
                                   size_t buf_size, int32_t timeout) {
    return uart_stm32_async_tx(dev, (uint8_t const*)tx_data, (buf_size * 2), timeout);
}

static int uart_stm32_async_rx_enable_u16(const struct device* dev, uint16_t* buf, size_t len,
                                          int32_t timeout) {
    return uart_stm32_async_rx_enable(dev, (uint8_t*)buf, (len * 2), timeout);
}

static int uart_stm32_async_rx_buf_rsp_u16(const struct device* dev, uint16_t* buf, size_t len) {
    return uart_stm32_async_rx_buf_rsp(dev, (uint8_t*)buf, len * 2);
}

#endif

#endif /* CONFIG_UART_ASYNC_API */

static DEVICE_API(uart, uart_stm32_driver_api) = {
    .poll_in  = uart_stm32_poll_in,
    .poll_out = uart_stm32_poll_out,
    #ifdef CONFIG_UART_WIDE_DATA
    .poll_in_u16  = uart_stm32_poll_in_u16,
    .poll_out_u16 = uart_stm32_poll_out_u16,
    #endif
    .err_check = uart_stm32_err_check,
    #ifdef CONFIG_UART_USE_RUNTIME_CONFIGURE
    .configure  = uart_stm32_configure,
    .config_get = uart_stm32_config_get,
    #endif /* CONFIG_UART_USE_RUNTIME_CONFIGURE */

    #ifdef CONFIG_UART_INTERRUPT_DRIVEN
    .fifo_fill = uart_stm32_fifo_fill,
    .fifo_read = uart_stm32_fifo_read,
    #ifdef CONFIG_UART_WIDE_DATA
    .fifo_fill_u16 = uart_stm32_fifo_fill_u16,
    .fifo_read_u16 = uart_stm32_fifo_read_u16,
    #endif
    .irq_tx_enable    = uart_stm32_irq_tx_enable,
    .irq_tx_disable   = uart_stm32_irq_tx_disable,
    .irq_tx_ready     = uart_stm32_irq_tx_ready,
    .irq_tx_complete  = uart_stm32_irq_tx_complete,
    .irq_rx_enable    = uart_stm32_irq_rx_enable,
    .irq_rx_disable   = uart_stm32_irq_rx_disable,
    .irq_rx_ready     = uart_stm32_irq_rx_ready,
    .irq_err_enable   = uart_stm32_irq_err_enable,
    .irq_err_disable  = uart_stm32_irq_err_disable,
    .irq_is_pending   = uart_stm32_irq_is_pending,
    .irq_update       = uart_stm32_irq_update,
    .irq_callback_set = uart_stm32_irq_callback_set,
    #endif /* CONFIG_UART_INTERRUPT_DRIVEN */

    #ifdef CONFIG_UART_ASYNC_API
    .callback_set = uart_stm32_async_callback_set,
    .tx           = uart_stm32_async_tx,
    .tx_abort     = uart_stm32_async_tx_abort,
    .rx_enable    = uart_stm32_async_rx_enable,
    .rx_disable   = uart_stm32_async_rx_disable,
    .rx_buf_rsp   = uart_stm32_async_rx_buf_rsp,
    #ifdef CONFIG_UART_WIDE_DATA
    .tx_u16         = uart_stm32_async_tx_u16,
    .rx_enable_u16  = uart_stm32_async_rx_enable_u16,
    .rx_buf_rsp_u16 = uart_stm32_async_rx_buf_rsp_u16,
    #endif
    #endif /* CONFIG_UART_ASYNC_API */
};

static int uart_stm32_clocks_enable(const struct device* dev) {
    const struct uart_stm32_config* config = dev->config;
    struct uart_stm32_data const* data = dev->data;
    int err;

    __uart_stm32_get_clock(dev);

    if (!device_is_ready(data->clock)) {
        LOG_ERR("clock control device not ready");
        return (-ENODEV);
    }

    /* enable clock */
    err = clock_control_on(data->clock, (clock_control_subsys_t)&config->pclken[0]);
    if (err != 0) {
        LOG_ERR("Could not enable (LP)UART clock");
        return (err);
    }

    if (IS_ENABLED(STM32_UART_DOMAIN_CLOCK_SUPPORT) && (config->pclk_len > 1)) {
        err = clock_control_configure(DEVICE_DT_GET(STM32_CLOCK_CONTROL_NODE),
                                      (clock_control_subsys_t)&config->pclken[1],
                                      NULL);
        if (err != 0) {
            LOG_ERR("Could not select UART domain clock");
            return (err);
        }
    }

    return (0);
}

static int uart_stm32_registers_configure(const struct device* dev) {
    const struct uart_stm32_config* config = dev->config;
    USART_TypeDef* usart = config->usart;
    struct uart_stm32_data const* data = dev->data;
    struct uart_config const* uart_cfg = data->uart_cfg;

    LL_USART_Disable(usart);

    if (!device_is_ready(config->reset.dev)) {
        LOG_ERR("reset controller not ready");
        return (-ENODEV);
    }

    /* Reset UART to default state using RCC */
    (void) reset_line_toggle_dt(&config->reset);

    /* TX/RX direction */
    LL_USART_SetTransferDirection(usart, LL_USART_DIRECTION_TX_RX);

    /* Set basic parameters, such as data-/stop-bit, parity, and baudrate */
    if (uart_stm32_parameters_set(dev, uart_cfg) < 0) {
        return (-EINVAL);
    }

    /* Enable the single wire / half-duplex mode */
    if (config->single_wire) {
        LL_USART_EnableHalfDuplex(usart);
    }

    #ifdef LL_USART_TXRX_SWAPPED
    if (config->tx_rx_swap) {
        LL_USART_SetTXRXSwap(usart, LL_USART_TXRX_SWAPPED);
    }
    #endif

    #ifdef LL_USART_RXPIN_LEVEL_INVERTED
    if (config->rx_invert) {
        LL_USART_SetRXPinLevel(usart, LL_USART_RXPIN_LEVEL_INVERTED);
    }
    #endif

    #ifdef LL_USART_TXPIN_LEVEL_INVERTED
    if (config->tx_invert) {
        LL_USART_SetTXPinLevel(usart, LL_USART_TXPIN_LEVEL_INVERTED);
    }
    #endif

    #if HAS_DRIVER_ENABLE
    if (config->de_enable) {
        if (!IS_UART_DRIVER_ENABLE_INSTANCE(usart)) {
            LOG_ERR("%s does not support driver enable", dev->name);
            return -EINVAL;
        }

        uart_stm32_set_driver_enable(dev, true);
        LL_USART_SetDEAssertionTime(usart, config->de_assert_time);
        LL_USART_SetDEDeassertionTime(usart, config->de_deassert_time);

        if (config->de_invert) {
            LL_USART_SetDESignalPolarity(usart, LL_USART_DE_POLARITY_LOW);
        }
    }
    #endif

    #ifdef USART_CR1_FIFOEN
    if (config->fifo_enable) {
        LL_USART_EnableFIFO(usart);
    }
    #endif

    #if defined(CONFIG_PM) && defined(IS_UART_WAKEUP_FROMSTOP_INSTANCE)
    if (config->wakeup_source) {
        /* Enable ability to wakeup device in Stop mode
         * Effect depends on CONFIG_PM_DEVICE status:
         * CONFIG_PM_DEVICE=n : Always active
         * CONFIG_PM_DEVICE=y : Controlled by pm_device_wakeup_enable()
         */
        #ifdef USART_CR3_WUFIE
        LL_USART_SetWKUPType(usart, LL_USART_WAKEUP_ON_RXNE);
        LL_USART_EnableIT_WKUP(usart);
        LL_USART_ClearFlag_WKUP(usart);
        #endif
        LL_USART_EnableInStopMode(usart);

        if (config->wakeup_line != STM32_WAKEUP_LINE_NONE) {
            /* Prepare the WAKEUP with the expected EXTI line */
            LL_EXTI_EnableIT_0_31(BIT(config->wakeup_line));
        }
    }

    #if defined(CONFIG_SOC_SERIES_STM32U5X) && DT_HAS_COMPAT_STATUS_OKAY(st_stm32_lpuart)
    if (config->wakeup_source) {
        /* Allow LPUART to operate in STOP modes. */
        LL_SRDAMR_GRP1_EnableAutonomousClock(LL_SRDAMR_GRP1_PERIPH_LPUART1AMEN);
    }
    #endif
    #endif /* CONFIG_PM */

    LL_USART_Enable(usart);

    #ifdef USART_ISR_TEACK
    /* Wait until TEACK flag is set */
    while (!(LL_USART_IsActiveFlag_TEACK(usart))) {
        if (IS_ENABLED(__GTEST)) {
            break;
        }
    }
    #endif /* USART_ISR_TEACK */

    #ifdef USART_ISR_REACK
    /* Wait until REACK flag is set */
    while (!(LL_USART_IsActiveFlag_REACK(usart))) {
        if (IS_ENABLED(__GTEST)) {
            break;
        }
    }
    #endif /* USART_ISR_REACK */

    return (0);
}

/**
 * @brief Initialize UART channel
 *
 * This routine is called to reset the chip in a quiescent state.
 * It is assumed that this function is called only once per UART.
 *
 * @param dev UART device struct
 *
 * @return 0
 */
static int uart_stm32_init(const struct device* dev) {
    const struct uart_stm32_config* config = dev->config;
    int err;

    err = uart_stm32_clocks_enable(dev);
    if (err < 0) {
        return (err);
    }

    /* Configure dt provided device signals when available */
    err = pinctrl_apply_state(config->pcfg, PINCTRL_STATE_DEFAULT);
    if (err < 0) {
        return (err);
    }

    err = uart_stm32_registers_configure(dev);
    if (err < 0) {
        return (err);
    }

    #if defined(CONFIG_PM) || \
        defined(CONFIG_UART_INTERRUPT_DRIVEN) || \
        defined(CONFIG_UART_ASYNC_API)
    config->irq_config_func(dev);
    #endif /* CONFIG_PM || CONFIG_UART_INTERRUPT_DRIVEN || CONFIG_UART_ASYNC_API */

    #ifdef CONFIG_UART_ASYNC_API
    return uart_stm32_async_init(dev);
    #else
    return (0);
    #endif
}

#ifdef CONFIG_PM_DEVICE
static void uart_stm32_suspend_setup(const struct device* dev) {
    USART_TypeDef* usart = DEVICE_STM32_GET_USART(dev);

    #ifdef USART_ISR_BUSY
    /* Make sure that no USART transfer is on-going */
    while (LL_USART_IsActiveFlag_BUSY(usart) == 1) {
        /* pass */
    }
    #endif

    while (LL_USART_IsActiveFlag_TC(usart) == 0) {
        /* pass */
    }

    #ifdef USART_ISR_REACK
    /* Make sure that USART is ready for reception */
    while (LL_USART_IsActiveFlag_REACK(usart) == 0) {
        /* pass */
    }
    #endif

    /* Clear OVERRUN flag */
    LL_USART_ClearFlag_ORE(usart);
}

static int uart_stm32_pm_action(const struct device* dev,
                                enum pm_device_action action) {
    const struct uart_stm32_config* config = dev->config;
    struct uart_stm32_data const* data = dev->data;
    int err;

    switch (action) {
        case PM_DEVICE_ACTION_RESUME:
            /* Set pins to active state */
            err = pinctrl_apply_state(config->pcfg, PINCTRL_STATE_DEFAULT);
            if (err < 0) {
                return (err);
            }

            /* Enable bus clock */
            err = clock_control_on(data->clock, (clock_control_subsys_t)&config->pclken[0]);
            if (err < 0) {
                LOG_ERR("Could not enable (LP)UART clock");
                return (err);
            }

            if (!LL_USART_IsEnabled(config->usart)) {
                /* When exiting low power mode, check whether UART is enabled.
                 * If not, it means the peripheral has been powered down
                 * by the low-power mode. If suspend-to-RAM is enabled,
                 * assume the entire SoC has been powered down and do a
                 * full re-initialization. Otherwise, assume that the
                 * low-power mode shut down power to the UART but not
                 * critical peripherals (CPU, GPIO, RCC), which means
                 * we only have to reconfigure this UART instance.
                 *
                 * STOP2 on STM32WLE5 is an example of such low-power mode.
                 */
                if (IS_ENABLED(CONFIG_PM_S2RAM)) {
                    err = uart_stm32_init(dev);
                }
                else {
                    err = uart_stm32_registers_configure(dev);
                }

                if (err < 0) {
                    return err;
                }
            }
            break;

        case PM_DEVICE_ACTION_SUSPEND :
            uart_stm32_suspend_setup(dev);
            /* Stop device clock. Note: fixed clocks are not handled yet. */
            err = clock_control_off(data->clock, (clock_control_subsys_t)&config->pclken[0]);
            if (err < 0) {
                LOG_ERR("Could not enable (LP)UART clock");
                return (err);
            }

            /* Move pins to sleep state */
            err = pinctrl_apply_state(config->pcfg, PINCTRL_STATE_SLEEP);
            if ((err < 0) && (err != -ENOENT)) {
                /*
                 * If returning -ENOENT, no pins where defined for sleep mode :
                 * Do not output on console (might sleep already) when going to sleep,
                 * "(LP)UART pinctrl sleep state not available"
                 * and don't block PM suspend.
                 * Else return the error.
                 */
                return (err);
            }
            break;

        default :
            return (-ENOTSUP);
    }

    return (0);
}
#endif /* CONFIG_PM_DEVICE */

#ifdef CONFIG_UART_ASYNC_API

/* src_dev and dest_dev should be 'MEMORY' or 'PERIPHERAL'. */
#define UART_DMA_CHANNEL_INIT(index, dir, dir_cap, src_dev, dest_dev)   \
    .dma_dev     = DEVICE_DT_GET(STM32_DMA_CTLR(index, dir)),           \
    .dma_channel = DT_INST_DMAS_CELL_BY_NAME(index, dir, channel),      \
    .dma_cfg     = {                                                    \
        .dma_slot            = STM32_DMA_SLOT(index, dir, slot),        \
        .channel_direction   = STM32_DMA_CONFIG_DIRECTION(              \
                                  STM32_DMA_CHANNEL_CONFIG(index, dir)),\
        .cyclic              = STM32_DMA_CONFIG_CYCLIC(                 \
                                  STM32_DMA_CHANNEL_CONFIG(index, dir)),\
        .channel_priority    = STM32_DMA_CONFIG_PRIORITY(               \
                                  STM32_DMA_CHANNEL_CONFIG(index, dir)),\
        .source_data_size    = STM32_DMA_CONFIG_##src_dev##_DATA_SIZE(  \
                                  STM32_DMA_CHANNEL_CONFIG(index, dir)),\
        .dest_data_size      = STM32_DMA_CONFIG_##dest_dev##_DATA_SIZE( \
                                  STM32_DMA_CHANNEL_CONFIG(index, dir)),\
        .source_burst_length = 1, /* SINGLE transfer */                 \
        .dest_burst_length   = 1,                                       \
        .block_count         = 1,                                       \
        .dma_callback        = uart_stm32_dma_##dir##_cb,               \
    },                                                                  \
    .src_addr_increment = STM32_DMA_CONFIG_##src_dev##_ADDR_INC(        \
                             STM32_DMA_CHANNEL_CONFIG(index, dir)),     \
    .dst_addr_increment = STM32_DMA_CONFIG_##dest_dev##_ADDR_INC(       \
                             STM32_DMA_CHANNEL_CONFIG(index, dir)),     \
    .fifo_threshold     = STM32_DMA_FEATURES_FIFO_THRESHOLD(            \
                             STM32_DMA_FEATURES(index, dir)),           \

#endif

#if (defined(CONFIG_UART_INTERRUPT_DRIVEN) || defined(CONFIG_UART_ASYNC_API) || \
     defined(CONFIG_PM))
#define STM32_UART_IRQ_HANDLER_DECL(index)  \
        static void uart_stm32_irq_config_func_##index(const struct device* dev);
#define STM32_UART_IRQ_HANDLER(index)       \
static void uart_stm32_irq_config_func_##index(const struct device* dev) {  \
    IRQ_CONNECT(DT_INST_IRQN(index),                                        \
                DT_INST_IRQ(index, priority),                               \
                uart_stm32_isr, DEVICE_DT_INST_GET(index),                  \
                0);                         \
    irq_enable(DT_INST_IRQN(index));        \
}
#else
#define STM32_UART_IRQ_HANDLER_DECL(index) /* Not used */
#define STM32_UART_IRQ_HANDLER(index)      /* Not used */
#endif

#if (defined(CONFIG_UART_INTERRUPT_DRIVEN) || defined(CONFIG_UART_ASYNC_API) || \
     defined(CONFIG_PM))
#define STM32_UART_IRQ_HANDLER_FUNC(index)  \
    .irq_config_func = uart_stm32_irq_config_func_##index,
#else
#define STM32_UART_IRQ_HANDLER_FUNC(index) /* Not used */
#endif

#ifdef CONFIG_UART_ASYNC_API
#define UART_DMA_CHANNEL(index, dir, DIR, src, dest)            \
    .dma_##dir = {                                              \
        COND_CODE_1(DT_INST_DMAS_HAS_NAME(index, dir),          \
                    (UART_DMA_CHANNEL_INIT(index, dir, DIR, src, dest)), \
                    (NULL))                                     \
    },

#else
#define UART_DMA_CHANNEL(index, dir, DIR, src, dest)
#endif

#ifdef CONFIG_PM
#define STM32_UART_PM_WAKEUP(index)                             \
    .wakeup_source = DT_INST_PROP(index, wakeup_source),        \
    .wakeup_line   = COND_CODE_1(DT_INST_NODE_HAS_PROP(index, wakeup_line), \
                                 (DT_INST_PROP(index, wakeup_line)),        \
                                 (STM32_WAKEUP_LINE_NONE)),
#else
#define STM32_UART_PM_WAKEUP(index) /* Not used */
#endif

/* Ensure DTS doesn't present an incompatible parity configuration.
 * Mark/space parity isn't supported on the STM32 family.
 * If 9 data bits are configured, ensure that a parity bit isn't set.
 */
#define STM32_UART_CHECK_DT_PARITY(index)                       \
BUILD_ASSERT(                                                   \
        !(DT_INST_ENUM_IDX(index, parity) == UART_CFG_PARITY_MARK || \
        DT_INST_ENUM_IDX(index, parity) == UART_CFG_PARITY_SPACE),   \
        "Node " DT_NODE_PATH(DT_DRV_INST(index))                \
        " has unsupported parity configuration");               \
BUILD_ASSERT(                                                   \
        !(DT_INST_ENUM_IDX(index, parity) != UART_CFG_PARITY_NONE && \
        DT_INST_ENUM_IDX(index, data_bits) == UART_CFG_DATA_BITS_9), \
        "Node " DT_NODE_PATH(DT_DRV_INST(index))                \
                " has unsupported parity + data bits combination");

/* Ensure DTS doesn't present an incompatible data bits configuration
 * The STM32 family doesn't support 5 data bits, or 6 data bits without parity.
 * Only some series support 7 data bits.
 */
#ifdef LL_USART_DATAWIDTH_7B
#define STM32_UART_CHECK_DT_DATA_BITS(index)                    \
BUILD_ASSERT(                                                   \
    !(DT_INST_ENUM_IDX(index, data_bits) == UART_CFG_DATA_BITS_5 || \
    (DT_INST_ENUM_IDX(index, data_bits) == UART_CFG_DATA_BITS_6 &&  \
    DT_INST_ENUM_IDX(index, parity) == UART_CFG_PARITY_NONE)),  \
    "Node " DT_NODE_PATH(DT_DRV_INST(index))                    \
            " has unsupported data bits configuration");
#else
#define STM32_UART_CHECK_DT_DATA_BITS(index)                    \
BUILD_ASSERT(                                                   \
    !(DT_INST_ENUM_IDX(index, data_bits) == UART_CFG_DATA_BITS_5 ||     \
    DT_INST_ENUM_IDX(index, data_bits) == UART_CFG_DATA_BITS_6 ||    \
    (DT_INST_ENUM_IDX(index, data_bits) == UART_CFG_DATA_BITS_7 &&   \
    DT_INST_ENUM_IDX(index, parity) == UART_CFG_PARITY_NONE)),  \
    "Node " DT_NODE_PATH(DT_DRV_INST(index))                    \
            " has unsupported data bits configuration");
#endif

/* Ensure DTS doesn't present an incompatible stop bits configuration.
 * Some STM32 series USARTs don't support 0.5 stop bits, and it generally isn't
 * supported for LPUART.
 */
#ifndef LL_USART_STOPBITS_0_5
#define STM32_UART_CHECK_DT_STOP_BITS_0_5(index)                \
BUILD_ASSERT(                                                   \
    DT_INST_ENUM_IDX(index, stop_bits) != UART_CFG_STOP_BITS_0_5, \
    "Node " DT_NODE_PATH(DT_DRV_INST(index))                    \
    " has unsupported stop bits configuration");
/* LPUARTs don't support 0.5 stop bits configurations */
#else
#define STM32_UART_CHECK_DT_STOP_BITS_0_5(index)                \
BUILD_ASSERT(                                                   \
    !(DT_HAS_COMPAT_STATUS_OKAY(st_stm32_lpuart) &&             \
    DT_INST_ENUM_IDX(index, stop_bits) == UART_CFG_STOP_BITS_0_5), \
    "Node " DT_NODE_PATH(DT_DRV_INST(index))                    \
    " has unsupported stop bits configuration");
#endif

/* Ensure DTS doesn't present an incompatible stop bits configuration.
 * Some STM32 series USARTs don't support 1.5 stop bits, and it generally isn't
 * supported for LPUART.
 */
#ifndef LL_USART_STOPBITS_1_5
#define STM32_UART_CHECK_DT_STOP_BITS_1_5(index)                \
BUILD_ASSERT(                                                   \
    DT_INST_ENUM_IDX(index, stop_bits) != UART_CFG_STOP_BITS_1_5, \
    "Node " DT_NODE_PATH(DT_DRV_INST(index))                    \
            " has unsupported stop bits configuration");
/* LPUARTs don't support 1.5 stop bits configurations */
#else
#define STM32_UART_CHECK_DT_STOP_BITS_1_5(index)                \
BUILD_ASSERT(                                                   \
    !(DT_HAS_COMPAT_STATUS_OKAY(st_stm32_lpuart) &&             \
      DT_INST_ENUM_IDX(index, stop_bits) == UART_CFG_STOP_BITS_1_5), \
    "Node " DT_NODE_PATH(DT_DRV_INST(index))                    \
            " has unsupported stop bits configuration");
#endif

#define STM32_UART_INIT(index)              \
STM32_UART_IRQ_HANDLER_DECL(index)          \
                                            \
PINCTRL_DT_INST_DEFINE(index);              \
                                            \
static const struct stm32_pclken pclken_##index[] = \
                                            STM32_DT_INST_CLOCKS(index); \
                                            \
static struct uart_config uart_cfg_##index = {  \
    .baudrate  = DT_INST_PROP(index, current_speed),                \
    .parity    = DT_INST_ENUM_IDX(index, parity),                   \
    .stop_bits = DT_INST_ENUM_IDX(index, stop_bits),                \
    .data_bits = DT_INST_ENUM_IDX(index, data_bits),                \
    .flow_ctrl = DT_INST_PROP(index, hw_flow_control)               \
                                    ? UART_CFG_FLOW_CTRL_RTS_CTS    \
                                    : UART_CFG_FLOW_CTRL_NONE,      \
};                                          \
                                            \
static struct uart_stm32_config DT_CONST uart_stm32_cfg_##index = { \
    .usart            = (USART_TypeDef*)DT_INST_REG_ADDR(index),    \
    .reset            = RESET_DT_SPEC_GET(DT_DRV_INST(index)),      \
    .pclken           = pclken_##index,                             \
    .pclk_len         = DT_INST_NUM_CLOCKS(index),                  \
    .pcfg             = PINCTRL_DT_INST_DEV_CONFIG_GET(index),      \
    .single_wire      = DT_INST_PROP(index, single_wire),           \
    .tx_rx_swap       = DT_INST_PROP(index, tx_rx_swap),            \
    .rx_invert        = DT_INST_PROP(index, rx_invert),             \
    .tx_invert        = DT_INST_PROP(index, tx_invert),             \
    .de_enable        = DT_INST_PROP(index, de_enable),             \
    .de_assert_time   = DT_INST_PROP(index, de_assert_time),        \
    .de_deassert_time = DT_INST_PROP(index, de_deassert_time),      \
    .de_invert        = DT_INST_PROP(index, de_invert),             \
    .fifo_enable = DT_INST_PROP(index, fifo_enable),                \
    STM32_UART_IRQ_HANDLER_FUNC(index)      \
    STM32_UART_PM_WAKEUP(index)             \
};                                          \
                                            \
static struct uart_stm32_data uart_stm32_data_##index = {   \
    .uart_cfg = &uart_cfg_##index,          \
    UART_DMA_CHANNEL(index, rx, RX, PERIPHERAL, MEMORY)     \
    UART_DMA_CHANNEL(index, tx, TX, MEMORY, PERIPHERAL)     \
};                                          \
                                            \
PM_DEVICE_DT_INST_DEFINE(index, uart_stm32_pm_action);      \
                                            \
DEVICE_DT_INST_DEFINE(index,                \
                      uart_stm32_init,      \
                      PM_DEVICE_DT_INST_GET(index), \
                      &uart_stm32_data_##index, &uart_stm32_cfg_##index, \
                      PRE_KERNEL_1, CONFIG_SERIAL_INIT_PRIORITY,    \
                      &uart_stm32_driver_api);      \
                                            \
STM32_UART_IRQ_HANDLER(index)               \
                                            \
STM32_UART_CHECK_DT_PARITY(index)           \
STM32_UART_CHECK_DT_DATA_BITS(index)        \
STM32_UART_CHECK_DT_STOP_BITS_0_5(index)    \
STM32_UART_CHECK_DT_STOP_BITS_1_5(index)

DT_INST_FOREACH_STATUS_OKAY(STM32_UART_INIT)

#if (__GTEST == 1U)                         /* #CUSTOM@NDRS */
#include "mcu_reg_stub.h"

#define STM32_UART_CFG_REG_INIT(id) \
    zephyr_gtest_uart_stm32_reg_init(DEVICE_DT_GET(DT_DRV_INST(id)), \
                                     &uart_stm32_data_##id, &uart_stm32_cfg_##id);

static void zephyr_gtest_uart_stm32_reg_init(const struct device* dev,
                                             struct uart_stm32_data* data,
                                             struct uart_stm32_config* cfg) {
    uintptr_t base_addr = (uintptr_t)cfg->usart;

    switch (base_addr) {
        case USART1_BASE : {
            cfg->usart = (USART_TypeDef*)ut_mcu_usart1_ptr;
            break;
        }

        case USART2_BASE : {
            cfg->usart = (USART_TypeDef*)ut_mcu_usart2_ptr;
            break;
        }

        case USART3_BASE : {
            cfg->usart = (USART_TypeDef*)ut_mcu_usart3_ptr;
            break;
        }

        #if defined(UART4_BASE)
        case UART4_BASE : {
            cfg->usart = (USART_TypeDef*)ut_mcu_usart4_ptr;
            break;
        }
        #endif

        #if defined(UART5_BASE)
        case UART5_BASE : {
            cfg->usart = (USART_TypeDef*)ut_mcu_usart5_ptr;
            break;
        }
        #endif

        #if defined(USART6_BASE)
        case USART6_BASE : {
            cfg->usart = (USART_TypeDef*)ut_mcu_usart6_ptr;
            break;
        }
        #endif

        #if defined(UART7_BASE)
        case UART7_BASE : {
            cfg->usart = (USART_TypeDef*)ut_mcu_usart7_ptr;
            break;
        }
        #endif

        #if defined(UART8_BASE)
        case UART8_BASE : {
            cfg->usart = (USART_TypeDef*)ut_mcu_usart8_ptr;
            break;
        }
        #endif

        case LPUART1_BASE : {
            cfg->usart = (USART_TypeDef*)ut_mcu_lpuart1_ptr;
            break;
        }

        default: {
            break;
        }
    }

    uart_stm32_init(dev);
}

void zephyr_gtest_uart_stm32(void) {
    DT_INST_FOREACH_STATUS_OKAY(STM32_UART_CFG_REG_INIT)
}
#endif<|MERGE_RESOLUTION|>--- conflicted
+++ resolved
@@ -1242,7 +1242,6 @@
             data->dma_rx.counter = data->dma_rx.buffer_length / 2;
             break;
 
-<<<<<<< HEAD
         default : /* likely STM32_ASYNC_STATUS_TIMEOUT */
             if (dma_get_status(data->dma_rx.dma_dev, data->dma_rx.dma_channel, &stat) == 0) {
                 rx_rcv_len = data->dma_rx.buffer_length - stat.pending_length;
@@ -1250,21 +1249,6 @@
             }
             break;
     }
-=======
-#ifdef CONFIG_UART_ASYNC_API
-#ifdef CONFIG_UART_INTERRUPT_DRIVEN
-	/* If both ASYNC and INTERRUPT modes are supported in this build,
-	 * check whether this instance is currently being used via the
-	 * interrupt-driven API. If it is, do not process interrupt flags
-	 * as the user callback invoked earlier is responsible for that.
-	 */
-	if (data->user_cb) {
-		return;
-	}
-#endif /* CONFIG_UART_INTERRUPT_DRIVEN */
-
-	if (LL_USART_IsEnabledIT_IDLE(usart) && LL_USART_IsActiveFlag_IDLE(usart)) {
->>>>>>> dddd7381
 
     async_evt_rx_rdy(data);
 
@@ -1279,46 +1263,11 @@
             data->dma_rx.offset = data->dma_rx.buffer_length / 2;
             break;
 
-<<<<<<< HEAD
         default : /* likely STM32_ASYNC_STATUS_TIMEOUT */
             data->dma_rx.offset += rx_rcv_len - data->dma_rx.offset;
             break;
     }
 }
-=======
-		if (data->dma_rx.timeout == 0) {
-			uart_stm32_dma_rx_flush(dev, STM32_ASYNC_STATUS_TIMEOUT);
-		} else {
-			/* Start the RX timer not null */
-			async_timer_start(&data->dma_rx.timeout_work,
-								data->dma_rx.timeout);
-		}
-	} else if (LL_USART_IsEnabledIT_TC(usart) && LL_USART_IsActiveFlag_TC(usart)) {
-
-		LL_USART_DisableIT_TC(usart);
-		/* Generate TX_DONE event when transmission is done */
-		async_evt_tx_done(data);
-#ifdef CONFIG_PM
-		uart_stm32_pm_policy_state_lock_put_unconditional();
-#endif
-	} else if (LL_USART_IsEnabledIT_RXNE(usart) && LL_USART_IsActiveFlag_RXNE(usart)) {
-#ifdef USART_SR_RXNE
-		/* clear the RXNE flag, because Rx data was not read */
-		LL_USART_ClearFlag_RXNE(usart);
-#else
-		/* clear the RXNE by flushing the fifo, because Rx data was not read */
-		LL_USART_RequestRxDataFlush(usart);
-#endif /* USART_SR_RXNE */
-#if HAS_RTO
-	} else if (LL_USART_IsEnabledIT_RTO(usart) && LL_USART_IsActiveFlag_RTO(usart)) {
-
-		LOG_DBG("rx timeout interrupt occurred");
-
-		LL_USART_ClearFlag_RTO(usart);
-		uart_stm32_dma_rx_flush(dev, STM32_ASYNC_STATUS_TIMEOUT);
-#endif /* HAS_RTO */
-	}
->>>>>>> dddd7381
 
 #endif /* CONFIG_UART_ASYNC_API */
 
@@ -1390,9 +1339,8 @@
         return;
     }
     #endif /* CONFIG_UART_INTERRUPT_DRIVEN */
-
-    if (LL_USART_IsEnabledIT_IDLE(usart) &&
-        LL_USART_IsActiveFlag_IDLE(usart)) {
+    if (LL_USART_IsEnabledIT_IDLE(usart) && LL_USART_IsActiveFlag_IDLE(usart)) {
+
         LL_USART_ClearFlag_IDLE(usart);
         LOG_DBG("idle interrupt occurred");
 
@@ -1413,8 +1361,7 @@
                               data->dma_rx.timeout);
         }
     }
-    else if (LL_USART_IsEnabledIT_TC(usart) &&
-             LL_USART_IsActiveFlag_TC(usart)) {
+    else if (LL_USART_IsEnabledIT_TC(usart) && LL_USART_IsActiveFlag_TC(usart)) {
         LL_USART_DisableIT_TC(usart);
         /* Generate TX_DONE event when transmission is done */
         async_evt_tx_done(data);
@@ -1423,8 +1370,7 @@
         uart_stm32_pm_policy_state_lock_put_unconditional();
         #endif
     }
-    else if (LL_USART_IsEnabledIT_RXNE(usart) &&
-             LL_USART_IsActiveFlag_RXNE(usart)) {
+    else if (LL_USART_IsEnabledIT_RXNE(usart) && LL_USART_IsActiveFlag_RXNE(usart)) {
         #ifdef USART_SR_RXNE
         /* clear the RXNE flag, because Rx data was not read */
         LL_USART_ClearFlag_RXNE(usart);
@@ -1432,6 +1378,15 @@
         /* clear the RXNE by flushing the fifo, because Rx data was not read */
         LL_USART_RequestRxDataFlush(usart);
         #endif /* USART_SR_RXNE */
+    #if HAS_RTO
+    }
+    else if (LL_USART_IsEnabledIT_RTO(usart) && LL_USART_IsActiveFlag_RTO(usart)) {
+
+        LOG_DBG("rx timeout interrupt occurred");
+
+        LL_USART_ClearFlag_RTO(usart);
+        uart_stm32_dma_rx_flush(dev, STM32_ASYNC_STATUS_TIMEOUT);
+    #endif /* HAS_RTO */
     }
 
     /* Clear errors */
@@ -1508,19 +1463,16 @@
         return (-EFAULT);
     }
 
-<<<<<<< HEAD
+    #if HAS_RTO
+    if (LL_USART_IsEnabledIT_RTO(usart)) {
+        LL_USART_DisableIT_RTO(usart);
+    }
+    else {
+        LL_USART_DisableIT_IDLE(usart);
+    }
+    #else  /* HAS_RTO */
     LL_USART_DisableIT_IDLE(usart);
-=======
-#if HAS_RTO
-	if (LL_USART_IsEnabledIT_RTO(usart)) {
-		LL_USART_DisableIT_RTO(usart);
-	} else {
-		LL_USART_DisableIT_IDLE(usart);
-	}
-#else  /* HAS_RTO */
-	LL_USART_DisableIT_IDLE(usart);
-#endif /* HAS_RTO */
->>>>>>> dddd7381
+    #endif /* HAS_RTO */
 
     uart_stm32_dma_rx_flush(dev, STM32_ASYNC_STATUS_TIMEOUT);
 
@@ -1599,168 +1551,8 @@
 
     LL_USART_ClearFlag_IDLE(usart);
 
-<<<<<<< HEAD
     /* Request next buffer */
     async_evt_rx_buf_request(data);
-=======
-#ifdef CONFIG_PM
-
-	/* Do not allow system to suspend until transmission has completed */
-	uart_stm32_pm_policy_state_lock_get_unconditional();
-#endif
-
-	if (IS_ENABLED(CONFIG_UART_STM32U5_ERRATA_DMAT_LOWPOWER)) {
-		/**
-		 * Send first character using polling.
-		 * The DMA TX needs to be enabled before the UART transmits
-		 * the character and triggers transfer complete event.
-		 */
-		key = irq_lock();
-
-		if (char_size > 1) {
-			LL_USART_TransmitData9(usart, *(const uint16_t *)tx_data);
-		} else {
-			LL_USART_TransmitData8(usart, *tx_data);
-		}
-
-		if (data->dma_tx.buffer_length > char_size) {
-			/* Enable TX DMA requests */
-			uart_stm32_dma_tx_enable(dev);
-		}
-
-		irq_unlock(key);
-	} else {
-		/* Enable TX DMA requests */
-		uart_stm32_dma_tx_enable(dev);
-	}
-
-	return 0;
-}
-
-static void set_timeout_itr(USART_TypeDef *usart, uint32_t baudrate, int32_t timeout)
-{
-#if HAS_RTO
-#if HAS_LPUART
-	if (IS_LPUART_INSTANCE(usart)) {
-		goto enable_idle_itr;
-	}
-#endif
-
-	if (LL_USART_IsEnabledIT_RTO(usart)) {
-		LL_USART_DisableRxTimeout(usart);
-		LL_USART_DisableIT_RTO(usart);
-		LL_USART_ClearFlag_RTO(usart);
-	} else {
-		LL_USART_DisableIT_IDLE(usart);
-		LL_USART_ClearFlag_IDLE(usart);
-	}
-
-	if (timeout == SYS_FOREVER_US) {
-		goto enable_idle_itr;
-	}
-
-	/* Cast to uint64_t to avoid overflowing before the division */
-	uint64_t timeout_in_bits = ((uint64_t)timeout * baudrate) / 1000000;
-
-	if (timeout_in_bits > UINT32_MAX) {
-		goto enable_idle_itr;
-	}
-
-	/* Not all UARTs support hardware RX timeouts.
-	 * Try to set the timeout anyway, and see if it gets set.
-	 * Ref RM, "USART receiver timeout register (USART_RTOR):
-	 * "This register is reserved and forced by hardware to "0x00000000"
-	 * when the Receiver timeout feature is not supported."
-	 * This also falls back to using the IDLE interrupt
-	 * if the timeout requested is too short or 0.
-	 */
-	LL_USART_SetRxTimeout(usart, (uint32_t)timeout_in_bits);
-	if (LL_USART_GetRxTimeout(usart) == 0) {
-		goto enable_idle_itr;
-	}
-
-	/* Use hardware RTO interrupt */
-	LOG_DBG("Set RTO timeout: %d us / %d bits", timeout, (uint32_t)timeout_in_bits);
-
-	LL_USART_ClearFlag_RTO(usart);
-	LL_USART_EnableIT_RTO(usart);
-	LL_USART_EnableRxTimeout(usart);
-	return;
-
-enable_idle_itr:
-#endif /* HAS_RTO */
-
-	LL_USART_ClearFlag_IDLE(usart);
-	LL_USART_EnableIT_IDLE(usart);
-}
-
-static int uart_stm32_async_rx_enable(const struct device *dev,
-		uint8_t *rx_buf, size_t buf_size, int32_t timeout)
-{
-	const struct uart_stm32_config *config = dev->config;
-	USART_TypeDef *usart = config->usart;
-	struct uart_stm32_data *data = dev->data;
-	int ret;
-
-	if (data->dma_rx.dma_dev == NULL) {
-		return -ENODEV;
-	}
-
-	if (data->dma_rx.enabled) {
-		LOG_WRN("RX was already enabled");
-		return -EBUSY;
-	}
-
-	if (!stm32_buf_in_nocache((uintptr_t)rx_buf, buf_size)) {
-		LOG_ERR("Rx buffer should be placed in a nocache memory region");
-		return -EFAULT;
-	}
-
-	data->dma_rx.offset = 0;
-	data->dma_rx.buffer = rx_buf;
-	data->dma_rx.buffer_length = buf_size;
-	data->dma_rx.counter = 0;
-	data->dma_rx.timeout = timeout;
-
-	/* Disable RX interrupts to let DMA to handle it */
-	LL_USART_DisableIT_RXNE(usart);
-
-	data->dma_rx.blk_cfg.block_size = buf_size;
-	data->dma_rx.blk_cfg.dest_address = (uint32_t)data->dma_rx.buffer;
-
-	ret = dma_config(data->dma_rx.dma_dev, data->dma_rx.dma_channel, &data->dma_rx.dma_cfg);
-
-	if (ret != 0) {
-		LOG_ERR("UART ERR: RX DMA config failed!");
-		return -EINVAL;
-	}
-
-	if (dma_start(data->dma_rx.dma_dev, data->dma_rx.dma_channel)) {
-		LOG_ERR("UART ERR: RX DMA start failed!");
-		return -EFAULT;
-	}
-
-	/* Flush RX data buffer */
-#ifdef USART_SR_RXNE
-	LL_USART_ClearFlag_RXNE(usart);
-#else
-	LL_USART_RequestRxDataFlush(usart);
-#endif /* USART_SR_RXNE */
-
-	/* Enable RX DMA requests */
-	uart_stm32_dma_rx_enable(dev);
-
-	set_timeout_itr(usart, data->uart_cfg->baudrate, timeout);
-
-	LL_USART_EnableIT_ERROR(usart);
-
-	/* Request next buffer */
-	async_evt_rx_buf_request(data);
-
-	LOG_DBG("async rx enabled");
-
-	return ret;
->>>>>>> dddd7381
 }
 
 void uart_stm32_dma_rx_cb(const struct device* dma_dev, void* user_data,
@@ -1924,6 +1716,63 @@
     return (0);
 }
 
+static void set_timeout_itr(USART_TypeDef* usart, uint32_t baudrate, int32_t timeout) {
+    #if HAS_RTO
+    #if HAS_LPUART
+    if (IS_LPUART_INSTANCE(usart)) {
+        goto enable_idle_itr;
+    }
+    #endif
+
+    if (LL_USART_IsEnabledIT_RTO(usart)) {
+        LL_USART_DisableRxTimeout(usart);
+        LL_USART_DisableIT_RTO(usart);
+        LL_USART_ClearFlag_RTO(usart);
+    }
+    else {
+        LL_USART_DisableIT_IDLE(usart);
+        LL_USART_ClearFlag_IDLE(usart);
+    }
+
+    if (timeout == SYS_FOREVER_US) {
+        goto enable_idle_itr;
+    }
+
+    /* Cast to uint64_t to avoid overflowing before the division */
+    uint64_t timeout_in_bits = ((uint64_t)timeout * baudrate) / 1000000;
+
+    if (timeout_in_bits > UINT32_MAX) {
+        goto enable_idle_itr;
+    }
+
+    /* Not all UARTs support hardware RX timeouts.
+     * Try to set the timeout anyway, and see if it gets set.
+     * Ref RM, "USART receiver timeout register (USART_RTOR):
+     * "This register is reserved and forced by hardware to "0x00000000"
+     * when the Receiver timeout feature is not supported."
+     * This also falls back to using the IDLE interrupt
+     * if the timeout requested is too short or 0.
+     */
+    LL_USART_SetRxTimeout(usart, (uint32_t)timeout_in_bits);
+    if (LL_USART_GetRxTimeout(usart) == 0) {
+        goto enable_idle_itr;
+    }
+
+    /* Use hardware RTO interrupt */
+    LOG_DBG("Set RTO timeout: %d us / %d bits", timeout, (uint32_t)timeout_in_bits);
+
+    LL_USART_ClearFlag_RTO(usart);
+    LL_USART_EnableIT_RTO(usart);
+    LL_USART_EnableRxTimeout(usart);
+    return;
+
+enable_idle_itr :
+    #endif /* HAS_RTO */
+
+    LL_USART_ClearFlag_IDLE(usart);
+    LL_USART_EnableIT_IDLE(usart);
+}
+
 static int uart_stm32_async_rx_enable(const struct device* dev,
                                       uint8_t* rx_buf, size_t buf_size, int32_t timeout) {
     USART_TypeDef* usart = DEVICE_STM32_GET_USART(dev);
@@ -1956,8 +1805,7 @@
     data->dma_rx.blk_cfg.block_size   = buf_size;
     data->dma_rx.blk_cfg.dest_address = (uint32_t)data->dma_rx.buffer;
 
-    ret = dma_config(data->dma_rx.dma_dev, data->dma_rx.dma_channel,
-                     &data->dma_rx.dma_cfg);
+    ret = dma_config(data->dma_rx.dma_dev, data->dma_rx.dma_channel, &data->dma_rx.dma_cfg);
     if (ret != 0) {
         LOG_ERR("UART ERR: RX DMA config failed!");
         return (-EINVAL);
@@ -1978,11 +1826,7 @@
     /* Enable RX DMA requests */
     uart_stm32_dma_rx_enable(dev);
 
-    /* Enable IRQ IDLE to define the end of a
-     * RX DMA transaction.
-     */
-    LL_USART_ClearFlag_IDLE(usart);
-    LL_USART_EnableIT_IDLE(usart);
+    set_timeout_itr(usart, data->uart_cfg->baudrate, timeout);
 
     LL_USART_EnableIT_ERROR(usart);
 
