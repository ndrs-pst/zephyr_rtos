/*
 * Copyright (c) 2016 Open-RnD Sp. z o.o.
 * Copyright (c) 2016 Linaro Limited.
 * Copyright (c) 2024 STMicroelectronics
 *
 * SPDX-License-Identifier: Apache-2.0
 */

#define DT_DRV_COMPAT st_stm32_uart

/**
 * @brief Driver for UART port on STM32 family processor.
 * @note  LPUART and U(S)ART have the same base and
 *        majority of operations are performed the same way.
 *        Please validate for newly added series.
 */

#include <zephyr/kernel.h>
#include <zephyr/arch/cpu.h>
#include <zephyr/sys/__assert.h>
#include <soc.h>
#include <stm32_cache.h>
#include <zephyr/init.h>
#include <zephyr/drivers/clock_control.h>
#include <zephyr/pm/policy.h>
#include <zephyr/pm/device.h>

#ifdef CONFIG_UART_ASYNC_API
#include <zephyr/drivers/dma/dma_stm32.h>
#include <zephyr/drivers/dma.h>
#endif

#include <zephyr/linker/sections.h>
#include <zephyr/drivers/clock_control/stm32_clock_control.h>
#include "uart_stm32.h"

#include <stm32_ll_usart.h>
#include <stm32_ll_lpuart.h>
#if defined(CONFIG_PM) && defined(IS_UART_WAKEUP_FROMSTOP_INSTANCE)
#include <stm32_ll_exti.h>
#endif /* CONFIG_PM */

#include <zephyr/linker/linker-defs.h>
#include <zephyr/mem_mgmt/mem_attr.h>
#include <zephyr/dt-bindings/memory-attr/memory-attr-arm.h>

#include <zephyr/logging/log.h>
#include <zephyr/irq.h>
LOG_MODULE_REGISTER(uart_stm32, CONFIG_UART_LOG_LEVEL);

/* #CUSTOM@NDRS */
#define DEVICE_STM32_GET_USART(dev)         (((const struct uart_stm32_config*)(dev)->config)->usart)

/* This symbol takes the value 1 if one of the device instances */
/* is configured in dts with a domain clock */
#if STM32_DT_INST_DEV_DOMAIN_CLOCK_SUPPORT
#define STM32_UART_DOMAIN_CLOCK_SUPPORT 1
#else
#define STM32_UART_DOMAIN_CLOCK_SUPPORT 0
#endif

#define HAS_LPUART  DT_HAS_COMPAT_STATUS_OKAY(st_stm32_lpuart)

/* Available everywhere except l1, f1, f2, f4. */
#ifdef USART_CR3_DEM
#define HAS_DRIVER_ENABLE   1
#else
#define HAS_DRIVER_ENABLE   0
#endif

#ifdef CONFIG_PM
/* Placeholder value when wakeup-line DT property is not defined */
#define STM32_WAKEUP_LINE_NONE  0xFFFFFFFF
#endif

#if HAS_LPUART
#ifdef USART_PRESC_PRESCALER
uint32_t lpuartdiv_calc(const uint64_t clock_rate, const uint16_t presc_idx,
                        const uint32_t baud_rate) {
    uint64_t lpuartdiv;

    lpuartdiv  = clock_rate / LPUART_PRESCALER_TAB[presc_idx];
    lpuartdiv *= LPUART_LPUARTDIV_FREQ_MUL;
    lpuartdiv += baud_rate / 2;
    lpuartdiv /= baud_rate;

    return ((uint32_t)lpuartdiv);
}
#else
uint32_t lpuartdiv_calc(const uint64_t clock_rate, const uint32_t baud_rate) {
    uint64_t lpuartdiv;

    lpuartdiv = clock_rate * LPUART_LPUARTDIV_FREQ_MUL;
    lpuartdiv += baud_rate / 2;
    lpuartdiv /= baud_rate;

    return ((uint32_t)lpuartdiv);
}
#endif /* USART_PRESC_PRESCALER */
#endif /* HAS_LPUART */

#ifdef CONFIG_UART_ASYNC_API
#define STM32_ASYNC_STATUS_TIMEOUT (DMA_STATUS_BLOCK + 1)
#endif

#ifdef CONFIG_PM
static void uart_stm32_pm_policy_state_lock_get_unconditional(void) {
    pm_policy_state_lock_get(PM_STATE_SUSPEND_TO_IDLE, PM_ALL_SUBSTATES);
    if (IS_ENABLED(CONFIG_PM_S2RAM)) {
        pm_policy_state_lock_get(PM_STATE_SUSPEND_TO_RAM, PM_ALL_SUBSTATES);
    }
}

static void uart_stm32_pm_policy_state_lock_get(const struct device* dev) {
    struct uart_stm32_data* data = dev->data;

    if (!data->pm_policy_state_on) {
        data->pm_policy_state_on = true;
        uart_stm32_pm_policy_state_lock_get_unconditional();
    }
}

static void uart_stm32_pm_policy_state_lock_put_unconditional(void) {
    pm_policy_state_lock_put(PM_STATE_SUSPEND_TO_IDLE, PM_ALL_SUBSTATES);
    if (IS_ENABLED(CONFIG_PM_S2RAM)) {
        pm_policy_state_lock_put(PM_STATE_SUSPEND_TO_RAM, PM_ALL_SUBSTATES);
    }
}

static void uart_stm32_pm_policy_state_lock_put(const struct device* dev) {
    struct uart_stm32_data* data = dev->data;

    if (data->pm_policy_state_on) {
        data->pm_policy_state_on = false;
        uart_stm32_pm_policy_state_lock_put_unconditional();
    }
}
#endif /* CONFIG_PM */

<<<<<<< HEAD
static inline void uart_stm32_set_baudrate(const struct device* dev, uint32_t baud_rate) {
    const struct uart_stm32_config* config = dev->config;
    USART_TypeDef* usart = config->usart;
    struct uart_stm32_data const* data = dev->data;

    uint32_t clock_rate;

    /* Get clock rate */
    if (IS_ENABLED(STM32_UART_DOMAIN_CLOCK_SUPPORT) && (config->pclk_len > 1)) {
        if (clock_control_get_rate(data->clock,
                                   (clock_control_subsys_t)&config->pclken[1],
                                   &clock_rate) < 0) {
            LOG_ERR("Failed call clock_control_get_rate(pclken[1])");
            return;
        }
    }
    else {
        if (clock_control_get_rate(data->clock,
                                   (clock_control_subsys_t)&config->pclken[0],
                                   &clock_rate) < 0) {
            LOG_ERR("Failed call clock_control_get_rate(pclken[0])");
            return;
        }
    }

    #if HAS_LPUART
    if (IS_LPUART_INSTANCE(usart)) {
        uint32_t lpuartdiv;
        #ifdef USART_PRESC_PRESCALER
        uint8_t  presc_idx;
        uint32_t presc_val;

        for (presc_idx = 0; presc_idx < ARRAY_SIZE(LPUART_PRESCALER_TAB); presc_idx++) {
            lpuartdiv = lpuartdiv_calc(clock_rate, presc_idx, baud_rate);
            if (lpuartdiv >= LPUART_BRR_MIN_VALUE && lpuartdiv <= LPUART_BRR_MASK) {
                break;
            }
        }

        if (presc_idx == ARRAY_SIZE(LPUART_PRESCALER_TAB)) {
            LOG_ERR("Unable to set %s to %d", dev->name, baud_rate);
            return;
        }
=======
static inline int uart_stm32_set_baudrate(const struct device *dev, uint32_t baud_rate)
{
	const struct uart_stm32_config *config = dev->config;
	USART_TypeDef *usart = config->usart;
	struct uart_stm32_data *data = dev->data;

	if (baud_rate == 0) {
		return -EINVAL;
	}

	uint32_t clock_rate;

	/* Get clock rate */
	if (IS_ENABLED(STM32_UART_DOMAIN_CLOCK_SUPPORT) && (config->pclk_len > 1)) {
		int ret = clock_control_get_rate(data->clock,
						 (clock_control_subsys_t)&config->pclken[1],
						 &clock_rate);
		if (ret < 0) {
			LOG_ERR("Failed call clock_control_get_rate(pclken[1])");
			return ret;
		}
	} else {
		int ret = clock_control_get_rate(data->clock,
						 (clock_control_subsys_t)&config->pclken[0],
						 &clock_rate);
		if (ret < 0) {
			LOG_ERR("Failed call clock_control_get_rate(pclken[0])");
			return ret;
		}
	}

#if HAS_LPUART
	if (IS_LPUART_INSTANCE(usart)) {
		uint32_t lpuartdiv;
#ifdef USART_PRESC_PRESCALER
		uint8_t presc_idx;
		uint32_t presc_val;
>>>>>>> c8ebe3ce

        presc_val = presc_idx << USART_PRESC_PRESCALER_Pos;

<<<<<<< HEAD
        LL_LPUART_SetPrescaler(usart, presc_val);
        #else
        lpuartdiv = lpuartdiv_calc(clock_rate, baud_rate);
        if (lpuartdiv < LPUART_BRR_MIN_VALUE || lpuartdiv > LPUART_BRR_MASK) {
            LOG_ERR("Unable to set %s to %d", dev->name, baud_rate);
            return;
        }
        #endif /* USART_PRESC_PRESCALER */
        LL_LPUART_SetBaudRate(usart,
                              clock_rate,
                              #ifdef USART_PRESC_PRESCALER
                              presc_val,
                              #endif
                              baud_rate);
        /* Check BRR is greater than or equal to 0x300 */
        __ASSERT(LL_LPUART_ReadReg(usart, BRR) >= 0x300U,
                 "BaudRateReg >= 0x300");

        /* Check BRR is lower than or equal to 0xFFFFF */
        __ASSERT(LL_LPUART_ReadReg(usart, BRR) < 0x000FFFFFU,
                 "BaudRateReg < 0xFFFF");
    }
    else {
    #endif /* HAS_LPUART */
        #ifdef USART_CR1_OVER8
        LL_USART_SetOverSampling(usart,
                                 LL_USART_OVERSAMPLING_16);
        #endif
        LL_USART_SetBaudRate(usart,
                             clock_rate,
                             #ifdef USART_PRESC_PRESCALER
                             LL_USART_PRESCALER_DIV1,
                             #endif
                             #ifdef USART_CR1_OVER8
                             LL_USART_OVERSAMPLING_16,
                             #endif
                             baud_rate);
        /* Check BRR is greater than or equal to 16d */
        __ASSERT(LL_USART_ReadReg(usart, BRR) >= 16,
                                  "BaudRateReg >= 16");

    #if HAS_LPUART
    }
    #endif /* HAS_LPUART */
=======
		if (presc_idx == ARRAY_SIZE(LPUART_PRESCALER_TAB)) {
			LOG_ERR("Unable to set %s to %d", dev->name, baud_rate);
			return -EINVAL;
		}

		presc_val = presc_idx << USART_PRESC_PRESCALER_Pos;

		LL_LPUART_SetPrescaler(usart, presc_val);
#else
		lpuartdiv = lpuartdiv_calc(clock_rate, baud_rate);
		if (lpuartdiv < LPUART_BRR_MIN_VALUE || lpuartdiv > LPUART_BRR_MASK) {
			LOG_ERR("Unable to set %s to %d", dev->name, baud_rate);
			return -EINVAL;
		}
#endif /* USART_PRESC_PRESCALER */
		LL_LPUART_SetBaudRate(usart,
				      clock_rate,
#ifdef USART_PRESC_PRESCALER
				      presc_val,
#endif
				      baud_rate);
		/* Check BRR is greater than or equal to 0x300 */
		__ASSERT(LL_LPUART_ReadReg(usart, BRR) >= 0x300U,
			 "BaudRateReg >= 0x300");

		/* Check BRR is lower than or equal to 0xFFFFF */
		__ASSERT(LL_LPUART_ReadReg(usart, BRR) < 0x000FFFFFU,
			 "BaudRateReg < 0xFFFF");
	} else {
#endif /* HAS_LPUART */
#ifdef USART_CR1_OVER8
		LL_USART_SetOverSampling(usart,
					 LL_USART_OVERSAMPLING_16);
#endif

		uint32_t usartdiv = __LL_USART_DIV_SAMPLING16(clock_rate,
#ifdef USART_PRESC_PRESCALER
							      LL_USART_PRESCALER_DIV1,
#endif
							      baud_rate);
		if (usartdiv < 16) {
			LOG_ERR("Unable to set %s to %d", dev->name, baud_rate);
			return -EINVAL;
		}

		LL_USART_SetBaudRate(usart,
				     clock_rate,
#ifdef USART_PRESC_PRESCALER
				     LL_USART_PRESCALER_DIV1,
#endif
#ifdef USART_CR1_OVER8
				     LL_USART_OVERSAMPLING_16,
#endif
				     baud_rate);
		/* Check BRR is greater than or equal to 16d */
		__ASSERT(LL_USART_ReadReg(usart, BRR) >= 16,
			 "BaudRateReg >= 16");

#if HAS_LPUART
	}
#endif /* HAS_LPUART */

	return 0;
>>>>>>> c8ebe3ce
}

static inline void uart_stm32_set_parity(const struct device* dev,
                                         uint32_t parity) {
    USART_TypeDef* usart = DEVICE_STM32_GET_USART(dev);

    LL_USART_SetParity(usart, parity);
}

static inline uint32_t uart_stm32_get_parity(const struct device* dev) {
    USART_TypeDef const* usart = DEVICE_STM32_GET_USART(dev);

    return LL_USART_GetParity(usart);
}

static inline void uart_stm32_set_stopbits(const struct device* dev,
                                           uint32_t stopbits) {
    USART_TypeDef* usart = DEVICE_STM32_GET_USART(dev);

    LL_USART_SetStopBitsLength(usart, stopbits);
}

static inline uint32_t uart_stm32_get_stopbits(const struct device* dev) {
    USART_TypeDef const* usart = DEVICE_STM32_GET_USART(dev);

    return LL_USART_GetStopBitsLength(usart);
}

static inline void uart_stm32_set_databits(const struct device* dev,
                                           uint32_t databits) {
    USART_TypeDef* usart = DEVICE_STM32_GET_USART(dev);

    LL_USART_SetDataWidth(usart, databits);
}

static inline uint32_t uart_stm32_get_databits(const struct device* dev) {
    USART_TypeDef const* usart = DEVICE_STM32_GET_USART(dev);

    return LL_USART_GetDataWidth(usart);
}

static inline void uart_stm32_set_hwctrl(const struct device* dev,
                                         uint32_t hwctrl) {
    USART_TypeDef* usart = DEVICE_STM32_GET_USART(dev);

    LL_USART_SetHWFlowCtrl(usart, hwctrl);
}

static inline uint32_t uart_stm32_get_hwctrl(const struct device* dev) {
    USART_TypeDef const* usart = DEVICE_STM32_GET_USART(dev);

    return LL_USART_GetHWFlowCtrl(usart);
}

#if HAS_DRIVER_ENABLE
static inline void uart_stm32_set_driver_enable(const struct device* dev,
                                                bool driver_enable) {
    USART_TypeDef* usart = DEVICE_STM32_GET_USART(dev);

    if (driver_enable) {
        LL_USART_EnableDEMode(usart);
    }
    else {
        LL_USART_DisableDEMode(usart);
    }
}

static inline bool uart_stm32_get_driver_enable(const struct device* dev) {
    USART_TypeDef const* usart = DEVICE_STM32_GET_USART(dev);

    return LL_USART_IsEnabledDEMode(usart);
}
#endif

static inline uint32_t uart_stm32_cfg2ll_parity(enum uart_config_parity parity) {
    switch (parity) {
        case UART_CFG_PARITY_ODD :
            return (LL_USART_PARITY_ODD);

        case UART_CFG_PARITY_EVEN :
            return (LL_USART_PARITY_EVEN);

        case UART_CFG_PARITY_NONE :
        default :
            return (LL_USART_PARITY_NONE);
    }
}

static inline enum uart_config_parity uart_stm32_ll2cfg_parity(uint32_t parity) {
    switch (parity) {
        case LL_USART_PARITY_ODD :
            return (UART_CFG_PARITY_ODD);

        case LL_USART_PARITY_EVEN :
            return (UART_CFG_PARITY_EVEN);

        default : /* LL_USART_PARITY_NONE */
            return (UART_CFG_PARITY_NONE);
    }
}

static inline uint32_t uart_stm32_cfg2ll_stopbits(USART_TypeDef const* usart,
                                                  enum uart_config_stop_bits sb) {
    switch (sb) {
        /* Some MCU's don't support 0.5 stop bits */
        #ifdef LL_USART_STOPBITS_0_5
        case UART_CFG_STOP_BITS_0_5 :
            #if HAS_LPUART
            if (IS_LPUART_INSTANCE(usart)) {
                /* return the default */
                return (LL_USART_STOPBITS_1);
            }
            #endif /* HAS_LPUART */
            return (LL_USART_STOPBITS_0_5);
        #endif /* LL_USART_STOPBITS_0_5 */

        case UART_CFG_STOP_BITS_1 :
            return (LL_USART_STOPBITS_1);

        /* Some MCU's don't support 1.5 stop bits */
        #ifdef LL_USART_STOPBITS_1_5
        case UART_CFG_STOP_BITS_1_5 :
            #if HAS_LPUART
            if (IS_LPUART_INSTANCE(usart)) {
                /* return the default */
                return (LL_USART_STOPBITS_2);
            }
            #endif
            return (LL_USART_STOPBITS_1_5);
        #endif /* LL_USART_STOPBITS_1_5 */

        case UART_CFG_STOP_BITS_2 :
        default :
            return (LL_USART_STOPBITS_2);
    }
}

static inline enum uart_config_stop_bits uart_stm32_ll2cfg_stopbits(uint32_t sb) {
    switch (sb) {
        /* Some MCU's don't support 0.5 stop bits */
        #ifdef LL_USART_STOPBITS_0_5
        case LL_USART_STOPBITS_0_5 :
            return (UART_CFG_STOP_BITS_0_5);
        #endif /* LL_USART_STOPBITS_0_5 */

        case LL_USART_STOPBITS_1 :
            return (UART_CFG_STOP_BITS_1);

        /* Some MCU's don't support 1.5 stop bits */
        #ifdef LL_USART_STOPBITS_1_5
        case LL_USART_STOPBITS_1_5 :
            return (UART_CFG_STOP_BITS_1_5);
        #endif /* LL_USART_STOPBITS_1_5 */

        case LL_USART_STOPBITS_2 :
        default :
            return (UART_CFG_STOP_BITS_2);
    }
}

static inline uint32_t uart_stm32_cfg2ll_databits(enum uart_config_data_bits db,
                                                  enum uart_config_parity p) {
    switch (db) {
        /* Some MCU's don't support 7B or 9B datawidth */
        #ifdef LL_USART_DATAWIDTH_7B
        case UART_CFG_DATA_BITS_7 :
            if (p == UART_CFG_PARITY_NONE) {
                return (LL_USART_DATAWIDTH_7B);
            }
            else {
                return (LL_USART_DATAWIDTH_8B);
            }
        #endif /* LL_USART_DATAWIDTH_7B */

        #ifdef LL_USART_DATAWIDTH_9B
        case UART_CFG_DATA_BITS_9 :
            return (LL_USART_DATAWIDTH_9B);
        #endif /* LL_USART_DATAWIDTH_9B */

        case UART_CFG_DATA_BITS_8 :
        default :
            #ifdef LL_USART_DATAWIDTH_9B
            if (p != UART_CFG_PARITY_NONE) {
                return (LL_USART_DATAWIDTH_9B);
            }
            #endif
            return (LL_USART_DATAWIDTH_8B);
    }
}

static inline enum uart_config_data_bits uart_stm32_ll2cfg_databits(uint32_t db,
                                                                    uint32_t p) {
    switch (db) {
        /* Some MCU's don't support 7B or 9B datawidth */
        #ifdef LL_USART_DATAWIDTH_7B
        case LL_USART_DATAWIDTH_7B :
            if (p == LL_USART_PARITY_NONE) {
                return (UART_CFG_DATA_BITS_7);
            }
            else {
                return (UART_CFG_DATA_BITS_6);
            }
        #endif /* LL_USART_DATAWIDTH_7B */

        #ifdef LL_USART_DATAWIDTH_9B
        case LL_USART_DATAWIDTH_9B :
            if (p == LL_USART_PARITY_NONE) {
                return (UART_CFG_DATA_BITS_9);
            }
            else {
                return (UART_CFG_DATA_BITS_8);
            }
        #endif /* LL_USART_DATAWIDTH_9B */

        case LL_USART_DATAWIDTH_8B :
        default :
            if (p == LL_USART_PARITY_NONE) {
                return (UART_CFG_DATA_BITS_8);
            }
            else {
                return (UART_CFG_DATA_BITS_7);
            }
    }
}

/**
 * @brief  Get LL hardware flow control define from
 *         Zephyr hardware flow control option.
 * @note   Supports only UART_CFG_FLOW_CTRL_RTS_CTS and UART_CFG_FLOW_CTRL_RS485.
 * @param  fc: Zephyr hardware flow control option.
 * @retval LL_USART_HWCONTROL_RTS_CTS, or LL_USART_HWCONTROL_NONE.
 */
static inline uint32_t uart_stm32_cfg2ll_hwctrl(enum uart_config_flow_control fc) {
    if (fc == UART_CFG_FLOW_CTRL_RTS_CTS) {
        return (LL_USART_HWCONTROL_RTS_CTS);
    }
    else if (fc == UART_CFG_FLOW_CTRL_RS485) {
        /* Driver Enable is handled separately */
        return (LL_USART_HWCONTROL_NONE);
    }

    return (LL_USART_HWCONTROL_NONE);
}

/**
 * @brief  Get Zephyr hardware flow control option from
 *         LL hardware flow control define.
 * @note   Supports only LL_USART_HWCONTROL_RTS_CTS.
 * @param  fc: LL hardware flow control definition.
 * @retval UART_CFG_FLOW_CTRL_RTS_CTS, or UART_CFG_FLOW_CTRL_NONE.
 */
<<<<<<< HEAD
static inline enum uart_config_flow_control uart_stm32_ll2cfg_hwctrl(uint32_t fc) {
    if (fc == LL_USART_HWCONTROL_RTS_CTS) {
        return (UART_CFG_FLOW_CTRL_RTS_CTS);
    }

    return (UART_CFG_FLOW_CTRL_NONE);
}

static void uart_stm32_parameters_set(const struct device* dev,
                                      const struct uart_config* cfg) {
    USART_TypeDef* usart = DEVICE_STM32_GET_USART(dev);
    struct uart_stm32_data* data = dev->data;
    struct uart_config* uart_cfg = data->uart_cfg;
    const uint32_t parity   = uart_stm32_cfg2ll_parity(cfg->parity);
    const uint32_t stopbits = uart_stm32_cfg2ll_stopbits(usart, cfg->stop_bits);
    const uint32_t databits = uart_stm32_cfg2ll_databits(cfg->data_bits,
                                                         cfg->parity);
    const uint32_t flowctrl = uart_stm32_cfg2ll_hwctrl(cfg->flow_ctrl);
    #if HAS_DRIVER_ENABLE
    bool driver_enable = cfg->flow_ctrl == UART_CFG_FLOW_CTRL_RS485;
    #endif

    if (cfg == uart_cfg) {
        /* Called via (re-)init function, so the SoC either just booted,
         * or is returning from a low-power state where it lost register
         * contents
         */
        LL_USART_ConfigCharacter(usart,
                                 databits,
                                 parity,
                                 stopbits);
        uart_stm32_set_hwctrl(dev, flowctrl);
        uart_stm32_set_baudrate(dev, cfg->baudrate);
    }
    else {
        /* Called from application/subsys via uart_configure syscall */
        if (parity != uart_stm32_get_parity(dev)) {
            uart_stm32_set_parity(dev, parity);
        }

        if (stopbits != uart_stm32_get_stopbits(dev)) {
            uart_stm32_set_stopbits(dev, stopbits);
        }

        if (databits != uart_stm32_get_databits(dev)) {
            uart_stm32_set_databits(dev, databits);
        }

        if (flowctrl != uart_stm32_get_hwctrl(dev)) {
            uart_stm32_set_hwctrl(dev, flowctrl);
        }

        #if HAS_DRIVER_ENABLE
        if (driver_enable != uart_stm32_get_driver_enable(dev)) {
            uart_stm32_set_driver_enable(dev, driver_enable);
        }
        #endif

        if (cfg->baudrate != uart_cfg->baudrate) {
            uart_stm32_set_baudrate(dev, cfg->baudrate);
            uart_cfg->baudrate = cfg->baudrate;
        }
    }
}

#ifdef CONFIG_UART_USE_RUNTIME_CONFIGURE
static int uart_stm32_configure(const struct device* dev,
                                const struct uart_config* cfg) {
    USART_TypeDef* usart = DEVICE_STM32_GET_USART(dev);
    struct uart_stm32_data* data = dev->data;
    struct uart_config* uart_cfg = data->uart_cfg;
    const uint32_t parity   = uart_stm32_cfg2ll_parity(cfg->parity);
    const uint32_t stopbits = uart_stm32_cfg2ll_stopbits(usart, cfg->stop_bits);
    const uint32_t databits = uart_stm32_cfg2ll_databits(cfg->data_bits,
                                                         cfg->parity);

    /* Hardware doesn't support mark or space parity */
    if ((cfg->parity == UART_CFG_PARITY_MARK) ||
        (cfg->parity == UART_CFG_PARITY_SPACE)) {
        return (-ENOTSUP);
    }

    /* Driver does not supports parity + 9 databits */
    if ((cfg->parity != UART_CFG_PARITY_NONE) &&
        (cfg->data_bits == UART_CFG_DATA_BITS_9)) {
        return (-ENOTSUP);
    }

    /* When the transformed ll stop bits don't match with what was requested, then it's not
     * supported
     */
    if (uart_stm32_ll2cfg_stopbits(stopbits) != cfg->stop_bits) {
        return (-ENOTSUP);
    }

    /* When the transformed ll databits don't match with what was requested, then it's not
     * supported
     */
    if (uart_stm32_ll2cfg_databits(databits, parity) != cfg->data_bits) {
        return (-ENOTSUP);
    }

    /* Driver supports only RTS/CTS and RS485 flow control */
    if (!(cfg->flow_ctrl == UART_CFG_FLOW_CTRL_NONE
        || ((cfg->flow_ctrl == UART_CFG_FLOW_CTRL_RTS_CTS) &&
            IS_UART_HWFLOW_INSTANCE(usart))
        #if HAS_DRIVER_ENABLE
        || ((cfg->flow_ctrl == UART_CFG_FLOW_CTRL_RS485) &&
            IS_UART_DRIVER_ENABLE_INSTANCE(usart))
        #endif
        )) {
        return (-ENOTSUP);
    }

    LL_USART_Disable(usart);

    /* Set basic parameters, such as data-/stop-bit, parity, and baudrate */
    uart_stm32_parameters_set(dev, cfg);

    LL_USART_Enable(usart);

    /* Upon successful configuration, persist the syscall-passed
     * uart_config.
     * This allows restoring it, should the device return from a low-power
     * mode in which register contents are lost.
     */
    *uart_cfg = *cfg;

    return (0);
=======
static inline enum uart_config_flow_control uart_stm32_ll2cfg_hwctrl(uint32_t fc)
{
	if (fc == LL_USART_HWCONTROL_RTS_CTS) {
		return UART_CFG_FLOW_CTRL_RTS_CTS;
	}

	return UART_CFG_FLOW_CTRL_NONE;
}

static int uart_stm32_parameters_set(const struct device *dev,
				      const struct uart_config *cfg)
{
	const struct uart_stm32_config *config = dev->config;
	struct uart_stm32_data *data = dev->data;
	struct uart_config *uart_cfg = data->uart_cfg;
	const uint32_t parity = uart_stm32_cfg2ll_parity(cfg->parity);
	const uint32_t stopbits = uart_stm32_cfg2ll_stopbits(config, cfg->stop_bits);
	const uint32_t databits = uart_stm32_cfg2ll_databits(cfg->data_bits,
							     cfg->parity);
	const uint32_t flowctrl = uart_stm32_cfg2ll_hwctrl(cfg->flow_ctrl);
#if HAS_DRIVER_ENABLE
	bool driver_enable = cfg->flow_ctrl == UART_CFG_FLOW_CTRL_RS485;
#endif
	int ret = 0;

	if (cfg == uart_cfg) {
		/* Called via (re-)init function, so the SoC either just booted,
		 * or is returning from a low-power state where it lost register
		 * contents
		 */
		LL_USART_ConfigCharacter(config->usart,
					 databits,
					 parity,
					 stopbits);
		uart_stm32_set_hwctrl(dev, flowctrl);
		ret = uart_stm32_set_baudrate(dev, cfg->baudrate);
		if (ret < 0) {
			return ret;
		}
	} else {
		/* Called from application/subsys via uart_configure syscall */
		if (parity != uart_stm32_get_parity(dev)) {
			uart_stm32_set_parity(dev, parity);
		}

		if (stopbits != uart_stm32_get_stopbits(dev)) {
			uart_stm32_set_stopbits(dev, stopbits);
		}

		if (databits != uart_stm32_get_databits(dev)) {
			uart_stm32_set_databits(dev, databits);
		}

		if (flowctrl != uart_stm32_get_hwctrl(dev)) {
			uart_stm32_set_hwctrl(dev, flowctrl);
		}

#if HAS_DRIVER_ENABLE
		if (driver_enable != uart_stm32_get_driver_enable(dev)) {
			uart_stm32_set_driver_enable(dev, driver_enable);
		}
#endif

		if (cfg->baudrate != uart_cfg->baudrate) {
			ret = uart_stm32_set_baudrate(dev, cfg->baudrate);
			if (ret < 0) {
				return ret;
			}
			uart_cfg->baudrate = cfg->baudrate;
		}
	}

	return 0;
}

#ifdef CONFIG_UART_USE_RUNTIME_CONFIGURE
static int uart_stm32_configure(const struct device *dev,
				const struct uart_config *cfg)
{
	const struct uart_stm32_config *config = dev->config;
	USART_TypeDef *usart = config->usart;
	struct uart_stm32_data *data = dev->data;
	struct uart_config *uart_cfg = data->uart_cfg;
	const uint32_t parity = uart_stm32_cfg2ll_parity(cfg->parity);
	const uint32_t stopbits = uart_stm32_cfg2ll_stopbits(config, cfg->stop_bits);
	const uint32_t databits = uart_stm32_cfg2ll_databits(cfg->data_bits,
							     cfg->parity);

	/* Hardware doesn't support mark or space parity */
	if ((cfg->parity == UART_CFG_PARITY_MARK) ||
	    (cfg->parity == UART_CFG_PARITY_SPACE)) {
		return -ENOTSUP;
	}

	/* Driver does not supports parity + 9 databits */
	if ((cfg->parity != UART_CFG_PARITY_NONE) &&
	    (cfg->data_bits == UART_CFG_DATA_BITS_9)) {
		return -ENOTSUP;
	}

	/* When the transformed ll stop bits don't match with what was requested, then it's not
	 * supported
	 */
	if (uart_stm32_ll2cfg_stopbits(stopbits) != cfg->stop_bits) {
		return -ENOTSUP;
	}

	/* When the transformed ll databits don't match with what was requested, then it's not
	 * supported
	 */
	if (uart_stm32_ll2cfg_databits(databits, parity) != cfg->data_bits) {
		return -ENOTSUP;
	}

	/* Driver supports only RTS/CTS and RS485 flow control */
	if (!(cfg->flow_ctrl == UART_CFG_FLOW_CTRL_NONE
		|| (cfg->flow_ctrl == UART_CFG_FLOW_CTRL_RTS_CTS &&
			IS_UART_HWFLOW_INSTANCE(usart))
#if HAS_DRIVER_ENABLE
		|| (cfg->flow_ctrl == UART_CFG_FLOW_CTRL_RS485 &&
			IS_UART_DRIVER_ENABLE_INSTANCE(usart))
#endif
		)) {
		return -ENOTSUP;
	}

	LL_USART_Disable(usart);

	/* Set basic parameters, such as data-/stop-bit, parity, and baudrate */
	if (uart_stm32_parameters_set(dev, cfg) < 0) {
		return -ENOTSUP;
	}

	LL_USART_Enable(usart);

	/* Upon successful configuration, persist the syscall-passed
	 * uart_config.
	 * This allows restoring it, should the device return from a low-power
	 * mode in which register contents are lost.
	 */
	*uart_cfg = *cfg;

	return 0;
>>>>>>> c8ebe3ce
};

static int uart_stm32_config_get(const struct device* dev,
                                 struct uart_config* cfg) {
    struct uart_stm32_data const* data = dev->data;
    struct uart_config const* uart_cfg = data->uart_cfg;

    cfg->baudrate  = uart_cfg->baudrate;
    cfg->parity    = (uint8_t)uart_stm32_ll2cfg_parity(uart_stm32_get_parity(dev));
    cfg->stop_bits = (uint8_t)uart_stm32_ll2cfg_stopbits(uart_stm32_get_stopbits(dev));
    cfg->data_bits = (uint8_t)uart_stm32_ll2cfg_databits(uart_stm32_get_databits(dev),
                                                         uart_stm32_get_parity(dev));
    cfg->flow_ctrl = (uint8_t)uart_stm32_ll2cfg_hwctrl(uart_stm32_get_hwctrl(dev));
    #if HAS_DRIVER_ENABLE
    if (uart_stm32_get_driver_enable(dev)) {
        cfg->flow_ctrl = UART_CFG_FLOW_CTRL_RS485;
    }
    #endif

    return (0);
}
#endif /* CONFIG_UART_USE_RUNTIME_CONFIGURE */

typedef void (*poll_in_fn)(USART_TypeDef const* usart, void* in);

static int uart_stm32_poll_in_visitor(const struct device* dev, void* in, poll_in_fn get_fn) {
    USART_TypeDef* usart = DEVICE_STM32_GET_USART(dev);

    /* Clear overrun error flag */
    if (LL_USART_IsActiveFlag_ORE(usart)) {
        LL_USART_ClearFlag_ORE(usart);
    }

    /*
     * On stm32 F4X, F1X, and F2X, the RXNE flag is affected (cleared) by
     * the uart_err_check function call (on errors flags clearing)
     */
    if (!LL_USART_IsActiveFlag_RXNE(usart)) {
        return (-1);
    }

    get_fn(usart, in);

    return (0);
}

typedef void (*poll_out_fn)(USART_TypeDef* usart, uint16_t out);

static void uart_stm32_poll_out_visitor(const struct device* dev, uint16_t out, poll_out_fn set_fn) {
    USART_TypeDef* usart = DEVICE_STM32_GET_USART(dev);
    #ifdef CONFIG_PM
    struct uart_stm32_data* data = dev->data;
    #endif
    unsigned int key;

    /* Wait for TXE flag to be raised
     * When TXE flag is raised, we lock interrupts to prevent interrupts (notably that of usart)
     * or thread switch. Then, we can safely send our character. The character sent will be
     * interlaced with the characters potentially send with interrupt transmission API
     */
    while (true) {
        if (LL_USART_IsActiveFlag_TXE(usart)) {
            key = irq_lock();
            if (LL_USART_IsActiveFlag_TXE(usart)) {
                break;
            }
            irq_unlock(key);
        }
    }

    #ifdef CONFIG_PM
    /* If an interrupt transmission is in progress, the pm constraint is already managed by the
     * call of uart_stm32_irq_tx_[en|dis]able
     */
    if (!data->tx_poll_stream_on && !data->tx_int_stream_on) {
        data->tx_poll_stream_on = true;

        /* Don't allow system to suspend until stream
         * transmission has completed
         */
        uart_stm32_pm_policy_state_lock_get(dev);

        /* Enable TC interrupt so we can release suspend
         * constraint when done
         */
        LL_USART_EnableIT_TC(usart);
    }
    #endif /* CONFIG_PM */

    set_fn(usart, out);
    irq_unlock(key);
}

static void poll_in_u8(USART_TypeDef const* usart, void* in) {
    *((unsigned char*)in) = (unsigned char)LL_USART_ReceiveData8(usart);
}

static void poll_out_u8(USART_TypeDef* usart, uint16_t out) {
    LL_USART_TransmitData8(usart, (uint8_t)out);
}

static int uart_stm32_poll_in(const struct device* dev, unsigned char* c) {
    return uart_stm32_poll_in_visitor(dev, (void*)c, poll_in_u8);
}

static void uart_stm32_poll_out(const struct device* dev, unsigned char c) {
    uart_stm32_poll_out_visitor(dev, c, poll_out_u8);
}

#ifdef CONFIG_UART_WIDE_DATA

static void poll_out_u9(USART_TypeDef* usart, uint16_t out) {
    LL_USART_TransmitData9(usart, out);
}

static void poll_in_u9(USART_TypeDef const* usart, void* in) {
    *((uint16_t*)in) = LL_USART_ReceiveData9(usart);
}

static int uart_stm32_poll_in_u16(const struct device* dev, uint16_t* in_u16) {
    return uart_stm32_poll_in_visitor(dev, (void*)in_u16, poll_in_u9);
}

static void uart_stm32_poll_out_u16(const struct device* dev, uint16_t out_u16) {
    uart_stm32_poll_out_visitor(dev, out_u16, poll_out_u9);
}

#endif

static int uart_stm32_err_check(const struct device* dev) {
    USART_TypeDef* usart = DEVICE_STM32_GET_USART(dev);
    uint32_t err = 0U;

    /* Check for errors, then clear them.
     * Some SoC clear all error flags when at least
     * one is cleared. (e.g. F4X, F1X, and F2X).
     * The stm32 F4X, F1X, and F2X also reads the usart DR when clearing Errors
     */
    if (LL_USART_IsActiveFlag_ORE(usart)) {
        err |= UART_ERROR_OVERRUN;
    }

    if (LL_USART_IsActiveFlag_PE(usart)) {
        err |= UART_ERROR_PARITY;
    }

    if (LL_USART_IsActiveFlag_FE(usart)) {
        err |= UART_ERROR_FRAMING;
    }

    if (LL_USART_IsActiveFlag_NE(usart)) {
        err |= UART_ERROR_NOISE;
    }

    #if !defined(CONFIG_SOC_SERIES_STM32F0X) || defined(USART_LIN_SUPPORT)
    if (LL_USART_IsActiveFlag_LBD(usart)) {
        err |= UART_BREAK;
    }

    if (err & UART_BREAK) {
        LL_USART_ClearFlag_LBD(usart);
    }
    #endif

    /* Clearing error :
     * the stm32 F4X, F1X, and F2X sw sequence is reading the usart SR
     * then the usart DR to clear the Error flags ORE, PE, FE, NE
     * --> so is the RXNE flag also cleared !
     */
    if (err & UART_ERROR_OVERRUN) {
        LL_USART_ClearFlag_ORE(usart);
    }

    if (err & UART_ERROR_PARITY) {
        LL_USART_ClearFlag_PE(usart);
    }

    if (err & UART_ERROR_FRAMING) {
        LL_USART_ClearFlag_FE(usart);
    }

    if (err & UART_ERROR_NOISE) {
        LL_USART_ClearFlag_NE(usart);
    }

    return (err);
}

static inline void __uart_stm32_get_clock(const struct device* dev) {
    struct uart_stm32_data* data = dev->data;
    const struct device* const clk  = DEVICE_DT_GET(STM32_CLOCK_CONTROL_NODE);

    data->clock = clk;
}

#ifdef CONFIG_UART_INTERRUPT_DRIVEN

typedef void (*fifo_fill_fn)(USART_TypeDef* usart, void const* tx_data,
                             const int offset);

static int uart_stm32_fifo_fill_visitor(const struct device* dev, void const* tx_data, int size,
                                        fifo_fill_fn fill_fn) {
    USART_TypeDef* usart = DEVICE_STM32_GET_USART(dev);
    int num_tx = 0;
    unsigned int key;

    if (!LL_USART_IsActiveFlag_TXE(usart)) {
        return (num_tx);
    }

    /* Lock interrupts to prevent nested interrupts or thread switch */
    key = irq_lock();

    while ((size - num_tx > 0) && LL_USART_IsActiveFlag_TXE(usart)) {
        /* TXE flag will be cleared with byte write to DR|RDR register */

        /* Send a character */
        fill_fn(usart, tx_data, num_tx);
        num_tx++;
    }

    irq_unlock(key);

    return (num_tx);
}

static void fifo_fill_with_u8(USART_TypeDef* usart,
                              void const* tx_data, const int offset) {
    uint8_t const* data = (uint8_t const*)tx_data;
    /* Send a character (8bit) */
    LL_USART_TransmitData8(usart, data[offset]);
}

static int uart_stm32_fifo_fill(const struct device* dev, uint8_t const* tx_data, int size) {
    if (uart_stm32_ll2cfg_databits(uart_stm32_get_databits(dev), uart_stm32_get_parity(dev)) ==
        UART_CFG_DATA_BITS_9) {
        return (-ENOTSUP);
    }

    return uart_stm32_fifo_fill_visitor(dev, (void const*)tx_data, size,
                                        fifo_fill_with_u8);
}

typedef void (*fifo_read_fn)(USART_TypeDef const* usart, void* rx_data,
                             const int offset);

static int uart_stm32_fifo_read_visitor(const struct device* dev, void* rx_data, int const size,
                                        fifo_read_fn read_fn) {
    USART_TypeDef* usart = DEVICE_STM32_GET_USART(dev);
    int num_rx = 0;

    while ((size - num_rx > 0) && LL_USART_IsActiveFlag_RXNE(usart)) {
        /* RXNE flag will be cleared upon read from DR|RDR register */

        read_fn(usart, rx_data, num_rx);
        num_rx++;

        /* Clear overrun error flag */
        if (LL_USART_IsActiveFlag_ORE(usart)) {
            LL_USART_ClearFlag_ORE(usart);
            /*
             * On stm32 F4X, F1X, and F2X, the RXNE flag is affected (cleared) by
             * the uart_err_check function call (on errors flags clearing)
             */
        }
    }

    return (num_rx);
}

static void fifo_read_with_u8(USART_TypeDef const* usart, void* rx_data,
                              const int offset) {
    uint8_t* data = (uint8_t*)rx_data;

    data[offset] = LL_USART_ReceiveData8(usart);
}

static int uart_stm32_fifo_read(const struct device* dev, uint8_t* rx_data, int const size) {
    if (uart_stm32_ll2cfg_databits(uart_stm32_get_databits(dev), uart_stm32_get_parity(dev)) ==
        UART_CFG_DATA_BITS_9) {
        return (-ENOTSUP);
    }

    return uart_stm32_fifo_read_visitor(dev, (void*)rx_data, size,
                                        fifo_read_with_u8);
}

#ifdef CONFIG_UART_WIDE_DATA

static void fifo_fill_with_u16(USART_TypeDef* usart,
                               void const* tx_data, const int offset) {
    uint16_t const* data = (uint16_t const*)tx_data;

    /* Send a character (9bit) */
    LL_USART_TransmitData9(usart, data[offset]);
}

static int uart_stm32_fifo_fill_u16(const struct device* dev, uint16_t const* tx_data, int size) {
    if (uart_stm32_ll2cfg_databits(uart_stm32_get_databits(dev), uart_stm32_get_parity(dev)) !=
        UART_CFG_DATA_BITS_9) {
        return (-ENOTSUP);
    }

    return uart_stm32_fifo_fill_visitor(dev, (void const*)tx_data, size,
                                        fifo_fill_with_u16);
}

static void fifo_read_with_u16(USART_TypeDef const* usart, void* rx_data,
                               const int offset) {
    uint16_t* data = (uint16_t*)rx_data;

    data[offset] = LL_USART_ReceiveData9(usart);
}

static int uart_stm32_fifo_read_u16(const struct device* dev, uint16_t* rx_data, int const size) {
    if (uart_stm32_ll2cfg_databits(uart_stm32_get_databits(dev), uart_stm32_get_parity(dev)) !=
        UART_CFG_DATA_BITS_9) {
        return (-ENOTSUP);
    }

    return uart_stm32_fifo_read_visitor(dev, (void*)rx_data, size,
                                        fifo_read_with_u16);
}

#endif

static void uart_stm32_irq_tx_enable(const struct device* dev) {
    USART_TypeDef* usart = DEVICE_STM32_GET_USART(dev);
    #ifdef CONFIG_PM
    struct uart_stm32_data* data = dev->data;
    unsigned int key;
    #endif

    #ifdef CONFIG_PM
    key = irq_lock();
    data->tx_poll_stream_on = false;
    data->tx_int_stream_on  = true;
    uart_stm32_pm_policy_state_lock_get(dev);
    #endif
    LL_USART_EnableIT_TC(usart);

    #ifdef CONFIG_PM
    irq_unlock(key);
    #endif
}

static void uart_stm32_irq_tx_disable(const struct device* dev) {
    USART_TypeDef* usart = DEVICE_STM32_GET_USART(dev);
    #ifdef CONFIG_PM
    struct uart_stm32_data* data = dev->data;
    unsigned int key;

    key = irq_lock();
    #endif

    LL_USART_DisableIT_TC(usart);

    #ifdef CONFIG_PM
    data->tx_int_stream_on = false;
    uart_stm32_pm_policy_state_lock_put(dev);
    #endif

    #ifdef CONFIG_PM
    irq_unlock(key);
    #endif
}

static int uart_stm32_irq_tx_ready(const struct device* dev) {
    USART_TypeDef const* usart = DEVICE_STM32_GET_USART(dev);

    return (LL_USART_IsActiveFlag_TXE(usart) &&
            LL_USART_IsEnabledIT_TC(usart));
}

static int uart_stm32_irq_tx_complete(const struct device* dev) {
    USART_TypeDef const* usart = DEVICE_STM32_GET_USART(dev);

    return LL_USART_IsActiveFlag_TC(usart);
}

static void uart_stm32_irq_rx_enable(const struct device* dev) {
    USART_TypeDef* usart = DEVICE_STM32_GET_USART(dev);

    LL_USART_EnableIT_RXNE(usart);
}

static void uart_stm32_irq_rx_disable(const struct device* dev) {
    USART_TypeDef* usart = DEVICE_STM32_GET_USART(dev);

    LL_USART_DisableIT_RXNE(usart);
}

static int uart_stm32_irq_rx_ready(const struct device* dev) {
    USART_TypeDef const* usart = DEVICE_STM32_GET_USART(dev);
    /*
     * On stm32 F4X, F1X, and F2X, the RXNE flag is affected (cleared) by
     * the uart_err_check function call (on errors flags clearing)
     */
    return LL_USART_IsActiveFlag_RXNE(usart);
}

static void uart_stm32_irq_err_enable(const struct device* dev) {
    USART_TypeDef* usart = DEVICE_STM32_GET_USART(dev);

    /* Enable FE, ORE interruptions */
    LL_USART_EnableIT_ERROR(usart);
    #if !defined(CONFIG_SOC_SERIES_STM32F0X) || defined(USART_LIN_SUPPORT)
    /* Enable Line break detection */
    if (IS_UART_LIN_INSTANCE(usart)) {
        LL_USART_EnableIT_LBD(usart);
    }
    #endif
    /* Enable parity error interruption */
    LL_USART_EnableIT_PE(usart);
}

static void uart_stm32_irq_err_disable(const struct device* dev) {
    USART_TypeDef* usart = DEVICE_STM32_GET_USART(dev);

    /* Disable FE, ORE interruptions */
    LL_USART_DisableIT_ERROR(usart);
    #if !defined(CONFIG_SOC_SERIES_STM32F0X) || defined(USART_LIN_SUPPORT)
    /* Disable Line break detection */
    if (IS_UART_LIN_INSTANCE(usart)) {
        LL_USART_DisableIT_LBD(usart);
    }
    #endif
    /* Disable parity error interruption */
    LL_USART_DisableIT_PE(usart);
}

static int uart_stm32_irq_is_pending(const struct device* dev) {
    USART_TypeDef const* usart = DEVICE_STM32_GET_USART(dev);

    return ((LL_USART_IsActiveFlag_RXNE(usart) &&
             LL_USART_IsEnabledIT_RXNE(usart)) ||
            (LL_USART_IsActiveFlag_TC(usart) &&
             LL_USART_IsEnabledIT_TC(usart)));
}

static int uart_stm32_irq_update(const struct device* dev) {
    return (1);
}

static void uart_stm32_irq_callback_set(const struct device* dev,
                                        uart_irq_callback_user_data_t cb,
                                        void* cb_data) {
    struct uart_stm32_data* data = dev->data;

    data->user_cb   = cb;
    data->user_data = cb_data;

    #if defined(CONFIG_UART_EXCLUSIVE_API_CALLBACKS)
    data->async_cb        = NULL;
    data->async_user_data = NULL;
    #endif
}

#endif /* CONFIG_UART_INTERRUPT_DRIVEN */

#ifdef CONFIG_UART_ASYNC_API

static inline void async_user_callback(struct uart_stm32_data* data,
                                       struct uart_event* event) {
    if (data->async_cb) {
        data->async_cb(data->uart_dev, event, data->async_user_data);
    }
}

static inline void async_evt_rx_rdy(struct uart_stm32_data* data) {
    LOG_DBG("rx_rdy: (%d %d)", data->dma_rx.offset, data->dma_rx.counter);

    struct uart_event event = {
        .type           = UART_RX_RDY,
        .data.rx.buf    = data->dma_rx.buffer,
        .data.rx.len    = data->dma_rx.counter - data->dma_rx.offset,
        .data.rx.offset = data->dma_rx.offset
    };

    /* When cyclic DMA is used, buffer positions are not updated - call callback every time*/
    if (data->dma_rx.dma_cfg.cyclic == 0) {
        /* update the current pos for new data */
        data->dma_rx.offset = data->dma_rx.counter;

        /* send event only for new data */
        if (event.data.rx.len > 0) {
            async_user_callback(data, &event);
        }
    }
    else {
        async_user_callback(data, &event);
    }
}

static inline void async_evt_rx_err(struct uart_stm32_data* data, int err_code) {
    LOG_DBG("rx error: %d", err_code);

    struct uart_event event = {
        .type                     = UART_RX_STOPPED,
        .data.rx_stop.reason      = err_code,
        .data.rx_stop.data.len    = data->dma_rx.counter,
        .data.rx_stop.data.offset = 0,
        .data.rx_stop.data.buf    = data->dma_rx.buffer
    };

    async_user_callback(data, &event);
}

static inline void async_evt_tx_done(struct uart_stm32_data* data) {
    LOG_DBG("tx done: %d", data->dma_tx.counter);

    struct uart_event event = {
        .type        = UART_TX_DONE,
        .data.tx.buf = data->dma_tx.buffer,
        .data.tx.len = data->dma_tx.counter
    };

    /* Reset tx buffer */
    data->dma_tx.buffer_length = 0;
    data->dma_tx.counter       = 0;

    #ifdef CONFIG_PM
    data->tx_int_stream_on = false;
    #endif

    async_user_callback(data, &event);
}

static inline void async_evt_tx_abort(struct uart_stm32_data* data) {
    LOG_DBG("tx abort: %d", data->dma_tx.counter);

    struct uart_event event = {
        .type        = UART_TX_ABORTED,
        .data.tx.buf = data->dma_tx.buffer,
        .data.tx.len = data->dma_tx.counter
    };

    /* Reset tx buffer */
    data->dma_tx.buffer_length = 0;
    data->dma_tx.counter       = 0;

    #ifdef CONFIG_PM
    data->tx_int_stream_on = false;
    #endif

    async_user_callback(data, &event);
}

static inline void async_evt_rx_buf_request(struct uart_stm32_data* data) {
    struct uart_event evt = {
        .type = UART_RX_BUF_REQUEST,
    };

    async_user_callback(data, &evt);
}

static inline void async_evt_rx_buf_release(struct uart_stm32_data* data) {
    struct uart_event evt = {
        .type            = UART_RX_BUF_RELEASED,
        .data.rx_buf.buf = data->dma_rx.buffer,
    };

    async_user_callback(data, &evt);
}

static inline void async_timer_start(struct k_work_delayable* work,
                                     int32_t timeout) {
    if ((timeout != SYS_FOREVER_US) && (timeout != 0)) {
        /* start timer */
        LOG_DBG("async timer started for %d us", timeout);
        k_work_reschedule(work, K_USEC(timeout));
    }
}

static void uart_stm32_dma_rx_flush(const struct device *dev, int status) {
    struct dma_status stat;
    struct uart_stm32_data* data = dev->data;

    size_t rx_rcv_len = 0;

    switch (status) {
        case DMA_STATUS_COMPLETE :
            /* fully complete */
            data->dma_rx.counter = data->dma_rx.buffer_length;
            break;

        case DMA_STATUS_BLOCK :
            /* half complete */
            data->dma_rx.counter = data->dma_rx.buffer_length / 2;
            break;

        default : /* likely STM32_ASYNC_STATUS_TIMEOUT */
            if (dma_get_status(data->dma_rx.dma_dev, data->dma_rx.dma_channel, &stat) == 0) {
                rx_rcv_len = data->dma_rx.buffer_length - stat.pending_length;
                data->dma_rx.counter = rx_rcv_len;
            }
            break;
    }

    async_evt_rx_rdy(data);

    switch (status) { /* update offset*/
        case DMA_STATUS_COMPLETE :
            /* fully complete */
            data->dma_rx.offset = 0;
            break;

        case DMA_STATUS_BLOCK :
            /* half complete */
            data->dma_rx.offset = data->dma_rx.buffer_length / 2;
            break;

        default : /* likely STM32_ASYNC_STATUS_TIMEOUT */
            data->dma_rx.offset += rx_rcv_len - data->dma_rx.offset;
            break;
    }
}

#endif /* CONFIG_UART_ASYNC_API */

#if (defined(CONFIG_UART_INTERRUPT_DRIVEN) || \
     defined(CONFIG_UART_ASYNC_API)        || \
     defined(CONFIG_PM))

static void uart_stm32_isr(const struct device* dev) {
    struct uart_stm32_data* data = dev->data;
    #if defined(CONFIG_PM) || defined(CONFIG_UART_ASYNC_API)
    USART_TypeDef* usart = DEVICE_STM32_GET_USART(dev);
    #endif

    #ifdef CONFIG_PM
    if (LL_USART_IsEnabledIT_TC(usart) &&
        LL_USART_IsActiveFlag_TC(usart)) {

        if (data->tx_poll_stream_on) {
            /* A poll stream transmission just completed,
             * allow system to suspend
             */
            LL_USART_DisableIT_TC(usart);
            data->tx_poll_stream_on = false;
            uart_stm32_pm_policy_state_lock_put(dev);
        }
        /* Stream transmission was either async or IRQ based,
         * constraint will be released at the same time TC IT
         * is disabled
         */
    }
    #endif

    #ifdef CONFIG_UART_INTERRUPT_DRIVEN
    if (data->user_cb) {
        data->user_cb(dev, data->user_data);
    }
    #endif /* CONFIG_UART_INTERRUPT_DRIVEN */

    #if defined(CONFIG_PM) && \
        defined(IS_UART_WAKEUP_FROMSTOP_INSTANCE) && \
        defined(USART_CR3_WUFIE)
    if (LL_USART_IsEnabledIT_WKUP(usart) &&
        LL_USART_IsActiveFlag_WKUP(usart)) {

        LL_USART_ClearFlag_WKUP(usart);

        if (!data->rx_woken) {
            /* Prevent SoC from entering STOP mode until RX goes IDLE */
            uart_stm32_pm_policy_state_lock_get_unconditional();
            data->rx_woken = true;
        }

        #ifdef USART_ISR_REACK
        while (LL_USART_IsActiveFlag_REACK(usart) == 0) {
            /* pass */
        }
        #endif
    }
    #endif

    #ifdef CONFIG_UART_ASYNC_API
    if (LL_USART_IsEnabledIT_IDLE(usart) &&
        LL_USART_IsActiveFlag_IDLE(usart)) {
        LL_USART_ClearFlag_IDLE(usart);
        LOG_DBG("idle interrupt occurred");

        #ifdef CONFIG_PM
        if (data->rx_woken) {
            /* Allow SoC to enter STOP mode now that RX is IDLE */
            uart_stm32_pm_policy_state_lock_put_unconditional();
            data->rx_woken = false;
        }
        #endif

        if (data->dma_rx.timeout == 0) {
            uart_stm32_dma_rx_flush(dev, STM32_ASYNC_STATUS_TIMEOUT);
        }
        else {
            /* Start the RX timer not null */
            async_timer_start(&data->dma_rx.timeout_work,
                              data->dma_rx.timeout);
        }
    }
    else if (LL_USART_IsEnabledIT_TC(usart) &&
             LL_USART_IsActiveFlag_TC(usart)) {
        LL_USART_DisableIT_TC(usart);
        /* Generate TX_DONE event when transmission is done */
        async_evt_tx_done(data);

        #ifdef CONFIG_PM
        uart_stm32_pm_policy_state_lock_put_unconditional();
        #endif
    }
    else if (LL_USART_IsEnabledIT_RXNE(usart) &&
             LL_USART_IsActiveFlag_RXNE(usart)) {
        #ifdef USART_SR_RXNE
        /* clear the RXNE flag, because Rx data was not read */
        LL_USART_ClearFlag_RXNE(usart);
        #else
        /* clear the RXNE by flushing the fifo, because Rx data was not read */
        LL_USART_RequestRxDataFlush(usart);
        #endif /* USART_SR_RXNE */
    }

    /* Clear errors */
    uart_stm32_err_check(dev);
    #endif /* CONFIG_UART_ASYNC_API */

}
#endif /* CONFIG_UART_INTERRUPT_DRIVEN || CONFIG_UART_ASYNC_API || CONFIG_PM */

#ifdef CONFIG_UART_ASYNC_API

static int uart_stm32_async_callback_set(const struct device* dev,
                                         uart_callback_t callback,
                                         void* user_data) {
    struct uart_stm32_data* data = dev->data;

    data->async_cb        = callback;
    data->async_user_data = user_data;

    #if defined(CONFIG_UART_EXCLUSIVE_API_CALLBACKS)
    data->user_cb   = NULL;
    data->user_data = NULL;
    #endif

    return (0);
}

static inline void uart_stm32_dma_tx_enable(const struct device* dev) {
    USART_TypeDef* usart = DEVICE_STM32_GET_USART(dev);

    LL_USART_EnableDMAReq_TX(usart);
}

static inline void uart_stm32_dma_tx_disable(const struct device* dev) {
    #ifdef CONFIG_UART_STM32U5_ERRATA_DMAT_NOCLEAR
    ARG_UNUSED(dev);

    /*
     * Errata Sheet ES0499 : STM32U575xx and STM32U585xx device errata
     * USART does not generate DMA requests after setting/clearing DMAT bit
     * (also seen on stm32H5 serie)
     */
    #else
    USART_TypeDef* usart = DEVICE_STM32_GET_USART(dev);

    LL_USART_DisableDMAReq_TX(usart);
    #endif
}

static inline void uart_stm32_dma_rx_enable(const struct device* dev) {
    USART_TypeDef* usart = DEVICE_STM32_GET_USART(dev);
    struct uart_stm32_data* data = dev->data;

    LL_USART_EnableDMAReq_RX(usart);

    data->dma_rx.enabled = true;
}

static inline void uart_stm32_dma_rx_disable(const struct device* dev) {
    struct uart_stm32_data* data = dev->data;

    data->dma_rx.enabled = false;
}

static int uart_stm32_async_rx_disable(const struct device* dev) {
    USART_TypeDef* usart = DEVICE_STM32_GET_USART(dev);
    struct uart_stm32_data* data = dev->data;
    struct uart_event disabled_event = {
        .type = UART_RX_DISABLED
    };

    if (!data->dma_rx.enabled) {
        async_user_callback(data, &disabled_event);
        return (-EFAULT);
    }

    LL_USART_DisableIT_IDLE(usart);

    uart_stm32_dma_rx_flush(dev, STM32_ASYNC_STATUS_TIMEOUT);

    async_evt_rx_buf_release(data);

    uart_stm32_dma_rx_disable(dev);

    (void) k_work_cancel_delayable(&data->dma_rx.timeout_work);

    dma_stop(data->dma_rx.dma_dev, data->dma_rx.dma_channel);

    if (data->rx_next_buffer) {
        struct uart_event rx_next_buf_release_evt = {
            .type            = UART_RX_BUF_RELEASED,
            .data.rx_buf.buf = data->rx_next_buffer,
        };
        async_user_callback(data, &rx_next_buf_release_evt);
    }

    data->rx_next_buffer     = NULL;
    data->rx_next_buffer_len = 0;

    /* When async rx is disabled, enable interruptible instance of uart to function normally */
    LL_USART_EnableIT_RXNE(usart);

    LOG_DBG("rx: disabled");

    async_user_callback(data, &disabled_event);

    return (0);
}

void uart_stm32_dma_tx_cb(const struct device* dma_dev, void* user_data,
                          uint32_t channel, int status) {
    const struct device* uart_dev  = user_data;
    struct uart_stm32_data* data   = uart_dev->data;
    struct uart_dma_stream* dma_tx = &data->dma_tx;
    struct dma_status stat;
    unsigned int key = irq_lock();

    /* Disable TX */
    uart_stm32_dma_tx_disable(uart_dev);

    (void) k_work_cancel_delayable(&dma_tx->timeout_work);

    if (!dma_get_status(dma_tx->dma_dev, dma_tx->dma_channel, &stat)) {
        dma_tx->counter = dma_tx->buffer_length - stat.pending_length;
    }

    irq_unlock(key);
}

static void uart_stm32_dma_replace_buffer(const struct device* dev) {
    USART_TypeDef* usart = DEVICE_STM32_GET_USART(dev);
    struct uart_stm32_data* data = dev->data;

    /* Replace the buffer and reload the DMA */
    LOG_DBG("Replacing RX buffer: %d", data->rx_next_buffer_len);

    /* reload DMA */
    data->dma_rx.offset               = 0;
    data->dma_rx.counter              = 0;
    data->dma_rx.buffer               = data->rx_next_buffer;
    data->dma_rx.buffer_length        = data->rx_next_buffer_len;
    data->dma_rx.blk_cfg.block_size   = data->dma_rx.buffer_length;
    data->dma_rx.blk_cfg.dest_address = (uint32_t)data->dma_rx.buffer;
    data->rx_next_buffer              = NULL;
    data->rx_next_buffer_len          = 0;

    dma_reload(data->dma_rx.dma_dev, data->dma_rx.dma_channel,
               data->dma_rx.blk_cfg.source_address,
               data->dma_rx.blk_cfg.dest_address,
               data->dma_rx.blk_cfg.block_size);

    dma_start(data->dma_rx.dma_dev, data->dma_rx.dma_channel);

    LL_USART_ClearFlag_IDLE(usart);

    /* Request next buffer */
    async_evt_rx_buf_request(data);
}

void uart_stm32_dma_rx_cb(const struct device* dma_dev, void* user_data,
                          uint32_t channel, int status) {
    const struct device* uart_dev = user_data;
    struct uart_stm32_data* data  = uart_dev->data;

    if (status < 0) {
        async_evt_rx_err(data, status);
        return;
    }

    (void) k_work_cancel_delayable(&data->dma_rx.timeout_work);

    /* If we are in NORMAL MODE */
    if (data->dma_rx.dma_cfg.cyclic == 0) {

        /* true since this functions occurs when buffer is full */
        data->dma_rx.counter = data->dma_rx.buffer_length;
        async_evt_rx_rdy(data);
        if (data->rx_next_buffer != NULL) {
            async_evt_rx_buf_release(data);

            /* replace the buffer when the current
             * is full and not the same as the next
             * one.
             */
            uart_stm32_dma_replace_buffer(uart_dev);
        }
        else {
            /* Buffer full without valid next buffer,
             * an UART_RX_DISABLED event must be generated,
             * but uart_stm32_async_rx_disable() cannot be
             * called in ISR context. So force the RX timeout
             * to minimum value and let the RX timeout to do the job.
             */
            k_work_reschedule(&data->dma_rx.timeout_work, K_TICKS(1));
        }
    }
    else {
        /* CIRCULAR MODE */
        uart_stm32_dma_rx_flush(data->uart_dev, status);
    }
}

static int uart_stm32_async_tx(const struct device* dev,
                               uint8_t const* tx_data, size_t buf_size, int32_t timeout) {
    USART_TypeDef* usart = DEVICE_STM32_GET_USART(dev);
    struct uart_stm32_data* data = dev->data;
    struct uart_dma_stream* dma_tx = &data->dma_tx;
    __maybe_unused unsigned int key;
    int ret;

    /* Check size of single character (1 or 2 bytes) */
    const size_t char_size = (IS_ENABLED(CONFIG_UART_WIDE_DATA) &&
                              (LL_USART_GetDataWidth(usart) == LL_USART_DATAWIDTH_9B) &&
                              (LL_USART_GetParity(usart) == LL_USART_PARITY_NONE))
                                ? 2
                                : 1;

    if (dma_tx->dma_dev == NULL) {
        return (-ENODEV);
    }

    if (dma_tx->buffer_length != 0) {
        return (-EBUSY);
    }

    if (!stm32_buf_in_nocache((uintptr_t)tx_data, buf_size)) {
        LOG_ERR("Tx buffer should be placed in a nocache memory region");
        return (-EFAULT);
    }

    #ifdef CONFIG_PM
    data->tx_poll_stream_on = false;
    data->tx_int_stream_on = true;
    #endif

    dma_tx->buffer = (uint8_t*)tx_data;
    dma_tx->buffer_length = buf_size;
    dma_tx->timeout = timeout;

    LOG_DBG("tx: l=%d", dma_tx->buffer_length);

    /* Clear TC flag */
    LL_USART_ClearFlag_TC(usart);

    /* Enable TC interrupt so we can signal correct TX done */
    LL_USART_EnableIT_TC(usart);

    /**
     * Setup DMA descriptor for TX.
     * If DMAT low-power errata workaround is enabled,
     * we send the first character using polling and the rest
     * using DMA; as such, single-character transfers use only
     * polling and don't need to prepare a DMA descriptor.
     * In other configurations, the DMA is always used.
     */
    if (!IS_ENABLED(CONFIG_UART_STM32U5_ERRATA_DMAT_LOWPOWER) ||
        dma_tx->buffer_length > char_size) {
        if (IS_ENABLED(CONFIG_UART_STM32U5_ERRATA_DMAT_LOWPOWER)) {
            /* set source address */
            dma_tx->blk_cfg.source_address =
                ((uint32_t)dma_tx->buffer) + char_size;
            dma_tx->blk_cfg.block_size = dma_tx->buffer_length - char_size;
        }
        else {
            /* set source address */
            dma_tx->blk_cfg.source_address = ((uint32_t)dma_tx->buffer);
            dma_tx->blk_cfg.block_size = dma_tx->buffer_length;
        }

        ret = dma_config(dma_tx->dma_dev, dma_tx->dma_channel,
                         &dma_tx->dma_cfg);
        if (ret != 0) {
            LOG_ERR("dma tx config error!");
            return (-EINVAL);
        }

        if (dma_start(dma_tx->dma_dev, dma_tx->dma_channel)) {
            LOG_ERR("UART err: TX DMA start failed!");
            return (-EFAULT);
        }

        /* Start TX timer */
        async_timer_start(&dma_tx->timeout_work, dma_tx->timeout);
    }

    #ifdef CONFIG_PM
    /* Do not allow system to suspend until transmission has completed */
    uart_stm32_pm_policy_state_lock_get_unconditional();
    #endif

    if (IS_ENABLED(CONFIG_UART_STM32U5_ERRATA_DMAT_LOWPOWER)) {
        /**
         * Send first character using polling.
         * The DMA TX needs to be enabled before the UART transmits
         * the character and triggers transfer complete event.
         */
        key = irq_lock();

        if (char_size > 1) {
            LL_USART_TransmitData9(usart, *(const uint16_t*)tx_data);
        }
        else {
            LL_USART_TransmitData8(usart, *tx_data);
        }

        if (dma_tx->buffer_length > char_size) {
            /* Enable TX DMA requests */
            uart_stm32_dma_tx_enable(dev);
        }

        irq_unlock(key);
    }
    else {
        /* Enable TX DMA requests */
        uart_stm32_dma_tx_enable(dev);
    }

    return (0);
}

static int uart_stm32_async_rx_enable(const struct device* dev,
                                      uint8_t* rx_buf, size_t buf_size, int32_t timeout) {
    USART_TypeDef* usart = DEVICE_STM32_GET_USART(dev);
    struct uart_stm32_data* data = dev->data;
    int ret;

    if (data->dma_rx.dma_dev == NULL) {
        return (-ENODEV);
    }

    if (data->dma_rx.enabled) {
        LOG_WRN("RX was already enabled");
        return (-EBUSY);
    }

    if (!stm32_buf_in_nocache((uintptr_t)rx_buf, buf_size)) {
        LOG_ERR("Rx buffer should be placed in a nocache memory region");
        return (-EFAULT);
    }

    data->dma_rx.offset = 0;
    data->dma_rx.buffer = rx_buf;
    data->dma_rx.buffer_length = buf_size;
    data->dma_rx.counter = 0;
    data->dma_rx.timeout = timeout;

    /* Disable RX interrupts to let DMA to handle it */
    LL_USART_DisableIT_RXNE(usart);

    data->dma_rx.blk_cfg.block_size   = buf_size;
    data->dma_rx.blk_cfg.dest_address = (uint32_t)data->dma_rx.buffer;

    ret = dma_config(data->dma_rx.dma_dev, data->dma_rx.dma_channel,
                     &data->dma_rx.dma_cfg);
    if (ret != 0) {
        LOG_ERR("UART ERR: RX DMA config failed!");
        return (-EINVAL);
    }

    if (dma_start(data->dma_rx.dma_dev, data->dma_rx.dma_channel)) {
        LOG_ERR("UART ERR: RX DMA start failed!");
        return (-EFAULT);
    }

    /* Flush RX data buffer */
    #ifdef USART_SR_RXNE
    LL_USART_ClearFlag_RXNE(usart);
    #else
    LL_USART_RequestRxDataFlush(usart);
    #endif /* USART_SR_RXNE */

    /* Enable RX DMA requests */
    uart_stm32_dma_rx_enable(dev);

    /* Enable IRQ IDLE to define the end of a
     * RX DMA transaction.
     */
    LL_USART_ClearFlag_IDLE(usart);
    LL_USART_EnableIT_IDLE(usart);

    LL_USART_EnableIT_ERROR(usart);

    /* Request next buffer */
    async_evt_rx_buf_request(data);

    LOG_DBG("async rx enabled");

    return (ret);
}

static int uart_stm32_async_tx_abort(const struct device* dev) {
    struct uart_stm32_data* data = dev->data;
    size_t tx_buffer_length = data->dma_tx.buffer_length;
    struct dma_status stat;

    if (tx_buffer_length == 0) {
        return (-EFAULT);
    }

    (void) k_work_cancel_delayable(&data->dma_tx.timeout_work);
    if (!dma_get_status(data->dma_tx.dma_dev,
                        data->dma_tx.dma_channel, &stat)) {
        data->dma_tx.counter = tx_buffer_length - stat.pending_length;
    }

    #if DT_HAS_COMPAT_STATUS_OKAY(st_stm32u5_dma)
    dma_suspend(data->dma_tx.dma_dev, data->dma_tx.dma_channel);
    #endif
    dma_stop(data->dma_tx.dma_dev, data->dma_tx.dma_channel);
    async_evt_tx_abort(data);

    return (0);
}

static void uart_stm32_async_rx_timeout(struct k_work* work) {
    struct k_work_delayable* dwork = k_work_delayable_from_work(work);
    struct uart_dma_stream* rx_stream = CONTAINER_OF(dwork,
                                                     struct uart_dma_stream, timeout_work);
    struct uart_stm32_data const* data = CONTAINER_OF(rx_stream,
                                                      struct uart_stm32_data, dma_rx);
    const struct device* dev = data->uart_dev;

    LOG_DBG("rx timeout");

	/* The DMA is still active and could trigger an interrupt
	 * while we are processing this timeout, which could cause
	 * data corruption when the DMA ISR modifies shared data
	 * as we are operating on it. Prevent data race with ISR by
	 * masking all interrupts until we're done.
	 */
	unsigned int key = irq_lock();

    if (data->dma_rx.counter == data->dma_rx.buffer_length) {
        uart_stm32_async_rx_disable(dev);
    }
    else {
        uart_stm32_dma_rx_flush(dev, STM32_ASYNC_STATUS_TIMEOUT);
    }

    irq_unlock(key);
}

static void uart_stm32_async_tx_timeout(struct k_work* work) {
    struct k_work_delayable* dwork = k_work_delayable_from_work(work);
    struct uart_dma_stream* tx_stream = CONTAINER_OF(dwork,
                                                     struct uart_dma_stream, timeout_work);
    struct uart_stm32_data const* data = CONTAINER_OF(tx_stream,
                                                      struct uart_stm32_data, dma_tx);
    const struct device* dev = data->uart_dev;

    uart_stm32_async_tx_abort(dev);

    LOG_DBG("tx: async timeout");
}

static int uart_stm32_async_rx_buf_rsp(const struct device* dev, uint8_t* buf,
                                       size_t len) {
    struct uart_stm32_data* data = dev->data;
    unsigned int key;
    int err = 0;

    LOG_DBG("replace buffer (%d)", len);

    key = irq_lock();

    if (data->rx_next_buffer != NULL) {
        err = -EBUSY;
    }
    else if (!data->dma_rx.enabled) {
        err = -EACCES;
    }
    else {
        if (!stm32_buf_in_nocache((uintptr_t)buf, len)) {
            LOG_ERR("Rx buffer should be placed in a nocache memory region");
            return (-EFAULT);
        }

        data->rx_next_buffer = buf;
        data->rx_next_buffer_len = len;
    }

    irq_unlock(key);

    return (err);
}

static int uart_stm32_async_init(const struct device* dev) {
    USART_TypeDef const* usart = DEVICE_STM32_GET_USART(dev);
    struct uart_stm32_data* data = dev->data;

    data->uart_dev = dev;

    if (data->dma_rx.dma_dev != NULL) {
        if (!device_is_ready(data->dma_rx.dma_dev)) {
            return (-ENODEV);
        }
    }

    if (data->dma_tx.dma_dev != NULL) {
        if (!device_is_ready(data->dma_tx.dma_dev)) {
            return (-ENODEV);
        }
    }

    /* Disable both TX and RX DMA requests */
    uart_stm32_dma_rx_disable(dev);
    uart_stm32_dma_tx_disable(dev);

    k_work_init_delayable(&data->dma_rx.timeout_work,
                          uart_stm32_async_rx_timeout);
    k_work_init_delayable(&data->dma_tx.timeout_work,
                          uart_stm32_async_tx_timeout);

    /* Configure dma rx config */
    memset(&data->dma_rx.blk_cfg, 0, sizeof(data->dma_rx.blk_cfg));

    #if defined(CONFIG_SOC_SERIES_STM32F1X) || \
        defined(CONFIG_SOC_SERIES_STM32F2X) || \
        defined(CONFIG_SOC_SERIES_STM32F4X) || \
        defined(CONFIG_SOC_SERIES_STM32L1X)
    data->dma_rx.blk_cfg.source_address =
                            LL_USART_DMA_GetRegAddr(usart);
    #else
    data->dma_rx.blk_cfg.source_address =
                            LL_USART_DMA_GetRegAddr(usart,
                                                    LL_USART_DMA_REG_DATA_RECEIVE);
    #endif

    data->dma_rx.blk_cfg.dest_address = 0; /* dest not ready */

    if (data->dma_rx.src_addr_increment) {
        data->dma_rx.blk_cfg.source_addr_adj = DMA_ADDR_ADJ_INCREMENT;
    }
    else {
        data->dma_rx.blk_cfg.source_addr_adj = DMA_ADDR_ADJ_NO_CHANGE;
    }

    if (data->dma_rx.dst_addr_increment) {
        data->dma_rx.blk_cfg.dest_addr_adj = DMA_ADDR_ADJ_INCREMENT;
    }
    else {
        data->dma_rx.blk_cfg.dest_addr_adj = DMA_ADDR_ADJ_NO_CHANGE;
    }

    /* Enable/disable RX circular buffer */
    data->dma_rx.blk_cfg.source_reload_en  = data->dma_rx.dma_cfg.cyclic;
    data->dma_rx.blk_cfg.dest_reload_en    = data->dma_rx.dma_cfg.cyclic;
    data->dma_rx.blk_cfg.fifo_mode_control = (uint16_t)data->dma_rx.fifo_threshold;

    data->dma_rx.dma_cfg.head_block = &data->dma_rx.blk_cfg;
    data->dma_rx.dma_cfg.user_data  = (void*)dev;
    data->rx_next_buffer            = NULL;
    data->rx_next_buffer_len        = 0;

    /* Configure dma tx config */
    memset(&data->dma_tx.blk_cfg, 0, sizeof(data->dma_tx.blk_cfg));

    #if defined(CONFIG_SOC_SERIES_STM32F1X) || \
        defined(CONFIG_SOC_SERIES_STM32F2X) || \
        defined(CONFIG_SOC_SERIES_STM32F4X) || \
        defined(CONFIG_SOC_SERIES_STM32L1X)
    data->dma_tx.blk_cfg.dest_address =
                    LL_USART_DMA_GetRegAddr(usart);
    #else
    data->dma_tx.blk_cfg.dest_address =
                    LL_USART_DMA_GetRegAddr(usart,
                                            LL_USART_DMA_REG_DATA_TRANSMIT);
    #endif

    data->dma_tx.blk_cfg.source_address = 0; /* not ready */

    if (data->dma_tx.src_addr_increment) {
        data->dma_tx.blk_cfg.source_addr_adj = DMA_ADDR_ADJ_INCREMENT;
    }
    else {
        data->dma_tx.blk_cfg.source_addr_adj = DMA_ADDR_ADJ_NO_CHANGE;
    }

    if (data->dma_tx.dst_addr_increment) {
        data->dma_tx.blk_cfg.dest_addr_adj = DMA_ADDR_ADJ_INCREMENT;
    }
    else {
        data->dma_tx.blk_cfg.dest_addr_adj = DMA_ADDR_ADJ_NO_CHANGE;
    }

    /* Enable/disable TX circular buffer */
    data->dma_tx.blk_cfg.source_reload_en = data->dma_tx.dma_cfg.cyclic;
    data->dma_tx.blk_cfg.dest_reload_en   = data->dma_tx.dma_cfg.cyclic;

    data->dma_tx.blk_cfg.fifo_mode_control = data->dma_tx.fifo_threshold;

    data->dma_tx.dma_cfg.head_block = &data->dma_tx.blk_cfg;
    data->dma_tx.dma_cfg.user_data  = (void*)dev;

    return (0);
}

#ifdef CONFIG_UART_WIDE_DATA

static int uart_stm32_async_tx_u16(const struct device* dev, uint16_t const* tx_data,
                                   size_t buf_size, int32_t timeout) {
    return uart_stm32_async_tx(dev, (uint8_t const*)tx_data, (buf_size * 2), timeout);
}

static int uart_stm32_async_rx_enable_u16(const struct device* dev, uint16_t* buf, size_t len,
                                          int32_t timeout) {
    return uart_stm32_async_rx_enable(dev, (uint8_t*)buf, (len * 2), timeout);
}

static int uart_stm32_async_rx_buf_rsp_u16(const struct device* dev, uint16_t* buf, size_t len) {
    return uart_stm32_async_rx_buf_rsp(dev, (uint8_t*)buf, len * 2);
}

#endif

#endif /* CONFIG_UART_ASYNC_API */

static DEVICE_API(uart, uart_stm32_driver_api) = {
    .poll_in  = uart_stm32_poll_in,
    .poll_out = uart_stm32_poll_out,
    #ifdef CONFIG_UART_WIDE_DATA
    .poll_in_u16  = uart_stm32_poll_in_u16,
    .poll_out_u16 = uart_stm32_poll_out_u16,
    #endif
    .err_check = uart_stm32_err_check,
    #ifdef CONFIG_UART_USE_RUNTIME_CONFIGURE
    .configure  = uart_stm32_configure,
    .config_get = uart_stm32_config_get,
    #endif /* CONFIG_UART_USE_RUNTIME_CONFIGURE */

    #ifdef CONFIG_UART_INTERRUPT_DRIVEN
    .fifo_fill = uart_stm32_fifo_fill,
    .fifo_read = uart_stm32_fifo_read,
    #ifdef CONFIG_UART_WIDE_DATA
    .fifo_fill_u16 = uart_stm32_fifo_fill_u16,
    .fifo_read_u16 = uart_stm32_fifo_read_u16,
    #endif
    .irq_tx_enable    = uart_stm32_irq_tx_enable,
    .irq_tx_disable   = uart_stm32_irq_tx_disable,
    .irq_tx_ready     = uart_stm32_irq_tx_ready,
    .irq_tx_complete  = uart_stm32_irq_tx_complete,
    .irq_rx_enable    = uart_stm32_irq_rx_enable,
    .irq_rx_disable   = uart_stm32_irq_rx_disable,
    .irq_rx_ready     = uart_stm32_irq_rx_ready,
    .irq_err_enable   = uart_stm32_irq_err_enable,
    .irq_err_disable  = uart_stm32_irq_err_disable,
    .irq_is_pending   = uart_stm32_irq_is_pending,
    .irq_update       = uart_stm32_irq_update,
    .irq_callback_set = uart_stm32_irq_callback_set,
    #endif /* CONFIG_UART_INTERRUPT_DRIVEN */

    #ifdef CONFIG_UART_ASYNC_API
    .callback_set = uart_stm32_async_callback_set,
    .tx           = uart_stm32_async_tx,
    .tx_abort     = uart_stm32_async_tx_abort,
    .rx_enable    = uart_stm32_async_rx_enable,
    .rx_disable   = uart_stm32_async_rx_disable,
    .rx_buf_rsp   = uart_stm32_async_rx_buf_rsp,
    #ifdef CONFIG_UART_WIDE_DATA
    .tx_u16         = uart_stm32_async_tx_u16,
    .rx_enable_u16  = uart_stm32_async_rx_enable_u16,
    .rx_buf_rsp_u16 = uart_stm32_async_rx_buf_rsp_u16,
    #endif
    #endif /* CONFIG_UART_ASYNC_API */
};

<<<<<<< HEAD
static int uart_stm32_clocks_enable(const struct device* dev) {
    const struct uart_stm32_config* config = dev->config;
    struct uart_stm32_data const* data = dev->data;
    int err;

    __uart_stm32_get_clock(dev);

    if (!device_is_ready(data->clock)) {
        LOG_ERR("clock control device not ready");
        return (-ENODEV);
    }

    /* enable clock */
    err = clock_control_on(data->clock, (clock_control_subsys_t)&config->pclken[0]);
    if (err != 0) {
        LOG_ERR("Could not enable (LP)UART clock");
        return (err);
    }

    if (IS_ENABLED(STM32_UART_DOMAIN_CLOCK_SUPPORT) && (config->pclk_len > 1)) {
        err = clock_control_configure(DEVICE_DT_GET(STM32_CLOCK_CONTROL_NODE),
                                      (clock_control_subsys_t)&config->pclken[1],
                                      NULL);
        if (err != 0) {
            LOG_ERR("Could not select UART domain clock");
            return (err);
        }
    }

    return (0);
}

static int uart_stm32_registers_configure(const struct device* dev) {
    const struct uart_stm32_config* config = dev->config;
    USART_TypeDef* usart = config->usart;
    struct uart_stm32_data const* data = dev->data;
    struct uart_config const* uart_cfg = data->uart_cfg;

    LL_USART_Disable(usart);

    if (!device_is_ready(config->reset.dev)) {
        LOG_ERR("reset controller not ready");
        return (-ENODEV);
    }

    /* Reset UART to default state using RCC */
    (void) reset_line_toggle_dt(&config->reset);

    /* TX/RX direction */
    LL_USART_SetTransferDirection(usart, LL_USART_DIRECTION_TX_RX);

    /* Set basic parameters, such as data-/stop-bit, parity, and baudrate */
    uart_stm32_parameters_set(dev, uart_cfg);

    /* Enable the single wire / half-duplex mode */
    if (config->single_wire) {
        LL_USART_EnableHalfDuplex(usart);
    }

    #ifdef LL_USART_TXRX_SWAPPED
    if (config->tx_rx_swap) {
        LL_USART_SetTXRXSwap(usart, LL_USART_TXRX_SWAPPED);
    }
    #endif

    #ifdef LL_USART_RXPIN_LEVEL_INVERTED
    if (config->rx_invert) {
        LL_USART_SetRXPinLevel(usart, LL_USART_RXPIN_LEVEL_INVERTED);
    }
    #endif

    #ifdef LL_USART_TXPIN_LEVEL_INVERTED
    if (config->tx_invert) {
        LL_USART_SetTXPinLevel(usart, LL_USART_TXPIN_LEVEL_INVERTED);
    }
    #endif

    #if HAS_DRIVER_ENABLE
    if (config->de_enable) {
        if (!IS_UART_DRIVER_ENABLE_INSTANCE(usart)) {
            LOG_ERR("%s does not support driver enable", dev->name);
            return -EINVAL;
        }

        uart_stm32_set_driver_enable(dev, true);
        LL_USART_SetDEAssertionTime(usart, config->de_assert_time);
        LL_USART_SetDEDeassertionTime(usart, config->de_deassert_time);

        if (config->de_invert) {
            LL_USART_SetDESignalPolarity(usart, LL_USART_DE_POLARITY_LOW);
        }
    }
    #endif

    #ifdef USART_CR1_FIFOEN
    if (config->fifo_enable) {
        LL_USART_EnableFIFO(usart);
    }
    #endif

    #if defined(CONFIG_PM) && defined(IS_UART_WAKEUP_FROMSTOP_INSTANCE)
    if (config->wakeup_source) {
        /* Enable ability to wakeup device in Stop mode
         * Effect depends on CONFIG_PM_DEVICE status:
         * CONFIG_PM_DEVICE=n : Always active
         * CONFIG_PM_DEVICE=y : Controlled by pm_device_wakeup_enable()
         */
        #ifdef USART_CR3_WUFIE
        LL_USART_SetWKUPType(usart, LL_USART_WAKEUP_ON_RXNE);
        LL_USART_EnableIT_WKUP(usart);
        LL_USART_ClearFlag_WKUP(usart);
        #endif
        LL_USART_EnableInStopMode(usart);

        if (config->wakeup_line != STM32_WAKEUP_LINE_NONE) {
            /* Prepare the WAKEUP with the expected EXTI line */
            LL_EXTI_EnableIT_0_31(BIT(config->wakeup_line));
        }
    }
    #endif /* CONFIG_PM */

    LL_USART_Enable(usart);

    #ifdef USART_ISR_TEACK
    /* Wait until TEACK flag is set */
    while (!(LL_USART_IsActiveFlag_TEACK(usart))) {
        if (IS_ENABLED(__GTEST)) {
            break;
        }
    }
    #endif /* !USART_ISR_TEACK */

    #ifdef USART_ISR_REACK
    /* Wait until REACK flag is set */
    while (!(LL_USART_IsActiveFlag_REACK(usart))) {
        if (IS_ENABLED(__GTEST)) {
            break;
        }
    }
    #endif /* !USART_ISR_REACK */

    return (0);
=======
static int uart_stm32_clocks_enable(const struct device *dev)
{
	const struct uart_stm32_config *config = dev->config;
	struct uart_stm32_data *data = dev->data;
	int err;

	__uart_stm32_get_clock(dev);

	if (!device_is_ready(data->clock)) {
		LOG_ERR("clock control device not ready");
		return -ENODEV;
	}

	/* enable clock */
	err = clock_control_on(data->clock, (clock_control_subsys_t)&config->pclken[0]);
	if (err != 0) {
		LOG_ERR("Could not enable (LP)UART clock");
		return err;
	}

	if (IS_ENABLED(STM32_UART_DOMAIN_CLOCK_SUPPORT) && (config->pclk_len > 1)) {
		err = clock_control_configure(DEVICE_DT_GET(STM32_CLOCK_CONTROL_NODE),
					      (clock_control_subsys_t) &config->pclken[1],
					      NULL);
		if (err != 0) {
			LOG_ERR("Could not select UART domain clock");
			return err;
		}
	}

	return 0;
}

static int uart_stm32_registers_configure(const struct device *dev)
{
	const struct uart_stm32_config *config = dev->config;
	USART_TypeDef *usart = config->usart;
	struct uart_stm32_data *data = dev->data;
	struct uart_config *uart_cfg = data->uart_cfg;

	LL_USART_Disable(usart);

	if (!device_is_ready(config->reset.dev)) {
		LOG_ERR("reset controller not ready");
		return -ENODEV;
	}

	/* Reset UART to default state using RCC */
	(void)reset_line_toggle_dt(&config->reset);

	/* TX/RX direction */
	LL_USART_SetTransferDirection(usart, LL_USART_DIRECTION_TX_RX);

	/* Set basic parameters, such as data-/stop-bit, parity, and baudrate */
	if (uart_stm32_parameters_set(dev, uart_cfg) < 0) {
		return -EINVAL;
	}

	/* Enable the single wire / half-duplex mode */
	if (config->single_wire) {
		LL_USART_EnableHalfDuplex(usart);
	}

#ifdef LL_USART_TXRX_SWAPPED
	if (config->tx_rx_swap) {
		LL_USART_SetTXRXSwap(usart, LL_USART_TXRX_SWAPPED);
	}
#endif

#ifdef LL_USART_RXPIN_LEVEL_INVERTED
	if (config->rx_invert) {
		LL_USART_SetRXPinLevel(usart, LL_USART_RXPIN_LEVEL_INVERTED);
	}
#endif

#ifdef LL_USART_TXPIN_LEVEL_INVERTED
	if (config->tx_invert) {
		LL_USART_SetTXPinLevel(usart, LL_USART_TXPIN_LEVEL_INVERTED);
	}
#endif

#if HAS_DRIVER_ENABLE
	if (config->de_enable) {
		if (!IS_UART_DRIVER_ENABLE_INSTANCE(usart)) {
			LOG_ERR("%s does not support driver enable", dev->name);
			return -EINVAL;
		}

		uart_stm32_set_driver_enable(dev, true);
		LL_USART_SetDEAssertionTime(usart, config->de_assert_time);
		LL_USART_SetDEDeassertionTime(usart, config->de_deassert_time);

		if (config->de_invert) {
			LL_USART_SetDESignalPolarity(usart, LL_USART_DE_POLARITY_LOW);
		}
	}
#endif

#ifdef USART_CR1_FIFOEN
	if (config->fifo_enable) {
		LL_USART_EnableFIFO(usart);
	}
#endif

#if defined(CONFIG_PM) && defined(IS_UART_WAKEUP_FROMSTOP_INSTANCE)
	if (config->wakeup_source) {
		/* Enable ability to wakeup device in Stop mode
		 * Effect depends on CONFIG_PM_DEVICE status:
		 * CONFIG_PM_DEVICE=n : Always active
		 * CONFIG_PM_DEVICE=y : Controlled by pm_device_wakeup_enable()
		 */
#ifdef USART_CR3_WUFIE
		LL_USART_SetWKUPType(usart, LL_USART_WAKEUP_ON_RXNE);
		LL_USART_EnableIT_WKUP(usart);
		LL_USART_ClearFlag_WKUP(usart);
#endif
		LL_USART_EnableInStopMode(usart);

		if (config->wakeup_line != STM32_WAKEUP_LINE_NONE) {
			/* Prepare the WAKEUP with the expected EXTI line */
			LL_EXTI_EnableIT_0_31(BIT(config->wakeup_line));
		}
	}
#endif /* CONFIG_PM */

	LL_USART_Enable(usart);

#ifdef USART_ISR_TEACK
	/* Wait until TEACK flag is set */
	while (!(LL_USART_IsActiveFlag_TEACK(usart))) {
	}
#endif /* !USART_ISR_TEACK */

#ifdef USART_ISR_REACK
	/* Wait until REACK flag is set */
	while (!(LL_USART_IsActiveFlag_REACK(usart))) {
	}
#endif /* !USART_ISR_REACK */

	return 0;
>>>>>>> c8ebe3ce
}

/**
 * @brief Initialize UART channel
 *
 * This routine is called to reset the chip in a quiescent state.
 * It is assumed that this function is called only once per UART.
 *
 * @param dev UART device struct
 *
 * @return 0
 */
static int uart_stm32_init(const struct device* dev) {
    const struct uart_stm32_config* config = dev->config;
    int err;

    err = uart_stm32_clocks_enable(dev);
    if (err < 0) {
        return (err);
    }

    /* Configure dt provided device signals when available */
    err = pinctrl_apply_state(config->pcfg, PINCTRL_STATE_DEFAULT);
    if (err < 0) {
        return (err);
    }

    err = uart_stm32_registers_configure(dev);
    if (err < 0) {
        return (err);
    }

    #if defined(CONFIG_PM) || \
        defined(CONFIG_UART_INTERRUPT_DRIVEN) || \
        defined(CONFIG_UART_ASYNC_API)
    config->irq_config_func(dev);
    #endif /* CONFIG_PM || CONFIG_UART_INTERRUPT_DRIVEN || CONFIG_UART_ASYNC_API */

    #ifdef CONFIG_UART_ASYNC_API
    return uart_stm32_async_init(dev);
    #else
    return (0);
    #endif
}

#ifdef CONFIG_PM_DEVICE
static void uart_stm32_suspend_setup(const struct device* dev) {
    USART_TypeDef* usart = DEVICE_STM32_GET_USART(dev);

    #ifdef USART_ISR_BUSY
    /* Make sure that no USART transfer is on-going */
    while (LL_USART_IsActiveFlag_BUSY(usart) == 1) {
        /* pass */
    }
    #endif

    while (LL_USART_IsActiveFlag_TC(usart) == 0) {
        /* pass */
    }

    #ifdef USART_ISR_REACK
    /* Make sure that USART is ready for reception */
    while (LL_USART_IsActiveFlag_REACK(usart) == 0) {
        /* pass */
    }
    #endif

    /* Clear OVERRUN flag */
    LL_USART_ClearFlag_ORE(usart);
}

static int uart_stm32_pm_action(const struct device* dev,
                                enum pm_device_action action) {
    const struct uart_stm32_config* config = dev->config;
    struct uart_stm32_data const* data = dev->data;
    int err;

    switch (action) {
        case PM_DEVICE_ACTION_RESUME:
            /* Set pins to active state */
            err = pinctrl_apply_state(config->pcfg, PINCTRL_STATE_DEFAULT);
            if (err < 0) {
                return (err);
            }

            /* Enable clock */
            err = clock_control_on(data->clock,
                                   (clock_control_subsys_t)&config->pclken[0]);
            if (err < 0) {
                LOG_ERR("Could not enable (LP)UART clock");
                return (err);
            }

            if ((IS_ENABLED(CONFIG_PM_S2RAM)) &&
                (!LL_USART_IsEnabled(config->usart))) {
                /* When exiting low power mode, check whether UART is enabled.
                 * If not, it means we are exiting Suspend to RAM mode (STM32
                 * Standby), and the driver needs to be reinitialized.
                 */
                uart_stm32_init(dev);
            }
            break;

        case PM_DEVICE_ACTION_SUSPEND :
            uart_stm32_suspend_setup(dev);
            /* Stop device clock. Note: fixed clocks are not handled yet. */
            err = clock_control_off(data->clock, (clock_control_subsys_t)&config->pclken[0]);
            if (err < 0) {
                LOG_ERR("Could not enable (LP)UART clock");
                return (err);
            }

            /* Move pins to sleep state */
            err = pinctrl_apply_state(config->pcfg, PINCTRL_STATE_SLEEP);
            if ((err < 0) && (err != -ENOENT)) {
                /*
                 * If returning -ENOENT, no pins where defined for sleep mode :
                 * Do not output on console (might sleep already) when going to sleep,
                 * "(LP)UART pinctrl sleep state not available"
                 * and don't block PM suspend.
                 * Else return the error.
                 */
                return (err);
            }
            break;

        default :
            return (-ENOTSUP);
    }

    return (0);
}
#endif /* CONFIG_PM_DEVICE */

#ifdef CONFIG_UART_ASYNC_API

/* src_dev and dest_dev should be 'MEMORY' or 'PERIPHERAL'. */
#define UART_DMA_CHANNEL_INIT(index, dir, dir_cap, src_dev, dest_dev)   \
    .dma_dev     = DEVICE_DT_GET(STM32_DMA_CTLR(index, dir)),           \
    .dma_channel = DT_INST_DMAS_CELL_BY_NAME(index, dir, channel),      \
    .dma_cfg     = {                                                    \
        .dma_slot            = STM32_DMA_SLOT(index, dir, slot),        \
        .channel_direction   = STM32_DMA_CONFIG_DIRECTION(              \
                                  STM32_DMA_CHANNEL_CONFIG(index, dir)),\
        .cyclic              = STM32_DMA_CONFIG_CYCLIC(                 \
                                  STM32_DMA_CHANNEL_CONFIG(index, dir)),\
        .channel_priority    = STM32_DMA_CONFIG_PRIORITY(               \
                                  STM32_DMA_CHANNEL_CONFIG(index, dir)),\
        .source_data_size    = STM32_DMA_CONFIG_##src_dev##_DATA_SIZE(  \
                                  STM32_DMA_CHANNEL_CONFIG(index, dir)),\
        .dest_data_size      = STM32_DMA_CONFIG_##dest_dev##_DATA_SIZE( \
                                  STM32_DMA_CHANNEL_CONFIG(index, dir)),\
        .source_burst_length = 1, /* SINGLE transfer */                 \
        .dest_burst_length   = 1,                                       \
        .block_count         = 1,                                       \
        .dma_callback        = uart_stm32_dma_##dir##_cb,               \
    },                                                                  \
    .src_addr_increment = STM32_DMA_CONFIG_##src_dev##_ADDR_INC(        \
                             STM32_DMA_CHANNEL_CONFIG(index, dir)),     \
    .dst_addr_increment = STM32_DMA_CONFIG_##dest_dev##_ADDR_INC(       \
                             STM32_DMA_CHANNEL_CONFIG(index, dir)),     \
    .fifo_threshold     = STM32_DMA_FEATURES_FIFO_THRESHOLD(            \
                             STM32_DMA_FEATURES(index, dir)),           \

#endif

#if (defined(CONFIG_UART_INTERRUPT_DRIVEN) || defined(CONFIG_UART_ASYNC_API) || \
     defined(CONFIG_PM))
#define STM32_UART_IRQ_HANDLER_DECL(index)  \
        static void uart_stm32_irq_config_func_##index(const struct device* dev);
#define STM32_UART_IRQ_HANDLER(index)       \
static void uart_stm32_irq_config_func_##index(const struct device* dev) {  \
    IRQ_CONNECT(DT_INST_IRQN(index),                                        \
                DT_INST_IRQ(index, priority),                               \
                uart_stm32_isr, DEVICE_DT_INST_GET(index),                  \
                0);                         \
    irq_enable(DT_INST_IRQN(index));        \
}
#else
#define STM32_UART_IRQ_HANDLER_DECL(index) /* Not used */
#define STM32_UART_IRQ_HANDLER(index)      /* Not used */
#endif

#if (defined(CONFIG_UART_INTERRUPT_DRIVEN) || defined(CONFIG_UART_ASYNC_API) || \
     defined(CONFIG_PM))
#define STM32_UART_IRQ_HANDLER_FUNC(index)  \
    .irq_config_func = uart_stm32_irq_config_func_##index,
#else
#define STM32_UART_IRQ_HANDLER_FUNC(index) /* Not used */
#endif

#ifdef CONFIG_UART_ASYNC_API
#define UART_DMA_CHANNEL(index, dir, DIR, src, dest)            \
    .dma_##dir = {                                              \
        COND_CODE_1(DT_INST_DMAS_HAS_NAME(index, dir),          \
                    (UART_DMA_CHANNEL_INIT(index, dir, DIR, src, dest)), \
                    (NULL))                                     \
    },

#else
#define UART_DMA_CHANNEL(index, dir, DIR, src, dest)
#endif

#ifdef CONFIG_PM
#define STM32_UART_PM_WAKEUP(index)                             \
    .wakeup_source = DT_INST_PROP(index, wakeup_source),        \
    .wakeup_line   = COND_CODE_1(DT_INST_NODE_HAS_PROP(index, wakeup_line), \
                                 (DT_INST_PROP(index, wakeup_line)),        \
                                 (STM32_WAKEUP_LINE_NONE)),
#else
#define STM32_UART_PM_WAKEUP(index) /* Not used */
#endif

/* Ensure DTS doesn't present an incompatible parity configuration.
 * Mark/space parity isn't supported on the STM32 family.
 * If 9 data bits are configured, ensure that a parity bit isn't set.
 */
#define STM32_UART_CHECK_DT_PARITY(index)                       \
BUILD_ASSERT(                                                   \
        !(DT_INST_ENUM_IDX(index, parity) == UART_CFG_PARITY_MARK || \
        DT_INST_ENUM_IDX(index, parity) == UART_CFG_PARITY_SPACE),   \
        "Node " DT_NODE_PATH(DT_DRV_INST(index))                \
        " has unsupported parity configuration");               \
BUILD_ASSERT(                                                   \
        !(DT_INST_ENUM_IDX(index, parity) != UART_CFG_PARITY_NONE && \
        DT_INST_ENUM_IDX(index, data_bits) == UART_CFG_DATA_BITS_9), \
        "Node " DT_NODE_PATH(DT_DRV_INST(index))                \
                " has unsupported parity + data bits combination");

/* Ensure DTS doesn't present an incompatible data bits configuration
 * The STM32 family doesn't support 5 data bits, or 6 data bits without parity.
 * Only some series support 7 data bits.
 */
#ifdef LL_USART_DATAWIDTH_7B
#define STM32_UART_CHECK_DT_DATA_BITS(index)                    \
BUILD_ASSERT(                                                   \
    !(DT_INST_ENUM_IDX(index, data_bits) == UART_CFG_DATA_BITS_5 || \
    (DT_INST_ENUM_IDX(index, data_bits) == UART_CFG_DATA_BITS_6 &&  \
    DT_INST_ENUM_IDX(index, parity) == UART_CFG_PARITY_NONE)),  \
    "Node " DT_NODE_PATH(DT_DRV_INST(index))                    \
            " has unsupported data bits configuration");
#else
#define STM32_UART_CHECK_DT_DATA_BITS(index)                    \
BUILD_ASSERT(                                                   \
    !(DT_INST_ENUM_IDX(index, data_bits) == UART_CFG_DATA_BITS_5 ||     \
    DT_INST_ENUM_IDX(index, data_bits) == UART_CFG_DATA_BITS_6 ||    \
    (DT_INST_ENUM_IDX(index, data_bits) == UART_CFG_DATA_BITS_7 &&   \
    DT_INST_ENUM_IDX(index, parity) == UART_CFG_PARITY_NONE)),  \
    "Node " DT_NODE_PATH(DT_DRV_INST(index))                    \
            " has unsupported data bits configuration");
#endif

/* Ensure DTS doesn't present an incompatible stop bits configuration.
 * Some STM32 series USARTs don't support 0.5 stop bits, and it generally isn't
 * supported for LPUART.
 */
#ifndef LL_USART_STOPBITS_0_5
#define STM32_UART_CHECK_DT_STOP_BITS_0_5(index)                \
BUILD_ASSERT(                                                   \
    DT_INST_ENUM_IDX(index, stop_bits) != UART_CFG_STOP_BITS_0_5, \
    "Node " DT_NODE_PATH(DT_DRV_INST(index))                    \
    " has unsupported stop bits configuration");
/* LPUARTs don't support 0.5 stop bits configurations */
#else
#define STM32_UART_CHECK_DT_STOP_BITS_0_5(index)                \
BUILD_ASSERT(                                                   \
    !(DT_HAS_COMPAT_STATUS_OKAY(st_stm32_lpuart) &&             \
    DT_INST_ENUM_IDX(index, stop_bits) == UART_CFG_STOP_BITS_0_5), \
    "Node " DT_NODE_PATH(DT_DRV_INST(index))                    \
    " has unsupported stop bits configuration");
#endif

/* Ensure DTS doesn't present an incompatible stop bits configuration.
 * Some STM32 series USARTs don't support 1.5 stop bits, and it generally isn't
 * supported for LPUART.
 */
#ifndef LL_USART_STOPBITS_1_5
#define STM32_UART_CHECK_DT_STOP_BITS_1_5(index)                \
BUILD_ASSERT(                                                   \
    DT_INST_ENUM_IDX(index, stop_bits) != UART_CFG_STOP_BITS_1_5, \
    "Node " DT_NODE_PATH(DT_DRV_INST(index))                    \
            " has unsupported stop bits configuration");
/* LPUARTs don't support 1.5 stop bits configurations */
#else
#define STM32_UART_CHECK_DT_STOP_BITS_1_5(index)                \
BUILD_ASSERT(                                                   \
    !(DT_HAS_COMPAT_STATUS_OKAY(st_stm32_lpuart) &&             \
      DT_INST_ENUM_IDX(index, stop_bits) == UART_CFG_STOP_BITS_1_5), \
    "Node " DT_NODE_PATH(DT_DRV_INST(index))                    \
            " has unsupported stop bits configuration");
#endif

#define STM32_UART_INIT(index)              \
STM32_UART_IRQ_HANDLER_DECL(index)          \
                                            \
PINCTRL_DT_INST_DEFINE(index);              \
                                            \
static const struct stm32_pclken pclken_##index[] = \
                                            STM32_DT_INST_CLOCKS(index); \
                                            \
static struct uart_config uart_cfg_##index = {  \
    .baudrate  = DT_INST_PROP(index, current_speed),                \
    .parity    = DT_INST_ENUM_IDX(index, parity),                   \
    .stop_bits = DT_INST_ENUM_IDX(index, stop_bits),                \
    .data_bits = DT_INST_ENUM_IDX(index, data_bits),                \
    .flow_ctrl = DT_INST_PROP(index, hw_flow_control)               \
                                    ? UART_CFG_FLOW_CTRL_RTS_CTS    \
                                    : UART_CFG_FLOW_CTRL_NONE,      \
};                                          \
                                            \
static struct uart_stm32_config DT_CONST uart_stm32_cfg_##index = { \
    .usart            = (USART_TypeDef*)DT_INST_REG_ADDR(index),    \
    .reset            = RESET_DT_SPEC_GET(DT_DRV_INST(index)),      \
    .pclken           = pclken_##index,                             \
    .pclk_len         = DT_INST_NUM_CLOCKS(index),                  \
    .pcfg             = PINCTRL_DT_INST_DEV_CONFIG_GET(index),      \
    .single_wire      = DT_INST_PROP(index, single_wire),           \
    .tx_rx_swap       = DT_INST_PROP(index, tx_rx_swap),            \
    .rx_invert        = DT_INST_PROP(index, rx_invert),             \
    .tx_invert        = DT_INST_PROP(index, tx_invert),             \
    .de_enable        = DT_INST_PROP(index, de_enable),             \
    .de_assert_time   = DT_INST_PROP(index, de_assert_time),        \
    .de_deassert_time = DT_INST_PROP(index, de_deassert_time),      \
    .de_invert        = DT_INST_PROP(index, de_invert),             \
    .fifo_enable = DT_INST_PROP(index, fifo_enable),                \
    STM32_UART_IRQ_HANDLER_FUNC(index)      \
    STM32_UART_PM_WAKEUP(index)             \
};                                          \
                                            \
static struct uart_stm32_data uart_stm32_data_##index = {   \
    .uart_cfg = &uart_cfg_##index,          \
    UART_DMA_CHANNEL(index, rx, RX, PERIPHERAL, MEMORY)     \
    UART_DMA_CHANNEL(index, tx, TX, MEMORY, PERIPHERAL)     \
};                                          \
                                            \
PM_DEVICE_DT_INST_DEFINE(index, uart_stm32_pm_action);      \
                                            \
DEVICE_DT_INST_DEFINE(index,                \
                      uart_stm32_init,      \
                      PM_DEVICE_DT_INST_GET(index), \
                      &uart_stm32_data_##index, &uart_stm32_cfg_##index, \
                      PRE_KERNEL_1, CONFIG_SERIAL_INIT_PRIORITY,    \
                      &uart_stm32_driver_api);      \
                                            \
STM32_UART_IRQ_HANDLER(index)               \
                                            \
STM32_UART_CHECK_DT_PARITY(index)           \
STM32_UART_CHECK_DT_DATA_BITS(index)        \
STM32_UART_CHECK_DT_STOP_BITS_0_5(index)    \
STM32_UART_CHECK_DT_STOP_BITS_1_5(index)

DT_INST_FOREACH_STATUS_OKAY(STM32_UART_INIT)

#if (__GTEST == 1U)                         /* #CUSTOM@NDRS */
#include "mcu_reg_stub.h"

#define STM32_UART_CFG_REG_INIT(id) \
    zephyr_gtest_uart_stm32_reg_init(DEVICE_DT_GET(DT_DRV_INST(id)), \
                                     &uart_stm32_data_##id, &uart_stm32_cfg_##id);

static void zephyr_gtest_uart_stm32_reg_init(const struct device* dev,
                                             struct uart_stm32_data* data,
                                             struct uart_stm32_config* cfg) {
    uintptr_t base_addr = (uintptr_t)cfg->usart;

    switch (base_addr) {
        case USART1_BASE : {
            cfg->usart = (USART_TypeDef*)ut_mcu_usart1_ptr;
            break;
        }

        case USART2_BASE : {
            cfg->usart = (USART_TypeDef*)ut_mcu_usart2_ptr;
            break;
        }

        case USART3_BASE : {
            cfg->usart = (USART_TypeDef*)ut_mcu_usart3_ptr;
            break;
        }

        #if defined(UART4_BASE)
        case UART4_BASE : {
            cfg->usart = (USART_TypeDef*)ut_mcu_usart4_ptr;
            break;
        }
        #endif

        #if defined(UART5_BASE)
        case UART5_BASE : {
            cfg->usart = (USART_TypeDef*)ut_mcu_usart5_ptr;
            break;
        }
        #endif

        #if defined(USART6_BASE)
        case USART6_BASE : {
            cfg->usart = (USART_TypeDef*)ut_mcu_usart6_ptr;
            break;
        }
        #endif

        #if defined(UART7_BASE)
        case UART7_BASE : {
            cfg->usart = (USART_TypeDef*)ut_mcu_usart7_ptr;
            break;
        }
        #endif

        #if defined(UART8_BASE)
        case UART8_BASE : {
            cfg->usart = (USART_TypeDef*)ut_mcu_usart8_ptr;
            break;
        }
        #endif

        case LPUART1_BASE : {
            cfg->usart = (USART_TypeDef*)ut_mcu_lpuart1_ptr;
            break;
        }

        default: {
            break;
        }
    }

    uart_stm32_init(dev);
}

void zephyr_gtest_uart_stm32(void) {
    DT_INST_FOREACH_STATUS_OKAY(STM32_UART_CFG_REG_INIT)
}
#endif<|MERGE_RESOLUTION|>--- conflicted
+++ resolved
@@ -137,29 +137,34 @@
 }
 #endif /* CONFIG_PM */
 
-<<<<<<< HEAD
-static inline void uart_stm32_set_baudrate(const struct device* dev, uint32_t baud_rate) {
+static inline int uart_stm32_set_baudrate(const struct device* dev, uint32_t baud_rate) {
     const struct uart_stm32_config* config = dev->config;
     USART_TypeDef* usart = config->usart;
     struct uart_stm32_data const* data = dev->data;
 
+    if (baud_rate == 0) {
+        return (-EINVAL);
+    }
+
     uint32_t clock_rate;
 
     /* Get clock rate */
     if (IS_ENABLED(STM32_UART_DOMAIN_CLOCK_SUPPORT) && (config->pclk_len > 1)) {
-        if (clock_control_get_rate(data->clock,
-                                   (clock_control_subsys_t)&config->pclken[1],
-                                   &clock_rate) < 0) {
+        int ret = clock_control_get_rate(data->clock,
+                                         (clock_control_subsys_t)&config->pclken[1],
+                                         &clock_rate);
+        if (ret < 0) {
             LOG_ERR("Failed call clock_control_get_rate(pclken[1])");
-            return;
+            return (ret);
         }
     }
     else {
-        if (clock_control_get_rate(data->clock,
-                                   (clock_control_subsys_t)&config->pclken[0],
-                                   &clock_rate) < 0) {
+        int ret = clock_control_get_rate(data->clock,
+                                         (clock_control_subsys_t)&config->pclken[0],
+                                         &clock_rate);
+        if (ret < 0) {
             LOG_ERR("Failed call clock_control_get_rate(pclken[0])");
-            return;
+            return (ret);
         }
     }
 
@@ -179,57 +184,17 @@
 
         if (presc_idx == ARRAY_SIZE(LPUART_PRESCALER_TAB)) {
             LOG_ERR("Unable to set %s to %d", dev->name, baud_rate);
-            return;
-        }
-=======
-static inline int uart_stm32_set_baudrate(const struct device *dev, uint32_t baud_rate)
-{
-	const struct uart_stm32_config *config = dev->config;
-	USART_TypeDef *usart = config->usart;
-	struct uart_stm32_data *data = dev->data;
-
-	if (baud_rate == 0) {
-		return -EINVAL;
-	}
-
-	uint32_t clock_rate;
-
-	/* Get clock rate */
-	if (IS_ENABLED(STM32_UART_DOMAIN_CLOCK_SUPPORT) && (config->pclk_len > 1)) {
-		int ret = clock_control_get_rate(data->clock,
-						 (clock_control_subsys_t)&config->pclken[1],
-						 &clock_rate);
-		if (ret < 0) {
-			LOG_ERR("Failed call clock_control_get_rate(pclken[1])");
-			return ret;
-		}
-	} else {
-		int ret = clock_control_get_rate(data->clock,
-						 (clock_control_subsys_t)&config->pclken[0],
-						 &clock_rate);
-		if (ret < 0) {
-			LOG_ERR("Failed call clock_control_get_rate(pclken[0])");
-			return ret;
-		}
-	}
-
-#if HAS_LPUART
-	if (IS_LPUART_INSTANCE(usart)) {
-		uint32_t lpuartdiv;
-#ifdef USART_PRESC_PRESCALER
-		uint8_t presc_idx;
-		uint32_t presc_val;
->>>>>>> c8ebe3ce
+            return (-EINVAL);
+        }
 
         presc_val = presc_idx << USART_PRESC_PRESCALER_Pos;
 
-<<<<<<< HEAD
         LL_LPUART_SetPrescaler(usart, presc_val);
         #else
         lpuartdiv = lpuartdiv_calc(clock_rate, baud_rate);
         if (lpuartdiv < LPUART_BRR_MIN_VALUE || lpuartdiv > LPUART_BRR_MASK) {
             LOG_ERR("Unable to set %s to %d", dev->name, baud_rate);
-            return;
+            return (-EINVAL);
         }
         #endif /* USART_PRESC_PRESCALER */
         LL_LPUART_SetBaudRate(usart,
@@ -252,6 +217,21 @@
         LL_USART_SetOverSampling(usart,
                                  LL_USART_OVERSAMPLING_16);
         #endif
+
+        #ifdef USART_PRESC_PRESCALER
+        uint32_t usartdiv = __LL_USART_DIV_SAMPLING16(clock_rate,
+                                                      LL_USART_PRESCALER_DIV1,
+                                                      baud_rate);
+        #else
+        uint32_t usartdiv = __LL_USART_DIV_SAMPLING16(clock_rate, 
+                                                      baud_rate);
+        #endif /* USART_PRESC_PRESCALER */
+
+        if (usartdiv < 16) {
+            LOG_ERR("Unable to set %s to %d", dev->name, baud_rate);
+            return (-EINVAL);
+        }
+
         LL_USART_SetBaudRate(usart,
                              clock_rate,
                              #ifdef USART_PRESC_PRESCALER
@@ -263,76 +243,13 @@
                              baud_rate);
         /* Check BRR is greater than or equal to 16d */
         __ASSERT(LL_USART_ReadReg(usart, BRR) >= 16,
-                                  "BaudRateReg >= 16");
+                 "BaudRateReg >= 16");
 
     #if HAS_LPUART
     }
     #endif /* HAS_LPUART */
-=======
-		if (presc_idx == ARRAY_SIZE(LPUART_PRESCALER_TAB)) {
-			LOG_ERR("Unable to set %s to %d", dev->name, baud_rate);
-			return -EINVAL;
-		}
-
-		presc_val = presc_idx << USART_PRESC_PRESCALER_Pos;
-
-		LL_LPUART_SetPrescaler(usart, presc_val);
-#else
-		lpuartdiv = lpuartdiv_calc(clock_rate, baud_rate);
-		if (lpuartdiv < LPUART_BRR_MIN_VALUE || lpuartdiv > LPUART_BRR_MASK) {
-			LOG_ERR("Unable to set %s to %d", dev->name, baud_rate);
-			return -EINVAL;
-		}
-#endif /* USART_PRESC_PRESCALER */
-		LL_LPUART_SetBaudRate(usart,
-				      clock_rate,
-#ifdef USART_PRESC_PRESCALER
-				      presc_val,
-#endif
-				      baud_rate);
-		/* Check BRR is greater than or equal to 0x300 */
-		__ASSERT(LL_LPUART_ReadReg(usart, BRR) >= 0x300U,
-			 "BaudRateReg >= 0x300");
-
-		/* Check BRR is lower than or equal to 0xFFFFF */
-		__ASSERT(LL_LPUART_ReadReg(usart, BRR) < 0x000FFFFFU,
-			 "BaudRateReg < 0xFFFF");
-	} else {
-#endif /* HAS_LPUART */
-#ifdef USART_CR1_OVER8
-		LL_USART_SetOverSampling(usart,
-					 LL_USART_OVERSAMPLING_16);
-#endif
-
-		uint32_t usartdiv = __LL_USART_DIV_SAMPLING16(clock_rate,
-#ifdef USART_PRESC_PRESCALER
-							      LL_USART_PRESCALER_DIV1,
-#endif
-							      baud_rate);
-		if (usartdiv < 16) {
-			LOG_ERR("Unable to set %s to %d", dev->name, baud_rate);
-			return -EINVAL;
-		}
-
-		LL_USART_SetBaudRate(usart,
-				     clock_rate,
-#ifdef USART_PRESC_PRESCALER
-				     LL_USART_PRESCALER_DIV1,
-#endif
-#ifdef USART_CR1_OVER8
-				     LL_USART_OVERSAMPLING_16,
-#endif
-				     baud_rate);
-		/* Check BRR is greater than or equal to 16d */
-		__ASSERT(LL_USART_ReadReg(usart, BRR) >= 16,
-			 "BaudRateReg >= 16");
-
-#if HAS_LPUART
-	}
-#endif /* HAS_LPUART */
-
-	return 0;
->>>>>>> c8ebe3ce
+
+    return (0);
 }
 
 static inline void uart_stm32_set_parity(const struct device* dev,
@@ -584,7 +501,6 @@
  * @param  fc: LL hardware flow control definition.
  * @retval UART_CFG_FLOW_CTRL_RTS_CTS, or UART_CFG_FLOW_CTRL_NONE.
  */
-<<<<<<< HEAD
 static inline enum uart_config_flow_control uart_stm32_ll2cfg_hwctrl(uint32_t fc) {
     if (fc == LL_USART_HWCONTROL_RTS_CTS) {
         return (UART_CFG_FLOW_CTRL_RTS_CTS);
@@ -593,7 +509,7 @@
     return (UART_CFG_FLOW_CTRL_NONE);
 }
 
-static void uart_stm32_parameters_set(const struct device* dev,
+static int uart_stm32_parameters_set(const struct device* dev,
                                       const struct uart_config* cfg) {
     USART_TypeDef* usart = DEVICE_STM32_GET_USART(dev);
     struct uart_stm32_data* data = dev->data;
@@ -606,6 +522,7 @@
     #if HAS_DRIVER_ENABLE
     bool driver_enable = cfg->flow_ctrl == UART_CFG_FLOW_CTRL_RS485;
     #endif
+    int ret;
 
     if (cfg == uart_cfg) {
         /* Called via (re-)init function, so the SoC either just booted,
@@ -617,7 +534,10 @@
                                  parity,
                                  stopbits);
         uart_stm32_set_hwctrl(dev, flowctrl);
-        uart_stm32_set_baudrate(dev, cfg->baudrate);
+        ret = uart_stm32_set_baudrate(dev, cfg->baudrate);
+        if (ret < 0) {
+            return (ret);
+        }
     }
     else {
         /* Called from application/subsys via uart_configure syscall */
@@ -644,10 +564,15 @@
         #endif
 
         if (cfg->baudrate != uart_cfg->baudrate) {
-            uart_stm32_set_baudrate(dev, cfg->baudrate);
+            ret = uart_stm32_set_baudrate(dev, cfg->baudrate);
+            if (ret < 0) {
+                return (ret);
+            }
             uart_cfg->baudrate = cfg->baudrate;
         }
     }
+
+    return (0);
 }
 
 #ifdef CONFIG_UART_USE_RUNTIME_CONFIGURE
@@ -702,7 +627,9 @@
     LL_USART_Disable(usart);
 
     /* Set basic parameters, such as data-/stop-bit, parity, and baudrate */
-    uart_stm32_parameters_set(dev, cfg);
+    if (uart_stm32_parameters_set(dev, cfg) < 0) {
+        return (-ENOTSUP);
+    }
 
     LL_USART_Enable(usart);
 
@@ -714,151 +641,6 @@
     *uart_cfg = *cfg;
 
     return (0);
-=======
-static inline enum uart_config_flow_control uart_stm32_ll2cfg_hwctrl(uint32_t fc)
-{
-	if (fc == LL_USART_HWCONTROL_RTS_CTS) {
-		return UART_CFG_FLOW_CTRL_RTS_CTS;
-	}
-
-	return UART_CFG_FLOW_CTRL_NONE;
-}
-
-static int uart_stm32_parameters_set(const struct device *dev,
-				      const struct uart_config *cfg)
-{
-	const struct uart_stm32_config *config = dev->config;
-	struct uart_stm32_data *data = dev->data;
-	struct uart_config *uart_cfg = data->uart_cfg;
-	const uint32_t parity = uart_stm32_cfg2ll_parity(cfg->parity);
-	const uint32_t stopbits = uart_stm32_cfg2ll_stopbits(config, cfg->stop_bits);
-	const uint32_t databits = uart_stm32_cfg2ll_databits(cfg->data_bits,
-							     cfg->parity);
-	const uint32_t flowctrl = uart_stm32_cfg2ll_hwctrl(cfg->flow_ctrl);
-#if HAS_DRIVER_ENABLE
-	bool driver_enable = cfg->flow_ctrl == UART_CFG_FLOW_CTRL_RS485;
-#endif
-	int ret = 0;
-
-	if (cfg == uart_cfg) {
-		/* Called via (re-)init function, so the SoC either just booted,
-		 * or is returning from a low-power state where it lost register
-		 * contents
-		 */
-		LL_USART_ConfigCharacter(config->usart,
-					 databits,
-					 parity,
-					 stopbits);
-		uart_stm32_set_hwctrl(dev, flowctrl);
-		ret = uart_stm32_set_baudrate(dev, cfg->baudrate);
-		if (ret < 0) {
-			return ret;
-		}
-	} else {
-		/* Called from application/subsys via uart_configure syscall */
-		if (parity != uart_stm32_get_parity(dev)) {
-			uart_stm32_set_parity(dev, parity);
-		}
-
-		if (stopbits != uart_stm32_get_stopbits(dev)) {
-			uart_stm32_set_stopbits(dev, stopbits);
-		}
-
-		if (databits != uart_stm32_get_databits(dev)) {
-			uart_stm32_set_databits(dev, databits);
-		}
-
-		if (flowctrl != uart_stm32_get_hwctrl(dev)) {
-			uart_stm32_set_hwctrl(dev, flowctrl);
-		}
-
-#if HAS_DRIVER_ENABLE
-		if (driver_enable != uart_stm32_get_driver_enable(dev)) {
-			uart_stm32_set_driver_enable(dev, driver_enable);
-		}
-#endif
-
-		if (cfg->baudrate != uart_cfg->baudrate) {
-			ret = uart_stm32_set_baudrate(dev, cfg->baudrate);
-			if (ret < 0) {
-				return ret;
-			}
-			uart_cfg->baudrate = cfg->baudrate;
-		}
-	}
-
-	return 0;
-}
-
-#ifdef CONFIG_UART_USE_RUNTIME_CONFIGURE
-static int uart_stm32_configure(const struct device *dev,
-				const struct uart_config *cfg)
-{
-	const struct uart_stm32_config *config = dev->config;
-	USART_TypeDef *usart = config->usart;
-	struct uart_stm32_data *data = dev->data;
-	struct uart_config *uart_cfg = data->uart_cfg;
-	const uint32_t parity = uart_stm32_cfg2ll_parity(cfg->parity);
-	const uint32_t stopbits = uart_stm32_cfg2ll_stopbits(config, cfg->stop_bits);
-	const uint32_t databits = uart_stm32_cfg2ll_databits(cfg->data_bits,
-							     cfg->parity);
-
-	/* Hardware doesn't support mark or space parity */
-	if ((cfg->parity == UART_CFG_PARITY_MARK) ||
-	    (cfg->parity == UART_CFG_PARITY_SPACE)) {
-		return -ENOTSUP;
-	}
-
-	/* Driver does not supports parity + 9 databits */
-	if ((cfg->parity != UART_CFG_PARITY_NONE) &&
-	    (cfg->data_bits == UART_CFG_DATA_BITS_9)) {
-		return -ENOTSUP;
-	}
-
-	/* When the transformed ll stop bits don't match with what was requested, then it's not
-	 * supported
-	 */
-	if (uart_stm32_ll2cfg_stopbits(stopbits) != cfg->stop_bits) {
-		return -ENOTSUP;
-	}
-
-	/* When the transformed ll databits don't match with what was requested, then it's not
-	 * supported
-	 */
-	if (uart_stm32_ll2cfg_databits(databits, parity) != cfg->data_bits) {
-		return -ENOTSUP;
-	}
-
-	/* Driver supports only RTS/CTS and RS485 flow control */
-	if (!(cfg->flow_ctrl == UART_CFG_FLOW_CTRL_NONE
-		|| (cfg->flow_ctrl == UART_CFG_FLOW_CTRL_RTS_CTS &&
-			IS_UART_HWFLOW_INSTANCE(usart))
-#if HAS_DRIVER_ENABLE
-		|| (cfg->flow_ctrl == UART_CFG_FLOW_CTRL_RS485 &&
-			IS_UART_DRIVER_ENABLE_INSTANCE(usart))
-#endif
-		)) {
-		return -ENOTSUP;
-	}
-
-	LL_USART_Disable(usart);
-
-	/* Set basic parameters, such as data-/stop-bit, parity, and baudrate */
-	if (uart_stm32_parameters_set(dev, cfg) < 0) {
-		return -ENOTSUP;
-	}
-
-	LL_USART_Enable(usart);
-
-	/* Upon successful configuration, persist the syscall-passed
-	 * uart_config.
-	 * This allows restoring it, should the device return from a low-power
-	 * mode in which register contents are lost.
-	 */
-	*uart_cfg = *cfg;
-
-	return 0;
->>>>>>> c8ebe3ce
 };
 
 static int uart_stm32_config_get(const struct device* dev,
@@ -2002,13 +1784,13 @@
 
     LOG_DBG("rx timeout");
 
-	/* The DMA is still active and could trigger an interrupt
-	 * while we are processing this timeout, which could cause
-	 * data corruption when the DMA ISR modifies shared data
-	 * as we are operating on it. Prevent data race with ISR by
-	 * masking all interrupts until we're done.
-	 */
-	unsigned int key = irq_lock();
+    /* The DMA is still active and could trigger an interrupt
+     * while we are processing this timeout, which could cause
+     * data corruption when the DMA ISR modifies shared data
+     * as we are operating on it. Prevent data race with ISR by
+     * masking all interrupts until we're done.
+     */
+    unsigned int key = irq_lock();
 
     if (data->dma_rx.counter == data->dma_rx.buffer_length) {
         uart_stm32_async_rx_disable(dev);
@@ -2244,7 +2026,6 @@
     #endif /* CONFIG_UART_ASYNC_API */
 };
 
-<<<<<<< HEAD
 static int uart_stm32_clocks_enable(const struct device* dev) {
     const struct uart_stm32_config* config = dev->config;
     struct uart_stm32_data const* data = dev->data;
@@ -2297,7 +2078,9 @@
     LL_USART_SetTransferDirection(usart, LL_USART_DIRECTION_TX_RX);
 
     /* Set basic parameters, such as data-/stop-bit, parity, and baudrate */
-    uart_stm32_parameters_set(dev, uart_cfg);
+    if (uart_stm32_parameters_set(dev, uart_cfg) < 0) {
+        return (-EINVAL);
+    }
 
     /* Enable the single wire / half-duplex mode */
     if (config->single_wire) {
@@ -2387,148 +2170,6 @@
     #endif /* !USART_ISR_REACK */
 
     return (0);
-=======
-static int uart_stm32_clocks_enable(const struct device *dev)
-{
-	const struct uart_stm32_config *config = dev->config;
-	struct uart_stm32_data *data = dev->data;
-	int err;
-
-	__uart_stm32_get_clock(dev);
-
-	if (!device_is_ready(data->clock)) {
-		LOG_ERR("clock control device not ready");
-		return -ENODEV;
-	}
-
-	/* enable clock */
-	err = clock_control_on(data->clock, (clock_control_subsys_t)&config->pclken[0]);
-	if (err != 0) {
-		LOG_ERR("Could not enable (LP)UART clock");
-		return err;
-	}
-
-	if (IS_ENABLED(STM32_UART_DOMAIN_CLOCK_SUPPORT) && (config->pclk_len > 1)) {
-		err = clock_control_configure(DEVICE_DT_GET(STM32_CLOCK_CONTROL_NODE),
-					      (clock_control_subsys_t) &config->pclken[1],
-					      NULL);
-		if (err != 0) {
-			LOG_ERR("Could not select UART domain clock");
-			return err;
-		}
-	}
-
-	return 0;
-}
-
-static int uart_stm32_registers_configure(const struct device *dev)
-{
-	const struct uart_stm32_config *config = dev->config;
-	USART_TypeDef *usart = config->usart;
-	struct uart_stm32_data *data = dev->data;
-	struct uart_config *uart_cfg = data->uart_cfg;
-
-	LL_USART_Disable(usart);
-
-	if (!device_is_ready(config->reset.dev)) {
-		LOG_ERR("reset controller not ready");
-		return -ENODEV;
-	}
-
-	/* Reset UART to default state using RCC */
-	(void)reset_line_toggle_dt(&config->reset);
-
-	/* TX/RX direction */
-	LL_USART_SetTransferDirection(usart, LL_USART_DIRECTION_TX_RX);
-
-	/* Set basic parameters, such as data-/stop-bit, parity, and baudrate */
-	if (uart_stm32_parameters_set(dev, uart_cfg) < 0) {
-		return -EINVAL;
-	}
-
-	/* Enable the single wire / half-duplex mode */
-	if (config->single_wire) {
-		LL_USART_EnableHalfDuplex(usart);
-	}
-
-#ifdef LL_USART_TXRX_SWAPPED
-	if (config->tx_rx_swap) {
-		LL_USART_SetTXRXSwap(usart, LL_USART_TXRX_SWAPPED);
-	}
-#endif
-
-#ifdef LL_USART_RXPIN_LEVEL_INVERTED
-	if (config->rx_invert) {
-		LL_USART_SetRXPinLevel(usart, LL_USART_RXPIN_LEVEL_INVERTED);
-	}
-#endif
-
-#ifdef LL_USART_TXPIN_LEVEL_INVERTED
-	if (config->tx_invert) {
-		LL_USART_SetTXPinLevel(usart, LL_USART_TXPIN_LEVEL_INVERTED);
-	}
-#endif
-
-#if HAS_DRIVER_ENABLE
-	if (config->de_enable) {
-		if (!IS_UART_DRIVER_ENABLE_INSTANCE(usart)) {
-			LOG_ERR("%s does not support driver enable", dev->name);
-			return -EINVAL;
-		}
-
-		uart_stm32_set_driver_enable(dev, true);
-		LL_USART_SetDEAssertionTime(usart, config->de_assert_time);
-		LL_USART_SetDEDeassertionTime(usart, config->de_deassert_time);
-
-		if (config->de_invert) {
-			LL_USART_SetDESignalPolarity(usart, LL_USART_DE_POLARITY_LOW);
-		}
-	}
-#endif
-
-#ifdef USART_CR1_FIFOEN
-	if (config->fifo_enable) {
-		LL_USART_EnableFIFO(usart);
-	}
-#endif
-
-#if defined(CONFIG_PM) && defined(IS_UART_WAKEUP_FROMSTOP_INSTANCE)
-	if (config->wakeup_source) {
-		/* Enable ability to wakeup device in Stop mode
-		 * Effect depends on CONFIG_PM_DEVICE status:
-		 * CONFIG_PM_DEVICE=n : Always active
-		 * CONFIG_PM_DEVICE=y : Controlled by pm_device_wakeup_enable()
-		 */
-#ifdef USART_CR3_WUFIE
-		LL_USART_SetWKUPType(usart, LL_USART_WAKEUP_ON_RXNE);
-		LL_USART_EnableIT_WKUP(usart);
-		LL_USART_ClearFlag_WKUP(usart);
-#endif
-		LL_USART_EnableInStopMode(usart);
-
-		if (config->wakeup_line != STM32_WAKEUP_LINE_NONE) {
-			/* Prepare the WAKEUP with the expected EXTI line */
-			LL_EXTI_EnableIT_0_31(BIT(config->wakeup_line));
-		}
-	}
-#endif /* CONFIG_PM */
-
-	LL_USART_Enable(usart);
-
-#ifdef USART_ISR_TEACK
-	/* Wait until TEACK flag is set */
-	while (!(LL_USART_IsActiveFlag_TEACK(usart))) {
-	}
-#endif /* !USART_ISR_TEACK */
-
-#ifdef USART_ISR_REACK
-	/* Wait until REACK flag is set */
-	while (!(LL_USART_IsActiveFlag_REACK(usart))) {
-	}
-#endif /* !USART_ISR_REACK */
-
-	return 0;
->>>>>>> c8ebe3ce
 }
 
 /**
