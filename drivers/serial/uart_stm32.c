--- conflicted
+++ resolved
@@ -72,7 +72,7 @@
     lpuartdiv += baud_rate / 2;
     lpuartdiv /= baud_rate;
 
-    return (uint32_t)lpuartdiv;
+    return ((uint32_t)lpuartdiv);
 }
 #else
 uint32_t lpuartdiv_calc(const uint64_t clock_rate, const uint32_t baud_rate) {
@@ -82,7 +82,7 @@
     lpuartdiv += baud_rate / 2;
     lpuartdiv /= baud_rate;
 
-    return (uint32_t)lpuartdiv;
+    return ((uint32_t)lpuartdiv);
 }
 #endif /* USART_PRESC_PRESCALER */
 #endif /* HAS_LPUART_1 */
@@ -265,135 +265,67 @@
 }
 #endif
 
-<<<<<<< HEAD
-static inline uint32_t uart_stm32_cfg2ll_parity(enum uart_config_parity parity)
-{
-	switch (parity) {
-	case UART_CFG_PARITY_ODD:
-		return LL_USART_PARITY_ODD;
-	case UART_CFG_PARITY_EVEN:
-		return LL_USART_PARITY_EVEN;
-	case UART_CFG_PARITY_NONE:
-	default:
-		return LL_USART_PARITY_NONE;
-	}
-}
-
-static inline enum uart_config_parity uart_stm32_ll2cfg_parity(uint32_t parity)
-{
-	switch (parity) {
-	case LL_USART_PARITY_ODD:
-		return UART_CFG_PARITY_ODD;
-	case LL_USART_PARITY_EVEN:
-		return UART_CFG_PARITY_EVEN;
-	case LL_USART_PARITY_NONE:
-	default:
-		return UART_CFG_PARITY_NONE;
-	}
-}
-
-static inline uint32_t uart_stm32_cfg2ll_stopbits(const struct uart_stm32_config *config,
-							enum uart_config_stop_bits sb)
-{
-	switch (sb) {
-/* Some MCU's don't support 0.5 stop bits */
-#ifdef LL_USART_STOPBITS_0_5
-	case UART_CFG_STOP_BITS_0_5:
-#if HAS_LPUART_1
-		if (IS_LPUART_INSTANCE(config->usart)) {
-			/* return the default */
-			return LL_USART_STOPBITS_1;
-		}
-#endif /* HAS_LPUART_1 */
-		return LL_USART_STOPBITS_0_5;
-#endif	/* LL_USART_STOPBITS_0_5 */
-	case UART_CFG_STOP_BITS_1:
-		return LL_USART_STOPBITS_1;
-/* Some MCU's don't support 1.5 stop bits */
-#ifdef LL_USART_STOPBITS_1_5
-	case UART_CFG_STOP_BITS_1_5:
-#if HAS_LPUART_1
-		if (IS_LPUART_INSTANCE(config->usart)) {
-			/* return the default */
-			return LL_USART_STOPBITS_2;
-		}
-#endif
-		return LL_USART_STOPBITS_1_5;
-#endif	/* LL_USART_STOPBITS_1_5 */
-	case UART_CFG_STOP_BITS_2:
-	default:
-		return LL_USART_STOPBITS_2;
-	}
-}
-
-static inline enum uart_config_stop_bits uart_stm32_ll2cfg_stopbits(uint32_t sb)
-{
-	switch (sb) {
-/* Some MCU's don't support 0.5 stop bits */
-#ifdef LL_USART_STOPBITS_0_5
-	case LL_USART_STOPBITS_0_5:
-		return UART_CFG_STOP_BITS_0_5;
-#endif	/* LL_USART_STOPBITS_0_5 */
-	case LL_USART_STOPBITS_1:
-		return UART_CFG_STOP_BITS_1;
-/* Some MCU's don't support 1.5 stop bits */
-#ifdef LL_USART_STOPBITS_1_5
-	case LL_USART_STOPBITS_1_5:
-		return UART_CFG_STOP_BITS_1_5;
-#endif	/* LL_USART_STOPBITS_1_5 */
-	case LL_USART_STOPBITS_2:
-	default:
-		return UART_CFG_STOP_BITS_2;
-	}
-=======
 static inline uint32_t uart_stm32_cfg2ll_parity(enum uart_config_parity parity) {
     switch (parity) {
         case UART_CFG_PARITY_ODD :
-            return LL_USART_PARITY_ODD;
+            return (LL_USART_PARITY_ODD);
 
         case UART_CFG_PARITY_EVEN :
-            return LL_USART_PARITY_EVEN;
+            return (LL_USART_PARITY_EVEN);
 
         case UART_CFG_PARITY_NONE :
         default :
-            return LL_USART_PARITY_NONE;
+            return (LL_USART_PARITY_NONE);
     }
 }
 
 static inline enum uart_config_parity uart_stm32_ll2cfg_parity(uint32_t parity) {
     switch (parity) {
         case LL_USART_PARITY_ODD :
-            return UART_CFG_PARITY_ODD;
+            return (UART_CFG_PARITY_ODD);
 
         case LL_USART_PARITY_EVEN :
-            return UART_CFG_PARITY_EVEN;
+            return (UART_CFG_PARITY_EVEN);
 
         case LL_USART_PARITY_NONE :
         default :
-            return UART_CFG_PARITY_NONE;
-    }
-}
-
-static inline uint32_t uart_stm32_cfg2ll_stopbits(enum uart_config_stop_bits sb) {
+            return (UART_CFG_PARITY_NONE);
+    }
+}
+
+static inline uint32_t uart_stm32_cfg2ll_stopbits(const struct uart_stm32_config* config,
+                                                  enum uart_config_stop_bits sb) {
     switch (sb) {
         /* Some MCU's don't support 0.5 stop bits */
         #ifdef LL_USART_STOPBITS_0_5
         case UART_CFG_STOP_BITS_0_5 :
-            return LL_USART_STOPBITS_0_5;
+            #if HAS_LPUART_1
+            if (IS_LPUART_INSTANCE(config->usart)) {
+                /* return the default */
+                return (LL_USART_STOPBITS_1);
+            }
+            #endif /* HAS_LPUART_1 */
+            return (LL_USART_STOPBITS_0_5);
         #endif /* LL_USART_STOPBITS_0_5 */
 
         case UART_CFG_STOP_BITS_1 :
-            return LL_USART_STOPBITS_1;
+            return (LL_USART_STOPBITS_1);
 
         /* Some MCU's don't support 1.5 stop bits */
         #ifdef LL_USART_STOPBITS_1_5
         case UART_CFG_STOP_BITS_1_5 :
-            return LL_USART_STOPBITS_1_5;
+            #if HAS_LPUART_1
+            if (IS_LPUART_INSTANCE(config->usart)) {
+                /* return the default */
+                return (LL_USART_STOPBITS_2);
+            }
+            #endif
+            return (LL_USART_STOPBITS_1_5);
         #endif /* LL_USART_STOPBITS_1_5 */
 
         case UART_CFG_STOP_BITS_2 :
         default :
-            return LL_USART_STOPBITS_2;
+            return (LL_USART_STOPBITS_2);
     }
 }
 
@@ -402,23 +334,22 @@
         /* Some MCU's don't support 0.5 stop bits */
         #ifdef LL_USART_STOPBITS_0_5
         case LL_USART_STOPBITS_0_5 :
-            return UART_CFG_STOP_BITS_0_5;
+            return (UART_CFG_STOP_BITS_0_5);
         #endif /* LL_USART_STOPBITS_0_5 */
 
         case LL_USART_STOPBITS_1 :
-            return UART_CFG_STOP_BITS_1;
+            return (UART_CFG_STOP_BITS_1);
 
         /* Some MCU's don't support 1.5 stop bits */
         #ifdef LL_USART_STOPBITS_1_5
         case LL_USART_STOPBITS_1_5 :
-            return UART_CFG_STOP_BITS_1_5;
+            return (UART_CFG_STOP_BITS_1_5);
         #endif /* LL_USART_STOPBITS_1_5 */
 
         case LL_USART_STOPBITS_2 :
         default :
-            return UART_CFG_STOP_BITS_2;
-    }
->>>>>>> 0e3994c7
+            return (UART_CFG_STOP_BITS_2);
+    }
 }
 
 static inline uint32_t uart_stm32_cfg2ll_databits(enum uart_config_data_bits db,
@@ -428,29 +359,29 @@
         #ifdef LL_USART_DATAWIDTH_7B
         case UART_CFG_DATA_BITS_7 :
             if (p == UART_CFG_PARITY_NONE) {
-                return LL_USART_DATAWIDTH_7B;
+                return (LL_USART_DATAWIDTH_7B);
             }
             else {
-                return LL_USART_DATAWIDTH_8B;
+                return (LL_USART_DATAWIDTH_8B);
             }
         #endif /* LL_USART_DATAWIDTH_7B */
 
         #ifdef LL_USART_DATAWIDTH_9B
         case UART_CFG_DATA_BITS_9 :
-            return LL_USART_DATAWIDTH_9B;
+            return (LL_USART_DATAWIDTH_9B);
         #endif /* LL_USART_DATAWIDTH_9B */
 
         case UART_CFG_DATA_BITS_8 :
         default :
             if (p == UART_CFG_PARITY_NONE) {
-                return LL_USART_DATAWIDTH_8B;
+                return (LL_USART_DATAWIDTH_8B);
             #ifdef LL_USART_DATAWIDTH_9B
             }
             else {
-                return LL_USART_DATAWIDTH_9B;
+                return (LL_USART_DATAWIDTH_9B);
             #endif
             }
-            return LL_USART_DATAWIDTH_8B;
+            return (LL_USART_DATAWIDTH_8B);
     }
 }
 
@@ -459,32 +390,32 @@
     switch (db) {
         /* Some MCU's don't support 7B or 9B datawidth */
         #ifdef LL_USART_DATAWIDTH_7B
-        case LL_USART_DATAWIDTH_7B :
+        case LL_USART_DATAWIDTH_7B:
             if (p == LL_USART_PARITY_NONE) {
-                return UART_CFG_DATA_BITS_7;
+                return (UART_CFG_DATA_BITS_7);
             }
             else {
-                return UART_CFG_DATA_BITS_6;
+                return (UART_CFG_DATA_BITS_6);
             }
         #endif /* LL_USART_DATAWIDTH_7B */
 
         #ifdef LL_USART_DATAWIDTH_9B
         case LL_USART_DATAWIDTH_9B :
             if (p == LL_USART_PARITY_NONE) {
-                return UART_CFG_DATA_BITS_9;
+                return (UART_CFG_DATA_BITS_9);
             }
             else {
-                return UART_CFG_DATA_BITS_8;
+                return (UART_CFG_DATA_BITS_8);
             }
         #endif /* LL_USART_DATAWIDTH_9B */
 
         case LL_USART_DATAWIDTH_8B :
         default :
             if (p == LL_USART_PARITY_NONE) {
-                return UART_CFG_DATA_BITS_8;
+                return (UART_CFG_DATA_BITS_8);
             }
             else {
-                return UART_CFG_DATA_BITS_7;
+                return (UART_CFG_DATA_BITS_7);
             }
     }
 }
@@ -498,14 +429,14 @@
  */
 static inline uint32_t uart_stm32_cfg2ll_hwctrl(enum uart_config_flow_control fc) {
     if (fc == UART_CFG_FLOW_CTRL_RTS_CTS) {
-        return LL_USART_HWCONTROL_RTS_CTS;
+        return (LL_USART_HWCONTROL_RTS_CTS);
     }
     else if (fc == UART_CFG_FLOW_CTRL_RS485) {
         /* Driver Enable is handled separately */
-        return LL_USART_HWCONTROL_NONE;
-    }
-
-    return LL_USART_HWCONTROL_NONE;
+        return (LL_USART_HWCONTROL_NONE);
+    }
+
+    return (LL_USART_HWCONTROL_NONE);
 }
 
 /**
@@ -517,353 +448,19 @@
  */
 static inline enum uart_config_flow_control uart_stm32_ll2cfg_hwctrl(uint32_t fc) {
     if (fc == LL_USART_HWCONTROL_RTS_CTS) {
-        return UART_CFG_FLOW_CTRL_RTS_CTS;
-    }
-
-    return UART_CFG_FLOW_CTRL_NONE;
-}
-
-<<<<<<< HEAD
-static void uart_stm32_parameters_set(const struct device *dev,
-				      const struct uart_config *cfg)
-{
-	const struct uart_stm32_config *config = dev->config;
-	struct uart_stm32_data *data = dev->data;
-	struct uart_config *uart_cfg = data->uart_cfg;
-	const uint32_t parity = uart_stm32_cfg2ll_parity(cfg->parity);
-	const uint32_t stopbits = uart_stm32_cfg2ll_stopbits(config, cfg->stop_bits);
-	const uint32_t databits = uart_stm32_cfg2ll_databits(cfg->data_bits,
-							     cfg->parity);
-	const uint32_t flowctrl = uart_stm32_cfg2ll_hwctrl(cfg->flow_ctrl);
-#if HAS_DRIVER_ENABLE
-	bool driver_enable = cfg->flow_ctrl == UART_CFG_FLOW_CTRL_RS485;
-#endif
-
-	if (cfg == uart_cfg) {
-		/* Called via (re-)init function, so the SoC either just booted,
-		 * or is returning from a low-power state where it lost register
-		 * contents
-		 */
-		LL_USART_ConfigCharacter(config->usart,
-					 databits,
-					 parity,
-					 stopbits);
-		uart_stm32_set_hwctrl(dev, flowctrl);
-		uart_stm32_set_baudrate(dev, cfg->baudrate);
-	} else {
-		/* Called from application/subsys via uart_configure syscall */
-		if (parity != uart_stm32_get_parity(dev)) {
-			uart_stm32_set_parity(dev, parity);
-		}
-
-		if (stopbits != uart_stm32_get_stopbits(dev)) {
-			uart_stm32_set_stopbits(dev, stopbits);
-		}
-
-		if (databits != uart_stm32_get_databits(dev)) {
-			uart_stm32_set_databits(dev, databits);
-		}
-
-		if (flowctrl != uart_stm32_get_hwctrl(dev)) {
-			uart_stm32_set_hwctrl(dev, flowctrl);
-		}
-
-#if HAS_DRIVER_ENABLE
-		if (driver_enable != uart_stm32_get_driver_enable(dev)) {
-			uart_stm32_set_driver_enable(dev, driver_enable);
-		}
-#endif
-
-		if (cfg->baudrate != uart_cfg->baudrate) {
-			uart_stm32_set_baudrate(dev, cfg->baudrate);
-			uart_cfg->baudrate = cfg->baudrate;
-		}
-	}
-}
-
-#ifdef CONFIG_UART_USE_RUNTIME_CONFIGURE
-static int uart_stm32_configure(const struct device *dev,
-				const struct uart_config *cfg)
-{
-	const struct uart_stm32_config *config = dev->config;
-	struct uart_stm32_data *data = dev->data;
-	struct uart_config *uart_cfg = data->uart_cfg;
-	const uint32_t parity = uart_stm32_cfg2ll_parity(cfg->parity);
-	const uint32_t stopbits = uart_stm32_cfg2ll_stopbits(config, cfg->stop_bits);
-	const uint32_t databits = uart_stm32_cfg2ll_databits(cfg->data_bits,
-							     cfg->parity);
-
-	/* Hardware doesn't support mark or space parity */
-	if ((cfg->parity == UART_CFG_PARITY_MARK) ||
-	    (cfg->parity == UART_CFG_PARITY_SPACE)) {
-		return -ENOTSUP;
-	}
-
-	/* Driver does not supports parity + 9 databits */
-	if ((cfg->parity != UART_CFG_PARITY_NONE) &&
-	    (cfg->data_bits == UART_CFG_DATA_BITS_9)) {
-		return -ENOTSUP;
-	}
-
-	/* When the transformed ll stop bits don't match with what was requested, then it's not
-	 * supported
-	 */
-	if (uart_stm32_ll2cfg_stopbits(stopbits) != cfg->stop_bits) {
-		return -ENOTSUP;
-	}
-
-	/* When the transformed ll databits don't match with what was requested, then it's not
-	 * supported
-	 */
-	if (uart_stm32_ll2cfg_databits(databits, parity) != cfg->data_bits) {
-		return -ENOTSUP;
-	}
-
-	/* Driver supports only RTS/CTS and RS485 flow control */
-	if (!(cfg->flow_ctrl == UART_CFG_FLOW_CTRL_NONE
-		|| (cfg->flow_ctrl == UART_CFG_FLOW_CTRL_RTS_CTS &&
-			IS_UART_HWFLOW_INSTANCE(config->usart))
-#if HAS_DRIVER_ENABLE
-		|| (cfg->flow_ctrl == UART_CFG_FLOW_CTRL_RS485 &&
-			IS_UART_DRIVER_ENABLE_INSTANCE(config->usart))
-#endif
-		)) {
-		return -ENOTSUP;
-	}
-
-	LL_USART_Disable(config->usart);
-
-	/* Set basic parmeters, such as data-/stop-bit, parity, and baudrate */
-	uart_stm32_parameters_set(dev, cfg);
-
-	LL_USART_Enable(config->usart);
-
-	/* Upon successful configuration, persist the syscall-passed
-	 * uart_config.
-	 * This allows restoring it, should the device return from a low-power
-	 * mode in which register contents are lost.
-	 */
-	*uart_cfg = *cfg;
-
-	return 0;
-};
-
-static int uart_stm32_config_get(const struct device *dev,
-				 struct uart_config *cfg)
-{
-	struct uart_stm32_data *data = dev->data;
-	struct uart_config *uart_cfg = data->uart_cfg;
-
-	cfg->baudrate = uart_cfg->baudrate;
-	cfg->parity = uart_stm32_ll2cfg_parity(uart_stm32_get_parity(dev));
-	cfg->stop_bits = uart_stm32_ll2cfg_stopbits(
-		uart_stm32_get_stopbits(dev));
-	cfg->data_bits = uart_stm32_ll2cfg_databits(
-		uart_stm32_get_databits(dev), uart_stm32_get_parity(dev));
-	cfg->flow_ctrl = uart_stm32_ll2cfg_hwctrl(
-		uart_stm32_get_hwctrl(dev));
-#if HAS_DRIVER_ENABLE
-	if (uart_stm32_get_driver_enable(dev)) {
-		cfg->flow_ctrl = UART_CFG_FLOW_CTRL_RS485;
-	}
-#endif
-	return 0;
-}
-#endif /* CONFIG_UART_USE_RUNTIME_CONFIGURE */
-
-typedef void (*poll_in_fn)(
-	const struct uart_stm32_config *config,
-	void *in);
-
-static int uart_stm32_poll_in_visitor(const struct device *dev, void *in, poll_in_fn get_fn)
-{
-	const struct uart_stm32_config *config = dev->config;
-
-	/* Clear overrun error flag */
-	if (LL_USART_IsActiveFlag_ORE(config->usart)) {
-		LL_USART_ClearFlag_ORE(config->usart);
-	}
-
-	/*
-	 * On stm32 F4X, F1X, and F2X, the RXNE flag is affected (cleared) by
-	 * the uart_err_check function call (on errors flags clearing)
-	 */
-	if (!LL_USART_IsActiveFlag_RXNE(config->usart)) {
-		return -1;
-	}
-
-	get_fn(config, in);
-
-	return 0;
-}
-
-typedef void (*poll_out_fn)(
-	const struct uart_stm32_config *config, void *out);
-
-static void uart_stm32_poll_out_visitor(const struct device *dev, void *out, poll_out_fn set_fn)
-{
-	const struct uart_stm32_config *config = dev->config;
-#ifdef CONFIG_PM
-	struct uart_stm32_data *data = dev->data;
-#endif
-	unsigned int key;
-
-	/* Wait for TXE flag to be raised
-	 * When TXE flag is raised, we lock interrupts to prevent interrupts (notably that of usart)
-	 * or thread switch. Then, we can safely send our character. The character sent will be
-	 * interlaced with the characters potentially send with interrupt transmission API
-	 */
-	while (1) {
-		if (LL_USART_IsActiveFlag_TXE(config->usart)) {
-			key = irq_lock();
-			if (LL_USART_IsActiveFlag_TXE(config->usart)) {
-				break;
-			}
-			irq_unlock(key);
-		}
-	}
-
-#ifdef CONFIG_PM
-
-	/* If an interrupt transmission is in progress, the pm constraint is already managed by the
-	 * call of uart_stm32_irq_tx_[en|dis]able
-	 */
-	if (!data->tx_poll_stream_on && !data->tx_int_stream_on) {
-		data->tx_poll_stream_on = true;
-
-		/* Don't allow system to suspend until stream
-		 * transmission has completed
-		 */
-		uart_stm32_pm_policy_state_lock_get(dev);
-
-		/* Enable TC interrupt so we can release suspend
-		 * constraint when done
-		 */
-		LL_USART_EnableIT_TC(config->usart);
-	}
-#endif /* CONFIG_PM */
-
-	set_fn(config, out);
-	irq_unlock(key);
-}
-
-static void poll_in_u8(const struct uart_stm32_config *config, void *in)
-{
-	*((unsigned char *)in) = (unsigned char)LL_USART_ReceiveData8(config->usart);
-}
-
-static void poll_out_u8(const struct uart_stm32_config *config, void *out)
-{
-	LL_USART_TransmitData8(config->usart, *((uint8_t *)out));
-}
-
-static int uart_stm32_poll_in(const struct device *dev, unsigned char *c)
-{
-	return uart_stm32_poll_in_visitor(dev, (void *)c, poll_in_u8);
-}
-
-static void uart_stm32_poll_out(const struct device *dev, unsigned char c)
-{
-	uart_stm32_poll_out_visitor(dev, (void *)&c, poll_out_u8);
-}
-
-#ifdef CONFIG_UART_WIDE_DATA
-
-static void poll_out_u9(const struct uart_stm32_config *config, void *out)
-{
-	LL_USART_TransmitData9(config->usart, *((uint16_t *)out));
-}
-
-static void poll_in_u9(const struct uart_stm32_config *config, void *in)
-{
-	*((uint16_t *)in) = LL_USART_ReceiveData9(config->usart);
-}
-
-static int uart_stm32_poll_in_u16(const struct device *dev, uint16_t *in_u16)
-{
-	return uart_stm32_poll_in_visitor(dev, (void *)in_u16, poll_in_u9);
-}
-
-static void uart_stm32_poll_out_u16(const struct device *dev, uint16_t out_u16)
-{
-	uart_stm32_poll_out_visitor(dev, (void *)&out_u16, poll_out_u9);
-}
-
-#endif
-
-static int uart_stm32_err_check(const struct device *dev)
-{
-	const struct uart_stm32_config *config = dev->config;
-	uint32_t err = 0U;
-
-	/* Check for errors, then clear them.
-	 * Some SoC clear all error flags when at least
-	 * one is cleared. (e.g. F4X, F1X, and F2X).
-	 * The stm32 F4X, F1X, and F2X also reads the usart DR when clearing Errors
-	 */
-	if (LL_USART_IsActiveFlag_ORE(config->usart)) {
-		err |= UART_ERROR_OVERRUN;
-	}
-
-	if (LL_USART_IsActiveFlag_PE(config->usart)) {
-		err |= UART_ERROR_PARITY;
-	}
-
-	if (LL_USART_IsActiveFlag_FE(config->usart)) {
-		err |= UART_ERROR_FRAMING;
-	}
-
-	if (LL_USART_IsActiveFlag_NE(config->usart)) {
-		err |= UART_ERROR_NOISE;
-	}
-
-#if !defined(CONFIG_SOC_SERIES_STM32F0X) || defined(USART_LIN_SUPPORT)
-	if (LL_USART_IsActiveFlag_LBD(config->usart)) {
-		err |= UART_BREAK;
-	}
-
-	if (err & UART_BREAK) {
-		LL_USART_ClearFlag_LBD(config->usart);
-	}
-#endif
-	/* Clearing error :
-	 * the stm32 F4X, F1X, and F2X sw sequence is reading the usart SR
-	 * then the usart DR to clear the Error flags ORE, PE, FE, NE
-	 * --> so is the RXNE flag also cleared !
-	 */
-	if (err & UART_ERROR_OVERRUN) {
-		LL_USART_ClearFlag_ORE(config->usart);
-	}
-
-	if (err & UART_ERROR_PARITY) {
-		LL_USART_ClearFlag_PE(config->usart);
-	}
-
-	if (err & UART_ERROR_FRAMING) {
-		LL_USART_ClearFlag_FE(config->usart);
-	}
-
-	if (err & UART_ERROR_NOISE) {
-		LL_USART_ClearFlag_NE(config->usart);
-	}
-
-	return err;
-}
-
-static inline void __uart_stm32_get_clock(const struct device *dev)
-{
-	struct uart_stm32_data *data = dev->data;
-	const struct device *const clk = DEVICE_DT_GET(STM32_CLOCK_CONTROL_NODE);
-
-	data->clock = clk;
-=======
-#ifdef CONFIG_UART_USE_RUNTIME_CONFIGURE
-static int uart_stm32_configure(const struct device* dev,
-                                const struct uart_config* cfg) {
-    const struct uart_stm32_config* config = dev->config;
-    struct uart_stm32_data* data = dev->data;
-    const uint32_t parity   = uart_stm32_cfg2ll_parity(cfg->parity);
-    const uint32_t stopbits = uart_stm32_cfg2ll_stopbits(cfg->stop_bits);
+        return (UART_CFG_FLOW_CTRL_RTS_CTS);
+    }
+
+    return (UART_CFG_FLOW_CTRL_NONE);
+}
+
+static void uart_stm32_parameters_set(const struct device* dev,
+                                      const struct uart_config* cfg) {
+    const struct uart_stm32_config* config = dev->config;
+    struct uart_stm32_data* data = dev->data;
+    struct uart_config* uart_cfg = data->uart_cfg;
+    const uint32_t parity = uart_stm32_cfg2ll_parity(cfg->parity);
+    const uint32_t stopbits = uart_stm32_cfg2ll_stopbits(config, cfg->stop_bits);
     const uint32_t databits = uart_stm32_cfg2ll_databits(cfg->data_bits,
                                                          cfg->parity);
     const uint32_t flowctrl = uart_stm32_cfg2ll_hwctrl(cfg->flow_ctrl);
@@ -871,6 +468,60 @@
     bool driver_enable = cfg->flow_ctrl == UART_CFG_FLOW_CTRL_RS485;
     #endif
 
+    if (cfg == uart_cfg) {
+        /* Called via (re-)init function, so the SoC either just booted,
+         * or is returning from a low-power state where it lost register
+         * contents
+         */
+        LL_USART_ConfigCharacter(config->usart,
+                                 databits,
+                                 parity,
+                                 stopbits);
+        uart_stm32_set_hwctrl(dev, flowctrl);
+        uart_stm32_set_baudrate(dev, cfg->baudrate);
+    }
+    else {
+        /* Called from application/subsys via uart_configure syscall */
+        if (parity != uart_stm32_get_parity(dev)) {
+            uart_stm32_set_parity(dev, parity);
+        }
+
+        if (stopbits != uart_stm32_get_stopbits(dev)) {
+            uart_stm32_set_stopbits(dev, stopbits);
+        }
+
+        if (databits != uart_stm32_get_databits(dev)) {
+            uart_stm32_set_databits(dev, databits);
+        }
+
+        if (flowctrl != uart_stm32_get_hwctrl(dev)) {
+            uart_stm32_set_hwctrl(dev, flowctrl);
+        }
+
+        #if HAS_DRIVER_ENABLE
+        if (driver_enable != uart_stm32_get_driver_enable(dev)) {
+            uart_stm32_set_driver_enable(dev, driver_enable);
+        }
+        #endif
+
+        if (cfg->baudrate != uart_cfg->baudrate) {
+            uart_stm32_set_baudrate(dev, cfg->baudrate);
+            uart_cfg->baudrate = cfg->baudrate;
+        }
+    }
+}
+
+#ifdef CONFIG_UART_USE_RUNTIME_CONFIGURE
+static int uart_stm32_configure(const struct device* dev,
+                                const struct uart_config* cfg) {
+    const struct uart_stm32_config* config = dev->config;
+    struct uart_stm32_data* data = dev->data;
+    struct uart_config* uart_cfg = data->uart_cfg;
+    const uint32_t parity   = uart_stm32_cfg2ll_parity(cfg->parity);
+    const uint32_t stopbits = uart_stm32_cfg2ll_stopbits(config, cfg->stop_bits);
+    const uint32_t databits = uart_stm32_cfg2ll_databits(cfg->data_bits,
+                                                         cfg->parity);
+
     /* Hardware doesn't support mark or space parity */
     if ((cfg->parity == UART_CFG_PARITY_MARK) ||
         (cfg->parity == UART_CFG_PARITY_SPACE)) {
@@ -883,88 +534,54 @@
         return (-ENOTSUP);
     }
 
-    #if defined(LL_USART_STOPBITS_0_5) && HAS_LPUART_1
-    if (IS_LPUART_INSTANCE(config->usart) &&
-        (cfg->stop_bits == UART_CFG_STOP_BITS_0_5)) {
+    /* When the transformed ll stop bits don't match with what was requested, then it's not
+     * supported
+     */
+    if (uart_stm32_ll2cfg_stopbits(stopbits) != cfg->stop_bits) {
         return (-ENOTSUP);
     }
-    #else
-    if (cfg->stop_bits == UART_CFG_STOP_BITS_0_5) {
-        return (-ENOTSUP);
-    }
-    #endif
-
-    #if defined(LL_USART_STOPBITS_1_5) && HAS_LPUART_1
-    if (IS_LPUART_INSTANCE(config->usart) &&
-        (cfg->stop_bits == UART_CFG_STOP_BITS_1_5)) {
-        return (-ENOTSUP);
-    }
-    #else
-    if (cfg->stop_bits == UART_CFG_STOP_BITS_1_5) {
-        return (-ENOTSUP);
-    }
-    #endif
-
-    /* Driver doesn't support 5 or 6 databits and potentially 7 or 9 */
-    if ((cfg->data_bits == UART_CFG_DATA_BITS_5) ||
-        (cfg->data_bits == UART_CFG_DATA_BITS_6)
-        #ifndef LL_USART_DATAWIDTH_7B
-        || (cfg->data_bits == UART_CFG_DATA_BITS_7)
-        #endif /* LL_USART_DATAWIDTH_7B */
-        || (cfg->data_bits == UART_CFG_DATA_BITS_9)) {
+
+    /* When the transformed ll databits don't match with what was requested, then it's not
+     * supported
+     */
+    if (uart_stm32_ll2cfg_databits(databits, parity) != cfg->data_bits) {
         return (-ENOTSUP);
     }
 
     /* Driver supports only RTS/CTS and RS485 flow control */
     if (!(cfg->flow_ctrl == UART_CFG_FLOW_CTRL_NONE
-        || (cfg->flow_ctrl == UART_CFG_FLOW_CTRL_RTS_CTS &&
+        || ((cfg->flow_ctrl == UART_CFG_FLOW_CTRL_RTS_CTS) &&
             IS_UART_HWFLOW_INSTANCE(config->usart))
-            #if HAS_DRIVER_ENABLE
-        || (cfg->flow_ctrl == UART_CFG_FLOW_CTRL_RS485 &&
+        #if HAS_DRIVER_ENABLE
+        || ((cfg->flow_ctrl == UART_CFG_FLOW_CTRL_RS485) &&
             IS_UART_DRIVER_ENABLE_INSTANCE(config->usart))
-            #endif
+        #endif
         )) {
         return (-ENOTSUP);
     }
 
     LL_USART_Disable(config->usart);
 
-    if (parity != uart_stm32_get_parity(dev)) {
-        uart_stm32_set_parity(dev, parity);
-    }
-
-    if (stopbits != uart_stm32_get_stopbits(dev)) {
-        uart_stm32_set_stopbits(dev, stopbits);
-    }
-
-    if (databits != uart_stm32_get_databits(dev)) {
-        uart_stm32_set_databits(dev, databits);
-    }
-
-    if (flowctrl != uart_stm32_get_hwctrl(dev)) {
-        uart_stm32_set_hwctrl(dev, flowctrl);
-    }
-
-    #if HAS_DRIVER_ENABLE
-    if (driver_enable != uart_stm32_get_driver_enable(dev)) {
-        uart_stm32_set_driver_enable(dev, driver_enable);
-    }
-    #endif
-
-    if (cfg->baudrate != data->baud_rate) {
-        uart_stm32_set_baudrate(dev, cfg->baudrate);
-        data->baud_rate = cfg->baudrate;
-    }
+    /* Set basic parmeters, such as data-/stop-bit, parity, and baudrate */
+    uart_stm32_parameters_set(dev, cfg);
 
     LL_USART_Enable(config->usart);
+
+    /* Upon successful configuration, persist the syscall-passed
+     * uart_config.
+     * This allows restoring it, should the device return from a low-power
+     * mode in which register contents are lost.
+     */
+    *uart_cfg = *cfg;
 
     return (0);
 };
 
 static int uart_stm32_config_get(const struct device* dev, struct uart_config* cfg) {
     struct uart_stm32_data* data = dev->data;
-
-    cfg->baudrate  = data->baud_rate;
+    struct uart_config* uart_cfg = data->uart_cfg;
+
+    cfg->baudrate  = uart_cfg->baudrate;
     cfg->parity    = uart_stm32_ll2cfg_parity(uart_stm32_get_parity(dev));
     cfg->stop_bits = uart_stm32_ll2cfg_stopbits(uart_stm32_get_stopbits(dev));
     cfg->data_bits = uart_stm32_ll2cfg_databits(uart_stm32_get_databits(dev), uart_stm32_get_parity(dev));
@@ -974,12 +591,15 @@
         cfg->flow_ctrl = UART_CFG_FLOW_CTRL_RS485;
     }
     #endif
-    return 0;
+
+    return (0);
 }
 #endif /* CONFIG_UART_USE_RUNTIME_CONFIGURE */
 
-static int uart_stm32_poll_in(const struct device* dev, unsigned char* c) {
-    const struct uart_stm32_config* config = dev->config;
+typedef void (*poll_in_fn)(const struct uart_stm32_config* config, void* in);
+
+static int uart_stm32_poll_in_visitor(const struct device* dev, void* in, poll_in_fn get_fn) {
+    const struct uart_stm32_config *config = dev->config;
 
     /* Clear overrun error flag */
     if (LL_USART_IsActiveFlag_ORE(config->usart)) {
@@ -994,12 +614,14 @@
         return (-1);
     }
 
-    *c = (unsigned char)LL_USART_ReceiveData8(config->usart);
+    get_fn(config, in);
 
     return (0);
 }
 
-static void uart_stm32_poll_out(const struct device* dev, unsigned char c) {
+typedef void (*poll_out_fn)(const struct uart_stm32_config* config, void* out);
+
+static void uart_stm32_poll_out_visitor(const struct device* dev, void* out, poll_out_fn set_fn) {
     const struct uart_stm32_config* config = dev->config;
     #ifdef CONFIG_PM
     struct uart_stm32_data* data = dev->data;
@@ -1040,9 +662,45 @@
     }
     #endif /* CONFIG_PM */
 
-    LL_USART_TransmitData8(config->usart, (uint8_t)c);
+    set_fn(config, out);
     irq_unlock(key);
 }
+
+static void poll_in_u8(const struct uart_stm32_config* config, void* in) {
+    *((unsigned char*)in) = (unsigned char)LL_USART_ReceiveData8(config->usart);
+}
+
+static void poll_out_u8(const struct uart_stm32_config* config, void* out) {
+    LL_USART_TransmitData8(config->usart, *((uint8_t*)out));
+}
+
+static int uart_stm32_poll_in(const struct device* dev, unsigned char* c) {
+    return uart_stm32_poll_in_visitor(dev, (void*)c, poll_in_u8);
+}
+
+static void uart_stm32_poll_out(const struct device* dev, unsigned char c) {
+    uart_stm32_poll_out_visitor(dev, (void*)&c, poll_out_u8);
+}
+
+#ifdef CONFIG_UART_WIDE_DATA
+
+static void poll_out_u9(const struct uart_stm32_config* config, void* out) {
+    LL_USART_TransmitData9(config->usart, *((uint16_t*)out));
+}
+
+static void poll_in_u9(const struct uart_stm32_config* config, void* in) {
+    *((uint16_t *)in) = LL_USART_ReceiveData9(config->usart);
+}
+
+static int uart_stm32_poll_in_u16(const struct device* dev, uint16_t* in_u16) {
+    return uart_stm32_poll_in_visitor(dev, (void*)in_u16, poll_in_u9);
+}
+
+static void uart_stm32_poll_out_u16(const struct device* dev, uint16_t out_u16) {
+    uart_stm32_poll_out_visitor(dev, (void*)&out_u16, poll_out_u9);
+}
+
+#endif
 
 static int uart_stm32_err_check(const struct device* dev) {
     const struct uart_stm32_config* config = dev->config;
@@ -1108,27 +766,17 @@
     const struct device* const clk  = DEVICE_DT_GET(STM32_CLOCK_CONTROL_NODE);
 
     data->clock = clk;
->>>>>>> 0e3994c7
 }
 
 #ifdef CONFIG_UART_INTERRUPT_DRIVEN
 
-<<<<<<< HEAD
-typedef void (*fifo_fill_fn)(const struct uart_stm32_config *config, const void *tx_data,
-			     const uint8_t offset);
-
-static int uart_stm32_fifo_fill_visitor(const struct device *dev, const void *tx_data, int size,
-					fifo_fill_fn fill_fn)
-{
-	const struct uart_stm32_config *config = dev->config;
-	uint8_t num_tx = 0U;
-	unsigned int key;
-=======
-static int uart_stm32_fifo_fill(const struct device* dev, uint8_t const* tx_data, int size) {
-    const struct uart_stm32_config* config = dev->config;
+typedef void (*fifo_fill_fn)(const struct uart_stm32_config* config, const void* tx_data, const uint8_t offset);
+
+static int uart_stm32_fifo_fill_visitor(const struct device* dev, const void* tx_data, int size, 
+                                        fifo_fill_fn fill_fn) {
+    const struct uart_stm32_config *config = dev->config;
     uint8_t num_tx = 0U;
     unsigned int key;
->>>>>>> 0e3994c7
 
     if (!LL_USART_IsActiveFlag_TXE(config->usart)) {
         return (num_tx);
@@ -1137,73 +785,41 @@
     /* Lock interrupts to prevent nested interrupts or thread switch */
     key = irq_lock();
 
-<<<<<<< HEAD
-	while ((size - num_tx > 0) && LL_USART_IsActiveFlag_TXE(config->usart)) {
-		/* TXE flag will be cleared with byte write to DR|RDR register */
-
-		/* Send a character */
-		fill_fn(config, tx_data, num_tx);
-		num_tx++;
-	}
-=======
     while ((size - num_tx > 0) && LL_USART_IsActiveFlag_TXE(config->usart)) {
         /* TXE flag will be cleared with byte write to DR|RDR register */
 
-        /* Send a character (8bit , parity none) */
-        LL_USART_TransmitData8(config->usart, tx_data[num_tx++]);
-    }
->>>>>>> 0e3994c7
+        /* Send a character */
+        fill_fn(config, tx_data, num_tx);
+        num_tx++;
+    }
 
     irq_unlock(key);
 
     return (num_tx);
 }
 
-<<<<<<< HEAD
-static void fifo_fill_with_u8(const struct uart_stm32_config *config,
-					 const void *tx_data, const uint8_t offset)
-{
-	const uint8_t *data = (const uint8_t *)tx_data;
-	/* Send a character (8bit) */
-	LL_USART_TransmitData8(config->usart, data[offset]);
-}
-
-static int uart_stm32_fifo_fill(const struct device *dev, const uint8_t *tx_data, int size)
-{
-	if (uart_stm32_ll2cfg_databits(uart_stm32_get_databits(dev), uart_stm32_get_parity(dev)) ==
-	    UART_CFG_DATA_BITS_9) {
-		return -ENOTSUP;
-	}
-	return uart_stm32_fifo_fill_visitor(dev, (const void *)tx_data, size,
-					    fifo_fill_with_u8);
-}
-
-typedef void (*fifo_read_fn)(const struct uart_stm32_config *config, void *rx_data,
-			     const uint8_t offset);
-
-static int uart_stm32_fifo_read_visitor(const struct device *dev, void *rx_data, const int size,
-					fifo_read_fn read_fn)
-{
-	const struct uart_stm32_config *config = dev->config;
-	uint8_t num_rx = 0U;
-
-	while ((size - num_rx > 0) && LL_USART_IsActiveFlag_RXNE(config->usart)) {
-		/* RXNE flag will be cleared upon read from DR|RDR register */
-
-		read_fn(config, rx_data, num_rx);
-		num_rx++;
-
-		/* Clear overrun error flag */
-		if (LL_USART_IsActiveFlag_ORE(config->usart)) {
-			LL_USART_ClearFlag_ORE(config->usart);
-			/*
-			 * On stm32 F4X, F1X, and F2X, the RXNE flag is affected (cleared) by
-			 * the uart_err_check function call (on errors flags clearing)
-			 */
-		}
-	}
-=======
-static int uart_stm32_fifo_read(const struct device* dev, uint8_t* rx_data, int const size) {
+static void fifo_fill_with_u8(const struct uart_stm32_config* config,
+                              const void* tx_data, const uint8_t offset) {
+    const uint8_t* data = (const uint8_t*)tx_data;
+    /* Send a character (8bit) */
+    LL_USART_TransmitData8(config->usart, data[offset]);
+}
+
+static int uart_stm32_fifo_fill(const struct device* dev, const uint8_t* tx_data, int size) {
+    if (uart_stm32_ll2cfg_databits(uart_stm32_get_databits(dev), uart_stm32_get_parity(dev)) ==
+        UART_CFG_DATA_BITS_9) {
+        return (-ENOTSUP);
+    }
+
+    return uart_stm32_fifo_fill_visitor(dev, (const void *)tx_data, size,
+                                        fifo_fill_with_u8);
+}
+
+typedef void (*fifo_read_fn)(const struct uart_stm32_config* config, void* rx_data,
+                             const uint8_t offset);
+
+static int uart_stm32_fifo_read_visitor(const struct device* dev, void* rx_data, const int size,
+                                        fifo_read_fn read_fn) {
     const struct uart_stm32_config* config = dev->config;
     uint8_t num_rx = 0U;
 
@@ -1211,8 +827,8 @@
            LL_USART_IsActiveFlag_RXNE(config->usart)) {
         /* RXNE flag will be cleared upon read from DR|RDR register */
 
-        /* Receive a character (8bit , parity none) */
-        rx_data[num_rx++] = LL_USART_ReceiveData8(config->usart);
+        read_fn(config, rx_data, num_rx);
+        num_rx++;
 
         /* Clear overrun error flag */
         if (LL_USART_IsActiveFlag_ORE(config->usart)) {
@@ -1223,86 +839,72 @@
              */
         }
     }
->>>>>>> 0e3994c7
 
     return (num_rx);
 }
 
-<<<<<<< HEAD
-static void fifo_read_with_u8(const struct uart_stm32_config *config, void *rx_data,
-					 const uint8_t offset)
-{
-	uint8_t *data = (uint8_t *)rx_data;
-
-	data[offset] = LL_USART_ReceiveData8(config->usart);
-}
-
-static int uart_stm32_fifo_read(const struct device *dev, uint8_t *rx_data, const int size)
-{
-	if (uart_stm32_ll2cfg_databits(uart_stm32_get_databits(dev), uart_stm32_get_parity(dev)) ==
-	    UART_CFG_DATA_BITS_9) {
-		return -ENOTSUP;
-	}
-	return uart_stm32_fifo_read_visitor(dev, (void *)rx_data, size,
-					    fifo_read_with_u8);
+static void fifo_read_with_u8(const struct uart_stm32_config* config, void* rx_data,
+                              const uint8_t offset) {
+    uint8_t *data = (uint8_t *)rx_data;
+
+    data[offset] = LL_USART_ReceiveData8(config->usart);
+}
+
+static int uart_stm32_fifo_read(const struct device* dev, uint8_t* rx_data, const int size) {
+    if (uart_stm32_ll2cfg_databits(uart_stm32_get_databits(dev), uart_stm32_get_parity(dev)) ==
+        UART_CFG_DATA_BITS_9) {
+        return (-ENOTSUP);
+    }
+
+    return uart_stm32_fifo_read_visitor(dev, (void *)rx_data, size,
+                                        fifo_read_with_u8);
 }
 
 #ifdef CONFIG_UART_WIDE_DATA
 
-static void fifo_fill_with_u16(const struct uart_stm32_config *config,
-					  const void *tx_data, const uint8_t offset)
-{
-	const uint16_t *data = (const uint16_t *)tx_data;
-
-	/* Send a character (9bit) */
-	LL_USART_TransmitData9(config->usart, data[offset]);
-}
-
-static int uart_stm32_fifo_fill_u16(const struct device *dev, const uint16_t *tx_data, int size)
-{
-	if (uart_stm32_ll2cfg_databits(uart_stm32_get_databits(dev), uart_stm32_get_parity(dev)) !=
-	    UART_CFG_DATA_BITS_9) {
-		return -ENOTSUP;
-	}
-	return uart_stm32_fifo_fill_visitor(dev, (const void *)tx_data, size,
-					    fifo_fill_with_u16);
+static void fifo_fill_with_u16(const struct uart_stm32_config* config,
+                               const void* tx_data, const uint8_t offset) {
+    const uint16_t* data = (const uint16_t*)tx_data;
+
+    /* Send a character (9bit) */
+    LL_USART_TransmitData9(config->usart, data[offset]);
+}
+
+static int uart_stm32_fifo_fill_u16(const struct device* dev, const uint16_t* tx_data, int size) {
+    if (uart_stm32_ll2cfg_databits(uart_stm32_get_databits(dev), uart_stm32_get_parity(dev)) !=
+        UART_CFG_DATA_BITS_9) {
+        return (-ENOTSUP);
+    }
+
+    return uart_stm32_fifo_fill_visitor(dev, (const void *)tx_data, size,
+                                        fifo_fill_with_u16);
 }
 
 static void fifo_read_with_u16(const struct uart_stm32_config *config, void *rx_data,
-					  const uint8_t offset)
-{
-	uint16_t *data = (uint16_t *)rx_data;
-
-	data[offset] = LL_USART_ReceiveData9(config->usart);
-}
-
-static int uart_stm32_fifo_read_u16(const struct device *dev, uint16_t *rx_data, const int size)
-{
-	if (uart_stm32_ll2cfg_databits(uart_stm32_get_databits(dev), uart_stm32_get_parity(dev)) !=
-	    UART_CFG_DATA_BITS_9) {
-		return -ENOTSUP;
-	}
-	return uart_stm32_fifo_read_visitor(dev, (void *)rx_data, size,
-					    fifo_read_with_u16);
+                               const uint8_t offset) {
+    uint16_t *data = (uint16_t *)rx_data;
+
+    data[offset] = LL_USART_ReceiveData9(config->usart);
+}
+
+static int uart_stm32_fifo_read_u16(const struct device* dev, uint16_t* rx_data, const int size) {
+    if (uart_stm32_ll2cfg_databits(uart_stm32_get_databits(dev), uart_stm32_get_parity(dev)) !=
+        UART_CFG_DATA_BITS_9) {
+        return (-ENOTSUP);
+    }
+
+    return uart_stm32_fifo_read_visitor(dev, (void *)rx_data, size,
+                                        fifo_read_with_u16);
 }
 
 #endif
 
-static void uart_stm32_irq_tx_enable(const struct device *dev)
-{
-	const struct uart_stm32_config *config = dev->config;
-#ifdef CONFIG_PM
-	struct uart_stm32_data *data = dev->data;
-	unsigned int key;
-#endif
-=======
 static void uart_stm32_irq_tx_enable(const struct device* dev) {
     const struct uart_stm32_config* config = dev->config;
     #ifdef CONFIG_PM
     struct uart_stm32_data* data = dev->data;
     unsigned int key;
     #endif
->>>>>>> 0e3994c7
 
     #ifdef CONFIG_PM
     key = irq_lock();
@@ -1534,7 +1136,7 @@
     struct uart_stm32_data* data = dev->data;
 
     if (dma_get_status(data->dma_rx.dma_dev, data->dma_rx.dma_channel, &stat) == 0) {
-        size_t rx_rcv_len = data->dma_rx.buffer_length - stat.pending_length;
+        size_t rx_rcv_len = (data->dma_rx.buffer_length - stat.pending_length);
         if (rx_rcv_len > data->dma_rx.offset) {
             data->dma_rx.counter = rx_rcv_len;
 
@@ -1556,6 +1158,7 @@
     #ifdef CONFIG_PM
     if (LL_USART_IsEnabledIT_TC(config->usart) &&
         LL_USART_IsActiveFlag_TC(config->usart)) {
+
         if (data->tx_poll_stream_on) {
             /* A poll stream transmission just completed,
              * allow system to suspend
@@ -1592,7 +1195,8 @@
             async_timer_start(&data->dma_rx.timeout_work, data->dma_rx.timeout);
         }
     }
-    else if (LL_USART_IsEnabledIT_TC(config->usart) && LL_USART_IsActiveFlag_TC(config->usart)) {
+    else if (LL_USART_IsEnabledIT_TC(config->usart) &&
+             LL_USART_IsActiveFlag_TC(config->usart)) {
         LL_USART_DisableIT_TC(config->usart);
         LL_USART_ClearFlag_TC(config->usart);
         /* Generate TX_DONE event when transmission is done */
@@ -1602,7 +1206,8 @@
         uart_stm32_pm_policy_state_lock_put(dev);
         #endif
     }
-    else if (LL_USART_IsEnabledIT_RXNE(config->usart) && LL_USART_IsActiveFlag_RXNE(config->usart)) {
+    else if (LL_USART_IsEnabledIT_RXNE(config->usart) &&
+             LL_USART_IsActiveFlag_RXNE(config->usart)) {
         #ifdef USART_SR_RXNE
         /* clear the RXNE flag, because Rx data was not read */
         LL_USART_ClearFlag_RXNE(config->usart);
@@ -1631,7 +1236,7 @@
     data->user_data = NULL;
     #endif
 
-    return 0;
+    return (0);
 }
 
 static inline void uart_stm32_dma_tx_enable(const struct device* dev) {
@@ -1641,7 +1246,7 @@
 }
 
 static inline void uart_stm32_dma_tx_disable(const struct device* dev) {
-#if DT_HAS_COMPAT_STATUS_OKAY(st_stm32u5_dma)
+    #if DT_HAS_COMPAT_STATUS_OKAY(st_stm32u5_dma)
     ARG_UNUSED(dev);
 
     /*
@@ -1649,11 +1254,11 @@
      * USART does not generate DMA requests after setting/clearing DMAT bit
      * (also seen on stm32H5 serie)
      */
-#else
+    #else
     const struct uart_stm32_config* config = dev->config;
 
     LL_USART_DisableDMAReq_TX(config->usart);
-#endif /* ! st_stm32u5_dma */
+    #endif /* ! st_stm32u5_dma */
 }
 
 static inline void uart_stm32_dma_rx_enable(const struct device* dev) {
@@ -2073,26 +1678,23 @@
     data->dma_tx.dma_cfg.head_block = &data->dma_tx.blk_cfg;
     data->dma_tx.dma_cfg.user_data  = (void*)dev;
 
-    return 0;
+    return (0);
 }
 
 #ifdef CONFIG_UART_WIDE_DATA
 
-static int uart_stm32_async_tx_u16(const struct device *dev, const uint16_t *tx_data,
-				   size_t buf_size, int32_t timeout)
-{
-	return uart_stm32_async_tx(dev, (const uint8_t *)tx_data, buf_size * 2, timeout);
-}
-
-static int uart_stm32_async_rx_enable_u16(const struct device *dev, uint16_t *buf, size_t len,
-					  int32_t timeout)
-{
-	return uart_stm32_async_rx_enable(dev, (uint8_t *)buf, len * 2, timeout);
-}
-
-static int uart_stm32_async_rx_buf_rsp_u16(const struct device *dev, uint16_t *buf, size_t len)
-{
-	return uart_stm32_async_rx_buf_rsp(dev, (uint8_t *)buf, len * 2);
+static int uart_stm32_async_tx_u16(const struct device* dev, const uint16_t* tx_data,
+                                   size_t buf_size, int32_t timeout) {
+    return uart_stm32_async_tx(dev, (const uint8_t*)tx_data, (buf_size * 2), timeout);
+}
+
+static int uart_stm32_async_rx_enable_u16(const struct device* dev, uint16_t* buf, size_t len,
+                                          int32_t timeout) {
+    return uart_stm32_async_rx_enable(dev, (uint8_t*)buf, (len * 2), timeout);
+}
+
+static int uart_stm32_async_rx_buf_rsp_u16(const struct device* dev, uint16_t* buf, size_t len) {
+    return uart_stm32_async_rx_buf_rsp(dev, (uint8_t *)buf, len * 2);
 }
 
 #endif
@@ -2100,169 +1702,12 @@
 #endif /* CONFIG_UART_ASYNC_API */
 
 static const struct uart_driver_api uart_stm32_driver_api = {
-<<<<<<< HEAD
-	.poll_in = uart_stm32_poll_in,
-	.poll_out = uart_stm32_poll_out,
-#ifdef CONFIG_UART_WIDE_DATA
-	.poll_in_u16 = uart_stm32_poll_in_u16,
-	.poll_out_u16 = uart_stm32_poll_out_u16,
-#endif
-	.err_check = uart_stm32_err_check,
-#ifdef CONFIG_UART_USE_RUNTIME_CONFIGURE
-	.configure = uart_stm32_configure,
-	.config_get = uart_stm32_config_get,
-#endif /* CONFIG_UART_USE_RUNTIME_CONFIGURE */
-#ifdef CONFIG_UART_INTERRUPT_DRIVEN
-	.fifo_fill = uart_stm32_fifo_fill,
-	.fifo_read = uart_stm32_fifo_read,
-#ifdef CONFIG_UART_WIDE_DATA
-	.fifo_fill_u16 = uart_stm32_fifo_fill_u16,
-	.fifo_read_u16 = uart_stm32_fifo_read_u16,
-#endif
-	.irq_tx_enable = uart_stm32_irq_tx_enable,
-	.irq_tx_disable = uart_stm32_irq_tx_disable,
-	.irq_tx_ready = uart_stm32_irq_tx_ready,
-	.irq_tx_complete = uart_stm32_irq_tx_complete,
-	.irq_rx_enable = uart_stm32_irq_rx_enable,
-	.irq_rx_disable = uart_stm32_irq_rx_disable,
-	.irq_rx_ready = uart_stm32_irq_rx_ready,
-	.irq_err_enable = uart_stm32_irq_err_enable,
-	.irq_err_disable = uart_stm32_irq_err_disable,
-	.irq_is_pending = uart_stm32_irq_is_pending,
-	.irq_update = uart_stm32_irq_update,
-	.irq_callback_set = uart_stm32_irq_callback_set,
-#endif /* CONFIG_UART_INTERRUPT_DRIVEN */
-#ifdef CONFIG_UART_ASYNC_API
-	.callback_set = uart_stm32_async_callback_set,
-	.tx = uart_stm32_async_tx,
-	.tx_abort = uart_stm32_async_tx_abort,
-	.rx_enable = uart_stm32_async_rx_enable,
-	.rx_disable = uart_stm32_async_rx_disable,
-	.rx_buf_rsp = uart_stm32_async_rx_buf_rsp,
-#ifdef CONFIG_UART_WIDE_DATA
-	.tx_u16 = uart_stm32_async_tx_u16,
-	.rx_enable_u16 = uart_stm32_async_rx_enable_u16,
-	.rx_buf_rsp_u16 = uart_stm32_async_rx_buf_rsp_u16,
-#endif
-#endif /* CONFIG_UART_ASYNC_API */
-};
-
-static int uart_stm32_clocks_enable(const struct device *dev)
-{
-	const struct uart_stm32_config *config = dev->config;
-	struct uart_stm32_data *data = dev->data;
-	int err;
-
-	__uart_stm32_get_clock(dev);
-
-	if (!device_is_ready(data->clock)) {
-		LOG_ERR("clock control device not ready");
-		return -ENODEV;
-	}
-
-	/* enable clock */
-	err = clock_control_on(data->clock, (clock_control_subsys_t)&config->pclken[0]);
-	if (err != 0) {
-		LOG_ERR("Could not enable (LP)UART clock");
-		return err;
-	}
-
-	if (IS_ENABLED(STM32_UART_DOMAIN_CLOCK_SUPPORT) && (config->pclk_len > 1)) {
-		err = clock_control_configure(DEVICE_DT_GET(STM32_CLOCK_CONTROL_NODE),
-					      (clock_control_subsys_t) &config->pclken[1],
-					      NULL);
-		if (err != 0) {
-			LOG_ERR("Could not select UART domain clock");
-			return err;
-		}
-	}
-
-	return 0;
-}
-
-static int uart_stm32_registers_configure(const struct device *dev)
-{
-	const struct uart_stm32_config *config = dev->config;
-	struct uart_stm32_data *data = dev->data;
-	struct uart_config *uart_cfg = data->uart_cfg;
-
-	LL_USART_Disable(config->usart);
-
-	if (!device_is_ready(config->reset.dev)) {
-		LOG_ERR("reset controller not ready");
-		return -ENODEV;
-	}
-
-	/* Reset UART to default state using RCC */
-	(void)reset_line_toggle_dt(&config->reset);
-
-	/* TX/RX direction */
-	LL_USART_SetTransferDirection(config->usart,
-				      LL_USART_DIRECTION_TX_RX);
-
-	/* Set basic parmeters, such as data-/stop-bit, parity, and baudrate */
-	uart_stm32_parameters_set(dev, uart_cfg);
-
-	/* Enable the single wire / half-duplex mode */
-	if (config->single_wire) {
-		LL_USART_EnableHalfDuplex(config->usart);
-	}
-
-#ifdef LL_USART_TXRX_SWAPPED
-	if (config->tx_rx_swap) {
-		LL_USART_SetTXRXSwap(config->usart, LL_USART_TXRX_SWAPPED);
-	}
-#endif
-
-#ifdef LL_USART_RXPIN_LEVEL_INVERTED
-	if (config->rx_invert) {
-		LL_USART_SetRXPinLevel(config->usart, LL_USART_RXPIN_LEVEL_INVERTED);
-	}
-#endif
-
-#ifdef LL_USART_TXPIN_LEVEL_INVERTED
-	if (config->tx_invert) {
-		LL_USART_SetTXPinLevel(config->usart, LL_USART_TXPIN_LEVEL_INVERTED);
-	}
-#endif
-
-#if HAS_DRIVER_ENABLE
-	if (config->de_enable) {
-		if (!IS_UART_DRIVER_ENABLE_INSTANCE(config->usart)) {
-			LOG_ERR("%s does not support driver enable", dev->name);
-			return -EINVAL;
-		}
-
-		uart_stm32_set_driver_enable(dev, true);
-		LL_USART_SetDEAssertionTime(config->usart, config->de_assert_time);
-		LL_USART_SetDEDeassertionTime(config->usart, config->de_deassert_time);
-
-		if (config->de_invert) {
-			LL_USART_SetDESignalPolarity(config->usart, LL_USART_DE_POLARITY_LOW);
-		}
-	}
-#endif
-
-	LL_USART_Enable(config->usart);
-
-#ifdef USART_ISR_TEACK
-	/* Wait until TEACK flag is set */
-	while (!(LL_USART_IsActiveFlag_TEACK(config->usart))) {
-	}
-#endif /* !USART_ISR_TEACK */
-
-#ifdef USART_ISR_REACK
-	/* Wait until REACK flag is set */
-	while (!(LL_USART_IsActiveFlag_REACK(config->usart))) {
-	}
-#endif /* !USART_ISR_REACK */
-
-	return 0;
-}
-
-=======
-    .poll_in   = uart_stm32_poll_in,
-    .poll_out  = uart_stm32_poll_out,
+    .poll_in  = uart_stm32_poll_in,
+    .poll_out = uart_stm32_poll_out,
+    #ifdef CONFIG_UART_WIDE_DATA
+    .poll_in_u16  = uart_stm32_poll_in_u16,
+    .poll_out_u16 = uart_stm32_poll_out_u16,
+    #endif
     .err_check = uart_stm32_err_check,
     #ifdef CONFIG_UART_USE_RUNTIME_CONFIGURE
     .configure  = uart_stm32_configure,
@@ -2270,8 +1715,12 @@
     #endif /* CONFIG_UART_USE_RUNTIME_CONFIGURE */
 
     #ifdef CONFIG_UART_INTERRUPT_DRIVEN
-    .fifo_fill        = uart_stm32_fifo_fill,
-    .fifo_read        = uart_stm32_fifo_read,
+    .fifo_fill = uart_stm32_fifo_fill,
+    .fifo_read = uart_stm32_fifo_read,
+    #ifdef CONFIG_UART_WIDE_DATA
+    .fifo_fill_u16 = uart_stm32_fifo_fill_u16,
+    .fifo_read_u16 = uart_stm32_fifo_read_u16,
+    #endif
     .irq_tx_enable    = uart_stm32_irq_tx_enable,
     .irq_tx_disable   = uart_stm32_irq_tx_disable,
     .irq_tx_ready     = uart_stm32_irq_tx_ready,
@@ -2293,10 +1742,126 @@
     .rx_enable    = uart_stm32_async_rx_enable,
     .rx_disable   = uart_stm32_async_rx_disable,
     .rx_buf_rsp   = uart_stm32_async_rx_buf_rsp,
+    #ifdef CONFIG_UART_WIDE_DATA
+    .tx_u16         = uart_stm32_async_tx_u16,
+    .rx_enable_u16  = uart_stm32_async_rx_enable_u16,
+    .rx_buf_rsp_u16 = uart_stm32_async_rx_buf_rsp_u16,
+    #endif
     #endif /* CONFIG_UART_ASYNC_API */
 };
 
->>>>>>> 0e3994c7
+static int uart_stm32_clocks_enable(const struct device* dev) {
+    const struct uart_stm32_config* config = dev->config;
+    struct uart_stm32_data* data = dev->data;
+    int err;
+
+    __uart_stm32_get_clock(dev);
+
+    if (!device_is_ready(data->clock)) {
+        LOG_ERR("clock control device not ready");
+        return (-ENODEV);
+    }
+
+    /* enable clock */
+    err = clock_control_on(data->clock, (clock_control_subsys_t)&config->pclken[0]);
+    if (err != 0) {
+        LOG_ERR("Could not enable (LP)UART clock");
+        return (err);
+    }
+
+    if (IS_ENABLED(STM32_UART_DOMAIN_CLOCK_SUPPORT) && (config->pclk_len > 1)) {
+        err = clock_control_configure(DEVICE_DT_GET(STM32_CLOCK_CONTROL_NODE),
+                                      (clock_control_subsys_t)&config->pclken[1],
+                                      NULL);
+        if (err != 0) {
+            LOG_ERR("Could not select UART domain clock");
+            return (err);
+        }
+    }
+
+    return (0);
+}
+
+static int uart_stm32_registers_configure(const struct device* dev) {
+    const struct uart_stm32_config* config = dev->config;
+    struct uart_stm32_data* data = dev->data;
+    struct uart_config* uart_cfg = data->uart_cfg;
+
+    LL_USART_Disable(config->usart);
+
+    if (!device_is_ready(config->reset.dev)) {
+        LOG_ERR("reset controller not ready");
+        return (-ENODEV);
+    }
+
+    /* Reset UART to default state using RCC */
+    (void) reset_line_toggle_dt(&config->reset);
+
+    /* TX/RX direction */
+    LL_USART_SetTransferDirection(config->usart, LL_USART_DIRECTION_TX_RX);
+
+    /* Set basic parmeters, such as data-/stop-bit, parity, and baudrate */
+    uart_stm32_parameters_set(dev, uart_cfg);
+
+    /* Enable the single wire / half-duplex mode */
+    if (config->single_wire) {
+        LL_USART_EnableHalfDuplex(config->usart);
+    }
+
+    #ifdef LL_USART_TXRX_SWAPPED
+    if (config->tx_rx_swap) {
+        LL_USART_SetTXRXSwap(config->usart, LL_USART_TXRX_SWAPPED);
+    }
+    #endif
+
+    #ifdef LL_USART_RXPIN_LEVEL_INVERTED
+    if (config->rx_invert) {
+        LL_USART_SetRXPinLevel(config->usart, LL_USART_RXPIN_LEVEL_INVERTED);
+    }
+    #endif
+
+    #ifdef LL_USART_TXPIN_LEVEL_INVERTED
+    if (config->tx_invert) {
+        LL_USART_SetTXPinLevel(config->usart, LL_USART_TXPIN_LEVEL_INVERTED);
+    }
+    #endif
+
+    #if HAS_DRIVER_ENABLE
+    if (config->de_enable) {
+        if (!IS_UART_DRIVER_ENABLE_INSTANCE(config->usart)) {
+            LOG_ERR("%s does not support driver enable", dev->name);
+            return -EINVAL;
+        }
+
+        uart_stm32_set_driver_enable(dev, true);
+        LL_USART_SetDEAssertionTime(config->usart, config->de_assert_time);
+        LL_USART_SetDEDeassertionTime(config->usart, config->de_deassert_time);
+
+        if (config->de_invert) {
+            LL_USART_SetDESignalPolarity(config->usart, LL_USART_DE_POLARITY_LOW);
+        }
+    }
+    #endif
+
+    LL_USART_Enable(config->usart);
+
+    #ifdef USART_ISR_TEACK
+    /* Wait until TEACK flag is set */
+    while (!(LL_USART_IsActiveFlag_TEACK(config->usart))) {
+        /* pass */
+    }
+    #endif /* !USART_ISR_TEACK */
+
+    #ifdef USART_ISR_REACK
+    /* Wait until REACK flag is set */
+    while (!(LL_USART_IsActiveFlag_REACK(config->usart))) {
+        /* pass */
+    }
+    #endif /* !USART_ISR_REACK */
+
+    return (0);
+}
+
 /**
  * @brief Initialize UART channel
  *
@@ -2307,84 +1872,13 @@
  *
  * @return 0
  */
-<<<<<<< HEAD
-static int uart_stm32_init(const struct device *dev)
-{
-	const struct uart_stm32_config *config = dev->config;
-	int err;
-
-	err = uart_stm32_clocks_enable(dev);
-	if (err < 0) {
-		return err;
-	}
-
-	/* Configure dt provided device signals when available */
-	err = pinctrl_apply_state(config->pcfg, PINCTRL_STATE_DEFAULT);
-	if (err < 0) {
-		return err;
-	}
-
-	err = uart_stm32_registers_configure(dev);
-	if (err < 0) {
-		return err;
-	}
-
-#if defined(CONFIG_PM) || \
-	defined(CONFIG_UART_INTERRUPT_DRIVEN) || \
-	defined(CONFIG_UART_ASYNC_API)
-	config->irq_config_func(dev);
-#endif /* CONFIG_PM || CONFIG_UART_INTERRUPT_DRIVEN || CONFIG_UART_ASYNC_API */
-
-#if defined(CONFIG_PM) && defined(IS_UART_WAKEUP_FROMSTOP_INSTANCE)
-	if (config->wakeup_source) {
-		/* Enable ability to wakeup device in Stop mode
-		 * Effect depends on CONFIG_PM_DEVICE status:
-		 * CONFIG_PM_DEVICE=n : Always active
-		 * CONFIG_PM_DEVICE=y : Controlled by pm_device_wakeup_enable()
-		 */
-		LL_USART_EnableInStopMode(config->usart);
-		if (config->wakeup_line != STM32_EXTI_LINE_NONE) {
-			/* Prepare the WAKEUP with the expected EXTI line */
-			LL_EXTI_EnableIT_0_31(BIT(config->wakeup_line));
-		}
-	}
-#endif /* CONFIG_PM */
-
-#ifdef CONFIG_UART_ASYNC_API
-	return uart_stm32_async_init(dev);
-#else
-	return 0;
-#endif
-=======
 static int uart_stm32_init(const struct device* dev) {
     const struct uart_stm32_config* config = dev->config;
-    struct uart_stm32_data* data = dev->data;
-    uint32_t ll_parity;
-    uint32_t ll_datawidth;
     int err;
 
-    __uart_stm32_get_clock(dev);
-
-    if (!device_is_ready(data->clock)) {
-        LOG_ERR("clock control device not ready");
-        return (-ENODEV);
-    }
-
-    /* enable clock */
-    err = clock_control_on(data->clock, (clock_control_subsys_t)&config->pclken[0]);
-    if (err != 0) {
-        LOG_ERR("Could not enable (LP)UART clock");
+    err = uart_stm32_clocks_enable(dev);
+    if (err < 0) {
         return (err);
-    }
-
-    if (IS_ENABLED(STM32_UART_DOMAIN_CLOCK_SUPPORT) && (config->pclk_len > 1)) {
-        err = clock_control_configure(DEVICE_DT_GET(STM32_CLOCK_CONTROL_NODE),
-                                      (clock_control_subsys_t)&config->pclken[1],
-                                      NULL);
-        if (err != 0) {
-            LOG_ERR("Could not select UART domain clock");
-            return (err);
-        }
     }
 
     /* Configure dt provided device signals when available */
@@ -2393,112 +1887,14 @@
         return (err);
     }
 
-    LL_USART_Disable(config->usart);
-
-    if (!device_is_ready(data->reset.dev)) {
-        LOG_ERR("reset controller not ready");
-        return (-ENODEV);
-    }
-
-    /* Reset UART to default state using RCC */
-    (void) reset_line_toggle_dt(&data->reset);
-
-    /* TX/RX direction */
-    LL_USART_SetTransferDirection(config->usart, LL_USART_DIRECTION_TX_RX);
-
-    /* Determine the datawidth and parity. If we use other parity than
-     * 'none' we must use datawidth = 9 (to get 8 databit + 1 parity bit).
-     */
-    if (config->parity == 2) {
-        /* 8 databit, 1 parity bit, parity even */
-        ll_parity    = LL_USART_PARITY_EVEN;
-        ll_datawidth = LL_USART_DATAWIDTH_9B;
-    }
-    else if (config->parity == 1) {
-        /* 8 databit, 1 parity bit, parity odd */
-        ll_parity    = LL_USART_PARITY_ODD;
-        ll_datawidth = LL_USART_DATAWIDTH_9B;
-    }
-    else { /* Default to 8N0, but show warning if invalid value */
-        if (config->parity != 0) {
-            LOG_WRN("Invalid parity setting '%d'."
-                    "Defaulting to 'none'.", config->parity);
-        }
-        /* 8 databit, parity none */
-        ll_parity    = LL_USART_PARITY_NONE;
-        ll_datawidth = LL_USART_DATAWIDTH_8B;
-    }
-
-    /* Set datawidth and parity, 1 start bit, 1 stop bit  */
-    LL_USART_ConfigCharacter(config->usart,
-                             ll_datawidth,
-                             ll_parity,
-                             LL_USART_STOPBITS_1);
-
-    if (config->hw_flow_control) {
-        uart_stm32_set_hwctrl(dev, LL_USART_HWCONTROL_RTS_CTS);
-    }
-
-    /* Set the default baudrate */
-    uart_stm32_set_baudrate(dev, data->baud_rate);
-
-    /* Enable the single wire / half-duplex mode */
-    if (config->single_wire) {
-        LL_USART_EnableHalfDuplex(config->usart);
-    }
-
-    #ifdef LL_USART_TXRX_SWAPPED
-    if (config->tx_rx_swap) {
-        LL_USART_SetTXRXSwap(config->usart, LL_USART_TXRX_SWAPPED);
-    }
-    #endif
-
-    #ifdef LL_USART_RXPIN_LEVEL_INVERTED
-    if (config->rx_invert) {
-        LL_USART_SetRXPinLevel(config->usart, LL_USART_RXPIN_LEVEL_INVERTED);
-    }
-    #endif
-
-    #ifdef LL_USART_TXPIN_LEVEL_INVERTED
-    if (config->tx_invert) {
-        LL_USART_SetTXPinLevel(config->usart, LL_USART_TXPIN_LEVEL_INVERTED);
-    }
-    #endif
-
-    #if HAS_DRIVER_ENABLE
-    if (config->de_enable) {
-        if (!IS_UART_DRIVER_ENABLE_INSTANCE(config->usart)) {
-            LOG_ERR("%s does not support driver enable", dev->name);
-            return -EINVAL;
-        }
-
-        uart_stm32_set_driver_enable(dev, true);
-        LL_USART_SetDEAssertionTime(config->usart, config->de_assert_time);
-        LL_USART_SetDEDeassertionTime(config->usart, config->de_deassert_time);
-
-        if (config->de_invert) {
-            LL_USART_SetDESignalPolarity(config->usart, LL_USART_DE_POLARITY_LOW);
-        }
-    }
-    #endif
-
-    LL_USART_Enable(config->usart);
-
-    #ifdef USART_ISR_TEACK
-    /* Wait until TEACK flag is set */
-    while (!(LL_USART_IsActiveFlag_TEACK(config->usart))) {
-        /* pass */
-    }
-    #endif /* !USART_ISR_TEACK */
-
-    #ifdef USART_ISR_REACK
-    /* Wait until REACK flag is set */
-    while (!(LL_USART_IsActiveFlag_REACK(config->usart))) {
-        /* pass */
-    }
-    #endif /* !USART_ISR_REACK */
-
-    #if defined(CONFIG_PM) || defined(CONFIG_UART_INTERRUPT_DRIVEN) || defined(CONFIG_UART_ASYNC_API)
+    err = uart_stm32_registers_configure(dev);
+    if (err < 0) {
+        return (err);
+    }
+
+    #if defined(CONFIG_PM) || \
+        defined(CONFIG_UART_INTERRUPT_DRIVEN) || \
+        defined(CONFIG_UART_ASYNC_API)
     config->irq_config_func(dev);
     #endif /* CONFIG_PM || CONFIG_UART_INTERRUPT_DRIVEN || CONFIG_UART_ASYNC_API */
 
@@ -2520,9 +1916,8 @@
     #ifdef CONFIG_UART_ASYNC_API
     return uart_stm32_async_init(dev);
     #else
-    return 0;
-    #endif
->>>>>>> 0e3994c7
+    return (0);
+    #endif
 }
 
 #ifdef CONFIG_PM_DEVICE
@@ -2572,6 +1967,7 @@
                 return (err);
             }
             break;
+
         case PM_DEVICE_ACTION_SUSPEND :
             uart_stm32_suspend_setup(dev);
             /* Stop device clock. Note: fixed clocks are not handled yet. */
@@ -2594,11 +1990,12 @@
                 return (err);
             }
             break;
+
         default :
-            return -ENOTSUP;
-    }
-
-    return 0;
+            return (-ENOTSUP);
+    }
+
+    return (0);
 }
 #endif /* CONFIG_PM_DEVICE */
 
@@ -2641,7 +2038,8 @@
 #endif
 
 #if (defined(CONFIG_UART_INTERRUPT_DRIVEN) || defined(CONFIG_UART_ASYNC_API) || defined(CONFIG_PM))
-#define STM32_UART_IRQ_HANDLER_FUNC(index) .irq_config_func = uart_stm32_irq_config_func_##index,
+#define STM32_UART_IRQ_HANDLER_FUNC(index)  \
+    .irq_config_func = uart_stm32_irq_config_func_##index,
 #else
 #define STM32_UART_IRQ_HANDLER_FUNC(index) /* Not used */
 #endif
@@ -2668,63 +2066,35 @@
 #define STM32_UART_PM_WAKEUP(index) /* Not used */
 #endif
 
-<<<<<<< HEAD
 /* Ensure DTS doesn't present an incompatible parity configuration.
  * Mark/space parity isn't supported on the STM32 family.
  * If 9 data bits are configured, ensure that a parity bit isn't set.
  */
-#define STM32_UART_CHECK_DT_PARITY(index)				\
-BUILD_ASSERT(								\
-	!(DT_INST_ENUM_IDX_OR(index, parity, STM32_UART_DEFAULT_PARITY)	\
-					== UART_CFG_PARITY_MARK ||	\
-	DT_INST_ENUM_IDX_OR(index, parity, STM32_UART_DEFAULT_PARITY)	\
-					== UART_CFG_PARITY_SPACE),	\
-	"Node " DT_NODE_PATH(DT_DRV_INST(index))			\
-	" has unsupported parity configuration");			\
-BUILD_ASSERT(								\
-	!(DT_INST_ENUM_IDX_OR(index, parity, STM32_UART_DEFAULT_PARITY)	\
-					!= UART_CFG_PARITY_NONE	&&	\
-	DT_INST_ENUM_IDX_OR(index, data_bits,				\
-			    STM32_UART_DEFAULT_DATA_BITS)		\
-					== UART_CFG_DATA_BITS_9),	\
-	"Node " DT_NODE_PATH(DT_DRV_INST(index))			\
-		" has unsupported parity + data bits combination");
+#define STM32_UART_CHECK_DT_PARITY(index)                       \
+BUILD_ASSERT(!(DT_INST_ENUM_IDX_OR(index, parity, STM32_UART_DEFAULT_PARITY) == UART_CFG_PARITY_MARK ||        \
+             DT_INST_ENUM_IDX_OR(index, parity, STM32_UART_DEFAULT_PARITY) == UART_CFG_PARITY_SPACE),          \
+             "Node " DT_NODE_PATH(DT_DRV_INST(index)) " has unsupported parity configuration");                \
+BUILD_ASSERT(!(DT_INST_ENUM_IDX_OR(index, parity, STM32_UART_DEFAULT_PARITY) != UART_CFG_PARITY_NONE &&        \
+             DT_INST_ENUM_IDX_OR(index, data_bits, STM32_UART_DEFAULT_DATA_BITS) == UART_CFG_DATA_BITS_9),     \
+             "Node " DT_NODE_PATH(DT_DRV_INST(index)) " has unsupported parity + data bits combination");
 
 /* Ensure DTS doesn't present an incompatible data bits configuration
  * The STM32 family doesn't support 5 data bits, or 6 data bits without parity.
  * Only some series support 7 data bits.
  */
 #ifdef LL_USART_DATAWIDTH_7B
-#define STM32_UART_CHECK_DT_DATA_BITS(index)				\
-BUILD_ASSERT(								\
-	!(DT_INST_ENUM_IDX_OR(index, data_bits,				\
-			      STM32_UART_DEFAULT_DATA_BITS)		\
-					== UART_CFG_DATA_BITS_5 ||	\
-		(DT_INST_ENUM_IDX_OR(index, data_bits,			\
-				    STM32_UART_DEFAULT_DATA_BITS)	\
-					== UART_CFG_DATA_BITS_6 &&	\
-		DT_INST_ENUM_IDX_OR(index, parity,			\
-				    STM32_UART_DEFAULT_PARITY)		\
-					== UART_CFG_PARITY_NONE)),	\
-	"Node " DT_NODE_PATH(DT_DRV_INST(index))			\
-		" has unsupported data bits configuration");
+#define STM32_UART_CHECK_DT_DATA_BITS(index)                    \
+BUILD_ASSERT(!(DT_INST_ENUM_IDX_OR(index, data_bits, STM32_UART_DEFAULT_DATA_BITS) == UART_CFG_DATA_BITS_5 ||  \
+             (DT_INST_ENUM_IDX_OR(index, data_bits, STM32_UART_DEFAULT_DATA_BITS) == UART_CFG_DATA_BITS_6 &&   \
+             DT_INST_ENUM_IDX_OR(index, parity, STM32_UART_DEFAULT_PARITY) == UART_CFG_PARITY_NONE)),          \
+             "Node " DT_NODE_PATH(DT_DRV_INST(index)) " has unsupported data bits configuration");
 #else
-#define STM32_UART_CHECK_DT_DATA_BITS(index)				\
-BUILD_ASSERT(								\
-	!(DT_INST_ENUM_IDX_OR(index, data_bits,				\
-			      STM32_UART_DEFAULT_DATA_BITS)		\
-					== UART_CFG_DATA_BITS_5 ||	\
-	DT_INST_ENUM_IDX_OR(index, data_bits,				\
-			    STM32_UART_DEFAULT_DATA_BITS)		\
-					== UART_CFG_DATA_BITS_6 ||	\
-		(DT_INST_ENUM_IDX_OR(index, data_bits,			\
-			    STM32_UART_DEFAULT_DATA_BITS)		\
-					== UART_CFG_DATA_BITS_7 &&	\
-		DT_INST_ENUM_IDX_OR(index, parity,			\
-				    STM32_UART_DEFAULT_PARITY)		\
-					== UART_CFG_PARITY_NONE)),	\
-	"Node " DT_NODE_PATH(DT_DRV_INST(index))			\
-		" has unsupported data bits configuration");
+#define STM32_UART_CHECK_DT_DATA_BITS(index)                    \
+BUILD_ASSERT(!(DT_INST_ENUM_IDX_OR(index, data_bits, STM32_UART_DEFAULT_DATA_BITS) == UART_CFG_DATA_BITS_5 ||  \
+             DT_INST_ENUM_IDX_OR(index, data_bits, STM32_UART_DEFAULT_DATA_BITS) == UART_CFG_DATA_BITS_6   ||  \
+             (DT_INST_ENUM_IDX_OR(index, data_bits, STM32_UART_DEFAULT_DATA_BITS) == UART_CFG_DATA_BITS_7 &&   \
+              DT_INST_ENUM_IDX_OR(index, parity, STM32_UART_DEFAULT_PARITY) == UART_CFG_PARITY_NONE)),         \
+             "Node " DT_NODE_PATH(DT_DRV_INST(index)) " has unsupported data bits configuration");
 #endif
 
 /* Ensure DTS doesn't present an incompatible stop bits configuration.
@@ -2732,23 +2102,15 @@
  * supported for LPUART.
  */
 #ifndef LL_USART_STOPBITS_0_5
-#define STM32_UART_CHECK_DT_STOP_BITS_0_5(index)			\
-BUILD_ASSERT(								\
-	!(DT_INST_ENUM_IDX_OR(index, stop_bits,				\
-			      STM32_UART_DEFAULT_STOP_BITS)		\
-					== UART_CFG_STOP_BITS_0_5),	\
-	"Node " DT_NODE_PATH(DT_DRV_INST(index))			\
-		" has unsupported stop bits configuration");
+#define STM32_UART_CHECK_DT_STOP_BITS_0_5(index)                \
+BUILD_ASSERT(!(DT_INST_ENUM_IDX_OR(index, stop_bits, STM32_UART_DEFAULT_STOP_BITS) == UART_CFG_STOP_BITS_0_5),  \
+             "Node " DT_NODE_PATH(DT_DRV_INST(index)) " has unsupported stop bits configuration");
 /* LPUARTs don't support 0.5 stop bits configurations */
 #else
-#define STM32_UART_CHECK_DT_STOP_BITS_0_5(index)			\
-BUILD_ASSERT(								\
-	!(DT_HAS_COMPAT_STATUS_OKAY(st_stm32_lpuart) &&			\
-	  DT_INST_ENUM_IDX_OR(index, stop_bits,				\
-			      STM32_UART_DEFAULT_STOP_BITS)		\
-					== UART_CFG_STOP_BITS_0_5),	\
-	"Node " DT_NODE_PATH(DT_DRV_INST(index))			\
-		" has unsupported stop bits configuration");
+#define STM32_UART_CHECK_DT_STOP_BITS_0_5(index)                \
+BUILD_ASSERT(!(DT_HAS_COMPAT_STATUS_OKAY(st_stm32_lpuart) &&    \
+             DT_INST_ENUM_IDX_OR(index, stop_bits, STM32_UART_DEFAULT_STOP_BITS) == UART_CFG_STOP_BITS_0_5),\
+             "Node " DT_NODE_PATH(DT_DRV_INST(index)) " has unsupported stop bits configuration");
 #endif
 
 /* Ensure DTS doesn't present an incompatible stop bits configuration.
@@ -2756,87 +2118,17 @@
  * supported for LPUART.
  */
 #ifndef LL_USART_STOPBITS_1_5
-#define STM32_UART_CHECK_DT_STOP_BITS_1_5(index)			\
-BUILD_ASSERT(								\
-	DT_INST_ENUM_IDX_OR(index, stop_bits,				\
-			    STM32_UART_DEFAULT_STOP_BITS)		\
-					!= UART_CFG_STOP_BITS_1_5,	\
-	"Node " DT_NODE_PATH(DT_DRV_INST(index))			\
-		" has unsupported stop bits configuration");
+#define STM32_UART_CHECK_DT_STOP_BITS_1_5(index)                \
+BUILD_ASSERT(DT_INST_ENUM_IDX_OR(index, stop_bits, STM32_UART_DEFAULT_STOP_BITS) != UART_CFG_STOP_BITS_1_5, \
+             "Node " DT_NODE_PATH(DT_DRV_INST(index)) " has unsupported stop bits configuration");
 /* LPUARTs don't support 1.5 stop bits configurations */
 #else
-#define STM32_UART_CHECK_DT_STOP_BITS_1_5(index)			\
-BUILD_ASSERT(								\
-	!(DT_HAS_COMPAT_STATUS_OKAY(st_stm32_lpuart) &&			\
-	  DT_INST_ENUM_IDX_OR(index, stop_bits,				\
-			      STM32_UART_DEFAULT_STOP_BITS)		\
-					== UART_CFG_STOP_BITS_1_5),	\
-	"Node " DT_NODE_PATH(DT_DRV_INST(index))			\
-		" has unsupported stop bits configuration");
+#define STM32_UART_CHECK_DT_STOP_BITS_1_5(index)                \
+BUILD_ASSERT(!(DT_HAS_COMPAT_STATUS_OKAY(st_stm32_lpuart) &&    \
+             DT_INST_ENUM_IDX_OR(index, stop_bits, STM32_UART_DEFAULT_STOP_BITS) == UART_CFG_STOP_BITS_1_5),\
+             "Node " DT_NODE_PATH(DT_DRV_INST(index)) " has unsupported stop bits configuration");
 #endif
 
-#define STM32_UART_INIT(index)						\
-STM32_UART_IRQ_HANDLER_DECL(index)					\
-									\
-PINCTRL_DT_INST_DEFINE(index);						\
-									\
-static const struct stm32_pclken pclken_##index[] =			\
-					    STM32_DT_INST_CLOCKS(index);\
-									\
-static struct uart_config uart_cfg_##index = {				\
-	.baudrate  = DT_INST_PROP_OR(index, current_speed,		\
-				     STM32_UART_DEFAULT_BAUDRATE),	\
-	.parity    = DT_INST_ENUM_IDX_OR(index, parity,			\
-					 STM32_UART_DEFAULT_PARITY),	\
-	.stop_bits = DT_INST_ENUM_IDX_OR(index, stop_bits,		\
-					 STM32_UART_DEFAULT_STOP_BITS),	\
-	.data_bits = DT_INST_ENUM_IDX_OR(index, data_bits,		\
-					 STM32_UART_DEFAULT_DATA_BITS),	\
-	.flow_ctrl = DT_INST_PROP(index, hw_flow_control)		\
-					? UART_CFG_FLOW_CTRL_RTS_CTS	\
-					: UART_CFG_FLOW_CTRL_NONE,	\
-};									\
-									\
-static const struct uart_stm32_config uart_stm32_cfg_##index = {	\
-	.usart = (USART_TypeDef *)DT_INST_REG_ADDR(index),		\
-	.reset = RESET_DT_SPEC_GET(DT_DRV_INST(index)),			\
-	.pclken = pclken_##index,					\
-	.pclk_len = DT_INST_NUM_CLOCKS(index),				\
-	.pcfg = PINCTRL_DT_INST_DEV_CONFIG_GET(index),			\
-	.single_wire = DT_INST_PROP_OR(index, single_wire, false),	\
-	.tx_rx_swap = DT_INST_PROP_OR(index, tx_rx_swap, false),	\
-	.rx_invert = DT_INST_PROP(index, rx_invert),			\
-	.tx_invert = DT_INST_PROP(index, tx_invert),			\
-	.de_enable = DT_INST_PROP(index, de_enable),			\
-	.de_assert_time = DT_INST_PROP(index, de_assert_time),		\
-	.de_deassert_time = DT_INST_PROP(index, de_deassert_time),	\
-	.de_invert = DT_INST_PROP(index, de_invert),			\
-	STM32_UART_IRQ_HANDLER_FUNC(index)				\
-	STM32_UART_PM_WAKEUP(index)					\
-};									\
-									\
-static struct uart_stm32_data uart_stm32_data_##index = {		\
-	.uart_cfg = &uart_cfg_##index,					\
-	UART_DMA_CHANNEL(index, rx, RX, PERIPHERAL, MEMORY)		\
-	UART_DMA_CHANNEL(index, tx, TX, MEMORY, PERIPHERAL)		\
-};									\
-									\
-PM_DEVICE_DT_INST_DEFINE(index, uart_stm32_pm_action);		        \
-									\
-DEVICE_DT_INST_DEFINE(index,						\
-		    &uart_stm32_init,					\
-		    PM_DEVICE_DT_INST_GET(index),			\
-		    &uart_stm32_data_##index, &uart_stm32_cfg_##index,	\
-		    PRE_KERNEL_1, CONFIG_SERIAL_INIT_PRIORITY,		\
-		    &uart_stm32_driver_api);				\
-									\
-STM32_UART_IRQ_HANDLER(index)						\
-									\
-STM32_UART_CHECK_DT_PARITY(index)					\
-STM32_UART_CHECK_DT_DATA_BITS(index)					\
-STM32_UART_CHECK_DT_STOP_BITS_0_5(index)				\
-STM32_UART_CHECK_DT_STOP_BITS_1_5(index)
-=======
 #define STM32_UART_INIT(index)              \
 STM32_UART_IRQ_HANDLER_DECL(index)          \
                                             \
@@ -2844,34 +2136,40 @@
                                             \
 static const struct stm32_pclken pclken_##index[] = STM32_DT_INST_CLOCKS(index); \
                                             \
+static struct uart_config uart_cfg_##index = {  \
+    .baudrate  = DT_INST_PROP_OR(index, current_speed, STM32_UART_DEFAULT_BAUDRATE),    \
+    .parity    = DT_INST_ENUM_IDX_OR(index, parity, STM32_UART_DEFAULT_PARITY),         \
+    .stop_bits = DT_INST_ENUM_IDX_OR(index, stop_bits, STM32_UART_DEFAULT_STOP_BITS),   \
+    .data_bits = DT_INST_ENUM_IDX_OR(index, data_bits, STM32_UART_DEFAULT_DATA_BITS),   \
+    .flow_ctrl = DT_INST_PROP(index, hw_flow_control) ? UART_CFG_FLOW_CTRL_RTS_CTS : UART_CFG_FLOW_CTRL_NONE,   \
+};                                          \
+                                            \
 static const struct uart_stm32_config uart_stm32_cfg_##index = {    \
-    .usart           = (USART_TypeDef*)DT_INST_REG_ADDR(index),     \
-    .pclken          = pclken_##index,                              \
-    .pclk_len        = DT_INST_NUM_CLOCKS(index),                   \
-    .hw_flow_control = DT_INST_PROP(index, hw_flow_control),        \
-    .parity          = DT_INST_ENUM_IDX_OR(index, parity, UART_CFG_PARITY_NONE),    \
-    .pcfg            = PINCTRL_DT_INST_DEV_CONFIG_GET(index),       \
-    .single_wire     = DT_INST_PROP_OR(index, single_wire, false),  \
-    .tx_rx_swap      = DT_INST_PROP_OR(index, tx_rx_swap, false),   \
-    .rx_invert       = DT_INST_PROP(index, rx_invert),              \
-    .tx_invert       = DT_INST_PROP(index, tx_invert),              \
-    .de_enable = DT_INST_PROP(index, de_enable),                    \
-    .de_assert_time = DT_INST_PROP(index, de_assert_time),          \
+    .usart            = (USART_TypeDef*)DT_INST_REG_ADDR(index),    \
+    .reset            = RESET_DT_SPEC_GET(DT_DRV_INST(index)),      \
+    .pclken           = pclken_##index,                             \
+    .pclk_len         = DT_INST_NUM_CLOCKS(index),                  \
+    .pcfg             = PINCTRL_DT_INST_DEV_CONFIG_GET(index),      \
+    .single_wire      = DT_INST_PROP_OR(index, single_wire, false), \
+    .tx_rx_swap       = DT_INST_PROP_OR(index, tx_rx_swap, false),  \
+    .rx_invert        = DT_INST_PROP(index, rx_invert),             \
+    .tx_invert        = DT_INST_PROP(index, tx_invert),             \
+    .de_enable        = DT_INST_PROP(index, de_enable),             \
+    .de_assert_time   = DT_INST_PROP(index, de_assert_time),        \
     .de_deassert_time = DT_INST_PROP(index, de_deassert_time),      \
-    .de_invert = DT_INST_PROP(index, de_invert),                    \
-    STM32_UART_IRQ_HANDLER_FUNC(index)                              \
-    STM32_UART_PM_WAKEUP(index)                                     \
-};                                                                  \
-                                                                    \
-static struct uart_stm32_data uart_stm32_data_##index = {           \
-    .baud_rate = DT_INST_PROP(index, current_speed),                \
-    .reset     = RESET_DT_SPEC_GET(DT_DRV_INST(index)),             \
-    UART_DMA_CHANNEL(index, rx, RX, PERIPHERAL, MEMORY)             \
-    UART_DMA_CHANNEL(index, tx, TX, MEMORY, PERIPHERAL)             \
-};                                                                  \
-                                                                    \
-PM_DEVICE_DT_INST_DEFINE(index, uart_stm32_pm_action);              \
-                                                                    \
+    .de_invert        = DT_INST_PROP(index, de_invert),             \
+    STM32_UART_IRQ_HANDLER_FUNC(index)      \
+    STM32_UART_PM_WAKEUP(index)             \
+};                                          \
+                                            \
+static struct uart_stm32_data uart_stm32_data_##index = {   \
+    .uart_cfg = &uart_cfg_##index,          \
+    UART_DMA_CHANNEL(index, rx, RX, PERIPHERAL, MEMORY)     \
+    UART_DMA_CHANNEL(index, tx, TX, MEMORY, PERIPHERAL)     \
+};                                          \
+                                            \
+PM_DEVICE_DT_INST_DEFINE(index, uart_stm32_pm_action);      \
+                                            \
 DEVICE_DT_INST_DEFINE(index,                \
                       &uart_stm32_init,     \
                       PM_DEVICE_DT_INST_GET(index), \
@@ -2879,7 +2177,10 @@
                       PRE_KERNEL_1, CONFIG_SERIAL_INIT_PRIORITY,    \
                       &uart_stm32_driver_api);      \
                                             \
-STM32_UART_IRQ_HANDLER(index)
->>>>>>> 0e3994c7
+STM32_UART_IRQ_HANDLER(index)               \
+STM32_UART_CHECK_DT_PARITY(index)           \
+STM32_UART_CHECK_DT_DATA_BITS(index)        \
+STM32_UART_CHECK_DT_STOP_BITS_0_5(index)    \
+STM32_UART_CHECK_DT_STOP_BITS_1_5(index)
 
 DT_INST_FOREACH_STATUS_OKAY(STM32_UART_INIT)