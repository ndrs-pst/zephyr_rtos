--- conflicted
+++ resolved
@@ -1388,16 +1388,9 @@
     LL_USART_EnableDMAReq_TX(usart);
 }
 
-<<<<<<< HEAD
 static inline void uart_stm32_dma_tx_disable(const struct device* dev) {
-    #ifdef CONFIG_UART_STM32U5_ERRATA_DMAT
+    #ifdef CONFIG_UART_STM32U5_ERRATA_DMAT_NOCLEAR
     ARG_UNUSED(dev);
-=======
-static inline void uart_stm32_dma_tx_disable(const struct device *dev)
-{
-#ifdef CONFIG_UART_STM32U5_ERRATA_DMAT_NOCLEAR
-	ARG_UNUSED(dev);
->>>>>>> 81ee1578
 
     /*
      * Errata Sheet ES0499 : STM32U575xx and STM32U585xx device errata
@@ -1471,7 +1464,6 @@
     return (0);
 }
 
-<<<<<<< HEAD
 void uart_stm32_dma_tx_cb(const struct device* dma_dev, void* user_data,
                           uint32_t channel, int status) {
     const struct device* uart_dev  = user_data;
@@ -1479,38 +1471,6 @@
     struct uart_dma_stream* dma_tx = &data->dma_tx;
     struct dma_status stat;
     unsigned int key = irq_lock();
-=======
-void uart_stm32_dma_tx_cb(const struct device *dma_dev, void *user_data,
-			       uint32_t channel, int status)
-{
-	const struct device *uart_dev = user_data;
-	struct uart_stm32_data *data = uart_dev->data;
-	struct dma_status stat;
-	unsigned int key = irq_lock();
-
-	/* Disable TX */
-	uart_stm32_dma_tx_disable(uart_dev);
-
-	(void)k_work_cancel_delayable(&data->dma_tx.timeout_work);
-
-	if (!dma_get_status(data->dma_tx.dma_dev,
-				data->dma_tx.dma_channel, &stat)) {
-		data->dma_tx.counter = data->dma_tx.buffer_length -
-					stat.pending_length;
-	}
-
-	irq_unlock(key);
-}
-
-static void uart_stm32_dma_replace_buffer(const struct device *dev)
-{
-	const struct uart_stm32_config *config = dev->config;
-	USART_TypeDef *usart = config->usart;
-	struct uart_stm32_data *data = dev->data;
-
-	/* Replace the buffer and reload the DMA */
-	LOG_DBG("Replacing RX buffer: %d", data->rx_next_buffer_len);
->>>>>>> 81ee1578
 
     /* Disable TX */
     uart_stm32_dma_tx_disable(uart_dev);
@@ -1520,8 +1480,6 @@
     if (!dma_get_status(dma_tx->dma_dev, dma_tx->dma_channel, &stat)) {
         dma_tx->counter = dma_tx->buffer_length - stat.pending_length;
     }
-
-    dma_tx->buffer_length = 0;
 
     irq_unlock(key);
 }
@@ -1548,137 +1506,12 @@
                data->dma_rx.blk_cfg.dest_address,
                data->dma_rx.blk_cfg.block_size);
 
-<<<<<<< HEAD
     dma_start(data->dma_rx.dma_dev, data->dma_rx.dma_channel);
-=======
-		/* true since this functions occurs when buffer is full */
-		data->dma_rx.counter = data->dma_rx.buffer_length;
-		async_evt_rx_rdy(data);
-		if (data->rx_next_buffer != NULL) {
-			async_evt_rx_buf_release(data);
-
-			/* replace the buffer when the current
-			 * is full and not the same as the next
-			 * one.
-			 */
-			uart_stm32_dma_replace_buffer(uart_dev);
-		} else {
-			/* Buffer full without valid next buffer,
-			 * an UART_RX_DISABLED event must be generated,
-			 * but uart_stm32_async_rx_disable() cannot be
-			 * called in ISR context. So force the RX timeout
-			 * to minimum value and let the RX timeout to do the job.
-			 */
-			k_work_reschedule(&data->dma_rx.timeout_work, K_TICKS(1));
-		}
-	} else {
-		/* CIRCULAR MODE */
-		uart_stm32_dma_rx_flush(data->uart_dev, status);
-	}
-}
-
-static int uart_stm32_async_tx(const struct device *dev,
-		const uint8_t *tx_data, size_t buf_size, int32_t timeout)
-{
-	const struct uart_stm32_config *config = dev->config;
-	USART_TypeDef *usart = config->usart;
-	struct uart_stm32_data *data = dev->data;
-	__maybe_unused unsigned int key;
-	int ret;
-
-	/* Check size of singl character (1 or 2 bytes) */
-	const int char_size = (IS_ENABLED(CONFIG_UART_WIDE_DATA) &&
-			       (LL_USART_GetDataWidth(usart) == LL_USART_DATAWIDTH_9B) &&
-			       (LL_USART_GetParity(usart) == LL_USART_PARITY_NONE))
-				      ? 2
-				      : 1;
-
-	if (data->dma_tx.dma_dev == NULL) {
-		return -ENODEV;
-	}
-
-	if (data->dma_tx.buffer_length != 0) {
-		return -EBUSY;
-	}
->>>>>>> 81ee1578
 
     LL_USART_ClearFlag_IDLE(usart);
 
-<<<<<<< HEAD
     /* Request next buffer */
     async_evt_rx_buf_request(data);
-=======
-	/**
-	 * Setup DMA descriptor for TX.
-	 * If DMAT low-power errata workaround is enabled,
-	 * we send the first character using polling and the rest
-	 * using DMA; as such, single-character transfers use only
-	 * polling and don't need to prepare a DMA descriptor.
-	 * In other configurations, the DMA is always used.
-	 */
-	if (!IS_ENABLED(CONFIG_UART_STM32U5_ERRATA_DMAT_LOWPOWER) ||
-	    data->dma_tx.buffer_length > char_size) {
-		if (IS_ENABLED(CONFIG_UART_STM32U5_ERRATA_DMAT_LOWPOWER)) {
-			/* set source address */
-			data->dma_tx.blk_cfg.source_address =
-				((uint32_t)data->dma_tx.buffer) + char_size;
-			data->dma_tx.blk_cfg.block_size = data->dma_tx.buffer_length - char_size;
-		} else {
-			/* set source address */
-			data->dma_tx.blk_cfg.source_address = ((uint32_t)data->dma_tx.buffer);
-			data->dma_tx.blk_cfg.block_size = data->dma_tx.buffer_length;
-		}
-
-		ret = dma_config(data->dma_tx.dma_dev, data->dma_tx.dma_channel,
-				 &data->dma_tx.dma_cfg);
-
-		if (ret != 0) {
-			LOG_ERR("dma tx config error!");
-			return -EINVAL;
-		}
-
-		if (dma_start(data->dma_tx.dma_dev, data->dma_tx.dma_channel)) {
-			LOG_ERR("UART err: TX DMA start failed!");
-			return -EFAULT;
-		}
-
-		/* Start TX timer */
-		async_timer_start(&data->dma_tx.timeout_work, data->dma_tx.timeout);
-	}
-
-#ifdef CONFIG_PM
-
-	/* Do not allow system to suspend until transmission has completed */
-	uart_stm32_pm_policy_state_lock_get_unconditional();
-#endif
-
-	if (IS_ENABLED(CONFIG_UART_STM32U5_ERRATA_DMAT_LOWPOWER)) {
-		/**
-		 * Send first character using polling.
-		 * The DMA TX needs to be enabled before the UART transmits
-		 * the character and triggers transfer complete event.
-		 */
-		key = irq_lock();
-
-		if (char_size > 1) {
-			LL_USART_TransmitData9(usart, *(const uint16_t *)tx_data);
-		} else {
-			LL_USART_TransmitData8(usart, *tx_data);
-		}
-
-		if (data->dma_tx.buffer_length > char_size) {
-			/* Enable TX DMA requests */
-			uart_stm32_dma_tx_enable(dev);
-		}
-
-		irq_unlock(key);
-	} else {
-		/* Enable TX DMA requests */
-		uart_stm32_dma_tx_enable(dev);
-	}
-
-	return 0;
->>>>>>> 81ee1578
 }
 
 void uart_stm32_dma_rx_cb(const struct device* dma_dev, void* user_data,
@@ -1728,13 +1561,22 @@
                                uint8_t const* tx_data, size_t buf_size, int32_t timeout) {
     USART_TypeDef* usart = DEVICE_STM32_GET_USART(dev);
     struct uart_stm32_data* data = dev->data;
+    struct uart_dma_stream* dma_tx = &data->dma_tx;
+    __maybe_unused unsigned int key;
     int ret;
 
-    if (data->dma_tx.dma_dev == NULL) {
+    /* Check size of single character (1 or 2 bytes) */
+    const size_t char_size = (IS_ENABLED(CONFIG_UART_WIDE_DATA) &&
+                              (LL_USART_GetDataWidth(usart) == LL_USART_DATAWIDTH_9B) &&
+                              (LL_USART_GetParity(usart) == LL_USART_PARITY_NONE))
+                                ? 2
+                                : 1;
+
+    if (dma_tx->dma_dev == NULL) {
         return (-ENODEV);
     }
 
-    if (data->dma_tx.buffer_length != 0) {
+    if (dma_tx->buffer_length != 0) {
         return (-EBUSY);
     }
 
@@ -1750,11 +1592,11 @@
     data->tx_int_stream_on = true;
     #endif
 
-    data->dma_tx.buffer = (uint8_t*)tx_data;
-    data->dma_tx.buffer_length = buf_size;
-    data->dma_tx.timeout = timeout;
-
-    LOG_DBG("tx: l=%d", data->dma_tx.buffer_length);
+    dma_tx->buffer = (uint8_t*)tx_data;
+    dma_tx->buffer_length = buf_size;
+    dma_tx->timeout = timeout;
+
+    LOG_DBG("tx: l=%d", dma_tx->buffer_length);
 
     /* Clear TC flag */
     LL_USART_ClearFlag_TC(usart);
@@ -1762,33 +1604,75 @@
     /* Enable TC interrupt so we can signal correct TX done */
     LL_USART_EnableIT_TC(usart);
 
-    /* set source address */
-    data->dma_tx.blk_cfg.source_address = (uint32_t)data->dma_tx.buffer;
-    data->dma_tx.blk_cfg.block_size     = data->dma_tx.buffer_length;
-
-    ret = dma_config(data->dma_tx.dma_dev, data->dma_tx.dma_channel,
-                     &data->dma_tx.dma_cfg);
-
-    if (ret != 0) {
-        LOG_ERR("dma tx config error!");
-        return (-EINVAL);
-    }
-
-    if (dma_start(data->dma_tx.dma_dev, data->dma_tx.dma_channel)) {
-        LOG_ERR("UART err: TX DMA start failed!");
-        return (-EFAULT);
-    }
-
-    /* Start TX timer */
-    async_timer_start(&data->dma_tx.timeout_work, data->dma_tx.timeout);
+    /**
+     * Setup DMA descriptor for TX.
+     * If DMAT low-power errata workaround is enabled,
+     * we send the first character using polling and the rest
+     * using DMA; as such, single-character transfers use only
+     * polling and don't need to prepare a DMA descriptor.
+     * In other configurations, the DMA is always used.
+     */
+    if (!IS_ENABLED(CONFIG_UART_STM32U5_ERRATA_DMAT_LOWPOWER) ||
+        dma_tx->buffer_length > char_size) {
+        if (IS_ENABLED(CONFIG_UART_STM32U5_ERRATA_DMAT_LOWPOWER)) {
+            /* set source address */
+            dma_tx->blk_cfg.source_address =
+                ((uint32_t)dma_tx->buffer) + char_size;
+            dma_tx->blk_cfg.block_size = dma_tx->buffer_length - char_size;
+        }
+        else {
+            /* set source address */
+            dma_tx->blk_cfg.source_address = ((uint32_t)dma_tx->buffer);
+            dma_tx->blk_cfg.block_size = dma_tx->buffer_length;
+        }
+
+        ret = dma_config(dma_tx->dma_dev, dma_tx->dma_channel,
+                         &dma_tx->dma_cfg);
+        if (ret != 0) {
+            LOG_ERR("dma tx config error!");
+            return (-EINVAL);
+        }
+
+        if (dma_start(dma_tx->dma_dev, dma_tx->dma_channel)) {
+            LOG_ERR("UART err: TX DMA start failed!");
+            return (-EFAULT);
+        }
+
+        /* Start TX timer */
+        async_timer_start(&dma_tx->timeout_work, dma_tx->timeout);
+    }
 
     #ifdef CONFIG_PM
     /* Do not allow system to suspend until transmission has completed */
-    uart_stm32_pm_policy_state_lock_put_unconditional();
-    #endif
-
-    /* Enable TX DMA requests */
-    uart_stm32_dma_tx_enable(dev);
+    uart_stm32_pm_policy_state_lock_get_unconditional();
+    #endif
+
+    if (IS_ENABLED(CONFIG_UART_STM32U5_ERRATA_DMAT_LOWPOWER)) {
+        /**
+         * Send first character using polling.
+         * The DMA TX needs to be enabled before the UART transmits
+         * the character and triggers transfer complete event.
+         */
+        key = irq_lock();
+
+        if (char_size > 1) {
+            LL_USART_TransmitData9(usart, *(const uint16_t*)tx_data);
+        }
+        else {
+            LL_USART_TransmitData8(usart, *tx_data);
+        }
+
+        if (dma_tx->buffer_length > char_size) {
+            /* Enable TX DMA requests */
+            uart_stm32_dma_tx_enable(dev);
+        }
+
+        irq_unlock(key);
+    }
+    else {
+        /* Enable TX DMA requests */
+        uart_stm32_dma_tx_enable(dev);
+    }
 
     return (0);
 }
@@ -2517,7 +2401,7 @@
 #else
 #define STM32_UART_CHECK_DT_DATA_BITS(index)                    \
 BUILD_ASSERT(                                                   \
-    !(DT_INST_ENUM_IDX(index, data_bits) == UART_CFG_DATA_BITS_5 ||	 \
+    !(DT_INST_ENUM_IDX(index, data_bits) == UART_CFG_DATA_BITS_5 ||     \
     DT_INST_ENUM_IDX(index, data_bits) == UART_CFG_DATA_BITS_6 ||    \
     (DT_INST_ENUM_IDX(index, data_bits) == UART_CFG_DATA_BITS_7 &&   \
     DT_INST_ENUM_IDX(index, parity) == UART_CFG_PARITY_NONE)),  \
