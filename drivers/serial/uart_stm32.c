--- conflicted
+++ resolved
@@ -2333,69 +2333,6 @@
             " has unsupported stop bits configuration");
 #endif
 
-<<<<<<< HEAD
-#define STM32_UART_INIT(index)						\
-STM32_UART_IRQ_HANDLER_DECL(index)					\
-									\
-PINCTRL_DT_INST_DEFINE(index);						\
-									\
-static const struct stm32_pclken pclken_##index[] =			\
-					    STM32_DT_INST_CLOCKS(index);\
-									\
-static struct uart_config uart_cfg_##index = {				\
-	.baudrate  = DT_INST_PROP_OR(index, current_speed,		\
-				     STM32_UART_DEFAULT_BAUDRATE),	\
-	.parity    = DT_INST_ENUM_IDX_OR(index, parity,			\
-					 STM32_UART_DEFAULT_PARITY),	\
-	.stop_bits = DT_INST_ENUM_IDX_OR(index, stop_bits,		\
-					 STM32_UART_DEFAULT_STOP_BITS),	\
-	.data_bits = DT_INST_ENUM_IDX_OR(index, data_bits,		\
-					 STM32_UART_DEFAULT_DATA_BITS),	\
-	.flow_ctrl = DT_INST_PROP(index, hw_flow_control)		\
-					? UART_CFG_FLOW_CTRL_RTS_CTS	\
-					: UART_CFG_FLOW_CTRL_NONE,	\
-};									\
-									\
-static const struct uart_stm32_config uart_stm32_cfg_##index = {	\
-	.usart = (USART_TypeDef *)DT_INST_REG_ADDR(index),		\
-	.reset = RESET_DT_SPEC_GET(DT_DRV_INST(index)),			\
-	.pclken = pclken_##index,					\
-	.pclk_len = DT_INST_NUM_CLOCKS(index),				\
-	.pcfg = PINCTRL_DT_INST_DEV_CONFIG_GET(index),			\
-	.single_wire = DT_INST_PROP(index, single_wire),		\
-	.tx_rx_swap = DT_INST_PROP(index, tx_rx_swap),			\
-	.rx_invert = DT_INST_PROP(index, rx_invert),			\
-	.tx_invert = DT_INST_PROP(index, tx_invert),			\
-	.de_enable = DT_INST_PROP(index, de_enable),			\
-	.de_assert_time = DT_INST_PROP(index, de_assert_time),		\
-	.de_deassert_time = DT_INST_PROP(index, de_deassert_time),	\
-	.de_invert = DT_INST_PROP(index, de_invert),			\
-	.fifo_enable = DT_INST_PROP(index, fifo_enable),		\
-	STM32_UART_IRQ_HANDLER_FUNC(index)				\
-	STM32_UART_PM_WAKEUP(index)					\
-};									\
-									\
-static struct uart_stm32_data uart_stm32_data_##index = {		\
-	.uart_cfg = &uart_cfg_##index,					\
-	UART_DMA_CHANNEL(index, rx, RX, PERIPHERAL, MEMORY)		\
-	UART_DMA_CHANNEL(index, tx, TX, MEMORY, PERIPHERAL)		\
-};									\
-									\
-PM_DEVICE_DT_INST_DEFINE(index, uart_stm32_pm_action);			\
-									\
-DEVICE_DT_INST_DEFINE(index,						\
-		    uart_stm32_init,					\
-		    PM_DEVICE_DT_INST_GET(index),			\
-		    &uart_stm32_data_##index, &uart_stm32_cfg_##index,	\
-		    PRE_KERNEL_1, CONFIG_SERIAL_INIT_PRIORITY,		\
-		    &uart_stm32_driver_api);				\
-									\
-STM32_UART_IRQ_HANDLER(index)						\
-									\
-STM32_UART_CHECK_DT_PARITY(index)					\
-STM32_UART_CHECK_DT_DATA_BITS(index)					\
-STM32_UART_CHECK_DT_STOP_BITS_0_5(index)				\
-=======
 #define STM32_UART_INIT(index)              \
 STM32_UART_IRQ_HANDLER_DECL(index)          \
                                             \
@@ -2446,7 +2383,7 @@
 PM_DEVICE_DT_INST_DEFINE(index, uart_stm32_pm_action);      \
                                             \
 DEVICE_DT_INST_DEFINE(index,                \
-                      &uart_stm32_init,     \
+                      uart_stm32_init,      \
                       PM_DEVICE_DT_INST_GET(index), \
                       &uart_stm32_data_##index, &uart_stm32_cfg_##index, \
                       PRE_KERNEL_1, CONFIG_SERIAL_INIT_PRIORITY,    \
@@ -2457,7 +2394,6 @@
 STM32_UART_CHECK_DT_PARITY(index)           \
 STM32_UART_CHECK_DT_DATA_BITS(index)        \
 STM32_UART_CHECK_DT_STOP_BITS_0_5(index)    \
->>>>>>> 3eed83a2
 STM32_UART_CHECK_DT_STOP_BITS_1_5(index)
 
 DT_INST_FOREACH_STATUS_OKAY(STM32_UART_INIT)