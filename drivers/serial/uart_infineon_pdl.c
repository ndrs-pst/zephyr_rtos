--- conflicted
+++ resolved
@@ -138,233 +138,94 @@
 
 typedef void (*ifx_cat1_uart_event_callback_t)(void* callback_arg);
 
-<<<<<<< HEAD
-/* Helper API */
-static cy_en_scb_uart_parity_t convert_uart_parity_z_to_cy(const enum uart_config_parity parity) {
-    cy_en_scb_uart_parity_t cy_parity;
-
+const uint8_t data_bits_lut[] = {
+    [UART_CFG_DATA_BITS_5] = 5, [UART_CFG_DATA_BITS_6] = 6, [UART_CFG_DATA_BITS_7] = 7,
+    [UART_CFG_DATA_BITS_8] = 8, [UART_CFG_DATA_BITS_9] = 9,
+};
+
+const uint8_t stop_bits_lut[] = {
+    [UART_CFG_STOP_BITS_1] = CY_SCB_UART_STOP_BITS_1,
+    [UART_CFG_STOP_BITS_2] = CY_SCB_UART_STOP_BITS_2,
+};
+
+const uint8_t parity_lut[] = {
+    [UART_CFG_PARITY_NONE] = CY_SCB_UART_PARITY_NONE,
+    [UART_CFG_PARITY_ODD]  = CY_SCB_UART_PARITY_ODD,
+    [UART_CFG_PARITY_EVEN] = CY_SCB_UART_PARITY_EVEN,
+};
+
+static inline uint32_t convert_uart_parity_z_to_cy(uint32_t parity) {
     switch (parity) {
         case UART_CFG_PARITY_NONE :
-            cy_parity = CY_SCB_UART_PARITY_NONE;
-            break;
+            return CY_SCB_UART_PARITY_NONE;
 
         case UART_CFG_PARITY_ODD :
-            cy_parity = CY_SCB_UART_PARITY_ODD;
-            break;
+            return CY_SCB_UART_PARITY_ODD;
 
         case UART_CFG_PARITY_EVEN :
-            cy_parity = CY_SCB_UART_PARITY_EVEN;
-            break;
+            return CY_SCB_UART_PARITY_EVEN;
 
         default :
-            cy_parity = CY_SCB_UART_PARITY_NONE;
-    }
-
-    return cy_parity;
-}
-
-static uint8_t convert_uart_stop_bits_z_to_cy(const enum uart_config_stop_bits stop_bits) {
-    uint32_t cy_stop_bits;
-
-    switch (stop_bits) {
-        case UART_CFG_STOP_BITS_1 :
-            cy_stop_bits = CY_SCB_UART_STOP_BITS_1;
-            break;
-
-        case UART_CFG_STOP_BITS_2 :
-            cy_stop_bits = CY_SCB_UART_STOP_BITS_2;
-            break;
-
-        default :
-            cy_stop_bits = CY_SCB_UART_STOP_BITS_1;
-    }
-
-    return cy_stop_bits;
-}
-
-static uint32_t convert_uart_data_bits_z_to_cy(const enum uart_config_data_bits data_bits) {
-    uint32_t cy_data_bits;
-
-    switch (data_bits) {
-        case UART_CFG_DATA_BITS_5 :
-            cy_data_bits = 5u;
-            break;
-
-        case UART_CFG_DATA_BITS_6 :
-            cy_data_bits = 6u;
-            break;
-
-        case UART_CFG_DATA_BITS_7 :
-            cy_data_bits = 7u;
-            break;
-
-        case UART_CFG_DATA_BITS_8 :
-            cy_data_bits = 8u;
-            break;
-
-        case UART_CFG_DATA_BITS_9 :
-            cy_data_bits = 9u;
-            break;
-
-        default :
-            cy_data_bits = 1u;
-    }
-
-    return cy_data_bits;
-=======
-const uint8_t data_bits_lut[] = {
-	[UART_CFG_DATA_BITS_5] = 5, [UART_CFG_DATA_BITS_6] = 6, [UART_CFG_DATA_BITS_7] = 7,
-	[UART_CFG_DATA_BITS_8] = 8, [UART_CFG_DATA_BITS_9] = 9,
-};
-
-const uint8_t stop_bits_lut[] = {
-	[UART_CFG_STOP_BITS_1] = CY_SCB_UART_STOP_BITS_1,
-	[UART_CFG_STOP_BITS_2] = CY_SCB_UART_STOP_BITS_2,
-};
-
-const uint8_t parity_lut[] = {
-	[UART_CFG_PARITY_NONE] = CY_SCB_UART_PARITY_NONE,
-	[UART_CFG_PARITY_ODD] = CY_SCB_UART_PARITY_ODD,
-	[UART_CFG_PARITY_EVEN] = CY_SCB_UART_PARITY_EVEN,
-};
-
-static inline uint32_t convert_uart_parity_z_to_cy(uint32_t parity)
-{
-	switch (parity) {
-	case UART_CFG_PARITY_NONE:
-		return CY_SCB_UART_PARITY_NONE;
-	case UART_CFG_PARITY_ODD:
-		return CY_SCB_UART_PARITY_ODD;
-	case UART_CFG_PARITY_EVEN:
-		return CY_SCB_UART_PARITY_EVEN;
-	default:
-		return CY_SCB_UART_PARITY_NONE;
-	}
-}
-
-static inline uint32_t convert_uart_stop_bits_z_to_cy(uint32_t sb)
-{
-	if (sb <= UART_CFG_STOP_BITS_2) {
-		return stop_bits_lut[sb];
-	}
-
-	LOG_WRN("Invalid stop bits (%u), defaulting to 1 stop bit", sb);
-	return CY_SCB_UART_STOP_BITS_1;
-}
-
-static inline uint32_t convert_uart_data_bits_z_to_cy(uint32_t db)
-{
-	if (db <= UART_CFG_DATA_BITS_9) {
-		return data_bits_lut[db];
-	}
-
-	LOG_WRN("Invalid data bits (%u), defaulting to 1 bit", db);
-	return 1U;
-}
-
-static inline uint32_t ifx_uart_baud_diff(uint32_t actual, uint32_t baud)
-{
-	return (actual > baud) ? (((actual - baud) * 100U) / baud)
-			       : (((baud - actual) * 100U) / baud);
-}
-
-static inline uint32_t ifx_uart_divider(uint32_t freq, uint32_t baud, uint32_t oversample)
-{
-	return (freq + ((baud * oversample) / 2U)) / (baud * oversample);
-}
-
-static inline uint32_t ifx_uart_mem_width(uint32_t data_width)
-{
-#if defined(CONFIG_SOC_FAMILY_INFINEON_PSOC4)
-	return (data_width <= CY_SCB_BYTE_WIDTH) ? CY_SCB_CTRL_MEM_WIDTH_BYTE
-						 : CY_SCB_CTRL_MEM_WIDTH_HALFWORD;
-#else
-	return (data_width <= CY_SCB_BYTE_WIDTH) ? CY_SCB_MEM_WIDTH_BYTE
-						 : CY_SCB_MEM_WIDTH_HALFWORD;
-#endif
->>>>>>> 013428c5
+            return CY_SCB_UART_PARITY_NONE;
+    }
+}
+
+static inline uint32_t convert_uart_stop_bits_z_to_cy(uint32_t sb) {
+    if (sb <= UART_CFG_STOP_BITS_2) {
+        return stop_bits_lut[sb];
+    }
+
+    LOG_WRN("Invalid stop bits (%u), defaulting to 1 stop bit", sb);
+    return CY_SCB_UART_STOP_BITS_1;
+}
+
+static inline uint32_t convert_uart_data_bits_z_to_cy(uint32_t db) {
+    if (db <= UART_CFG_DATA_BITS_9) {
+        return data_bits_lut[db];
+    }
+
+    LOG_WRN("Invalid data bits (%u), defaulting to 1 bit", db);
+    return 1U;
+}
+
+static inline uint32_t ifx_uart_baud_diff(uint32_t actual, uint32_t baud) {
+    return (actual > baud) ? (((actual - baud) * 100U) / baud)
+                           : (((baud - actual) * 100U) / baud);
+}
+
+static inline uint32_t ifx_uart_divider(uint32_t freq, uint32_t baud, uint32_t oversample) {
+    return (freq + ((baud * oversample) / 2U)) / (baud * oversample);
+}
+
+static inline uint32_t ifx_uart_mem_width(uint32_t data_width) {
+    #if defined(CONFIG_SOC_FAMILY_INFINEON_PSOC4)
+    return (data_width <= CY_SCB_BYTE_WIDTH) ? CY_SCB_CTRL_MEM_WIDTH_BYTE
+                                             : CY_SCB_CTRL_MEM_WIDTH_HALFWORD;
+    #else
+    return (data_width <= CY_SCB_BYTE_WIDTH) ? CY_SCB_MEM_WIDTH_BYTE
+                                             : CY_SCB_MEM_WIDTH_HALFWORD;
+    #endif
 }
 
 #if defined(CONFIG_SOC_FAMILY_INFINEON_EDGE)
 #define IFX_CAT1_INSTANCE_GROUP(instance, group) (((instance) << 4) | (group))
 #endif
 
-<<<<<<< HEAD
+#if !defined(CONFIG_SOC_FAMILY_INFINEON_PSOC4)
 static uint8_t ifx_cat1_get_hfclk_for_peri_group(uint8_t peri_group) {
     #if defined(CONFIG_SOC_SERIES_PSE84)
     switch (peri_group) {
         case IFX_CAT1_INSTANCE_GROUP(0, 0) :
         case IFX_CAT1_INSTANCE_GROUP(1, 4) :
             return 0;
-=======
-#if !defined(CONFIG_SOC_FAMILY_INFINEON_PSOC4)
-static uint8_t ifx_cat1_get_hfclk_for_peri_group(uint8_t peri_group)
-{
-#if defined(CONFIG_SOC_SERIES_PSE84)
-	switch (peri_group) {
-	case IFX_CAT1_INSTANCE_GROUP(0, 0):
-	case IFX_CAT1_INSTANCE_GROUP(1, 4):
-		return 0;
-	case IFX_CAT1_INSTANCE_GROUP(0, 7):
-	case IFX_CAT1_INSTANCE_GROUP(1, 0):
-		return 1;
-	case IFX_CAT1_INSTANCE_GROUP(0, 3):
-	case IFX_CAT1_INSTANCE_GROUP(1, 2):
-		return 5;
-	case IFX_CAT1_INSTANCE_GROUP(0, 4):
-	case IFX_CAT1_INSTANCE_GROUP(1, 3):
-		return 6;
-	case IFX_CAT1_INSTANCE_GROUP(1, 1):
-		return 7;
-	case IFX_CAT1_INSTANCE_GROUP(0, 2):
-		return 9;
-	case IFX_CAT1_INSTANCE_GROUP(0, 1):
-	case IFX_CAT1_INSTANCE_GROUP(0, 5):
-		return 10;
-	case IFX_CAT1_INSTANCE_GROUP(0, 8):
-		return 11;
-	case IFX_CAT1_INSTANCE_GROUP(0, 6):
-	case IFX_CAT1_INSTANCE_GROUP(0, 9):
-		return 13;
-	default:
-		break;
-	}
-#elif defined(CONFIG_SOC_SERIES_PSC3)
-	switch (peri_group) {
-	case 0:
-	case 2:
-		return 0;
-	case 1:
-	case 3:
-		return 1;
-	case 4:
-		return 2;
-	case 5:
-		return 3;
-	case 6:
-		return 4;
-	default:
-		break;
-	}
-#endif
-	return -EINVAL;
-}
-#endif
->>>>>>> 013428c5
 
         case IFX_CAT1_INSTANCE_GROUP(0, 7) :
         case IFX_CAT1_INSTANCE_GROUP(1, 0) :
             return 1;
 
-<<<<<<< HEAD
         case IFX_CAT1_INSTANCE_GROUP(0, 3) :
         case IFX_CAT1_INSTANCE_GROUP(1, 2) :
             return 5;
-=======
-	uint8_t best_oversample = IFX_UART_OVERSAMPLE_MIN;
-	uint8_t best_difference = 0xFF;
-	uint32_t divider;
->>>>>>> 013428c5
 
         case IFX_CAT1_INSTANCE_GROUP(0, 4) :
         case IFX_CAT1_INSTANCE_GROUP(1, 3) :
@@ -380,7 +241,6 @@
         case IFX_CAT1_INSTANCE_GROUP(0, 5) :
             return 10;
 
-<<<<<<< HEAD
         case IFX_CAT1_INSTANCE_GROUP(0, 8) :
             return 11;
 
@@ -396,60 +256,6 @@
         case 0 :
         case 2 :
             return 0;
-=======
-	peri_frequency = Cy_SysClk_ClkHfGetFrequency(hfclk);
-#else
-	peri_frequency = Cy_SysClk_ClkHfGetFrequency();
-#endif
-	for (uint8_t i = IFX_UART_OVERSAMPLE_MIN; i < IFX_UART_OVERSAMPLE_MAX + 1; i++) {
-		uint32_t tmp_divider = ((peri_frequency + ((baudrate * i) / 2))) / (baudrate * i);
-
-		uint32_t actual_baud = (peri_frequency / (tmp_divider * i));
-		uint8_t difference = ifx_uart_baud_diff(actual_baud, baudrate);
-
-		if (difference < best_difference) {
-			best_difference = difference;
-			best_oversample = i;
-		}
-	}
-
-	if (best_difference > IFX_UART_MAX_BAUD_PERCENT_DIFFERENCE) {
-		status = -EINVAL;
-	}
-
-	data->scb_config.oversample = best_oversample;
-
-	divider = ifx_uart_divider(peri_frequency, baudrate, best_oversample);
-
-	en_clk_dst_t clk_idx = ifx_cat1_scb_get_clock_index(data->hw_resource.block_num);
-
-	/* Set baud rate */
-	if ((data->clock.block & 0x02) == 0) {
-		status = ifx_cat1_utils_peri_pclk_set_divider(clk_idx, &(data->clock), divider - 1);
-	} else {
-		status = ifx_cat1_utils_peri_pclk_set_frac_divider(clk_idx, &(data->clock),
-								   divider - 1, 0);
-	}
-
-	if (status < 0) {
-		return status;
-	}
-
-/* Configure the UART interface */
-#if (CY_IP_MXSCB_VERSION >= 2) || (CY_IP_MXS22SCB_VERSION >= 1)
-	SCB_CTRL(config->reg_addr) =
-		_BOOL2FLD(SCB_CTRL_ADDR_ACCEPT, data->scb_config.acceptAddrInFifo) |
-		_BOOL2FLD(SCB_CTRL_MEM_WIDTH, ifx_uart_mem_width(data->scb_config.dataWidth)) |
-		_VAL2FLD(SCB_CTRL_OVS, best_oversample - 1) |
-		_VAL2FLD(SCB_CTRL_MODE, CY_SCB_CTRL_MODE_UART);
-#else /* Older versions of the block */
-	SCB_CTRL(config->reg_addr) =
-		_BOOL2FLD(SCB_CTRL_ADDR_ACCEPT, data->scb_config.acceptAddrInFifo) |
-		_BOOL2FLD(SCB_CTRL_BYTE_MODE, (data->scb_config.dataWidth <= CY_SCB_BYTE_WIDTH)) |
-		_VAL2FLD(SCB_CTRL_OVS, best_oversample - 1) |
-		_VAL2FLD(SCB_CTRL_MODE, CY_SCB_CTRL_MODE_UART);
-#endif
->>>>>>> 013428c5
 
         case 1 :
         case 3 :
@@ -471,13 +277,14 @@
 
     return -EINVAL;
 }
+#endif
 
 cy_rslt_t ifx_cat1_uart_set_baud(const struct device* dev, uint32_t baudrate) {
     cy_rslt_t status;
     struct ifx_cat1_uart_data* data = dev->data;
     const struct ifx_cat1_uart_config* const config = dev->config;
 
-    uint8_t  best_oversample = IFX_CAT1_UART_OVERSAMPLE_MIN;
+    uint8_t  best_oversample = IFX_UART_OVERSAMPLE_MIN;
     uint8_t  best_difference = 0xFF;
     uint32_t divider;
 
@@ -496,15 +303,15 @@
     uint8_t hfclk = ifx_cat1_get_hfclk_for_peri_group(data->clock_peri_group);
 
     peri_frequency = Cy_SysClk_ClkHfGetFrequency(hfclk);
-    #endif
-
-    for (uint8_t i = IFX_CAT1_UART_OVERSAMPLE_MIN; i < IFX_CAT1_UART_OVERSAMPLE_MAX + 1; i++) {
+    #else
+    peri_frequency = Cy_SysClk_ClkHfGetFrequency();
+    #endif
+
+    for (uint8_t i = IFX_UART_OVERSAMPLE_MIN; i < IFX_UART_OVERSAMPLE_MAX + 1; i++) {
         uint32_t tmp_divider = ((peri_frequency + ((baudrate * i) / 2))) / (baudrate * i);
 
         uint32_t actual_baud = (peri_frequency / (tmp_divider * i));
-        uint8_t  difference  = (actual_baud > baudrate)
-                                    ? ((actual_baud * 100) - (baudrate * 100)) / baudrate
-                                    : ((baudrate * 100) - (actual_baud * 100)) / baudrate;
+        uint8_t difference = ifx_uart_baud_diff(actual_baud, baudrate);
 
         if (difference < best_difference) {
             best_difference = difference;
@@ -512,16 +319,13 @@
         }
     }
 
-    if (best_difference > IFX_CAT1_UART_MAX_BAUD_PERCENT_DIFFERENCE) {
+    if (best_difference > IFX_UART_MAX_BAUD_PERCENT_DIFFERENCE) {
         status = -EINVAL;
     }
 
-    best_oversample = best_oversample;
-
     data->scb_config.oversample = best_oversample;
 
-    divider = ((peri_frequency + ((baudrate * best_oversample) / 2)) /
-               (baudrate * best_oversample));
+    divider = ifx_uart_divider(peri_frequency, baudrate, best_oversample);
 
     en_clk_dst_t clk_idx = ifx_cat1_scb_get_clock_index(data->hw_resource.block_num);
 
@@ -534,15 +338,15 @@
                                                            (divider - 1), 0);
     }
 
+    if (status < 0) {
+        return status;
+    }
+
     /* Configure the UART interface */
     #if ((CY_IP_MXSCB_VERSION >= 2) || (CY_IP_MXS22SCB_VERSION >= 1))
-    uint32_t mem_width = (data->scb_config.dataWidth <= CY_SCB_BYTE_WIDTH)
-                                ? CY_SCB_MEM_WIDTH_BYTE
-                                : CY_SCB_MEM_WIDTH_HALFWORD;
-
     SCB_CTRL(config->reg_addr) =
         _BOOL2FLD(SCB_CTRL_ADDR_ACCEPT, data->scb_config.acceptAddrInFifo) |
-        _BOOL2FLD(SCB_CTRL_MEM_WIDTH, mem_width) |
+        _BOOL2FLD(SCB_CTRL_MEM_WIDTH, ifx_uart_mem_width(data->scb_config.dataWidth)) |
         _VAL2FLD(SCB_CTRL_OVS, best_oversample - 1) |
         _VAL2FLD(SCB_CTRL_MODE, CY_SCB_CTRL_MODE_UART);
     #else /* Older versions of the block */
@@ -760,13 +564,8 @@
     struct ifx_cat1_uart_data* const data = dev->data;
     const struct ifx_cat1_uart_config* const config = dev->config;
 
-<<<<<<< HEAD
     return Cy_SCB_IsTxComplete(config->reg_addr) ||
-           (0UL == (data->context.txStatus & CY_SCB_UART_TRANSMIT_ACTIVE));
-=======
-	return Cy_SCB_IsTxComplete(config->reg_addr) ||
-	       ((data->context.txStatus & CY_SCB_UART_TRANSMIT_ACTIVE) == 0);
->>>>>>> 013428c5
+           ((data->context.txStatus & CY_SCB_UART_TRANSMIT_ACTIVE) == 0);
 }
 
 static void ifx_cat1_uart_irq_rx_enable(const struct device* dev) {
@@ -823,7 +622,7 @@
     uint32_t rx_intr_pending = ((ifx_cat1_uart_irq_is_pending(dev) & CY_SCB_RX_INTR));
     uint32_t num_in_rx_fifo  = Cy_SCB_UART_GetNumInRxFifo(config->reg_addr);
 
-    if (rx_intr_pending != 0u && num_in_rx_fifo == 0u) {
+    if ((rx_intr_pending != 0u) && (num_in_rx_fifo == 0u)) {
         return 0;
     }
 
@@ -869,7 +668,6 @@
 #endif /* CONFIG_UART_INTERRUPT_DRIVEN */
 
 /* Default Counter configuration structure */
-<<<<<<< HEAD
 static cy_stc_scb_uart_config_t const _uart_default_config = {
     .uartMode = CY_SCB_UART_STANDARD,
     #if defined(CONFIG_SOC_SERIES_PSE84)
@@ -895,7 +693,13 @@
     .breakWidth          = 11UL,
     .dropOnFrameError    = false,
     .dropOnParityError   = false,
+
+    #if !defined(CONFIG_SOC_SERIES_PSOC4100TP)
     .breaklevel          = false,
+    #else
+    .breakLevel          = false,
+    #endif
+
     .receiverAddress     = 0x0UL,
     .receiverAddressMask = 0x0UL,
     .acceptAddrInFifo    = false,
@@ -903,50 +707,10 @@
     .ctsPolarity         = CY_SCB_UART_ACTIVE_LOW,
     .rtsRxFifoLevel      = 0UL,
     .rtsPolarity         = CY_SCB_UART_ACTIVE_LOW,
-    .rxFifoTriggerLevel  = 63UL,
-    .rxFifoIntEnableMask = 0UL,
-    .txFifoTriggerLevel  = 63UL,
-    .txFifoIntEnableMask = 0UL,
-=======
-static const cy_stc_scb_uart_config_t _uart_default_config = {
-	.uartMode = CY_SCB_UART_STANDARD,
-#if defined(CONFIG_SOC_SERIES_PSE84)
-	.enableMultiProcessorMode = false,
-#else
-	.enableMutliProcessorMode = false,
-#endif
-	.smartCardRetryOnNack = false,
-	.irdaInvertRx = false,
-	.irdaEnableLowPowerReceiver = false,
-#if ((defined(CY_IP_MXSCB_VERSION)) && (CY_IP_MXSCB_VERSION >= 4))
-	.halfDuplexMode = false,
-#endif
-	.oversample = 8,
-	.enableMsbFirst = false,
-	.dataWidth = 8UL,
-	.parity = CY_SCB_UART_PARITY_NONE,
-	.stopBits = CY_SCB_UART_STOP_BITS_1,
-	.enableInputFilter = false,
-	.breakWidth = 11UL,
-	.dropOnFrameError = false,
-	.dropOnParityError = false,
-#if !defined(CONFIG_SOC_SERIES_PSOC4100TP)
-	.breaklevel = false,
-#else
-	.breakLevel = false,
-#endif
-	.receiverAddress = 0x0UL,
-	.receiverAddressMask = 0x0UL,
-	.acceptAddrInFifo = false,
-	.enableCts = false,
-	.ctsPolarity = CY_SCB_UART_ACTIVE_LOW,
-	.rtsRxFifoLevel = 0UL,
-	.rtsPolarity = CY_SCB_UART_ACTIVE_LOW,
-	.rxFifoTriggerLevel = IFX_UART_RX_FIFO_TRIGGER_LEVEL,
-	.rxFifoIntEnableMask = IFX_UART_RX_INT_MASK_NONE,
-	.txFifoTriggerLevel = IFX_UART_TX_FIFO_TRIGGER_LEVEL,
-	.txFifoIntEnableMask = IFX_UART_TX_INT_MASK_NONE,
->>>>>>> 013428c5
+    .rxFifoTriggerLevel  = IFX_UART_RX_FIFO_TRIGGER_LEVEL,
+    .rxFifoIntEnableMask = IFX_UART_RX_INT_MASK_NONE,
+    .txFifoTriggerLevel  = IFX_UART_TX_FIFO_TRIGGER_LEVEL,
+    .txFifoIntEnableMask = IFX_UART_TX_INT_MASK_NONE,
 };
 
 #ifdef CONFIG_UART_ASYNC_API
@@ -966,23 +730,27 @@
     int ret;
 
     if (tx) {
-        data->async.dma_tx.blk_cfg.source_address = (uint32_t)data->async.dma_tx.buf;
-        data->async.dma_tx.blk_cfg.block_size     = data->async.dma_tx.buf_len;
-
-        ret = dma_config(data->async.dma_tx.dma_dev, data->async.dma_tx.dma_channel,
-                         &data->async.dma_tx.dma_cfg);
+        struct ifx_cat1_dma_stream_tx* dma_tx = &data->async.dma_tx;
+
+        dma_tx->blk_cfg.source_address = (uint32_t)dma_tx->buf;
+        dma_tx->blk_cfg.block_size     = dma_tx->buf_len;
+
+        ret = dma_config(dma_tx->dma_dev, dma_tx->dma_channel,
+                         &dma_tx->dma_cfg);
         if (ret == 0) {
-            ret = dma_start(data->async.dma_tx.dma_dev, data->async.dma_tx.dma_channel);
+            ret = dma_start(dma_tx->dma_dev, dma_tx->dma_channel);
         }
     }
     else {
-        data->async.dma_rx.blk_cfg.dest_address = (uint32_t)data->async.dma_rx.buf;
-        data->async.dma_rx.blk_cfg.block_size   = data->async.dma_rx.buf_len;
-
-        ret = dma_config(data->async.dma_rx.dma_dev, data->async.dma_rx.dma_channel,
-                         &data->async.dma_rx.dma_cfg);
+        struct ifx_cat1_dma_stream_rx* dma_rx = &data->async.dma_rx;
+
+        dma_rx->blk_cfg.dest_address = (uint32_t)dma_rx->buf;
+        dma_rx->blk_cfg.block_size   = dma_rx->buf_len;
+
+        ret = dma_config(dma_rx->dma_dev, dma_rx->dma_channel,
+                         &dma_rx->dma_cfg);
         if (ret == 0) {
-            ret = dma_start(data->async.dma_rx.dma_dev, data->async.dma_rx.dma_channel);
+            ret = dma_start(dma_rx->dma_dev, dma_rx->dma_channel);
         }
     }
 
@@ -992,10 +760,10 @@
 static int ifx_cat1_uart_async_tx(const struct device* dev, uint8_t const* tx_data,
                                   size_t tx_data_size, int32_t timeout) {
     struct ifx_cat1_uart_data* const data = dev->data;
-    const struct device* dma_dev = data->async.dma_tx.dma_dev;
+    struct ifx_cat1_dma_stream_tx* dma_tx = &data->async.dma_tx;
     int err;
 
-    if (dma_dev == NULL) {
+    if (dma_tx->dma_dev == NULL) {
         return -ENODEV;
     }
 
@@ -1006,10 +774,10 @@
     unsigned int key = irq_lock();
 
     /* Store information about data buffer need to send */
-    data->async.dma_tx.buf                   = tx_data;
-    data->async.dma_tx.buf_len               = tx_data_size;
-    data->async.dma_tx.blk_cfg.block_size    = 0;
-    data->async.dma_tx.dma_transmitted_bytes = 0;
+    dma_tx->buf                   = tx_data;
+    dma_tx->buf_len               = tx_data_size;
+    dma_tx->blk_cfg.block_size    = 0;
+    dma_tx->dma_transmitted_bytes = 0;
 
     /* Configure dma to transfer */
     err = ifx_cat1_uart_async_dma_config_buffer(dev, true);
@@ -1020,7 +788,7 @@
 
     /* Configure timeout */
     if ((timeout != SYS_FOREVER_US) && (timeout != 0)) {
-        k_work_reschedule(&data->async.dma_tx.timeout_work, K_USEC(timeout));
+        k_work_reschedule(&dma_tx->timeout_work, K_USEC(timeout));
     }
 
 exit:
@@ -1030,28 +798,29 @@
 
 static int ifx_cat1_uart_async_tx_abort(const struct device* dev) {
     struct ifx_cat1_uart_data* data = dev->data;
+    struct ifx_cat1_dma_stream_tx* dma_tx = &data->async.dma_tx;
     struct uart_event evt = {0};
     struct dma_status stat;
     int err = 0;
 
     unsigned int key = irq_lock();
 
-    k_work_cancel_delayable(&data->async.dma_tx.timeout_work);
-
-    err = dma_stop(data->async.dma_tx.dma_dev, data->async.dma_tx.dma_channel);
+    k_work_cancel_delayable(&dma_tx->timeout_work);
+
+    err = dma_stop(dma_tx->dma_dev, dma_tx->dma_channel);
     if (err) {
         LOG_ERR("Error stopping Tx DMA (%d)", err);
         goto unlock;
     }
 
-    err = dma_get_status(data->async.dma_tx.dma_dev, data->async.dma_tx.dma_channel, &stat);
+    err = dma_get_status(dma_tx->dma_dev, dma_tx->dma_channel, &stat);
     if (err) {
         LOG_ERR("Error stopping Tx DMA (%d)", err);
         goto unlock;
     }
 
     evt.type        = UART_TX_ABORTED;
-    evt.data.tx.buf = data->async.dma_tx.buf;
+    evt.data.tx.buf = dma_tx->buf;
     evt.data.tx.len = 0;
 
     if (data->async.cb) {
@@ -1068,21 +837,22 @@
                                  int status) {
     const struct device* uart_dev = (void*)arg;
     struct ifx_cat1_uart_data* const data = uart_dev->data;
+    struct ifx_cat1_dma_stream_tx* dma_tx = &data->async.dma_tx;
 
     unsigned int key = irq_lock();
 
     if (status == 0) {
-        k_work_cancel_delayable(&data->async.dma_tx.timeout_work);
-        dma_stop(data->async.dma_tx.dma_dev, data->async.dma_tx.dma_channel);
+        k_work_cancel_delayable(&dma_tx->timeout_work);
+        dma_stop(dma_tx->dma_dev, dma_tx->dma_channel);
 
         struct uart_event evt = {
             .type = UART_TX_DONE,
-            .data.tx.buf = data->async.dma_tx.buf,
-            .data.tx.len = data->async.dma_tx.buf_len
+            .data.tx.buf = dma_tx->buf,
+            .data.tx.len = dma_tx->buf_len
         };
 
-        data->async.dma_tx.buf     = NULL;
-        data->async.dma_tx.buf_len = 0;
+        dma_tx->buf     = NULL;
+        dma_tx->buf_len = 0;
 
         if (data->async.cb) {
             data->async.cb(uart_dev, &evt, data->async.user_data);
@@ -1090,7 +860,7 @@
     }
     else {
         /* DMA error */
-        dma_stop(data->async.dma_tx.dma_dev, data->async.dma_tx.dma_channel);
+        dma_stop(dma_tx->dma_dev, dma_tx->dma_channel);
     }
 
     irq_unlock(key);
@@ -1107,17 +877,19 @@
 }
 
 static inline void async_evt_rx_rdy(struct ifx_cat1_uart_data* data) {
+    struct ifx_cat1_uart_async* async = &data->async;
+    struct ifx_cat1_dma_stream_rx* dma_rx = &async->dma_rx;
     struct uart_event event = {
         .type           = UART_RX_RDY,
-        .data.rx.buf    = data->async.dma_rx.buf,
-        .data.rx.len    = data->async.dma_rx.counter - data->async.dma_rx.offset,
-        .data.rx.offset = data->async.dma_rx.offset
+        .data.rx.buf    = dma_rx->buf,
+        .data.rx.len    = dma_rx->counter - dma_rx->offset,
+        .data.rx.offset = dma_rx->offset
     };
 
-    data->async.dma_rx.offset = data->async.dma_rx.counter;
-
-    if (event.data.rx.len > 0 && data->async.cb) {
-        data->async.cb(data->async.uart_dev, &event, data->async.user_data);
+    dma_rx->offset = dma_rx->counter;
+
+    if (event.data.rx.len > 0 && async->cb) {
+        async->cb(async->uart_dev, &event, async->user_data);
     }
 }
 
@@ -1132,46 +904,49 @@
 }
 
 static inline void async_evt_rx_release_buffer(struct ifx_cat1_uart_data* data, int buffer_type) {
+    struct ifx_cat1_uart_async* async = &data->async;
     struct uart_event event = {
         .type = UART_RX_BUF_RELEASED
     };
 
-    if ((buffer_type == NEXT_BUFFER) && (data->async.rx_next_buf == NULL)) {
+    if ((buffer_type == NEXT_BUFFER) && (async->rx_next_buf == NULL)) {
         return;
     }
 
-    if ((buffer_type == CURRENT_BUFFER) && (data->async.dma_rx.buf == NULL)) {
+    if ((buffer_type == CURRENT_BUFFER) && (async->dma_rx.buf == NULL)) {
         return;
     }
 
     if (buffer_type == NEXT_BUFFER) {
-        event.data.rx_buf.buf       = data->async.rx_next_buf;
-        data->async.rx_next_buf     = NULL;
-        data->async.rx_next_buf_len = 0;
+        event.data.rx_buf.buf  = async->rx_next_buf;
+        async->rx_next_buf     = NULL;
+        async->rx_next_buf_len = 0;
     }
     else {
-        event.data.rx_buf.buf      = data->async.dma_rx.buf;
-        data->async.dma_rx.buf     = NULL;
-        data->async.dma_rx.buf_len = 0;
-    }
-
-    if (data->async.cb) {
-        data->async.cb(data->async.uart_dev, &event, data->async.user_data);
+        event.data.rx_buf.buf  = async->dma_rx.buf;
+        async->dma_rx.buf      = NULL;
+        async->dma_rx.buf_len  = 0;
+    }
+
+    if (async->cb) {
+        async->cb(async->uart_dev, &event, async->user_data);
     }
 }
 
 static inline void async_evt_rx_disabled(struct ifx_cat1_uart_data* data) {
+    struct ifx_cat1_uart_async* async = &data->async;
+    struct ifx_cat1_dma_stream_rx* dma_rx = &async->dma_rx;
     struct uart_event event = {
         .type = UART_RX_DISABLED
     };
 
-    data->async.dma_rx.buf     = NULL;
-    data->async.dma_rx.buf_len = 0;
-    data->async.dma_rx.offset  = 0;
-    data->async.dma_rx.counter = 0;
-
-    if (data->async.cb) {
-        data->async.cb(data->async.uart_dev, &event, data->async.user_data);
+    dma_rx->buf     = NULL;
+    dma_rx->buf_len = 0;
+    dma_rx->offset  = 0;
+    dma_rx->counter = 0;
+
+    if (async->cb) {
+        async->cb(async->uart_dev, &event, async->user_data);
     }
 }
 
@@ -1182,36 +957,39 @@
         .data.rx_stop.reason = reason
     };
     struct uart_event_rx* rx = &event.data.rx_stop.data;
+    struct ifx_cat1_uart_async* async = &data->async;
+    struct ifx_cat1_dma_stream_rx* dma_rx = &async->dma_rx;
     struct dma_status stat;
 
-    if ((data->async.dma_rx.buf_len == 0) || (data->async.cb == NULL)) {
+    if ((dma_rx->buf_len == 0) || (async->cb == NULL)) {
         return;
     }
 
-    rx->buf = data->async.dma_rx.buf;
-    if (dma_get_status(data->async.dma_rx.dma_dev,
-                       data->async.dma_rx.dma_channel,
+    rx->buf = dma_rx->buf;
+    if (dma_get_status(dma_rx->dma_dev,
+                       dma_rx->dma_channel,
                        &stat) == 0) {
-        data->async.dma_rx.counter = data->async.dma_rx.buf_len - stat.pending_length;
-    }
-
-    rx->len    = data->async.dma_rx.counter - data->async.dma_rx.offset;
-    rx->offset = data->async.dma_rx.counter;
-
-    data->async.cb(data->async.uart_dev, &event, data->async.user_data);
+        dma_rx->counter = dma_rx->buf_len - stat.pending_length;
+    }
+
+    rx->len    = dma_rx->counter - dma_rx->offset;
+    rx->offset = dma_rx->counter;
+
+    async->cb(async->uart_dev, &event, async->user_data);
 }
 
 static int ifx_cat1_uart_async_rx_enable(const struct device* dev, uint8_t* rx_data,
                                          size_t rx_data_size, int32_t timeout) {
     struct ifx_cat1_uart_data* const data = dev->data;
+    struct ifx_cat1_dma_stream_rx* dma_rx = &data->async.dma_rx;
     struct dma_status dma_status = {0};
     int err = 0;
 
-    if (data->async.dma_rx.dma_dev == NULL) {
+    if (dma_rx->dma_dev == NULL) {
         return -ENODEV;
     }
 
-    err = dma_get_status(data->async.dma_rx.dma_dev, data->async.dma_rx.dma_channel,
+    err = dma_get_status(dma_rx->dma_dev, dma_rx->dma_channel,
                          &dma_status);
     if (err) {
         return err;
@@ -1223,17 +1001,17 @@
 
     unsigned int key = irq_lock();
 
-    if (data->async.dma_rx.buf_len != 0) {
+    if (dma_rx->buf_len != 0) {
         err = -ENODEV;
         goto unlock;
     }
 
     /* Store information about data buffer need to send */
-    data->async.dma_rx.buf                   = rx_data;
-    data->async.dma_rx.buf_len               = rx_data_size;
-    data->async.dma_rx.blk_cfg.block_size    = 0;
-    data->async.dma_rx.dma_transmitted_bytes = 0;
-    data->async.dma_rx.timeout               = timeout;
+    dma_rx->buf                   = rx_data;
+    dma_rx->buf_len               = rx_data_size;
+    dma_rx->blk_cfg.block_size    = 0;
+    dma_rx->dma_transmitted_bytes = 0;
+    dma_rx->timeout               = timeout;
 
     /* Request buffers before enabling rx */
     async_evt_rx_buf_request(data);
@@ -1247,7 +1025,7 @@
 
     /* Configure timeout */
     if ((timeout != SYS_FOREVER_US) && (timeout != 0)) {
-        k_work_reschedule(&data->async.dma_rx.timeout_work, K_USEC(timeout));
+        k_work_reschedule(&dma_rx->timeout_work, K_USEC(timeout));
     }
 
 unlock:
@@ -1260,48 +1038,50 @@
                                 int status) {
     const struct device* uart_dev = (void*)arg;
     struct ifx_cat1_uart_data* const data = uart_dev->data;
+    struct ifx_cat1_uart_async* async = &data->async;
+    struct ifx_cat1_dma_stream_rx* dma_rx = &async->dma_rx;
 
     unsigned int key = irq_lock();
 
     if (status == 0) {
         /* All data are sent, call user callback */
-        k_work_cancel_delayable(&data->async.dma_rx.timeout_work);
-        data->async.dma_rx.counter = data->async.dma_rx.buf_len;
+        k_work_cancel_delayable(&dma_rx->timeout_work);
+        dma_rx->counter = dma_rx->buf_len;
 
         async_evt_rx_rdy(data);
         async_evt_rx_release_buffer(data, CURRENT_BUFFER);
 
-        data->async.dma_rx.buf                   = NULL;
-        data->async.dma_rx.buf_len               = 0;
-        data->async.dma_rx.blk_cfg.block_size    = 0;
-        data->async.dma_rx.dma_transmitted_bytes = 0;
-
-        if (!data->async.rx_next_buf) {
-            dma_stop(data->async.dma_rx.dma_dev, data->async.dma_rx.dma_channel);
+        dma_rx->buf                   = NULL;
+        dma_rx->buf_len               = 0;
+        dma_rx->blk_cfg.block_size    = 0;
+        dma_rx->dma_transmitted_bytes = 0;
+
+        if (!async->rx_next_buf) {
+            dma_stop(dma_rx->dma_dev, dma_rx->dma_channel);
             async_evt_rx_disabled(data);
             goto unlock;
         }
 
-        data->async.dma_rx.buf      = data->async.rx_next_buf;
-        data->async.dma_rx.buf_len  = data->async.rx_next_buf_len;
-        data->async.dma_rx.offset   = 0;
-        data->async.dma_rx.counter  = 0;
-        data->async.rx_next_buf     = NULL;
-        data->async.rx_next_buf_len = 0;
+        dma_rx->buf      = async->rx_next_buf;
+        dma_rx->buf_len  = async->rx_next_buf_len;
+        dma_rx->offset   = 0;
+        dma_rx->counter  = 0;
+        async->rx_next_buf     = NULL;
+        async->rx_next_buf_len = 0;
 
         ifx_cat1_uart_async_dma_config_buffer(uart_dev, false);
 
         async_evt_rx_buf_request(data);
 
-        if ((data->async.dma_rx.timeout != SYS_FOREVER_US) &&
-            (data->async.dma_rx.timeout != 0)) {
-            k_work_reschedule(&data->async.dma_rx.timeout_work,
-                              K_USEC(data->async.dma_rx.timeout));
+        if ((dma_rx->timeout != SYS_FOREVER_US) &&
+            (dma_rx->timeout != 0)) {
+            k_work_reschedule(&dma_rx->timeout_work,
+                              K_USEC(dma_rx->timeout));
         }
     }
     else {
         /* DMA error */
-        dma_stop(data->async.dma_rx.dma_dev, data->async.dma_rx.dma_channel);
+        dma_stop(dma_rx->dma_dev, dma_rx->dma_channel);
 
         async_evt_rx_stopped(data, UART_ERROR_OVERRUN);
         async_evt_rx_release_buffer(data, CURRENT_BUFFER);
@@ -1351,28 +1131,29 @@
 
 static int ifx_cat1_uart_async_rx_disable(const struct device* dev) {
     struct ifx_cat1_uart_data* data = dev->data;
+    struct ifx_cat1_dma_stream_rx* dma_rx = &data->async.dma_rx;
     struct dma_status stat = {0};
     unsigned int key;
 
     key = irq_lock();
 
-    k_work_cancel_delayable(&data->async.dma_rx.timeout_work);
-
-    if (data->async.dma_rx.buf_len == 0) {
-        __ASSERT_NO_MSG(data->async.dma_rx.buf == NULL);
+    k_work_cancel_delayable(&dma_rx->timeout_work);
+
+    if (dma_rx->buf_len == 0) {
+        __ASSERT_NO_MSG(dma_rx->buf == NULL);
         irq_unlock(key);
         return -EINVAL;
     }
 
-    dma_stop(data->async.dma_rx.dma_dev, data->async.dma_rx.dma_channel);
-
-    if (dma_get_status(data->async.dma_rx.dma_dev,
-                       data->async.dma_rx.dma_channel,
+    dma_stop(dma_rx->dma_dev, dma_rx->dma_channel);
+
+    if (dma_get_status(dma_rx->dma_dev,
+                       dma_rx->dma_channel,
                        &stat) == 0) {
-        size_t rx_rcv_len = data->async.dma_rx.buf_len - stat.pending_length;
-
-        if (rx_rcv_len > data->async.dma_rx.offset) {
-            data->async.dma_rx.counter = rx_rcv_len;
+        size_t rx_rcv_len = dma_rx->buf_len - stat.pending_length;
+
+        if (rx_rcv_len > dma_rx->offset) {
+            dma_rx->counter = rx_rcv_len;
             async_evt_rx_rdy(data);
         }
     }
@@ -1388,96 +1169,36 @@
 
 static int ifx_cat1_uart_async_rx_buf_rsp(const struct device* dev, uint8_t* buf, size_t len) {
     struct ifx_cat1_uart_data* data = dev->data;
+    struct ifx_cat1_uart_async* async = &data->async;
     unsigned int key;
     int ret = 0;
 
     key = irq_lock();
 
-    if (data->async.dma_rx.buf_len == 0U) {
+    if (async->dma_rx.buf_len == 0U) {
         ret = -EACCES;
         goto unlock;
     }
 
-    if (data->async.rx_next_buf_len != 0U) {
+    if (async->rx_next_buf_len != 0U) {
         ret = -EBUSY;
         goto unlock;
     }
 
-    data->async.rx_next_buf     = buf;
-    data->async.rx_next_buf_len = len;
+    async->rx_next_buf     = buf;
+    async->rx_next_buf_len = len;
 
 unlock:
     irq_unlock(key);
     return ret;
 }
 
-#endif /*CONFIG_UART_ASYNC_API */
-
-<<<<<<< HEAD
-#if defined(CY_IP_MXSCB_INSTANCES)
-#define _IFX_CAT1_SCB_ARRAY_SIZE (CY_IP_MXSCB_INSTANCES)
-#elif defined(CY_IP_M0S8SCB_INSTANCES)
-#define _IFX_CAT1_SCB_ARRAY_SIZE (CY_IP_M0S8SCB_INSTANCES)
-#elif defined(CY_IP_MXS22SCB_INSTANCES)
-#define _IFX_CAT1_SCB_ARRAY_SIZE (CY_IP_MXS22SCB_INSTANCES)
-#endif /* CY_IP_MXSCB_INSTANCES */
+#endif /* CONFIG_UART_ASYNC_API */
 
 CySCB_Type* const _IFX_CAT1_SCB_BASE_ADDRESSES[_IFX_CAT1_SCB_ARRAY_SIZE] = {
     #ifdef SCB0
     SCB0,
     #endif
-=======
-CySCB_Type *const _IFX_CAT1_SCB_BASE_ADDRESSES[_IFX_CAT1_SCB_ARRAY_SIZE] = {
-#ifdef SCB0
-	SCB0,
-#endif
-#ifdef SCB1
-	SCB1,
-#endif
-#ifdef SCB2
-	SCB2,
-#endif
-#ifdef SCB3
-	SCB3,
-#endif
-#ifdef SCB4
-	SCB4,
-#endif
-#ifdef SCB5
-	SCB5,
-#endif
-#ifdef SCB6
-	SCB6,
-#endif
-#ifdef SCB7
-	SCB7,
-#endif
-#ifdef SCB8
-	SCB8,
-#endif
-#ifdef SCB9
-	SCB9,
-#endif
-#ifdef SCB10
-	SCB10,
-#endif
-#ifdef SCB11
-	SCB11,
-#endif
-#ifdef SCB12
-	SCB12,
-#endif
-#ifdef SCB13
-	SCB13,
-#endif
-#ifdef SCB14
-	SCB14,
-#endif
-#ifdef SCB15
-	SCB15,
-#endif
-};
->>>>>>> 013428c5
 
     #ifdef SCB1
     SCB1,
@@ -1607,7 +1328,6 @@
 };
 
 int32_t ifx_cat1_uart_get_hw_block_num(CySCB_Type* reg_addr) {
-    extern uint8_t const _IFX_CAT1_SCB_BASE_ADDRESS_INDEX[_IFX_CAT1_SCB_ARRAY_SIZE];
     uint32_t i;
 
     for (i = 0u; i < _IFX_CAT1_SCB_ARRAY_SIZE; i++) {
@@ -1641,7 +1361,7 @@
     data->scb_config.txFifoTriggerLevel = 1;
     #endif
 
-    result = (cy_rslt_t)Cy_SCB_UART_Init(config->reg_addr, &(data->scb_config),
+    result = (cy_rslt_t)Cy_SCB_UART_Init(config->reg_addr, &data->scb_config,
                                          &data->context);
     if (result == CY_RSLT_SUCCESS) {
         irq_enable(config->irq_num);
@@ -1662,57 +1382,61 @@
     ret = ifx_cat1_uart_configure(dev, &config->dt_cfg);
 
     #ifdef CONFIG_UART_ASYNC_API
-    data->async.uart_dev = dev;
-    if (data->async.dma_rx.dma_dev != NULL) {
-        if (!device_is_ready(data->async.dma_rx.dma_dev)) {
+    struct ifx_cat1_uart_async* async = &data->async;
+    struct ifx_cat1_dma_stream_rx* dma_rx = &async->dma_rx;
+    struct ifx_cat1_dma_stream_tx* dma_tx = &async->dma_tx;
+
+    async->uart_dev = dev;
+    if (dma_rx->dma_dev != NULL) {
+        if (!device_is_ready(dma_rx->dma_dev)) {
             return -ENODEV;
         }
 
-        data->async.dma_rx.blk_cfg.source_address  = (uint32_t)&config->reg_addr->RX_FIFO_RD;
-        data->async.dma_rx.blk_cfg.source_addr_adj = DMA_ADDR_ADJ_NO_CHANGE;
-        data->async.dma_rx.blk_cfg.dest_addr_adj   = DMA_ADDR_ADJ_INCREMENT;
-        data->async.dma_rx.dma_cfg.head_block      = &data->async.dma_rx.blk_cfg;
-        data->async.dma_rx.dma_cfg.user_data       = (void*)dev;
-        data->async.dma_rx.dma_cfg.dma_callback    = dma_callback_rx_rdy;
+        dma_rx->blk_cfg.source_address  = (uint32_t)&config->reg_addr->RX_FIFO_RD;
+        dma_rx->blk_cfg.source_addr_adj = DMA_ADDR_ADJ_NO_CHANGE;
+        dma_rx->blk_cfg.dest_addr_adj   = DMA_ADDR_ADJ_INCREMENT;
+        dma_rx->dma_cfg.head_block      = &dma_rx->blk_cfg;
+        dma_rx->dma_cfg.user_data       = (void*)dev;
+        dma_rx->dma_cfg.dma_callback    = dma_callback_rx_rdy;
 
         #if defined(CONFIG_SOC_FAMILY_INFINEON_EDGE)
         Cy_TrigMux_Connect(
             PERI_0_TRIG_IN_MUX_0_SCB_RX_TR_OUT0 + data->hw_resource.block_num,
-            PERI_0_TRIG_OUT_MUX_0_PDMA0_TR_IN0 + data->async.dma_rx.dma_channel, false,
+            PERI_0_TRIG_OUT_MUX_0_PDMA0_TR_IN0 + dma_rx->dma_channel, false,
             TRIGGER_TYPE_LEVEL);
         #elif defined(COMPONENT_CAT1B)
         Cy_TrigMux_Connect(TRIG_IN_MUX_0_SCB_RX0 + (3 * data->hw_resource.block_num),
-                           TRIG_OUT_MUX_0_PDMA0_TR_IN0 + data->async.dma_rx.dma_channel,
+                           TRIG_OUT_MUX_0_PDMA0_TR_IN0 + dma_rx->dma_channel,
                            false, TRIGGER_TYPE_LEVEL);
         #endif
     }
 
-    if (data->async.dma_tx.dma_dev != NULL) {
-        if (!device_is_ready(data->async.dma_tx.dma_dev)) {
+    if (dma_tx->dma_dev != NULL) {
+        if (!device_is_ready(dma_tx->dma_dev)) {
             return -ENODEV;
         }
 
-        data->async.dma_tx.blk_cfg.dest_address    = (uint32_t)&config->reg_addr->TX_FIFO_WR;
-        data->async.dma_tx.blk_cfg.source_addr_adj = DMA_ADDR_ADJ_INCREMENT;
-        data->async.dma_tx.blk_cfg.dest_addr_adj   = DMA_ADDR_ADJ_NO_CHANGE;
-        data->async.dma_tx.dma_cfg.head_block      = &data->async.dma_tx.blk_cfg;
-        data->async.dma_tx.dma_cfg.user_data       = (void*)dev;
-        data->async.dma_tx.dma_cfg.dma_callback    = dma_callback_tx_done;
+        dma_tx->blk_cfg.dest_address    = (uint32_t)&config->reg_addr->TX_FIFO_WR;
+        dma_tx->blk_cfg.source_addr_adj = DMA_ADDR_ADJ_INCREMENT;
+        dma_tx->blk_cfg.dest_addr_adj   = DMA_ADDR_ADJ_NO_CHANGE;
+        dma_tx->dma_cfg.head_block      = &dma_tx->blk_cfg;
+        dma_tx->dma_cfg.user_data       = (void*)dev;
+        dma_tx->dma_cfg.dma_callback    = dma_callback_tx_done;
 
         #if defined(CONFIG_SOC_FAMILY_INFINEON_EDGE)
         Cy_TrigMux_Connect(
             PERI_0_TRIG_IN_MUX_0_SCB_TX_TR_OUT0 + data->hw_resource.block_num,
-            PERI_0_TRIG_OUT_MUX_0_PDMA0_TR_IN0 + data->async.dma_tx.dma_channel, false,
+            PERI_0_TRIG_OUT_MUX_0_PDMA0_TR_IN0 + dma_tx->dma_channel, false,
             TRIGGER_TYPE_EDGE);
         #elif defined(COMPONENT_CAT1B)
         Cy_TrigMux_Connect(TRIG_IN_MUX_0_SCB_TX0 + (3 * data->hw_resource.block_num),
-                           TRIG_OUT_MUX_0_PDMA0_TR_IN0 + data->async.dma_tx.dma_channel,
+                           TRIG_OUT_MUX_0_PDMA0_TR_IN0 + dma_tx->dma_channel,
                            false, TRIGGER_TYPE_EDGE);
         #endif
     }
 
-    k_work_init_delayable(&data->async.dma_tx.timeout_work, ifx_cat1_uart_async_tx_timeout);
-    k_work_init_delayable(&data->async.dma_rx.timeout_work, ifx_cat1_uart_async_rx_timeout);
+    k_work_init_delayable(&dma_tx->timeout_work, ifx_cat1_uart_async_tx_timeout);
+    k_work_init_delayable(&dma_rx->timeout_work, ifx_cat1_uart_async_rx_timeout);
     #endif /* CONFIG_UART_ASYNC_API */
 
     return ret;
@@ -1752,7 +1476,7 @@
     .rx_enable    = ifx_cat1_uart_async_rx_enable,
     .rx_buf_rsp   = ifx_cat1_uart_async_rx_buf_rsp,
     .rx_disable   = ifx_cat1_uart_async_rx_disable,
-    #endif /*CONFIG_UART_ASYNC_API*/
+    #endif /* CONFIG_UART_ASYNC_API */
 };
 
 #ifdef CONFIG_UART_ASYNC_API
