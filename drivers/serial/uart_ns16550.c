--- conflicted
+++ resolved
@@ -376,7 +376,13 @@
 #endif
 };
 
-<<<<<<< HEAD
+uint32_t uart_ns16550_get_port(const struct device *dev)
+{
+	const struct uart_ns16550_dev_config *config = dev->config;
+
+	return config->port;
+}
+
 static inline uint8_t reg_interval(const struct device *dev)
 {
 	const struct uart_ns16550_dev_config *config = dev->config;
@@ -399,16 +405,6 @@
 }
 
 static void ns16550_outbyte(const struct device *dev,
-=======
-uint32_t uart_ns16550_get_port(const struct device *dev)
-{
-	const struct uart_ns16550_dev_config *config = dev->config;
-
-	return config->port;
-}
-
-static void ns16550_outbyte(const struct uart_ns16550_dev_config *cfg,
->>>>>>> c77e5a60
 			    uintptr_t port, uint8_t val)
 {
 	const struct uart_ns16550_dev_config *cfg = dev->config;
