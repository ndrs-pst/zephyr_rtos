--- conflicted
+++ resolved
@@ -714,12 +714,8 @@
 	(void) ns16550_read_char(dev, &c);
 
 	/* disable interrupts  */
-<<<<<<< HEAD
 	ns16550_outbyte(dev, REG_IER, 0x00);
-=======
-	ns16550_outbyte(dev_cfg, IER(dev), 0x00);
 	ret = 0;
->>>>>>> 9dcef722
 
 out:
 	k_spin_unlock(&dev_data->lock, key);
