/*
 * Copyright (c) 2019 Mohamed ElShahawi (extremegtx@hotmail.com)
 * Copyright (c) 2023 Espressif Systems (Shanghai) Co., Ltd.
 *
 * SPDX-License-Identifier: Apache-2.0
 */

#define DT_DRV_COMPAT espressif_esp32_uart

/* Include esp-idf headers first to avoid redefining BIT() macro */
/* TODO: include w/o prefix */
#ifdef CONFIG_SOC_SERIES_ESP32
#include <esp32/rom/ets_sys.h>
#include <esp32/rom/gpio.h>
#include <soc/dport_reg.h>
#elif defined(CONFIG_SOC_SERIES_ESP32S2)
#include <esp32s2/rom/ets_sys.h>
#include <esp32s2/rom/gpio.h>
#include <soc/dport_reg.h>
#elif defined(CONFIG_SOC_SERIES_ESP32S3)
#include <esp32s3/rom/ets_sys.h>
#include <esp32s3/rom/gpio.h>
#include <zephyr/dt-bindings/clock/esp32s3_clock.h>
#elif defined(CONFIG_SOC_SERIES_ESP32C2)
#include <esp32c2/rom/ets_sys.h>
#include <esp32c2/rom/gpio.h>
#include <zephyr/dt-bindings/clock/esp32c2_clock.h>
#elif defined(CONFIG_SOC_SERIES_ESP32C3)
#include <esp32c3/rom/ets_sys.h>
#include <esp32c3/rom/gpio.h>
#include <zephyr/dt-bindings/clock/esp32c3_clock.h>
#elif defined(CONFIG_SOC_SERIES_ESP32C6)
#include <esp32c6/rom/ets_sys.h>
#include <esp32c6/rom/gpio.h>
#include <zephyr/dt-bindings/clock/esp32c6_clock.h>
#endif
#ifdef CONFIG_UART_ASYNC_API
#include <zephyr/drivers/dma.h>
#include <zephyr/drivers/dma/dma_esp32.h>
#include <hal/uhci_ll.h>
#endif
#include <soc/uart_struct.h>
#include <hal/uart_ll.h>
#include <hal/uart_hal.h>
#include <hal/uart_types.h>
#include <esp_clk_tree.h>
#include <zephyr/drivers/pinctrl.h>

#include <soc/uart_reg.h>
#include <zephyr/device.h>
#include <soc.h>
#include <zephyr/drivers/uart.h>

#if defined(CONFIG_SOC_SERIES_ESP32C2) || \
	defined(CONFIG_SOC_SERIES_ESP32C3) || \
	defined(CONFIG_SOC_SERIES_ESP32C6)
#include <zephyr/drivers/interrupt_controller/intc_esp32c3.h>
#else
#include <zephyr/drivers/interrupt_controller/intc_esp32.h>
#endif

#include <zephyr/drivers/clock_control.h>
#include <errno.h>
#include <zephyr/sys/util.h>
#include <esp_attr.h>
#include <zephyr/logging/log.h>

LOG_MODULE_REGISTER(uart_esp32, CONFIG_UART_LOG_LEVEL);

#if defined(CONFIG_SOC_SERIES_ESP32C2) || \
	defined(CONFIG_SOC_SERIES_ESP32C3) || \
	defined(CONFIG_SOC_SERIES_ESP32C6)
#define ISR_HANDLER isr_handler_t
#else
#define ISR_HANDLER intr_handler_t
#endif

struct uart_esp32_config {
<<<<<<< HEAD
	const struct device *clock_dev;
	const struct pinctrl_dev_config *pcfg;
	const clock_control_subsys_t clock_subsys;
	int irq_source;
	int irq_priority;
	int irq_flags;
	bool tx_invert;
	bool rx_invert;
#if CONFIG_UART_ASYNC_API
	const struct device *dma_dev;
	uint8_t tx_dma_channel;
	uint8_t rx_dma_channel;
#endif
=======
    const struct device* clock_dev;
    const struct pinctrl_dev_config* pcfg;
    const clock_control_subsys_t clock_subsys;
    int irq_source;
    int irq_priority;
    bool tx_invert;
    bool rx_invert;

    #if CONFIG_UART_ASYNC_API
    const struct device* dma_dev;
    uint8_t tx_dma_channel;
    uint8_t rx_dma_channel;
    #endif
>>>>>>> 58fded8c
};

#if CONFIG_UART_ASYNC_API
struct uart_esp32_async_data {
    struct k_work_delayable tx_timeout_work;
    uint8_t const* tx_buf;
    size_t tx_len;
    struct k_work_delayable rx_timeout_work;
    uint8_t* rx_buf;
    uint8_t* rx_next_buf;
    size_t rx_len;
    size_t rx_next_len;
    size_t rx_timeout;
    volatile size_t rx_counter;
    size_t rx_offset;
    uart_callback_t cb;
    void* user_data;
};
#endif

/* driver data */
struct uart_esp32_data {
    struct uart_config uart_config;
    uart_hal_context_t hal;

    #ifdef CONFIG_UART_INTERRUPT_DRIVEN
    uart_irq_callback_user_data_t irq_cb;
    void* irq_cb_data;
    #endif

    #if CONFIG_UART_ASYNC_API
    struct uart_esp32_async_data async;
    uhci_dev_t* uhci_dev;
    const struct device* uart_dev;
    #endif
};

#define UART_FIFO_LIMIT     (UART_LL_FIFO_DEF_LEN)
#define UART_TX_FIFO_THRESH (CONFIG_UART_ESP32_TX_FIFO_THRESH)
#define UART_RX_FIFO_THRESH (CONFIG_UART_ESP32_RX_FIFO_THRESH)

#if (CONFIG_UART_INTERRUPT_DRIVEN || CONFIG_UART_ASYNC_API)
static void uart_esp32_isr(void* arg);
#endif

static int uart_esp32_poll_in(const struct device* dev, unsigned char* p_char) {
    struct uart_esp32_data* data = dev->data;
    int inout_rd_len = 1;

    if (uart_hal_get_rxfifo_len(&data->hal) == 0) {
        return (-1);
    }

    uart_hal_read_rxfifo(&data->hal, p_char, &inout_rd_len);

    return (0);
}

static void uart_esp32_poll_out(const struct device* dev, unsigned char c) {
    struct uart_esp32_data* data = dev->data;
    uint32_t written;

    /* Wait for space in FIFO */
    while (uart_hal_get_txfifo_len(&data->hal) == 0) {
        /* Wait */
    }

    /* Send a character */
    uart_hal_write_txfifo(&data->hal, &c, 1, &written);
}

static int uart_esp32_err_check(const struct device* dev) {
    struct uart_esp32_data* data = dev->data;
    uint32_t mask = uart_hal_get_intsts_mask(&data->hal);
    uint32_t err  = (mask & (UART_INTR_PARITY_ERR | UART_INTR_FRAM_ERR));

    return (err);
}

#ifdef CONFIG_UART_USE_RUNTIME_CONFIGURE
static int uart_esp32_config_get(const struct device* dev, struct uart_config* cfg) {
    struct uart_esp32_data* data = dev->data;
    uart_parity_t parity;
    uart_stop_bits_t stop_bit;
    uart_word_length_t data_bit;
    uart_hw_flowcontrol_t hw_flow;
    uart_sclk_t src_clk;
    uint32_t sclk_freq;

    uart_hal_get_sclk(&data->hal, &src_clk);
    esp_clk_tree_src_get_freq_hz((soc_module_clk_t)src_clk,
            ESP_CLK_TREE_SRC_FREQ_PRECISION_CACHED, &sclk_freq);
    uart_hal_get_baudrate(&data->hal, &cfg->baudrate, sclk_freq);

    uart_hal_get_parity(&data->hal, &parity);
    switch (parity) {
        case UART_PARITY_DISABLE :
            cfg->parity = UART_CFG_PARITY_NONE;
            break;

        case UART_PARITY_EVEN :
            cfg->parity = UART_CFG_PARITY_EVEN;
            break;

        case UART_PARITY_ODD :
            cfg->parity = UART_CFG_PARITY_ODD;
            break;

        default :
            return (-ENOTSUP);
    }

    uart_hal_get_stop_bits(&data->hal, &stop_bit);
    switch (stop_bit) {
        case UART_STOP_BITS_1 :
            cfg->stop_bits = UART_CFG_STOP_BITS_1;
            break;

        case UART_STOP_BITS_1_5 :
            cfg->stop_bits = UART_CFG_STOP_BITS_1_5;
            break;

        case UART_STOP_BITS_2 :
            cfg->stop_bits = UART_CFG_STOP_BITS_2;
            break;

        default :
            return (-ENOTSUP);
    }

    uart_hal_get_data_bit_num(&data->hal, &data_bit);
    switch (data_bit) {
        case UART_DATA_5_BITS :
            cfg->data_bits = UART_CFG_DATA_BITS_5;
            break;

        case UART_DATA_6_BITS :
            cfg->data_bits = UART_CFG_DATA_BITS_6;
            break;

        case UART_DATA_7_BITS :
            cfg->data_bits = UART_CFG_DATA_BITS_7;
            break;

        case UART_DATA_8_BITS :
            cfg->data_bits = UART_CFG_DATA_BITS_8;
            break;

        default :
            return (-ENOTSUP);
    }

    uart_hal_get_hw_flow_ctrl(&data->hal, &hw_flow);
    switch (hw_flow) {
        case UART_HW_FLOWCTRL_DISABLE :
            cfg->flow_ctrl = UART_CFG_FLOW_CTRL_NONE;
            break;

        case UART_HW_FLOWCTRL_CTS_RTS :
            cfg->flow_ctrl = UART_CFG_FLOW_CTRL_RTS_CTS;
            break;

        default :
            return (-ENOTSUP);
    }

    if (uart_hal_is_mode_rs485_half_duplex(&data->hal)) {
        cfg->flow_ctrl = UART_CFG_FLOW_CTRL_RS485;
    }

    return (0);
}
#endif /* CONFIG_UART_USE_RUNTIME_CONFIGURE */

static int uart_esp32_configure(const struct device* dev, const struct uart_config* cfg) {
    const struct uart_esp32_config* config = dev->config;
    struct uart_esp32_data* data = dev->data;
    uart_sclk_t src_clk;
    uint32_t sclk_freq;

    int ret = pinctrl_apply_state(config->pcfg, PINCTRL_STATE_DEFAULT);

    if (ret < 0) {
        return (ret);
    }

    if (!device_is_ready(config->clock_dev)) {
        return (-ENODEV);
    }

    clock_control_on(config->clock_dev, config->clock_subsys);

    uart_hal_set_sclk(&data->hal, UART_SCLK_DEFAULT);
    uart_hal_set_rxfifo_full_thr(&data->hal, UART_RX_FIFO_THRESH);
    uart_hal_set_txfifo_empty_thr(&data->hal, UART_TX_FIFO_THRESH);
    uart_hal_rxfifo_rst(&data->hal);

    switch (cfg->parity) {
        case UART_CFG_PARITY_NONE :
            uart_hal_set_parity(&data->hal, UART_PARITY_DISABLE);
            break;

        case UART_CFG_PARITY_EVEN :
            uart_hal_set_parity(&data->hal, UART_PARITY_EVEN);
            break;

        case UART_CFG_PARITY_ODD :
            uart_hal_set_parity(&data->hal, UART_PARITY_ODD);
            break;

        default :
            return (-ENOTSUP);
    }

    switch (cfg->stop_bits) {
        case UART_CFG_STOP_BITS_1 :
            uart_hal_set_stop_bits(&data->hal, UART_STOP_BITS_1);
            break;

        case UART_CFG_STOP_BITS_1_5 :
            uart_hal_set_stop_bits(&data->hal, UART_STOP_BITS_1_5);
            break;

        case UART_CFG_STOP_BITS_2 :
            uart_hal_set_stop_bits(&data->hal, UART_STOP_BITS_2);
            break;

        default :
            return (-ENOTSUP);
    }

    switch (cfg->data_bits) {
        case UART_CFG_DATA_BITS_5 :
            uart_hal_set_data_bit_num(&data->hal, UART_DATA_5_BITS);
            break;

        case UART_CFG_DATA_BITS_6 :
            uart_hal_set_data_bit_num(&data->hal, UART_DATA_6_BITS);
            break;

        case UART_CFG_DATA_BITS_7 :
            uart_hal_set_data_bit_num(&data->hal, UART_DATA_7_BITS);
            break;

        case UART_CFG_DATA_BITS_8 :
            uart_hal_set_data_bit_num(&data->hal, UART_DATA_8_BITS);
            break;

        default :
            return (-ENOTSUP);
    }

    uart_hal_set_mode(&data->hal, UART_MODE_UART);

    switch (cfg->flow_ctrl) {
        case UART_CFG_FLOW_CTRL_NONE :
            uart_hal_set_hw_flow_ctrl(&data->hal, UART_HW_FLOWCTRL_DISABLE, 0);
            break;

        case UART_CFG_FLOW_CTRL_RTS_CTS :
            uart_hal_set_hw_flow_ctrl(&data->hal, UART_HW_FLOWCTRL_CTS_RTS, 10);
            break;

        case UART_CFG_FLOW_CTRL_RS485 :
            uart_hal_set_mode(&data->hal, UART_MODE_RS485_HALF_DUPLEX);
            break;

        default :
            return (-ENOTSUP);
    }

    uart_hal_get_sclk(&data->hal, &src_clk);
    esp_clk_tree_src_get_freq_hz((soc_module_clk_t)src_clk,
            ESP_CLK_TREE_SRC_FREQ_PRECISION_CACHED, &sclk_freq);
    uart_hal_set_baudrate(&data->hal, cfg->baudrate, sclk_freq);

    uart_hal_set_rx_timeout(&data->hal, 0x16);

    if (config->tx_invert) {
        uart_hal_inverse_signal(&data->hal, UART_SIGNAL_TXD_INV);
    }

    if (config->rx_invert) {
        uart_hal_inverse_signal(&data->hal, UART_SIGNAL_RXD_INV);
    }

    return (0);
}

#ifdef CONFIG_UART_INTERRUPT_DRIVEN

static int uart_esp32_fifo_fill(const struct device* dev, uint8_t const* tx_data, int len) {
    struct uart_esp32_data* data = dev->data;
    uint32_t written = 0;

    if (len < 0) {
        return (0);
    }

    uart_hal_write_txfifo(&data->hal, tx_data, len, &written);
    return written;
}

static int uart_esp32_fifo_read(const struct device* dev, uint8_t* rx_data, int const len) {
    struct uart_esp32_data* data = dev->data;
    int const num_rx = uart_hal_get_rxfifo_len(&data->hal);
    int read = MIN(len, num_rx);

    if (!read) {
        return (0);
    }

    uart_hal_read_rxfifo(&data->hal, rx_data, &read);
    return read;
}

static void uart_esp32_irq_tx_enable(const struct device* dev) {
    struct uart_esp32_data* data = dev->data;

    uart_hal_clr_intsts_mask(&data->hal, UART_INTR_TXFIFO_EMPTY);
    uart_hal_ena_intr_mask(&data->hal, UART_INTR_TXFIFO_EMPTY);
}

static void uart_esp32_irq_tx_disable(const struct device* dev) {
    struct uart_esp32_data* data = dev->data;

    uart_hal_disable_intr_mask(&data->hal, UART_INTR_TXFIFO_EMPTY);
}

static int uart_esp32_irq_tx_ready(const struct device* dev) {
    struct uart_esp32_data* data = dev->data;

    return (uart_hal_get_txfifo_len(&data->hal) > 0 &&
            uart_hal_get_intr_ena_status(&data->hal) & UART_INTR_TXFIFO_EMPTY);
}

static void uart_esp32_irq_rx_disable(const struct device* dev) {
    struct uart_esp32_data* data = dev->data;

    uart_hal_disable_intr_mask(&data->hal, UART_INTR_RXFIFO_FULL);
    uart_hal_disable_intr_mask(&data->hal, UART_INTR_RXFIFO_TOUT);
}

static int uart_esp32_irq_tx_complete(const struct device* dev) {
    struct uart_esp32_data* data = dev->data;

    return uart_hal_is_tx_idle(&data->hal);
}

static int uart_esp32_irq_rx_ready(const struct device* dev) {
    struct uart_esp32_data* data = dev->data;

    return (uart_hal_get_rxfifo_len(&data->hal) > 0);
}

static void uart_esp32_irq_err_enable(const struct device* dev) {
    struct uart_esp32_data* data = dev->data;

    /* enable framing, parity */
    uart_hal_ena_intr_mask(&data->hal, UART_INTR_FRAM_ERR);
    uart_hal_ena_intr_mask(&data->hal, UART_INTR_PARITY_ERR);
}

static void uart_esp32_irq_err_disable(const struct device* dev) {
    struct uart_esp32_data* data = dev->data;

    uart_hal_disable_intr_mask(&data->hal, UART_INTR_FRAM_ERR);
    uart_hal_disable_intr_mask(&data->hal, UART_INTR_PARITY_ERR);
}

static int uart_esp32_irq_is_pending(const struct device* dev) {
    return (uart_esp32_irq_rx_ready(dev) || uart_esp32_irq_tx_ready(dev));
}

static int uart_esp32_irq_update(const struct device* dev) {
    struct uart_esp32_data* data = dev->data;

    uart_hal_clr_intsts_mask(&data->hal, UART_INTR_RXFIFO_FULL);
    uart_hal_clr_intsts_mask(&data->hal, UART_INTR_RXFIFO_TOUT);
    uart_hal_clr_intsts_mask(&data->hal, UART_INTR_TXFIFO_EMPTY);

    return (1);
}

static void uart_esp32_irq_callback_set(const struct device* dev, uart_irq_callback_user_data_t cb,
                                        void* cb_data) {
    struct uart_esp32_data* data = dev->data;

    data->irq_cb      = cb;
    data->irq_cb_data = cb_data;

    #if defined(CONFIG_UART_EXCLUSIVE_API_CALLBACKS)
    data->async.cb        = NULL;
    data->async.user_data = NULL;
    #endif
}

#endif /* CONFIG_UART_INTERRUPT_DRIVEN */

#ifdef CONFIG_UART_ASYNC_API
static inline void uart_esp32_async_timer_start(struct k_work_delayable* work, size_t timeout) {
    if ((timeout != SYS_FOREVER_US) && (timeout != 0)) {
        LOG_DBG("Async timer started for %d us", timeout);
        k_work_reschedule(work, K_USEC(timeout));
    }
}
#endif

#if (CONFIG_UART_ASYNC_API || CONFIG_UART_INTERRUPT_DRIVEN)
static void uart_esp32_irq_rx_enable(const struct device* dev) {
    struct uart_esp32_data* data = dev->data;

    uart_hal_clr_intsts_mask(&data->hal, UART_INTR_RXFIFO_FULL);
    uart_hal_clr_intsts_mask(&data->hal, UART_INTR_RXFIFO_TOUT);
    uart_hal_ena_intr_mask(&data->hal, UART_INTR_RXFIFO_FULL);
    uart_hal_ena_intr_mask(&data->hal, UART_INTR_RXFIFO_TOUT);
}

static void uart_esp32_isr(void* arg) {
    const struct device* dev = (const struct device*)arg;
    struct uart_esp32_data* data = dev->data;
    uint32_t uart_intr_status = uart_hal_get_intsts_mask(&data->hal);
    const struct uart_esp32_config* config = dev->config;

    if (uart_intr_status == 0) {
        return;
    }
    uart_hal_clr_intsts_mask(&data->hal, uart_intr_status);

    #if CONFIG_UART_INTERRUPT_DRIVEN
    /* Verify if the callback has been registered */
    if (data->irq_cb) {
        data->irq_cb(dev, data->irq_cb_data);
    }
    #endif

    #if CONFIG_UART_ASYNC_API
    if (uart_intr_status & UART_INTR_RXFIFO_FULL) {
        data->async.rx_counter++;
        uart_esp32_async_timer_start(&data->async.rx_timeout_work, data->async.rx_timeout);
    }
    #endif
}

#endif

#if CONFIG_UART_ASYNC_API
static void IRAM_ATTR uart_esp32_dma_rx_done(const struct device* dma_dev, void* user_data,
                                             uint32_t channel, int status) {
    const struct device* uart_dev = user_data;
    const struct uart_esp32_config* config = uart_dev->config;
    struct uart_esp32_data* data = uart_dev->data;
    struct uart_event evt        = {0};
    struct dma_status dma_status = {0};
    unsigned int      key        = irq_lock();

    /* If the receive buffer is not complete we reload the DMA at current buffer position and
     * let the timeout callback handle the notifications
     */
    if (data->async.rx_counter != data->async.rx_len) {
        dma_reload(config->dma_dev, config->rx_dma_channel, 0,
                   (uint32_t)data->async.rx_buf + data->async.rx_counter,
                   data->async.rx_len - data->async.rx_counter);
        dma_start(config->dma_dev, config->rx_dma_channel);
        data->uhci_dev->pkt_thres.thrs = data->async.rx_len - data->async.rx_counter;
        irq_unlock(key);
        return;
    }

    /*Notify RX_RDY*/
    evt.type           = UART_RX_RDY;
    evt.data.rx.buf    = data->async.rx_buf;
    evt.data.rx.len    = data->async.rx_counter - data->async.rx_offset;
    evt.data.rx.offset = data->async.rx_offset;

    if (data->async.cb && evt.data.rx.len) {
        data->async.cb(data->uart_dev, &evt, data->async.user_data);
    }

    data->async.rx_offset  = 0;
    data->async.rx_counter = 0;

    /*Release current buffer*/
    evt.type = UART_RX_BUF_RELEASED;
    evt.data.rx_buf.buf = data->async.rx_buf;
    if (data->async.cb) {
        data->async.cb(uart_dev, &evt, data->async.user_data);
    }

    /*Load next buffer and request another*/
    data->async.rx_buf      = data->async.rx_next_buf;
    data->async.rx_len      = data->async.rx_next_len;
    data->async.rx_next_buf = NULL;
    data->async.rx_next_len = 0U;
    evt.type = UART_RX_BUF_REQUEST;
    if (data->async.cb) {
        data->async.cb(uart_dev, &evt, data->async.user_data);
    }

    /*Notify RX_DISABLED when there is no buffer*/
    if (!data->async.rx_buf) {
        evt.type = UART_RX_DISABLED;
        if (data->async.cb) {
            data->async.cb(uart_dev, &evt, data->async.user_data);
        }
    }
    else {
        /*Reload DMA with new buffer*/
        dma_reload(config->dma_dev, config->rx_dma_channel, 0, (uint32_t)data->async.rx_buf,
                   data->async.rx_len);
        dma_start(config->dma_dev, config->rx_dma_channel);
        data->uhci_dev->pkt_thres.thrs = data->async.rx_len;
    }

    irq_unlock(key);
}

static void IRAM_ATTR uart_esp32_dma_tx_done(const struct device* dma_dev, void* user_data,
                                             uint32_t channel, int status) {
    const struct device* uart_dev = user_data;
    const struct uart_esp32_config* config = uart_dev->config;
    struct uart_esp32_data* data = uart_dev->data;
    struct uart_event evt = {0};
    unsigned int key = irq_lock();

    k_work_cancel_delayable(&data->async.tx_timeout_work);

    evt.type        = UART_TX_DONE;
    evt.data.tx.buf = data->async.tx_buf;
    evt.data.tx.len = data->async.tx_len;
    if (data->async.cb) {
        data->async.cb(uart_dev, &evt, data->async.user_data);
    }

    /* Reset TX Buffer */
    data->async.tx_buf = NULL;
    data->async.tx_len = 0U;
    irq_unlock(key);
}

static int uart_esp32_async_tx_abort(const struct device* dev) {
    const struct uart_esp32_config* config = dev->config;
    struct uart_esp32_data* data = dev->data;
    struct uart_event evt = {0};
    int err = 0;
    unsigned int key = irq_lock();

    k_work_cancel_delayable(&data->async.tx_timeout_work);

    err = dma_stop(config->dma_dev, config->tx_dma_channel);
    if (err) {
        LOG_ERR("Error stopping Tx DMA (%d)", err);
        goto unlock;
    }

    evt.type        = UART_TX_ABORTED;
    evt.data.tx.buf = data->async.tx_buf;
    evt.data.tx.len = data->async.tx_len;

    if (data->async.cb) {
        data->async.cb(dev, &evt, data->async.user_data);
    }

unlock :
    irq_unlock(key);

    return (err);
}

static void uart_esp32_async_tx_timeout(struct k_work* work) {
    struct k_work_delayable* dwork = k_work_delayable_from_work(work);
    struct uart_esp32_async_data* async =
            CONTAINER_OF(dwork, struct uart_esp32_async_data, tx_timeout_work);
    struct uart_esp32_data* data = CONTAINER_OF(async, struct uart_esp32_data, async);

    uart_esp32_async_tx_abort(data->uart_dev);
}

static void uart_esp32_async_rx_timeout(struct k_work* work) {
    struct k_work_delayable* dwork = k_work_delayable_from_work(work);
    struct uart_esp32_async_data* async =
            CONTAINER_OF(dwork, struct uart_esp32_async_data, rx_timeout_work);
    struct uart_esp32_data* data = CONTAINER_OF(async, struct uart_esp32_data, async);
    const struct uart_esp32_config* config = data->uart_dev->config;
    struct uart_event evt = {0};
    int err = 0;
    unsigned int key = irq_lock();

    evt.type           = UART_RX_RDY;
    evt.data.rx.buf    = data->async.rx_buf;
    evt.data.rx.len    = data->async.rx_counter - data->async.rx_offset;
    evt.data.rx.offset = data->async.rx_offset;

    if (data->async.cb && evt.data.rx.len) {
        data->async.cb(data->uart_dev, &evt, data->async.user_data);
    }

    data->async.rx_offset = data->async.rx_counter;
    k_work_cancel_delayable(&data->async.rx_timeout_work);
    irq_unlock(key);
}

static int uart_esp32_async_callback_set(const struct device* dev, uart_callback_t callback,
                                         void* user_data) {
    struct uart_esp32_data* data = dev->data;

    if (!callback) {
        return -EINVAL;
    }

    data->async.cb        = callback;
    data->async.user_data = user_data;

    #if defined(CONFIG_UART_EXCLUSIVE_API_CALLBACKS)
    data->irq_cb      = NULL;
    data->irq_cb_data = NULL;
    #endif

    return (0);
}

static int uart_esp32_async_tx(const struct device* dev, uint8_t const* buf, size_t len,
                               int32_t timeout) {
    const struct uart_esp32_config* config = dev->config;
    struct uart_esp32_data* data = dev->data;
    struct dma_config dma_cfg = {0};
    struct dma_block_config dma_blk = {0};
    struct dma_status dma_status = {0};
    int err = 0;
    unsigned int key = irq_lock();

    if (config->tx_dma_channel == 0xFF) {
        LOG_ERR("Tx DMA channel is not configured");
        err = -ENOTSUP;
        goto unlock;
    }

    err = dma_get_status(config->dma_dev, config->tx_dma_channel, &dma_status);
    if (err) {
        LOG_ERR("Unable to get Tx status (%d)", err);
        goto unlock;
    }

    if (dma_status.busy) {
        LOG_ERR("Tx DMA Channel is busy");
        err = -EBUSY;
        goto unlock;
    }

    data->async.tx_buf = buf;
    data->async.tx_len = len;

    dma_cfg.channel_direction = MEMORY_TO_PERIPHERAL;
    dma_cfg.dma_callback   = uart_esp32_dma_tx_done;
    dma_cfg.user_data      = (void*)dev;
    dma_cfg.dma_slot       = ESP_GDMA_TRIG_PERIPH_UHCI0;
    dma_cfg.block_count    = 1;
    dma_cfg.head_block     = &dma_blk;
    dma_blk.block_size     = len;
    dma_blk.source_address = (uint32_t)buf;

    err = dma_config(config->dma_dev, config->tx_dma_channel, &dma_cfg);
    if (err) {
        LOG_ERR("Error configuring Tx DMA (%d)", err);
        goto unlock;
    }

    uart_esp32_async_timer_start(&data->async.tx_timeout_work, timeout);

    err = dma_start(config->dma_dev, config->tx_dma_channel);
    if (err) {
        LOG_ERR("Error starting Tx DMA (%d)", err);
        goto unlock;
    }

unlock :
    irq_unlock(key);

    return (err);
}

static int uart_esp32_async_rx_enable(const struct device* dev, uint8_t* buf, size_t len,
                                      int32_t timeout) {
    const struct uart_esp32_config* config = dev->config;
    struct uart_esp32_data* data = dev->data;
    struct dma_config dma_cfg = {0};
    struct dma_block_config dma_blk = {0};
    struct dma_status dma_status = {0};
    int err = 0;
    struct uart_event evt = {0};

    if (config->rx_dma_channel == 0xFF) {
        LOG_ERR("Rx DMA channel is not configured");
        return (-ENOTSUP);
    }

    err = dma_get_status(config->dma_dev, config->rx_dma_channel, &dma_status);
    if (err) {
        LOG_ERR("Unable to get Rx status (%d)", err);
        return (err);
    }

    if (dma_status.busy) {
        LOG_ERR("Rx DMA Channel is busy");
        return (-EBUSY);
    }

    unsigned int key = irq_lock();

    data->async.rx_buf     = buf;
    data->async.rx_len     = len;
    data->async.rx_timeout = timeout;

    dma_cfg.channel_direction = PERIPHERAL_TO_MEMORY;
    dma_cfg.dma_callback = uart_esp32_dma_rx_done;
    dma_cfg.user_data    = (void*)dev;
    dma_cfg.dma_slot     = ESP_GDMA_TRIG_PERIPH_UHCI0;
    dma_cfg.block_count  = 1;
    dma_cfg.head_block   = &dma_blk;
    dma_blk.block_size   = len;
    dma_blk.dest_address = (uint32_t)data->async.rx_buf;

    err = dma_config(config->dma_dev, config->rx_dma_channel, &dma_cfg);
    if (err) {
        LOG_ERR("Error configuring Rx DMA (%d)", err);
        goto unlock;
    }

    /*
     * Enable interrupt on first receive byte so we can start async timer
     */
    uart_hal_set_rxfifo_full_thr(&data->hal, 1);
    uart_esp32_irq_rx_enable(dev);

    err = dma_start(config->dma_dev, config->rx_dma_channel);
    if (err) {
        LOG_ERR("Error starting Rx DMA (%d)", err);
        goto unlock;
    }

    data->uhci_dev->pkt_thres.thrs = len;

    /**
     * Request next buffer
     */
    evt.type = UART_RX_BUF_REQUEST;
    if (data->async.cb) {
        data->async.cb(dev, &evt, data->async.user_data);
    }

unlock :
    irq_unlock(key);

    return (err);
}

static int uart_esp32_async_rx_buf_rsp(const struct device* dev, uint8_t* buf, size_t len) {
    const struct uart_esp32_config* config = dev->config;
    struct uart_esp32_data*         data   = dev->data;

    data->async.rx_next_buf = buf;
    data->async.rx_next_len = len;

    return (0);
}

static int uart_esp32_async_rx_disable(const struct device* dev) {
    const struct uart_esp32_config* config = dev->config;
    struct uart_esp32_data* data = dev->data;
    unsigned int key = irq_lock();
    int err = 0;
    struct uart_event evt = {0};

    k_work_cancel_delayable(&data->async.rx_timeout_work);

    if (!data->async.rx_len) {
        err = -EINVAL;
        goto unlock;
    }

    err = dma_stop(config->dma_dev, config->rx_dma_channel);
    if (err) {
        LOG_ERR("Error stopping Rx DMA (%d)", err);
        goto unlock;
    }

    /*If any bytes have been received notify RX_RDY*/
    evt.type           = UART_RX_RDY;
    evt.data.rx.buf    = data->async.rx_buf;
    evt.data.rx.len    = data->async.rx_counter - data->async.rx_offset;
    evt.data.rx.offset = data->async.rx_offset;

    if (data->async.cb && evt.data.rx.len) {
        data->async.cb(data->uart_dev, &evt, data->async.user_data);
    }

    data->async.rx_offset  = 0;
    data->async.rx_counter = 0;

    /* Release current buffer*/
    evt.type            = UART_RX_BUF_RELEASED;
    evt.data.rx_buf.buf = data->async.rx_buf;

    if (data->async.cb) {
        data->async.cb(dev, &evt, data->async.user_data);
    }

    data->async.rx_len = 0;
    data->async.rx_buf = NULL;

    /*Release next buffer*/
    if (data->async.rx_next_len) {
        evt.type = UART_RX_BUF_RELEASED;
        evt.data.rx_buf.buf = data->async.rx_next_buf;
        if (data->async.cb) {
            data->async.cb(dev, &evt, data->async.user_data);
        }

        data->async.rx_next_len = 0;
        data->async.rx_next_buf = NULL;
    }

    /*Notify UART_RX_DISABLED*/
    evt.type = UART_RX_DISABLED;
    if (data->async.cb) {
        data->async.cb(dev, &evt, data->async.user_data);
    }

unlock :
    irq_unlock(key);

    return (err);
}

#endif /* CONFIG_UART_ASYNC_API */

<<<<<<< HEAD
static int uart_esp32_init(const struct device *dev)
{
	const struct uart_esp32_config *config = dev->config;
	struct uart_esp32_data *data = dev->data;
	int ret = uart_esp32_configure(dev, &data->uart_config);

	if (ret < 0) {
		LOG_ERR("Error configuring UART (%d)", ret);
		return ret;
	}

#if CONFIG_UART_INTERRUPT_DRIVEN || CONFIG_UART_ASYNC_API
	ret = esp_intr_alloc(config->irq_source,
			ESP_PRIO_TO_FLAGS(config->irq_priority) |
			ESP_INT_FLAGS_CHECK(config->irq_flags),
			(ISR_HANDLER)uart_esp32_isr,
			(void *)dev,
			NULL);
	if (ret < 0) {
		LOG_ERR("Error allocating UART interrupt (%d)", ret);
		return ret;
	}
#endif
#if CONFIG_UART_ASYNC_API
	if (config->dma_dev) {
		if (!device_is_ready(config->dma_dev)) {
			LOG_ERR("DMA device is not ready");
			return -ENODEV;
		}

		clock_control_on(config->clock_dev, (clock_control_subsys_t)ESP32_UHCI0_MODULE);
		uhci_ll_init(data->uhci_dev);
		uhci_ll_set_eof_mode(data->uhci_dev, UHCI_RX_IDLE_EOF | UHCI_RX_LEN_EOF);
		uhci_ll_attach_uart_port(data->uhci_dev, uart_hal_get_port_num(&data->hal));
		data->uart_dev = dev;

		k_work_init_delayable(&data->async.tx_timeout_work, uart_esp32_async_tx_timeout);
		k_work_init_delayable(&data->async.rx_timeout_work, uart_esp32_async_rx_timeout);
	}
#endif
	return 0;
=======
static int uart_esp32_init(const struct device* dev) {
    const struct uart_esp32_config* config = dev->config;
    struct uart_esp32_data* data = dev->data;
    int ret = uart_esp32_configure(dev, &data->uart_config);

    if (ret < 0) {
        LOG_ERR("Error configuring UART (%d)", ret);
        return (ret);
    }

    #if (CONFIG_UART_INTERRUPT_DRIVEN || CONFIG_UART_ASYNC_API)
    ret = esp_intr_alloc(config->irq_source,
                         config->irq_priority,
                         (ISR_HANDLER)uart_esp32_isr,
                         (void*)dev,
                         NULL);
    if (ret < 0) {
        LOG_ERR("Error allocating UART interrupt (%d)", ret);
        return (ret);
    }
    #endif

    #if CONFIG_UART_ASYNC_API
    if (config->dma_dev) {
        if (!device_is_ready(config->dma_dev)) {
            LOG_ERR("DMA device is not ready");
            return (-ENODEV);
        }

        clock_control_on(config->clock_dev, (clock_control_subsys_t)ESP32_UHCI0_MODULE);
        uhci_ll_init(data->uhci_dev);
        uhci_ll_set_eof_mode(data->uhci_dev, UHCI_RX_IDLE_EOF | UHCI_RX_LEN_EOF);
        uhci_ll_attach_uart_port(data->uhci_dev, uart_hal_get_port_num(&data->hal));
        data->uart_dev = dev;

        k_work_init_delayable(&data->async.tx_timeout_work, uart_esp32_async_tx_timeout);
        k_work_init_delayable(&data->async.rx_timeout_work, uart_esp32_async_rx_timeout);
    }
    #endif

    return (0);
>>>>>>> 58fded8c
}

static const DRAM_ATTR struct uart_driver_api uart_esp32_api = {
    .poll_in   = uart_esp32_poll_in,
    .poll_out  = uart_esp32_poll_out,
    .err_check = uart_esp32_err_check,
    #ifdef CONFIG_UART_USE_RUNTIME_CONFIGURE
    .configure  = uart_esp32_configure,
    .config_get = uart_esp32_config_get,
    #endif

    #ifdef CONFIG_UART_INTERRUPT_DRIVEN
    .fifo_fill        = uart_esp32_fifo_fill,
    .fifo_read        = uart_esp32_fifo_read,
    .irq_tx_enable    = uart_esp32_irq_tx_enable,
    .irq_tx_disable   = uart_esp32_irq_tx_disable,
    .irq_tx_ready     = uart_esp32_irq_tx_ready,
    .irq_rx_enable    = uart_esp32_irq_rx_enable,
    .irq_rx_disable   = uart_esp32_irq_rx_disable,
    .irq_tx_complete  = uart_esp32_irq_tx_complete,
    .irq_rx_ready     = uart_esp32_irq_rx_ready,
    .irq_err_enable   = uart_esp32_irq_err_enable,
    .irq_err_disable  = uart_esp32_irq_err_disable,
    .irq_is_pending   = uart_esp32_irq_is_pending,
    .irq_update       = uart_esp32_irq_update,
    .irq_callback_set = uart_esp32_irq_callback_set,
    #endif /* CONFIG_UART_INTERRUPT_DRIVEN */

    #if CONFIG_UART_ASYNC_API
    .callback_set = uart_esp32_async_callback_set,
    .tx           = uart_esp32_async_tx,
    .tx_abort     = uart_esp32_async_tx_abort,
    .rx_enable    = uart_esp32_async_rx_enable,
    .rx_buf_rsp   = uart_esp32_async_rx_buf_rsp,
    .rx_disable   = uart_esp32_async_rx_disable,
    #endif /*CONFIG_UART_ASYNC_API*/
};

#if CONFIG_UART_ASYNC_API
#define ESP_UART_DMA_INIT(n)                                    \
    .dma_dev = ESP32_DT_INST_DMA_CTLR(n, tx),                   \
    .tx_dma_channel = ESP32_DT_INST_DMA_CELL(n, tx, channel),   \
    .rx_dma_channel = ESP32_DT_INST_DMA_CELL(n, rx, channel)

#define ESP_UART_UHCI_INIT(n)                                   \
    .uhci_dev = COND_CODE_1(DT_INST_NODE_HAS_PROP(n, dmas), (&UHCI0), (NULL))

#else
#define ESP_UART_DMA_INIT(n)
#define ESP_UART_UHCI_INIT(n)
#endif

<<<<<<< HEAD
#define ESP32_UART_INIT(idx)                                                                       \
                                                                                                   \
	PINCTRL_DT_INST_DEFINE(idx);                                                               \
                                                                                                   \
	static const DRAM_ATTR struct uart_esp32_config uart_esp32_cfg_port_##idx = {              \
		.clock_dev = DEVICE_DT_GET(DT_INST_CLOCKS_CTLR(idx)),                              \
		.pcfg = PINCTRL_DT_INST_DEV_CONFIG_GET(idx),                                       \
		.clock_subsys = (clock_control_subsys_t)DT_INST_CLOCKS_CELL(idx, offset),          \
		.irq_source = DT_INST_IRQ_BY_IDX(idx, 0, irq),                                     \
		.irq_priority = DT_INST_IRQ_BY_IDX(idx, 0, priority),                              \
		.irq_flags = DT_INST_IRQ_BY_IDX(idx, 0, flags),                                    \
		.tx_invert = DT_INST_PROP_OR(idx, tx_invert, false),                               \
		.rx_invert = DT_INST_PROP_OR(idx, rx_invert, false),                               \
		ESP_UART_DMA_INIT(idx)};                                                           \
                                                                                                   \
	static struct uart_esp32_data uart_esp32_data_##idx = {                                    \
		.uart_config = {.baudrate = DT_INST_PROP(idx, current_speed),                      \
				.parity = DT_INST_ENUM_IDX_OR(idx, parity, UART_CFG_PARITY_NONE),  \
				.stop_bits = DT_INST_ENUM_IDX_OR(idx, stop_bits,                   \
								 UART_CFG_STOP_BITS_1),            \
				.data_bits = DT_INST_ENUM_IDX_OR(idx, data_bits,                   \
								 UART_CFG_DATA_BITS_8),            \
				.flow_ctrl = MAX(COND_CODE_1(DT_INST_PROP(idx, hw_rs485_hd_mode),  \
							     (UART_CFG_FLOW_CTRL_RS485),           \
							     (UART_CFG_FLOW_CTRL_NONE)),           \
						 COND_CODE_1(DT_INST_PROP(idx, hw_flow_control),   \
							     (UART_CFG_FLOW_CTRL_RTS_CTS),         \
							     (UART_CFG_FLOW_CTRL_NONE)))},         \
		.hal =                                                                             \
			{                                                                          \
				.dev = (uart_dev_t *)DT_INST_REG_ADDR(idx),                        \
			},                                                                         \
		ESP_UART_UHCI_INIT(idx)};                                                          \
                                                                                                   \
	DEVICE_DT_INST_DEFINE(idx, uart_esp32_init, NULL, &uart_esp32_data_##idx,                  \
			      &uart_esp32_cfg_port_##idx, PRE_KERNEL_1,                            \
			      CONFIG_SERIAL_INIT_PRIORITY, &uart_esp32_api);
=======
#define ESP32_UART_INIT(idx)                                                        \
    PINCTRL_DT_INST_DEFINE(idx);                                                    \
                                                                                    \
    static const DRAM_ATTR struct uart_esp32_config uart_esp32_cfg_port_##idx = {   \
        .clock_dev = DEVICE_DT_GET(DT_INST_CLOCKS_CTLR(idx)),                       \
        .pcfg = PINCTRL_DT_INST_DEV_CONFIG_GET(idx),                                \
        .clock_subsys = (clock_control_subsys_t)DT_INST_CLOCKS_CELL(idx, offset),   \
        .irq_source = DT_INST_IRQN(idx),                                            \
        .irq_priority = UART_IRQ_PRIORITY,                                          \
        .tx_invert = DT_INST_PROP_OR(idx, tx_invert, false),                        \
        .rx_invert = DT_INST_PROP_OR(idx, rx_invert, false),                        \
        ESP_UART_DMA_INIT(idx)};                                                    \
                                                                                    \
    static struct uart_esp32_data uart_esp32_data_##idx = {                         \
        .uart_config = {                                                            \
                .baudrate = DT_INST_PROP(idx, current_speed),                       \
                .parity   = DT_INST_ENUM_IDX_OR(idx, parity, UART_CFG_PARITY_NONE), \
                .stop_bits = DT_INST_ENUM_IDX_OR(idx, stop_bits,                    \
                                                 UART_CFG_STOP_BITS_1),             \
                .data_bits = DT_INST_ENUM_IDX_OR(idx, data_bits,                    \
                                                 UART_CFG_DATA_BITS_8),             \
                .flow_ctrl = MAX(COND_CODE_1(DT_INST_PROP(idx, hw_rs485_hd_mode),   \
                                             (UART_CFG_FLOW_CTRL_RS485),            \
                                             (UART_CFG_FLOW_CTRL_NONE)),            \
                                 COND_CODE_1(DT_INST_PROP(idx, hw_flow_control),    \
                                             (UART_CFG_FLOW_CTRL_RTS_CTS),          \
                                             (UART_CFG_FLOW_CTRL_NONE)))},          \
        .hal = {                                                                    \
            .dev = (uart_dev_t*)DT_INST_REG_ADDR(idx),                              \
        },                                                                          \
        ESP_UART_UHCI_INIT(idx)};                                                   \
                                                                                    \
    DEVICE_DT_INST_DEFINE(idx, uart_esp32_init, NULL, &uart_esp32_data_##idx,       \
                          &uart_esp32_cfg_port_##idx, PRE_KERNEL_1,                 \
                          CONFIG_SERIAL_INIT_PRIORITY, &uart_esp32_api);
>>>>>>> 58fded8c

DT_INST_FOREACH_STATUS_OKAY(ESP32_UART_INIT);<|MERGE_RESOLUTION|>--- conflicted
+++ resolved
@@ -52,8 +52,8 @@
 #include <zephyr/drivers/uart.h>
 
 #if defined(CONFIG_SOC_SERIES_ESP32C2) || \
-	defined(CONFIG_SOC_SERIES_ESP32C3) || \
-	defined(CONFIG_SOC_SERIES_ESP32C6)
+    defined(CONFIG_SOC_SERIES_ESP32C3) || \
+    defined(CONFIG_SOC_SERIES_ESP32C6)
 #include <zephyr/drivers/interrupt_controller/intc_esp32c3.h>
 #else
 #include <zephyr/drivers/interrupt_controller/intc_esp32.h>
@@ -68,34 +68,20 @@
 LOG_MODULE_REGISTER(uart_esp32, CONFIG_UART_LOG_LEVEL);
 
 #if defined(CONFIG_SOC_SERIES_ESP32C2) || \
-	defined(CONFIG_SOC_SERIES_ESP32C3) || \
-	defined(CONFIG_SOC_SERIES_ESP32C6)
+    defined(CONFIG_SOC_SERIES_ESP32C3) || \
+    defined(CONFIG_SOC_SERIES_ESP32C6)
 #define ISR_HANDLER isr_handler_t
 #else
 #define ISR_HANDLER intr_handler_t
 #endif
 
 struct uart_esp32_config {
-<<<<<<< HEAD
-	const struct device *clock_dev;
-	const struct pinctrl_dev_config *pcfg;
-	const clock_control_subsys_t clock_subsys;
-	int irq_source;
-	int irq_priority;
-	int irq_flags;
-	bool tx_invert;
-	bool rx_invert;
-#if CONFIG_UART_ASYNC_API
-	const struct device *dma_dev;
-	uint8_t tx_dma_channel;
-	uint8_t rx_dma_channel;
-#endif
-=======
     const struct device* clock_dev;
     const struct pinctrl_dev_config* pcfg;
     const clock_control_subsys_t clock_subsys;
     int irq_source;
     int irq_priority;
+    int irq_flags;
     bool tx_invert;
     bool rx_invert;
 
@@ -104,7 +90,6 @@
     uint8_t tx_dma_channel;
     uint8_t rx_dma_channel;
     #endif
->>>>>>> 58fded8c
 };
 
 #if CONFIG_UART_ASYNC_API
@@ -405,7 +390,7 @@
     }
 
     uart_hal_write_txfifo(&data->hal, tx_data, len, &written);
-    return written;
+    return (written);
 }
 
 static int uart_esp32_fifo_read(const struct device* dev, uint8_t* rx_data, int const len) {
@@ -418,7 +403,7 @@
     }
 
     uart_hal_read_rxfifo(&data->hal, rx_data, &read);
-    return read;
+    return (read);
 }
 
 static void uart_esp32_irq_tx_enable(const struct device* dev) {
@@ -941,49 +926,6 @@
 
 #endif /* CONFIG_UART_ASYNC_API */
 
-<<<<<<< HEAD
-static int uart_esp32_init(const struct device *dev)
-{
-	const struct uart_esp32_config *config = dev->config;
-	struct uart_esp32_data *data = dev->data;
-	int ret = uart_esp32_configure(dev, &data->uart_config);
-
-	if (ret < 0) {
-		LOG_ERR("Error configuring UART (%d)", ret);
-		return ret;
-	}
-
-#if CONFIG_UART_INTERRUPT_DRIVEN || CONFIG_UART_ASYNC_API
-	ret = esp_intr_alloc(config->irq_source,
-			ESP_PRIO_TO_FLAGS(config->irq_priority) |
-			ESP_INT_FLAGS_CHECK(config->irq_flags),
-			(ISR_HANDLER)uart_esp32_isr,
-			(void *)dev,
-			NULL);
-	if (ret < 0) {
-		LOG_ERR("Error allocating UART interrupt (%d)", ret);
-		return ret;
-	}
-#endif
-#if CONFIG_UART_ASYNC_API
-	if (config->dma_dev) {
-		if (!device_is_ready(config->dma_dev)) {
-			LOG_ERR("DMA device is not ready");
-			return -ENODEV;
-		}
-
-		clock_control_on(config->clock_dev, (clock_control_subsys_t)ESP32_UHCI0_MODULE);
-		uhci_ll_init(data->uhci_dev);
-		uhci_ll_set_eof_mode(data->uhci_dev, UHCI_RX_IDLE_EOF | UHCI_RX_LEN_EOF);
-		uhci_ll_attach_uart_port(data->uhci_dev, uart_hal_get_port_num(&data->hal));
-		data->uart_dev = dev;
-
-		k_work_init_delayable(&data->async.tx_timeout_work, uart_esp32_async_tx_timeout);
-		k_work_init_delayable(&data->async.rx_timeout_work, uart_esp32_async_rx_timeout);
-	}
-#endif
-	return 0;
-=======
 static int uart_esp32_init(const struct device* dev) {
     const struct uart_esp32_config* config = dev->config;
     struct uart_esp32_data* data = dev->data;
@@ -996,10 +938,11 @@
 
     #if (CONFIG_UART_INTERRUPT_DRIVEN || CONFIG_UART_ASYNC_API)
     ret = esp_intr_alloc(config->irq_source,
-                         config->irq_priority,
-                         (ISR_HANDLER)uart_esp32_isr,
-                         (void*)dev,
-                         NULL);
+            ESP_PRIO_TO_FLAGS(config->irq_priority) |
+            ESP_INT_FLAGS_CHECK(config->irq_flags),
+            (ISR_HANDLER)uart_esp32_isr,
+            (void*)dev,
+            NULL);
     if (ret < 0) {
         LOG_ERR("Error allocating UART interrupt (%d)", ret);
         return (ret);
@@ -1025,7 +968,6 @@
     #endif
 
     return (0);
->>>>>>> 58fded8c
 }
 
 static const DRAM_ATTR struct uart_driver_api uart_esp32_api = {
@@ -1078,45 +1020,6 @@
 #define ESP_UART_UHCI_INIT(n)
 #endif
 
-<<<<<<< HEAD
-#define ESP32_UART_INIT(idx)                                                                       \
-                                                                                                   \
-	PINCTRL_DT_INST_DEFINE(idx);                                                               \
-                                                                                                   \
-	static const DRAM_ATTR struct uart_esp32_config uart_esp32_cfg_port_##idx = {              \
-		.clock_dev = DEVICE_DT_GET(DT_INST_CLOCKS_CTLR(idx)),                              \
-		.pcfg = PINCTRL_DT_INST_DEV_CONFIG_GET(idx),                                       \
-		.clock_subsys = (clock_control_subsys_t)DT_INST_CLOCKS_CELL(idx, offset),          \
-		.irq_source = DT_INST_IRQ_BY_IDX(idx, 0, irq),                                     \
-		.irq_priority = DT_INST_IRQ_BY_IDX(idx, 0, priority),                              \
-		.irq_flags = DT_INST_IRQ_BY_IDX(idx, 0, flags),                                    \
-		.tx_invert = DT_INST_PROP_OR(idx, tx_invert, false),                               \
-		.rx_invert = DT_INST_PROP_OR(idx, rx_invert, false),                               \
-		ESP_UART_DMA_INIT(idx)};                                                           \
-                                                                                                   \
-	static struct uart_esp32_data uart_esp32_data_##idx = {                                    \
-		.uart_config = {.baudrate = DT_INST_PROP(idx, current_speed),                      \
-				.parity = DT_INST_ENUM_IDX_OR(idx, parity, UART_CFG_PARITY_NONE),  \
-				.stop_bits = DT_INST_ENUM_IDX_OR(idx, stop_bits,                   \
-								 UART_CFG_STOP_BITS_1),            \
-				.data_bits = DT_INST_ENUM_IDX_OR(idx, data_bits,                   \
-								 UART_CFG_DATA_BITS_8),            \
-				.flow_ctrl = MAX(COND_CODE_1(DT_INST_PROP(idx, hw_rs485_hd_mode),  \
-							     (UART_CFG_FLOW_CTRL_RS485),           \
-							     (UART_CFG_FLOW_CTRL_NONE)),           \
-						 COND_CODE_1(DT_INST_PROP(idx, hw_flow_control),   \
-							     (UART_CFG_FLOW_CTRL_RTS_CTS),         \
-							     (UART_CFG_FLOW_CTRL_NONE)))},         \
-		.hal =                                                                             \
-			{                                                                          \
-				.dev = (uart_dev_t *)DT_INST_REG_ADDR(idx),                        \
-			},                                                                         \
-		ESP_UART_UHCI_INIT(idx)};                                                          \
-                                                                                                   \
-	DEVICE_DT_INST_DEFINE(idx, uart_esp32_init, NULL, &uart_esp32_data_##idx,                  \
-			      &uart_esp32_cfg_port_##idx, PRE_KERNEL_1,                            \
-			      CONFIG_SERIAL_INIT_PRIORITY, &uart_esp32_api);
-=======
 #define ESP32_UART_INIT(idx)                                                        \
     PINCTRL_DT_INST_DEFINE(idx);                                                    \
                                                                                     \
@@ -1124,8 +1027,9 @@
         .clock_dev = DEVICE_DT_GET(DT_INST_CLOCKS_CTLR(idx)),                       \
         .pcfg = PINCTRL_DT_INST_DEV_CONFIG_GET(idx),                                \
         .clock_subsys = (clock_control_subsys_t)DT_INST_CLOCKS_CELL(idx, offset),   \
-        .irq_source = DT_INST_IRQN(idx),                                            \
-        .irq_priority = UART_IRQ_PRIORITY,                                          \
+        .irq_source = DT_INST_IRQ_BY_IDX(idx, 0, irq),                              \
+        .irq_priority = DT_INST_IRQ_BY_IDX(idx, 0, priority),                       \
+        .irq_flags = DT_INST_IRQ_BY_IDX(idx, 0, flags),                             \
         .tx_invert = DT_INST_PROP_OR(idx, tx_invert, false),                        \
         .rx_invert = DT_INST_PROP_OR(idx, rx_invert, false),                        \
         ESP_UART_DMA_INIT(idx)};                                                    \
@@ -1152,6 +1056,5 @@
     DEVICE_DT_INST_DEFINE(idx, uart_esp32_init, NULL, &uart_esp32_data_##idx,       \
                           &uart_esp32_cfg_port_##idx, PRE_KERNEL_1,                 \
                           CONFIG_SERIAL_INIT_PRIORITY, &uart_esp32_api);
->>>>>>> 58fded8c
 
 DT_INST_FOREACH_STATUS_OKAY(ESP32_UART_INIT);