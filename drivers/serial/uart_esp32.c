--- conflicted
+++ resolved
@@ -508,37 +508,10 @@
     uart_hal_ena_intr_mask(&data->hal, UART_INTR_RXFIFO_TOUT);
 }
 
-<<<<<<< HEAD
-static void uart_esp32_isr(void *arg)
-{
-	const struct device *dev = (const struct device *)arg;
-	struct uart_esp32_data *data = dev->data;
-	uint32_t uart_intr_status = uart_hal_get_intsts_mask(&data->hal);
-
-	if (uart_intr_status == 0) {
-		return;
-	}
-	uart_hal_clr_intsts_mask(&data->hal, uart_intr_status);
-
-#if CONFIG_UART_INTERRUPT_DRIVEN
-	/* Verify if the callback has been registered */
-	if (data->irq_cb) {
-		data->irq_cb(dev, data->irq_cb_data);
-	}
-#endif
-
-#if CONFIG_UART_ASYNC_API
-	if (uart_intr_status & UART_INTR_RXFIFO_FULL) {
-		data->async.rx_counter++;
-		uart_esp32_async_timer_start(&data->async.rx_timeout_work, data->async.rx_timeout);
-	}
-#endif
-=======
 static void uart_esp32_isr(void* arg) {
     const struct device* dev = (const struct device*)arg;
     struct uart_esp32_data* data = dev->data;
     uint32_t uart_intr_status = uart_hal_get_intsts_mask(&data->hal);
-    const struct uart_esp32_config* config = dev->config;
 
     if (uart_intr_status == 0) {
         return;
@@ -558,112 +531,18 @@
         uart_esp32_async_timer_start(&data->async.rx_timeout_work, data->async.rx_timeout);
     }
     #endif
->>>>>>> 1913fc8a
 }
 
 #endif
 
 #if CONFIG_UART_ASYNC_API
-<<<<<<< HEAD
-static void IRAM_ATTR uart_esp32_dma_rx_done(const struct device *dma_dev, void *user_data,
-					     uint32_t channel, int status)
-{
-	const struct device *uart_dev = user_data;
-	const struct uart_esp32_config *config = uart_dev->config;
-	struct uart_esp32_data *data = uart_dev->data;
-	struct uart_event evt = {0};
-	unsigned int key = irq_lock();
-
-	/* If the receive buffer is not complete we reload the DMA at current buffer position and
-	 * let the timeout callback handle the notifications
-	 */
-	if (data->async.rx_counter != data->async.rx_len) {
-		dma_reload(config->dma_dev, config->rx_dma_channel, 0,
-			   (uint32_t)data->async.rx_buf + data->async.rx_counter,
-			   data->async.rx_len - data->async.rx_counter);
-		dma_start(config->dma_dev, config->rx_dma_channel);
-		data->uhci_dev->pkt_thres.thrs = data->async.rx_len - data->async.rx_counter;
-		irq_unlock(key);
-		return;
-	}
-
-	/*Notify RX_RDY*/
-	evt.type = UART_RX_RDY;
-	evt.data.rx.buf = data->async.rx_buf;
-	evt.data.rx.len = data->async.rx_counter - data->async.rx_offset;
-	evt.data.rx.offset = data->async.rx_offset;
-
-	if (data->async.cb && evt.data.rx.len) {
-		data->async.cb(data->uart_dev, &evt, data->async.user_data);
-	}
-
-	data->async.rx_offset = 0;
-	data->async.rx_counter = 0;
-
-	/*Release current buffer*/
-	evt.type = UART_RX_BUF_RELEASED;
-	evt.data.rx_buf.buf = data->async.rx_buf;
-	if (data->async.cb) {
-		data->async.cb(uart_dev, &evt, data->async.user_data);
-	}
-
-	/*Load next buffer and request another*/
-	data->async.rx_buf = data->async.rx_next_buf;
-	data->async.rx_len = data->async.rx_next_len;
-	data->async.rx_next_buf = NULL;
-	data->async.rx_next_len = 0U;
-	evt.type = UART_RX_BUF_REQUEST;
-	if (data->async.cb) {
-		data->async.cb(uart_dev, &evt, data->async.user_data);
-	}
-
-	/*Notify RX_DISABLED when there is no buffer*/
-	if (!data->async.rx_buf) {
-		evt.type = UART_RX_DISABLED;
-		if (data->async.cb) {
-			data->async.cb(uart_dev, &evt, data->async.user_data);
-		}
-	} else {
-		/*Reload DMA with new buffer*/
-		dma_reload(config->dma_dev, config->rx_dma_channel, 0, (uint32_t)data->async.rx_buf,
-			   data->async.rx_len);
-		dma_start(config->dma_dev, config->rx_dma_channel);
-		data->uhci_dev->pkt_thres.thrs = data->async.rx_len;
-	}
-
-	irq_unlock(key);
-}
-
-static void IRAM_ATTR uart_esp32_dma_tx_done(const struct device *dma_dev, void *user_data,
-					     uint32_t channel, int status)
-{
-	const struct device *uart_dev = user_data;
-	struct uart_esp32_data *data = uart_dev->data;
-	struct uart_event evt = {0};
-	unsigned int key = irq_lock();
-
-	k_work_cancel_delayable(&data->async.tx_timeout_work);
-
-	evt.type = UART_TX_DONE;
-	evt.data.tx.buf = data->async.tx_buf;
-	evt.data.tx.len = data->async.tx_len;
-	if (data->async.cb) {
-		data->async.cb(uart_dev, &evt, data->async.user_data);
-	}
-
-	/* Reset TX Buffer */
-	data->async.tx_buf = NULL;
-	data->async.tx_len = 0U;
-	irq_unlock(key);
-=======
 static void IRAM_ATTR uart_esp32_dma_rx_done(const struct device* dma_dev, void* user_data,
                                              uint32_t channel, int status) {
     const struct device* uart_dev = user_data;
     const struct uart_esp32_config* config = uart_dev->config;
     struct uart_esp32_data* data = uart_dev->data;
-    struct uart_event evt        = {0};
-    struct dma_status dma_status = {0};
-    unsigned int      key        = irq_lock();
+    struct uart_event evt = {0};
+    unsigned int key = irq_lock();
 
     /* If the receive buffer is not complete we reload the DMA at current buffer position and
      * let the timeout callback handle the notifications
@@ -729,7 +608,6 @@
 static void IRAM_ATTR uart_esp32_dma_tx_done(const struct device* dma_dev, void* user_data,
                                              uint32_t channel, int status) {
     const struct device* uart_dev = user_data;
-    const struct uart_esp32_config* config = uart_dev->config;
     struct uart_esp32_data* data = uart_dev->data;
     struct uart_event evt = {0};
     unsigned int key = irq_lock();
@@ -747,7 +625,6 @@
     data->async.tx_buf = NULL;
     data->async.tx_len = 0U;
     irq_unlock(key);
->>>>>>> 1913fc8a
 }
 
 static int uart_esp32_async_tx_abort(const struct device* dev) {
@@ -788,37 +665,12 @@
     uart_esp32_async_tx_abort(data->uart_dev);
 }
 
-<<<<<<< HEAD
-static void uart_esp32_async_rx_timeout(struct k_work *work)
-{
-	struct k_work_delayable *dwork = k_work_delayable_from_work(work);
-	struct uart_esp32_async_data *async =
-		CONTAINER_OF(dwork, struct uart_esp32_async_data, rx_timeout_work);
-	struct uart_esp32_data *data = CONTAINER_OF(async, struct uart_esp32_data, async);
-	struct uart_event evt = {0};
-	unsigned int key = irq_lock();
-
-	evt.type = UART_RX_RDY;
-	evt.data.rx.buf = data->async.rx_buf;
-	evt.data.rx.len = data->async.rx_counter - data->async.rx_offset;
-	evt.data.rx.offset = data->async.rx_offset;
-
-	if (data->async.cb && evt.data.rx.len) {
-		data->async.cb(data->uart_dev, &evt, data->async.user_data);
-	}
-
-	data->async.rx_offset = data->async.rx_counter;
-	k_work_cancel_delayable(&data->async.rx_timeout_work);
-	irq_unlock(key);
-=======
 static void uart_esp32_async_rx_timeout(struct k_work* work) {
     struct k_work_delayable* dwork = k_work_delayable_from_work(work);
     struct uart_esp32_async_data* async =
             CONTAINER_OF(dwork, struct uart_esp32_async_data, rx_timeout_work);
     struct uart_esp32_data* data = CONTAINER_OF(async, struct uart_esp32_data, async);
-    const struct uart_esp32_config* config = data->uart_dev->config;
     struct uart_event evt = {0};
-    int err = 0;
     unsigned int key = irq_lock();
 
     evt.type           = UART_RX_RDY;
@@ -833,7 +685,6 @@
     data->async.rx_offset = data->async.rx_counter;
     k_work_cancel_delayable(&data->async.rx_timeout_work);
     irq_unlock(key);
->>>>>>> 1913fc8a
 }
 
 static int uart_esp32_async_callback_set(const struct device* dev, uart_callback_t callback,
@@ -990,15 +841,8 @@
     return (err);
 }
 
-<<<<<<< HEAD
-static int uart_esp32_async_rx_buf_rsp(const struct device *dev, uint8_t *buf, size_t len)
-{
-	struct uart_esp32_data *data = dev->data;
-=======
 static int uart_esp32_async_rx_buf_rsp(const struct device* dev, uint8_t* buf, size_t len) {
-    const struct uart_esp32_config* config = dev->config;
-    struct uart_esp32_data*         data   = dev->data;
->>>>>>> 1913fc8a
+    struct uart_esp32_data* data = dev->data;
 
     data->async.rx_next_buf = buf;
     data->async.rx_next_len = len;
@@ -1076,52 +920,7 @@
 
 #endif /* CONFIG_UART_ASYNC_API */
 
-<<<<<<< HEAD
-static int uart_esp32_init(const struct device *dev)
-{
-	struct uart_esp32_data *data = dev->data;
-	int ret = uart_esp32_configure(dev, &data->uart_config);
-
-	if (ret < 0) {
-		LOG_ERR("Error configuring UART (%d)", ret);
-		return ret;
-	}
-
-#if CONFIG_UART_INTERRUPT_DRIVEN || CONFIG_UART_ASYNC_API
-	const struct uart_esp32_config *config = dev->config;
-
-	ret = esp_intr_alloc(config->irq_source,
-			ESP_PRIO_TO_FLAGS(config->irq_priority) |
-			ESP_INT_FLAGS_CHECK(config->irq_flags),
-			(ISR_HANDLER)uart_esp32_isr,
-			(void *)dev,
-			NULL);
-	if (ret < 0) {
-		LOG_ERR("Error allocating UART interrupt (%d)", ret);
-		return ret;
-	}
-#endif
-#if CONFIG_UART_ASYNC_API
-	if (config->dma_dev) {
-		if (!device_is_ready(config->dma_dev)) {
-			LOG_ERR("DMA device is not ready");
-			return -ENODEV;
-		}
-
-		clock_control_on(config->clock_dev, (clock_control_subsys_t)ESP32_UHCI0_MODULE);
-		uhci_ll_init(data->uhci_dev);
-		uhci_ll_set_eof_mode(data->uhci_dev, UHCI_RX_IDLE_EOF | UHCI_RX_LEN_EOF);
-		uhci_ll_attach_uart_port(data->uhci_dev, uart_hal_get_port_num(&data->hal));
-		data->uart_dev = dev;
-
-		k_work_init_delayable(&data->async.tx_timeout_work, uart_esp32_async_tx_timeout);
-		k_work_init_delayable(&data->async.rx_timeout_work, uart_esp32_async_rx_timeout);
-	}
-#endif
-	return 0;
-=======
 static int uart_esp32_init(const struct device* dev) {
-    const struct uart_esp32_config* config = dev->config;
     struct uart_esp32_data* data = dev->data;
     int ret = uart_esp32_configure(dev, &data->uart_config);
 
@@ -1131,6 +930,8 @@
     }
 
     #if (CONFIG_UART_INTERRUPT_DRIVEN || CONFIG_UART_ASYNC_API)
+    const struct uart_esp32_config *config = dev->config;
+
     ret = esp_intr_alloc(config->irq_source,
             ESP_PRIO_TO_FLAGS(config->irq_priority) |
             ESP_INT_FLAGS_CHECK(config->irq_flags),
@@ -1162,7 +963,6 @@
     #endif
 
     return (0);
->>>>>>> 1913fc8a
 }
 
 static const DRAM_ATTR struct uart_driver_api uart_esp32_api = {
