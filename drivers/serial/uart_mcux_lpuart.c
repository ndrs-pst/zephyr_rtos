--- conflicted
+++ resolved
@@ -8,7 +8,7 @@
 #define DT_DRV_COMPAT nxp_lpuart
 
 #define LPUART_ASYNC_ENABLE \
-	IS_ENABLED(CONFIG_UART_ASYNC_API) && IS_ENABLED(CONFIG_UART_NXP_LPUART_ASYNC_API_SUPPORT)
+    IS_ENABLED(CONFIG_UART_ASYNC_API) && IS_ENABLED(CONFIG_UART_NXP_LPUART_ASYNC_API_SUPPORT)
 
 #include <errno.h>
 #include <zephyr/device.h>
@@ -60,7 +60,6 @@
 #endif /* LPUART_ASYNC_ENABLE */
 
 struct mcux_lpuart_config {
-<<<<<<< HEAD
     LPUART_Type* base;
     struct device const* clock_dev;
     const struct pinctrl_dev_config* pincfg;
@@ -78,31 +77,10 @@
     void (*irq_config_func)(struct device const* dev);
     #endif
 
-    #ifdef CONFIG_UART_ASYNC_API
+    #if LPUART_ASYNC_ENABLE
     const struct lpuart_dma_config rx_dma_config;
     const struct lpuart_dma_config tx_dma_config;
-    #endif /* CONFIG_UART_ASYNC_API */
-=======
-	LPUART_Type *base;
-	const struct device *clock_dev;
-	const struct pinctrl_dev_config *pincfg;
-	clock_control_subsys_t clock_subsys;
-	uint32_t baud_rate;
-	uint8_t flow_ctrl;
-	uint8_t parity;
-	bool rs485_de_active_low;
-	bool loopback_en;
-	bool single_wire;
-	bool tx_invert;
-	bool rx_invert;
-#ifdef CONFIG_UART_MCUX_LPUART_ISR_SUPPORT
-	void (*irq_config_func)(const struct device *dev);
-#endif
-#if LPUART_ASYNC_ENABLE
-	const struct lpuart_dma_config rx_dma_config;
-	const struct lpuart_dma_config tx_dma_config;
-#endif /* LPUART_ASYNC_ENABLE */
->>>>>>> 8d202cb9
+    #endif /* LPUART_ASYNC_ENABLE */
 };
 
 #if LPUART_ASYNC_ENABLE
@@ -144,7 +122,6 @@
 #endif
 
 struct mcux_lpuart_data {
-<<<<<<< HEAD
     #ifdef CONFIG_UART_INTERRUPT_DRIVEN
     uart_irq_callback_user_data_t callback;
     void* cb_data;
@@ -156,7 +133,7 @@
     bool tx_int_stream_on;
     #endif /* CONFIG_PM */
 
-    #ifdef CONFIG_UART_ASYNC_API
+    #if LPUART_ASYNC_ENABLE
     struct mcux_lpuart_async_data async;
     #endif
 
@@ -164,24 +141,6 @@
     #if defined(CONFIG_UART_EXCLUSIVE_API_CALLBACKS)
     enum mcux_lpuart_api api_type;
     #endif
-=======
-#ifdef CONFIG_UART_INTERRUPT_DRIVEN
-	uart_irq_callback_user_data_t callback;
-	void *cb_data;
-#endif
-#ifdef CONFIG_PM
-	bool pm_state_lock_on;
-	bool tx_poll_stream_on;
-	bool tx_int_stream_on;
-#endif /* CONFIG_PM */
-#if LPUART_ASYNC_ENABLE
-	struct mcux_lpuart_async_data async;
-#endif
-	struct uart_config uart_config;
-#if defined(CONFIG_UART_EXCLUSIVE_API_CALLBACKS)
-	enum mcux_lpuart_api api_type;
-#endif
->>>>>>> 8d202cb9
 };
 
 #ifdef CONFIG_PM
@@ -454,23 +413,12 @@
 
 #endif /* CONFIG_UART_INTERRUPT_DRIVEN */
 
-<<<<<<< HEAD
-#ifdef CONFIG_UART_ASYNC_API
+#if LPUART_ASYNC_ENABLE
 static inline void async_timer_start(struct k_work_delayable* work, size_t timeout_us) {
     if ((timeout_us != SYS_FOREVER_US) && (timeout_us != 0)) {
         LOG_DBG("async timer started for %d us", timeout_us);
         k_work_reschedule(work, K_USEC(timeout_us));
     }
-=======
-
-#if LPUART_ASYNC_ENABLE
-static inline void async_timer_start(struct k_work_delayable *work, size_t timeout_us)
-{
-	if ((timeout_us != SYS_FOREVER_US) && (timeout_us != 0)) {
-		LOG_DBG("async timer started for %d us", timeout_us);
-		k_work_reschedule(work, K_USEC(timeout_us));
-	}
->>>>>>> 8d202cb9
 }
 
 static void async_user_callback(struct device const* dev, struct uart_event* evt) {
@@ -961,8 +909,7 @@
 }
 #endif
 
-<<<<<<< HEAD
-#ifdef CONFIG_UART_ASYNC_API
+#if LPUART_ASYNC_ENABLE
 static inline void mcux_lpuart_async_isr(struct mcux_lpuart_data* data,
                                          const struct mcux_lpuart_config* config,
                                          const uint32_t status) {
@@ -995,7 +942,7 @@
     }
     #endif /* CONFIG_PM */
 
-    #if defined(CONFIG_UART_ASYNC_API) && defined(CONFIG_UART_INTERRUPT_DRIVEN)
+    #if LPUART_ASYNC_ENABLE && defined(CONFIG_UART_INTERRUPT_DRIVEN)
     if (data->api_type == LPUART_IRQ_DRIVEN) {
         mcux_lpuart_irq_driven_isr(dev, data, config, status);
     }
@@ -1004,57 +951,9 @@
     }
     #elif defined(CONFIG_UART_INTERRUPT_DRIVEN)
     mcux_lpuart_irq_driven_isr(dev, data, config, status);
-    #elif defined(CONFIG_UART_ASYNC_API)
+    #elif LPUART_ASYNC_ENABLE
     mcux_lpuart_async_isr(data, config, status);
     #endif /* API */
-=======
-#if LPUART_ASYNC_ENABLE
-static inline void mcux_lpuart_async_isr(struct mcux_lpuart_data *data,
-					      const struct mcux_lpuart_config *config,
-					      const uint32_t status) {
-	if (status & kLPUART_IdleLineFlag) {
-		async_timer_start(&data->async.rx_dma_params.timeout_work,
-				  data->async.rx_dma_params.timeout_us);
-		LPUART_ClearStatusFlags(config->base, kLPUART_IdleLineFlag);
-	}
-
-	if (status & kLPUART_RxOverrunFlag) {
-		LPUART_ClearStatusFlags(config->base, kLPUART_RxOverrunFlag);
-	}
-}
-#endif
-
-static void mcux_lpuart_isr(const struct device *dev)
-{
-	struct mcux_lpuart_data *data = dev->data;
-	const struct mcux_lpuart_config *config = dev->config;
-	const uint32_t status = LPUART_GetStatusFlags(config->base);
-
-#if CONFIG_PM
-	if (status & kLPUART_TransmissionCompleteFlag) {
-
-		if (data->tx_poll_stream_on) {
-			/* Poll transmission complete. Allow system to sleep */
-			LPUART_DisableInterrupts(config->base,
-				kLPUART_TransmissionCompleteInterruptEnable);
-			data->tx_poll_stream_on = false;
-			mcux_lpuart_pm_policy_state_lock_put(dev);
-		}
-	}
-#endif /* CONFIG_PM */
-
-#if LPUART_ASYNC_ENABLE && defined(CONFIG_UART_INTERRUPT_DRIVEN)
-	if (data->api_type == LPUART_IRQ_DRIVEN) {
-		mcux_lpuart_irq_driven_isr(dev, data, config, status);
-	} else if (data->api_type == LPUART_ASYNC) {
-		mcux_lpuart_async_isr(data, config, status);
-	}
-#elif defined(CONFIG_UART_INTERRUPT_DRIVEN)
-	mcux_lpuart_irq_driven_isr(dev, data, config, status);
-#elif LPUART_ASYNC_ENABLE
-	mcux_lpuart_async_isr(data, config, status);
-#endif /* API */
->>>>>>> 8d202cb9
 }
 #endif /* CONFIG_UART_MCUX_LPUART_ISR_SUPPORT */
 
@@ -1190,8 +1089,7 @@
     return (0);
 }
 
-<<<<<<< HEAD
-#ifdef CONFIG_UART_ASYNC_API
+#if LPUART_ASYNC_ENABLE
 static int mcux_lpuart_configure_async(struct device const* dev) {
     const struct mcux_lpuart_config* config = dev->config;
     struct mcux_lpuart_data* data = dev->data;
@@ -1225,43 +1123,6 @@
     }
 
     return (0);
-=======
-#if LPUART_ASYNC_ENABLE
-static int mcux_lpuart_configure_async(const struct device *dev)
-{
-	const struct mcux_lpuart_config *config = dev->config;
-	struct mcux_lpuart_data *data = dev->data;
-	lpuart_config_t uart_config;
-	int ret;
-
-	LPUART_GetDefaultConfig(&uart_config);
-
-	ret = mcux_lpuart_configure_basic(dev, &data->uart_config, &uart_config);
-	if (ret) {
-		return ret;
-	}
-
-	uart_config.rxIdleType = kLPUART_IdleTypeStopBit;
-	uart_config.rxIdleConfig = kLPUART_IdleCharacter1;
-	data->async.next_rx_buffer = NULL;
-	data->async.next_rx_buffer_len = 0;
-	data->async.uart_dev = dev;
-	k_work_init_delayable(&data->async.rx_dma_params.timeout_work,
-			      mcux_lpuart_async_rx_timeout);
-	k_work_init_delayable(&data->async.tx_dma_params.timeout_work,
-			      mcux_lpuart_async_tx_timeout);
-
-	/* Disable the UART Receiver until the async API provides a buffer to
-	 * receive into with rx_enable
-	 */
-	uart_config.enableRx = false;
-	/* Clearing the fifo of any junk received before the async rx enable was called */
-	while (LPUART_GetRxFifoCount(config->base) > 0) {
-		LPUART_ReadByte(config->base);
-	}
-
-	return 0;
->>>>>>> 8d202cb9
 }
 #endif
 
@@ -1499,7 +1360,6 @@
 }
 
 static DEVICE_API(uart, mcux_lpuart_driver_api) = {
-<<<<<<< HEAD
     .poll_in   = mcux_lpuart_poll_in,
     .poll_out  = mcux_lpuart_poll_out,
     .err_check = mcux_lpuart_err_check,
@@ -1526,56 +1386,19 @@
     .irq_callback_set = mcux_lpuart_irq_callback_set,
     #endif
 
-    #ifdef CONFIG_UART_ASYNC_API
+    #if LPUART_ASYNC_ENABLE
     .callback_set = mcux_lpuart_callback_set,
     .tx           = mcux_lpuart_tx,
     .tx_abort     = mcux_lpuart_tx_abort,
     .rx_enable    = mcux_lpuart_rx_enable,
     .rx_buf_rsp   = mcux_lpuart_rx_buf_rsp,
     .rx_disable   = mcux_lpuart_rx_disable,
-    #endif /* CONFIG_UART_ASYNC_API */
+    #endif /* LPUART_ASYNC_ENABLE */
 
     #ifdef CONFIG_UART_LINE_CTRL
     .line_ctrl_set = mcux_lpuart_line_ctrl_set,
     .line_ctrl_get = mcux_lpuart_line_ctrl_get,
     #endif  /* CONFIG_UART_LINE_CTRL */
-=======
-	.poll_in = mcux_lpuart_poll_in,
-	.poll_out = mcux_lpuart_poll_out,
-	.err_check = mcux_lpuart_err_check,
-#ifdef CONFIG_UART_USE_RUNTIME_CONFIGURE
-	.configure = mcux_lpuart_configure,
-	.config_get = mcux_lpuart_config_get,
-#endif
-#ifdef CONFIG_UART_INTERRUPT_DRIVEN
-	.fifo_fill = mcux_lpuart_fifo_fill,
-	.fifo_read = mcux_lpuart_fifo_read,
-	.irq_tx_enable = mcux_lpuart_irq_tx_enable,
-	.irq_tx_disable = mcux_lpuart_irq_tx_disable,
-	.irq_tx_complete = mcux_lpuart_irq_tx_complete,
-	.irq_tx_ready = mcux_lpuart_irq_tx_ready,
-	.irq_rx_enable = mcux_lpuart_irq_rx_enable,
-	.irq_rx_disable = mcux_lpuart_irq_rx_disable,
-	.irq_rx_ready = mcux_lpuart_irq_rx_full,
-	.irq_err_enable = mcux_lpuart_irq_err_enable,
-	.irq_err_disable = mcux_lpuart_irq_err_disable,
-	.irq_is_pending = mcux_lpuart_irq_is_pending,
-	.irq_update = mcux_lpuart_irq_update,
-	.irq_callback_set = mcux_lpuart_irq_callback_set,
-#endif
-#if LPUART_ASYNC_ENABLE
-	.callback_set = mcux_lpuart_callback_set,
-	.tx = mcux_lpuart_tx,
-	.tx_abort = mcux_lpuart_tx_abort,
-	.rx_enable = mcux_lpuart_rx_enable,
-	.rx_buf_rsp = mcux_lpuart_rx_buf_rsp,
-	.rx_disable = mcux_lpuart_rx_disable,
-#endif /* LPUART_ASYNC_ENABLE */
-#ifdef CONFIG_UART_LINE_CTRL
-	.line_ctrl_set = mcux_lpuart_line_ctrl_set,
-	.line_ctrl_get = mcux_lpuart_line_ctrl_get,
-#endif  /* CONFIG_UART_LINE_CTRL */
->>>>>>> 8d202cb9
 };
 
 #ifdef CONFIG_UART_MCUX_LPUART_ISR_SUPPORT
@@ -1614,8 +1437,7 @@
 #define MCUX_LPUART_IRQ_DEFINE(n)
 #endif /* CONFIG_UART_MCUX_LPUART_ISR_SUPPORT */
 
-<<<<<<< HEAD
-#ifdef CONFIG_UART_ASYNC_API
+#if LPUART_ASYNC_ENABLE
 #define TX_DMA_CONFIG(id)                               \
     .tx_dma_config = {                                  \
         .dma_dev = DEVICE_DT_GET(DT_INST_DMAS_CTLR_BY_NAME(id, tx)),    \
@@ -1659,56 +1481,6 @@
             .cyclic = 1                                 \
         },                                              \
     },
-=======
-#if LPUART_ASYNC_ENABLE
-#define TX_DMA_CONFIG(id)								       \
-	.tx_dma_config = {								       \
-		.dma_dev =								       \
-			DEVICE_DT_GET(DT_INST_DMAS_CTLR_BY_NAME(id, tx)),		       \
-		.dma_channel =								       \
-			DT_INST_DMAS_CELL_BY_NAME(id, tx, mux),				       \
-		.dma_cfg = {								       \
-			.source_burst_length = 1,					       \
-			.dest_burst_length = 1,						       \
-			.source_data_size = 1,						       \
-			.dest_data_size = 1,						       \
-			.complete_callback_en = 1,					       \
-			.error_callback_dis = 0,					       \
-			.block_count = 1,						       \
-			.head_block =							       \
-				&mcux_lpuart_##id##_data.async.tx_dma_params.active_dma_block, \
-			.channel_direction = MEMORY_TO_PERIPHERAL,			       \
-			.dma_slot = DT_INST_DMAS_CELL_BY_NAME(				       \
-				id, tx, source),					       \
-			.dma_callback = dma_callback,					       \
-			.user_data = (void *)DEVICE_DT_INST_GET(id)			       \
-		},									       \
-	},
-#define RX_DMA_CONFIG(id)								       \
-	.rx_dma_config = {								       \
-		.dma_dev =								       \
-			DEVICE_DT_GET(DT_INST_DMAS_CTLR_BY_NAME(id, rx)),		       \
-		.dma_channel =								       \
-			DT_INST_DMAS_CELL_BY_NAME(id, rx, mux),				       \
-		.dma_cfg = {								       \
-			.source_burst_length = 1,					       \
-			.dest_burst_length = 1,						       \
-			.source_data_size = 1,						       \
-			.dest_data_size = 1,						       \
-			.complete_callback_en = 1,					       \
-			.error_callback_dis = 0,					       \
-			.block_count = 1,						       \
-			.head_block =							       \
-				&mcux_lpuart_##id##_data.async.rx_dma_params.active_dma_block, \
-			.channel_direction = PERIPHERAL_TO_MEMORY,			       \
-			.dma_slot = DT_INST_DMAS_CELL_BY_NAME(				       \
-				id, rx, source),					       \
-			.dma_callback = dma_callback,					       \
-			.user_data = (void *)DEVICE_DT_INST_GET(id),			       \
-			.cyclic = 1,							       \
-		},									       \
-	},
->>>>>>> 8d202cb9
 #else
 #define RX_DMA_CONFIG(n)
 #define TX_DMA_CONFIG(n)
