--- conflicted
+++ resolved
@@ -1343,7 +1343,6 @@
 #define PARENT_DEV(n)
 #endif /* CONFIG_NXP_LP_FLEXCOMM */
 
-<<<<<<< HEAD
 #define LPUART_MCUX_DECLARE_CFG(n)          \
     static struct mcux_lpuart_config DT_CONST mcux_lpuart_##n##_config = {  \
         .base   = (LPUART_Type*)DT_INST_REG_ADDR(n),                        \
@@ -1352,7 +1351,7 @@
         .clock_subsys = (clock_control_subsys_t)DT_INST_CLOCKS_CELL(n, name), \
         .baud_rate    = DT_INST_PROP(n, current_speed),                     \
         .flow_ctrl    = FLOW_CONTROL(n),                                    \
-        .parity       = DT_INST_ENUM_IDX_OR(n, parity, UART_CFG_PARITY_NONE), \
+        .parity       = DT_INST_ENUM_IDX(n, parity),                        \
         .rs485_de_active_low = DT_INST_PROP(n, nxp_rs485_de_active_low),    \
         .loopback_en  = DT_INST_PROP(n, nxp_loopback),                      \
         .single_wire  = DT_INST_PROP(n, single_wire),                       \
@@ -1381,44 +1380,5 @@
                           PRE_KERNEL_1,                         \
                           CONFIG_SERIAL_INIT_PRIORITY,          \
                           &mcux_lpuart_driver_api);
-=======
-#define LPUART_MCUX_DECLARE_CFG(n)                                      \
-static const struct mcux_lpuart_config mcux_lpuart_##n##_config = {     \
-	.base = (LPUART_Type *) DT_INST_REG_ADDR(n),                          \
-	PARENT_DEV(n)		\
-	.clock_dev = DEVICE_DT_GET(DT_INST_CLOCKS_CTLR(n)),                   \
-	.clock_subsys = (clock_control_subsys_t)DT_INST_CLOCKS_CELL(n, name),	\
-	.baud_rate = DT_INST_PROP(n, current_speed),                          \
-	.flow_ctrl = FLOW_CONTROL(n),                                         \
-	.parity = DT_INST_ENUM_IDX(n, parity),                                \
-	.rs485_de_active_low = DT_INST_PROP(n, nxp_rs485_de_active_low),      \
-	.loopback_en = DT_INST_PROP(n, nxp_loopback),                         \
-	.single_wire = DT_INST_PROP(n, single_wire),	                      \
-	.rx_invert = DT_INST_PROP(n, rx_invert),	                      \
-	.tx_invert = DT_INST_PROP(n, tx_invert),	                      \
-	.pincfg = PINCTRL_DT_INST_DEV_CONFIG_GET(n),                          \
-	MCUX_LPUART_IRQ_INIT(n) \
-	RX_DMA_CONFIG(n)        \
-	TX_DMA_CONFIG(n)        \
-};
-
-#define LPUART_MCUX_INIT(n)						\
-									\
-	static struct mcux_lpuart_data mcux_lpuart_##n##_data;		\
-									\
-	PINCTRL_DT_INST_DEFINE(n);					\
-	MCUX_LPUART_IRQ_DEFINE(n)					\
-									\
-	LPUART_MCUX_DECLARE_CFG(n)					\
-									\
-	DEVICE_DT_INST_DEFINE(n,					\
-			    mcux_lpuart_init,				\
-			    NULL,					\
-			    &mcux_lpuart_##n##_data,			\
-			    &mcux_lpuart_##n##_config,			\
-			    PRE_KERNEL_1,				\
-			    CONFIG_SERIAL_INIT_PRIORITY,		\
-			    &mcux_lpuart_driver_api);			\
->>>>>>> f3bf6357
 
 DT_INST_FOREACH_STATUS_OKAY(LPUART_MCUX_INIT)