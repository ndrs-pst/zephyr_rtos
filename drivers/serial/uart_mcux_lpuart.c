/*
 * Copyright 2017,2021,2023-2024 NXP
 * Copyright (c) 2020 Softube
 *
 * SPDX-License-Identifier: Apache-2.0
 */

#define DT_DRV_COMPAT nxp_kinetis_lpuart

#include <errno.h>
#include <zephyr/device.h>
#include <zephyr/drivers/uart.h>
#include <zephyr/drivers/clock_control.h>
#include <zephyr/irq.h>
#include <zephyr/kernel.h>
#include <zephyr/pm/policy.h>
#include <zephyr/drivers/pinctrl.h>
#ifdef CONFIG_UART_ASYNC_API
#include <zephyr/drivers/dma.h>
#endif
#include <zephyr/logging/log.h>

#include <fsl_lpuart.h>
#if CONFIG_NXP_LP_FLEXCOMM
#include <zephyr/drivers/mfd/nxp_lp_flexcomm.h>
#endif

LOG_MODULE_REGISTER(uart_mcux_lpuart, LOG_LEVEL_ERR);

#define PINCTRL_STATE_FLOWCONTROL PINCTRL_STATE_PRIV_START

#if defined(CONFIG_UART_ASYNC_API) && defined(CONFIG_UART_INTERRUPT_DRIVEN)
/* there are already going to be build errors, but at least this message will
 * be the first error from this driver making the reason clear
 */
BUILD_ASSERT(IS_ENABLED(CONFIG_UART_EXCLUSIVE_API_CALLBACKS), ""
                                                              "LPUART must use exclusive api callbacks");
#endif

#ifdef CONFIG_UART_ASYNC_API
struct lpuart_dma_config {
    const struct device* dma_dev;
    const uint32_t       dma_channel;
    struct dma_config    dma_cfg;
};
#endif /* CONFIG_UART_ASYNC_API */

struct mcux_lpuart_config {
    LPUART_Type* base;
    #ifdef CONFIG_NXP_LP_FLEXCOMM
    const struct device* parent_dev;
    #endif
    const struct device* clock_dev;
    const struct pinctrl_dev_config* pincfg;
    clock_control_subsys_t clock_subsys;
    uint32_t baud_rate;
    uint8_t flow_ctrl;
    uint8_t parity;
    bool rs485_de_active_low;
    bool loopback_en;
    bool single_wire;
    bool tx_invert;
    bool rx_invert;

    #ifdef CONFIG_UART_MCUX_LPUART_ISR_SUPPORT
    void (*irq_config_func)(const struct device* dev);
    #endif

    #ifdef CONFIG_UART_ASYNC_API
    const struct lpuart_dma_config rx_dma_config;
    const struct lpuart_dma_config tx_dma_config;
    #endif /* CONFIG_UART_ASYNC_API */
};

#ifdef CONFIG_UART_ASYNC_API
struct mcux_lpuart_rx_dma_params {
    struct dma_block_config active_dma_block;
    uint8_t* buf;
    size_t buf_len;
    size_t offset;
    size_t counter;
    struct k_work_delayable timeout_work;
    size_t timeout_us;
};

struct mcux_lpuart_tx_dma_params {
    struct dma_block_config active_dma_block;
    uint8_t const* buf;
    size_t buf_len;
    struct k_work_delayable timeout_work;
    size_t timeout_us;
};

struct mcux_lpuart_async_data {
    const struct device* uart_dev;
    struct mcux_lpuart_tx_dma_params tx_dma_params;
    struct mcux_lpuart_rx_dma_params rx_dma_params;
    uint8_t* next_rx_buffer;
    size_t   next_rx_buffer_len;
    uart_callback_t user_callback;
    void* user_data;
};
#endif

#if defined(CONFIG_UART_EXCLUSIVE_API_CALLBACKS)
enum mcux_lpuart_api {
    LPUART_NONE,
    LPUART_IRQ_DRIVEN,
    LPUART_ASYNC
};
#endif

struct mcux_lpuart_data {
    #ifdef CONFIG_UART_INTERRUPT_DRIVEN
    uart_irq_callback_user_data_t callback;
    void* cb_data;
    #endif

    #ifdef CONFIG_PM
    bool pm_state_lock_on;
    bool tx_poll_stream_on;
    bool tx_int_stream_on;
    #endif /* CONFIG_PM */

    #ifdef CONFIG_UART_ASYNC_API
    struct mcux_lpuart_async_data async;
    #endif

    struct uart_config uart_config;
    #if defined(CONFIG_UART_EXCLUSIVE_API_CALLBACKS)
    enum mcux_lpuart_api api_type;
    #endif
};

#ifdef CONFIG_PM
static void mcux_lpuart_pm_policy_state_lock_get(const struct device* dev) {
    struct mcux_lpuart_data* data = dev->data;

    if (!data->pm_state_lock_on) {
        data->pm_state_lock_on = true;
        pm_policy_state_lock_get(PM_STATE_SUSPEND_TO_IDLE, PM_ALL_SUBSTATES);
    }
}

static void mcux_lpuart_pm_policy_state_lock_put(const struct device* dev) {
    struct mcux_lpuart_data* data = dev->data;

    if (data->pm_state_lock_on) {
        data->pm_state_lock_on = false;
        pm_policy_state_lock_put(PM_STATE_SUSPEND_TO_IDLE, PM_ALL_SUBSTATES);
    }
}
#endif /* CONFIG_PM */

static int mcux_lpuart_poll_in(const struct device* dev, unsigned char* c) {
    const struct mcux_lpuart_config* config = dev->config;
    uint32_t flags = LPUART_GetStatusFlags(config->base);
    int ret = -1;

    if (flags & kLPUART_RxDataRegFullFlag) {
        *c  = LPUART_ReadByte(config->base);
        ret = 0;
    }

    return (ret);
}

static void mcux_lpuart_poll_out(const struct device* dev, unsigned char c) {
    const struct mcux_lpuart_config* config = dev->config;
    unsigned int key;
    #ifdef CONFIG_PM
    struct mcux_lpuart_data* data = dev->data;
    #endif

    while (!(LPUART_GetStatusFlags(config->base)
            & LPUART_STAT_TDRE_MASK)) {
        /* pass */
    }
    /* Lock interrupts while we send data */
    key = irq_lock();

    #ifdef CONFIG_PM
    /*
     * We must keep the part from entering lower power mode until the
     * transmission completes. Set the power constraint, and enable
     * the transmission complete interrupt so we know when transmission is
     * completed.
     */
    if (!data->tx_poll_stream_on && !data->tx_int_stream_on) {
        data->tx_poll_stream_on = true;
        mcux_lpuart_pm_policy_state_lock_get(dev);
        /* Enable TC interrupt */
        LPUART_EnableInterrupts(config->base,
                                kLPUART_TransmissionCompleteInterruptEnable);
    }
    #endif /* CONFIG_PM */

    LPUART_WriteByte(config->base, c);
    irq_unlock(key);
}

static int mcux_lpuart_err_check(const struct device* dev) {
    const struct mcux_lpuart_config* config = dev->config;
    uint32_t flags = LPUART_GetStatusFlags(config->base);
    int err = 0;

    if (flags & kLPUART_RxOverrunFlag) {
        err |= UART_ERROR_OVERRUN;
    }

    if (flags & kLPUART_ParityErrorFlag) {
        err |= UART_ERROR_PARITY;
    }

    if (flags & kLPUART_FramingErrorFlag) {
        err |= UART_ERROR_FRAMING;
    }

    if (flags & kLPUART_NoiseErrorFlag) {
        err |= UART_ERROR_PARITY;
    }

    LPUART_ClearStatusFlags(config->base, kLPUART_RxOverrunFlag    |
                                          kLPUART_ParityErrorFlag  |
                                          kLPUART_FramingErrorFlag |
                                          kLPUART_NoiseErrorFlag);

    return (err);
}

#ifdef CONFIG_UART_INTERRUPT_DRIVEN
static int mcux_lpuart_fifo_fill(const struct device* dev,
                                 uint8_t const* tx_data,
                                 int len) {
    const struct mcux_lpuart_config* config = dev->config;
    int num_tx = 0;

    while ((len - num_tx > 0) &&
           (LPUART_GetStatusFlags(config->base)
            & LPUART_STAT_TDRE_MASK)) {
        LPUART_WriteByte(config->base, tx_data[num_tx++]);
    }

    return (num_tx);
}

static int mcux_lpuart_fifo_read(const struct device* dev, uint8_t* rx_data,
                                 int const len) {
    const struct mcux_lpuart_config* config = dev->config;
    int num_rx = 0;

    while ((len - num_rx > 0) &&
           (LPUART_GetStatusFlags(config->base)
            & kLPUART_RxDataRegFullFlag)) {
        rx_data[num_rx++] = LPUART_ReadByte(config->base);
    }

    return (num_rx);
}

static void mcux_lpuart_irq_tx_enable(const struct device* dev) {
    const struct mcux_lpuart_config* config = dev->config;
    uint32_t mask = kLPUART_TxDataRegEmptyInterruptEnable;
    #ifdef CONFIG_PM
    struct mcux_lpuart_data* data = dev->data;
    unsigned int key;
    #endif

    #ifdef CONFIG_PM
    key = irq_lock();
    data->tx_poll_stream_on = false;
    data->tx_int_stream_on  = true;
    /* Transmission complete interrupt no longer required */
    LPUART_DisableInterrupts(config->base,
                             kLPUART_TransmissionCompleteInterruptEnable);
    /* Do not allow system to sleep while UART tx is ongoing */
    mcux_lpuart_pm_policy_state_lock_get(dev);
    #endif
    LPUART_EnableInterrupts(config->base, mask);

    #ifdef CONFIG_PM
    irq_unlock(key);
    #endif
}

static void mcux_lpuart_irq_tx_disable(const struct device* dev) {
    const struct mcux_lpuart_config* config = dev->config;
    uint32_t mask = kLPUART_TxDataRegEmptyInterruptEnable;

    #ifdef CONFIG_PM
    struct mcux_lpuart_data* data = dev->data;
    unsigned int key;

    key = irq_lock();
    #endif

    LPUART_DisableInterrupts(config->base, mask);

    #ifdef CONFIG_PM
    data->tx_int_stream_on = false;
    /*
     * If transmission IRQ is no longer enabled,
     * transmission is complete. Release pm constraint.
     */
    mcux_lpuart_pm_policy_state_lock_put(dev);
    irq_unlock(key);
    #endif
}

static int mcux_lpuart_irq_tx_complete(const struct device* dev) {
    const struct mcux_lpuart_config* config = dev->config;
    uint32_t flags = LPUART_GetStatusFlags(config->base);

    return ((flags & kLPUART_TransmissionCompleteFlag) != 0U);
}

static int mcux_lpuart_irq_tx_ready(const struct device* dev) {
    const struct mcux_lpuart_config* config = dev->config;
    uint32_t mask  = kLPUART_TxDataRegEmptyInterruptEnable;
    uint32_t flags = LPUART_GetStatusFlags(config->base);

    return ((LPUART_GetEnabledInterrupts(config->base) & mask) &&
            (flags & LPUART_STAT_TDRE_MASK));
}

static void mcux_lpuart_irq_rx_enable(const struct device* dev) {
    const struct mcux_lpuart_config* config = dev->config;
    uint32_t mask = kLPUART_RxDataRegFullInterruptEnable;

    LPUART_EnableInterrupts(config->base, mask);
}

static void mcux_lpuart_irq_rx_disable(const struct device* dev) {
    const struct mcux_lpuart_config* config = dev->config;
    uint32_t mask = kLPUART_RxDataRegFullInterruptEnable;

    LPUART_DisableInterrupts(config->base, mask);
}

static int mcux_lpuart_irq_rx_full(const struct device* dev) {
    const struct mcux_lpuart_config* config = dev->config;
    uint32_t flags = LPUART_GetStatusFlags(config->base);

    return ((flags & kLPUART_RxDataRegFullFlag) != 0U);
}

static int mcux_lpuart_irq_rx_pending(const struct device* dev) {
    const struct mcux_lpuart_config* config = dev->config;
    uint32_t mask = kLPUART_RxDataRegFullInterruptEnable;

    return ((LPUART_GetEnabledInterrupts(config->base) & mask) &&
            mcux_lpuart_irq_rx_full(dev));
}

static void mcux_lpuart_irq_err_enable(const struct device* dev) {
    const struct mcux_lpuart_config* config = dev->config;
    uint32_t mask = kLPUART_NoiseErrorInterruptEnable   |
                    kLPUART_FramingErrorInterruptEnable |
                    kLPUART_ParityErrorInterruptEnable;

    LPUART_EnableInterrupts(config->base, mask);
}

static void mcux_lpuart_irq_err_disable(const struct device* dev) {
    const struct mcux_lpuart_config* config = dev->config;
    uint32_t mask = kLPUART_NoiseErrorInterruptEnable   |
                    kLPUART_FramingErrorInterruptEnable |
                    kLPUART_ParityErrorInterruptEnable;

    LPUART_DisableInterrupts(config->base, mask);
}

static int mcux_lpuart_irq_is_pending(const struct device* dev) {
    return (mcux_lpuart_irq_tx_ready(dev) ||
            mcux_lpuart_irq_rx_pending(dev));
}

static int mcux_lpuart_irq_update(const struct device* dev) {
    return (1);
}

static void mcux_lpuart_irq_callback_set(const struct device* dev,
                                         uart_irq_callback_user_data_t cb,
                                         void* cb_data) {
    struct mcux_lpuart_data* data = dev->data;

    #if defined(CONFIG_UART_EXCLUSIVE_API_CALLBACKS)
    if (data->api_type == LPUART_ASYNC) {
        LOG_ERR("UART irq and async api are exclusive");
    }
    #endif

    data->callback = cb;
    data->cb_data  = cb_data;

    #if defined(CONFIG_UART_EXCLUSIVE_API_CALLBACKS)
    data->async.user_callback = NULL;
    data->async.user_data     = NULL;
    data->api_type            = LPUART_IRQ_DRIVEN;
    #endif
}

#endif /* CONFIG_UART_INTERRUPT_DRIVEN */

#ifdef CONFIG_UART_ASYNC_API
static inline void async_timer_start(struct k_work_delayable* work, size_t timeout_us) {
    if ((timeout_us != SYS_FOREVER_US) && (timeout_us != 0)) {
        LOG_DBG("async timer started for %d us", timeout_us);
        k_work_reschedule(work, K_USEC(timeout_us));
    }
}

static void async_user_callback(const struct device* dev, struct uart_event* evt) {
    const struct mcux_lpuart_data* data = dev->data;

    if (data->async.user_callback) {
        data->async.user_callback(dev, evt, data->async.user_data);
    }
}

static void async_evt_tx_done(struct device* dev) {
    struct mcux_lpuart_data* data = dev->data;

    (void) k_work_cancel_delayable(&data->async.tx_dma_params.timeout_work);

    LOG_DBG("TX done: %d", data->async.tx_dma_params.buf_len);
    struct uart_event event = {
        .type        = UART_TX_DONE,
        .data.tx.buf = data->async.tx_dma_params.buf,
        .data.tx.len = data->async.tx_dma_params.buf_len
    };

    /* Reset TX Buffer */
    data->async.tx_dma_params.buf     = NULL;
    data->async.tx_dma_params.buf_len = 0U;

    async_user_callback(dev, &event);
}

static void async_evt_rx_rdy(const struct device* dev) {
    struct mcux_lpuart_data* data = dev->data;
    struct mcux_lpuart_rx_dma_params* dma_params = &data->async.rx_dma_params;

    struct uart_event event = {
        .type           = UART_RX_RDY,
        .data.rx.buf    = dma_params->buf,
        .data.rx.len    = (dma_params->counter - dma_params->offset),
        .data.rx.offset = dma_params->offset
    };

    LOG_DBG("RX Ready: (len: %d off: %d buf: %x)", event.data.rx.len, event.data.rx.offset,
            (uint32_t)event.data.rx.buf);

    /* Update the current pos for new data */
    dma_params->offset = dma_params->counter;

    /* Only send event for new data */
    if (event.data.rx.len > 0) {
        async_user_callback(dev, &event);
    }
}

static void async_evt_rx_buf_request(const struct device* dev) {
    struct uart_event evt = {
        .type = UART_RX_BUF_REQUEST,
    };

    async_user_callback(dev, &evt);
}

static void async_evt_rx_buf_release(const struct device* dev) {
    struct mcux_lpuart_data* data = (struct mcux_lpuart_data*)dev->data;
    struct uart_event evt = {
        .type = UART_RX_BUF_RELEASED,
        .data.rx_buf.buf = data->async.rx_dma_params.buf,
    };

    async_user_callback(dev, &evt);
    data->async.rx_dma_params.buf     = NULL;
    data->async.rx_dma_params.buf_len = 0U;
    data->async.rx_dma_params.offset  = 0U;
    data->async.rx_dma_params.counter = 0U;
}

static void mcux_lpuart_async_rx_flush(const struct device* dev) {
    struct dma_status status;
    struct mcux_lpuart_data* data = dev->data;
    const struct mcux_lpuart_config* config = dev->config;

    int const get_status_result = dma_get_status(config->rx_dma_config.dma_dev,
                                                 config->rx_dma_config.dma_channel,
                                                 &status);

    if (get_status_result == 0) {
        const size_t rx_rcv_len = data->async.rx_dma_params.buf_len -
                                  status.pending_length;

        if (rx_rcv_len > data->async.rx_dma_params.counter && status.pending_length) {
            data->async.rx_dma_params.counter = rx_rcv_len;
            async_evt_rx_rdy(dev);
        }
        LPUART_ClearStatusFlags(config->base, kLPUART_RxOverrunFlag);
    }
    else {
        LOG_ERR("Error getting DMA status");
    }
}

static int mcux_lpuart_rx_disable(const struct device* dev) {
    LOG_INF("Disabling UART RX DMA");
    const struct mcux_lpuart_config* config = dev->config;
    struct mcux_lpuart_data* data = (struct mcux_lpuart_data*)dev->data;
    LPUART_Type* lpuart = config->base;
    unsigned int const key = irq_lock();

    LPUART_EnableRx(lpuart, false);
    (void) k_work_cancel_delayable(&data->async.rx_dma_params.timeout_work);
    LPUART_DisableInterrupts(lpuart, kLPUART_IdleLineInterruptEnable);
    LPUART_ClearStatusFlags(lpuart, kLPUART_IdleLineFlag);
    LPUART_EnableRxDMA(lpuart, false);

    /* No active RX buffer, cannot disable */
    if (!data->async.rx_dma_params.buf) {
        LOG_ERR("No buffers to release from RX DMA!");
    }
    else {
        mcux_lpuart_async_rx_flush(dev);
        async_evt_rx_buf_release(dev);
        if (data->async.next_rx_buffer != NULL) {
            data->async.rx_dma_params.buf     = data->async.next_rx_buffer;
            data->async.rx_dma_params.buf_len = data->async.next_rx_buffer_len;
            data->async.next_rx_buffer        = NULL;
            data->async.next_rx_buffer_len    = 0;
            /* Release the next buffer as well */
            async_evt_rx_buf_release(dev);
        }
    }

    int const ret = dma_stop(config->rx_dma_config.dma_dev,
                             config->rx_dma_config.dma_channel);
    if (ret != 0) {
        LOG_ERR("Error stopping rx DMA. Reason: %x", ret);
    }
    LOG_DBG("RX: Disabled");
    struct uart_event disabled_event = {
        .type = UART_RX_DISABLED
    };

    async_user_callback(dev, &disabled_event);
    irq_unlock(key);

    return (ret);
}

static void prepare_rx_dma_block_config(const struct device* dev) {
    struct mcux_lpuart_data* data = (struct mcux_lpuart_data*)dev->data;
    const struct mcux_lpuart_config* config = dev->config;
    LPUART_Type* lpuart = config->base;
    struct mcux_lpuart_rx_dma_params* rx_dma_params = &data->async.rx_dma_params;

    assert(rx_dma_params->buf != NULL);
    assert(rx_dma_params->buf_len > 0);

    struct dma_block_config* head_block_config = &rx_dma_params->active_dma_block;

<<<<<<< HEAD
    head_block_config->dest_address    = (uint32_t)rx_dma_params->buf;
    head_block_config->source_address  = LPUART_GetDataRegisterAddress(lpuart);
    head_block_config->block_size      = rx_dma_params->buf_len;
    head_block_config->dest_scatter_en = false;
=======
	head_block_config->dest_address = (uint32_t)rx_dma_params->buf;
	head_block_config->source_address = LPUART_GetDataRegisterAddress(lpuart);
	head_block_config->block_size = rx_dma_params->buf_len;
	head_block_config->dest_scatter_en = true;
>>>>>>> c50777a8
}

static int configure_and_start_rx_dma(
    const struct mcux_lpuart_config* config, struct mcux_lpuart_data* data,
    LPUART_Type* lpuart) {
    LOG_DBG("Configuring and Starting UART RX DMA");
    int ret = dma_config(config->rx_dma_config.dma_dev,
                         config->rx_dma_config.dma_channel,
                         (struct dma_config*)&config->rx_dma_config.dma_cfg);
    if (ret != 0) {
        LOG_ERR("Failed to Configure RX DMA: err: %d", ret);
        return (ret);
    }

    ret = dma_start(config->rx_dma_config.dma_dev, config->rx_dma_config.dma_channel);
    if (ret < 0) {
        LOG_ERR("Failed to start DMA(Rx) Ch %d(%d)",
                config->rx_dma_config.dma_channel,
                ret);
    }

    LPUART_EnableRxDMA(lpuart, true);

    return (ret);
}

<<<<<<< HEAD
static int uart_mcux_lpuart_dma_replace_rx_buffer(const struct device* dev) {
    struct mcux_lpuart_data* data = (struct mcux_lpuart_data*)dev->data;
    const struct mcux_lpuart_config* config = dev->config;
    LPUART_Type* lpuart = config->base;
    struct mcux_lpuart_rx_dma_params *rx_dma_params = &data->async.rx_dma_params;

    LOG_DBG("Replacing RX buffer, new length: %d", data->async.next_rx_buffer_len);

    /* There must be a buffer to replace this one with */
    assert(data->async.next_rx_buffer != NULL);
    assert(data->async.next_rx_buffer_len != 0U);
    rx_dma_params->buf     = data->async.next_rx_buffer;
    rx_dma_params->buf_len = data->async.next_rx_buffer_len;
    rx_dma_params->offset  = 0;
    rx_dma_params->counter = 0;
    data->async.next_rx_buffer = NULL;
    data->async.next_rx_buffer_len = 0U;

    const int success =
        dma_reload(config->rx_dma_config.dma_dev, config->rx_dma_config.dma_channel,
                   LPUART_GetDataRegisterAddress(lpuart), (uint32_t)rx_dma_params->buf,
                   rx_dma_params->buf_len);

    if (success != 0) {
        LOG_ERR("Error %d reloading DMA with next RX buffer", success);
    }
    /* Request next buffer */
    async_evt_rx_buf_request(dev);

    int ret = dma_start(config->rx_dma_config.dma_dev, config->rx_dma_config.dma_channel);
    if (ret < 0) {
        LOG_ERR("Failed to start DMA(Rx) Ch %d(%d)", config->rx_dma_config.dma_channel,
                ret);
    }

    return (success);
}

static void dma_callback(const struct device* dma_dev, void* callback_arg, uint32_t channel,
                         int dma_status) {
    struct device* dev = (struct device*)callback_arg;
    const struct mcux_lpuart_config* config = dev->config;
    LPUART_Type* lpuart = config->base;
    struct mcux_lpuart_data* data = (struct mcux_lpuart_data*)dev->data;

    LOG_DBG("DMA call back on channel %d", channel);
    struct dma_status status;
    int const get_status_result = dma_get_status(dma_dev, channel, &status);
    if (get_status_result < 0) {
        LOG_ERR("error on status get: %d", get_status_result);
    }
    else {
        LOG_DBG("DMA Status: b: %d dir: %d len_remain: %d", status.busy, status.dir,
                status.pending_length);
    }

    if (dma_status < 0) {
        LOG_ERR("Got error : %d", dma_status);
    }

    if (channel == config->tx_dma_config.dma_channel) {
        LOG_DBG("TX Channel");
        LPUART_EnableTxDMA(lpuart, false);
        async_evt_tx_done(dev);
    }
    else if (channel == config->rx_dma_config.dma_channel) {
        LOG_DBG("RX Channel");
        struct mcux_lpuart_rx_dma_params* rx_dma_params = &data->async.rx_dma_params;

        /* The RX Event indicates DMA transfer is complete and full buffer is available. */
        rx_dma_params->counter = rx_dma_params->buf_len;

        LOG_DBG("Current Buf (%x) full, swapping to new buf: %x",
                (uint32_t)rx_dma_params->buf,
                (uint32_t)data->async.next_rx_buffer);
        async_evt_rx_rdy(dev);
        async_evt_rx_buf_release(dev);

        if ((data->async.next_rx_buffer != NULL) &&
            (data->async.next_rx_buffer_len > 0)) {
            /* Request the next buffer */
            uart_mcux_lpuart_dma_replace_rx_buffer(dev);
        }
        else {
            /* Buffer full without valid next buffer, disable RX DMA */
            LOG_INF("Disabled RX DMA, no valid next buffer ");
            mcux_lpuart_rx_disable(dev);
        }
    }
    else {
        LOG_ERR("Got unexpected DMA Channel: %d", channel);
    }
=======
static int uart_mcux_lpuart_dma_replace_rx_buffer(const struct device *dev)
{
	struct mcux_lpuart_data *data = (struct mcux_lpuart_data *)dev->data;
	const struct mcux_lpuart_config *config = dev->config;
	LPUART_Type *lpuart = config->base;

	LOG_DBG("Replacing RX buffer, new length: %d", data->async.next_rx_buffer_len);
	/* There must be a buffer to replace this one with */
	assert(data->async.next_rx_buffer != NULL);
	assert(data->async.next_rx_buffer_len != 0U);

	const int success =
		dma_reload(config->rx_dma_config.dma_dev, config->rx_dma_config.dma_channel,
			   LPUART_GetDataRegisterAddress(lpuart),
			   (uint32_t)data->async.next_rx_buffer, data->async.next_rx_buffer_len);

	if (success != 0) {
		LOG_ERR("Error %d reloading DMA with next RX buffer", success);
	}

	return success;
}

static void dma_callback(const struct device *dma_dev, void *callback_arg, uint32_t channel,
			 int dma_status)
{
	struct device *dev = (struct device *)callback_arg;
	const struct mcux_lpuart_config *config = dev->config;
	LPUART_Type *lpuart = config->base;
	struct mcux_lpuart_data *data = (struct mcux_lpuart_data *)dev->data;

	LOG_DBG("DMA call back on channel %d", channel);
	struct dma_status status;
	const int get_status_result = dma_get_status(dma_dev, channel, &status);

	if (get_status_result < 0) {
		LOG_ERR("error on status get: %d", get_status_result);
	} else {
		LOG_DBG("DMA Status: b: %d dir: %d len_remain: %d", status.busy, status.dir,
			status.pending_length);
	}

	if (dma_status < 0) {
		LOG_ERR("Got error : %d", dma_status);
	}


	if (channel == config->tx_dma_config.dma_channel) {
		LOG_DBG("TX Channel");
		LPUART_EnableTxDMA(lpuart, false);
		async_evt_tx_done(dev);
	} else if (channel == config->rx_dma_config.dma_channel) {
		LOG_DBG("RX Channel");
		struct mcux_lpuart_rx_dma_params *rx_dma_params = &data->async.rx_dma_params;

		/* The RX Event indicates DMA transfer is complete and full buffer is available. */
		rx_dma_params->counter = rx_dma_params->buf_len;

		LOG_DBG("Current Buf (%x) full, swapping to new buf: %x",
			(uint32_t)rx_dma_params->buf,
			(uint32_t)data->async.next_rx_buffer);
		async_evt_rx_rdy(dev);
		async_evt_rx_buf_release(dev);

		/* Remember the buf so it can be released after it is done. */
		rx_dma_params->buf = data->async.next_rx_buffer;
		rx_dma_params->buf_len = data->async.next_rx_buffer_len;
		data->async.next_rx_buffer = NULL;
		data->async.next_rx_buffer_len = 0U;

		/* A new buffer was available (and already loaded into the DMA engine) */
		if (rx_dma_params->buf != NULL && rx_dma_params->buf_len > 0) {
			/* Request the next buffer */
			async_evt_rx_buf_request(dev);
		} else {
			/* Buffer full without valid next buffer, disable RX DMA */
			LOG_INF("Disabled RX DMA, no valid next buffer ");
			mcux_lpuart_rx_disable(dev);
		}
	} else {
		LOG_ERR("Got unexpected DMA Channel: %d", channel);
	}
>>>>>>> c50777a8
}

static int mcux_lpuart_configure_async(const struct device* dev);

static int mcux_lpuart_callback_set(const struct device* dev, uart_callback_t callback,
                                    void* user_data) {
    struct mcux_lpuart_data* data = dev->data;

    #if defined(CONFIG_UART_EXCLUSIVE_API_CALLBACKS)
    if (data->api_type == LPUART_IRQ_DRIVEN) {
        LOG_ERR("UART irq and async api are exclusive");
        return (-ENOTSUP);
    }
    #endif

    data->async.user_callback = callback;
    data->async.user_data     = user_data;

    #if defined(CONFIG_UART_EXCLUSIVE_API_CALLBACKS)
    data->callback = NULL;
    data->cb_data  = NULL;
    data->api_type = LPUART_ASYNC;
    #endif

    return mcux_lpuart_configure_async(dev);
}

static int mcux_lpuart_tx(const struct device* dev, uint8_t const* buf, size_t len,
                          int32_t timeout_us) {
    struct mcux_lpuart_data* data = dev->data;
    const struct mcux_lpuart_config* config = dev->config;
    LPUART_Type* lpuart = config->base;

    unsigned int key = irq_lock();

    /* Check for an ongiong transfer and abort if it is pending */
    struct dma_status status;
    int const get_status_result = dma_get_status(config->tx_dma_config.dma_dev,
                                                 config->tx_dma_config.dma_channel,
                                                 &status);

    if ((get_status_result < 0) || status.busy) {
        irq_unlock(key);
        LOG_ERR("Unable to submit UART DMA Transfer.");
        return get_status_result < 0 ? get_status_result : -EBUSY;
    }

    int ret;

    LPUART_EnableTxDMA(lpuart, false);

    data->async.tx_dma_params.buf     = buf;
    data->async.tx_dma_params.buf_len = len;
    data->async.tx_dma_params.active_dma_block.source_address = (uint32_t)buf;
    data->async.tx_dma_params.active_dma_block.dest_address =
            LPUART_GetDataRegisterAddress(lpuart);
    data->async.tx_dma_params.active_dma_block.block_size = len;
    data->async.tx_dma_params.active_dma_block.next_block = NULL;

    ret = dma_config(config->tx_dma_config.dma_dev,
                     config->tx_dma_config.dma_channel,
                     (struct dma_config*)&config->tx_dma_config.dma_cfg);

    if (ret == 0) {
        LOG_DBG("Starting UART DMA TX Ch %u", config->tx_dma_config.dma_channel);

        ret = dma_start(config->tx_dma_config.dma_dev,
                        config->tx_dma_config.dma_channel);
        LPUART_EnableTxDMA(lpuart, true);
        if (ret != 0) {
            LOG_ERR("Failed to start DMA(Tx) Ch %d",
                    config->tx_dma_config.dma_channel);
        }
        async_timer_start(&data->async.tx_dma_params.timeout_work, timeout_us);
    }
    else {
        LOG_ERR("Error configuring UART DMA: %x", ret);
    }
    irq_unlock(key);

    return (ret);
}

static int mcux_lpuart_tx_abort(const struct device* dev) {
    struct mcux_lpuart_data* data = dev->data;
    const struct mcux_lpuart_config* config = dev->config;
    LPUART_Type* lpuart = config->base;

    LPUART_EnableTxDMA(lpuart, false);
    (void) k_work_cancel_delayable(&data->async.tx_dma_params.timeout_work);
    struct dma_status status;
    int const get_status_result = dma_get_status(config->tx_dma_config.dma_dev,
                                                 config->tx_dma_config.dma_channel,
                                                 &status);

    if (get_status_result < 0) {
        LOG_ERR("Error querying TX DMA Status during abort.");
    }

    const size_t bytes_transmitted = (get_status_result == 0) ?
                    data->async.tx_dma_params.buf_len - status.pending_length : 0;

    int const ret = dma_stop(config->tx_dma_config.dma_dev, config->tx_dma_config.dma_channel);

    if (ret == 0) {
        struct uart_event tx_aborted_event = {
            .type = UART_TX_ABORTED,
            .data.tx.buf = data->async.tx_dma_params.buf,
            .data.tx.len = bytes_transmitted
        };
        async_user_callback(dev, &tx_aborted_event);
    }

    return (ret);
}

static int mcux_lpuart_rx_enable(const struct device* dev, uint8_t* buf, const size_t len,
                                 const int32_t timeout_us) {
    LOG_DBG("Enabling UART RX DMA");
    struct mcux_lpuart_data* data = dev->data;
    const struct mcux_lpuart_config* config = dev->config;
    LPUART_Type* lpuart = config->base;

    struct mcux_lpuart_rx_dma_params* rx_dma_params = &data->async.rx_dma_params;

    unsigned int key = irq_lock();
    struct dma_status status;
    int const get_status_result = dma_get_status(config->rx_dma_config.dma_dev,
                                                 config->rx_dma_config.dma_channel,
                                                 &status);

    if (get_status_result < 0 || status.busy) {
        LOG_ERR("Unable to start receive on UART.");
        irq_unlock(key);
        return get_status_result < 0 ? get_status_result : -EBUSY;
    }

    rx_dma_params->timeout_us = timeout_us;
    rx_dma_params->buf        = buf;
    rx_dma_params->buf_len    = len;
    data->async.next_rx_buffer = NULL;
    data->async.next_rx_buffer_len = 0U;

    LPUART_EnableInterrupts(config->base, kLPUART_IdleLineInterruptEnable);
    prepare_rx_dma_block_config(dev);
    int const ret = configure_and_start_rx_dma(config, data, lpuart);

    /* Request the next buffer for when this buffer is full for continuous reception */
    async_evt_rx_buf_request(dev);

    /* Clear these status flags as they can prevent the UART device from receiving data */
    LPUART_ClearStatusFlags(config->base, kLPUART_RxOverrunFlag | kLPUART_ParityErrorFlag |
                                          kLPUART_FramingErrorFlag |
                                          kLPUART_NoiseErrorFlag);
    LPUART_EnableRx(lpuart, true);
    irq_unlock(key);

    return (ret);
}

<<<<<<< HEAD
static int mcux_lpuart_rx_buf_rsp(const struct device* dev, uint8_t* buf, size_t len) {
    struct mcux_lpuart_data* data = dev->data;
    unsigned int key;

    key = irq_lock();
    assert(data->async.next_rx_buffer == NULL);
    assert(data->async.next_rx_buffer_len == 0);
    data->async.next_rx_buffer = buf;
    data->async.next_rx_buffer_len = len;
    irq_unlock(key);
    return (0);
=======
static int mcux_lpuart_rx_buf_rsp(const struct device *dev, uint8_t *buf, size_t len)
{
	struct mcux_lpuart_data *data = dev->data;
	unsigned int key;

	key = irq_lock();
	assert(data->async.next_rx_buffer == NULL);
	assert(data->async.next_rx_buffer_len == 0);
	data->async.next_rx_buffer = buf;
	data->async.next_rx_buffer_len = len;
	uart_mcux_lpuart_dma_replace_rx_buffer(dev);
	irq_unlock(key);
	return 0;
>>>>>>> c50777a8
}

static void mcux_lpuart_async_rx_timeout(struct k_work* work) {
    struct k_work_delayable* dwork = k_work_delayable_from_work(work);
    struct mcux_lpuart_rx_dma_params* rx_params = CONTAINER_OF(dwork,
                                                               struct mcux_lpuart_rx_dma_params,
                                                               timeout_work);
    struct mcux_lpuart_async_data* async_data = CONTAINER_OF(rx_params,
                                                             struct mcux_lpuart_async_data,
                                                             rx_dma_params);
    const struct device* dev = async_data->uart_dev;

    LOG_DBG("RX timeout");
    mcux_lpuart_async_rx_flush(dev);
}

static void mcux_lpuart_async_tx_timeout(struct k_work* work) {
    struct k_work_delayable* dwork = k_work_delayable_from_work(work);
    struct mcux_lpuart_tx_dma_params* tx_params = CONTAINER_OF(dwork,
                                                               struct mcux_lpuart_tx_dma_params,
                                                               timeout_work);
    struct mcux_lpuart_async_data* async_data = CONTAINER_OF(tx_params,
                                                             struct mcux_lpuart_async_data,
                                                             tx_dma_params);
    const struct device* dev = async_data->uart_dev;

    LOG_DBG("TX timeout");
    (void) mcux_lpuart_tx_abort(dev);
}

#endif /* CONFIG_UART_ASYNC_API */

#if CONFIG_UART_MCUX_LPUART_ISR_SUPPORT

#ifdef CONFIG_UART_INTERRUPT_DRIVEN
static inline void mcux_lpuart_irq_driven_isr(const struct device* dev,
                                              struct mcux_lpuart_data* data,
                                              const struct mcux_lpuart_config* config,
                                              const uint32_t status) {
    if (data->callback) {
        data->callback(dev, data->cb_data);
    }

    if (status & kLPUART_RxOverrunFlag) {
        LPUART_ClearStatusFlags(config->base, kLPUART_RxOverrunFlag);
    }
}
#endif

#ifdef CONFIG_UART_ASYNC_API
static inline void mcux_lpuart_async_isr(struct mcux_lpuart_data* data,
                                         const struct mcux_lpuart_config* config,
                                         const uint32_t status) {
    if (status & kLPUART_IdleLineFlag) {
        async_timer_start(&data->async.rx_dma_params.timeout_work,
                          data->async.rx_dma_params.timeout_us);
        LPUART_ClearStatusFlags(config->base, kLPUART_IdleLineFlag);
    }

    if (status & kLPUART_RxOverrunFlag) {
        LPUART_ClearStatusFlags(config->base, kLPUART_RxOverrunFlag);
    }
}
#endif

static void mcux_lpuart_isr(const struct device* dev) {
    struct mcux_lpuart_data* data = dev->data;
    const struct mcux_lpuart_config* config = dev->config;
    const uint32_t status = LPUART_GetStatusFlags(config->base);

    #if CONFIG_PM
    if (status & kLPUART_TransmissionCompleteFlag) {
        if (data->tx_poll_stream_on) {
            /* Poll transmission complete. Allow system to sleep */
            LPUART_DisableInterrupts(config->base,
                                     kLPUART_TransmissionCompleteInterruptEnable);
            data->tx_poll_stream_on = false;
            mcux_lpuart_pm_policy_state_lock_put(dev);
        }
    }
    #endif /* CONFIG_PM */

    #if defined(CONFIG_UART_ASYNC_API) && defined(CONFIG_UART_INTERRUPT_DRIVEN)
    if (data->api_type == LPUART_IRQ_DRIVEN) {
        mcux_lpuart_irq_driven_isr(dev, data, config, status);
    }
    else if (data->api_type == LPUART_ASYNC) {
        mcux_lpuart_async_isr(data, config, status);
    }
    #elif defined(CONFIG_UART_INTERRUPT_DRIVEN)
    mcux_lpuart_irq_driven_isr(dev, data, config, status);
    #elif defined(CONFIG_UART_ASYNC_API)
    mcux_lpuart_async_isr(data, config, status);
    #endif /* API */
}
#endif /* CONFIG_UART_MCUX_LPUART_ISR_SUPPORT */

static int mcux_lpuart_configure_basic(const struct device* dev, const struct uart_config* cfg,
                                       lpuart_config_t* uart_config) {
    /* Translate UART API enum to LPUART enum from HAL */
    switch (cfg->parity) {
        case UART_CFG_PARITY_NONE :
            uart_config->parityMode = kLPUART_ParityDisabled;
            break;

        case UART_CFG_PARITY_ODD :
            uart_config->parityMode = kLPUART_ParityOdd;
            break;

        case UART_CFG_PARITY_EVEN :
            uart_config->parityMode = kLPUART_ParityEven;
            break;

        default :
            return (-ENOTSUP);
    }

    switch (cfg->data_bits) {
        #if defined(FSL_FEATURE_LPUART_HAS_7BIT_DATA_SUPPORT) && \
            FSL_FEATURE_LPUART_HAS_7BIT_DATA_SUPPORT
        case UART_CFG_DATA_BITS_7 :
            uart_config->dataBitsCount = kLPUART_SevenDataBits;
            break;
        #endif

        case UART_CFG_DATA_BITS_8 :
            uart_config->dataBitsCount = kLPUART_EightDataBits;
            break;

        default :
            return (-ENOTSUP);
    }

    #if defined(FSL_FEATURE_LPUART_HAS_STOP_BIT_CONFIG_SUPPORT) && \
        FSL_FEATURE_LPUART_HAS_STOP_BIT_CONFIG_SUPPORT
    switch (cfg->stop_bits) {
        case UART_CFG_STOP_BITS_1 :
            uart_config->stopBitCount = kLPUART_OneStopBit;
            break;

        case UART_CFG_STOP_BITS_2 :
            uart_config->stopBitCount = kLPUART_TwoStopBit;
            break;

        default :
            return (-ENOTSUP);
    }
    #endif

    #if defined(FSL_FEATURE_LPUART_HAS_MODEM_SUPPORT) && \
        FSL_FEATURE_LPUART_HAS_MODEM_SUPPORT
    switch (cfg->flow_ctrl) {
        case UART_CFG_FLOW_CTRL_NONE :
        case UART_CFG_FLOW_CTRL_RS485 :
            uart_config->enableTxCTS = false;
            uart_config->enableRxRTS = false;
            break;

        case UART_CFG_FLOW_CTRL_RTS_CTS :
            uart_config->enableTxCTS = true;
            uart_config->enableRxRTS = true;
            break;

        default :
            return (-ENOTSUP);
    }
    #endif

    uart_config->baudRate_Bps = cfg->baudrate;
    uart_config->enableRx     = true;
    /* Tx will be enabled manually after set tx-rts */
    uart_config->enableTx = false;

    return (0);
}

#ifdef CONFIG_UART_ASYNC_API
static int mcux_lpuart_configure_async(const struct device* dev) {
    const struct mcux_lpuart_config* config = dev->config;
    struct mcux_lpuart_data* data = dev->data;
    lpuart_config_t uart_config;
    int ret;

    LPUART_GetDefaultConfig(&uart_config);

    ret = mcux_lpuart_configure_basic(dev, &data->uart_config, &uart_config);
    if (ret) {
        return (ret);
    }

    uart_config.rxIdleType         = kLPUART_IdleTypeStopBit;
    uart_config.rxIdleConfig       = kLPUART_IdleCharacter1;
    data->async.next_rx_buffer     = NULL;
    data->async.next_rx_buffer_len = 0;
    data->async.uart_dev           = dev;
    k_work_init_delayable(&data->async.rx_dma_params.timeout_work,
                          mcux_lpuart_async_rx_timeout);
    k_work_init_delayable(&data->async.tx_dma_params.timeout_work,
                          mcux_lpuart_async_tx_timeout);

    /* Disable the UART Receiver until the async API provides a buffer to
     * receive into with rx_enable
     */
    uart_config.enableRx = false;
    /* Clearing the fifo of any junk received before the async rx enable was called */
    while (LPUART_GetRxFifoCount(config->base) > 0) {
        LPUART_ReadByte(config->base);
    }

    return (0);
}
#endif

static int mcux_lpuart_configure_init(const struct device* dev, const struct uart_config* cfg) {
    const struct mcux_lpuart_config* config = dev->config;
    struct mcux_lpuart_data* data = dev->data;
    lpuart_config_t uart_config;
    uint32_t clock_freq;
    int ret;

    if (!device_is_ready(config->clock_dev)) {
        return (-ENODEV);
    }

    if (clock_control_get_rate(config->clock_dev, config->clock_subsys,
                               &clock_freq)) {
        return (-EINVAL);
    }

    LPUART_GetDefaultConfig(&uart_config);

    ret = mcux_lpuart_configure_basic(dev, cfg, &uart_config);
    if (ret) {
        return (ret);
    }

    LPUART_Init(config->base, &uart_config, clock_freq);

    #if defined(FSL_FEATURE_LPUART_HAS_MODEM_SUPPORT) && \
        FSL_FEATURE_LPUART_HAS_MODEM_SUPPORT
    if (cfg->flow_ctrl == UART_CFG_FLOW_CTRL_RS485) {
        /* Set the LPUART into RS485 mode (tx driver enable using RTS) */
        config->base->MODIR |= LPUART_MODIR_TXRTSE(true);
        if (!config->rs485_de_active_low) {
            config->base->MODIR |= LPUART_MODIR_TXRTSPOL(1);
        }
    }
    #endif

    /* Now can enable tx */
    config->base->CTRL |= LPUART_CTRL_TE(true);

    if (config->loopback_en) {
        /* Set the LPUART into loopback mode */
        config->base->CTRL |= LPUART_CTRL_LOOPS_MASK;
        config->base->CTRL &= ~LPUART_CTRL_RSRC_MASK;
    }
    else if (config->single_wire) {
        /* Enable the single wire / half-duplex mode, only possible when
         * loopback is disabled. We need a critical section to prevent
         * the UART firing an interrupt during mode switch
         */
        unsigned int key = irq_lock();

        config->base->CTRL |= (LPUART_CTRL_LOOPS_MASK | LPUART_CTRL_RSRC_MASK);
        irq_unlock(key);
    }
    else {
        #ifdef LPUART_CTRL_TXINV
        /* Only invert TX in full-duplex mode */
        if (config->tx_invert) {
            config->base->CTRL |= LPUART_CTRL_TXINV(1);
        }
        #endif
    }

    #ifdef LPUART_STAT_RXINV
    if (config->rx_invert) {
        config->base->STAT |= LPUART_STAT_RXINV(1);
    }
    #endif

    /* update internal uart_config */
    data->uart_config = *cfg;

    return (0);
}

#ifdef CONFIG_UART_USE_RUNTIME_CONFIGURE
static int mcux_lpuart_config_get(const struct device* dev, struct uart_config* cfg) {
    struct mcux_lpuart_data* data = dev->data;
    *cfg = data->uart_config;

    return (0);
}

static int mcux_lpuart_configure(const struct device* dev,
                                 const struct uart_config* cfg) {
    const struct mcux_lpuart_config* config = dev->config;

    /* Make sure that RSRC is de-asserted otherwise deinit will hang. */
    config->base->CTRL &= ~LPUART_CTRL_RSRC_MASK;

    /* disable LPUART */
    LPUART_Deinit(config->base);

    int ret = mcux_lpuart_configure_init(dev, cfg);
    if (ret) {
        return (ret);
    }

    /* wait for hardware init */
    k_sleep(K_MSEC(1));

    return (0);
}
#endif /* CONFIG_UART_USE_RUNTIME_CONFIGURE */

static int mcux_lpuart_init(const struct device* dev) {
    const struct mcux_lpuart_config* config = dev->config;
    struct mcux_lpuart_data* data = dev->data;
    struct uart_config* uart_api_config = &data->uart_config;
    int err;

    uart_api_config->baudrate  = config->baud_rate;
    uart_api_config->parity    = config->parity;
    uart_api_config->stop_bits = UART_CFG_STOP_BITS_1;
    uart_api_config->data_bits = UART_CFG_DATA_BITS_8;
    uart_api_config->flow_ctrl = config->flow_ctrl;

    /* set initial configuration */
    mcux_lpuart_configure_init(dev, uart_api_config);
    if (config->flow_ctrl) {
        const struct pinctrl_state* state;

        err = pinctrl_lookup_state(config->pincfg, PINCTRL_STATE_FLOWCONTROL, &state);
        if (err < 0) {
            err = pinctrl_apply_state(config->pincfg, PINCTRL_STATE_DEFAULT);
        }
    }
    else {
        err = pinctrl_apply_state(config->pincfg, PINCTRL_STATE_DEFAULT);
    }

    if (err < 0) {
        return (err);
    }

    #ifdef CONFIG_UART_MCUX_LPUART_ISR_SUPPORT
    #if CONFIG_NXP_LP_FLEXCOMM
    /* When using LP Flexcomm driver, register the interrupt handler
     * so we receive notification from the LP Flexcomm interrupt handler.
     */
    nxp_lp_flexcomm_setirqhandler(config->parent_dev, dev,
                                  LP_FLEXCOMM_PERIPH_LPUART, mcux_lpuart_isr);
    #else
    /* Interrupt is managed by this driver */
    config->irq_config_func(dev);
    #endif
    #ifdef CONFIG_UART_EXCLUSIVE_API_CALLBACKS
    data->api_type = LPUART_NONE;
    #endif
    #endif

    #ifdef CONFIG_PM
    data->pm_state_lock_on  = false;
    data->tx_poll_stream_on = false;
    data->tx_int_stream_on  = false;
    #endif

    return (0);
}

static const struct uart_driver_api mcux_lpuart_driver_api = {
    .poll_in   = mcux_lpuart_poll_in,
    .poll_out  = mcux_lpuart_poll_out,
    .err_check = mcux_lpuart_err_check,

    #ifdef CONFIG_UART_USE_RUNTIME_CONFIGURE
    .configure  = mcux_lpuart_configure,
    .config_get = mcux_lpuart_config_get,
    #endif

    #ifdef CONFIG_UART_INTERRUPT_DRIVEN
    .fifo_fill        = mcux_lpuart_fifo_fill,
    .fifo_read        = mcux_lpuart_fifo_read,
    .irq_tx_enable    = mcux_lpuart_irq_tx_enable,
    .irq_tx_disable   = mcux_lpuart_irq_tx_disable,
    .irq_tx_complete  = mcux_lpuart_irq_tx_complete,
    .irq_tx_ready     = mcux_lpuart_irq_tx_ready,
    .irq_rx_enable    = mcux_lpuart_irq_rx_enable,
    .irq_rx_disable   = mcux_lpuart_irq_rx_disable,
    .irq_rx_ready     = mcux_lpuart_irq_rx_full,
    .irq_err_enable   = mcux_lpuart_irq_err_enable,
    .irq_err_disable  = mcux_lpuart_irq_err_disable,
    .irq_is_pending   = mcux_lpuart_irq_is_pending,
    .irq_update       = mcux_lpuart_irq_update,
    .irq_callback_set = mcux_lpuart_irq_callback_set,
    #endif

    #ifdef CONFIG_UART_ASYNC_API
    .callback_set = mcux_lpuart_callback_set,
    .tx           = mcux_lpuart_tx,
    .tx_abort     = mcux_lpuart_tx_abort,
    .rx_enable    = mcux_lpuart_rx_enable,
    .rx_buf_rsp   = mcux_lpuart_rx_buf_rsp,
    .rx_disable   = mcux_lpuart_rx_disable,
    #endif /* CONFIG_UART_ASYNC_API */
};

#ifdef CONFIG_UART_MCUX_LPUART_ISR_SUPPORT
#define MCUX_LPUART_IRQ_INSTALL(n, i)                   \
    do {                                                \
        IRQ_CONNECT(DT_INST_IRQN_BY_IDX(n, i),          \
                    DT_INST_IRQ_BY_IDX(n, i, priority), \
                    mcux_lpuart_isr, DEVICE_DT_INST_GET(n), 0); \
                                                        \
        irq_enable(DT_INST_IRQ_BY_IDX(n, i, irq));      \
    } while (false)
#define MCUX_LPUART_IRQ_INIT(n) .irq_config_func = mcux_lpuart_config_func_##n,
#define MCUX_LPUART_IRQ_DEFINE(n)                       \
    static void mcux_lpuart_config_func_##n(const struct device* dev) { \
        IF_ENABLED(DT_INST_IRQ_HAS_IDX(n, 0),           \
                   (MCUX_LPUART_IRQ_INSTALL(n, 0);))    \
                                                        \
        IF_ENABLED(DT_INST_IRQ_HAS_IDX(n, 1),           \
                   (MCUX_LPUART_IRQ_INSTALL(n, 1);))    \
    }
#else
#define MCUX_LPUART_IRQ_INIT(n)
#define MCUX_LPUART_IRQ_DEFINE(n)
#endif /* CONFIG_UART_MCUX_LPUART_ISR_SUPPORT */

#ifdef CONFIG_UART_ASYNC_API
<<<<<<< HEAD
#define TX_DMA_CONFIG(id)                               \
    .tx_dma_config = {                                  \
        .dma_dev = DEVICE_DT_GET(DT_INST_DMAS_CTLR_BY_NAME(id, tx)),    \
        .dma_channel = DT_INST_DMAS_CELL_BY_NAME(id, tx, mux),          \
        .dma_cfg = {                                    \
            .source_burst_length  = 1,                  \
            .dest_burst_length    = 1,                  \
            .source_data_size     = 1,                  \
            .dest_data_size       = 1,                  \
            .complete_callback_en = 1,                  \
            .error_callback_dis   = 0,                  \
            .block_count          = 1,                  \
            .head_block =                               \
                &mcux_lpuart_##id##_data.async.tx_dma_params.active_dma_block,  \
            .channel_direction = MEMORY_TO_PERIPHERAL,  \
            .dma_slot = DT_INST_DMAS_CELL_BY_NAME(      \
                        id, tx, source),                \
            .dma_callback = dma_callback,               \
            .user_data    = (void*)DEVICE_DT_INST_GET(id)   \
        },                                              \
    },
#define RX_DMA_CONFIG(id)                               \
    .rx_dma_config = {                                  \
        .dma_dev = DEVICE_DT_GET(DT_INST_DMAS_CTLR_BY_NAME(id, rx)),    \
        .dma_channel = DT_INST_DMAS_CELL_BY_NAME(id, rx, mux),          \
        .dma_cfg = {                                    \
            .source_burst_length  = 1,                  \
            .dest_burst_length    = 1,                  \
            .source_data_size     = 1,                  \
            .dest_data_size       = 1,                  \
            .complete_callback_en = 1,                  \
            .error_callback_dis   = 0,                  \
            .block_count          = 1,                  \
            .head_block =                               \
                &mcux_lpuart_##id##_data.async.rx_dma_params.active_dma_block,  \
            .channel_direction = PERIPHERAL_TO_MEMORY,  \
            .dma_slot = DT_INST_DMAS_CELL_BY_NAME(      \
                        id, rx, source),                \
            .dma_callback = dma_callback,               \
            .user_data = (void*)DEVICE_DT_INST_GET(id)  \
        },                                              \
    },
=======
#define TX_DMA_CONFIG(id)								       \
	.tx_dma_config = {								       \
		.dma_dev =								       \
			DEVICE_DT_GET(DT_INST_DMAS_CTLR_BY_NAME(id, tx)),		       \
		.dma_channel =								       \
			DT_INST_DMAS_CELL_BY_NAME(id, tx, mux),				       \
		.dma_cfg = {								       \
			.source_burst_length = 1,					       \
			.dest_burst_length = 1,						       \
			.source_data_size = 1,						       \
			.dest_data_size = 1,						       \
			.complete_callback_en = 1,					       \
			.error_callback_dis = 0,					       \
			.block_count = 1,						       \
			.head_block =							       \
				&mcux_lpuart_##id##_data.async.tx_dma_params.active_dma_block, \
			.channel_direction = MEMORY_TO_PERIPHERAL,			       \
			.dma_slot = DT_INST_DMAS_CELL_BY_NAME(				       \
				id, tx, source),					       \
			.dma_callback = dma_callback,					       \
			.user_data = (void *)DEVICE_DT_INST_GET(id)			       \
		},									       \
	},
#define RX_DMA_CONFIG(id)								       \
	.rx_dma_config = {								       \
		.dma_dev =								       \
			DEVICE_DT_GET(DT_INST_DMAS_CTLR_BY_NAME(id, rx)),		       \
		.dma_channel =								       \
			DT_INST_DMAS_CELL_BY_NAME(id, rx, mux),				       \
		.dma_cfg = {								       \
			.source_burst_length = 1,					       \
			.dest_burst_length = 1,						       \
			.source_data_size = 1,						       \
			.dest_data_size = 1,						       \
			.complete_callback_en = 1,					       \
			.error_callback_dis = 0,					       \
			.block_count = 1,						       \
			.head_block =							       \
				&mcux_lpuart_##id##_data.async.rx_dma_params.active_dma_block, \
			.channel_direction = PERIPHERAL_TO_MEMORY,			       \
			.dma_slot = DT_INST_DMAS_CELL_BY_NAME(				       \
				id, rx, source),					       \
			.dma_callback = dma_callback,					       \
			.user_data = (void *)DEVICE_DT_INST_GET(id),			       \
			.cyclic = 1,							       \
		},									       \
	},
>>>>>>> c50777a8
#else
#define RX_DMA_CONFIG(n)
#define TX_DMA_CONFIG(n)
#endif /* CONFIG_UART_ASYNC_API */

#define FLOW_CONTROL(n)                     \
    DT_INST_PROP(n, hw_flow_control)        \
        ? UART_CFG_FLOW_CTRL_RTS_CTS        \
        : DT_INST_PROP(n, nxp_rs485_mode)   \
                        ? UART_CFG_FLOW_CTRL_RS485  \
                        : UART_CFG_FLOW_CTRL_NONE
#ifdef CONFIG_NXP_LP_FLEXCOMM
#define PARENT_DEV(n)   \
    .parent_dev = DEVICE_DT_GET(DT_INST_PARENT(n)),
#else
#define PARENT_DEV(n)
#endif /* CONFIG_NXP_LP_FLEXCOMM */

#define LPUART_MCUX_DECLARE_CFG(n)          \
    static struct mcux_lpuart_config DT_CONST mcux_lpuart_##n##_config = {  \
        .base   = (LPUART_Type*)DT_INST_REG_ADDR(n),                        \
        PARENT_DEV(n)                       \
        .clock_dev    = DEVICE_DT_GET(DT_INST_CLOCKS_CTLR(n)),              \
        .clock_subsys = (clock_control_subsys_t)DT_INST_CLOCKS_CELL(n, name), \
        .baud_rate    = DT_INST_PROP(n, current_speed),                     \
        .flow_ctrl    = FLOW_CONTROL(n),                                    \
        .parity       = DT_INST_ENUM_IDX_OR(n, parity, UART_CFG_PARITY_NONE), \
        .rs485_de_active_low = DT_INST_PROP(n, nxp_rs485_de_active_low),    \
        .loopback_en  = DT_INST_PROP(n, nxp_loopback),                      \
        .single_wire  = DT_INST_PROP(n, single_wire),                       \
        .rx_invert    = DT_INST_PROP(n, rx_invert),                         \
        .tx_invert    = DT_INST_PROP(n, tx_invert),                         \
        .pincfg       = PINCTRL_DT_INST_DEV_CONFIG_GET(n),                  \
        MCUX_LPUART_IRQ_INIT(n) \
        RX_DMA_CONFIG(n)        \
        TX_DMA_CONFIG(n)        \
    };

#define LPUART_MCUX_INIT(n)                                     \
                                                                \
    static struct mcux_lpuart_data mcux_lpuart_##n##_data;      \
                                                                \
    PINCTRL_DT_INST_DEFINE(n);                                  \
    MCUX_LPUART_IRQ_DEFINE(n)                                   \
                                                                \
    LPUART_MCUX_DECLARE_CFG(n)                                  \
                                                                \
    DEVICE_DT_INST_DEFINE(n,                                    \
                          mcux_lpuart_init,                     \
                          NULL,                                 \
                          &mcux_lpuart_##n##_data,              \
                          &mcux_lpuart_##n##_config,            \
                          PRE_KERNEL_1,                         \
                          CONFIG_SERIAL_INIT_PRIORITY,          \
                          &mcux_lpuart_driver_api);

DT_INST_FOREACH_STATUS_OKAY(LPUART_MCUX_INIT)<|MERGE_RESOLUTION|>--- conflicted
+++ resolved
@@ -563,17 +563,10 @@
 
     struct dma_block_config* head_block_config = &rx_dma_params->active_dma_block;
 
-<<<<<<< HEAD
     head_block_config->dest_address    = (uint32_t)rx_dma_params->buf;
     head_block_config->source_address  = LPUART_GetDataRegisterAddress(lpuart);
     head_block_config->block_size      = rx_dma_params->buf_len;
-    head_block_config->dest_scatter_en = false;
-=======
-	head_block_config->dest_address = (uint32_t)rx_dma_params->buf;
-	head_block_config->source_address = LPUART_GetDataRegisterAddress(lpuart);
-	head_block_config->block_size = rx_dma_params->buf_len;
-	head_block_config->dest_scatter_en = true;
->>>>>>> c50777a8
+    head_block_config->dest_scatter_en = true;
 }
 
 static int configure_and_start_rx_dma(
@@ -600,41 +593,25 @@
     return (ret);
 }
 
-<<<<<<< HEAD
 static int uart_mcux_lpuart_dma_replace_rx_buffer(const struct device* dev) {
     struct mcux_lpuart_data* data = (struct mcux_lpuart_data*)dev->data;
     const struct mcux_lpuart_config* config = dev->config;
     LPUART_Type* lpuart = config->base;
-    struct mcux_lpuart_rx_dma_params *rx_dma_params = &data->async.rx_dma_params;
 
     LOG_DBG("Replacing RX buffer, new length: %d", data->async.next_rx_buffer_len);
-
     /* There must be a buffer to replace this one with */
     assert(data->async.next_rx_buffer != NULL);
     assert(data->async.next_rx_buffer_len != 0U);
-    rx_dma_params->buf     = data->async.next_rx_buffer;
-    rx_dma_params->buf_len = data->async.next_rx_buffer_len;
-    rx_dma_params->offset  = 0;
-    rx_dma_params->counter = 0;
-    data->async.next_rx_buffer = NULL;
-    data->async.next_rx_buffer_len = 0U;
 
     const int success =
         dma_reload(config->rx_dma_config.dma_dev, config->rx_dma_config.dma_channel,
-                   LPUART_GetDataRegisterAddress(lpuart), (uint32_t)rx_dma_params->buf,
-                   rx_dma_params->buf_len);
+                   LPUART_GetDataRegisterAddress(lpuart),
+                   (uint32_t)data->async.next_rx_buffer, data->async.next_rx_buffer_len);
 
     if (success != 0) {
         LOG_ERR("Error %d reloading DMA with next RX buffer", success);
     }
-    /* Request next buffer */
-    async_evt_rx_buf_request(dev);
-
-    int ret = dma_start(config->rx_dma_config.dma_dev, config->rx_dma_config.dma_channel);
-    if (ret < 0) {
-        LOG_ERR("Failed to start DMA(Rx) Ch %d(%d)", config->rx_dma_config.dma_channel,
-                ret);
-    }
+
 
     return (success);
 }
@@ -679,11 +656,17 @@
         async_evt_rx_rdy(dev);
         async_evt_rx_buf_release(dev);
 
-        if ((data->async.next_rx_buffer != NULL) &&
-            (data->async.next_rx_buffer_len > 0)) {
+        /* Remember the buf so it can be released after it is done. */
+        rx_dma_params->buf = data->async.next_rx_buffer;
+        rx_dma_params->buf_len = data->async.next_rx_buffer_len;
+        data->async.next_rx_buffer = NULL;
+        data->async.next_rx_buffer_len = 0U;
+
+        /* A new buffer was available (and already loaded into the DMA engine) */
+        if ((rx_dma_params->buf != NULL) &&
+            (rx_dma_params->buf_len > 0)) {
             /* Request the next buffer */
-            uart_mcux_lpuart_dma_replace_rx_buffer(dev);
-        }
+            async_evt_rx_buf_request(dev);
         else {
             /* Buffer full without valid next buffer, disable RX DMA */
             LOG_INF("Disabled RX DMA, no valid next buffer ");
@@ -693,90 +676,6 @@
     else {
         LOG_ERR("Got unexpected DMA Channel: %d", channel);
     }
-=======
-static int uart_mcux_lpuart_dma_replace_rx_buffer(const struct device *dev)
-{
-	struct mcux_lpuart_data *data = (struct mcux_lpuart_data *)dev->data;
-	const struct mcux_lpuart_config *config = dev->config;
-	LPUART_Type *lpuart = config->base;
-
-	LOG_DBG("Replacing RX buffer, new length: %d", data->async.next_rx_buffer_len);
-	/* There must be a buffer to replace this one with */
-	assert(data->async.next_rx_buffer != NULL);
-	assert(data->async.next_rx_buffer_len != 0U);
-
-	const int success =
-		dma_reload(config->rx_dma_config.dma_dev, config->rx_dma_config.dma_channel,
-			   LPUART_GetDataRegisterAddress(lpuart),
-			   (uint32_t)data->async.next_rx_buffer, data->async.next_rx_buffer_len);
-
-	if (success != 0) {
-		LOG_ERR("Error %d reloading DMA with next RX buffer", success);
-	}
-
-	return success;
-}
-
-static void dma_callback(const struct device *dma_dev, void *callback_arg, uint32_t channel,
-			 int dma_status)
-{
-	struct device *dev = (struct device *)callback_arg;
-	const struct mcux_lpuart_config *config = dev->config;
-	LPUART_Type *lpuart = config->base;
-	struct mcux_lpuart_data *data = (struct mcux_lpuart_data *)dev->data;
-
-	LOG_DBG("DMA call back on channel %d", channel);
-	struct dma_status status;
-	const int get_status_result = dma_get_status(dma_dev, channel, &status);
-
-	if (get_status_result < 0) {
-		LOG_ERR("error on status get: %d", get_status_result);
-	} else {
-		LOG_DBG("DMA Status: b: %d dir: %d len_remain: %d", status.busy, status.dir,
-			status.pending_length);
-	}
-
-	if (dma_status < 0) {
-		LOG_ERR("Got error : %d", dma_status);
-	}
-
-
-	if (channel == config->tx_dma_config.dma_channel) {
-		LOG_DBG("TX Channel");
-		LPUART_EnableTxDMA(lpuart, false);
-		async_evt_tx_done(dev);
-	} else if (channel == config->rx_dma_config.dma_channel) {
-		LOG_DBG("RX Channel");
-		struct mcux_lpuart_rx_dma_params *rx_dma_params = &data->async.rx_dma_params;
-
-		/* The RX Event indicates DMA transfer is complete and full buffer is available. */
-		rx_dma_params->counter = rx_dma_params->buf_len;
-
-		LOG_DBG("Current Buf (%x) full, swapping to new buf: %x",
-			(uint32_t)rx_dma_params->buf,
-			(uint32_t)data->async.next_rx_buffer);
-		async_evt_rx_rdy(dev);
-		async_evt_rx_buf_release(dev);
-
-		/* Remember the buf so it can be released after it is done. */
-		rx_dma_params->buf = data->async.next_rx_buffer;
-		rx_dma_params->buf_len = data->async.next_rx_buffer_len;
-		data->async.next_rx_buffer = NULL;
-		data->async.next_rx_buffer_len = 0U;
-
-		/* A new buffer was available (and already loaded into the DMA engine) */
-		if (rx_dma_params->buf != NULL && rx_dma_params->buf_len > 0) {
-			/* Request the next buffer */
-			async_evt_rx_buf_request(dev);
-		} else {
-			/* Buffer full without valid next buffer, disable RX DMA */
-			LOG_INF("Disabled RX DMA, no valid next buffer ");
-			mcux_lpuart_rx_disable(dev);
-		}
-	} else {
-		LOG_ERR("Got unexpected DMA Channel: %d", channel);
-	}
->>>>>>> c50777a8
 }
 
 static int mcux_lpuart_configure_async(const struct device* dev);
@@ -937,7 +836,6 @@
     return (ret);
 }
 
-<<<<<<< HEAD
 static int mcux_lpuart_rx_buf_rsp(const struct device* dev, uint8_t* buf, size_t len) {
     struct mcux_lpuart_data* data = dev->data;
     unsigned int key;
@@ -947,23 +845,9 @@
     assert(data->async.next_rx_buffer_len == 0);
     data->async.next_rx_buffer = buf;
     data->async.next_rx_buffer_len = len;
+    uart_mcux_lpuart_dma_replace_rx_buffer(dev);
     irq_unlock(key);
     return (0);
-=======
-static int mcux_lpuart_rx_buf_rsp(const struct device *dev, uint8_t *buf, size_t len)
-{
-	struct mcux_lpuart_data *data = dev->data;
-	unsigned int key;
-
-	key = irq_lock();
-	assert(data->async.next_rx_buffer == NULL);
-	assert(data->async.next_rx_buffer_len == 0);
-	data->async.next_rx_buffer = buf;
-	data->async.next_rx_buffer_len = len;
-	uart_mcux_lpuart_dma_replace_rx_buffer(dev);
-	irq_unlock(key);
-	return 0;
->>>>>>> c50777a8
 }
 
 static void mcux_lpuart_async_rx_timeout(struct k_work* work) {
@@ -1398,7 +1282,6 @@
 #endif /* CONFIG_UART_MCUX_LPUART_ISR_SUPPORT */
 
 #ifdef CONFIG_UART_ASYNC_API
-<<<<<<< HEAD
 #define TX_DMA_CONFIG(id)                               \
     .tx_dma_config = {                                  \
         .dma_dev = DEVICE_DT_GET(DT_INST_DMAS_CTLR_BY_NAME(id, tx)),    \
@@ -1438,58 +1321,10 @@
             .dma_slot = DT_INST_DMAS_CELL_BY_NAME(      \
                         id, rx, source),                \
             .dma_callback = dma_callback,               \
-            .user_data = (void*)DEVICE_DT_INST_GET(id)  \
+            .user_data = (void*)DEVICE_DT_INST_GET(id), \
+            .cyclic = 1                                 \
         },                                              \
     },
-=======
-#define TX_DMA_CONFIG(id)								       \
-	.tx_dma_config = {								       \
-		.dma_dev =								       \
-			DEVICE_DT_GET(DT_INST_DMAS_CTLR_BY_NAME(id, tx)),		       \
-		.dma_channel =								       \
-			DT_INST_DMAS_CELL_BY_NAME(id, tx, mux),				       \
-		.dma_cfg = {								       \
-			.source_burst_length = 1,					       \
-			.dest_burst_length = 1,						       \
-			.source_data_size = 1,						       \
-			.dest_data_size = 1,						       \
-			.complete_callback_en = 1,					       \
-			.error_callback_dis = 0,					       \
-			.block_count = 1,						       \
-			.head_block =							       \
-				&mcux_lpuart_##id##_data.async.tx_dma_params.active_dma_block, \
-			.channel_direction = MEMORY_TO_PERIPHERAL,			       \
-			.dma_slot = DT_INST_DMAS_CELL_BY_NAME(				       \
-				id, tx, source),					       \
-			.dma_callback = dma_callback,					       \
-			.user_data = (void *)DEVICE_DT_INST_GET(id)			       \
-		},									       \
-	},
-#define RX_DMA_CONFIG(id)								       \
-	.rx_dma_config = {								       \
-		.dma_dev =								       \
-			DEVICE_DT_GET(DT_INST_DMAS_CTLR_BY_NAME(id, rx)),		       \
-		.dma_channel =								       \
-			DT_INST_DMAS_CELL_BY_NAME(id, rx, mux),				       \
-		.dma_cfg = {								       \
-			.source_burst_length = 1,					       \
-			.dest_burst_length = 1,						       \
-			.source_data_size = 1,						       \
-			.dest_data_size = 1,						       \
-			.complete_callback_en = 1,					       \
-			.error_callback_dis = 0,					       \
-			.block_count = 1,						       \
-			.head_block =							       \
-				&mcux_lpuart_##id##_data.async.rx_dma_params.active_dma_block, \
-			.channel_direction = PERIPHERAL_TO_MEMORY,			       \
-			.dma_slot = DT_INST_DMAS_CELL_BY_NAME(				       \
-				id, rx, source),					       \
-			.dma_callback = dma_callback,					       \
-			.user_data = (void *)DEVICE_DT_INST_GET(id),			       \
-			.cyclic = 1,							       \
-		},									       \
-	},
->>>>>>> c50777a8
 #else
 #define RX_DMA_CONFIG(n)
 #define TX_DMA_CONFIG(n)
