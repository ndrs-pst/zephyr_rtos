/*
 * Copyright 2017,2021,2023-2025 NXP
 * Copyright (c) 2020 Softube
 *
 * SPDX-License-Identifier: Apache-2.0
 */

#define DT_DRV_COMPAT nxp_lpuart

#include <errno.h>
#include <zephyr/device.h>
#include <zephyr/drivers/uart.h>
#include <zephyr/drivers/clock_control.h>
#include <zephyr/irq.h>
#include <zephyr/kernel.h>
#include <zephyr/pm/policy.h>
#include <zephyr/drivers/pinctrl.h>
#ifdef CONFIG_UART_ASYNC_API
#include <zephyr/drivers/dma.h>
#endif
#include <zephyr/logging/log.h>
#include <zephyr/sys/util_macro.h>

#include <fsl_lpuart.h>
#if CONFIG_NXP_LP_FLEXCOMM
#include <zephyr/drivers/mfd/nxp_lp_flexcomm.h>
#endif

LOG_MODULE_REGISTER(uart_mcux_lpuart, LOG_LEVEL_ERR);

#define PINCTRL_STATE_FLOWCONTROL PINCTRL_STATE_PRIV_START

/* Helper macros */
#if defined(FSL_FEATURE_LPUART_HAS_MODEM_SUPPORT) && \
    FSL_FEATURE_LPUART_HAS_MODEM_SUPPORT
#define LPUART_HAS_MODEM 1
#endif

#if defined(FSL_FEATURE_LPUART_HAS_MCR) && FSL_FEATURE_LPUART_HAS_MCR
#define LPUART_HAS_MCR 1
#endif

#if defined(CONFIG_UART_ASYNC_API) && defined(CONFIG_UART_INTERRUPT_DRIVEN)
/* there are already going to be build errors, but at least this message will
 * be the first error from this driver making the reason clear
 */
BUILD_ASSERT(IS_ENABLED(CONFIG_UART_EXCLUSIVE_API_CALLBACKS), ""
                                                              "LPUART must use exclusive api callbacks");
#endif

#ifdef CONFIG_UART_ASYNC_API
struct lpuart_dma_config {
    struct device const* dma_dev;
    const uint32_t       dma_channel;
    struct dma_config    dma_cfg;
};
#endif /* CONFIG_UART_ASYNC_API */

struct mcux_lpuart_config {
    LPUART_Type* base;
    struct device const* clock_dev;
    const struct pinctrl_dev_config* pincfg;
    clock_control_subsys_t clock_subsys;
    uint32_t baud_rate;
    uint8_t flow_ctrl;
    uint8_t parity;
    bool rs485_de_active_low;
    bool loopback_en;
    bool single_wire;
    bool tx_invert;
    bool rx_invert;

    #ifdef CONFIG_UART_MCUX_LPUART_ISR_SUPPORT
    void (*irq_config_func)(struct device const* dev);
    #endif

    #ifdef CONFIG_UART_ASYNC_API
    const struct lpuart_dma_config rx_dma_config;
    const struct lpuart_dma_config tx_dma_config;
    #endif /* CONFIG_UART_ASYNC_API */
};

#ifdef CONFIG_UART_ASYNC_API
struct mcux_lpuart_rx_dma_params {
    struct dma_block_config active_dma_block;
    uint8_t* buf;
    size_t buf_len;
    size_t offset;
    size_t counter;
    struct k_work_delayable timeout_work;
    size_t timeout_us;
};

struct mcux_lpuart_tx_dma_params {
    struct dma_block_config active_dma_block;
    uint8_t const* buf;
    size_t buf_len;
    struct k_work_delayable timeout_work;
    size_t timeout_us;
};

struct mcux_lpuart_async_data {
    struct device const* uart_dev;
    struct mcux_lpuart_tx_dma_params tx_dma_params;
    struct mcux_lpuart_rx_dma_params rx_dma_params;
    uint8_t* next_rx_buffer;
    size_t   next_rx_buffer_len;
    uart_callback_t user_callback;
    void* user_data;
};
#endif

#if defined(CONFIG_UART_EXCLUSIVE_API_CALLBACKS)
enum mcux_lpuart_api {
    LPUART_NONE,
    LPUART_IRQ_DRIVEN,
    LPUART_ASYNC
};
#endif

struct mcux_lpuart_data {
    #ifdef CONFIG_UART_INTERRUPT_DRIVEN
    uart_irq_callback_user_data_t callback;
    void* cb_data;
    #endif

    #ifdef CONFIG_PM
    bool pm_state_lock_on;
    bool tx_poll_stream_on;
    bool tx_int_stream_on;
    #endif /* CONFIG_PM */

    #ifdef CONFIG_UART_ASYNC_API
    struct mcux_lpuart_async_data async;
    #endif

    struct uart_config uart_config;
    #if defined(CONFIG_UART_EXCLUSIVE_API_CALLBACKS)
    enum mcux_lpuart_api api_type;
    #endif
};

#ifdef CONFIG_PM
static void mcux_lpuart_pm_policy_state_lock_get(struct device const* dev) {
    struct mcux_lpuart_data* data = dev->data;

    if (!data->pm_state_lock_on) {
        data->pm_state_lock_on = true;
        pm_policy_state_lock_get(PM_STATE_SUSPEND_TO_IDLE, PM_ALL_SUBSTATES);
    }
}

static void mcux_lpuart_pm_policy_state_lock_put(struct device const* dev) {
    struct mcux_lpuart_data* data = dev->data;

    if (data->pm_state_lock_on) {
        data->pm_state_lock_on = false;
        pm_policy_state_lock_put(PM_STATE_SUSPEND_TO_IDLE, PM_ALL_SUBSTATES);
    }
}
#endif /* CONFIG_PM */

static int mcux_lpuart_poll_in(struct device const* dev, unsigned char* c) {
    const struct mcux_lpuart_config* config = dev->config;
    uint32_t flags = LPUART_GetStatusFlags(config->base);
    int ret = -1;

    if (flags & kLPUART_RxDataRegFullFlag) {
        *c  = LPUART_ReadByte(config->base);
        ret = 0;
    }

    return (ret);
}

static void mcux_lpuart_poll_out(struct device const* dev, unsigned char c) {
    const struct mcux_lpuart_config* config = dev->config;
    unsigned int key;
    #ifdef CONFIG_PM
    struct mcux_lpuart_data* data = dev->data;
    #endif

    while (!(LPUART_GetStatusFlags(config->base)
            & LPUART_STAT_TDRE_MASK)) {
        /* pass */
    }
    /* Lock interrupts while we send data */
    key = irq_lock();

    #ifdef CONFIG_PM
    /*
     * We must keep the part from entering lower power mode until the
     * transmission completes. Set the power constraint, and enable
     * the transmission complete interrupt so we know when transmission is
     * completed.
     */
    if (!data->tx_poll_stream_on && !data->tx_int_stream_on) {
        data->tx_poll_stream_on = true;
        mcux_lpuart_pm_policy_state_lock_get(dev);
        /* Enable TC interrupt */
        LPUART_EnableInterrupts(config->base,
                                kLPUART_TransmissionCompleteInterruptEnable);
    }
    #endif /* CONFIG_PM */

    LPUART_WriteByte(config->base, c);
    irq_unlock(key);
}

static int mcux_lpuart_err_check(struct device const* dev) {
    const struct mcux_lpuart_config* config = dev->config;
    uint32_t flags = LPUART_GetStatusFlags(config->base);
    int err = 0;

    if (flags & kLPUART_RxOverrunFlag) {
        err |= UART_ERROR_OVERRUN;
    }

    if (flags & kLPUART_ParityErrorFlag) {
        err |= UART_ERROR_PARITY;
    }

    if (flags & kLPUART_FramingErrorFlag) {
        err |= UART_ERROR_FRAMING;
    }

    if (flags & kLPUART_NoiseErrorFlag) {
        err |= UART_ERROR_PARITY;
    }

    LPUART_ClearStatusFlags(config->base, kLPUART_RxOverrunFlag    |
                                          kLPUART_ParityErrorFlag  |
                                          kLPUART_FramingErrorFlag |
                                          kLPUART_NoiseErrorFlag);

    return (err);
}

#ifdef CONFIG_UART_INTERRUPT_DRIVEN
static int mcux_lpuart_fifo_fill(struct device const* dev,
                                 uint8_t const* tx_data,
                                 int len) {
    const struct mcux_lpuart_config* config = dev->config;
    int num_tx = 0U;

    while ((len - num_tx > 0) &&
           (LPUART_GetStatusFlags(config->base)
            & LPUART_STAT_TDRE_MASK)) {
        LPUART_WriteByte(config->base, tx_data[num_tx++]);
    }

    return (num_tx);
}

static int mcux_lpuart_fifo_read(struct device const* dev, uint8_t* rx_data,
                                 int const len) {
    const struct mcux_lpuart_config* config = dev->config;
    int num_rx = 0U;

    while ((len - num_rx > 0) &&
           (LPUART_GetStatusFlags(config->base)
            & kLPUART_RxDataRegFullFlag)) {
        rx_data[num_rx++] = LPUART_ReadByte(config->base);
    }

    return (num_rx);
}

static void mcux_lpuart_irq_tx_enable(struct device const* dev) {
    const struct mcux_lpuart_config* config = dev->config;
    uint32_t mask = kLPUART_TxDataRegEmptyInterruptEnable;
    #ifdef CONFIG_PM
    struct mcux_lpuart_data* data = dev->data;
    unsigned int key;
    #endif

    #ifdef CONFIG_PM
    key = irq_lock();
    data->tx_poll_stream_on = false;
    data->tx_int_stream_on  = true;
    /* Transmission complete interrupt no longer required */
    LPUART_DisableInterrupts(config->base,
                             kLPUART_TransmissionCompleteInterruptEnable);
    /* Do not allow system to sleep while UART tx is ongoing */
    mcux_lpuart_pm_policy_state_lock_get(dev);
    #endif
    LPUART_EnableInterrupts(config->base, mask);

    #ifdef CONFIG_PM
    irq_unlock(key);
    #endif
}

static void mcux_lpuart_irq_tx_disable(struct device const* dev) {
    const struct mcux_lpuart_config* config = dev->config;
    uint32_t mask = kLPUART_TxDataRegEmptyInterruptEnable;

    #ifdef CONFIG_PM
    struct mcux_lpuart_data* data = dev->data;
    unsigned int key;

    key = irq_lock();
    #endif

    LPUART_DisableInterrupts(config->base, mask);

    #ifdef CONFIG_PM
    data->tx_int_stream_on = false;
    /*
     * If transmission IRQ is no longer enabled,
     * transmission is complete. Release pm constraint.
     */
    mcux_lpuart_pm_policy_state_lock_put(dev);
    irq_unlock(key);
    #endif
}

static int mcux_lpuart_irq_tx_complete(struct device const* dev) {
    const struct mcux_lpuart_config* config = dev->config;
    uint32_t flags = LPUART_GetStatusFlags(config->base);

    return ((flags & kLPUART_TransmissionCompleteFlag) != 0U);
}

static int mcux_lpuart_irq_tx_ready(struct device const* dev) {
    const struct mcux_lpuart_config* config = dev->config;
    uint32_t mask  = kLPUART_TxDataRegEmptyInterruptEnable;
    uint32_t flags = LPUART_GetStatusFlags(config->base);

    return ((LPUART_GetEnabledInterrupts(config->base) & mask) &&
            (flags & LPUART_STAT_TDRE_MASK));
}

static void mcux_lpuart_irq_rx_enable(struct device const* dev) {
    const struct mcux_lpuart_config* config = dev->config;
    uint32_t mask = kLPUART_RxDataRegFullInterruptEnable | kLPUART_RxOverrunInterruptEnable;

    LPUART_EnableInterrupts(config->base, mask);
}

static void mcux_lpuart_irq_rx_disable(struct device const* dev) {
    const struct mcux_lpuart_config* config = dev->config;
    uint32_t mask = kLPUART_RxDataRegFullInterruptEnable | kLPUART_RxOverrunInterruptEnable;

    LPUART_DisableInterrupts(config->base, mask);
}

static int mcux_lpuart_irq_rx_full(struct device const* dev) {
    const struct mcux_lpuart_config* config = dev->config;
    uint32_t flags = LPUART_GetStatusFlags(config->base);

    return ((flags & kLPUART_RxDataRegFullFlag) != 0U);
}

static int mcux_lpuart_irq_rx_pending(struct device const* dev) {
    const struct mcux_lpuart_config* config = dev->config;
    uint32_t mask = kLPUART_RxDataRegFullInterruptEnable;

    return ((LPUART_GetEnabledInterrupts(config->base) & mask) &&
            mcux_lpuart_irq_rx_full(dev));
}

static void mcux_lpuart_irq_err_enable(struct device const* dev) {
    const struct mcux_lpuart_config* config = dev->config;
    uint32_t mask = kLPUART_NoiseErrorInterruptEnable   |
                    kLPUART_FramingErrorInterruptEnable |
                    kLPUART_ParityErrorInterruptEnable;

    LPUART_EnableInterrupts(config->base, mask);
}

static void mcux_lpuart_irq_err_disable(struct device const* dev) {
    const struct mcux_lpuart_config* config = dev->config;
    uint32_t mask = kLPUART_NoiseErrorInterruptEnable   |
                    kLPUART_FramingErrorInterruptEnable |
                    kLPUART_ParityErrorInterruptEnable;

    LPUART_DisableInterrupts(config->base, mask);
}

static int mcux_lpuart_irq_is_pending(struct device const* dev) {
    return (mcux_lpuart_irq_tx_ready(dev) ||
            mcux_lpuart_irq_rx_pending(dev));
}

static int mcux_lpuart_irq_update(struct device const* dev) {
    return (1);
}

static void mcux_lpuart_irq_callback_set(struct device const* dev,
                                         uart_irq_callback_user_data_t cb,
                                         void* cb_data) {
    struct mcux_lpuart_data* data = dev->data;

    #if defined(CONFIG_UART_EXCLUSIVE_API_CALLBACKS)
    if (data->api_type == LPUART_ASYNC) {
        LOG_ERR("UART irq and async api are exclusive");
    }
    #endif

    data->callback = cb;
    data->cb_data  = cb_data;

    #if defined(CONFIG_UART_EXCLUSIVE_API_CALLBACKS)
    data->async.user_callback = NULL;
    data->async.user_data     = NULL;
    data->api_type            = LPUART_IRQ_DRIVEN;
    #endif
}

#endif /* CONFIG_UART_INTERRUPT_DRIVEN */

#ifdef CONFIG_UART_ASYNC_API
static inline void async_timer_start(struct k_work_delayable* work, size_t timeout_us) {
    if ((timeout_us != SYS_FOREVER_US) && (timeout_us != 0)) {
        LOG_DBG("async timer started for %d us", timeout_us);
        k_work_reschedule(work, K_USEC(timeout_us));
    }
}

static void async_user_callback(struct device const* dev, struct uart_event* evt) {
    const struct mcux_lpuart_data* data = dev->data;

    if (data->async.user_callback) {
        data->async.user_callback(dev, evt, data->async.user_data);
    }
}

static void async_evt_tx_done(struct device* dev) {
    struct mcux_lpuart_data* data = dev->data;

    (void) k_work_cancel_delayable(&data->async.tx_dma_params.timeout_work);

    LOG_DBG("TX done: %d", data->async.tx_dma_params.buf_len);
    struct uart_event event = {
        .type        = UART_TX_DONE,
        .data.tx.buf = data->async.tx_dma_params.buf,
        .data.tx.len = data->async.tx_dma_params.buf_len
    };

    /* Reset TX Buffer */
    data->async.tx_dma_params.buf     = NULL;
    data->async.tx_dma_params.buf_len = 0U;

    async_user_callback(dev, &event);
}

static void async_evt_rx_rdy(struct device const* dev) {
    struct mcux_lpuart_data* data = dev->data;
    struct mcux_lpuart_rx_dma_params* dma_params = &data->async.rx_dma_params;

    struct uart_event event = {
        .type           = UART_RX_RDY,
        .data.rx.buf    = dma_params->buf,
        .data.rx.len    = (dma_params->counter - dma_params->offset),
        .data.rx.offset = dma_params->offset
    };

    LOG_DBG("RX Ready: (len: %d off: %d buf: %x)", event.data.rx.len, event.data.rx.offset,
            (uint32_t)event.data.rx.buf);

    /* Update the current pos for new data */
    dma_params->offset = dma_params->counter;

    /* Only send event for new data */
    if (event.data.rx.len > 0) {
        async_user_callback(dev, &event);
    }
}

static void async_evt_rx_buf_request(struct device const* dev) {
    struct uart_event evt = {
        .type = UART_RX_BUF_REQUEST,
    };

    async_user_callback(dev, &evt);
}

static void async_evt_rx_buf_release(struct device const* dev) {
    struct mcux_lpuart_data* data = (struct mcux_lpuart_data*)dev->data;
    struct uart_event evt = {
        .type = UART_RX_BUF_RELEASED,
        .data.rx_buf.buf = data->async.rx_dma_params.buf,
    };

    async_user_callback(dev, &evt);
    data->async.rx_dma_params.buf     = NULL;
    data->async.rx_dma_params.buf_len = 0U;
    data->async.rx_dma_params.offset  = 0U;
    data->async.rx_dma_params.counter = 0U;
}

static void mcux_lpuart_async_rx_flush(struct device const* dev) {
    struct dma_status status;
    struct mcux_lpuart_data* data = dev->data;
    const struct mcux_lpuart_config* config = dev->config;

    int const get_status_result = dma_get_status(config->rx_dma_config.dma_dev,
                                                 config->rx_dma_config.dma_channel,
                                                 &status);

    if (get_status_result == 0) {
        const size_t rx_rcv_len = data->async.rx_dma_params.buf_len -
                                  status.pending_length;

        if (rx_rcv_len > data->async.rx_dma_params.counter && status.pending_length) {
            data->async.rx_dma_params.counter = rx_rcv_len;
            async_evt_rx_rdy(dev);
        }
        LPUART_ClearStatusFlags(config->base, kLPUART_RxOverrunFlag);
    }
    else {
        LOG_ERR("Error getting DMA status");
    }
}

static int mcux_lpuart_rx_disable(struct device const* dev) {
    LOG_INF("Disabling UART RX DMA");
    const struct mcux_lpuart_config* config = dev->config;
    struct mcux_lpuart_data* data = (struct mcux_lpuart_data*)dev->data;
    LPUART_Type* lpuart = config->base;
    unsigned int const key = irq_lock();

    LPUART_EnableRx(lpuart, false);
    (void) k_work_cancel_delayable(&data->async.rx_dma_params.timeout_work);
    LPUART_DisableInterrupts(lpuart, kLPUART_IdleLineInterruptEnable);
    LPUART_ClearStatusFlags(lpuart, kLPUART_IdleLineFlag);
    LPUART_EnableRxDMA(lpuart, false);

    /* No active RX buffer, cannot disable */
    if (!data->async.rx_dma_params.buf) {
        LOG_ERR("No buffers to release from RX DMA!");
    }
    else {
        mcux_lpuart_async_rx_flush(dev);
        async_evt_rx_buf_release(dev);
        if (data->async.next_rx_buffer != NULL) {
            data->async.rx_dma_params.buf     = data->async.next_rx_buffer;
            data->async.rx_dma_params.buf_len = data->async.next_rx_buffer_len;
            data->async.next_rx_buffer        = NULL;
            data->async.next_rx_buffer_len    = 0;
            /* Release the next buffer as well */
            async_evt_rx_buf_release(dev);
        }
    }

    int const ret = dma_stop(config->rx_dma_config.dma_dev,
                             config->rx_dma_config.dma_channel);
    if (ret != 0) {
        LOG_ERR("Error stopping rx DMA. Reason: %x", ret);
    }
    LOG_DBG("RX: Disabled");
    struct uart_event disabled_event = {
        .type = UART_RX_DISABLED
    };

    async_user_callback(dev, &disabled_event);
    irq_unlock(key);

    return (ret);
}

static void prepare_rx_dma_block_config(struct device const* dev) {
    struct mcux_lpuart_data* data = (struct mcux_lpuart_data*)dev->data;
    const struct mcux_lpuart_config* config = dev->config;
    LPUART_Type* lpuart = config->base;
    struct mcux_lpuart_rx_dma_params* rx_dma_params = &data->async.rx_dma_params;

    assert(rx_dma_params->buf != NULL);
    assert(rx_dma_params->buf_len > 0);

    struct dma_block_config* head_block_config = &rx_dma_params->active_dma_block;

    head_block_config->dest_address    = (uint32_t)rx_dma_params->buf;
    head_block_config->source_address  = LPUART_GetDataRegisterAddress(lpuart);
    head_block_config->block_size      = rx_dma_params->buf_len;
    head_block_config->dest_scatter_en = true;
}

static int configure_and_start_rx_dma(
    const struct mcux_lpuart_config* config, struct mcux_lpuart_data* data,
    LPUART_Type* lpuart) {
    LOG_DBG("Configuring and Starting UART RX DMA");
    int ret = dma_config(config->rx_dma_config.dma_dev,
                         config->rx_dma_config.dma_channel,
                         (struct dma_config*)&config->rx_dma_config.dma_cfg);
    if (ret != 0) {
        LOG_ERR("Failed to Configure RX DMA: err: %d", ret);
        return (ret);
    }

    ret = dma_start(config->rx_dma_config.dma_dev, config->rx_dma_config.dma_channel);
    if (ret < 0) {
        LOG_ERR("Failed to start DMA(Rx) Ch %d(%d)",
                config->rx_dma_config.dma_channel,
                ret);
    }

    LPUART_EnableRxDMA(lpuart, true);

    return (ret);
}

static int uart_mcux_lpuart_dma_replace_rx_buffer(struct device const* dev) {
    struct mcux_lpuart_data* data = (struct mcux_lpuart_data*)dev->data;
    const struct mcux_lpuart_config* config = dev->config;
    LPUART_Type* lpuart = config->base;

    LOG_DBG("Replacing RX buffer, new length: %d", data->async.next_rx_buffer_len);
    /* There must be a buffer to replace this one with */
    assert(data->async.next_rx_buffer != NULL);
    assert(data->async.next_rx_buffer_len != 0U);

    const int success =
        dma_reload(config->rx_dma_config.dma_dev, config->rx_dma_config.dma_channel,
                   LPUART_GetDataRegisterAddress(lpuart),
                   (uint32_t)data->async.next_rx_buffer, data->async.next_rx_buffer_len);

    if (success != 0) {
        LOG_ERR("Error %d reloading DMA with next RX buffer", success);
    }

    return (success);
}

static void dma_callback(struct device const* dma_dev, void* callback_arg, uint32_t channel,
                         int dma_status) {
    struct device* dev = (struct device*)callback_arg;
    const struct mcux_lpuart_config* config = dev->config;
    LPUART_Type* lpuart = config->base;
    struct mcux_lpuart_data* data = (struct mcux_lpuart_data*)dev->data;

    LOG_DBG("DMA call back on channel %d", channel);
    struct dma_status status;
    int const get_status_result = dma_get_status(dma_dev, channel, &status);
    if (get_status_result < 0) {
        LOG_ERR("error on status get: %d", get_status_result);
    }
    else {
        LOG_DBG("DMA Status: b: %d dir: %d len_remain: %d", status.busy, status.dir,
                status.pending_length);
    }

    if (dma_status < 0) {
        LOG_ERR("Got error : %d", dma_status);
    }

    if (channel == config->tx_dma_config.dma_channel) {
        LOG_DBG("TX Channel");
        LPUART_EnableTxDMA(lpuart, false);
        async_evt_tx_done(dev);
    }
    else if (channel == config->rx_dma_config.dma_channel) {
        LOG_DBG("RX Channel");
        struct mcux_lpuart_rx_dma_params* rx_dma_params = &data->async.rx_dma_params;

        /* The RX Event indicates DMA transfer is complete and full buffer is available. */
        rx_dma_params->counter = rx_dma_params->buf_len;

        LOG_DBG("Current Buf (%x) full, swapping to new buf: %x",
                (uint32_t)rx_dma_params->buf,
                (uint32_t)data->async.next_rx_buffer);
        async_evt_rx_rdy(dev);
        async_evt_rx_buf_release(dev);

        /* Remember the buf so it can be released after it is done. */
        rx_dma_params->buf = data->async.next_rx_buffer;
        rx_dma_params->buf_len = data->async.next_rx_buffer_len;
        data->async.next_rx_buffer = NULL;
        data->async.next_rx_buffer_len = 0U;

        /* A new buffer was available (and already loaded into the DMA engine) */
        if ((rx_dma_params->buf != NULL) &&
            (rx_dma_params->buf_len > 0)) {
            /* Request the next buffer */
            async_evt_rx_buf_request(dev);
        }
        else {
            /* Buffer full without valid next buffer, disable RX DMA */
            LOG_INF("Disabled RX DMA, no valid next buffer ");
            mcux_lpuart_rx_disable(dev);
        }
    }
    else {
        LOG_ERR("Got unexpected DMA Channel: %d", channel);
    }
}

static int mcux_lpuart_configure_async(struct device const* dev);

static int mcux_lpuart_callback_set(struct device const* dev, uart_callback_t callback,
                                    void* user_data) {
    struct mcux_lpuart_data* data = dev->data;

    #if defined(CONFIG_UART_EXCLUSIVE_API_CALLBACKS)
    if (data->api_type == LPUART_IRQ_DRIVEN) {
        LOG_ERR("UART irq and async api are exclusive");
        return (-ENOTSUP);
    }
    #endif

    data->async.user_callback = callback;
    data->async.user_data     = user_data;

    #if defined(CONFIG_UART_EXCLUSIVE_API_CALLBACKS)
    data->callback = NULL;
    data->cb_data  = NULL;
    data->api_type = LPUART_ASYNC;
    #endif

    return mcux_lpuart_configure_async(dev);
}

static int mcux_lpuart_tx(struct device const* dev, uint8_t const* buf, size_t len,
                          int32_t timeout_us) {
    struct mcux_lpuart_data* data = dev->data;
    const struct mcux_lpuart_config* config = dev->config;
    LPUART_Type* lpuart = config->base;

    unsigned int key = irq_lock();

    /* Check for an ongiong transfer and abort if it is pending */
    struct dma_status status;
    int const get_status_result = dma_get_status(config->tx_dma_config.dma_dev,
                                                 config->tx_dma_config.dma_channel,
                                                 &status);

    if ((get_status_result < 0) || status.busy) {
        irq_unlock(key);
        LOG_ERR("Unable to submit UART DMA Transfer.");
        return get_status_result < 0 ? get_status_result : -EBUSY;
    }

    int ret;

    LPUART_EnableTxDMA(lpuart, false);

    data->async.tx_dma_params.buf     = buf;
    data->async.tx_dma_params.buf_len = len;
    data->async.tx_dma_params.active_dma_block.source_address = (uint32_t)buf;
    data->async.tx_dma_params.active_dma_block.dest_address =
            LPUART_GetDataRegisterAddress(lpuart);
    data->async.tx_dma_params.active_dma_block.block_size = len;
    data->async.tx_dma_params.active_dma_block.next_block = NULL;

    ret = dma_config(config->tx_dma_config.dma_dev,
                     config->tx_dma_config.dma_channel,
                     (struct dma_config*)&config->tx_dma_config.dma_cfg);

    if (ret == 0) {
        LOG_DBG("Starting UART DMA TX Ch %u", config->tx_dma_config.dma_channel);

        ret = dma_start(config->tx_dma_config.dma_dev,
                        config->tx_dma_config.dma_channel);
        LPUART_EnableTxDMA(lpuart, true);
        if (ret != 0) {
            LOG_ERR("Failed to start DMA(Tx) Ch %d",
                    config->tx_dma_config.dma_channel);
        }
        async_timer_start(&data->async.tx_dma_params.timeout_work, timeout_us);
    }
    else {
        LOG_ERR("Error configuring UART DMA: %x", ret);
    }
    irq_unlock(key);

    return (ret);
}

static int mcux_lpuart_tx_abort(struct device const* dev) {
    struct mcux_lpuart_data* data = dev->data;
    const struct mcux_lpuart_config* config = dev->config;
    LPUART_Type* lpuart = config->base;

    LPUART_EnableTxDMA(lpuart, false);
    (void) k_work_cancel_delayable(&data->async.tx_dma_params.timeout_work);
    struct dma_status status;
    int const get_status_result = dma_get_status(config->tx_dma_config.dma_dev,
                                                 config->tx_dma_config.dma_channel,
                                                 &status);

    if (get_status_result < 0) {
        LOG_ERR("Error querying TX DMA Status during abort.");
    }

    const size_t bytes_transmitted = (get_status_result == 0) ?
                    data->async.tx_dma_params.buf_len - status.pending_length : 0;

    int const ret = dma_stop(config->tx_dma_config.dma_dev, config->tx_dma_config.dma_channel);

    if (ret == 0) {
        struct uart_event tx_aborted_event = {
            .type = UART_TX_ABORTED,
            .data.tx.buf = data->async.tx_dma_params.buf,
            .data.tx.len = bytes_transmitted
        };
        async_user_callback(dev, &tx_aborted_event);
    }

    return (ret);
}

static int mcux_lpuart_rx_enable(struct device const* dev, uint8_t* buf, const size_t len,
                                 const int32_t timeout_us) {
    LOG_DBG("Enabling UART RX DMA");
    struct mcux_lpuart_data* data = dev->data;
    const struct mcux_lpuart_config* config = dev->config;
    LPUART_Type* lpuart = config->base;

    struct mcux_lpuart_rx_dma_params* rx_dma_params = &data->async.rx_dma_params;

    unsigned int key = irq_lock();
    struct dma_status status;
    int const get_status_result = dma_get_status(config->rx_dma_config.dma_dev,
                                                 config->rx_dma_config.dma_channel,
                                                 &status);

    if (get_status_result < 0 || status.busy) {
        LOG_ERR("Unable to start receive on UART.");
        irq_unlock(key);
        return get_status_result < 0 ? get_status_result : -EBUSY;
    }

    rx_dma_params->timeout_us = timeout_us;
    rx_dma_params->buf        = buf;
    rx_dma_params->buf_len    = len;
    data->async.next_rx_buffer = NULL;
    data->async.next_rx_buffer_len = 0U;

    LPUART_EnableInterrupts(config->base, kLPUART_IdleLineInterruptEnable);
    prepare_rx_dma_block_config(dev);
    int const ret = configure_and_start_rx_dma(config, data, lpuart);

    /* Request the next buffer for when this buffer is full for continuous reception */
    async_evt_rx_buf_request(dev);

    /* Clear these status flags as they can prevent the UART device from receiving data */
    LPUART_ClearStatusFlags(config->base, kLPUART_RxOverrunFlag | kLPUART_ParityErrorFlag |
                                          kLPUART_FramingErrorFlag |
                                          kLPUART_NoiseErrorFlag);
    LPUART_EnableRx(lpuart, true);
    irq_unlock(key);

    return (ret);
}

static int mcux_lpuart_rx_buf_rsp(struct device const* dev, uint8_t* buf, size_t len) {
    struct mcux_lpuart_data* data = dev->data;
    unsigned int key;

    key = irq_lock();
    assert(data->async.next_rx_buffer == NULL);
    assert(data->async.next_rx_buffer_len == 0);
    data->async.next_rx_buffer = buf;
    data->async.next_rx_buffer_len = len;
    uart_mcux_lpuart_dma_replace_rx_buffer(dev);
    irq_unlock(key);

    return (0);
}

static void mcux_lpuart_async_rx_timeout(struct k_work* work) {
    struct k_work_delayable* dwork = k_work_delayable_from_work(work);
    struct mcux_lpuart_rx_dma_params* rx_params = CONTAINER_OF(dwork,
                                                               struct mcux_lpuart_rx_dma_params,
                                                               timeout_work);
    struct mcux_lpuart_async_data* async_data = CONTAINER_OF(rx_params,
                                                             struct mcux_lpuart_async_data,
                                                             rx_dma_params);
    struct device const* dev = async_data->uart_dev;

    LOG_DBG("RX timeout");
    mcux_lpuart_async_rx_flush(dev);
}

static void mcux_lpuart_async_tx_timeout(struct k_work* work) {
    struct k_work_delayable* dwork = k_work_delayable_from_work(work);
    struct mcux_lpuart_tx_dma_params* tx_params = CONTAINER_OF(dwork,
                                                               struct mcux_lpuart_tx_dma_params,
                                                               timeout_work);
    struct mcux_lpuart_async_data* async_data = CONTAINER_OF(tx_params,
                                                             struct mcux_lpuart_async_data,
                                                             tx_dma_params);
    struct device const* dev = async_data->uart_dev;

    LOG_DBG("TX timeout");
    (void) mcux_lpuart_tx_abort(dev);
}

#endif /* CONFIG_UART_ASYNC_API */

#if CONFIG_UART_MCUX_LPUART_ISR_SUPPORT

#ifdef CONFIG_UART_INTERRUPT_DRIVEN
static inline void mcux_lpuart_irq_driven_isr(struct device const* dev,
                                              struct mcux_lpuart_data* data,
                                              const struct mcux_lpuart_config* config,
                                              const uint32_t status) {
    if (data->callback) {
        data->callback(dev, data->cb_data);
    }

    if (status & kLPUART_RxOverrunFlag) {
        LPUART_ClearStatusFlags(config->base, kLPUART_RxOverrunFlag);
    }
}
#endif

#ifdef CONFIG_UART_ASYNC_API
static inline void mcux_lpuart_async_isr(struct mcux_lpuart_data* data,
                                         const struct mcux_lpuart_config* config,
                                         const uint32_t status) {
    if (status & kLPUART_IdleLineFlag) {
        async_timer_start(&data->async.rx_dma_params.timeout_work,
                          data->async.rx_dma_params.timeout_us);
        LPUART_ClearStatusFlags(config->base, kLPUART_IdleLineFlag);
    }

    if (status & kLPUART_RxOverrunFlag) {
        LPUART_ClearStatusFlags(config->base, kLPUART_RxOverrunFlag);
    }
}
#endif

static void mcux_lpuart_isr(struct device const* dev) {
    struct mcux_lpuart_data* data = dev->data;
    const struct mcux_lpuart_config* config = dev->config;
    const uint32_t status = LPUART_GetStatusFlags(config->base);

    #if CONFIG_PM
    if (status & kLPUART_TransmissionCompleteFlag) {
        if (data->tx_poll_stream_on) {
            /* Poll transmission complete. Allow system to sleep */
            LPUART_DisableInterrupts(config->base,
                                     kLPUART_TransmissionCompleteInterruptEnable);
            data->tx_poll_stream_on = false;
            mcux_lpuart_pm_policy_state_lock_put(dev);
        }
    }
    #endif /* CONFIG_PM */

    #if defined(CONFIG_UART_ASYNC_API) && defined(CONFIG_UART_INTERRUPT_DRIVEN)
    if (data->api_type == LPUART_IRQ_DRIVEN) {
        mcux_lpuart_irq_driven_isr(dev, data, config, status);
    }
    else if (data->api_type == LPUART_ASYNC) {
        mcux_lpuart_async_isr(data, config, status);
    }
    #elif defined(CONFIG_UART_INTERRUPT_DRIVEN)
    mcux_lpuart_irq_driven_isr(dev, data, config, status);
    #elif defined(CONFIG_UART_ASYNC_API)
    mcux_lpuart_async_isr(data, config, status);
    #endif /* API */
}
#endif /* CONFIG_UART_MCUX_LPUART_ISR_SUPPORT */

static int mcux_lpuart_config_pinctrl(struct device const* dev, uint8_t flow_ctrl) {
    struct mcux_lpuart_config const* config = dev->config;
    int err;

    if (flow_ctrl) {
        err = pinctrl_apply_state(config->pincfg, PINCTRL_STATE_FLOWCONTROL);
        if (err < 0) {
            LOG_WRN("Failed to set flowcontrol state, using default state");
            /* Fallback to default state if flow-control pins are not set */
            err = pinctrl_apply_state(config->pincfg, PINCTRL_STATE_DEFAULT);
        }
    }
    else {
        err = pinctrl_apply_state(config->pincfg, PINCTRL_STATE_DEFAULT);
    }

    return (err);
}

#if LPUART_HAS_MODEM
static int mcux_lpuart_config_flowctrl(struct device const* dev, uint8_t flow_ctrl,
                                       lpuart_config_t* uart_config) {
    int ret = 0;

    switch (flow_ctrl) {
        case UART_CFG_FLOW_CTRL_NONE :
        case UART_CFG_FLOW_CTRL_RS485 :
            uart_config->enableTxCTS = false;
            uart_config->enableRxRTS = false;
            break;

        case UART_CFG_FLOW_CTRL_RTS_CTS :
            uart_config->enableTxCTS = true;
            uart_config->enableRxRTS = true;
            break;

        default :
            ret = -ENOTSUP;
            break;
    }

    if (ret == 0) {
        /* Configure the pinctrl for flow control */
        ret = mcux_lpuart_config_pinctrl(dev, flow_ctrl);
    }

    return (ret);
}
#else
static int mcux_lpuart_config_flowctrl(struct device const* dev, uint8_t flow_ctrl,
                                       lpuart_config_t* uart_config) {
    if (flow_ctrl != UART_CFG_FLOW_CTRL_NONE) {
        return (-ENOTSUP);
    }

    return (0);
}
#endif /* LPUART_HAS_MODEM */

static int mcux_lpuart_configure_basic(struct device const* dev, const struct uart_config* cfg,
                                       lpuart_config_t* uart_config) {
    int ret;

    /* Translate UART API enum to LPUART enum from HAL */
    switch (cfg->parity) {
        case UART_CFG_PARITY_NONE :
            uart_config->parityMode = kLPUART_ParityDisabled;
            break;

        case UART_CFG_PARITY_ODD :
            uart_config->parityMode = kLPUART_ParityOdd;
            break;

        case UART_CFG_PARITY_EVEN :
            uart_config->parityMode = kLPUART_ParityEven;
            break;

        default :
            return (-ENOTSUP);
    }

    switch (cfg->data_bits) {
        #if defined(FSL_FEATURE_LPUART_HAS_7BIT_DATA_SUPPORT) && \
            FSL_FEATURE_LPUART_HAS_7BIT_DATA_SUPPORT
        case UART_CFG_DATA_BITS_7 :
            uart_config->dataBitsCount = kLPUART_SevenDataBits;
            break;
        #endif

        case UART_CFG_DATA_BITS_8 :
            uart_config->dataBitsCount = kLPUART_EightDataBits;
            break;

        default :
            return (-ENOTSUP);
    }

    #if defined(FSL_FEATURE_LPUART_HAS_STOP_BIT_CONFIG_SUPPORT) && \
        FSL_FEATURE_LPUART_HAS_STOP_BIT_CONFIG_SUPPORT
    switch (cfg->stop_bits) {
        case UART_CFG_STOP_BITS_1 :
            uart_config->stopBitCount = kLPUART_OneStopBit;
            break;

        case UART_CFG_STOP_BITS_2 :
            uart_config->stopBitCount = kLPUART_TwoStopBit;
            break;

        default :
            return (-ENOTSUP);
    }
    #endif

    /* Configure for Flow Control option */
    if (!IS_ENABLED(LPUART_HAS_MCR) &&
        (cfg->flow_ctrl == UART_CFG_FLOW_CTRL_DTR_DSR)) {
        return (-ENOTSUP);
    }

    ret = mcux_lpuart_config_flowctrl(dev, cfg->flow_ctrl, uart_config);
    if (ret) {
        return (ret);
    }

    uart_config->baudRate_Bps = cfg->baudrate;
    uart_config->enableRx     = true;
    /* Tx will be enabled manually after set tx-rts */
    uart_config->enableTx = false;

    return (0);
}

#ifdef CONFIG_UART_ASYNC_API
static int mcux_lpuart_configure_async(struct device const* dev) {
    const struct mcux_lpuart_config* config = dev->config;
    struct mcux_lpuart_data* data = dev->data;
    lpuart_config_t uart_config;
    int ret;

    LPUART_GetDefaultConfig(&uart_config);

    ret = mcux_lpuart_configure_basic(dev, &data->uart_config, &uart_config);
    if (ret) {
        return (ret);
    }

    uart_config.rxIdleType         = kLPUART_IdleTypeStopBit;
    uart_config.rxIdleConfig       = kLPUART_IdleCharacter1;
    data->async.next_rx_buffer     = NULL;
    data->async.next_rx_buffer_len = 0;
    data->async.uart_dev           = dev;
    k_work_init_delayable(&data->async.rx_dma_params.timeout_work,
                          mcux_lpuart_async_rx_timeout);
    k_work_init_delayable(&data->async.tx_dma_params.timeout_work,
                          mcux_lpuart_async_tx_timeout);

    /* Disable the UART Receiver until the async API provides a buffer to
     * receive into with rx_enable
     */
    uart_config.enableRx = false;
    /* Clearing the fifo of any junk received before the async rx enable was called */
    while (LPUART_GetRxFifoCount(config->base) > 0) {
        LPUART_ReadByte(config->base);
    }

    return (0);
}
#endif

static int mcux_lpuart_configure_init(struct device const* dev, const struct uart_config* cfg) {
    const struct mcux_lpuart_config* config = dev->config;
    struct mcux_lpuart_data* data = dev->data;
    lpuart_config_t uart_config;
    uint32_t clock_freq;
    int ret;

    if (!device_is_ready(config->clock_dev)) {
        return (-ENODEV);
    }

    if (clock_control_get_rate(config->clock_dev, config->clock_subsys,
                               &clock_freq)) {
        return (-EINVAL);
    }

    LPUART_GetDefaultConfig(&uart_config);

    ret = mcux_lpuart_configure_basic(dev, cfg, &uart_config);
    if (ret) {
        return (ret);
    }

    LPUART_Init(config->base, &uart_config, clock_freq);

    #ifdef LPUART_HAS_MODEM
    if (cfg->flow_ctrl == UART_CFG_FLOW_CTRL_RS485) {
        /* Set the LPUART into RS485 mode (tx driver enable using RTS) */
        config->base->MODIR |= LPUART_MODIR_TXRTSE(true);
        if (!config->rs485_de_active_low) {
            config->base->MODIR |= LPUART_MODIR_TXRTSPOL(1);
        }
    }
    #endif

    /* Now can enable tx */
    config->base->CTRL |= LPUART_CTRL_TE(true);

    if (config->loopback_en) {
        /* Set the LPUART into loopback mode */
        config->base->CTRL |= LPUART_CTRL_LOOPS_MASK;
        config->base->CTRL &= ~LPUART_CTRL_RSRC_MASK;
    }
    else if (config->single_wire) {
        /* Enable the single wire / half-duplex mode, only possible when
         * loopback is disabled. We need a critical section to prevent
         * the UART firing an interrupt during mode switch
         */
        unsigned int key = irq_lock();

        config->base->CTRL |= (LPUART_CTRL_LOOPS_MASK | LPUART_CTRL_RSRC_MASK);
        irq_unlock(key);
    }
    else {
        #ifdef LPUART_CTRL_TXINV
        /* Only invert TX in full-duplex mode */
        if (config->tx_invert) {
            config->base->CTRL |= LPUART_CTRL_TXINV(1);
        }
        #endif
    }

    #ifdef LPUART_STAT_RXINV
    if (config->rx_invert) {
        config->base->STAT |= LPUART_STAT_RXINV(1);
    }
    #endif

    /* update internal uart_config */
    data->uart_config = *cfg;

    return (0);
}

#ifdef CONFIG_UART_USE_RUNTIME_CONFIGURE
static int mcux_lpuart_config_get(struct device const* dev, struct uart_config* cfg) {
    struct mcux_lpuart_data* data = dev->data;
    *cfg = data->uart_config;

    return (0);
}

static int mcux_lpuart_configure(struct device const* dev,
                                 struct uart_config const* cfg) {
    const struct mcux_lpuart_config* config = dev->config;

    /* Make sure that RSRC is de-asserted otherwise deinit will hang. */
    config->base->CTRL &= ~LPUART_CTRL_RSRC_MASK;

    /* disable LPUART */
    LPUART_Deinit(config->base);

    int ret = mcux_lpuart_configure_init(dev, cfg);
    if (ret) {
        return (ret);
    }

    /* wait for hardware init */
    k_sleep(K_MSEC(1));

    return (0);
}
#endif /* CONFIG_UART_USE_RUNTIME_CONFIGURE */

#ifdef CONFIG_UART_LINE_CTRL
#if LPUART_HAS_MODEM
<<<<<<< HEAD
static void mcux_lpuart_line_ctrl_set_rts(struct device const* dev, uint32_t val) {
    struct mcux_lpuart_config const* config = dev->config;

    /* Disable Transmitter and Receiver */
    config->base->CTRL &= ~(LPUART_CTRL_TE_MASK | LPUART_CTRL_RE_MASK);

    if (val >= 1U) {
        /* Reset TXRTS to set RXRTSE bit, this provides high-level on RTS line */
        config->base->MODIR &= ~(LPUART_MODIR_TXRTSPOL_MASK | LPUART_MODIR_TXRTSE_MASK);
        config->base->MODIR |= LPUART_MODIR_RXRTSE_MASK;
    }
    else {
        /* Set TXRTSE to reset RXRTSE bit,this provide low-level on RTS line*/
        config->base->MODIR &= ~(LPUART_MODIR_RXRTSE_MASK);
        config->base->MODIR |= (LPUART_MODIR_TXRTSPOL_MASK | LPUART_MODIR_TXRTSE_MASK);
    }
=======
static void mcux_lpuart_line_ctrl_set_rts(const struct device *dev, uint32_t val)
{
	const struct mcux_lpuart_config *config = dev->config;
	uint32_t old_ctrl = config->base->CTRL;

	/* Disable Transmitter and Receiver */
	config->base->CTRL &= ~(LPUART_CTRL_TE_MASK | LPUART_CTRL_RE_MASK);

	if (val >= 1U) {
		/* Reset TXRTS to set RXRTSE bit, this provides high-level on RTS line */
		config->base->MODIR &= ~(LPUART_MODIR_TXRTSPOL_MASK | LPUART_MODIR_TXRTSE_MASK);
		config->base->MODIR |= LPUART_MODIR_RXRTSE_MASK;
	} else {
		/* Set TXRTSE to reset RXRTSE bit,this provide low-level on RTS line*/
		config->base->MODIR &= ~(LPUART_MODIR_RXRTSE_MASK);
		config->base->MODIR |= (LPUART_MODIR_TXRTSPOL_MASK | LPUART_MODIR_TXRTSE_MASK);
	}

	/* Restore Transmitter and Receiver */
	config->base->CTRL = old_ctrl;
>>>>>>> 6887b58d
}
#else
#define mcux_lpuart_line_ctrl_set_rts(dev, val) ret = -ENOTSUP
#endif /* LPUART_HAS_MODEM */

#if LPUART_HAS_MCR
static void mcux_lpuart_set_dtr(struct device const* dev, uint32_t val) {
    struct mcux_lpuart_config const* config = dev->config;

    if (val >= 1U) {
        /* assert DTR_b */
        config->base->MCR &= ~LPUART_MCR_DTR_MASK;
    }
    else {
        /* deassert DTR_b */
        config->base->MCR |= LPUART_MCR_DTR_MASK;
    }
}
#else
#define mcux_lpuart_set_dtr(dev, val) ret = -ENOTSUP
#endif /* LPUART_HAS_MCR */

static int mcux_lpuart_line_ctrl_set(struct device const* dev,
                                     uint32_t ctrl, uint32_t val) {
    int ret = 0;

    switch (ctrl) {
        case UART_LINE_CTRL_RTS :
            mcux_lpuart_line_ctrl_set_rts(dev, val);
            break;

        case UART_LINE_CTRL_DTR :
            mcux_lpuart_set_dtr(dev, val);
            break;

        default :
            ret = -ENOTSUP;
    }

    return (ret);
}

#if LPUART_HAS_MCR
static int mcux_lpuart_line_ctrl_get(struct device const* dev,
                                     uint32_t ctrl, uint32_t* val) {
    struct mcux_lpuart_config const* config = dev->config;
    int ret = 0;

    switch (ctrl) {
        case UART_LINE_CTRL_DSR :
            *val = (config->base->MSR & LPUART_MSR_DSR_MASK) >> LPUART_MSR_DSR_SHIFT;
            break;

        case UART_LINE_CTRL_DCD :
            *val = (config->base->MSR & LPUART_MSR_DCD_MASK) >> LPUART_MSR_DCD_SHIFT;
            break;

        default :
            ret = -ENOTSUP;
    }

    return (ret);
}
#else
static int mcux_lpuart_line_ctrl_get(struct device const* dev,
                                     uint32_t ctrl, uint32_t* val) {
    return (-ENOTSUP);
}
#endif /* LPUART_HAS_MCR */
#endif /* CONFIG_UART_LINE_CTRL */

static int mcux_lpuart_init(struct device const* dev) {
    const struct mcux_lpuart_config* config = dev->config;
    struct mcux_lpuart_data* data = dev->data;
    struct uart_config* uart_api_config = &data->uart_config;
    int err;

    uart_api_config->baudrate  = config->baud_rate;
    uart_api_config->parity    = config->parity;
    uart_api_config->stop_bits = UART_CFG_STOP_BITS_1;
    uart_api_config->data_bits = UART_CFG_DATA_BITS_8;
    uart_api_config->flow_ctrl = config->flow_ctrl;

    /* set initial configuration */
    mcux_lpuart_configure_init(dev, uart_api_config);
    err = mcux_lpuart_config_pinctrl(dev, config->flow_ctrl);
    if (err < 0) {
        return (err);
    }

    #ifdef CONFIG_UART_MCUX_LPUART_ISR_SUPPORT
    config->irq_config_func(dev);
    #endif

    #ifdef CONFIG_UART_EXCLUSIVE_API_CALLBACKS
    data->api_type = LPUART_NONE;
    #endif

    #ifdef CONFIG_PM
    data->pm_state_lock_on  = false;
    data->tx_poll_stream_on = false;
    data->tx_int_stream_on  = false;
    #endif

    return (0);
}

static DEVICE_API(uart, mcux_lpuart_driver_api) = {
    .poll_in   = mcux_lpuart_poll_in,
    .poll_out  = mcux_lpuart_poll_out,
    .err_check = mcux_lpuart_err_check,

    #ifdef CONFIG_UART_USE_RUNTIME_CONFIGURE
    .configure  = mcux_lpuart_configure,
    .config_get = mcux_lpuart_config_get,
    #endif

    #ifdef CONFIG_UART_INTERRUPT_DRIVEN
    .fifo_fill        = mcux_lpuart_fifo_fill,
    .fifo_read        = mcux_lpuart_fifo_read,
    .irq_tx_enable    = mcux_lpuart_irq_tx_enable,
    .irq_tx_disable   = mcux_lpuart_irq_tx_disable,
    .irq_tx_complete  = mcux_lpuart_irq_tx_complete,
    .irq_tx_ready     = mcux_lpuart_irq_tx_ready,
    .irq_rx_enable    = mcux_lpuart_irq_rx_enable,
    .irq_rx_disable   = mcux_lpuart_irq_rx_disable,
    .irq_rx_ready     = mcux_lpuart_irq_rx_full,
    .irq_err_enable   = mcux_lpuart_irq_err_enable,
    .irq_err_disable  = mcux_lpuart_irq_err_disable,
    .irq_is_pending   = mcux_lpuart_irq_is_pending,
    .irq_update       = mcux_lpuart_irq_update,
    .irq_callback_set = mcux_lpuart_irq_callback_set,
    #endif

    #ifdef CONFIG_UART_ASYNC_API
    .callback_set = mcux_lpuart_callback_set,
    .tx           = mcux_lpuart_tx,
    .tx_abort     = mcux_lpuart_tx_abort,
    .rx_enable    = mcux_lpuart_rx_enable,
    .rx_buf_rsp   = mcux_lpuart_rx_buf_rsp,
    .rx_disable   = mcux_lpuart_rx_disable,
    #endif /* CONFIG_UART_ASYNC_API */

    #ifdef CONFIG_UART_LINE_CTRL
    .line_ctrl_set = mcux_lpuart_line_ctrl_set,
    .line_ctrl_get = mcux_lpuart_line_ctrl_get,
    #endif  /* CONFIG_UART_LINE_CTRL */
};

#ifdef CONFIG_UART_MCUX_LPUART_ISR_SUPPORT
#define MCUX_LPUART_IRQ_INSTALL(n, i)                   \
    do {                                                \
        IRQ_CONNECT(DT_INST_IRQN_BY_IDX(n, i),          \
                    DT_INST_IRQ_BY_IDX(n, i, priority), \
                    mcux_lpuart_isr, DEVICE_DT_INST_GET(n), 0); \
                                                        \
        irq_enable(DT_INST_IRQ_BY_IDX(n, i, irq));      \
    } while (false)

#define MCUX_LPUART_IRQS_INSTALL(n)                     \
        IF_ENABLED(DT_INST_IRQ_HAS_IDX(n, 0),           \
                   (MCUX_LPUART_IRQ_INSTALL(n, 0);))    \
        IF_ENABLED(DT_INST_IRQ_HAS_IDX(n, 1),           \
                   (MCUX_LPUART_IRQ_INSTALL(n, 1);))

/* When using LP Flexcomm driver, register the interrupt handler
 * so we receive notification from the LP Flexcomm interrupt handler.
 */
#define MCUX_LPUART_LPFLEXCOMM_IRQ_CONFIG(n)            \
    nxp_lp_flexcomm_setirqhandler(DEVICE_DT_GET(DT_INST_PARENT(n)), \
                                  DEVICE_DT_INST_GET(n),            \
                                  LP_FLEXCOMM_PERIPH_LPUART,        \
                                  mcux_lpuart_isr)
#define MCUX_LPUART_IRQ_INIT(n) .irq_config_func = mcux_lpuart_config_func_##n,
#define MCUX_LPUART_IRQ_DEFINE(n)                       \
    static void mcux_lpuart_config_func_##n(struct device const* dev) { \
        COND_CODE_1(DT_NODE_HAS_COMPAT(DT_INST_PARENT(n), nxp_lp_flexcomm), \
                    (MCUX_LPUART_LPFLEXCOMM_IRQ_CONFIG(n)),             \
                    (MCUX_LPUART_IRQS_INSTALL(n)));                     \
    }
#else
#define MCUX_LPUART_IRQ_INIT(n)
#define MCUX_LPUART_IRQ_DEFINE(n)
#endif /* CONFIG_UART_MCUX_LPUART_ISR_SUPPORT */

#ifdef CONFIG_UART_ASYNC_API
#define TX_DMA_CONFIG(id)                               \
    .tx_dma_config = {                                  \
        .dma_dev = DEVICE_DT_GET(DT_INST_DMAS_CTLR_BY_NAME(id, tx)),    \
        .dma_channel = DT_INST_DMAS_CELL_BY_NAME(id, tx, mux),          \
        .dma_cfg = {                                    \
            .source_burst_length  = 1,                  \
            .dest_burst_length    = 1,                  \
            .source_data_size     = 1,                  \
            .dest_data_size       = 1,                  \
            .complete_callback_en = 1,                  \
            .error_callback_dis   = 0,                  \
            .block_count          = 1,                  \
            .head_block =                               \
                &mcux_lpuart_##id##_data.async.tx_dma_params.active_dma_block,  \
            .channel_direction = MEMORY_TO_PERIPHERAL,  \
            .dma_slot = DT_INST_DMAS_CELL_BY_NAME(      \
                        id, tx, source),                \
            .dma_callback = dma_callback,               \
            .user_data    = (void*)DEVICE_DT_INST_GET(id)   \
        },                                              \
    },
#define RX_DMA_CONFIG(id)                               \
    .rx_dma_config = {                                  \
        .dma_dev = DEVICE_DT_GET(DT_INST_DMAS_CTLR_BY_NAME(id, rx)),    \
        .dma_channel = DT_INST_DMAS_CELL_BY_NAME(id, rx, mux),          \
        .dma_cfg = {                                    \
            .source_burst_length  = 1,                  \
            .dest_burst_length    = 1,                  \
            .source_data_size     = 1,                  \
            .dest_data_size       = 1,                  \
            .complete_callback_en = 1,                  \
            .error_callback_dis   = 0,                  \
            .block_count          = 1,                  \
            .head_block =                               \
                &mcux_lpuart_##id##_data.async.rx_dma_params.active_dma_block,  \
            .channel_direction = PERIPHERAL_TO_MEMORY,  \
            .dma_slot = DT_INST_DMAS_CELL_BY_NAME(      \
                        id, rx, source),                \
            .dma_callback = dma_callback,               \
            .user_data = (void*)DEVICE_DT_INST_GET(id), \
            .cyclic = 1                                 \
        },                                              \
    },
#else
#define RX_DMA_CONFIG(n)
#define TX_DMA_CONFIG(n)
#endif /* CONFIG_UART_ASYNC_API */

#define FLOW_CONTROL(n)                     \
    DT_INST_PROP(n, hw_flow_control)        \
        ? UART_CFG_FLOW_CTRL_RTS_CTS        \
        : DT_INST_PROP(n, nxp_rs485_mode)   \
                        ? UART_CFG_FLOW_CTRL_RS485  \
                        : UART_CFG_FLOW_CTRL_NONE

#define LPUART_MCUX_DECLARE_CFG(n)          \
    static struct mcux_lpuart_config DT_CONST mcux_lpuart_##n##_config = {  \
        .base   = (LPUART_Type*)DT_INST_REG_ADDR(n),                        \
        .clock_dev    = DEVICE_DT_GET(DT_INST_CLOCKS_CTLR(n)),              \
        .clock_subsys = (clock_control_subsys_t)DT_INST_CLOCKS_CELL(n, name), \
        .baud_rate    = DT_INST_PROP(n, current_speed),                     \
        .flow_ctrl    = FLOW_CONTROL(n),                                    \
        .parity       = DT_INST_ENUM_IDX(n, parity),                        \
        .rs485_de_active_low = DT_INST_PROP(n, nxp_rs485_de_active_low),    \
        .loopback_en  = DT_INST_PROP(n, nxp_loopback),                      \
        .single_wire  = DT_INST_PROP(n, single_wire),                       \
        .rx_invert    = DT_INST_PROP(n, rx_invert),                         \
        .tx_invert    = DT_INST_PROP(n, tx_invert),                         \
        .pincfg       = PINCTRL_DT_INST_DEV_CONFIG_GET(n),                  \
        MCUX_LPUART_IRQ_INIT(n) \
        RX_DMA_CONFIG(n)        \
        TX_DMA_CONFIG(n)        \
    };

#define LPUART_MCUX_INIT(n)                                     \
                                                                \
    static struct mcux_lpuart_data mcux_lpuart_##n##_data;      \
                                                                \
    PINCTRL_DT_INST_DEFINE(n);                                  \
    MCUX_LPUART_IRQ_DEFINE(n)                                   \
                                                                \
    LPUART_MCUX_DECLARE_CFG(n)                                  \
                                                                \
    DEVICE_DT_INST_DEFINE(n,                                    \
                          mcux_lpuart_init,                     \
                          NULL,                                 \
                          &mcux_lpuart_##n##_data,              \
                          &mcux_lpuart_##n##_config,            \
                          PRE_KERNEL_1,                         \
                          CONFIG_SERIAL_INIT_PRIORITY,          \
                          &mcux_lpuart_driver_api);

DT_INST_FOREACH_STATUS_OKAY(LPUART_MCUX_INIT)<|MERGE_RESOLUTION|>--- conflicted
+++ resolved
@@ -1229,9 +1229,9 @@
 
 #ifdef CONFIG_UART_LINE_CTRL
 #if LPUART_HAS_MODEM
-<<<<<<< HEAD
 static void mcux_lpuart_line_ctrl_set_rts(struct device const* dev, uint32_t val) {
     struct mcux_lpuart_config const* config = dev->config;
+    uint32_t old_ctrl = config->base->CTRL;
 
     /* Disable Transmitter and Receiver */
     config->base->CTRL &= ~(LPUART_CTRL_TE_MASK | LPUART_CTRL_RE_MASK);
@@ -1246,28 +1246,9 @@
         config->base->MODIR &= ~(LPUART_MODIR_RXRTSE_MASK);
         config->base->MODIR |= (LPUART_MODIR_TXRTSPOL_MASK | LPUART_MODIR_TXRTSE_MASK);
     }
-=======
-static void mcux_lpuart_line_ctrl_set_rts(const struct device *dev, uint32_t val)
-{
-	const struct mcux_lpuart_config *config = dev->config;
-	uint32_t old_ctrl = config->base->CTRL;
-
-	/* Disable Transmitter and Receiver */
-	config->base->CTRL &= ~(LPUART_CTRL_TE_MASK | LPUART_CTRL_RE_MASK);
-
-	if (val >= 1U) {
-		/* Reset TXRTS to set RXRTSE bit, this provides high-level on RTS line */
-		config->base->MODIR &= ~(LPUART_MODIR_TXRTSPOL_MASK | LPUART_MODIR_TXRTSE_MASK);
-		config->base->MODIR |= LPUART_MODIR_RXRTSE_MASK;
-	} else {
-		/* Set TXRTSE to reset RXRTSE bit,this provide low-level on RTS line*/
-		config->base->MODIR &= ~(LPUART_MODIR_RXRTSE_MASK);
-		config->base->MODIR |= (LPUART_MODIR_TXRTSPOL_MASK | LPUART_MODIR_TXRTSE_MASK);
-	}
-
-	/* Restore Transmitter and Receiver */
-	config->base->CTRL = old_ctrl;
->>>>>>> 6887b58d
+
+    /* Restore Transmitter and Receiver */
+    config->base->CTRL = old_ctrl;
 }
 #else
 #define mcux_lpuart_line_ctrl_set_rts(dev, val) ret = -ENOTSUP
