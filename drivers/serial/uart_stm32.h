/*
 * Copyright (c) 2016 Open-RnD Sp. z o.o.
 *
 * SPDX-License-Identifier: Apache-2.0
 */

/**
 * @brief Driver for UART port on STM32 family processor.
 *
 */

#ifndef ZEPHYR_DRIVERS_SERIAL_UART_STM32_H_
#define ZEPHYR_DRIVERS_SERIAL_UART_STM32_H_

#include <zephyr/drivers/pinctrl.h>
#include <zephyr/drivers/reset.h>
#include <zephyr/drivers/uart.h>

#include <stm32_ll_usart.h>

#define STM32_UART_DEFAULT_BAUDRATE	115200
#define STM32_UART_DEFAULT_PARITY	UART_CFG_PARITY_NONE
#define STM32_UART_DEFAULT_STOP_BITS	UART_CFG_STOP_BITS_1
#define STM32_UART_DEFAULT_DATA_BITS	UART_CFG_DATA_BITS_8

/* device config */
struct uart_stm32_config {
<<<<<<< HEAD
	/* USART instance */
	USART_TypeDef *usart;
	/* Reset controller device configuration */
	const struct reset_dt_spec reset;
	/* clock subsystem driving this peripheral */
	const struct stm32_pclken *pclken;
	/* number of clock subsystems */
	size_t pclk_len;
	/* switch to enable single wire / half duplex feature */
	bool single_wire;
	/* enable tx/rx pin swap */
	bool tx_rx_swap;
	/* enable rx pin inversion */
	bool rx_invert;
	/* enable tx pin inversion */
	bool tx_invert;
	/* enable de signal */
	bool de_enable;
	/* de signal assertion time in 1/16 of a bit */
	uint8_t de_assert_time;
	/* de signal deassertion time in 1/16 of a bit */
	uint8_t de_deassert_time;
	/* enable de pin inversion */
	bool de_invert;
	/* pin muxing */
	const struct pinctrl_dev_config *pcfg;
#if defined(CONFIG_UART_INTERRUPT_DRIVEN) || defined(CONFIG_UART_ASYNC_API) || \
	defined(CONFIG_PM)
	uart_irq_config_func_t irq_config_func;
#endif
#if defined(CONFIG_PM)
	/* Device defined as wake-up source */
	bool wakeup_source;
	uint32_t wakeup_line;
#endif /* CONFIG_PM */
=======
    /* USART instance */
    USART_TypeDef* usart;
    /* clock subsystem driving this peripheral */
    const struct stm32_pclken* pclken;
    /* number of clock subsystems */
    size_t pclk_len;
    /* initial hardware flow control, 1 for RTS/CTS */
    bool hw_flow_control;
    /* initial parity, 0 for none, 1 for odd, 2 for even */
    int parity;
    /* switch to enable single wire / half duplex feature */
    bool single_wire;
    /* enable tx/rx pin swap */
    bool tx_rx_swap;
    /* enable rx pin inversion */
    bool rx_invert;
    /* enable tx pin inversion */
    bool tx_invert;
    /* enable de signal */
    bool de_enable;
    /* de signal assertion time in 1/16 of a bit */
    uint8_t de_assert_time;
    /* de signal deassertion time in 1/16 of a bit */
    uint8_t de_deassert_time;
    /* enable de pin inversion */
    bool                             de_invert;
    const struct pinctrl_dev_config* pcfg;
    #if defined(CONFIG_UART_INTERRUPT_DRIVEN) || defined(CONFIG_UART_ASYNC_API) || defined(CONFIG_PM)
    uart_irq_config_func_t irq_config_func;
    #endif

    #if defined(CONFIG_PM)
    /* Device defined as wake-up source */
    bool     wakeup_source;
    uint32_t wakeup_line;
    #endif /* CONFIG_PM */
>>>>>>> 0e3994c7
};

#ifdef CONFIG_UART_ASYNC_API
struct uart_dma_stream {
    const struct device*    dma_dev;
    uint32_t                dma_channel;
    struct dma_config       dma_cfg;
    uint8_t                 priority;
    bool                    src_addr_increment;
    bool                    dst_addr_increment;
    int                     fifo_threshold;
    struct dma_block_config blk_cfg;
    uint8_t*                buffer;
    size_t                  buffer_length;
    size_t                  offset;
    volatile size_t         counter;
    int32_t                 timeout;
    struct k_work_delayable timeout_work;
    bool                    enabled;
};
#endif

/* driver data */
struct uart_stm32_data {
<<<<<<< HEAD
	/* clock device */
	const struct device *clock;
	/* uart config */
	struct uart_config *uart_cfg;
#ifdef CONFIG_UART_INTERRUPT_DRIVEN
	uart_irq_callback_user_data_t user_cb;
	void *user_data;
#endif
=======
    /* Baud rate */
    uint32_t baud_rate;
    /* clock device */
    const struct device* clock;
    /* Reset controller device configuration */
    const struct reset_dt_spec reset;
>>>>>>> 0e3994c7

    #ifdef CONFIG_UART_INTERRUPT_DRIVEN
    uart_irq_callback_user_data_t user_cb;
    void*                         user_data;
    #endif

    #ifdef CONFIG_UART_ASYNC_API
    const struct device*   uart_dev;
    uart_callback_t        async_cb;
    void*                  async_user_data;
    struct uart_dma_stream dma_rx;
    struct uart_dma_stream dma_tx;
    uint8_t*               rx_next_buffer;
    size_t                 rx_next_buffer_len;
    #endif

    #ifdef CONFIG_PM
    bool tx_poll_stream_on;
    bool tx_int_stream_on;
    bool pm_policy_state_on;
    #endif
};

#endif /* ZEPHYR_DRIVERS_SERIAL_UART_STM32_H_ */<|MERGE_RESOLUTION|>--- conflicted
+++ resolved
@@ -18,60 +18,21 @@
 
 #include <stm32_ll_usart.h>
 
-#define STM32_UART_DEFAULT_BAUDRATE	115200
-#define STM32_UART_DEFAULT_PARITY	UART_CFG_PARITY_NONE
-#define STM32_UART_DEFAULT_STOP_BITS	UART_CFG_STOP_BITS_1
-#define STM32_UART_DEFAULT_DATA_BITS	UART_CFG_DATA_BITS_8
+#define STM32_UART_DEFAULT_BAUDRATE         115200
+#define STM32_UART_DEFAULT_PARITY           UART_CFG_PARITY_NONE
+#define STM32_UART_DEFAULT_STOP_BITS        UART_CFG_STOP_BITS_1
+#define STM32_UART_DEFAULT_DATA_BITS        UART_CFG_DATA_BITS_8
 
 /* device config */
 struct uart_stm32_config {
-<<<<<<< HEAD
-	/* USART instance */
-	USART_TypeDef *usart;
-	/* Reset controller device configuration */
-	const struct reset_dt_spec reset;
-	/* clock subsystem driving this peripheral */
-	const struct stm32_pclken *pclken;
-	/* number of clock subsystems */
-	size_t pclk_len;
-	/* switch to enable single wire / half duplex feature */
-	bool single_wire;
-	/* enable tx/rx pin swap */
-	bool tx_rx_swap;
-	/* enable rx pin inversion */
-	bool rx_invert;
-	/* enable tx pin inversion */
-	bool tx_invert;
-	/* enable de signal */
-	bool de_enable;
-	/* de signal assertion time in 1/16 of a bit */
-	uint8_t de_assert_time;
-	/* de signal deassertion time in 1/16 of a bit */
-	uint8_t de_deassert_time;
-	/* enable de pin inversion */
-	bool de_invert;
-	/* pin muxing */
-	const struct pinctrl_dev_config *pcfg;
-#if defined(CONFIG_UART_INTERRUPT_DRIVEN) || defined(CONFIG_UART_ASYNC_API) || \
-	defined(CONFIG_PM)
-	uart_irq_config_func_t irq_config_func;
-#endif
-#if defined(CONFIG_PM)
-	/* Device defined as wake-up source */
-	bool wakeup_source;
-	uint32_t wakeup_line;
-#endif /* CONFIG_PM */
-=======
     /* USART instance */
     USART_TypeDef* usart;
+    /* Reset controller device configuration */
+    const struct reset_dt_spec reset;
     /* clock subsystem driving this peripheral */
     const struct stm32_pclken* pclken;
     /* number of clock subsystems */
     size_t pclk_len;
-    /* initial hardware flow control, 1 for RTS/CTS */
-    bool hw_flow_control;
-    /* initial parity, 0 for none, 1 for odd, 2 for even */
-    int parity;
     /* switch to enable single wire / half duplex feature */
     bool single_wire;
     /* enable tx/rx pin swap */
@@ -87,9 +48,10 @@
     /* de signal deassertion time in 1/16 of a bit */
     uint8_t de_deassert_time;
     /* enable de pin inversion */
-    bool                             de_invert;
+    bool de_invert;
+    /* pin muxing */
     const struct pinctrl_dev_config* pcfg;
-    #if defined(CONFIG_UART_INTERRUPT_DRIVEN) || defined(CONFIG_UART_ASYNC_API) || defined(CONFIG_PM)
+    #if (defined(CONFIG_UART_INTERRUPT_DRIVEN) || defined(CONFIG_UART_ASYNC_API) || defined(CONFIG_PM))
     uart_irq_config_func_t irq_config_func;
     #endif
 
@@ -98,7 +60,6 @@
     bool     wakeup_source;
     uint32_t wakeup_line;
     #endif /* CONFIG_PM */
->>>>>>> 0e3994c7
 };
 
 #ifdef CONFIG_UART_ASYNC_API
@@ -123,27 +84,14 @@
 
 /* driver data */
 struct uart_stm32_data {
-<<<<<<< HEAD
-	/* clock device */
-	const struct device *clock;
-	/* uart config */
-	struct uart_config *uart_cfg;
-#ifdef CONFIG_UART_INTERRUPT_DRIVEN
-	uart_irq_callback_user_data_t user_cb;
-	void *user_data;
-#endif
-=======
-    /* Baud rate */
-    uint32_t baud_rate;
     /* clock device */
     const struct device* clock;
-    /* Reset controller device configuration */
-    const struct reset_dt_spec reset;
->>>>>>> 0e3994c7
+    /* uart config */
+    struct uart_config* uart_cfg;
 
     #ifdef CONFIG_UART_INTERRUPT_DRIVEN
     uart_irq_callback_user_data_t user_cb;
-    void*                         user_data;
+    void* user_data;
     #endif
 
     #ifdef CONFIG_UART_ASYNC_API
