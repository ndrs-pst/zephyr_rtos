/*
 * Copyright (c) 2022 BrainCo Inc.
 *
 * SPDX-License-Identifier: Apache-2.0
 */

#define DT_DRV_COMPAT gd_gd32_adc

#include <errno.h>

#include <zephyr/drivers/clock_control.h>
#include <zephyr/drivers/clock_control/gd32.h>
#include <zephyr/drivers/pinctrl.h>
#include <zephyr/drivers/adc.h>
#include <zephyr/drivers/reset.h>
#include <zephyr/devicetree.h>
#include <zephyr/irq.h>

#include <gd32_adc.h>
#include <gd32_rcu.h>

#define ADC_CONTEXT_USES_KERNEL_TIMER
#include "adc_context.h"

#include <zephyr/logging/log.h>
LOG_MODULE_REGISTER(adc_gd32, CONFIG_ADC_LOG_LEVEL);

/**
 * @brief gd32 adc irq have some special cases as below:
 *   1. adc number no larger than 3.
 *   2. adc0 and adc1 share the same irq number.
 *   3. For gd32f4xx, adc2 share the same irq number with adc0 and adc1.
 *
 * To cover this cases, gd32_adc driver use node-label 'adc0', 'adc1' and
 * 'adc2' to handle gd32 adc irq config directly.'
 *
 * @note Sorry for the restriction, But new added gd32 adc node-label must be 'adc0',
 * 'adc1' and 'adc2'.
 */
#define ADC0_NODE		DT_NODELABEL(adc0)
#define ADC1_NODE		DT_NODELABEL(adc1)
#define ADC2_NODE		DT_NODELABEL(adc2)

#define ADC0_ENABLE		DT_NODE_HAS_STATUS_OKAY(ADC0_NODE)
#define ADC1_ENABLE		DT_NODE_HAS_STATUS_OKAY(ADC1_NODE)
#define ADC2_ENABLE		DT_NODE_HAS_STATUS_OKAY(ADC2_NODE)

#ifndef	ADC0
/**
 * @brief The name of gd32 ADC HAL are different between single and multi ADC SoCs.
 * This adjust the single ADC SoC HAL, so we can call gd32 ADC HAL in a common way.
 */
#undef ADC_STAT
#undef ADC_CTL0
#undef ADC_CTL1
#undef ADC_SAMPT0
#undef ADC_SAMPT1
#undef ADC_RSQ2
#undef ADC_RDATA

#define ADC_STAT(adc0)		REG32((adc0) + 0x00000000U)
#define ADC_CTL0(adc0)		REG32((adc0) + 0x00000004U)
#define ADC_CTL1(adc0)		REG32((adc0) + 0x00000008U)
#define ADC_SAMPT0(adc0)	REG32((adc0) + 0x0000000CU)
#define ADC_SAMPT1(adc0)	REG32((adc0) + 0x00000010U)
#define ADC_RSQ2(adc0)		REG32((adc0) + 0x00000034U)
#define ADC_RDATA(adc0)		REG32((adc0) + 0x0000004CU)
#endif

#define SPT_WIDTH	3U
#define SAMPT1_SIZE	10U

#if defined(CONFIG_SOC_SERIES_GD32F4XX)
#define SMP_TIME(x)	ADC_SAMPLETIME_##x

static const uint16_t acq_time_tbl[8] = {3, 15, 28, 56, 84, 112, 144, 480};
static const uint32_t table_samp_time[] = {
	SMP_TIME(3),
	SMP_TIME(15),
	SMP_TIME(28),
	SMP_TIME(56),
	SMP_TIME(84),
	SMP_TIME(112),
	SMP_TIME(144),
	SMP_TIME(480)
};
#elif defined(CONFIG_SOC_SERIES_GD32L23X)
#define SMP_TIME(x)	ADC_SAMPLETIME_##x##POINT5

static const uint16_t acq_time_tbl[8] = {3, 8, 14, 29, 42, 56, 72, 240};
static const uint32_t table_samp_time[] = {
	SMP_TIME(2),
	SMP_TIME(7),
	SMP_TIME(13),
	SMP_TIME(28),
	SMP_TIME(41),
	SMP_TIME(55),
	SMP_TIME(71),
	SMP_TIME(239),
};
#elif defined(CONFIG_SOC_SERIES_GD32A50X)
#define SMP_TIME(x)	ADC_SAMPLETIME_##x##POINT5

static const uint16_t acq_time_tbl[8] = {3, 15, 28, 56, 84, 112, 144, 480};
static const uint32_t table_samp_time[] = {
	SMP_TIME(2),
	SMP_TIME(14),
	SMP_TIME(27),
	SMP_TIME(55),
	SMP_TIME(83),
	SMP_TIME(111),
	SMP_TIME(143),
	SMP_TIME(479)
};
#else
#define SMP_TIME(x)	ADC_SAMPLETIME_##x##POINT5

static const uint16_t acq_time_tbl[8] = {2, 8, 14, 29, 42, 56, 72, 240};
static const uint32_t table_samp_time[] = {
	SMP_TIME(1),
	SMP_TIME(7),
	SMP_TIME(13),
	SMP_TIME(28),
	SMP_TIME(41),
	SMP_TIME(55),
	SMP_TIME(71),
	SMP_TIME(239)
};
#endif

struct adc_gd32_config {
	uint32_t reg;
#ifdef CONFIG_SOC_SERIES_GD32F3X0
	uint32_t rcu_clock_source;
#endif
	uint16_t clkid;
	struct reset_dt_spec reset;
	uint8_t channels;
	const struct pinctrl_dev_config *pcfg;
	uint8_t irq_num;
	void (*irq_config_func)(void);
};

struct adc_gd32_data {
	struct adc_context ctx;
	const struct device *dev;
	uint16_t *buffer;
	uint16_t *repeat_buffer;
};

static void adc_gd32_isr(const struct device *dev)
{
	struct adc_gd32_data *data = dev->data;
	const struct adc_gd32_config *cfg = dev->config;

	if (ADC_STAT(cfg->reg) & ADC_STAT_EOC) {
		*data->buffer++ = ADC_RDATA(cfg->reg);

		/* Disable EOC interrupt. */
		ADC_CTL0(cfg->reg) &= ~ADC_CTL0_EOCIE;
		/* Clear EOC bit. */
		ADC_STAT(cfg->reg) &= ~ADC_STAT_EOC;

		adc_context_on_sampling_done(&data->ctx, dev);
	}
}

static void adc_context_start_sampling(struct adc_context *ctx)
{
	struct adc_gd32_data *data = CONTAINER_OF(ctx, struct adc_gd32_data, ctx);
	const struct device *dev = data->dev;
	const struct adc_gd32_config *cfg = dev->config;

	data->repeat_buffer = data->buffer;

	/* Enable EOC interrupt */
	ADC_CTL0(cfg->reg) |= ADC_CTL0_EOCIE;

	/* Set ADC software conversion trigger. */
	ADC_CTL1(cfg->reg) |= ADC_CTL1_SWRCST;
}

static void adc_context_update_buffer_pointer(struct adc_context *ctx,
					      bool repeat_sampling)
{
	struct adc_gd32_data *data = CONTAINER_OF(ctx, struct adc_gd32_data, ctx);

	if (repeat_sampling) {
		data->buffer = data->repeat_buffer;
	}
}

static inline void adc_gd32_calibration(const struct adc_gd32_config *cfg)
{
	ADC_CTL1(cfg->reg) |= ADC_CTL1_RSTCLB;
	/* Wait for calibration registers initialized. */
	while (ADC_CTL1(cfg->reg) & ADC_CTL1_RSTCLB) {
	}

	ADC_CTL1(cfg->reg) |= ADC_CTL1_CLB;
	/* Wait for calibration complete. */
	while (ADC_CTL1(cfg->reg) & ADC_CTL1_CLB) {
	}
}

static int adc_gd32_configure_sampt(const struct adc_gd32_config *cfg,
				    uint8_t channel, uint16_t acq_time)
{
	uint8_t index = 0, offset;

	if (acq_time != ADC_ACQ_TIME_DEFAULT) {
		/* Acquisition time unit is adc clock cycle. */
		if (ADC_ACQ_TIME_UNIT(acq_time) != ADC_ACQ_TIME_TICKS) {
			return -EINVAL;
		}

		for ( ; index < ARRAY_SIZE(acq_time_tbl); index++) {
			if (ADC_ACQ_TIME_VALUE(acq_time) <= acq_time_tbl[index]) {
				break;
			}
		}

		if (ADC_ACQ_TIME_VALUE(acq_time) != acq_time_tbl[index]) {
			return -ENOTSUP;
		}
	}

	if (channel < SAMPT1_SIZE) {
		offset = SPT_WIDTH * channel;
		ADC_SAMPT1(cfg->reg) &= ~(ADC_SAMPTX_SPTN << offset);
		ADC_SAMPT1(cfg->reg) |= table_samp_time[index] << offset;
	} else {
		offset = SPT_WIDTH * (channel - SAMPT1_SIZE);
		ADC_SAMPT0(cfg->reg) &= ~(ADC_SAMPTX_SPTN << offset);
		ADC_SAMPT0(cfg->reg) |= table_samp_time[index] << offset;
	}

	return 0;
}

static int adc_gd32_channel_setup(const struct device *dev,
				  const struct adc_channel_cfg *chan_cfg)
{
	const struct adc_gd32_config *cfg = dev->config;

	if (chan_cfg->gain != ADC_GAIN_1) {
		LOG_ERR("Gain is not valid");
		return -ENOTSUP;
	}

	if (chan_cfg->reference != ADC_REF_INTERNAL) {
		LOG_ERR("Reference is not valid");
		return -ENOTSUP;
	}

	if (chan_cfg->differential) {
		LOG_ERR("Differential sampling not supported");
		return -ENOTSUP;
	}

	if (chan_cfg->channel_id >= cfg->channels) {
		LOG_ERR("Invalid channel (%u)", chan_cfg->channel_id);
		return -EINVAL;
	}

	return adc_gd32_configure_sampt(cfg, chan_cfg->channel_id,
					chan_cfg->acquisition_time);
}

static int adc_gd32_start_read(const struct device *dev,
			       const struct adc_sequence *sequence)
{
	struct adc_gd32_data *data = dev->data;
	const struct adc_gd32_config *cfg = dev->config;
	uint8_t resolution_id;
	uint32_t index;

	index = find_lsb_set(sequence->channels) - 1;
	if (sequence->channels > BIT(index)) {
		LOG_ERR("Only single channel supported");
		return -ENOTSUP;
	}

	switch (sequence->resolution) {
	case 12U:
		resolution_id = 0U;
		break;
	case 10U:
		resolution_id = 1U;
		break;
	case 8U:
		resolution_id = 2U;
		break;
	case 6U:
		resolution_id = 3U;
		break;
	default:
		return -EINVAL;
	}

#if defined(CONFIG_SOC_SERIES_GD32F4XX) || \
	defined(CONFIG_SOC_SERIES_GD32F3X0) || \
	defined(CONFIG_SOC_SERIES_GD32L23X)
	ADC_CTL0(cfg->reg) &= ~ADC_CTL0_DRES;
	ADC_CTL0(cfg->reg) |= CTL0_DRES(resolution_id);
#elif defined(CONFIG_SOC_SERIES_GD32F403) || \
	defined(CONFIG_SOC_SERIES_GD32A50X)
	ADC_OVSAMPCTL(cfg->reg) &= ~ADC_OVSAMPCTL_DRES;
	ADC_OVSAMPCTL(cfg->reg) |= OVSAMPCTL_DRES(resolution_id);
#elif defined(CONFIG_SOC_SERIES_GD32VF103)
	ADC_OVSCR(cfg->reg) &= ~ADC_OVSCR_DRES;
	ADC_OVSCR(cfg->reg) |= OVSCR_DRES(resolution_id);
#endif

	if (sequence->calibrate) {
		adc_gd32_calibration(cfg);
	}

	/* Signle conversion mode with regular group. */
	ADC_RSQ2(cfg->reg) &= ~ADC_RSQX_RSQN;
	ADC_RSQ2(cfg->reg) = index;

	data->buffer = sequence->buffer;

	adc_context_start_read(&data->ctx, sequence);

	return adc_context_wait_for_completion(&data->ctx);
}

static int adc_gd32_read(const struct device *dev,
			 const struct adc_sequence *sequence)
{
	struct adc_gd32_data *data = dev->data;
	int error;

	adc_context_lock(&data->ctx, false, NULL);
	error = adc_gd32_start_read(dev, sequence);
	adc_context_release(&data->ctx, error);

	return error;
}

#ifdef CONFIG_ADC_ASYNC
static int adc_gd32_read_async(const struct device *dev,
			       const struct adc_sequence *sequence,
			       struct k_poll_signal *async)
{
	struct adc_gd32_data *data = dev->data;
	int error;

	adc_context_lock(&data->ctx, true, async);
	error = adc_gd32_start_read(dev, sequence);
	adc_context_release(&data->ctx, error);

	return error;
}
#endif /* CONFIG_ADC_ASYNC */

<<<<<<< HEAD
static const struct adc_driver_api adc_gd32_driver_api = {
=======
static DEVICE_API(adc, adc_gd32_driver_api) = {
>>>>>>> 6c7b38f5
	.channel_setup = adc_gd32_channel_setup,
	.read = adc_gd32_read,
#ifdef CONFIG_ADC_ASYNC
	.read_async = adc_gd32_read_async,
#endif /* CONFIG_ADC_ASYNC */
};

static int adc_gd32_init(const struct device *dev)
{
	struct adc_gd32_data *data = dev->data;
	const struct adc_gd32_config *cfg = dev->config;
	int ret;

	data->dev = dev;

	ret = pinctrl_apply_state(cfg->pcfg, PINCTRL_STATE_DEFAULT);
	if (ret < 0) {
		return ret;
	}

#ifdef CONFIG_SOC_SERIES_GD32F3X0
	/* Select adc clock source and its prescaler. */
	rcu_adc_clock_config(cfg->rcu_clock_source);
#endif

	(void)clock_control_on(GD32_CLOCK_CONTROLLER,
			       (clock_control_subsys_t)&cfg->clkid);

	(void)reset_line_toggle_dt(&cfg->reset);

#if defined(CONFIG_SOC_SERIES_GD32F403) || \
	defined(CONFIG_SOC_SERIES_GD32VF103) || \
	defined(CONFIG_SOC_SERIES_GD32F3X0) || \
	defined(CONFIG_SOC_SERIES_GD32L23X)
	/* Set SWRCST as the regular channel external trigger. */
	ADC_CTL1(cfg->reg) &= ~ADC_CTL1_ETSRC;
	ADC_CTL1(cfg->reg) |= CTL1_ETSRC(7);

	/* Enable external trigger for regular channel. */
	ADC_CTL1(cfg->reg) |= ADC_CTL1_ETERC;
#endif

#ifdef CONFIG_SOC_SERIES_GD32A50X
	ADC_CTL1(cfg->reg) |= ADC_CTL1_ETSRC;
	ADC_CTL1(cfg->reg) |= ADC_CTL1_ETERC;
#endif

	/* Enable ADC */
	ADC_CTL1(cfg->reg) |= ADC_CTL1_ADCON;

	adc_gd32_calibration(cfg);

	cfg->irq_config_func();

	adc_context_unlock_unconditionally(&data->ctx);

	return 0;
}

#define HANDLE_SHARED_IRQ(n, active_irq)							\
	static const struct device *const dev_##n = DEVICE_DT_INST_GET(n);			\
	const struct adc_gd32_config *cfg_##n = dev_##n->config;				\
												\
	if ((cfg_##n->irq_num == active_irq) &&							\
		(ADC_CTL0(cfg_##n->reg) & ADC_CTL0_EOCIE)) {					\
		adc_gd32_isr(dev_##n);								\
	}

static void adc_gd32_global_irq_handler(const struct device *dev)
{
	const struct adc_gd32_config *cfg = dev->config;

	LOG_DBG("global irq handler: %u", cfg->irq_num);

	DT_INST_FOREACH_STATUS_OKAY_VARGS(HANDLE_SHARED_IRQ, (cfg->irq_num));
}

static void adc_gd32_global_irq_cfg(void)
{
	static bool global_irq_init = true;

	if (!global_irq_init) {
		return;
	}

	global_irq_init = false;

#if ADC0_ENABLE
	/* Shared irq config default to adc0. */
	IRQ_CONNECT(DT_IRQN(ADC0_NODE),
		DT_IRQ(ADC0_NODE, priority),
		adc_gd32_global_irq_handler,
		DEVICE_DT_GET(ADC0_NODE),
		0);
	irq_enable(DT_IRQN(ADC0_NODE));
#elif ADC1_ENABLE
	IRQ_CONNECT(DT_IRQN(ADC1_NODE),
		DT_IRQ(ADC1_NODE, priority),
		adc_gd32_global_irq_handler,
		DEVICE_DT_GET(ADC1_NODE),
		0);
	irq_enable(DT_IRQN(ADC1_NODE));
#endif

#if (ADC0_ENABLE || ADC1_ENABLE) && \
	defined(CONFIG_SOC_SERIES_GD32F4XX)
	/* gd32f4xx adc2 share the same irq number with adc0 and adc1. */
#elif ADC2_ENABLE
	IRQ_CONNECT(DT_IRQN(ADC2_NODE),
		DT_IRQ(ADC2_NODE, priority),
		adc_gd32_global_irq_handler,
		DEVICE_DT_GET(ADC2_NODE),
		0);
	irq_enable(DT_IRQN(ADC2_NODE));
#endif
}

#ifdef CONFIG_SOC_SERIES_GD32F3X0
#define ADC_CLOCK_SOURCE(n)									\
	.rcu_clock_source = DT_INST_PROP(n, rcu_clock_source)
#else
#define ADC_CLOCK_SOURCE(n)
#endif

#define ADC_GD32_INIT(n)									\
	PINCTRL_DT_INST_DEFINE(n);								\
	static struct adc_gd32_data adc_gd32_data_##n = {					\
		ADC_CONTEXT_INIT_TIMER(adc_gd32_data_##n, ctx),					\
		ADC_CONTEXT_INIT_LOCK(adc_gd32_data_##n, ctx),					\
		ADC_CONTEXT_INIT_SYNC(adc_gd32_data_##n, ctx),					\
	};											\
	const static struct adc_gd32_config adc_gd32_config_##n = {				\
		.reg = DT_INST_REG_ADDR(n),							\
		.clkid = DT_INST_CLOCKS_CELL(n, id),						\
		.reset = RESET_DT_SPEC_INST_GET(n),						\
		.channels = DT_INST_PROP(n, channels),						\
		.pcfg = PINCTRL_DT_INST_DEV_CONFIG_GET(n),					\
		.irq_num = DT_INST_IRQN(n),							\
		.irq_config_func = adc_gd32_global_irq_cfg,					\
		ADC_CLOCK_SOURCE(n)								\
	};											\
	DEVICE_DT_INST_DEFINE(n,								\
			      &adc_gd32_init, NULL,						\
			      &adc_gd32_data_##n, &adc_gd32_config_##n,				\
			      POST_KERNEL, CONFIG_ADC_INIT_PRIORITY,				\
			      &adc_gd32_driver_api);						\

DT_INST_FOREACH_STATUS_OKAY(ADC_GD32_INIT)<|MERGE_RESOLUTION|>--- conflicted
+++ resolved
@@ -356,11 +356,7 @@
 }
 #endif /* CONFIG_ADC_ASYNC */
 
-<<<<<<< HEAD
-static const struct adc_driver_api adc_gd32_driver_api = {
-=======
 static DEVICE_API(adc, adc_gd32_driver_api) = {
->>>>>>> 6c7b38f5
 	.channel_setup = adc_gd32_channel_setup,
 	.read = adc_gd32_read,
 #ifdef CONFIG_ADC_ASYNC
