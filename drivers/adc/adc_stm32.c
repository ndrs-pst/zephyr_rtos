--- conflicted
+++ resolved
@@ -1196,26 +1196,17 @@
         return (STM32_NB_SAMPLING_TIME - 1);
     }
 
-<<<<<<< HEAD
+    if (ADC_ACQ_TIME_UNIT(acq_time) != ADC_ACQ_TIME_TICKS) {
+        LOG_ERR("Acquisition time expected in ticks only");
+        return (-EINVAL);
+    }
+
     for (int i = 0; i < STM32_NB_SAMPLING_TIME; i++) {
         if (acq_time == ADC_ACQ_TIME(ADC_ACQ_TIME_TICKS,
                                      config->sampling_time_table[i])) {
             return (i);
         }
     }
-=======
-	if (ADC_ACQ_TIME_UNIT(acq_time) != ADC_ACQ_TIME_TICKS) {
-		LOG_ERR("Acquisition time expected in ticks only");
-		return -EINVAL;
-	}
-
-	for (int i = 0; i < STM32_NB_SAMPLING_TIME; i++) {
-		if (acq_time == ADC_ACQ_TIME(ADC_ACQ_TIME_TICKS,
-					     config->sampling_time_table[i])) {
-			return i;
-		}
-	}
->>>>>>> 3db00489
 
     LOG_ERR("Sampling time value not supported.");
     return (-EINVAL);
