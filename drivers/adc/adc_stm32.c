--- conflicted
+++ resolved
@@ -58,14 +58,13 @@
 #include <zephyr/arch/cache.h>
 #endif /* CONFIG_NOCACHE_MEMORY */
 
-
 /* Here are some redefinitions of ADC versions for better readability */
 #if defined(CONFIG_SOC_SERIES_STM32F3X)
 #if defined(ADC1_V2_5)
 #define STM32F37X_ADC /* F37x */
 #elif defined(ADC5_V1_1)
 #define STM32F3XX_ADC /* Other F3xx */
-#endif /* ADC5_V1_1 */
+#endif                /* ADC5_V1_1 */
 #elif defined(CONFIG_SOC_SERIES_STM32H7X)
 #if defined(ADC_VER_V5_V90)
 #define STM32H72X_ADC /* H72x and H73x */
@@ -73,8 +72,8 @@
 #define STM32H74X_ADC /* H74x and H75x */
 #elif defined(ADC_VER_V5_3)
 #define STM32H7AX_ADC /* H7Ax and H7Bx */
-#endif /* ADC_VER_V5_3 */
-#endif /* CONFIG_SOC_SERIES_STM32H7X */
+#endif                /* ADC_VER_V5_3 */
+#endif                /* CONFIG_SOC_SERIES_STM32H7X */
 
 /*
  * Other ADC versions:
@@ -83,168 +82,89 @@
  */
 
 /* Clock source values */
-#define SYNC			1
-#define ASYNC			2
+#define SYNC  1
+#define ASYNC 2
 
 /* Sequencer type */
-#define NOT_FULLY_CONFIGURABLE	0
-#define FULLY_CONFIGURABLE	1
+#define NOT_FULLY_CONFIGURABLE 0
+#define FULLY_CONFIGURABLE     1
 
 /* Oversampler type */
-#define OVERSAMPLER_NONE	0
-#define OVERSAMPLER_MINIMAL	1
-#define OVERSAMPLER_EXTENDED	2
+#define OVERSAMPLER_NONE     0
+#define OVERSAMPLER_MINIMAL  1
+#define OVERSAMPLER_EXTENDED 2
 
 #define ANY_NUM_COMMON_SAMPLING_TIME_CHANNELS_IS(value) \
-    (DT_INST_FOREACH_STATUS_OKAY_VARGS(IS_EQ_PROP_OR,   \
-                                       num_sampling_time_common_channels,\
+    (DT_INST_FOREACH_STATUS_OKAY_VARGS(IS_EQ_PROP_OR, \
+                                       num_sampling_time_common_channels, \
                                        0, value) 0)
 
 #define ANY_ADC_SEQUENCER_TYPE_IS(value) \
-<<<<<<< HEAD
-    (DT_INST_FOREACH_STATUS_OKAY_VARGS(IS_EQ_PROP_OR, \
-                                       st_adc_sequencer, \
-                                       0, value) 0)
-=======
-	(DT_INST_FOREACH_STATUS_OKAY_VARGS(IS_EQ_STRING_PROP, \
-					   st_adc_sequencer,\
-					   value) 0)
+    (DT_INST_FOREACH_STATUS_OKAY_VARGS(IS_EQ_STRING_PROP, \
+                                       st_adc_sequencer,  \
+                                       value) 0)
 
 #define ANY_ADC_OVERSAMPLER_TYPE_IS(value) \
-	(DT_INST_FOREACH_STATUS_OKAY_VARGS(IS_EQ_STRING_PROP, \
-					   st_adc_oversampler,\
-					   value) 0)
->>>>>>> 2460e894
+    (DT_INST_FOREACH_STATUS_OKAY_VARGS(IS_EQ_STRING_PROP,  \
+                                       st_adc_oversampler, \
+                                       value) 0)
 
 #define IS_EQ_PROP_OR(inst, prop, default_value, compare_value) \
     IS_EQ(DT_INST_PROP_OR(inst, prop, default_value), compare_value) ||
 
 #define IS_EQ_STRING_PROP(inst, prop, compare_value) \
-	IS_EQ(DT_INST_STRING_UPPER_TOKEN(inst, prop), compare_value) ||
+    IS_EQ(DT_INST_STRING_UPPER_TOKEN(inst, prop), compare_value) ||
 
 /* reference voltage for the ADC */
 #define STM32_ADC_VREF_MV DT_INST_PROP(0, vref_mv)
 
 /* #CUSTOM@NDRS */
-#define DEVICE_STM32_GET_ADC(dev)   (((const struct adc_stm32_cfg*)(dev)->config)->base)
+#define DEVICE_STM32_GET_ADC(dev) \
+    (((const struct adc_stm32_cfg*)(dev)->config)->base)
 
 #if ANY_ADC_SEQUENCER_TYPE_IS(FULLY_CONFIGURABLE)
-<<<<<<< HEAD
-#define RANK(n) LL_ADC_REG_RANK_##n
-static const uint32_t table_rank[] = {
-    RANK(1),
-    RANK(2),
-    RANK(3),
-    RANK(4),
-    RANK(5),
-    RANK(6),
-    RANK(7),
-    RANK(8),
-    RANK(9),
-    RANK(10),
-    RANK(11),
-    RANK(12),
-    RANK(13),
-    RANK(14),
-    RANK(15),
-    RANK(16),
-    #if defined(LL_ADC_REG_RANK_17)
-    RANK(17),
-    RANK(18),
-    RANK(19),
-    RANK(20),
-    RANK(21),
-    RANK(22),
-    RANK(23),
-    RANK(24),
-    RANK(25),
-    RANK(26),
-    RANK(27),
-    #if defined(LL_ADC_REG_RANK_28)
-    RANK(28),
-    #endif /* LL_ADC_REG_RANK_28 */
-    #endif /* LL_ADC_REG_RANK_17 */
+
+#if defined(LL_ADC_REG_RANK_28)
+#define MAX_RANK 28
+#elif defined(LL_ADC_REG_RANK_27)
+#define MAX_RANK 27
+#else
+#define MAX_RANK 16
+#endif
+
+#define RANK(i, _) _CONCAT_1(LL_ADC_REG_RANK_, UTIL_INC(i))
+static uint32_t const table_rank[] = {
+    LISTIFY(MAX_RANK, RANK, (, ))};
+
+#define SEQ_LEN(i, _) _CONCAT_2(LL_ADC_REG_SEQ_SCAN_ENABLE_, UTIL_INC(UTIL_INC(i)), RANKS)
+/* Length of this array signifies the maximum sequence length */
+static uint32_t const table_seq_len[] = {
+    LL_ADC_REG_SEQ_SCAN_DISABLE,
+    LISTIFY(UTIL_DEC(MAX_RANK), SEQ_LEN, (, ))
 };
 
-#define SEQ_LEN(n)  LL_ADC_REG_SEQ_SCAN_ENABLE_##n##RANKS
-/* Length of this array signifies the maximum sequence length */
-static const uint32_t table_seq_len[] = {
-    LL_ADC_REG_SEQ_SCAN_DISABLE,
-    SEQ_LEN(2),
-    SEQ_LEN(3),
-    SEQ_LEN(4),
-    SEQ_LEN(5),
-    SEQ_LEN(6),
-    SEQ_LEN(7),
-    SEQ_LEN(8),
-    SEQ_LEN(9),
-    SEQ_LEN(10),
-    SEQ_LEN(11),
-    SEQ_LEN(12),
-    SEQ_LEN(13),
-    SEQ_LEN(14),
-    SEQ_LEN(15),
-    SEQ_LEN(16),
-    #if defined(LL_ADC_REG_SEQ_SCAN_ENABLE_17RANKS)
-    SEQ_LEN(17),
-    SEQ_LEN(18),
-    SEQ_LEN(19),
-    SEQ_LEN(20),
-    SEQ_LEN(21),
-    SEQ_LEN(22),
-    SEQ_LEN(23),
-    SEQ_LEN(24),
-    SEQ_LEN(25),
-    SEQ_LEN(26),
-    SEQ_LEN(27),
-    #if defined(LL_ADC_REG_SEQ_SCAN_ENABLE_28RANKS)
-    SEQ_LEN(28),
-    #endif /* LL_ADC_REG_SEQ_SCAN_ENABLE_28RANKS */
-    #endif /* LL_ADC_REG_SEQ_SCAN_ENABLE_17RANKS */
-=======
-
-#if defined(LL_ADC_REG_RANK_28)
-#define MAX_RANK	28
-#elif defined(LL_ADC_REG_RANK_27)
-#define MAX_RANK	27
-#else
-#define MAX_RANK	16
-#endif
-
-#define RANK(i, _)	_CONCAT_1(LL_ADC_REG_RANK_, UTIL_INC(i))
-static const uint32_t table_rank[] = {
-	LISTIFY(MAX_RANK, RANK, (,))};
-
-#define SEQ_LEN(i, _)	_CONCAT_2(LL_ADC_REG_SEQ_SCAN_ENABLE_, UTIL_INC(UTIL_INC(i)), RANKS)
-/* Length of this array signifies the maximum sequence length */
-static const uint32_t table_seq_len[] = {
-	LL_ADC_REG_SEQ_SCAN_DISABLE,
-	LISTIFY(UTIL_DEC(MAX_RANK), SEQ_LEN, (,))
->>>>>>> 2460e894
-};
-
 #endif /* ANY_ADC_SEQUENCER_TYPE_IS(FULLY_CONFIGURABLE) */
 
 /* Number of different sampling time values */
-#define STM32_NB_SAMPLING_TIME  8
+#define STM32_NB_SAMPLING_TIME 8
 
 #ifdef CONFIG_ADC_STM32_DMA
 struct stream {
-    const struct device* dma_dev;
-    uint32_t channel;
-    struct dma_config dma_cfg;
+    const struct device*    dma_dev;
+    uint32_t                channel;
+    struct dma_config       dma_cfg;
     struct dma_block_config dma_blk_cfg;
-    uint8_t priority;
-    bool src_addr_increment;
-    bool dst_addr_increment;
+    uint8_t                 priority;
+    bool                    src_addr_increment;
+    bool                    dst_addr_increment;
 };
 #endif /* CONFIG_ADC_STM32_DMA */
 
 struct adc_stm32_data {
-    struct adc_context ctx;
+    struct adc_context   ctx;
     const struct device* dev;
-    uint16_t* buffer;
-    uint16_t* repeat_buffer;
+    uint16_t*            buffer;
+    uint16_t*            repeat_buffer;
 
     uint8_t  resolution;
     uint32_t channels;
@@ -252,64 +172,40 @@
     uint8_t  samples_count;
     int8_t   acq_time_index[2];
 
-    #ifdef CONFIG_ADC_STM32_DMA
-    volatile int dma_error;
+#ifdef CONFIG_ADC_STM32_DMA
+    volatile int  dma_error;
     struct stream dma;
-    #endif
+#endif
 };
 
 struct adc_stm32_cfg {
-<<<<<<< HEAD
-    void* base;
+    ADC_TypeDef* base;
     void (*irq_cfg_func)(void);
     const struct stm32_pclken* pclken;
     size_t pclk_len;
     uint32_t clk_prescaler;
     const struct pinctrl_dev_config* pcfg;
-    const uint16_t sampling_time_table[STM32_NB_SAMPLING_TIME];
+    uint16_t const sampling_time_table[STM32_NB_SAMPLING_TIME];
     int8_t num_sampling_time_common_channels;
     int8_t sequencer_type;
+    int8_t oversampler_type;
     int8_t res_table_size;
-    const uint32_t res_table[];
+    uint32_t const res_table[];
 };
 
 #ifdef CONFIG_ADC_STM32_DMA
 static void adc_stm32_enable_dma_support(ADC_TypeDef* adc) {
     /* Allow ADC to create DMA request and set to one-shot mode as implemented in HAL drivers */
-
-    #if defined(CONFIG_SOC_SERIES_STM32H7X)
-
-    #if defined(ADC_VER_V5_V90)
-    if (adc == ADC3) {
-        LL_ADC_REG_SetDMATransferMode(adc, LL_ADC3_REG_DMA_TRANSFER_LIMITED);
-    }
-    else {
-        LL_ADC_REG_SetDataTransferMode(adc, LL_ADC_REG_DMA_TRANSFER_LIMITED);
-    }
-    #elif defined(ADC_VER_V5_X)
+    #if DT_HAS_COMPAT_STATUS_OKAY(st_stm32f1_adc)
+    LL_ADC_REG_SetDMATransfer(adc, LL_ADC_REG_DMA_TRANSFER_UNLIMITED);
+    #elif defined(CONFIG_SOC_SERIES_STM32H7X) || defined(CONFIG_SOC_SERIES_STM32U5X)
+    /* H72x ADC3 and U5 ADC4 are different from the rest, but this call works also for them,
+     * so no need to call their specific function
+     */
     LL_ADC_REG_SetDataTransferMode(adc, LL_ADC_REG_DMA_TRANSFER_LIMITED);
     #else
-    #error "Unsupported ADC version"
-    #endif
-
-    #elif DT_HAS_COMPAT_STATUS_OKAY(st_stm32f1_adc) /* defined(CONFIG_SOC_SERIES_STM32H7X) */
-
-    #error "The STM32F1 ADC + DMA is not yet supported"
-
-    #elif defined(CONFIG_SOC_SERIES_STM32U5X) /* DT_HAS_COMPAT_STATUS_OKAY(st_stm32f1_adc) */
-
-    if (adc == ADC4) {
-        LL_ADC_REG_SetDMATransfer(adc, LL_ADC_REG_DMA_TRANSFER_LIMITED_ADC4);
-    }
-    else {
-        LL_ADC_REG_SetDataTransferMode(adc, LL_ADC_REG_DMA_TRANSFER_LIMITED);
-    }
-
-    #else /* defined(CONFIG_SOC_SERIES_STM32U5X) */
-
     /* Default mechanism for other MCUs */
     LL_ADC_REG_SetDMATransfer(adc, LL_ADC_REG_DMA_TRANSFER_LIMITED);
-
     #endif
 }
 
@@ -320,47 +216,6 @@
     struct adc_stm32_data* data = dev->data;
     struct dma_block_config* blk_cfg;
     int ret;
-=======
-	ADC_TypeDef *base;
-	void (*irq_cfg_func)(void);
-	const struct stm32_pclken *pclken;
-	size_t pclk_len;
-	uint32_t clk_prescaler;
-	const struct pinctrl_dev_config *pcfg;
-	const uint16_t sampling_time_table[STM32_NB_SAMPLING_TIME];
-	int8_t num_sampling_time_common_channels;
-	int8_t sequencer_type;
-	int8_t oversampler_type;
-	int8_t res_table_size;
-	const uint32_t res_table[];
-};
-
-#ifdef CONFIG_ADC_STM32_DMA
-static void adc_stm32_enable_dma_support(ADC_TypeDef *adc)
-{
-	/* Allow ADC to create DMA request and set to one-shot mode as implemented in HAL drivers */
-#if DT_HAS_COMPAT_STATUS_OKAY(st_stm32f1_adc)
-	LL_ADC_REG_SetDMATransfer(adc, LL_ADC_REG_DMA_TRANSFER_UNLIMITED);
-#elif defined(CONFIG_SOC_SERIES_STM32H7X) || defined(CONFIG_SOC_SERIES_STM32U5X)
-	/* H72x ADC3 and U5 ADC4 are different from the rest, but this call works also for them,
-	 * so no need to call their specific function
-	 */
-	LL_ADC_REG_SetDataTransferMode(adc, LL_ADC_REG_DMA_TRANSFER_LIMITED);
-#else
-	/* Default mechanism for other MCUs */
-	LL_ADC_REG_SetDMATransfer(adc, LL_ADC_REG_DMA_TRANSFER_LIMITED);
-#endif
-}
-
-static int adc_stm32_dma_start(const struct device *dev,
-			       void *buffer, size_t channel_count)
-{
-	const struct adc_stm32_cfg *config = dev->config;
-	ADC_TypeDef *adc = config->base;
-	struct adc_stm32_data *data = dev->data;
-	struct dma_block_config *blk_cfg;
-	int ret;
->>>>>>> 2460e894
 
     struct stream* dma = &data->dma;
 
@@ -397,7 +252,7 @@
     adc_stm32_enable_dma_support(adc);
 
     data->dma_error = 0;
-    ret             = dma_start(data->dma.dma_dev, data->dma.channel);
+    ret = dma_start(data->dma.dma_dev, data->dma.channel);
     if (ret != 0) {
         LOG_ERR("Problem starting DMA: %d", ret);
         return (ret);
@@ -430,7 +285,7 @@
     #endif /* CONFIG_NOCACHE_MEMORY */
 
     buf_within_nocache = mem_attr_check_buf(
-                    (void*)buf, len_bytes, DT_MEM_ARM(ATTR_MPU_RAM_NOCACHE)) == 0;
+        (void*)buf, len_bytes, DT_MEM_ARM(ATTR_MPU_RAM_NOCACHE)) == 0;
 
     return buf_within_nocache;
 }
@@ -490,6 +345,7 @@
             LL_ADC_Enable(adc);
         }
         #endif /* CONFIG_SOC_SERIES_STM32F0X */
+
         count_timeout++;
         k_busy_wait(100);
         if (count_timeout >= 10) {
@@ -508,15 +364,8 @@
     return (0);
 }
 
-<<<<<<< HEAD
 static void adc_stm32_start_conversion(const struct device* dev) {
     ADC_TypeDef* adc = DEVICE_STM32_GET_ADC(dev);
-=======
-static void adc_stm32_start_conversion(const struct device *dev)
-{
-	const struct adc_stm32_cfg *config = dev->config;
-	ADC_TypeDef *adc = config->base;
->>>>>>> 2460e894
 
     LOG_DBG("Starting conversion");
 
@@ -551,13 +400,13 @@
     }
     #endif
 
-    #if !defined(CONFIG_SOC_SERIES_STM32C0X) && \
-        !defined(CONFIG_SOC_SERIES_STM32F0X) && \
+    #if !defined(CONFIG_SOC_SERIES_STM32C0X)  && \
+        !defined(CONFIG_SOC_SERIES_STM32F0X)  && \
         !DT_HAS_COMPAT_STATUS_OKAY(st_stm32f1_adc) && \
         !DT_HAS_COMPAT_STATUS_OKAY(st_stm32f4_adc) && \
-        !defined(CONFIG_SOC_SERIES_STM32G0X) && \
-        !defined(CONFIG_SOC_SERIES_STM32L0X) && \
-        !defined(CONFIG_SOC_SERIES_STM32U0X) && \
+        !defined(CONFIG_SOC_SERIES_STM32G0X)  && \
+        !defined(CONFIG_SOC_SERIES_STM32L0X)  && \
+        !defined(CONFIG_SOC_SERIES_STM32U0X)  && \
         !defined(CONFIG_SOC_SERIES_STM32WBAX) && \
         !defined(CONFIG_SOC_SERIES_STM32WLX)
     if (LL_ADC_INJ_IsConversionOngoing(adc)) {
@@ -584,11 +433,11 @@
 
 /* Number of ADC clock cycles to wait before of after starting calibration */
 #if defined(LL_ADC_DELAY_CALIB_ENABLE_ADC_CYCLES)
-#define ADC_DELAY_CALIB_ADC_CYCLES LL_ADC_DELAY_CALIB_ENABLE_ADC_CYCLES
+#define ADC_DELAY_CALIB_ADC_CYCLES      LL_ADC_DELAY_CALIB_ENABLE_ADC_CYCLES
 #elif defined(LL_ADC_DELAY_ENABLE_CALIB_ADC_CYCLES)
-#define ADC_DELAY_CALIB_ADC_CYCLES LL_ADC_DELAY_ENABLE_CALIB_ADC_CYCLES
+#define ADC_DELAY_CALIB_ADC_CYCLES      LL_ADC_DELAY_ENABLE_CALIB_ADC_CYCLES
 #elif defined(LL_ADC_DELAY_DISABLE_CALIB_ADC_CYCLES)
-#define ADC_DELAY_CALIB_ADC_CYCLES LL_ADC_DELAY_DISABLE_CALIB_ADC_CYCLES
+#define ADC_DELAY_CALIB_ADC_CYCLES      LL_ADC_DELAY_DISABLE_CALIB_ADC_CYCLES
 #endif
 
 static void adc_stm32_calibration_delay(const struct device* dev) {
@@ -604,7 +453,7 @@
     uint32_t wait_cycles;
 
     if (clock_control_get_rate(clk,
-        (clock_control_subsys_t)&config->pclken[0], &adc_rate) < 0) {
+                               (clock_control_subsys_t)&config->pclken[0], &adc_rate) < 0) {
         LOG_ERR("ADC clock rate get error.");
     }
 
@@ -612,18 +461,18 @@
         LOG_ERR("ADC Clock rate null");
         return;
     }
-    wait_cycles = SystemCoreClock / (adc_rate * ADC_DELAY_CALIB_ADC_CYCLES);
+    wait_cycles = SystemCoreClock /
+                  (adc_rate * ADC_DELAY_CALIB_ADC_CYCLES);
 
     for (int i = wait_cycles; i >= 0; i--) {
         /* pass */
     }
 }
 
-<<<<<<< HEAD
 static void adc_stm32_calibration_start(const struct device* dev) {
     ADC_TypeDef* adc = DEVICE_STM32_GET_ADC(dev);
 
-    #if defined(STM32F3X_ADC_V1_1) || \
+    #if defined(STM32F3XX_ADC) || \
         defined(CONFIG_SOC_SERIES_STM32L4X)   || \
         defined(CONFIG_SOC_SERIES_STM32L5X)   || \
         defined(CONFIG_SOC_SERIES_STM32H5X)   || \
@@ -651,7 +500,7 @@
          * It is available on all U5 except U575/585 (dev ID 482) revision X (rev ID 2001).
          * The code below applies the procedure described in RM0456 in the ADC chapter:
          * "Extended calibration mode"
-        */
+         */
         if ((dev_id != 0x482UL) && (rev_id != 0x2001UL)) {
             adc_stm32_enable(adc);
             MODIFY_REG(adc->CR, ADC_CR_CALINDEX, 0x9UL << ADC_CR_CALINDEX_Pos);
@@ -672,62 +521,6 @@
     while (LL_ADC_IsCalibrationOnGoing(adc)) {
         /* pass */
     }
-=======
-static void adc_stm32_calibration_start(const struct device *dev)
-{
-	const struct adc_stm32_cfg *config =
-		(const struct adc_stm32_cfg *)dev->config;
-	ADC_TypeDef *adc = config->base;
-
-#if defined(STM32F3XX_ADC) || \
-	defined(CONFIG_SOC_SERIES_STM32L4X) || \
-	defined(CONFIG_SOC_SERIES_STM32L5X) || \
-	defined(CONFIG_SOC_SERIES_STM32H5X) || \
-	defined(CONFIG_SOC_SERIES_STM32H7RSX) || \
-	defined(CONFIG_SOC_SERIES_STM32WBX) || \
-	defined(CONFIG_SOC_SERIES_STM32G4X)
-	LL_ADC_StartCalibration(adc, LL_ADC_SINGLE_ENDED);
-#elif defined(CONFIG_SOC_SERIES_STM32C0X) || \
-	defined(CONFIG_SOC_SERIES_STM32F0X) || \
-	DT_HAS_COMPAT_STATUS_OKAY(st_stm32f1_adc) || \
-	defined(CONFIG_SOC_SERIES_STM32G0X) || \
-	defined(CONFIG_SOC_SERIES_STM32L0X) || \
-	defined(CONFIG_SOC_SERIES_STM32U0X) || \
-	defined(CONFIG_SOC_SERIES_STM32WLX) || \
-	defined(CONFIG_SOC_SERIES_STM32WBAX)
-
-	LL_ADC_StartCalibration(adc);
-#elif defined(CONFIG_SOC_SERIES_STM32U5X)
-	if (adc != ADC4) {
-		uint32_t dev_id = LL_DBGMCU_GetDeviceID();
-		uint32_t rev_id = LL_DBGMCU_GetRevisionID();
-
-		/* Some U5 implement an extended calibration to enhance ADC performance.
-		 * It is not available for ADC4.
-		 * It is available on all U5 except U575/585 (dev ID 482) revision X (rev ID 2001).
-		 * The code below applies the procedure described in RM0456 in the ADC chapter:
-		 * "Extended calibration mode"
-		 */
-		if ((dev_id != 0x482UL) && (rev_id != 0x2001UL)) {
-			adc_stm32_enable(adc);
-			MODIFY_REG(adc->CR, ADC_CR_CALINDEX, 0x9UL << ADC_CR_CALINDEX_Pos);
-			__DMB();
-			MODIFY_REG(adc->CALFACT2, 0xFFFFFF00UL, 0x03021100UL);
-			__DMB();
-			SET_BIT(adc->CALFACT, ADC_CALFACT_LATCH_COEF);
-			adc_stm32_disable(adc);
-		}
-	}
-	LL_ADC_StartCalibration(adc, LL_ADC_CALIB_OFFSET);
-#elif defined(CONFIG_SOC_SERIES_STM32H7X)
-	LL_ADC_StartCalibration(adc, LL_ADC_CALIB_OFFSET, LL_ADC_SINGLE_ENDED);
-#endif
-	/* Make sure ADCAL is cleared before returning for proper operations
-	 * on the ADC control register, for enabling the peripheral for example
-	 */
-	while (LL_ADC_IsCalibrationOnGoing(adc)) {
-	}
->>>>>>> 2460e894
 }
 
 static int adc_stm32_calibrate(const struct device* dev) {
@@ -784,14 +577,13 @@
     else if (adc == ADC2) {
         channel_offset = 8UL;
     }
-    else /* case ADC3*/ {
+    else { /* case ADC3*/
         channel_offset = 16UL;
     }
     /* Read factory calibration factors */
     for (uint32_t count = 0UL; count < ADC_LINEAR_CALIB_REG_COUNT; count++) {
-        linear_calib_buffer = *(uint32_t*)(
-            ADC_LINEAR_CALIB_REG_1_ADDR + channel_offset + count
-        );
+        linear_calib_buffer = *(uint32_t*)
+            (ADC_LINEAR_CALIB_REG_1_ADDR + channel_offset + count);
 
         LL_ADC_SetCalibrationLinearFactor(
             adc, LL_ADC_CALIB_LINEARITY_WORD1 << count,
@@ -811,44 +603,21 @@
 
 #define HAS_OVERSAMPLING
 
-<<<<<<< HEAD
-#define OVS_SHIFT(n) LL_ADC_OVS_SHIFT_RIGHT_##n
-static const uint32_t table_oversampling_shift[] = {
+#if defined(LL_ADC_OVS_SHIFT_RIGHT_10)
+#define MAX_OVS_SHIFT 10
+#else
+#define MAX_OVS_SHIFT 8
+#endif
+
+#define OVS_SHIFT(i, _) _CONCAT_1(LL_ADC_OVS_SHIFT_RIGHT_, UTIL_INC(i))
+static uint32_t const table_oversampling_shift[] = {
     LL_ADC_OVS_SHIFT_NONE,
-    OVS_SHIFT(1),
-    OVS_SHIFT(2),
-    OVS_SHIFT(3),
-    OVS_SHIFT(4),
-    OVS_SHIFT(5),
-    OVS_SHIFT(6),
-    OVS_SHIFT(7),
-    OVS_SHIFT(8),
-    #if defined(CONFIG_SOC_SERIES_STM32H7X) || \
-        defined(CONFIG_SOC_SERIES_STM32U5X)
-    OVS_SHIFT(9),
-    OVS_SHIFT(10),
-    #endif
+    LISTIFY(MAX_OVS_SHIFT, OVS_SHIFT, (, ))
 };
 
-#ifdef LL_ADC_OVS_RATIO_2
+#if ANY_ADC_OVERSAMPLER_TYPE_IS(OVERSAMPLER_MINIMAL)
 #define OVS_RATIO(n) LL_ADC_OVS_RATIO_##n
-=======
-#if defined(LL_ADC_OVS_SHIFT_RIGHT_10)
-#define MAX_OVS_SHIFT	10
-#else
-#define MAX_OVS_SHIFT	8
-#endif
-
-#define OVS_SHIFT(i, _)	_CONCAT_1(LL_ADC_OVS_SHIFT_RIGHT_, UTIL_INC(i))
-static const uint32_t table_oversampling_shift[] = {
-	LL_ADC_OVS_SHIFT_NONE,
-	LISTIFY(MAX_OVS_SHIFT, OVS_SHIFT, (,))
-};
-
-#if ANY_ADC_OVERSAMPLER_TYPE_IS(OVERSAMPLER_MINIMAL)
-#define OVS_RATIO(n)		LL_ADC_OVS_RATIO_##n
->>>>>>> 2460e894
-static const uint32_t table_oversampling_ratio[] = {
+static uint32_t const table_oversampling_ratio[] = {
     0,
     OVS_RATIO(2),
     OVS_RATIO(4),
@@ -907,107 +676,63 @@
  * ratio is directly the sequence->oversampling (a 2^n value)
  * shift is the corresponding LL_ADC_OVS_SHIFT_RIGHT_x constant
  */
-<<<<<<< HEAD
-static int adc_stm32_oversampling(ADC_TypeDef* adc, uint8_t ratio) {
+static int adc_stm32_oversampling(const struct device* dev, uint8_t ratio) {
+    const struct adc_stm32_cfg* config = dev->config;
+    ADC_TypeDef* adc = config->base;
+
     if (ratio == 0) {
         adc_stm32_oversampling_scope(adc, LL_ADC_OVS_DISABLE);
-        return (0);
+        return 0;
     }
     else if (ratio < ARRAY_SIZE(table_oversampling_shift)) {
         adc_stm32_oversampling_scope(adc, LL_ADC_OVS_GRP_REGULAR_CONTINUED);
     }
     else {
         LOG_ERR("Invalid oversampling");
-        return (-EINVAL);
+        return -EINVAL;
     }
 
     uint32_t shift = table_oversampling_shift[ratio];
 
-    #if defined(CONFIG_SOC_SERIES_STM32H7X)
-    /* Certain variants of the H7, such as STM32H72x/H73x has ADC3
-     * as a separate entity and require special handling.
-     */
-    #if defined(ADC_VER_V5_V90)
-    if (adc != ADC3) {
+    #if ANY_ADC_OVERSAMPLER_TYPE_IS(OVERSAMPLER_MINIMAL)
+    if (config->oversampler_type == OVERSAMPLER_MINIMAL) {
+        /* the LL function expects a value LL_ADC_OVS_RATIO_x */
+        adc_stm32_oversampling_ratioshift(adc, table_oversampling_ratio[ratio], shift);
+    }
+    #endif
+
+    #if ANY_ADC_OVERSAMPLER_TYPE_IS(OVERSAMPLER_EXTENDED)
+    if (config->oversampler_type == OVERSAMPLER_EXTENDED) {
         /* the LL function expects a value from 1 to 1024 */
         adc_stm32_oversampling_ratioshift(adc, 1 << ratio, shift);
     }
-    else {
-        /* the LL function expects a value LL_ADC_OVS_RATIO_x */
-        adc_stm32_oversampling_ratioshift(adc, table_oversampling_ratio[ratio], shift);
-    }
-    #else
-    /* the LL function expects a value from 1 to 1024 */
-    adc_stm32_oversampling_ratioshift(adc, 1 << ratio, shift);
-    #endif /* defined(ADC_VER_V5_V90) */
-    #elif defined(CONFIG_SOC_SERIES_STM32U5X)
-    if (adc != ADC4) {
-        /* the LL function expects a value from 1 to 1024 */
-        adc_stm32_oversampling_ratioshift(adc, (1 << ratio), shift);
-    }
-    else {
-        /* the LL function expects a value LL_ADC_OVS_RATIO_x */
-        adc_stm32_oversampling_ratioshift(adc, table_oversampling_ratio[ratio], shift);
-    }
-    #else  /* CONFIG_SOC_SERIES_STM32H7X */
-    adc_stm32_oversampling_ratioshift(adc, table_oversampling_ratio[ratio], shift);
-    #endif /* CONFIG_SOC_SERIES_STM32H7X */
+    #endif
 
     return (0);
-=======
-static int adc_stm32_oversampling(const struct device *dev, uint8_t ratio)
-{
-	const struct adc_stm32_cfg *config = dev->config;
-	ADC_TypeDef *adc = config->base;
-
-	if (ratio == 0) {
-		adc_stm32_oversampling_scope(adc, LL_ADC_OVS_DISABLE);
-		return 0;
-	} else if (ratio < ARRAY_SIZE(table_oversampling_shift)) {
-		adc_stm32_oversampling_scope(adc, LL_ADC_OVS_GRP_REGULAR_CONTINUED);
-	} else {
-		LOG_ERR("Invalid oversampling");
-		return -EINVAL;
-	}
-
-	uint32_t shift = table_oversampling_shift[ratio];
-
-#if ANY_ADC_OVERSAMPLER_TYPE_IS(OVERSAMPLER_MINIMAL)
-	if (config->oversampler_type == OVERSAMPLER_MINIMAL) {
-		/* the LL function expects a value LL_ADC_OVS_RATIO_x */
-		adc_stm32_oversampling_ratioshift(adc, table_oversampling_ratio[ratio], shift);
-	}
-#endif
-
-#if ANY_ADC_OVERSAMPLER_TYPE_IS(OVERSAMPLER_EXTENDED)
-	if (config->oversampler_type == OVERSAMPLER_EXTENDED) {
-		/* the LL function expects a value from 1 to 1024 */
-		adc_stm32_oversampling_ratioshift(adc, 1 << ratio, shift);
-	}
-#endif
-
-	return 0;
->>>>>>> 2460e894
 }
 #endif /* CONFIG_SOC_SERIES_STM32xxx */
 
 #ifdef CONFIG_ADC_STM32_DMA
-<<<<<<< HEAD
 static void dma_callback(const struct device* dev, void* user_data,
                          uint32_t channel, int status) {
     /* user_data directly holds the adc device */
     struct adc_stm32_data* data = user_data;
+    #if !DT_HAS_COMPAT_STATUS_OKAY(st_stm32f1_adc) /* Avoid unused variables */
     const struct adc_stm32_cfg* config = data->dev->config;
     ADC_TypeDef* adc = config->base;
+    #endif /* !DT_HAS_COMPAT_STATUS_OKAY(st_stm32f1_adc) */
 
     LOG_DBG("dma callback");
 
     if (channel == data->dma.channel) {
         #if !DT_HAS_COMPAT_STATUS_OKAY(st_stm32f1_adc)
-        if (LL_ADC_IsActiveFlag_OVR(adc) || (status >= 0)) {
-        #else
+        if (LL_ADC_IsActiveFlag_OVR(adc)) {
+            LL_ADC_ClearFlag_OVR(adc);
+            LOG_ERR("ADC overrun error occurred. Reduce clock source frequency, "
+                    "increase prescaler value or increase sampling times.");
+        }
+        #endif /* !DT_HAS_COMPAT_STATUS_OKAY(st_stm32f1_adc) */
         if (status >= 0) {
-        #endif /* !DT_HAS_COMPAT_STATUS_OKAY(st_stm32f1_adc) */
             data->samples_count = data->channel_count;
             data->buffer += data->channel_count;
             /* Stop the DMA engine, only to start it again when the callback returns
@@ -1016,9 +741,6 @@
              * within adc_context_start_sampling
              */
             dma_stop(data->dma.dma_dev, data->dma.channel);
-            #if !DT_HAS_COMPAT_STATUS_OKAY(st_stm32f1_adc)
-            LL_ADC_ClearFlag_OVR(adc);
-            #endif /* !DT_HAS_COMPAT_STATUS_OKAY(st_stm32f1_adc) */
             /* No need to invalidate the cache because it's assumed that
              * the address is in a non-cacheable SRAM region.
              */
@@ -1033,7 +755,7 @@
         else if (status < 0) {
             LOG_ERR("DMA sampling complete, but DMA reported error %d", status);
             data->dma_error = status;
-            #if !DT_HAS_COMPAT_STATUS_OKAY(st_stm32f4_adc)
+            #if !DT_HAS_COMPAT_STATUS_OKAY(st_stm32f1_adc) && !DT_HAS_COMPAT_STATUS_OKAY(st_stm32f4_adc)
             LL_ADC_REG_StopConversion(adc);
             #endif
             dma_stop(data->dma.dma_dev, data->dma.channel);
@@ -1046,89 +768,21 @@
 static uint8_t get_reg_value(const struct device* dev, uint32_t reg,
                              uint32_t shift, uint32_t mask) {
     const struct adc_stm32_cfg* config = dev->config;
-=======
-static void dma_callback(const struct device *dev, void *user_data,
-			 uint32_t channel, int status)
-{
-	/* user_data directly holds the adc device */
-	struct adc_stm32_data *data = user_data;
-#if !DT_HAS_COMPAT_STATUS_OKAY(st_stm32f1_adc) /* Avoid unused variables */
-	const struct adc_stm32_cfg *config = data->dev->config;
-	ADC_TypeDef *adc = config->base;
-#endif /* !DT_HAS_COMPAT_STATUS_OKAY(st_stm32f1_adc) */
-
-	LOG_DBG("dma callback");
-
-	if (channel == data->dma.channel) {
-#if !DT_HAS_COMPAT_STATUS_OKAY(st_stm32f1_adc)
-		if (LL_ADC_IsActiveFlag_OVR(adc)) {
-			LL_ADC_ClearFlag_OVR(adc);
-			LOG_ERR("ADC overrun error occurred. Reduce clock source frequency, "
-				"increase prescaler value or increase sampling times.");
-		}
-#endif /* !DT_HAS_COMPAT_STATUS_OKAY(st_stm32f1_adc) */
-		if (status >= 0) {
-			data->samples_count = data->channel_count;
-			data->buffer += data->channel_count;
-			/* Stop the DMA engine, only to start it again when the callback returns
-			 * ADC_ACTION_REPEAT or ADC_ACTION_CONTINUE, or the number of samples
-			 * haven't been reached Starting the DMA engine is done
-			 * within adc_context_start_sampling
-			 */
-			dma_stop(data->dma.dma_dev, data->dma.channel);
-			/* No need to invalidate the cache because it's assumed that
-			 * the address is in a non-cacheable SRAM region.
-			 */
-			adc_context_on_sampling_done(&data->ctx, dev);
-			pm_policy_state_lock_put(PM_STATE_SUSPEND_TO_IDLE,
-						 PM_ALL_SUBSTATES);
-			if (IS_ENABLED(CONFIG_PM_S2RAM)) {
-				pm_policy_state_lock_put(PM_STATE_SUSPEND_TO_RAM,
-							 PM_ALL_SUBSTATES);
-			}
-		} else if (status < 0) {
-			LOG_ERR("DMA sampling complete, but DMA reported error %d", status);
-			data->dma_error = status;
-#if !DT_HAS_COMPAT_STATUS_OKAY(st_stm32f1_adc) && !DT_HAS_COMPAT_STATUS_OKAY(st_stm32f4_adc)
-			LL_ADC_REG_StopConversion(adc);
-#endif
-			dma_stop(data->dma.dma_dev, data->dma.channel);
-			adc_context_complete(&data->ctx, status);
-		}
-	}
-}
-#endif /* CONFIG_ADC_STM32_DMA */
-
-static uint8_t get_reg_value(const struct device *dev, uint32_t reg,
-			     uint32_t shift, uint32_t mask)
-{
-	const struct adc_stm32_cfg *config = dev->config;
-	ADC_TypeDef *adc = config->base;
->>>>>>> 2460e894
 
     uintptr_t addr = (uintptr_t)config->base + reg;
 
     return ((*(volatile uint32_t*)addr >> shift) & mask);
 }
 
-<<<<<<< HEAD
 static void set_reg_value(const struct device* dev, uint32_t reg,
                           uint32_t shift, uint32_t mask, uint32_t value) {
     const struct adc_stm32_cfg* config = dev->config;
-=======
-static void set_reg_value(const struct device *dev, uint32_t reg,
-			  uint32_t shift, uint32_t mask, uint32_t value)
-{
-	const struct adc_stm32_cfg *config = dev->config;
-	ADC_TypeDef *adc = config->base;
->>>>>>> 2460e894
 
     uintptr_t addr = (uintptr_t)config->base + reg;
 
     MODIFY_REG(*(volatile uint32_t*)addr, (mask << shift), (value << shift));
 }
 
-<<<<<<< HEAD
 static int set_resolution(const struct device* dev,
                           const struct adc_sequence* sequence) {
     const struct adc_stm32_cfg* config = dev->config;
@@ -1194,7 +848,7 @@
      * - channel_id: ordinal position of channel in data->channels bitmask
      */
     for (uint32_t channels = data->channels; channels;
-         channels &= ~BIT(channel_id), channel_index++) {
+                  channels &= ~BIT(channel_id), channel_index++) {
         channel_id = find_lsb_set(channels) - 1;
 
         uint32_t channel = __LL_ADC_DECIMAL_NB_TO_CHANNEL(channel_id);
@@ -1229,9 +883,10 @@
          * assertion of CCRDY flag
          */
         while (LL_ADC_IsActiveFlag_CCRDY(adc) == 0) {
+            /* pass */
         }
         LL_ADC_ClearFlag_CCRDY(adc);
-    #endif /* !CONFIG_SOC_SERIES_STM32F0X && !L0X && !U5X && !WBAX */
+        #endif /* !CONFIG_SOC_SERIES_STM32F0X && !L0X && !U5X && !WBAX */
     }
     #endif /* ANY_ADC_SEQUENCER_TYPE_IS(NOT_FULLY_CONFIGURABLE) */
 
@@ -1292,7 +947,7 @@
     }
 
     #ifdef HAS_OVERSAMPLING
-    err = adc_stm32_oversampling(adc, sequence->oversampling);
+    err = adc_stm32_oversampling(dev, sequence->oversampling);
     if (err) {
         return (err);
     }
@@ -1349,10 +1004,11 @@
 }
 
 static void adc_context_start_sampling(struct adc_context* ctx) {
-    struct adc_stm32_data* data = CONTAINER_OF(ctx, struct adc_stm32_data, ctx);
-    const struct device *dev = data->dev;
-    const struct adc_stm32_cfg *config = dev->config;
-    ADC_TypeDef *adc = (ADC_TypeDef *)config->base;
+    struct adc_stm32_data* data =
+        CONTAINER_OF(ctx, struct adc_stm32_data, ctx);
+    const struct device* dev = data->dev;
+    const struct adc_stm32_cfg* config = dev->config;
+    ADC_TypeDef* adc = config->base;
 
     /* Remove warning for some series */
     ARG_UNUSED(adc);
@@ -1367,257 +1023,12 @@
     adc_stm32_dma_start(dev, data->buffer, data->channel_count);
     #endif
     adc_stm32_start_conversion(dev);
-=======
-static int set_resolution(const struct device *dev,
-			  const struct adc_sequence *sequence)
-{
-	const struct adc_stm32_cfg *config = dev->config;
-	ADC_TypeDef *adc = config->base;
-	uint8_t res_reg_addr = 0xFF;
-	uint8_t res_shift = 0;
-	uint8_t res_mask = 0;
-	uint8_t res_reg_val = 0;
-	int i;
-
-	for (i = 0; i < config->res_table_size; i++) {
-		if (sequence->resolution == STM32_ADC_GET_REAL_VAL(config->res_table[i])) {
-			res_reg_addr = STM32_ADC_GET_REG(config->res_table[i]);
-			res_shift = STM32_ADC_GET_SHIFT(config->res_table[i]);
-			res_mask = STM32_ADC_GET_MASK(config->res_table[i]);
-			res_reg_val = STM32_ADC_GET_REG_VAL(config->res_table[i]);
-			break;
-		}
-	}
-
-	if (i == config->res_table_size) {
-		LOG_ERR("Invalid resolution");
-		return -EINVAL;
-	}
-
-	/*
-	 * Some MCUs (like STM32F1x) have no register to configure resolution.
-	 * These MCUs have a register address value of 0xFF and should be
-	 * ignored.
-	 */
-	if (res_reg_addr != 0xFF) {
-		/*
-		 * We don't use LL_ADC_SetResolution and LL_ADC_GetResolution
-		 * because they don't strictly use hardware resolution values
-		 * and makes internal conversions for some series.
-		 * (see stm32h7xx_ll_adc.h)
-		 * Instead we set the register ourselves if needed.
-		 */
-		if (get_reg_value(dev, res_reg_addr, res_shift, res_mask) != res_reg_val) {
-			/*
-			 * Writing ADC_CFGR1 register while ADEN bit is set
-			 * resets RES[1:0] bitfield. We need to disable and enable adc.
-			 */
-			adc_stm32_disable(adc);
-			set_reg_value(dev, res_reg_addr, res_shift, res_mask, res_reg_val);
-		}
-	}
-
-	return 0;
-}
-
-static int set_sequencer(const struct device *dev)
-{
-	const struct adc_stm32_cfg *config = dev->config;
-	struct adc_stm32_data *data = dev->data;
-	ADC_TypeDef *adc = config->base;
-
-	uint8_t channel_id;
-	uint8_t channel_index = 0;
-	uint32_t channels_mask = 0;
-
-	/* Iterate over selected channels in bitmask keeping track of:
-	 * - channel_index: ranging from 0 -> ( data->channel_count - 1 )
-	 * - channel_id: ordinal position of channel in data->channels bitmask
-	 */
-	for (uint32_t channels = data->channels; channels;
-		      channels &= ~BIT(channel_id), channel_index++) {
-		channel_id = find_lsb_set(channels) - 1;
-
-		uint32_t channel = __LL_ADC_DECIMAL_NB_TO_CHANNEL(channel_id);
-
-		channels_mask |= channel;
-
-#if ANY_ADC_SEQUENCER_TYPE_IS(FULLY_CONFIGURABLE)
-		if (config->sequencer_type == FULLY_CONFIGURABLE) {
-#if defined(CONFIG_SOC_SERIES_STM32H7X) || defined(CONFIG_SOC_SERIES_STM32U5X)
-			/*
-			 * Each channel in the sequence must be previously enabled in PCSEL.
-			 * This register controls the analog switch integrated in the IO level.
-			 */
-			LL_ADC_SetChannelPreselection(adc, channel);
-#endif /* CONFIG_SOC_SERIES_STM32H7X || CONFIG_SOC_SERIES_STM32U5X */
-			LL_ADC_REG_SetSequencerRanks(adc, table_rank[channel_index], channel);
-			LL_ADC_REG_SetSequencerLength(adc, table_seq_len[channel_index]);
-		}
-#endif /* ANY_ADC_SEQUENCER_TYPE_IS(FULLY_CONFIGURABLE) */
-	}
-
-#if ANY_ADC_SEQUENCER_TYPE_IS(NOT_FULLY_CONFIGURABLE)
-	if (config->sequencer_type == NOT_FULLY_CONFIGURABLE) {
-		LL_ADC_REG_SetSequencerChannels(adc, channels_mask);
-
-#if !defined(CONFIG_SOC_SERIES_STM32F0X) && \
-	!defined(CONFIG_SOC_SERIES_STM32L0X) && \
-	!defined(CONFIG_SOC_SERIES_STM32U5X) && \
-	!defined(CONFIG_SOC_SERIES_STM32WBAX)
-		/*
-		 * After modifying sequencer it is mandatory to wait for the
-		 * assertion of CCRDY flag
-		 */
-		while (LL_ADC_IsActiveFlag_CCRDY(adc) == 0) {
-		}
-		LL_ADC_ClearFlag_CCRDY(adc);
-#endif /* !CONFIG_SOC_SERIES_STM32F0X && !L0X && !U5X && !WBAX */
-	}
-#endif /* ANY_ADC_SEQUENCER_TYPE_IS(NOT_FULLY_CONFIGURABLE) */
-
-#if DT_HAS_COMPAT_STATUS_OKAY(st_stm32f1_adc) || \
-	DT_HAS_COMPAT_STATUS_OKAY(st_stm32f4_adc)
-	LL_ADC_SetSequencersScanMode(adc, LL_ADC_SEQ_SCAN_ENABLE);
-#endif /* st_stm32f1_adc || st_stm32f4_adc */
-
-	return 0;
-}
-
-static int start_read(const struct device *dev,
-		      const struct adc_sequence *sequence)
-{
-	const struct adc_stm32_cfg *config = dev->config;
-	struct adc_stm32_data *data = dev->data;
-	ADC_TypeDef *adc = config->base;
-	int err;
-
-	data->buffer = sequence->buffer;
-	data->channels = sequence->channels;
-	data->channel_count = POPCOUNT(data->channels);
-	data->samples_count = 0;
-
-	if (data->channel_count == 0) {
-		LOG_ERR("No channels selected");
-		return -EINVAL;
-	}
-
-#if ANY_ADC_SEQUENCER_TYPE_IS(FULLY_CONFIGURABLE)
-	if (data->channel_count > ARRAY_SIZE(table_seq_len)) {
-		LOG_ERR("Too many channels for sequencer. Max: %d", ARRAY_SIZE(table_seq_len));
-		return -EINVAL;
-	}
-#endif /* ANY_ADC_SEQUENCER_TYPE_IS(FULLY_CONFIGURABLE) */
-
-#if DT_HAS_COMPAT_STATUS_OKAY(st_stm32f1_adc) && !defined(CONFIG_ADC_STM32_DMA)
-	/* Multiple samplings is only supported with DMA for F1 */
-	if (data->channel_count > 1) {
-		LOG_ERR("Without DMA, this device only supports single channel sampling");
-		return -EINVAL;
-	}
-#endif /* DT_HAS_COMPAT_STATUS_OKAY(st_stm32f1_adc) && !CONFIG_ADC_STM32_DMA */
-
-	/* Check and set the resolution */
-	err = set_resolution(dev, sequence);
-	if (err < 0) {
-		return err;
-	}
-
-	/* Configure the sequencer */
-	err = set_sequencer(dev);
-	if (err < 0) {
-		return err;
-	}
-
-	err = check_buffer(sequence, data->channel_count);
-	if (err) {
-		return err;
-	}
-
-#ifdef HAS_OVERSAMPLING
-	err = adc_stm32_oversampling(dev, sequence->oversampling);
-	if (err) {
-		return err;
-	}
-#else
-	if (sequence->oversampling) {
-		LOG_ERR("Oversampling not supported");
-		return -ENOTSUP;
-	}
-#endif /* HAS_OVERSAMPLING */
-
-	if (sequence->calibrate) {
-#if defined(HAS_CALIBRATION)
-		adc_stm32_calibrate(dev);
-#else
-		LOG_ERR("Calibration not supported");
-		return -ENOTSUP;
-#endif
-	}
-
-	/*
-	 * Make sure the ADC is enabled as it might have been disabled earlier
-	 * to set the resolution, to set the oversampling or to perform the
-	 * calibration.
-	 */
-	adc_stm32_enable(adc);
-
-#if !DT_HAS_COMPAT_STATUS_OKAY(st_stm32f1_adc)
-	LL_ADC_ClearFlag_OVR(adc);
-#endif /* !DT_HAS_COMPAT_STATUS_OKAY(st_stm32f1_adc) */
-
-#if !defined(CONFIG_ADC_STM32_DMA)
-#if DT_HAS_COMPAT_STATUS_OKAY(st_stm32f4_adc)
-	/* Trigger an ISR after each sampling (not just end of sequence) */
-	LL_ADC_REG_SetFlagEndOfConversion(adc, LL_ADC_REG_FLAG_EOC_UNITARY_CONV);
-	LL_ADC_EnableIT_EOCS(adc);
-#elif DT_HAS_COMPAT_STATUS_OKAY(st_stm32f1_adc)
-	LL_ADC_EnableIT_EOS(adc);
-#else
-	LL_ADC_EnableIT_EOC(adc);
-#endif
-#endif /* CONFIG_ADC_STM32_DMA */
-
-	/* This call will start the DMA */
-	adc_context_start_read(&data->ctx, sequence);
-
-	int result = adc_context_wait_for_completion(&data->ctx);
-
-#ifdef CONFIG_ADC_STM32_DMA
-	/* check if there's anything wrong with dma start */
-	result = (data->dma_error ? data->dma_error : result);
-#endif
-
-	return result;
-}
-
-static void adc_context_start_sampling(struct adc_context *ctx)
-{
-	struct adc_stm32_data *data =
-		CONTAINER_OF(ctx, struct adc_stm32_data, ctx);
-	const struct device *dev = data->dev;
-	const struct adc_stm32_cfg *config = dev->config;
-	ADC_TypeDef *adc = config->base;
-
-	/* Remove warning for some series */
-	ARG_UNUSED(adc);
-
-	data->repeat_buffer = data->buffer;
-
-#ifdef CONFIG_ADC_STM32_DMA
-#if DT_HAS_COMPAT_STATUS_OKAY(st_stm32f4_adc)
-	/* Make sure DMA bit of ADC register CR2 is set to 0 before starting a DMA transfer */
-	LL_ADC_REG_SetDMATransfer(adc, LL_ADC_REG_DMA_TRANSFER_NONE);
-#endif
-	adc_stm32_dma_start(dev, data->buffer, data->channel_count);
-#endif
-	adc_stm32_start_conversion(dev);
->>>>>>> 2460e894
 }
 
 static void adc_context_update_buffer_pointer(struct adc_context* ctx,
                                               bool repeat_sampling) {
-    struct adc_stm32_data* data = CONTAINER_OF(ctx, struct adc_stm32_data, ctx);
+    struct adc_stm32_data* data =
+        CONTAINER_OF(ctx, struct adc_stm32_data, ctx);
 
     if (repeat_sampling) {
         data->buffer = data->repeat_buffer;
@@ -1625,10 +1036,17 @@
 }
 
 #ifndef CONFIG_ADC_STM32_DMA
-<<<<<<< HEAD
 static void adc_stm32_isr(const struct device* dev) {
     ADC_TypeDef* adc = DEVICE_STM32_GET_ADC(dev);
     struct adc_stm32_data* data = dev->data;
+
+    #if !DT_HAS_COMPAT_STATUS_OKAY(st_stm32f1_adc)
+    if (LL_ADC_IsActiveFlag_OVR(adc)) {
+        LL_ADC_ClearFlag_OVR(adc);
+        LOG_ERR("ADC overrun error occurred. Use DMA, reduce clock source frequency, "
+                "increase prescaler value or increase sampling times.");
+    }
+    #endif /* !DT_HAS_COMPAT_STATUS_OKAY(st_stm32f1_adc) */
 
     #if DT_HAS_COMPAT_STATUS_OKAY(st_stm32f1_adc)
     if (LL_ADC_IsActiveFlag_EOS(adc) == 1) {
@@ -1656,56 +1074,9 @@
 #endif /* !CONFIG_ADC_STM32_DMA */
 
 static void adc_context_on_complete(struct adc_context* ctx, int status) {
-    struct adc_stm32_data* data = CONTAINER_OF(ctx, struct adc_stm32_data, ctx);
+    struct adc_stm32_data* data =
+        CONTAINER_OF(ctx, struct adc_stm32_data, ctx);
     ADC_TypeDef* adc = DEVICE_STM32_GET_ADC(data->dev);
-=======
-static void adc_stm32_isr(const struct device *dev)
-{
-	struct adc_stm32_data *data = dev->data;
-	const struct adc_stm32_cfg *config =
-		(const struct adc_stm32_cfg *)dev->config;
-	ADC_TypeDef *adc = config->base;
-
-#if !DT_HAS_COMPAT_STATUS_OKAY(st_stm32f1_adc)
-	if (LL_ADC_IsActiveFlag_OVR(adc)) {
-		LL_ADC_ClearFlag_OVR(adc);
-		LOG_ERR("ADC overrun error occurred. Use DMA, reduce clock source frequency, "
-			"increase prescaler value or increase sampling times.");
-	}
-#endif /* !DT_HAS_COMPAT_STATUS_OKAY(st_stm32f1_adc) */
-
-#if DT_HAS_COMPAT_STATUS_OKAY(st_stm32f1_adc)
-	if (LL_ADC_IsActiveFlag_EOS(adc) == 1) {
-#elif DT_HAS_COMPAT_STATUS_OKAY(st_stm32f4_adc)
-	if (LL_ADC_IsActiveFlag_EOCS(adc) == 1) {
-#else
-	if (LL_ADC_IsActiveFlag_EOC(adc) == 1) {
-#endif
-		*data->buffer++ = LL_ADC_REG_ReadConversionData32(adc);
-		/* ISR is triggered after each conversion, and at the end-of-sequence. */
-		if (++data->samples_count == data->channel_count) {
-			data->samples_count = 0;
-			adc_context_on_sampling_done(&data->ctx, dev);
-			pm_policy_state_lock_put(PM_STATE_SUSPEND_TO_IDLE,
-						 PM_ALL_SUBSTATES);
-			if (IS_ENABLED(CONFIG_PM_S2RAM)) {
-				pm_policy_state_lock_put(PM_STATE_SUSPEND_TO_RAM,
-							 PM_ALL_SUBSTATES);
-			}
-		}
-	}
-
-	LOG_DBG("%s ISR triggered.", dev->name);
-}
-#endif /* !CONFIG_ADC_STM32_DMA */
-
-static void adc_context_on_complete(struct adc_context *ctx, int status)
-{
-	struct adc_stm32_data *data =
-		CONTAINER_OF(ctx, struct adc_stm32_data, ctx);
-	const struct adc_stm32_cfg *config = data->dev->config;
-	ADC_TypeDef *adc = config->base;
->>>>>>> 2460e894
 
     ARG_UNUSED(status);
 
@@ -1772,7 +1143,7 @@
     for (int i = 0; i < STM32_NB_SAMPLING_TIME; i++) {
         if (acq_time == ADC_ACQ_TIME(ADC_ACQ_TIME_TICKS,
                                      config->sampling_time_table[i])) {
-            return i;
+            return (i);
         }
     }
 
@@ -1875,7 +1246,7 @@
 static int adc_stm32_channel_setup(const struct device* dev,
                                    const struct adc_channel_cfg* channel_cfg) {
     #ifdef CONFIG_SOC_SERIES_STM32H5X
-    const struct adc_stm32_cfg* config = (const struct adc_stm32_cfg *)dev->config;
+    const struct adc_stm32_cfg* config = (const struct adc_stm32_cfg*)dev->config;
     ADC_TypeDef* adc = config->base;
     #endif
 
@@ -1935,23 +1306,10 @@
 #endif
 
 #if defined(CONFIG_SOC_SERIES_STM32H7X)
-<<<<<<< HEAD
 static inline int adc_stm32_get_input_freq_prescaler(void) {
     int presc = 2;
-=======
-static inline int adc_stm32_get_input_freq_prescaler(void)
-{
-	int presc = 2;
-
-#ifdef STM32H74X_ADC
-	/* For revision Y we have no prescaler of 2 */
-	if (LL_DBGMCU_GetRevisionID() <= 0x1003) {
-		presc = 1;
-	}
-#endif
->>>>>>> 2460e894
-
-    #ifdef ADC_VER_V5_X
+
+    #ifdef STM32H74X_ADC
     /* For revision Y we have no prescaler of 2 */
     if (LL_DBGMCU_GetRevisionID() <= 0x1003) {
         presc = 1;
@@ -1971,34 +1329,9 @@
         case LL_ADC_CLOCK_ASYNC_DIV2 :
             return (2);
 
-<<<<<<< HEAD
         case LL_ADC_CLOCK_SYNC_PCLK_DIV4 :
         case LL_ADC_CLOCK_ASYNC_DIV4 :
             return (4);
-=======
-static int adc_stm32_set_clock(const struct device *dev)
-{
-	const struct adc_stm32_cfg *config = dev->config;
-	const struct device *const clk = DEVICE_DT_GET(STM32_CLOCK_CONTROL_NODE);
-	ADC_TypeDef *adc = config->base;
-	int ret = 0;
-
-	ARG_UNUSED(adc); /* Necessary to avoid warnings on some series */
-
-	if (clock_control_on(clk,
-		(clock_control_subsys_t) &config->pclken[0]) != 0) {
-		return -EIO;
-	}
-
-	if (IS_ENABLED(STM32_ADC_DOMAIN_CLOCK_SUPPORT) && (config->pclk_len > 1)) {
-		/* Enable ADC clock source */
-		if (clock_control_configure(clk,
-					    (clock_control_subsys_t) &config->pclken[1],
-					    NULL) != 0) {
-			return -EIO;
-		}
-	}
->>>>>>> 2460e894
 
         case LL_ADC_CLOCK_ASYNC_DIV6 :
             return (6);
@@ -2006,55 +1339,8 @@
         case LL_ADC_CLOCK_ASYNC_DIV8 :
             return (8);
 
-<<<<<<< HEAD
         case LL_ADC_CLOCK_ASYNC_DIV10 :
             return (10);
-=======
-static int adc_stm32_init(const struct device *dev)
-{
-	struct adc_stm32_data *data = dev->data;
-	const struct adc_stm32_cfg *config = dev->config;
-	const struct device *const clk = DEVICE_DT_GET(STM32_CLOCK_CONTROL_NODE);
-	ADC_TypeDef *adc = config->base;
-	int err;
-
-	ARG_UNUSED(adc); /* Necessary to avoid warnings on some series */
-
-	LOG_DBG("Initializing %s", dev->name);
-
-	if (!device_is_ready(clk)) {
-		LOG_ERR("clock control device not ready");
-		return -ENODEV;
-	}
-
-	data->dev = dev;
-
-	/*
-	 * For series that use common channels for sampling time, all
-	 * conversion time for all channels on one ADC instance has to
-	 * be the same.
-	 * For series that use two common channels, there can be up to two
-	 * conversion times selected for all channels in a sequence.
-	 * This additional table is for checking that the conversion time
-	 * selection of all channels respects these requirements.
-	 */
-	data->acq_time_index[0] = -1;
-	data->acq_time_index[1] = -1;
-
-	adc_stm32_set_clock(dev);
-
-	/* Configure ADC inputs as specified in Device Tree, if any */
-	err = pinctrl_apply_state(config->pcfg, PINCTRL_STATE_DEFAULT);
-	if ((err < 0) && (err != -ENOENT)) {
-		/*
-		 * If the ADC is used only with internal channels, then no pinctrl is
-		 * provided in Device Tree, and pinctrl_apply_state returns -ENOENT,
-		 * but this should not be treated as an error.
-		 */
-		LOG_ERR("ADC pinctrl setup failed (%d)", err);
-		return err;
-	}
->>>>>>> 2460e894
 
         case LL_ADC_CLOCK_ASYNC_DIV12 :
             return (12);
@@ -2065,39 +1351,8 @@
         case LL_ADC_CLOCK_ASYNC_DIV32 :
             return (32);
 
-<<<<<<< HEAD
         case LL_ADC_CLOCK_ASYNC_DIV64 :
             return (64);
-=======
-	/*
-	 * Many ADC modules need some time to be stabilized before performing
-	 * any enable or calibration actions.
-	 */
-#if !defined(CONFIG_SOC_SERIES_STM32F0X) && \
-	!DT_HAS_COMPAT_STATUS_OKAY(st_stm32f1_adc) && \
-	!DT_HAS_COMPAT_STATUS_OKAY(st_stm32f4_adc)
-	LL_ADC_EnableInternalRegulator(adc);
-	/* Wait for Internal regulator stabilisation
-	 * Some series have a dedicated status bit, others relie on a delay
-	 */
-#if defined(CONFIG_SOC_SERIES_STM32H7X) && defined(STM32H72X_ADC)
-	/* ADC3 on H72x/H73x doesn't have the LDORDY status bit */
-	if (adc == ADC3) {
-		k_busy_wait(LL_ADC_DELAY_INTERNAL_REGUL_STAB_US);
-	} else {
-		while (LL_ADC_IsActiveFlag_LDORDY(adc) == 0) {
-		}
-	}
-#elif defined(CONFIG_SOC_SERIES_STM32H7X) || \
-	defined(CONFIG_SOC_SERIES_STM32U5X) || \
-	defined(CONFIG_SOC_SERIES_STM32WBAX)
-	while (LL_ADC_IsActiveFlag_LDORDY(adc) == 0) {
-	}
-#else
-	k_busy_wait(LL_ADC_DELAY_INTERNAL_REGUL_STAB_US);
-#endif
-#endif
->>>>>>> 2460e894
 
         case LL_ADC_CLOCK_ASYNC_DIV128 :
             return (128);
@@ -2110,7 +1365,6 @@
     }
 }
 
-<<<<<<< HEAD
 static int adc_stm32h7_setup_boost(const struct adc_stm32_cfg* config, ADC_TypeDef* adc,
                                    const struct device* clk) {
     clock_control_subsys_t clk_src;
@@ -2120,7 +1374,7 @@
 
     /* Get the input frequency */
     clk_src = (clock_control_subsys_t)(adc_stm32_is_clk_sync(config) ? &config->pclken[0]
-                                        : &config->pclken[1]);
+                                                                     : &config->pclken[1]);
 
     if (clock_control_get_rate(clk, clk_src, &input_freq) != 0) {
         LOG_ERR("Failed to get ADC clock frequency");
@@ -2159,26 +1413,6 @@
 
     return (0);
 }
-=======
-#ifdef CONFIG_PM_DEVICE
-static int adc_stm32_suspend_setup(const struct device *dev)
-{
-	const struct adc_stm32_cfg *config = dev->config;
-	ADC_TypeDef *adc = config->base;
-	const struct device *const clk = DEVICE_DT_GET(STM32_CLOCK_CONTROL_NODE);
-	int err;
-
-	/* Disable ADC */
-	adc_stm32_disable(adc);
-
-#if !defined(CONFIG_SOC_SERIES_STM32F0X) && \
-	!DT_HAS_COMPAT_STATUS_OKAY(st_stm32f1_adc) && \
-	!DT_HAS_COMPAT_STATUS_OKAY(st_stm32f4_adc)
-	/* Disable ADC internal voltage regulator */
-	LL_ADC_DisableInternalRegulator(adc);
-	while (LL_ADC_IsInternalRegulatorEnabled(adc) == 1U) {
-	}
->>>>>>> 2460e894
 #endif
 
 /* This symbol takes the value 1 if one of the device instances */
@@ -2290,7 +1524,7 @@
         LOG_ERR("%s device not ready", data->dma.dma_dev->name);
         return (-ENODEV);
     }
-    #endif
+#endif
 
     #if defined(CONFIG_SOC_SERIES_STM32L4X) || \
         defined(CONFIG_SOC_SERIES_STM32L5X) || \
@@ -2312,14 +1546,14 @@
      * Many ADC modules need some time to be stabilized before performing
      * any enable or calibration actions.
      */
-    #if !defined(CONFIG_SOC_SERIES_STM32F0X) &&         \
-        !DT_HAS_COMPAT_STATUS_OKAY(st_stm32f1_adc) &&   \
-        !DT_HAS_COMPAT_STATUS_OKAY(st_stm32f4_adc)
-        LL_ADC_EnableInternalRegulator(adc);
+    #if !defined(CONFIG_SOC_SERIES_STM32F0X) && \
+        !DT_HAS_COMPAT_STATUS_OKAY(st_stm32f1_adc) && \
+    !DT_HAS_COMPAT_STATUS_OKAY(st_stm32f4_adc)
+    LL_ADC_EnableInternalRegulator(adc);
     /* Wait for Internal regulator stabilisation
      * Some series have a dedicated status bit, others relie on a delay
      */
-    #if defined(CONFIG_SOC_SERIES_STM32H7X) && defined(ADC_VER_V5_V90)
+    #if defined(CONFIG_SOC_SERIES_STM32H7X) && defined(STM32H72X_ADC)
     /* ADC3 on H72x/H73x doesn't have the LDORDY status bit */
     if (adc == ADC3) {
         k_busy_wait(LL_ADC_DELAY_INTERNAL_REGUL_STAB_US);
@@ -2330,8 +1564,8 @@
         }
     }
     #elif defined(CONFIG_SOC_SERIES_STM32H7X) || \
-    defined(CONFIG_SOC_SERIES_STM32U5X) || \
-    defined(CONFIG_SOC_SERIES_STM32WBAX)
+          defined(CONFIG_SOC_SERIES_STM32U5X) || \
+          defined(CONFIG_SOC_SERIES_STM32WBAX)
     while (LL_ADC_IsActiveFlag_LDORDY(adc) == 0) {
         /* pass */
     }
@@ -2366,7 +1600,7 @@
 
     #if !defined(CONFIG_SOC_SERIES_STM32F0X) && \
         !DT_HAS_COMPAT_STATUS_OKAY(st_stm32f1_adc) && \
-    !DT_HAS_COMPAT_STATUS_OKAY(st_stm32f4_adc)
+        !DT_HAS_COMPAT_STATUS_OKAY(st_stm32f4_adc)
     /* Disable ADC internal voltage regulator */
     LL_ADC_DisableInternalRegulator(adc);
     while (LL_ADC_IsInternalRegulatorEnabled(adc) == 1U) {
@@ -2450,33 +1684,27 @@
 #endif
 
 /* st_prescaler property requires 2 elements : clock ASYNC/SYNC and DIV */
-<<<<<<< HEAD
-#define ADC_STM32_CLOCK(x) DT_INST_PROP(x, st_adc_clock_source)
+#define ADC_STM32_CLOCK(x) DT_INST_STRING_UPPER_TOKEN(x, st_adc_clock_source)
 #define ADC_STM32_DIV(x)   DT_INST_PROP(x, st_adc_prescaler)
-=======
-#define ADC_STM32_CLOCK(x)	DT_INST_STRING_UPPER_TOKEN(x, st_adc_clock_source)
-#define ADC_STM32_DIV(x)	DT_INST_PROP(x, st_adc_prescaler)
->>>>>>> 2460e894
 
 /* Macro to set the prefix depending on the 1st element: check if it is SYNC or ASYNC */
 #define ADC_STM32_CLOCK_PREFIX(x)                   \
     COND_CODE_1(IS_EQ(ADC_STM32_CLOCK(x), SYNC),    \
-    (LL_ADC_CLOCK_SYNC_PCLK_DIV),                   \
-    (LL_ADC_CLOCK_ASYNC_DIV))
+                (LL_ADC_CLOCK_SYNC_PCLK_DIV),       \
+                (LL_ADC_CLOCK_ASYNC_DIV))
 
 /* Concat prefix (1st element) and DIV value (2nd element) of st,adc-prescaler */
 #if DT_HAS_COMPAT_STATUS_OKAY(st_stm32f1_adc)
 #define ADC_STM32_DT_PRESC(x) 0
 #define ADC_STM32_CHECK_DT_CLOCK(x)
 #else
-#define ADC_STM32_DT_PRESC(x) \
+#define ADC_STM32_DT_PRESC(x)   \
     Z_CONCAT(ADC_STM32_CLOCK_PREFIX(x), ADC_STM32_DIV(x))
 /* Macro to check if the ADC instance clock setup is correct */
-#define ADC_STM32_CHECK_DT_CLOCK(x)                                                 \
-    BUILD_ASSERT(IS_EQ(ADC_STM32_CLOCK(x), SYNC) || (DT_INST_NUM_CLOCKS(x) > 1),    \
+#define ADC_STM32_CHECK_DT_CLOCK(x)                                                     \
+    BUILD_ASSERT(IS_EQ(ADC_STM32_CLOCK(x), SYNC) || (DT_INST_NUM_CLOCKS(x) > 1),        \
                  "ASYNC clock mode defined without ASYNC clock defined in device tree")
 #endif
-
 
 #if defined(CONFIG_ADC_STM32_DMA)
 
@@ -2485,24 +1713,24 @@
         .dma_dev = DEVICE_DT_GET(DT_INST_DMAS_CTLR_BY_IDX(index, 0)),   \
         .channel = DT_INST_DMAS_CELL_BY_IDX(index, 0, channel),         \
         .dma_cfg = {                                                    \
-            .dma_slot          = STM32_DMA_SLOT_BY_IDX(index, 0, slot), \
+            .dma_slot = STM32_DMA_SLOT_BY_IDX(index, 0, slot),          \
             .channel_direction = STM32_DMA_CONFIG_DIRECTION(            \
-                                 STM32_DMA_CHANNEL_CONFIG_BY_IDX(index, 0)),\
-            .source_data_size  = STM32_DMA_CONFIG_##src_dev##_DATA_SIZE(    \
-                                 STM32_DMA_CHANNEL_CONFIG_BY_IDX(index, 0)),\
-            .dest_data_size    = STM32_DMA_CONFIG_##dest_dev##_DATA_SIZE(   \
-                                 STM32_DMA_CHANNEL_CONFIG_BY_IDX(index, 0)),\
-            .source_burst_length = 1,       /* SINGLE transfer */       \
-            .dest_burst_length   = 1,       /* SINGLE transfer */       \
-            .channel_priority    = STM32_DMA_CONFIG_PRIORITY(           \
-                                   STM32_DMA_CHANNEL_CONFIG_BY_IDX(index, 0)), \
+                STM32_DMA_CHANNEL_CONFIG_BY_IDX(index, 0)),             \
+            .source_data_size = STM32_DMA_CONFIG_##src_dev##_DATA_SIZE( \
+                STM32_DMA_CHANNEL_CONFIG_BY_IDX(index, 0)),             \
+            .dest_data_size = STM32_DMA_CONFIG_##dest_dev##_DATA_SIZE(  \
+                STM32_DMA_CHANNEL_CONFIG_BY_IDX(index, 0)),             \
+            .source_burst_length = 1, /* SINGLE transfer */             \
+            .dest_burst_length   = 1, /* SINGLE transfer */             \
+            .channel_priority = STM32_DMA_CONFIG_PRIORITY(              \
+                STM32_DMA_CHANNEL_CONFIG_BY_IDX(index, 0)),             \
             .dma_callback        = dma_callback,                        \
             .block_count         = 2,                                   \
         },                                                              \
         .src_addr_increment = STM32_DMA_CONFIG_##src_dev##_ADDR_INC(    \
-                              STM32_DMA_CHANNEL_CONFIG_BY_IDX(index, 0)), \
+            STM32_DMA_CHANNEL_CONFIG_BY_IDX(index, 0)),                 \
         .dst_addr_increment = STM32_DMA_CONFIG_##dest_dev##_ADDR_INC(   \
-                              STM32_DMA_CHANNEL_CONFIG_BY_IDX(index, 0)), \
+            STM32_DMA_CHANNEL_CONFIG_BY_IDX(index, 0)),                 \
     }
 
 #define ADC_STM32_IRQ_FUNC(index)           \
@@ -2550,7 +1778,7 @@
  *         instances.remove(instance)
  * return instances[0]
  */
-#define FIRST_WITH_IRQN(index)                                  \
+#define FIRST_WITH_IRQN(index)              \
     GET_ARG_N(1, LIST_DROP_EMPTY(DT_INST_FOREACH_STATUS_OKAY_VARGS(FIRST_WITH_IRQN_INTERNAL, \
                                                                    DT_INST_IRQN(index))))
 
@@ -2561,9 +1789,9 @@
  * if (irqn == device_irqn(index)):
  *     return "adc_stm32_isr(DEVICE_DT_INST_GET(index));"
  */
-#define HANDLE_IRQS(index, irqn)                                \
+#define HANDLE_IRQS(index, irqn)            \
     COND_CODE_1(IS_EQ(irqn, DT_INST_IRQN(index)), (adc_stm32_isr(DEVICE_DT_INST_GET(index));), \
-                      (EMPTY))
+                (EMPTY))
 
 /*
  * Name of the common ISR for a given IRQn (taken from a device with a
@@ -2597,109 +1825,63 @@
  * if (first_with_irqn(index) == index):
  *     generate_isr_code(index)
  */
-#define GENERATE_ISR(index)                                     \
+#define GENERATE_ISR(index) \
     COND_CODE_1(IS_EQ(index, FIRST_WITH_IRQN(index)), (GENERATE_ISR_CODE(index)), (EMPTY))
 
 DT_INST_FOREACH_STATUS_OKAY(GENERATE_ISR)
 
 /* Only "first" instances need to call the ISR setup function */
 #define ADC_STM32_IRQ_FUNC(index)                               \
-    .irq_cfg_func = COND_CODE_1(IS_EQ(index, FIRST_WITH_IRQN(index)),   \
+    .irq_cfg_func = COND_CODE_1(IS_EQ(index, FIRST_WITH_IRQN(index)), \
                                 (UTIL_CAT(ISR_FUNC(index), _init)), (NULL)),
 
 #define ADC_DMA_CHANNEL_INIT(index, src_dev, dest_dev)
 
 #endif /* CONFIG_ADC_STM32_DMA */
 
-<<<<<<< HEAD
 #define ADC_DMA_CHANNEL(id, src, dest)                          \
     COND_CODE_1(DT_INST_DMAS_HAS_IDX(id, 0),                    \
                 (ADC_DMA_CHANNEL_INIT(id, src, dest)),          \
                 (/* Required for other adc instances without dma */))
 
-#define ADC_STM32_INIT(index)                       \
-                                                    \
-ADC_STM32_CHECK_DT_CLOCK(index);                    \
-                                                    \
-PINCTRL_DT_INST_DEFINE(index);                      \
-                                                    \
-static const struct stm32_pclken pclken_##index[] = \
-    STM32_DT_INST_CLOCKS(index);                    \
-                                                    \
-static const struct adc_stm32_cfg adc_stm32_cfg_##index = {     \
-    .base = (void*)DT_INST_REG_ADDR(index),             \
-    ADC_STM32_IRQ_FUNC(index)                       \
-    .pclken = pclken_##index,                       \
-    .pclk_len = DT_INST_NUM_CLOCKS(index),          \
-    .clk_prescaler = ADC_STM32_DT_PRESC(index),     \
-    .pcfg = PINCTRL_DT_INST_DEV_CONFIG_GET(index),  \
-    .sequencer_type = DT_INST_PROP(index, st_adc_sequencer),    \
-    .sampling_time_table = DT_INST_PROP(index, sampling_times), \
-    .num_sampling_time_common_channels =            \
-        DT_INST_PROP_OR(index, num_sampling_time_common_channels, 0),\
-    .res_table_size = DT_INST_PROP_LEN(index, resolutions),     \
-    .res_table = DT_INST_PROP(index, resolutions),  \
-};                                                  \
-                                                    \
-static struct adc_stm32_data adc_stm32_data_##index = {         \
-    ADC_CONTEXT_INIT_TIMER(adc_stm32_data_##index, ctx),        \
-    ADC_CONTEXT_INIT_LOCK(adc_stm32_data_##index, ctx),         \
-    ADC_CONTEXT_INIT_SYNC(adc_stm32_data_##index, ctx),         \
-    ADC_DMA_CHANNEL(index, PERIPHERAL, MEMORY)      \
-};                                                  \
-                                                    \
-PM_DEVICE_DT_INST_DEFINE(index, adc_stm32_pm_action);           \
-                                                    \
-DEVICE_DT_INST_DEFINE(index,                        \
-                      adc_stm32_init, PM_DEVICE_DT_INST_GET(index),     \
-                      &adc_stm32_data_##index, &adc_stm32_cfg_##index,  \
-                      POST_KERNEL, CONFIG_ADC_INIT_PRIORITY,    \
-                      &api_stm32_driver_api);
-=======
-#define ADC_DMA_CHANNEL(id, src, dest)							\
-	COND_CODE_1(DT_INST_DMAS_HAS_IDX(id, 0),					\
-			(ADC_DMA_CHANNEL_INIT(id, src, dest)),				\
-			(/* Required for other adc instances without dma */))
-
-#define ADC_STM32_INIT(index)						\
-									\
-ADC_STM32_CHECK_DT_CLOCK(index);					\
-									\
-PINCTRL_DT_INST_DEFINE(index);						\
-									\
-static const struct stm32_pclken pclken_##index[] =			\
-				 STM32_DT_INST_CLOCKS(index);		\
-									\
-static const struct adc_stm32_cfg adc_stm32_cfg_##index = {		\
-	.base = (ADC_TypeDef *)DT_INST_REG_ADDR(index),			\
-	ADC_STM32_IRQ_FUNC(index)					\
-	.pclken = pclken_##index,					\
-	.pclk_len = DT_INST_NUM_CLOCKS(index),				\
-	.clk_prescaler = ADC_STM32_DT_PRESC(index),			\
-	.pcfg = PINCTRL_DT_INST_DEV_CONFIG_GET(index),			\
-	.sequencer_type = DT_INST_STRING_UPPER_TOKEN(index, st_adc_sequencer),	\
-	.oversampler_type = DT_INST_STRING_UPPER_TOKEN(index, st_adc_oversampler),	\
-	.sampling_time_table = DT_INST_PROP(index, sampling_times),	\
-	.num_sampling_time_common_channels =				\
-		DT_INST_PROP_OR(index, num_sampling_time_common_channels, 0),\
-	.res_table_size = DT_INST_PROP_LEN(index, resolutions),		\
-	.res_table = DT_INST_PROP(index, resolutions),			\
-};									\
-									\
-static struct adc_stm32_data adc_stm32_data_##index = {			\
-	ADC_CONTEXT_INIT_TIMER(adc_stm32_data_##index, ctx),		\
-	ADC_CONTEXT_INIT_LOCK(adc_stm32_data_##index, ctx),		\
-	ADC_CONTEXT_INIT_SYNC(adc_stm32_data_##index, ctx),		\
-	ADC_DMA_CHANNEL(index, PERIPHERAL, MEMORY)			\
-};									\
-									\
-PM_DEVICE_DT_INST_DEFINE(index, adc_stm32_pm_action);			\
-									\
-DEVICE_DT_INST_DEFINE(index,						\
-		    &adc_stm32_init, PM_DEVICE_DT_INST_GET(index),	\
-		    &adc_stm32_data_##index, &adc_stm32_cfg_##index,	\
-		    POST_KERNEL, CONFIG_ADC_INIT_PRIORITY,		\
-		    &api_stm32_driver_api);
->>>>>>> 2460e894
+#define ADC_STM32_INIT(index)                                   \
+                                                                \
+    ADC_STM32_CHECK_DT_CLOCK(index);                            \
+                                                                \
+    PINCTRL_DT_INST_DEFINE(index);                              \
+                                                                \
+    static const struct stm32_pclken pclken_##index[] =         \
+        STM32_DT_INST_CLOCKS(index);                            \
+                                                                \
+    static const struct adc_stm32_cfg adc_stm32_cfg_##index = { \
+        .base = (ADC_TypeDef*)DT_INST_REG_ADDR(index),          \
+        ADC_STM32_IRQ_FUNC(index)                               \
+        .pclken = pclken_##index,                               \
+        .pclk_len = DT_INST_NUM_CLOCKS(index),                  \
+        .clk_prescaler = ADC_STM32_DT_PRESC(index),             \
+        .pcfg = PINCTRL_DT_INST_DEV_CONFIG_GET(index),          \
+        .sequencer_type = DT_INST_STRING_UPPER_TOKEN(index, st_adc_sequencer), \
+        .oversampler_type = DT_INST_STRING_UPPER_TOKEN(index, st_adc_oversampler), \
+        .sampling_time_table = DT_INST_PROP(index, sampling_times), \
+        .num_sampling_time_common_channels =                    \
+            DT_INST_PROP_OR(index, num_sampling_time_common_channels, 0), \
+        .res_table_size = DT_INST_PROP_LEN(index, resolutions), \
+        .res_table = DT_INST_PROP(index, resolutions),          \
+    };                                                          \
+                                                                \
+    static struct adc_stm32_data adc_stm32_data_##index = {     \
+        ADC_CONTEXT_INIT_TIMER(adc_stm32_data_##index, ctx),    \
+        ADC_CONTEXT_INIT_LOCK(adc_stm32_data_##index, ctx),     \
+        ADC_CONTEXT_INIT_SYNC(adc_stm32_data_##index, ctx),     \
+        ADC_DMA_CHANNEL(index, PERIPHERAL, MEMORY)              \
+    };                                                          \
+                                                                \
+    PM_DEVICE_DT_INST_DEFINE(index, adc_stm32_pm_action);       \
+                                                                \
+    DEVICE_DT_INST_DEFINE(index,                                \
+                          adc_stm32_init, PM_DEVICE_DT_INST_GET(index),     \
+                          &adc_stm32_data_##index, &adc_stm32_cfg_##index,  \
+                          POST_KERNEL, CONFIG_ADC_INIT_PRIORITY,            \
+                          &api_stm32_driver_api);
 
 DT_INST_FOREACH_STATUS_OKAY(ADC_STM32_INIT)