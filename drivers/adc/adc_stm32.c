/*
 * Copyright (c) 2018 Kokoon Technology Limited
 * Copyright (c) 2019 Song Qiang <songqiang1304521@gmail.com>
 * Copyright (c) 2019 Endre Karlson
 * Copyright (c) 2020 Teslabs Engineering S.L.
 * Copyright (c) 2021 Marius Scholtz, RIC Electronics
 * Copyright (c) 2023 Hein Wessels, Nobleo Technology
 *
 * SPDX-License-Identifier: Apache-2.0
 */

#define DT_DRV_COMPAT st_stm32_adc

#include <errno.h>

#include <zephyr/drivers/adc.h>
#include <zephyr/drivers/pinctrl.h>
#include <zephyr/device.h>
#include <zephyr/kernel.h>
#include <zephyr/init.h>
#include <soc.h>
#include <zephyr/pm/device.h>
#include <zephyr/pm/policy.h>
#include <stm32_ll_adc.h>
#include <stm32_ll_system.h>
#if defined(CONFIG_SOC_SERIES_STM32U5X)
#include <stm32_ll_pwr.h>
#endif /* CONFIG_SOC_SERIES_STM32U5X */

#ifdef CONFIG_ADC_STM32_DMA
#include <zephyr/drivers/dma/dma_stm32.h>
#include <zephyr/drivers/dma.h>
#include <zephyr/toolchain.h>
#include <stm32_ll_dma.h>
#endif

#define ADC_CONTEXT_USES_KERNEL_TIMER
#define ADC_CONTEXT_ENABLE_ON_COMPLETE
#include "adc_context.h"

#define LOG_LEVEL CONFIG_ADC_LOG_LEVEL
#include <zephyr/logging/log.h>
LOG_MODULE_REGISTER(adc_stm32);

#include <zephyr/drivers/clock_control/stm32_clock_control.h>
#include <zephyr/dt-bindings/adc/stm32_adc.h>
#include <zephyr/irq.h>
#include <zephyr/mem_mgmt/mem_attr.h>

#if defined(CONFIG_SOC_SERIES_STM32H7X) || defined(CONFIG_SOC_SERIES_STM32H7RSX)
#include <zephyr/dt-bindings/memory-attr/memory-attr-arm.h>
#include <stm32_ll_system.h>
#endif

#ifdef CONFIG_NOCACHE_MEMORY
#include <zephyr/linker/linker-defs.h>
#elif defined(CONFIG_CACHE_MANAGEMENT)
#include <zephyr/arch/cache.h>
#endif /* CONFIG_NOCACHE_MEMORY */

#if defined(CONFIG_SOC_SERIES_STM32F3X)
#if defined(ADC1_V2_5)
/* ADC1_V2_5 is the ADC version for STM32F37x */
#define STM32F3X_ADC_V2_5
#elif defined(ADC5_V1_1)
/* ADC5_V1_1 is the ADC version for other STM32F3x */
#define STM32F3X_ADC_V1_1
#endif
#endif
/*
 * Other ADC versions:
 * ADC_VER_V5_V90 -> STM32H72x/H73x
 * ADC_VER_V5_X -> STM32H74x/H75x && U5
 * ADC_VER_V5_3 -> STM32H7Ax/H7Bx
 * compat st_stm32f1_adc -> STM32F1, F37x (ADC1_V2_5)
 * compat st_stm32f4_adc -> STM32F2, F4, F7, L1
 */

#define ANY_NUM_COMMON_SAMPLING_TIME_CHANNELS_IS(value) \
    (DT_INST_FOREACH_STATUS_OKAY_VARGS(IS_EQ_PROP_OR,   \
                                       num_sampling_time_common_channels,\
                                       0, value) 0)

#define ANY_ADC_SEQUENCER_TYPE_IS(value) \
    (DT_INST_FOREACH_STATUS_OKAY_VARGS(IS_EQ_PROP_OR, \
                                       st_adc_sequencer, \
                                       0, value) 0)

#define IS_EQ_PROP_OR(inst, prop, default_value, compare_value) \
    IS_EQ(DT_INST_PROP_OR(inst, prop, default_value), compare_value) ||

/* reference voltage for the ADC */
#define STM32_ADC_VREF_MV DT_INST_PROP(0, vref_mv)

/* #CUSTOM@NDRS */
#define DEVICE_STM32_GET_ADC(dev)   (((const struct adc_stm32_cfg*)(dev)->config)->base)

#if ANY_ADC_SEQUENCER_TYPE_IS(FULLY_CONFIGURABLE)
#define RANK(n) LL_ADC_REG_RANK_##n
static const uint32_t table_rank[] = {
    RANK(1),
    RANK(2),
    RANK(3),
    RANK(4),
    RANK(5),
    RANK(6),
    RANK(7),
    RANK(8),
    RANK(9),
    RANK(10),
    RANK(11),
    RANK(12),
    RANK(13),
    RANK(14),
    RANK(15),
    RANK(16),
    #if defined(LL_ADC_REG_RANK_17)
    RANK(17),
    RANK(18),
    RANK(19),
    RANK(20),
    RANK(21),
    RANK(22),
    RANK(23),
    RANK(24),
    RANK(25),
    RANK(26),
    RANK(27),
    #if defined(LL_ADC_REG_RANK_28)
    RANK(28),
    #endif /* LL_ADC_REG_RANK_28 */
    #endif /* LL_ADC_REG_RANK_17 */
};

#define SEQ_LEN(n)  LL_ADC_REG_SEQ_SCAN_ENABLE_##n##RANKS
/* Length of this array signifies the maximum sequence length */
static const uint32_t table_seq_len[] = {
    LL_ADC_REG_SEQ_SCAN_DISABLE,
    SEQ_LEN(2),
    SEQ_LEN(3),
    SEQ_LEN(4),
    SEQ_LEN(5),
    SEQ_LEN(6),
    SEQ_LEN(7),
    SEQ_LEN(8),
    SEQ_LEN(9),
    SEQ_LEN(10),
    SEQ_LEN(11),
    SEQ_LEN(12),
    SEQ_LEN(13),
    SEQ_LEN(14),
    SEQ_LEN(15),
    SEQ_LEN(16),
    #if defined(LL_ADC_REG_SEQ_SCAN_ENABLE_17RANKS)
    SEQ_LEN(17),
    SEQ_LEN(18),
    SEQ_LEN(19),
    SEQ_LEN(20),
    SEQ_LEN(21),
    SEQ_LEN(22),
    SEQ_LEN(23),
    SEQ_LEN(24),
    SEQ_LEN(25),
    SEQ_LEN(26),
    SEQ_LEN(27),
    #if defined(LL_ADC_REG_SEQ_SCAN_ENABLE_28RANKS)
    SEQ_LEN(28),
    #endif /* LL_ADC_REG_SEQ_SCAN_ENABLE_28RANKS */
    #endif /* LL_ADC_REG_SEQ_SCAN_ENABLE_17RANKS */
};
#endif /* ANY_ADC_SEQUENCER_TYPE_IS(FULLY_CONFIGURABLE) */

/* Number of different sampling time values */
#define STM32_NB_SAMPLING_TIME  8

#ifdef CONFIG_ADC_STM32_DMA
struct stream {
    const struct device* dma_dev;
    uint32_t channel;
    struct dma_config dma_cfg;
    struct dma_block_config dma_blk_cfg;
    uint8_t priority;
    bool src_addr_increment;
    bool dst_addr_increment;
};
#endif /* CONFIG_ADC_STM32_DMA */

struct adc_stm32_data {
    struct adc_context ctx;
    const struct device* dev;
    uint16_t* buffer;
    uint16_t* repeat_buffer;

    uint8_t  resolution;
    uint32_t channels;
    uint8_t  channel_count;
    uint8_t  samples_count;
    int8_t   acq_time_index[2];

    #ifdef CONFIG_ADC_STM32_DMA
    volatile int dma_error;
    struct stream dma;
    #endif
};

struct adc_stm32_cfg {
    void* base;
    void (*irq_cfg_func)(void);
    const struct stm32_pclken* pclken;
    size_t pclk_len;
    uint32_t clk_prescaler;
    const struct pinctrl_dev_config* pcfg;
    const uint16_t sampling_time_table[STM32_NB_SAMPLING_TIME];
    int8_t num_sampling_time_common_channels;
    int8_t sequencer_type;
    int8_t res_table_size;
    const uint32_t res_table[];
};

#ifdef CONFIG_ADC_STM32_DMA
static void adc_stm32_enable_dma_support(ADC_TypeDef* adc) {
    /* Allow ADC to create DMA request and set to one-shot mode as implemented in HAL drivers */

    #if defined(CONFIG_SOC_SERIES_STM32H7X)

    #if defined(ADC_VER_V5_V90)
    if (adc == ADC3) {
        LL_ADC_REG_SetDMATransferMode(adc, LL_ADC3_REG_DMA_TRANSFER_LIMITED);
    }
    else {
        LL_ADC_REG_SetDataTransferMode(adc, LL_ADC_REG_DMA_TRANSFER_LIMITED);
    }
    #elif defined(ADC_VER_V5_X)
    LL_ADC_REG_SetDataTransferMode(adc, LL_ADC_REG_DMA_TRANSFER_LIMITED);
    #else
    #error "Unsupported ADC version"
    #endif

    #elif DT_HAS_COMPAT_STATUS_OKAY(st_stm32f1_adc) /* defined(CONFIG_SOC_SERIES_STM32H7X) */

    #error "The STM32F1 ADC + DMA is not yet supported"

    #elif defined(CONFIG_SOC_SERIES_STM32U5X) /* DT_HAS_COMPAT_STATUS_OKAY(st_stm32f1_adc) */

    if (adc == ADC4) {
        LL_ADC_REG_SetDMATransfer(adc, LL_ADC_REG_DMA_TRANSFER_LIMITED_ADC4);
    }
    else {
        LL_ADC_REG_SetDataTransferMode(adc, LL_ADC_REG_DMA_TRANSFER_LIMITED);
    }

    #else /* defined(CONFIG_SOC_SERIES_STM32U5X) */

    /* Default mechanism for other MCUs */
    LL_ADC_REG_SetDMATransfer(adc, LL_ADC_REG_DMA_TRANSFER_LIMITED);

    #endif
}

static int adc_stm32_dma_start(const struct device* dev,
                               void* buffer, size_t channel_count) {
    const struct adc_stm32_cfg* config = dev->config;
    ADC_TypeDef* adc = config->base;
    struct adc_stm32_data* data = dev->data;
    struct dma_block_config* blk_cfg;
    int ret;

    struct stream* dma = &data->dma;

    blk_cfg = &dma->dma_blk_cfg;

    /* prepare the block */
    blk_cfg->block_size = channel_count * sizeof(int16_t);

    /* Source and destination */
    blk_cfg->source_address   = (uint32_t)LL_ADC_DMA_GetRegAddr(adc, LL_ADC_DMA_REG_REGULAR_DATA);
    blk_cfg->source_addr_adj  = DMA_ADDR_ADJ_NO_CHANGE;
    blk_cfg->source_reload_en = 0;

    blk_cfg->dest_address   = (uint32_t)buffer;
    blk_cfg->dest_addr_adj  = DMA_ADDR_ADJ_INCREMENT;
    blk_cfg->dest_reload_en = 0;

    /* Manually set the FIFO threshold to 1/4 because the
     * dmamux DTS entry does not contain fifo threshold
     */
    blk_cfg->fifo_mode_control = 0;

    /* direction is given by the DT */
    dma->dma_cfg.head_block = blk_cfg;
    dma->dma_cfg.user_data  = data;

    ret = dma_config(data->dma.dma_dev, data->dma.channel,
                     &dma->dma_cfg);
    if (ret != 0) {
        LOG_ERR("Problem setting up DMA: %d", ret);
        return (ret);
    }

    adc_stm32_enable_dma_support(adc);

    data->dma_error = 0;
    ret             = dma_start(data->dma.dma_dev, data->dma.channel);
    if (ret != 0) {
        LOG_ERR("Problem starting DMA: %d", ret);
        return (ret);
    }

    LOG_DBG("DMA started");

    return (ret);
}
#endif /* CONFIG_ADC_STM32_DMA */

#if defined(CONFIG_ADC_STM32_DMA) && defined(CONFIG_SOC_SERIES_STM32H7X)
/* Returns true if given buffer is in a non-cacheable SRAM region.
 * This is determined using the device tree, meaning the .nocache region won't work.
 * The entire buffer must be in a single region.
 * An example of how the SRAM region can be defined in the DTS:
 * &sram4 {
 *     zephyr,memory-attr = <( DT_MEM_ARM(ATTR_MPU_RAM_NOCACHE) | ... )>;
 * };
 */
static bool buf_in_nocache(uintptr_t buf, size_t len_bytes) {
    bool buf_within_nocache = false;

    #ifdef CONFIG_NOCACHE_MEMORY
    buf_within_nocache = (buf >= ((uintptr_t)_nocache_ram_start)) &&
                         ((buf + len_bytes - 1) <= ((uintptr_t)_nocache_ram_end));
    if (buf_within_nocache) {
        return (true);
    }
    #endif /* CONFIG_NOCACHE_MEMORY */

    buf_within_nocache = mem_attr_check_buf(
                    (void*)buf, len_bytes, DT_MEM_ARM(ATTR_MPU_RAM_NOCACHE)) == 0;

    return buf_within_nocache;
}
#endif /* defined(CONFIG_ADC_STM32_DMA) && defined(CONFIG_SOC_SERIES_STM32H7X) */

static int check_buffer(const struct adc_sequence* sequence,
                        uint8_t active_channels) {
    size_t needed_buffer_size;

    needed_buffer_size = active_channels * sizeof(uint16_t);

    if (sequence->options) {
        needed_buffer_size *= (1 + sequence->options->extra_samplings);
    }

    if (sequence->buffer_size < needed_buffer_size) {
        LOG_ERR("Provided buffer is too small (%u/%u)",
                sequence->buffer_size, needed_buffer_size);
        return (-ENOMEM);
    }

    #if defined(CONFIG_ADC_STM32_DMA) && defined(CONFIG_SOC_SERIES_STM32H7X)
    /* Buffer is forced to be in non-cacheable SRAM region to avoid cache maintenance */
    if (!buf_in_nocache((uintptr_t)sequence->buffer, needed_buffer_size)) {
        LOG_ERR("Supplied buffer is not in a non-cacheable region according to DTS.");
        return (-EINVAL);
    }
    #endif

    return (0);
}

/*
 * Enable ADC peripheral, and wait until ready if required by SOC.
 */
static int adc_stm32_enable(ADC_TypeDef* adc) {
    if (LL_ADC_IsEnabled(adc) == 1UL) {
        return (0);
    }

    #if !DT_HAS_COMPAT_STATUS_OKAY(st_stm32f1_adc) && \
        !DT_HAS_COMPAT_STATUS_OKAY(st_stm32f4_adc)
    LL_ADC_ClearFlag_ADRDY(adc);
    LL_ADC_Enable(adc);

    /*
     * Enabling ADC modules in many series may fail if they are
     * still not stabilized, this will wait for a short time (about 1ms)
     * to ensure ADC modules are properly enabled.
     */
    uint32_t count_timeout = 0;

    while (LL_ADC_IsActiveFlag_ADRDY(adc) == 0) {
        #ifdef CONFIG_SOC_SERIES_STM32F0X
        /* For F0, continue to write ADEN=1 until ADRDY=1 */
        if (LL_ADC_IsEnabled(adc) == 0UL) {
            LL_ADC_Enable(adc);
        }
        #endif /* CONFIG_SOC_SERIES_STM32F0X */
        count_timeout++;
        k_busy_wait(100);
        if (count_timeout >= 10) {
            return (-ETIMEDOUT);
        }
    }
    #else
    /*
     * On STM32F1, F2, F37x, F4, F7 and L1, do not re-enable the ADC.
     * On F1 and F37x if ADON holds 1 (LL_ADC_IsEnabled is true) and 1 is
     * written, then conversion starts. That's not what is expected.
     */
    LL_ADC_Enable(adc);
    #endif

    return (0);
}

static void adc_stm32_start_conversion(const struct device* dev) {
    ADC_TypeDef* adc = DEVICE_STM32_GET_ADC(dev);

    LOG_DBG("Starting conversion");

    #if !defined(CONFIG_SOC_SERIES_STM32F1X) && \
        !DT_HAS_COMPAT_STATUS_OKAY(st_stm32f4_adc)
    LL_ADC_REG_StartConversion(adc);
    #else
    LL_ADC_REG_StartConversionSWStart(adc);
    #endif
}

/*
 * Disable ADC peripheral, and wait until it is disabled
 */
static void adc_stm32_disable(ADC_TypeDef* adc) {
    if (LL_ADC_IsEnabled(adc) != 1UL) {
        return;
    }

    /* Stop ongoing conversion if any
     * Software must poll ADSTART (or JADSTART) until the bit is reset before assuming
     * the ADC is completely stopped.
     */

    #if !DT_HAS_COMPAT_STATUS_OKAY(st_stm32f1_adc) && \
        !DT_HAS_COMPAT_STATUS_OKAY(st_stm32f4_adc)
    if (LL_ADC_REG_IsConversionOngoing(adc)) {
        LL_ADC_REG_StopConversion(adc);
        while (LL_ADC_REG_IsConversionOngoing(adc)) {
            /* pass */
        }
    }
    #endif

    #if !defined(CONFIG_SOC_SERIES_STM32C0X) && \
        !defined(CONFIG_SOC_SERIES_STM32F0X) && \
        !DT_HAS_COMPAT_STATUS_OKAY(st_stm32f1_adc) && \
        !DT_HAS_COMPAT_STATUS_OKAY(st_stm32f4_adc) && \
        !defined(CONFIG_SOC_SERIES_STM32G0X) && \
        !defined(CONFIG_SOC_SERIES_STM32L0X) && \
        !defined(CONFIG_SOC_SERIES_STM32U0X) && \
        !defined(CONFIG_SOC_SERIES_STM32WBAX) && \
        !defined(CONFIG_SOC_SERIES_STM32WLX)
    if (LL_ADC_INJ_IsConversionOngoing(adc)) {
        LL_ADC_INJ_StopConversion(adc);
        while (LL_ADC_INJ_IsConversionOngoing(adc)) {
            /* pass */
        }
    }
    #endif

    LL_ADC_Disable(adc);

    /* Wait ADC is fully disabled so that we don't leave the driver into intermediate state
     * which could prevent enabling the peripheral
     */
    while (LL_ADC_IsEnabled(adc) == 1UL) {
        /* pass */
    }
}

#if !DT_HAS_COMPAT_STATUS_OKAY(st_stm32f4_adc)

#define HAS_CALIBRATION

/* Number of ADC clock cycles to wait before of after starting calibration */
#if defined(LL_ADC_DELAY_CALIB_ENABLE_ADC_CYCLES)
#define ADC_DELAY_CALIB_ADC_CYCLES LL_ADC_DELAY_CALIB_ENABLE_ADC_CYCLES
#elif defined(LL_ADC_DELAY_ENABLE_CALIB_ADC_CYCLES)
#define ADC_DELAY_CALIB_ADC_CYCLES LL_ADC_DELAY_ENABLE_CALIB_ADC_CYCLES
#elif defined(LL_ADC_DELAY_DISABLE_CALIB_ADC_CYCLES)
#define ADC_DELAY_CALIB_ADC_CYCLES LL_ADC_DELAY_DISABLE_CALIB_ADC_CYCLES
#endif

static void adc_stm32_calibration_delay(const struct device* dev) {
    /*
     * Calibration of F1 and F3 (ADC1_V2_5) must start two cycles after ADON
     * is set.
     * Other ADC modules have to wait for some cycles after calibration to
     * be enabled.
     */
    const struct adc_stm32_cfg* config = dev->config;
    const struct device* const clk = DEVICE_DT_GET(STM32_CLOCK_CONTROL_NODE);
    uint32_t adc_rate;
    uint32_t wait_cycles;

    if (clock_control_get_rate(clk,
        (clock_control_subsys_t)&config->pclken[0], &adc_rate) < 0) {
        LOG_ERR("ADC clock rate get error.");
    }

    if (adc_rate == 0) {
        LOG_ERR("ADC Clock rate null");
        return;
    }
    wait_cycles = SystemCoreClock / (adc_rate * ADC_DELAY_CALIB_ADC_CYCLES);

    for (int i = wait_cycles; i >= 0; i--) {
        /* pass */
    }
}

static void adc_stm32_calibration_start(const struct device* dev) {
    ADC_TypeDef* adc = DEVICE_STM32_GET_ADC(dev);

    #if defined(STM32F3X_ADC_V1_1) || \
        defined(CONFIG_SOC_SERIES_STM32L4X)   || \
        defined(CONFIG_SOC_SERIES_STM32L5X)   || \
        defined(CONFIG_SOC_SERIES_STM32H5X)   || \
        defined(CONFIG_SOC_SERIES_STM32H7RSX) || \
        defined(CONFIG_SOC_SERIES_STM32WBX)   || \
        defined(CONFIG_SOC_SERIES_STM32G4X)
    LL_ADC_StartCalibration(adc, LL_ADC_SINGLE_ENDED);
    #elif defined(CONFIG_SOC_SERIES_STM32C0X) || \
          defined(CONFIG_SOC_SERIES_STM32F0X) || \
          DT_HAS_COMPAT_STATUS_OKAY(st_stm32f1_adc) || \
          defined(CONFIG_SOC_SERIES_STM32G0X) || \
          defined(CONFIG_SOC_SERIES_STM32L0X) || \
          defined(CONFIG_SOC_SERIES_STM32U0X) || \
          defined(CONFIG_SOC_SERIES_STM32WLX) || \
          defined(CONFIG_SOC_SERIES_STM32WBAX)

    LL_ADC_StartCalibration(adc);
    #elif defined(CONFIG_SOC_SERIES_STM32U5X)
    if (adc != ADC4) {
        uint32_t dev_id = LL_DBGMCU_GetDeviceID();
        uint32_t rev_id = LL_DBGMCU_GetRevisionID();

        /* Some U5 implement an extended calibration to enhance ADC performance.
         * It is not available for ADC4.
         * It is available on all U5 except U575/585 (dev ID 482) revision X (rev ID 2001).
         * The code below applies the procedure described in RM0456 in the ADC chapter:
         * "Extended calibration mode"
        */
        if ((dev_id != 0x482UL) && (rev_id != 0x2001UL)) {
            adc_stm32_enable(adc);
            MODIFY_REG(adc->CR, ADC_CR_CALINDEX, 0x9UL << ADC_CR_CALINDEX_Pos);
            __DMB();
            MODIFY_REG(adc->CALFACT2, 0xFFFFFF00UL, 0x03021100UL);
            __DMB();
            SET_BIT(adc->CALFACT, ADC_CALFACT_LATCH_COEF);
            adc_stm32_disable(adc);
        }
    }
    LL_ADC_StartCalibration(adc, LL_ADC_CALIB_OFFSET);
    #elif defined(CONFIG_SOC_SERIES_STM32H7X)
    LL_ADC_StartCalibration(adc, LL_ADC_CALIB_OFFSET, LL_ADC_SINGLE_ENDED);
    #endif
    /* Make sure ADCAL is cleared before returning for proper operations
     * on the ADC control register, for enabling the peripheral for example
     */
    while (LL_ADC_IsCalibrationOnGoing(adc)) {
        /* pass */
    }
}

static int adc_stm32_calibrate(const struct device* dev) {
    ADC_TypeDef* adc = DEVICE_STM32_GET_ADC(dev);
    int err;

    #if defined(CONFIG_ADC_STM32_DMA)
    #if defined(CONFIG_SOC_SERIES_STM32C0X)   || \
        defined(CONFIG_SOC_SERIES_STM32F0X)   || \
        defined(CONFIG_SOC_SERIES_STM32G0X)   || \
        defined(CONFIG_SOC_SERIES_STM32H7RSX) || \
        defined(CONFIG_SOC_SERIES_STM32L0X)   || \
        defined(CONFIG_SOC_SERIES_STM32U0X)   || \
        defined(CONFIG_SOC_SERIES_STM32WBAX)  || \
        defined(CONFIG_SOC_SERIES_STM32WLX)
    /* Make sure DMA is disabled before starting calibration */
    LL_ADC_REG_SetDMATransfer(adc, LL_ADC_REG_DMA_TRANSFER_NONE);
    #elif defined(CONFIG_SOC_SERIES_STM32U5X)
    if (adc == ADC4) {
        /* Make sure DMA is disabled before starting calibration */
        LL_ADC_REG_SetDMATransfer(adc, LL_ADC_REG_DMA_TRANSFER_NONE);
    }
    #endif /* CONFIG_SOC_SERIES_* */
    #endif /* CONFIG_ADC_STM32_DMA */

    #if !DT_HAS_COMPAT_STATUS_OKAY(st_stm32f1_adc)
    adc_stm32_disable(adc);
    adc_stm32_calibration_start(dev);
    adc_stm32_calibration_delay(dev);
    #endif /* !DT_HAS_COMPAT_STATUS_OKAY(st_stm32f1_adc) */

    err = adc_stm32_enable(adc);
    if (err < 0) {
        return (err);
    }

    #if DT_HAS_COMPAT_STATUS_OKAY(st_stm32f1_adc)
    adc_stm32_calibration_delay(dev);
    adc_stm32_calibration_start(dev);
    #endif /* DT_HAS_COMPAT_STATUS_OKAY(st_stm32f1_adc) */

    #if defined(CONFIG_SOC_SERIES_STM32H7X) && \
        defined(CONFIG_CPU_CORTEX_M7)
    /*
     * To ensure linearity the factory calibration values
     * should be loaded on initialization.
     */
    uint32_t channel_offset      = 0U;
    uint32_t linear_calib_buffer = 0U;

    if (adc == ADC1) {
        channel_offset = 0UL;
    }
    else if (adc == ADC2) {
        channel_offset = 8UL;
    }
    else /* case ADC3*/ {
        channel_offset = 16UL;
    }
    /* Read factory calibration factors */
    for (uint32_t count = 0UL; count < ADC_LINEAR_CALIB_REG_COUNT; count++) {
        linear_calib_buffer = *(uint32_t*)(
            ADC_LINEAR_CALIB_REG_1_ADDR + channel_offset + count
        );

        LL_ADC_SetCalibrationLinearFactor(
            adc, LL_ADC_CALIB_LINEARITY_WORD1 << count,
            linear_calib_buffer
        );
    }
    #endif /* CONFIG_SOC_SERIES_STM32H7X */

    return (0);
}
#endif /* !DT_HAS_COMPAT_STATUS_OKAY(st_stm32f4_adc) */

#if !defined(CONFIG_SOC_SERIES_STM32F0X) && \
    !defined(CONFIG_SOC_SERIES_STM32F1X) && \
    !defined(CONFIG_SOC_SERIES_STM32F3X) && \
    !DT_HAS_COMPAT_STATUS_OKAY(st_stm32f4_adc)

#define HAS_OVERSAMPLING

#define OVS_SHIFT(n) LL_ADC_OVS_SHIFT_RIGHT_##n
static const uint32_t table_oversampling_shift[] = {
    LL_ADC_OVS_SHIFT_NONE,
    OVS_SHIFT(1),
    OVS_SHIFT(2),
    OVS_SHIFT(3),
    OVS_SHIFT(4),
    OVS_SHIFT(5),
    OVS_SHIFT(6),
    OVS_SHIFT(7),
    OVS_SHIFT(8),
    #if defined(CONFIG_SOC_SERIES_STM32H7X) || \
        defined(CONFIG_SOC_SERIES_STM32U5X)
    OVS_SHIFT(9),
    OVS_SHIFT(10),
    #endif
};

#ifdef LL_ADC_OVS_RATIO_2
#define OVS_RATIO(n) LL_ADC_OVS_RATIO_##n
static const uint32_t table_oversampling_ratio[] = {
    0,
    OVS_RATIO(2),
    OVS_RATIO(4),
    OVS_RATIO(8),
    OVS_RATIO(16),
    OVS_RATIO(32),
    OVS_RATIO(64),
    OVS_RATIO(128),
    OVS_RATIO(256),
};
#endif

/*
 * Function to configure the oversampling scope. It is basically a wrapper over
 * LL_ADC_SetOverSamplingScope() which in addition stops the ADC if needed.
 */
static void adc_stm32_oversampling_scope(ADC_TypeDef* adc, uint32_t ovs_scope) {
    #if defined(CONFIG_SOC_SERIES_STM32G0X) || \
        defined(CONFIG_SOC_SERIES_STM32L0X) || \
        defined(CONFIG_SOC_SERIES_STM32WLX)
    /*
     * Setting OVS bits is conditioned to ADC state: ADC must be disabled
     * or enabled without conversion on going : disable it, it will stop.
     * For the G0 series, ADC must be disabled to prevent CKMODE bitfield
     * from getting reset, see errata ES0418 section 2.6.4.
     */
    if (LL_ADC_GetOverSamplingScope(adc) == ovs_scope) {
        return;
    }
    adc_stm32_disable(adc);
    #endif
    LL_ADC_SetOverSamplingScope(adc, ovs_scope);
}

/*
 * Function to configure the oversampling ratio and shift. It is basically a
 * wrapper over LL_ADC_SetOverSamplingRatioShift() which in addition stops the
 * ADC if needed.
 */
static void adc_stm32_oversampling_ratioshift(ADC_TypeDef* adc, uint32_t ratio, uint32_t shift) {
    /*
     * setting OVS bits is conditioned to ADC state: ADC must be disabled
     * or enabled without conversion on going : disable it, it will stop
     */
    if ((LL_ADC_GetOverSamplingRatio(adc) == ratio)
        && (LL_ADC_GetOverSamplingShift(adc) == shift)) {
        return;
    }
    adc_stm32_disable(adc);

    LL_ADC_ConfigOverSamplingRatioShift(adc, ratio, shift);
}

/*
 * Function to configure the oversampling ratio and shift using stm32 LL
 * ratio is directly the sequence->oversampling (a 2^n value)
 * shift is the corresponding LL_ADC_OVS_SHIFT_RIGHT_x constant
 */
static int adc_stm32_oversampling(ADC_TypeDef* adc, uint8_t ratio) {
    if (ratio == 0) {
        adc_stm32_oversampling_scope(adc, LL_ADC_OVS_DISABLE);
        return (0);
    }
    else if (ratio < ARRAY_SIZE(table_oversampling_shift)) {
        adc_stm32_oversampling_scope(adc, LL_ADC_OVS_GRP_REGULAR_CONTINUED);
    }
    else {
        LOG_ERR("Invalid oversampling");
        return (-EINVAL);
    }

    uint32_t shift = table_oversampling_shift[ratio];

    #if defined(CONFIG_SOC_SERIES_STM32H7X)
    /* Certain variants of the H7, such as STM32H72x/H73x has ADC3
     * as a separate entity and require special handling.
     */
    #if defined(ADC_VER_V5_V90)
    if (adc != ADC3) {
        /* the LL function expects a value from 1 to 1024 */
        adc_stm32_oversampling_ratioshift(adc, 1 << ratio, shift);
    }
    else {
        /* the LL function expects a value LL_ADC_OVS_RATIO_x */
        adc_stm32_oversampling_ratioshift(adc, table_oversampling_ratio[ratio], shift);
    }
    #else
    /* the LL function expects a value from 1 to 1024 */
    adc_stm32_oversampling_ratioshift(adc, 1 << ratio, shift);
    #endif /* defined(ADC_VER_V5_V90) */
    #elif defined(CONFIG_SOC_SERIES_STM32U5X)
    if (adc != ADC4) {
        /* the LL function expects a value from 1 to 1024 */
        adc_stm32_oversampling_ratioshift(adc, (1 << ratio), shift);
    }
    else {
        /* the LL function expects a value LL_ADC_OVS_RATIO_x */
        adc_stm32_oversampling_ratioshift(adc, table_oversampling_ratio[ratio], shift);
    }
    #else  /* CONFIG_SOC_SERIES_STM32H7X */
    adc_stm32_oversampling_ratioshift(adc, table_oversampling_ratio[ratio], shift);
    #endif /* CONFIG_SOC_SERIES_STM32H7X */

    return (0);
}
#endif /* CONFIG_SOC_SERIES_STM32xxx */

#ifdef CONFIG_ADC_STM32_DMA
static void dma_callback(const struct device* dev, void* user_data,
                         uint32_t channel, int status) {
    /* user_data directly holds the adc device */
    struct adc_stm32_data* data = user_data;
    const struct adc_stm32_cfg* config = data->dev->config;
    ADC_TypeDef* adc = config->base;

    LOG_DBG("dma callback");

    if (channel == data->dma.channel) {
        #if !DT_HAS_COMPAT_STATUS_OKAY(st_stm32f1_adc)
        if (LL_ADC_IsActiveFlag_OVR(adc) || (status >= 0)) {
        #else
        if (status >= 0) {
        #endif /* !DT_HAS_COMPAT_STATUS_OKAY(st_stm32f1_adc) */
            data->samples_count = data->channel_count;
            data->buffer += data->channel_count;
            /* Stop the DMA engine, only to start it again when the callback returns
             * ADC_ACTION_REPEAT or ADC_ACTION_CONTINUE, or the number of samples
             * haven't been reached Starting the DMA engine is done
             * within adc_context_start_sampling
             */
            dma_stop(data->dma.dma_dev, data->dma.channel);
            #if !DT_HAS_COMPAT_STATUS_OKAY(st_stm32f1_adc)
            LL_ADC_ClearFlag_OVR(adc);
            #endif /* !DT_HAS_COMPAT_STATUS_OKAY(st_stm32f1_adc) */
            /* No need to invalidate the cache because it's assumed that
             * the address is in a non-cacheable SRAM region.
             */
            adc_context_on_sampling_done(&data->ctx, dev);
            pm_policy_state_lock_put(PM_STATE_SUSPEND_TO_IDLE,
                                     PM_ALL_SUBSTATES);
            if (IS_ENABLED(CONFIG_PM_S2RAM)) {
                pm_policy_state_lock_put(PM_STATE_SUSPEND_TO_RAM,
                                         PM_ALL_SUBSTATES);
            }
        }
        else if (status < 0) {
            LOG_ERR("DMA sampling complete, but DMA reported error %d", status);
            data->dma_error = status;
            #if !DT_HAS_COMPAT_STATUS_OKAY(st_stm32f4_adc)
            LL_ADC_REG_StopConversion(adc);
            #endif
            dma_stop(data->dma.dma_dev, data->dma.channel);
            adc_context_complete(&data->ctx, status);
        }
    }
}
#endif /* CONFIG_ADC_STM32_DMA */

static uint8_t get_reg_value(const struct device* dev, uint32_t reg,
                             uint32_t shift, uint32_t mask) {
    const struct adc_stm32_cfg* config = dev->config;

    uintptr_t addr = (uintptr_t)config->base + reg;

    return ((*(volatile uint32_t*)addr >> shift) & mask);
}

static void set_reg_value(const struct device* dev, uint32_t reg,
                          uint32_t shift, uint32_t mask, uint32_t value) {
    const struct adc_stm32_cfg* config = dev->config;

    uintptr_t addr = (uintptr_t)config->base + reg;

    MODIFY_REG(*(volatile uint32_t*)addr, (mask << shift), (value << shift));
}

static int set_resolution(const struct device* dev,
                          const struct adc_sequence* sequence) {
    const struct adc_stm32_cfg* config = dev->config;
    ADC_TypeDef* adc = config->base;
    uint8_t res_reg_addr = 0xFF;
    uint8_t res_shift    = 0;
    uint8_t res_mask     = 0;
    uint8_t res_reg_val  = 0;
    int i;

    for (i = 0; i < config->res_table_size; i++) {
        if (sequence->resolution == STM32_ADC_GET_REAL_VAL(config->res_table[i])) {
            res_reg_addr = STM32_ADC_GET_REG(config->res_table[i]);
            res_shift    = STM32_ADC_GET_SHIFT(config->res_table[i]);
            res_mask     = STM32_ADC_GET_MASK(config->res_table[i]);
            res_reg_val  = STM32_ADC_GET_REG_VAL(config->res_table[i]);
            break;
        }
    }

    if (i == config->res_table_size) {
        LOG_ERR("Invalid resolution");
        return (-EINVAL);
    }

    /*
     * Some MCUs (like STM32F1x) have no register to configure resolution.
     * These MCUs have a register address value of 0xFF and should be
     * ignored.
     */
    if (res_reg_addr != 0xFF) {
        /*
         * We don't use LL_ADC_SetResolution and LL_ADC_GetResolution
         * because they don't strictly use hardware resolution values
         * and makes internal conversions for some series.
         * (see stm32h7xx_ll_adc.h)
         * Instead we set the register ourselves if needed.
         */
        if (get_reg_value(dev, res_reg_addr, res_shift, res_mask) != res_reg_val) {
            /*
             * Writing ADC_CFGR1 register while ADEN bit is set
             * resets RES[1:0] bitfield. We need to disable and enable adc.
             */
            adc_stm32_disable(adc);
            set_reg_value(dev, res_reg_addr, res_shift, res_mask, res_reg_val);
        }
    }

    return (0);
}

static int set_sequencer(const struct device* dev) {
    const struct adc_stm32_cfg* config = dev->config;
    struct adc_stm32_data* data = dev->data;
    ADC_TypeDef* adc = config->base;

    uint8_t  channel_id;
    uint8_t  channel_index = 0;
    uint32_t channels_mask = 0;

    /* Iterate over selected channels in bitmask keeping track of:
     * - channel_index: ranging from 0 -> ( data->channel_count - 1 )
     * - channel_id: ordinal position of channel in data->channels bitmask
     */
    for (uint32_t channels = data->channels; channels;
         channels &= ~BIT(channel_id), channel_index++) {
        channel_id = find_lsb_set(channels) - 1;

        uint32_t channel = __LL_ADC_DECIMAL_NB_TO_CHANNEL(channel_id);

        channels_mask |= channel;

        #if ANY_ADC_SEQUENCER_TYPE_IS(FULLY_CONFIGURABLE)
        if (config->sequencer_type == FULLY_CONFIGURABLE) {
            #if defined(CONFIG_SOC_SERIES_STM32H7X) || defined(CONFIG_SOC_SERIES_STM32U5X)
            /*
             * Each channel in the sequence must be previously enabled in PCSEL.
             * This register controls the analog switch integrated in the IO level.
             */
            LL_ADC_SetChannelPreselection(adc, channel);
            #endif /* CONFIG_SOC_SERIES_STM32H7X || CONFIG_SOC_SERIES_STM32U5X */
            LL_ADC_REG_SetSequencerRanks(adc, table_rank[channel_index], channel);
            LL_ADC_REG_SetSequencerLength(adc, table_seq_len[channel_index]);
        }
        #endif /* ANY_ADC_SEQUENCER_TYPE_IS(FULLY_CONFIGURABLE) */
    }

    #if ANY_ADC_SEQUENCER_TYPE_IS(NOT_FULLY_CONFIGURABLE)
    if (config->sequencer_type == NOT_FULLY_CONFIGURABLE) {
        LL_ADC_REG_SetSequencerChannels(adc, channels_mask);

    #if !defined(CONFIG_SOC_SERIES_STM32F0X) && \
        !defined(CONFIG_SOC_SERIES_STM32L0X) && \
        !defined(CONFIG_SOC_SERIES_STM32U5X) && \
        !defined(CONFIG_SOC_SERIES_STM32WBAX)
        /*
         * After modifying sequencer it is mandatory to wait for the
         * assertion of CCRDY flag
         */
        while (LL_ADC_IsActiveFlag_CCRDY(adc) == 0) {
        }
        LL_ADC_ClearFlag_CCRDY(adc);
    #endif /* !CONFIG_SOC_SERIES_STM32F0X && !L0X && !U5X && !WBAX */
    }
    #endif /* ANY_ADC_SEQUENCER_TYPE_IS(NOT_FULLY_CONFIGURABLE) */

    #if DT_HAS_COMPAT_STATUS_OKAY(st_stm32f1_adc) || \
        DT_HAS_COMPAT_STATUS_OKAY(st_stm32f4_adc)
    LL_ADC_SetSequencersScanMode(adc, LL_ADC_SEQ_SCAN_ENABLE);
    #endif /* st_stm32f1_adc || st_stm32f4_adc */

    return (0);
}

static int start_read(const struct device* dev,
                      const struct adc_sequence* sequence) {
    ADC_TypeDef* adc = DEVICE_STM32_GET_ADC(dev);
    struct adc_stm32_data* data = dev->data;
    int err;

    data->buffer        = sequence->buffer;
    data->channels      = sequence->channels;
    data->channel_count = POPCOUNT(data->channels);
    data->samples_count = 0;

    if (data->channel_count == 0) {
        LOG_ERR("No channels selected");
        return (-EINVAL);
    }

    #if ANY_ADC_SEQUENCER_TYPE_IS(FULLY_CONFIGURABLE)
    if (data->channel_count > ARRAY_SIZE(table_seq_len)) {
        LOG_ERR("Too many channels for sequencer. Max: %d", ARRAY_SIZE(table_seq_len));
        return (-EINVAL);
    }
    #endif /* ANY_ADC_SEQUENCER_TYPE_IS(FULLY_CONFIGURABLE) */

    #if DT_HAS_COMPAT_STATUS_OKAY(st_stm32f1_adc) && !defined(CONFIG_ADC_STM32_DMA)
    /* Multiple samplings is only supported with DMA for F1 */
    if (data->channel_count > 1) {
        LOG_ERR("Without DMA, this device only supports single channel sampling");
        return (-EINVAL);
    }
    #endif /* DT_HAS_COMPAT_STATUS_OKAY(st_stm32f1_adc) && !CONFIG_ADC_STM32_DMA */

    /* Check and set the resolution */
    err = set_resolution(dev, sequence);
    if (err < 0) {
        return (err);
    }

    /* Configure the sequencer */
    err = set_sequencer(dev);
    if (err < 0) {
        return (err);
    }

    err = check_buffer(sequence, data->channel_count);
    if (err) {
        return (err);
    }

    #ifdef HAS_OVERSAMPLING
    err = adc_stm32_oversampling(adc, sequence->oversampling);
    if (err) {
        return (err);
    }
    #else
    if (sequence->oversampling) {
        LOG_ERR("Oversampling not supported");
        return (-ENOTSUP);
    }
    #endif /* HAS_OVERSAMPLING */

    if (sequence->calibrate) {
        #if defined(HAS_CALIBRATION)
        adc_stm32_calibrate(dev);
        #else
        LOG_ERR("Calibration not supported");
        return (-ENOTSUP);
        #endif
    }

    /*
     * Make sure the ADC is enabled as it might have been disabled earlier
     * to set the resolution, to set the oversampling or to perform the
     * calibration.
     */
    adc_stm32_enable(adc);

    #if !DT_HAS_COMPAT_STATUS_OKAY(st_stm32f1_adc)
    LL_ADC_ClearFlag_OVR(adc);
    #endif /* !DT_HAS_COMPAT_STATUS_OKAY(st_stm32f1_adc) */

    #if !defined(CONFIG_ADC_STM32_DMA)
    #if DT_HAS_COMPAT_STATUS_OKAY(st_stm32f4_adc)
    /* Trigger an ISR after each sampling (not just end of sequence) */
    LL_ADC_REG_SetFlagEndOfConversion(adc, LL_ADC_REG_FLAG_EOC_UNITARY_CONV);
    LL_ADC_EnableIT_EOCS(adc);
    #elif DT_HAS_COMPAT_STATUS_OKAY(st_stm32f1_adc)
    LL_ADC_EnableIT_EOS(adc);
    #else
    LL_ADC_EnableIT_EOC(adc);
    #endif
    #endif /* CONFIG_ADC_STM32_DMA */

    /* This call will start the DMA */
    adc_context_start_read(&data->ctx, sequence);

    int result = adc_context_wait_for_completion(&data->ctx);

    #ifdef CONFIG_ADC_STM32_DMA
    /* check if there's anything wrong with dma start */
    result = (data->dma_error ? data->dma_error : result);
    #endif

    return (result);
}

static void adc_context_start_sampling(struct adc_context* ctx) {
    struct adc_stm32_data* data = CONTAINER_OF(ctx, struct adc_stm32_data, ctx);
    const struct device *dev = data->dev;
    const struct adc_stm32_cfg *config = dev->config;
    ADC_TypeDef *adc = (ADC_TypeDef *)config->base;

    /* Remove warning for some series */
    ARG_UNUSED(adc);

    data->repeat_buffer = data->buffer;

    #ifdef CONFIG_ADC_STM32_DMA
    #if DT_HAS_COMPAT_STATUS_OKAY(st_stm32f4_adc)
    /* Make sure DMA bit of ADC register CR2 is set to 0 before starting a DMA transfer */
    LL_ADC_REG_SetDMATransfer(adc, LL_ADC_REG_DMA_TRANSFER_NONE);
    #endif
    adc_stm32_dma_start(dev, data->buffer, data->channel_count);
    #endif
    adc_stm32_start_conversion(dev);
}

static void adc_context_update_buffer_pointer(struct adc_context* ctx,
                                              bool repeat_sampling) {
    struct adc_stm32_data* data = CONTAINER_OF(ctx, struct adc_stm32_data, ctx);

    if (repeat_sampling) {
        data->buffer = data->repeat_buffer;
    }
}

#ifndef CONFIG_ADC_STM32_DMA
static void adc_stm32_isr(const struct device* dev) {
    ADC_TypeDef* adc = DEVICE_STM32_GET_ADC(dev);
    struct adc_stm32_data* data = dev->data;

    #if DT_HAS_COMPAT_STATUS_OKAY(st_stm32f1_adc)
    if (LL_ADC_IsActiveFlag_EOS(adc) == 1) {
    #elif DT_HAS_COMPAT_STATUS_OKAY(st_stm32f4_adc)
    if (LL_ADC_IsActiveFlag_EOCS(adc) == 1) {
    #else
    if (LL_ADC_IsActiveFlag_EOC(adc) == 1) {
    #endif
        *data->buffer++ = LL_ADC_REG_ReadConversionData32(adc);
        /* ISR is triggered after each conversion, and at the end-of-sequence. */
        if (++data->samples_count == data->channel_count) {
            data->samples_count = 0;
            adc_context_on_sampling_done(&data->ctx, dev);
            pm_policy_state_lock_put(PM_STATE_SUSPEND_TO_IDLE,
                                     PM_ALL_SUBSTATES);
            if (IS_ENABLED(CONFIG_PM_S2RAM)) {
                pm_policy_state_lock_put(PM_STATE_SUSPEND_TO_RAM,
                                         PM_ALL_SUBSTATES);
            }
        }
    }

    LOG_DBG("%s ISR triggered.", dev->name);
}
#endif /* !CONFIG_ADC_STM32_DMA */

static void adc_context_on_complete(struct adc_context* ctx, int status) {
    struct adc_stm32_data* data = CONTAINER_OF(ctx, struct adc_stm32_data, ctx);
    ADC_TypeDef* adc = DEVICE_STM32_GET_ADC(data->dev);

    ARG_UNUSED(status);

    /* Reset acquisition time used for the sequence */
    data->acq_time_index[0] = -1;
    data->acq_time_index[1] = -1;

    #if defined(CONFIG_SOC_SERIES_STM32H7X) || defined(CONFIG_SOC_SERIES_STM32U5X)
    /* Reset channel pre-selection register */
    LL_ADC_SetChannelPreselection(adc, 0);
    #else
    ARG_UNUSED(adc);
    #endif /* CONFIG_SOC_SERIES_STM32H7X || CONFIG_SOC_SERIES_STM32U5X */
}

static int adc_stm32_read(const struct device* dev,
                          const struct adc_sequence* sequence) {
    struct adc_stm32_data* data = dev->data;
    int error;

    adc_context_lock(&data->ctx, false, NULL);
    pm_policy_state_lock_get(PM_STATE_SUSPEND_TO_IDLE, PM_ALL_SUBSTATES);
    if (IS_ENABLED(CONFIG_PM_S2RAM)) {
        pm_policy_state_lock_get(PM_STATE_SUSPEND_TO_RAM, PM_ALL_SUBSTATES);
    }

    error = start_read(dev, sequence);
    adc_context_release(&data->ctx, error);

    return (error);
}

#ifdef CONFIG_ADC_ASYNC
static int adc_stm32_read_async(const struct device* dev,
                                const struct adc_sequence* sequence,
                                struct k_poll_signal* async) {
    struct adc_stm32_data* data = dev->data;
    int error;

    adc_context_lock(&data->ctx, true, async);
    pm_policy_state_lock_get(PM_STATE_SUSPEND_TO_IDLE, PM_ALL_SUBSTATES);
    if (IS_ENABLED(CONFIG_PM_S2RAM)) {
        pm_policy_state_lock_get(PM_STATE_SUSPEND_TO_RAM, PM_ALL_SUBSTATES);
    }

    error = start_read(dev, sequence);
    adc_context_release(&data->ctx, error);

    return (error);
}
#endif

static int adc_stm32_sampling_time_check(const struct device* dev, uint16_t acq_time) {
    const struct adc_stm32_cfg* config = dev->config;

    if (acq_time == ADC_ACQ_TIME_DEFAULT) {
        return (0);
    }

    if (acq_time == ADC_ACQ_TIME_MAX) {
        return (STM32_NB_SAMPLING_TIME - 1);
    }

    for (int i = 0; i < STM32_NB_SAMPLING_TIME; i++) {
        if (acq_time == ADC_ACQ_TIME(ADC_ACQ_TIME_TICKS,
                                     config->sampling_time_table[i])) {
            return i;
        }
    }

    LOG_ERR("Sampling time value not supported.");
    return (-EINVAL);
}

static int adc_stm32_sampling_time_setup(const struct device* dev, uint8_t id,
                                         uint16_t acq_time) {
    const struct adc_stm32_cfg* config = dev->config;
    ADC_TypeDef* adc = config->base;
    struct adc_stm32_data* data = dev->data;

    int acq_time_index;

    acq_time_index = adc_stm32_sampling_time_check(dev, acq_time);
    if (acq_time_index < 0) {
        return (acq_time_index);
    }

    /*
     * For all series we use the fact that the macros LL_ADC_SAMPLINGTIME_*
     * that should be passed to the set functions are all coded on 3 bits
     * with 0 shift (ie 0 to 7). So acq_time_index is equivalent to the
     * macro we would use for the desired sampling time.
     */
    switch (config->num_sampling_time_common_channels) {
        case 0 :
            #if ANY_NUM_COMMON_SAMPLING_TIME_CHANNELS_IS(0)
            ARG_UNUSED(data);
            LL_ADC_SetChannelSamplingTime(adc,
                                          __LL_ADC_DECIMAL_NB_TO_CHANNEL(id),
                                          (uint32_t)acq_time_index);
            #endif
            break;

        case 1 :
            #if ANY_NUM_COMMON_SAMPLING_TIME_CHANNELS_IS(1)
            /* Only one sampling time can be selected for all channels.
             * The first one we find is used, all others must match.
             */
            if ((data->acq_time_index[0] == -1) ||
                (acq_time_index == data->acq_time_index[0])) {
                /* Reg is empty or value matches */
                data->acq_time_index[0] = acq_time_index;
                LL_ADC_SetSamplingTimeCommonChannels(adc,
                                                     (uint32_t)acq_time_index);
            }
            else {
                /* Reg is used and value does not match */
                LOG_ERR("Multiple sampling times not supported");
                return (-EINVAL);
            }
            #endif
            break;

        case 2 :
            #if ANY_NUM_COMMON_SAMPLING_TIME_CHANNELS_IS(2)
            /* Two different sampling times can be selected for all channels.
             * The first two we find are used, all others must match either one.
             */
            if ((data->acq_time_index[0] == -1) ||
                (acq_time_index == data->acq_time_index[0])) {
                /* 1st reg is empty or value matches 1st reg */
                data->acq_time_index[0] = acq_time_index;
                LL_ADC_SetChannelSamplingTime(adc,
                                              __LL_ADC_DECIMAL_NB_TO_CHANNEL(id),
                                              LL_ADC_SAMPLINGTIME_COMMON_1);
                LL_ADC_SetSamplingTimeCommonChannels(adc,
                                                     LL_ADC_SAMPLINGTIME_COMMON_1,
                                                     (uint32_t)acq_time_index);
            }
            else if ((data->acq_time_index[1] == -1) ||
                     (acq_time_index == data->acq_time_index[1])) {
                /* 2nd reg is empty or value matches 2nd reg */
                data->acq_time_index[1] = acq_time_index;
                LL_ADC_SetChannelSamplingTime(adc,
                                              __LL_ADC_DECIMAL_NB_TO_CHANNEL(id),
                                              LL_ADC_SAMPLINGTIME_COMMON_2);
                LL_ADC_SetSamplingTimeCommonChannels(adc,
                                                     LL_ADC_SAMPLINGTIME_COMMON_2,
                                                     (uint32_t)acq_time_index);
            }
            else {
                /* Both regs are used, value does not match any of them */
                LOG_ERR("Only two different sampling times supported");
                return (-EINVAL);
            }
            #endif
            break;

        default :
            LOG_ERR("Number of common sampling time channels not supported");
            return (-EINVAL);
    }

    return (0);
}

static int adc_stm32_channel_setup(const struct device* dev,
                                   const struct adc_channel_cfg* channel_cfg) {
    #ifdef CONFIG_SOC_SERIES_STM32H5X
    const struct adc_stm32_cfg* config = (const struct adc_stm32_cfg *)dev->config;
    ADC_TypeDef* adc = config->base;
    #endif

    if (channel_cfg->differential) {
        LOG_ERR("Differential channels are not supported");
        return (-EINVAL);
    }

    if (channel_cfg->gain != ADC_GAIN_1) {
        LOG_ERR("Invalid channel gain");
        return (-EINVAL);
    }

    if (channel_cfg->reference != ADC_REF_INTERNAL) {
        LOG_ERR("Invalid channel reference");
        return (-EINVAL);
    }

    if (adc_stm32_sampling_time_setup(dev, channel_cfg->channel_id,
                                      channel_cfg->acquisition_time) != 0) {
        LOG_ERR("Invalid sampling time");
        return (-EINVAL);
    }

    #ifdef CONFIG_SOC_SERIES_STM32H5X
    if (adc == ADC1) {
        if (channel_cfg->channel_id == 0) {
            LL_ADC_EnableChannel0_GPIO(adc);
        }
    }
    #endif

    LOG_DBG("Channel setup succeeded!");

    return (0);
}

#if defined(CONFIG_SOC_SERIES_STM32C0X) ||                                                     \
	defined(CONFIG_SOC_SERIES_STM32G0X) ||                                                     \
	defined(CONFIG_SOC_SERIES_STM32L0X) ||                                                     \
	defined(CONFIG_SOC_SERIES_STM32U0X) ||                                                     \
	(defined(CONFIG_SOC_SERIES_STM32WBX) && defined(ADC_SUPPORT_2_5_MSPS)) ||                  \
	defined(CONFIG_SOC_SERIES_STM32WLX)
#define ADC_STM32_HAS_INDIVIDUAL_CLOCKS
#endif

#if defined(CONFIG_SOC_SERIES_STM32H7X) || defined(ADC_STM32_HAS_INDIVIDUAL_CLOCKS)
static bool adc_stm32_is_clk_sync(const struct adc_stm32_cfg *config)
{
	if (config->clk_prescaler == LL_ADC_CLOCK_SYNC_PCLK_DIV1 ||
	    config->clk_prescaler == LL_ADC_CLOCK_SYNC_PCLK_DIV2 ||
	    config->clk_prescaler == LL_ADC_CLOCK_SYNC_PCLK_DIV4) {
		return true;
	}

	return false;
}
#endif

#if defined(CONFIG_SOC_SERIES_STM32H7X)
static inline int adc_stm32_get_input_freq_prescaler(void)
{
	int presc = 2;

#ifdef ADC_VER_V5_X
	/* For revision Y we have no prescaler of 2 */
	if (LL_DBGMCU_GetRevisionID() <= 0x1003) {
		presc = 1;
	}
#endif

	return presc;
}

static int adc_stm32_get_clock_prescaler(const struct adc_stm32_cfg *config)
{
	switch (config->clk_prescaler) {
	case LL_ADC_CLOCK_SYNC_PCLK_DIV1:
	case LL_ADC_CLOCK_ASYNC_DIV1:
		return 1;
	case LL_ADC_CLOCK_SYNC_PCLK_DIV2:
	case LL_ADC_CLOCK_ASYNC_DIV2:
		return 2;
	case LL_ADC_CLOCK_SYNC_PCLK_DIV4:
	case LL_ADC_CLOCK_ASYNC_DIV4:
		return 4;
	case LL_ADC_CLOCK_ASYNC_DIV6:
		return 6;
	case LL_ADC_CLOCK_ASYNC_DIV8:
		return 8;
	case LL_ADC_CLOCK_ASYNC_DIV10:
		return 10;
	case LL_ADC_CLOCK_ASYNC_DIV12:
		return 12;
	case LL_ADC_CLOCK_ASYNC_DIV16:
		return 16;
	case LL_ADC_CLOCK_ASYNC_DIV32:
		return 32;
	case LL_ADC_CLOCK_ASYNC_DIV64:
		return 64;
	case LL_ADC_CLOCK_ASYNC_DIV128:
		return 128;
	case LL_ADC_CLOCK_ASYNC_DIV256:
		return 256;
	default:
		return -EINVAL;
	}
}

static int adc_stm32h7_setup_boost(const struct adc_stm32_cfg *config, ADC_TypeDef *adc,
				   const struct device *clk)
{
	clock_control_subsys_t clk_src;
	uint32_t input_freq;
	uint32_t boost;
	int presc;

	/* Get the input frequency */
	clk_src = (clock_control_subsys_t)(adc_stm32_is_clk_sync(config) ? &config->pclken[0]
									 : &config->pclken[1]);

	if (clock_control_get_rate(clk, clk_src, &input_freq) != 0) {
		LOG_ERR("Failed to get ADC clock frequency");
		return -EIO;
	}

	/* Adjust the pre-scaler value so that we can divide down the clock */
	presc = adc_stm32_get_clock_prescaler(config);
	if (presc < 0) {
		LOG_ERR("Invalid clock prescaler value");
		return presc;
	}

	input_freq /= presc * adc_stm32_get_input_freq_prescaler();

	if (input_freq <= KHZ(6250)) {
		boost = LL_ADC_BOOST_MODE_6MHZ25;
	} else if (input_freq <= KHZ(12500)) {
		boost = LL_ADC_BOOST_MODE_12MHZ5;
	} else if (input_freq <= MHZ(20)) {
		boost = LL_ADC_BOOST_MODE_20MHZ;
	} else if (input_freq <= MHZ(25)) {
		boost = LL_ADC_BOOST_MODE_25MHZ;
	} else if (input_freq <= MHZ(50)) {
		boost = LL_ADC_BOOST_MODE_50MHZ;
	} else {
		LOG_WRN("ADC clock frequency too high %u", input_freq);
		return -ERANGE;
	}

	LL_ADC_SetBoostMode(adc, boost);

	return 0;
}
#endif

/* This symbol takes the value 1 if one of the device instances */
/* is configured in dts with a domain clock */
#if STM32_DT_INST_DEV_DOMAIN_CLOCK_SUPPORT
#define STM32_ADC_DOMAIN_CLOCK_SUPPORT 1
#else
#define STM32_ADC_DOMAIN_CLOCK_SUPPORT 0
#endif

<<<<<<< HEAD
static int adc_stm32_set_clock(const struct device* dev) {
    const struct adc_stm32_cfg* config = dev->config;
    const struct device* const clk = DEVICE_DT_GET(STM32_CLOCK_CONTROL_NODE);
    ADC_TypeDef* adc = config->base;

    ARG_UNUSED(adc); /* Necessary to avoid warnings on some series */

    if (clock_control_on(clk,
                         (clock_control_subsys_t)&config->pclken[0]) != 0) {
        return (-EIO);
    }

    if (IS_ENABLED(STM32_ADC_DOMAIN_CLOCK_SUPPORT) && (config->pclk_len > 1)) {
        /* Enable ADC clock source */
        if (clock_control_configure(clk,
                                    (clock_control_subsys_t)&config->pclken[1],
                                    NULL) != 0) {
            return (-EIO);
        }
    }

    #if defined(CONFIG_SOC_SERIES_STM32F0X)
    LL_ADC_SetClock(adc, config->clk_prescaler);
    #elif defined(CONFIG_SOC_SERIES_STM32C0X) || \
          defined(CONFIG_SOC_SERIES_STM32G0X) || \
          defined(CONFIG_SOC_SERIES_STM32L0X) || \
          defined(CONFIG_SOC_SERIES_STM32U0X) || \
          (defined(CONFIG_SOC_SERIES_STM32WBX) && defined(ADC_SUPPORT_2_5_MSPS)) || \
          defined(CONFIG_SOC_SERIES_STM32WLX)
    if ((config->clk_prescaler == LL_ADC_CLOCK_SYNC_PCLK_DIV1) ||
        (config->clk_prescaler == LL_ADC_CLOCK_SYNC_PCLK_DIV2) ||
        (config->clk_prescaler == LL_ADC_CLOCK_SYNC_PCLK_DIV4)) {
        LL_ADC_SetClock(adc, config->clk_prescaler);
    }
    else {
        LL_ADC_SetCommonClock(__LL_ADC_COMMON_INSTANCE(adc),
                              config->clk_prescaler);
        LL_ADC_SetClock(adc, LL_ADC_CLOCK_ASYNC);
    }
    #elif !DT_HAS_COMPAT_STATUS_OKAY(st_stm32f1_adc)
    LL_ADC_SetCommonClock(__LL_ADC_COMMON_INSTANCE(adc),
                          config->clk_prescaler);
    #endif

    return (0);
=======
static int adc_stm32_set_clock(const struct device *dev)
{
	const struct adc_stm32_cfg *config = dev->config;
	const struct device *const clk = DEVICE_DT_GET(STM32_CLOCK_CONTROL_NODE);
	ADC_TypeDef *adc = (ADC_TypeDef *)config->base;
	int ret = 0;

	ARG_UNUSED(adc); /* Necessary to avoid warnings on some series */

	if (clock_control_on(clk,
		(clock_control_subsys_t) &config->pclken[0]) != 0) {
		return -EIO;
	}

	if (IS_ENABLED(STM32_ADC_DOMAIN_CLOCK_SUPPORT) && (config->pclk_len > 1)) {
		/* Enable ADC clock source */
		if (clock_control_configure(clk,
					    (clock_control_subsys_t) &config->pclken[1],
					    NULL) != 0) {
			return -EIO;
		}
	}

#if defined(CONFIG_SOC_SERIES_STM32F0X)
	LL_ADC_SetClock(adc, config->clk_prescaler);
#elif defined(ADC_STM32_HAS_INDIVIDUAL_CLOCKS)
	if (adc_stm32_is_clk_sync(config)) {
		LL_ADC_SetClock(adc, config->clk_prescaler);
	} else {
		LL_ADC_SetCommonClock(__LL_ADC_COMMON_INSTANCE(adc),
				      config->clk_prescaler);
		LL_ADC_SetClock(adc, LL_ADC_CLOCK_ASYNC);
	}
#elif !DT_HAS_COMPAT_STATUS_OKAY(st_stm32f1_adc)
	LL_ADC_SetCommonClock(__LL_ADC_COMMON_INSTANCE(adc),
			      config->clk_prescaler);

#ifdef CONFIG_SOC_SERIES_STM32H7X
	/* Set boost according to input frequency */
	ret = adc_stm32h7_setup_boost(config, adc, clk);
#endif
#endif

	return ret;
>>>>>>> 66ff30ef
}

static int adc_stm32_init(const struct device* dev) {
    struct adc_stm32_data* data = dev->data;
    const struct adc_stm32_cfg* config = dev->config;
    const struct device* const clk = DEVICE_DT_GET(STM32_CLOCK_CONTROL_NODE);
    ADC_TypeDef* adc = config->base;
    int err;

    ARG_UNUSED(adc); /* Necessary to avoid warnings on some series */

    LOG_DBG("Initializing %s", dev->name);

    if (!device_is_ready(clk)) {
        LOG_ERR("clock control device not ready");
        return (-ENODEV);
    }

    data->dev = dev;

    /*
     * For series that use common channels for sampling time, all
     * conversion time for all channels on one ADC instance has to
     * be the same.
     * For series that use two common channels, there can be up to two
     * conversion times selected for all channels in a sequence.
     * This additional table is for checking that the conversion time
     * selection of all channels respects these requirements.
     */
    data->acq_time_index[0] = -1;
    data->acq_time_index[1] = -1;

    adc_stm32_set_clock(dev);

    /* Configure ADC inputs as specified in Device Tree, if any */
    err = pinctrl_apply_state(config->pcfg, PINCTRL_STATE_DEFAULT);
    if ((err < 0) && (err != -ENOENT)) {
        /*
         * If the ADC is used only with internal channels, then no pinctrl is
         * provided in Device Tree, and pinctrl_apply_state returns -ENOENT,
         * but this should not be treated as an error.
         */
        LOG_ERR("ADC pinctrl setup failed (%d)", err);
        return (err);
    }

    #if defined(CONFIG_SOC_SERIES_STM32U5X)
    /* Enable the independent analog supply */
    LL_PWR_EnableVDDA();
    #endif /* CONFIG_SOC_SERIES_STM32U5X */

    #ifdef CONFIG_ADC_STM32_DMA
    if ((data->dma.dma_dev != NULL) &&
        !device_is_ready(data->dma.dma_dev)) {
        LOG_ERR("%s device not ready", data->dma.dma_dev->name);
        return (-ENODEV);
    }
    #endif

    #if defined(CONFIG_SOC_SERIES_STM32L4X) || \
        defined(CONFIG_SOC_SERIES_STM32L5X) || \
        defined(CONFIG_SOC_SERIES_STM32WBX) || \
        defined(CONFIG_SOC_SERIES_STM32G4X) || \
        defined(CONFIG_SOC_SERIES_STM32H5X) || \
        defined(CONFIG_SOC_SERIES_STM32H7X) || \
        defined(CONFIG_SOC_SERIES_STM32H7RSX) || \
        defined(CONFIG_SOC_SERIES_STM32U5X)
    /*
     * L4, WB, G4, H5, H7 and U5 series STM32 needs to be awaken from deep sleep
     * mode, and restore its calibration parameters if there are some
     * previously stored calibration parameters.
     */
    LL_ADC_DisableDeepPowerDown(adc);
    #endif

    /*
     * Many ADC modules need some time to be stabilized before performing
     * any enable or calibration actions.
     */
    #if !defined(CONFIG_SOC_SERIES_STM32F0X) &&         \
        !DT_HAS_COMPAT_STATUS_OKAY(st_stm32f1_adc) &&   \
        !DT_HAS_COMPAT_STATUS_OKAY(st_stm32f4_adc)
        LL_ADC_EnableInternalRegulator(adc);
    /* Wait for Internal regulator stabilisation
     * Some series have a dedicated status bit, others relie on a delay
     */
    #if defined(CONFIG_SOC_SERIES_STM32H7X) && defined(ADC_VER_V5_V90)
    /* ADC3 on H72x/H73x doesn't have the LDORDY status bit */
    if (adc == ADC3) {
        k_busy_wait(LL_ADC_DELAY_INTERNAL_REGUL_STAB_US);
    }
    else {
        while (LL_ADC_IsActiveFlag_LDORDY(adc) == 0) {
            /* pass */
        }
    }
    #elif defined(CONFIG_SOC_SERIES_STM32H7X) || \
    defined(CONFIG_SOC_SERIES_STM32U5X) || \
    defined(CONFIG_SOC_SERIES_STM32WBAX)
    /* Don't use LL_ADC_IsActiveFlag_LDORDY since not present in U5 LL (1.5.0)
     * (internal issue 185106)
     */
    while ((READ_BIT(adc->ISR, LL_ADC_FLAG_LDORDY) != (LL_ADC_FLAG_LDORDY))) {
        /* pass */
    }
    #else
    k_busy_wait(LL_ADC_DELAY_INTERNAL_REGUL_STAB_US);
    #endif
    #endif

    if (config->irq_cfg_func) {
        config->irq_cfg_func();
    }

    #if defined(HAS_CALIBRATION)
    adc_stm32_calibrate(dev);
    LL_ADC_REG_SetTriggerSource(adc, LL_ADC_REG_TRIG_SOFTWARE);
    #endif /* HAS_CALIBRATION */

    adc_context_unlock_unconditionally(&data->ctx);

    return (0);
}

#ifdef CONFIG_PM_DEVICE
static int adc_stm32_suspend_setup(const struct device* dev) {
    const struct adc_stm32_cfg* config = dev->config;
    ADC_TypeDef* adc = config->base;
    const struct device* const clk = DEVICE_DT_GET(STM32_CLOCK_CONTROL_NODE);
    int err;

    /* Disable ADC */
    adc_stm32_disable(adc);

    #if !defined(CONFIG_SOC_SERIES_STM32F0X) && \
        !DT_HAS_COMPAT_STATUS_OKAY(st_stm32f1_adc) && \
    !DT_HAS_COMPAT_STATUS_OKAY(st_stm32f4_adc)
    /* Disable ADC internal voltage regulator */
    LL_ADC_DisableInternalRegulator(adc);
    while (LL_ADC_IsInternalRegulatorEnabled(adc) == 1U) {
        /* pass */
    }
    #endif

    #if defined(CONFIG_SOC_SERIES_STM32L4X) || \
        defined(CONFIG_SOC_SERIES_STM32L5X) || \
        defined(CONFIG_SOC_SERIES_STM32WBX) || \
        defined(CONFIG_SOC_SERIES_STM32G4X) || \
        defined(CONFIG_SOC_SERIES_STM32H5X) || \
        defined(CONFIG_SOC_SERIES_STM32H7X) || \
        defined(CONFIG_SOC_SERIES_STM32H7RSX) || \
        defined(CONFIG_SOC_SERIES_STM32U5X)
    /*
     * L4, WB, G4, H5, H7 and U5 series STM32 needs to be put into
     * deep sleep mode.
     */

    LL_ADC_EnableDeepPowerDown(adc);
    #endif

    #if defined(CONFIG_SOC_SERIES_STM32U5X)
    /* Disable the independent analog supply */
    LL_PWR_DisableVDDA();
    #endif /* CONFIG_SOC_SERIES_STM32U5X */

    /* Stop device clock. Note: fixed clocks are not handled yet. */
    err = clock_control_off(clk, (clock_control_subsys_t)&config->pclken[0]);
    if (err != 0) {
        LOG_ERR("Could not disable ADC clock");
        return (err);
    }

    /* Move pins to sleep state */
    err = pinctrl_apply_state(config->pcfg, PINCTRL_STATE_SLEEP);
    if ((err < 0) && (err != -ENOENT)) {
        /*
         * If returning -ENOENT, no pins where defined for sleep mode :
         * Do not output on console (might sleep already) when going to sleep,
         * "ADC pinctrl sleep state not available"
         * and don't block PM suspend.
         * Else return the error.
         */
        return (err);
    }

    return (0);
}

static int adc_stm32_pm_action(const struct device* dev,
                               enum pm_device_action action) {
    switch (action) {
        case PM_DEVICE_ACTION_RESUME :
            return adc_stm32_init(dev);

        case PM_DEVICE_ACTION_SUSPEND :
            return adc_stm32_suspend_setup(dev);

        default :
            return (-ENOTSUP);
    }

    return (0);
}
#endif /* CONFIG_PM_DEVICE */

static const struct adc_driver_api api_stm32_driver_api = {
    .channel_setup = adc_stm32_channel_setup,
    .read          = adc_stm32_read,
    #ifdef CONFIG_ADC_ASYNC
    .read_async = adc_stm32_read_async,
    #endif
    .ref_internal = STM32_ADC_VREF_MV, /* VREF is usually connected to VDD */
};

#if defined(CONFIG_SOC_SERIES_STM32F0X)
/* LL_ADC_CLOCK_ASYNC_DIV1 doesn't exist in F0 LL. Define it here. */
#define LL_ADC_CLOCK_ASYNC_DIV1 LL_ADC_CLOCK_ASYNC
#endif

/* st_prescaler property requires 2 elements : clock ASYNC/SYNC and DIV */
#define ADC_STM32_CLOCK(x) DT_INST_PROP(x, st_adc_clock_source)
#define ADC_STM32_DIV(x)   DT_INST_PROP(x, st_adc_prescaler)

/* Macro to set the prefix depending on the 1st element: check if it is SYNC or ASYNC */
#define ADC_STM32_CLOCK_PREFIX(x)                   \
    COND_CODE_1(IS_EQ(ADC_STM32_CLOCK(x), SYNC),    \
    (LL_ADC_CLOCK_SYNC_PCLK_DIV),                   \
    (LL_ADC_CLOCK_ASYNC_DIV))

/* Concat prefix (1st element) and DIV value (2nd element) of st,adc-prescaler */
#if DT_HAS_COMPAT_STATUS_OKAY(st_stm32f1_adc)
#define ADC_STM32_DT_PRESC(x) 0
#else
#define ADC_STM32_DT_PRESC(x) \
    Z_CONCAT(ADC_STM32_CLOCK_PREFIX(x), ADC_STM32_DIV(x))
#endif

/* Macro to check if the ADC instance clock setup is correct */
#define ADC_STM32_CHECK_DT_CLOCK(x)                                                 \
    BUILD_ASSERT(IS_EQ(ADC_STM32_CLOCK(x), SYNC) || (DT_INST_NUM_CLOCKS(x) > 1),    \
                 "ASYNC clock mode defined without ASYNC clock defined in device tree")

#if defined(CONFIG_ADC_STM32_DMA)

#define ADC_DMA_CHANNEL_INIT(index, src_dev, dest_dev)                  \
    .dma = {                                                            \
        .dma_dev = DEVICE_DT_GET(DT_INST_DMAS_CTLR_BY_IDX(index, 0)),   \
        .channel = DT_INST_DMAS_CELL_BY_IDX(index, 0, channel),         \
        .dma_cfg = {                                                    \
            .dma_slot          = STM32_DMA_SLOT_BY_IDX(index, 0, slot), \
            .channel_direction = STM32_DMA_CONFIG_DIRECTION(            \
                                 STM32_DMA_CHANNEL_CONFIG_BY_IDX(index, 0)),\
            .source_data_size  = STM32_DMA_CONFIG_##src_dev##_DATA_SIZE(    \
                                 STM32_DMA_CHANNEL_CONFIG_BY_IDX(index, 0)),\
            .dest_data_size    = STM32_DMA_CONFIG_##dest_dev##_DATA_SIZE(   \
                                 STM32_DMA_CHANNEL_CONFIG_BY_IDX(index, 0)),\
            .source_burst_length = 1,       /* SINGLE transfer */       \
            .dest_burst_length   = 1,       /* SINGLE transfer */       \
            .channel_priority    = STM32_DMA_CONFIG_PRIORITY(           \
                                   STM32_DMA_CHANNEL_CONFIG_BY_IDX(index, 0)), \
            .dma_callback        = dma_callback,                        \
            .block_count         = 2,                                   \
        },                                                              \
        .src_addr_increment = STM32_DMA_CONFIG_##src_dev##_ADDR_INC(    \
                              STM32_DMA_CHANNEL_CONFIG_BY_IDX(index, 0)), \
        .dst_addr_increment = STM32_DMA_CONFIG_##dest_dev##_ADDR_INC(   \
                              STM32_DMA_CHANNEL_CONFIG_BY_IDX(index, 0)), \
    }

#define ADC_STM32_IRQ_FUNC(index)           \
    .irq_cfg_func = NULL,

#else /* CONFIG_ADC_STM32_DMA */

/*
 * For series that share interrupt lines for multiple ADC instances
 * and have separate interrupt lines for other ADCs (example,
 * STM32G473 has 5 ADC instances, ADC1 and ADC2 share IRQn 18 while
 * ADC3, ADC4 and ADC5 use IRQns 47, 61 and 62 respectively), generate
 * a single common ISR function for each IRQn and call adc_stm32_isr
 * for each device using that interrupt line for all enabled ADCs.
 *
 * To achieve the above, a "first" ADC instance must be chosen for all
 * ADC instances sharing the same IRQn. This "first" ADC instance
 * generates the code for the common ISR and for installing and
 * enabling it while any other ADC sharing the same IRQn skips this
 * code generation and does nothing. The common ISR code is generated
 * to include calls to adc_stm32_isr for all instances using that same
 * IRQn. From the example above, four ISR functions would be generated
 * for IRQn 18, 47, 61 and 62, with possible "first" ADC instances
 * being ADC1, ADC3, ADC4 and ADC5 if all ADCs were enabled, with the
 * ISR function 18 calling adc_stm32_isr for both ADC1 and ADC2.
 *
 * For some of the macros below, pseudo-code is provided to describe
 * its function.
 */

/*
 * return (irqn == device_irqn(index)) ? index : NULL
 */
#define FIRST_WITH_IRQN_INTERNAL(index, irqn)                   \
    COND_CODE_1(IS_EQ(irqn, DT_INST_IRQN(index)), (index, ), (EMPTY, ))

/*
 * Returns the "first" instance's index:
 *
 * instances = []
 * for instance in all_active_adcs:
 *     instances.append(first_with_irqn_internal(device_irqn(index)))
 * for instance in instances:
 *     if instance == NULL:
 *         instances.remove(instance)
 * return instances[0]
 */
#define FIRST_WITH_IRQN(index)                                  \
    GET_ARG_N(1, LIST_DROP_EMPTY(DT_INST_FOREACH_STATUS_OKAY_VARGS(FIRST_WITH_IRQN_INTERNAL, \
                                                                   DT_INST_IRQN(index))))

/*
 * Provides code for calling adc_stm32_isr for an instance if its IRQn
 * matches:
 *
 * if (irqn == device_irqn(index)):
 *     return "adc_stm32_isr(DEVICE_DT_INST_GET(index));"
 */
#define HANDLE_IRQS(index, irqn)                                \
    COND_CODE_1(IS_EQ(irqn, DT_INST_IRQN(index)), (adc_stm32_isr(DEVICE_DT_INST_GET(index));), \
                      (EMPTY))

/*
 * Name of the common ISR for a given IRQn (taken from a device with a
 * given index). Example, for an ADC instance with IRQn 18, returns
 * "adc_stm32_isr_18".
 */
#define ISR_FUNC(index) UTIL_CAT(adc_stm32_isr_, DT_INST_IRQN(index))

/*
 * Macro for generating code for the common ISRs (by looping of all
 * ADC instances that share the same IRQn as that of the given device
 * by index) and the function for setting up the ISR.
 *
 * Here is where both "first" and non-"first" instances have code
 * generated for their interrupts via HANDLE_IRQS.
 */
#define GENERATE_ISR_CODE(index)                                \
    static void ISR_FUNC(index)(void) {                         \
        DT_INST_FOREACH_STATUS_OKAY_VARGS(HANDLE_IRQS, DT_INST_IRQN(index)) \
    }                                                           \
                                                                \
    static void UTIL_CAT(ISR_FUNC(index), _init)(void) {        \
        IRQ_CONNECT(DT_INST_IRQN(index), DT_INST_IRQ(index, priority), ISR_FUNC(index), \
                    NULL, 0);                                   \
        irq_enable(DT_INST_IRQN(index));                        \
    }

/*
 * Limit generating code to only the "first" instance:
 *
 * if (first_with_irqn(index) == index):
 *     generate_isr_code(index)
 */
#define GENERATE_ISR(index)                                     \
    COND_CODE_1(IS_EQ(index, FIRST_WITH_IRQN(index)), (GENERATE_ISR_CODE(index)), (EMPTY))

DT_INST_FOREACH_STATUS_OKAY(GENERATE_ISR)

/* Only "first" instances need to call the ISR setup function */
#define ADC_STM32_IRQ_FUNC(index)                               \
    .irq_cfg_func = COND_CODE_1(IS_EQ(index, FIRST_WITH_IRQN(index)),   \
                                (UTIL_CAT(ISR_FUNC(index), _init)), (NULL)),

#define ADC_DMA_CHANNEL_INIT(index, src_dev, dest_dev)

#endif /* CONFIG_ADC_STM32_DMA */

#define ADC_DMA_CHANNEL(id, src, dest)                          \
    COND_CODE_1(DT_INST_DMAS_HAS_IDX(id, 0),                    \
                (ADC_DMA_CHANNEL_INIT(id, src, dest)),          \
                (/* Required for other adc instances without dma */))

#define ADC_STM32_INIT(index)                       \
                                                    \
ADC_STM32_CHECK_DT_CLOCK(index);                    \
                                                    \
PINCTRL_DT_INST_DEFINE(index);                      \
                                                    \
static const struct stm32_pclken pclken_##index[] = \
    STM32_DT_INST_CLOCKS(index);                    \
                                                    \
static const struct adc_stm32_cfg adc_stm32_cfg_##index = {     \
    .base = (void*)DT_INST_REG_ADDR(index),             \
    ADC_STM32_IRQ_FUNC(index)                       \
    .pclken = pclken_##index,                       \
    .pclk_len = DT_INST_NUM_CLOCKS(index),          \
    .clk_prescaler = ADC_STM32_DT_PRESC(index),     \
    .pcfg = PINCTRL_DT_INST_DEV_CONFIG_GET(index),  \
    .sequencer_type = DT_INST_PROP(index, st_adc_sequencer),    \
    .sampling_time_table = DT_INST_PROP(index, sampling_times), \
    .num_sampling_time_common_channels =            \
        DT_INST_PROP_OR(index, num_sampling_time_common_channels, 0),\
    .res_table_size = DT_INST_PROP_LEN(index, resolutions),     \
    .res_table = DT_INST_PROP(index, resolutions),  \
};                                                  \
                                                    \
static struct adc_stm32_data adc_stm32_data_##index = {         \
    ADC_CONTEXT_INIT_TIMER(adc_stm32_data_##index, ctx),        \
    ADC_CONTEXT_INIT_LOCK(adc_stm32_data_##index, ctx),         \
    ADC_CONTEXT_INIT_SYNC(adc_stm32_data_##index, ctx),         \
    ADC_DMA_CHANNEL(index, PERIPHERAL, MEMORY)      \
};                                                  \
                                                    \
PM_DEVICE_DT_INST_DEFINE(index, adc_stm32_pm_action);           \
                                                    \
DEVICE_DT_INST_DEFINE(index,                        \
                      adc_stm32_init, PM_DEVICE_DT_INST_GET(index),     \
                      &adc_stm32_data_##index, &adc_stm32_cfg_##index,  \
                      POST_KERNEL, CONFIG_ADC_INIT_PRIORITY,    \
                      &api_stm32_driver_api);

DT_INST_FOREACH_STATUS_OKAY(ADC_STM32_INIT)<|MERGE_RESOLUTION|>--- conflicted
+++ resolved
@@ -1336,122 +1336,134 @@
     return (0);
 }
 
-#if defined(CONFIG_SOC_SERIES_STM32C0X) ||                                                     \
-	defined(CONFIG_SOC_SERIES_STM32G0X) ||                                                     \
-	defined(CONFIG_SOC_SERIES_STM32L0X) ||                                                     \
-	defined(CONFIG_SOC_SERIES_STM32U0X) ||                                                     \
-	(defined(CONFIG_SOC_SERIES_STM32WBX) && defined(ADC_SUPPORT_2_5_MSPS)) ||                  \
-	defined(CONFIG_SOC_SERIES_STM32WLX)
+#if defined(CONFIG_SOC_SERIES_STM32C0X) || \
+    defined(CONFIG_SOC_SERIES_STM32G0X) || \
+    defined(CONFIG_SOC_SERIES_STM32L0X) || \
+    defined(CONFIG_SOC_SERIES_STM32U0X) || \
+    (defined(CONFIG_SOC_SERIES_STM32WBX) && defined(ADC_SUPPORT_2_5_MSPS)) || \
+     defined(CONFIG_SOC_SERIES_STM32WLX)
 #define ADC_STM32_HAS_INDIVIDUAL_CLOCKS
 #endif
 
 #if defined(CONFIG_SOC_SERIES_STM32H7X) || defined(ADC_STM32_HAS_INDIVIDUAL_CLOCKS)
-static bool adc_stm32_is_clk_sync(const struct adc_stm32_cfg *config)
-{
-	if (config->clk_prescaler == LL_ADC_CLOCK_SYNC_PCLK_DIV1 ||
-	    config->clk_prescaler == LL_ADC_CLOCK_SYNC_PCLK_DIV2 ||
-	    config->clk_prescaler == LL_ADC_CLOCK_SYNC_PCLK_DIV4) {
-		return true;
-	}
-
-	return false;
+static bool adc_stm32_is_clk_sync(const struct adc_stm32_cfg* config) {
+    if ((config->clk_prescaler == LL_ADC_CLOCK_SYNC_PCLK_DIV1) ||
+        (config->clk_prescaler == LL_ADC_CLOCK_SYNC_PCLK_DIV2) ||
+        (config->clk_prescaler == LL_ADC_CLOCK_SYNC_PCLK_DIV4)) {
+        return (true);
+    }
+
+    return (false);
 }
 #endif
 
 #if defined(CONFIG_SOC_SERIES_STM32H7X)
-static inline int adc_stm32_get_input_freq_prescaler(void)
-{
-	int presc = 2;
-
-#ifdef ADC_VER_V5_X
-	/* For revision Y we have no prescaler of 2 */
-	if (LL_DBGMCU_GetRevisionID() <= 0x1003) {
-		presc = 1;
-	}
-#endif
-
-	return presc;
-}
-
-static int adc_stm32_get_clock_prescaler(const struct adc_stm32_cfg *config)
-{
-	switch (config->clk_prescaler) {
-	case LL_ADC_CLOCK_SYNC_PCLK_DIV1:
-	case LL_ADC_CLOCK_ASYNC_DIV1:
-		return 1;
-	case LL_ADC_CLOCK_SYNC_PCLK_DIV2:
-	case LL_ADC_CLOCK_ASYNC_DIV2:
-		return 2;
-	case LL_ADC_CLOCK_SYNC_PCLK_DIV4:
-	case LL_ADC_CLOCK_ASYNC_DIV4:
-		return 4;
-	case LL_ADC_CLOCK_ASYNC_DIV6:
-		return 6;
-	case LL_ADC_CLOCK_ASYNC_DIV8:
-		return 8;
-	case LL_ADC_CLOCK_ASYNC_DIV10:
-		return 10;
-	case LL_ADC_CLOCK_ASYNC_DIV12:
-		return 12;
-	case LL_ADC_CLOCK_ASYNC_DIV16:
-		return 16;
-	case LL_ADC_CLOCK_ASYNC_DIV32:
-		return 32;
-	case LL_ADC_CLOCK_ASYNC_DIV64:
-		return 64;
-	case LL_ADC_CLOCK_ASYNC_DIV128:
-		return 128;
-	case LL_ADC_CLOCK_ASYNC_DIV256:
-		return 256;
-	default:
-		return -EINVAL;
-	}
-}
-
-static int adc_stm32h7_setup_boost(const struct adc_stm32_cfg *config, ADC_TypeDef *adc,
-				   const struct device *clk)
-{
-	clock_control_subsys_t clk_src;
-	uint32_t input_freq;
-	uint32_t boost;
-	int presc;
-
-	/* Get the input frequency */
-	clk_src = (clock_control_subsys_t)(adc_stm32_is_clk_sync(config) ? &config->pclken[0]
-									 : &config->pclken[1]);
-
-	if (clock_control_get_rate(clk, clk_src, &input_freq) != 0) {
-		LOG_ERR("Failed to get ADC clock frequency");
-		return -EIO;
-	}
-
-	/* Adjust the pre-scaler value so that we can divide down the clock */
-	presc = adc_stm32_get_clock_prescaler(config);
-	if (presc < 0) {
-		LOG_ERR("Invalid clock prescaler value");
-		return presc;
-	}
-
-	input_freq /= presc * adc_stm32_get_input_freq_prescaler();
-
-	if (input_freq <= KHZ(6250)) {
-		boost = LL_ADC_BOOST_MODE_6MHZ25;
-	} else if (input_freq <= KHZ(12500)) {
-		boost = LL_ADC_BOOST_MODE_12MHZ5;
-	} else if (input_freq <= MHZ(20)) {
-		boost = LL_ADC_BOOST_MODE_20MHZ;
-	} else if (input_freq <= MHZ(25)) {
-		boost = LL_ADC_BOOST_MODE_25MHZ;
-	} else if (input_freq <= MHZ(50)) {
-		boost = LL_ADC_BOOST_MODE_50MHZ;
-	} else {
-		LOG_WRN("ADC clock frequency too high %u", input_freq);
-		return -ERANGE;
-	}
-
-	LL_ADC_SetBoostMode(adc, boost);
-
-	return 0;
+static inline int adc_stm32_get_input_freq_prescaler(void) {
+    int presc = 2;
+
+    #ifdef ADC_VER_V5_X
+    /* For revision Y we have no prescaler of 2 */
+    if (LL_DBGMCU_GetRevisionID() <= 0x1003) {
+        presc = 1;
+    }
+    #endif
+
+    return (presc);
+}
+
+static int adc_stm32_get_clock_prescaler(const struct adc_stm32_cfg* config) {
+    switch (config->clk_prescaler) {
+        case LL_ADC_CLOCK_SYNC_PCLK_DIV1 :
+        case LL_ADC_CLOCK_ASYNC_DIV1 :
+            return (1);
+
+        case LL_ADC_CLOCK_SYNC_PCLK_DIV2 :
+        case LL_ADC_CLOCK_ASYNC_DIV2 :
+            return (2);
+
+        case LL_ADC_CLOCK_SYNC_PCLK_DIV4 :
+        case LL_ADC_CLOCK_ASYNC_DIV4 :
+            return (4);
+
+        case LL_ADC_CLOCK_ASYNC_DIV6 :
+            return (6);
+
+        case LL_ADC_CLOCK_ASYNC_DIV8 :
+            return (8);
+
+        case LL_ADC_CLOCK_ASYNC_DIV10 :
+            return (10);
+
+        case LL_ADC_CLOCK_ASYNC_DIV12 :
+            return (12);
+
+        case LL_ADC_CLOCK_ASYNC_DIV16 :
+            return (16);
+
+        case LL_ADC_CLOCK_ASYNC_DIV32 :
+            return (32);
+
+        case LL_ADC_CLOCK_ASYNC_DIV64 :
+            return (64);
+
+        case LL_ADC_CLOCK_ASYNC_DIV128 :
+            return (128);
+
+        case LL_ADC_CLOCK_ASYNC_DIV256 :
+            return (256);
+
+        default :
+            return (-EINVAL);
+    }
+}
+
+static int adc_stm32h7_setup_boost(const struct adc_stm32_cfg* config, ADC_TypeDef* adc,
+                                   const struct device* clk) {
+    clock_control_subsys_t clk_src;
+    uint32_t input_freq;
+    uint32_t boost;
+    int presc;
+
+    /* Get the input frequency */
+    clk_src = (clock_control_subsys_t)(adc_stm32_is_clk_sync(config) ? &config->pclken[0]
+                                        : &config->pclken[1]);
+
+    if (clock_control_get_rate(clk, clk_src, &input_freq) != 0) {
+        LOG_ERR("Failed to get ADC clock frequency");
+        return (-EIO);
+    }
+
+    /* Adjust the pre-scaler value so that we can divide down the clock */
+    presc = adc_stm32_get_clock_prescaler(config);
+    if (presc < 0) {
+        LOG_ERR("Invalid clock prescaler value");
+        return (presc);
+    }
+
+    input_freq /= presc * adc_stm32_get_input_freq_prescaler();
+    if (input_freq <= KHZ(6250)) {
+        boost = LL_ADC_BOOST_MODE_6MHZ25;
+    }
+    else if (input_freq <= KHZ(12500)) {
+        boost = LL_ADC_BOOST_MODE_12MHZ5;
+    }
+    else if (input_freq <= MHZ(20)) {
+        boost = LL_ADC_BOOST_MODE_20MHZ;
+    }
+    else if (input_freq <= MHZ(25)) {
+        boost = LL_ADC_BOOST_MODE_25MHZ;
+    }
+    else if (input_freq <= MHZ(50)) {
+        boost = LL_ADC_BOOST_MODE_50MHZ;
+    }
+    else {
+        LOG_WRN("ADC clock frequency too high %u", input_freq);
+        return (-ERANGE);
+    }
+
+    LL_ADC_SetBoostMode(adc, boost);
+
+    return (0);
 }
 #endif
 
@@ -1463,11 +1475,11 @@
 #define STM32_ADC_DOMAIN_CLOCK_SUPPORT 0
 #endif
 
-<<<<<<< HEAD
 static int adc_stm32_set_clock(const struct device* dev) {
     const struct adc_stm32_cfg* config = dev->config;
     const struct device* const clk = DEVICE_DT_GET(STM32_CLOCK_CONTROL_NODE);
     ADC_TypeDef* adc = config->base;
+    int ret = 0;
 
     ARG_UNUSED(adc); /* Necessary to avoid warnings on some series */
 
@@ -1487,15 +1499,8 @@
 
     #if defined(CONFIG_SOC_SERIES_STM32F0X)
     LL_ADC_SetClock(adc, config->clk_prescaler);
-    #elif defined(CONFIG_SOC_SERIES_STM32C0X) || \
-          defined(CONFIG_SOC_SERIES_STM32G0X) || \
-          defined(CONFIG_SOC_SERIES_STM32L0X) || \
-          defined(CONFIG_SOC_SERIES_STM32U0X) || \
-          (defined(CONFIG_SOC_SERIES_STM32WBX) && defined(ADC_SUPPORT_2_5_MSPS)) || \
-          defined(CONFIG_SOC_SERIES_STM32WLX)
-    if ((config->clk_prescaler == LL_ADC_CLOCK_SYNC_PCLK_DIV1) ||
-        (config->clk_prescaler == LL_ADC_CLOCK_SYNC_PCLK_DIV2) ||
-        (config->clk_prescaler == LL_ADC_CLOCK_SYNC_PCLK_DIV4)) {
+    #elif defined(ADC_STM32_HAS_INDIVIDUAL_CLOCKS)
+    if (adc_stm32_is_clk_sync(config)) {
         LL_ADC_SetClock(adc, config->clk_prescaler);
     }
     else {
@@ -1506,55 +1511,14 @@
     #elif !DT_HAS_COMPAT_STATUS_OKAY(st_stm32f1_adc)
     LL_ADC_SetCommonClock(__LL_ADC_COMMON_INSTANCE(adc),
                           config->clk_prescaler);
-    #endif
-
-    return (0);
-=======
-static int adc_stm32_set_clock(const struct device *dev)
-{
-	const struct adc_stm32_cfg *config = dev->config;
-	const struct device *const clk = DEVICE_DT_GET(STM32_CLOCK_CONTROL_NODE);
-	ADC_TypeDef *adc = (ADC_TypeDef *)config->base;
-	int ret = 0;
-
-	ARG_UNUSED(adc); /* Necessary to avoid warnings on some series */
-
-	if (clock_control_on(clk,
-		(clock_control_subsys_t) &config->pclken[0]) != 0) {
-		return -EIO;
-	}
-
-	if (IS_ENABLED(STM32_ADC_DOMAIN_CLOCK_SUPPORT) && (config->pclk_len > 1)) {
-		/* Enable ADC clock source */
-		if (clock_control_configure(clk,
-					    (clock_control_subsys_t) &config->pclken[1],
-					    NULL) != 0) {
-			return -EIO;
-		}
-	}
-
-#if defined(CONFIG_SOC_SERIES_STM32F0X)
-	LL_ADC_SetClock(adc, config->clk_prescaler);
-#elif defined(ADC_STM32_HAS_INDIVIDUAL_CLOCKS)
-	if (adc_stm32_is_clk_sync(config)) {
-		LL_ADC_SetClock(adc, config->clk_prescaler);
-	} else {
-		LL_ADC_SetCommonClock(__LL_ADC_COMMON_INSTANCE(adc),
-				      config->clk_prescaler);
-		LL_ADC_SetClock(adc, LL_ADC_CLOCK_ASYNC);
-	}
-#elif !DT_HAS_COMPAT_STATUS_OKAY(st_stm32f1_adc)
-	LL_ADC_SetCommonClock(__LL_ADC_COMMON_INSTANCE(adc),
-			      config->clk_prescaler);
-
-#ifdef CONFIG_SOC_SERIES_STM32H7X
-	/* Set boost according to input frequency */
-	ret = adc_stm32h7_setup_boost(config, adc, clk);
-#endif
-#endif
-
-	return ret;
->>>>>>> 66ff30ef
+
+    #ifdef CONFIG_SOC_SERIES_STM32H7X
+    /* Set boost according to input frequency */
+    ret = adc_stm32h7_setup_boost(config, adc, clk);
+    #endif
+    #endif
+
+    return (ret);
 }
 
 static int adc_stm32_init(const struct device* dev) {
