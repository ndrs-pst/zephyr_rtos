/*
 * Copyright (c) 2023 Trackunit Corporation
 * Copyright (c) 2023 Bjarki Arge Andreasen
 * Copyright 2023 Google LLC
 *
 * SPDX-License-Identifier: Apache-2.0
 */

#include <zephyr/drivers/gnss.h>
#include <zephyr/drivers/gnss/gnss_publish.h>
#include <zephyr/modem/chat.h>
#include <zephyr/modem/backend/uart.h>
#include <zephyr/kernel.h>
#include <zephyr/drivers/gpio.h>
#include <string.h>

#include "gnss_nmea0183.h"
#include "gnss_nmea0183_match.h"
#include "gnss_parse.h"

#include <zephyr/logging/log.h>
LOG_MODULE_REGISTER(gnss_nmea_generic, CONFIG_GNSS_LOG_LEVEL);

#define DT_DRV_COMPAT gnss_nmea_generic

#define UART_RECV_BUF_SZ 128
#define CHAT_RECV_BUF_SZ 256
#define CHAT_ARGV_SZ     32

struct gnss_nmea_generic_config {
<<<<<<< HEAD
	const struct device *uart;
=======
    const struct device* uart;
    uint16_t nmea_timeout_ms;
>>>>>>> 118c3b8c
};

struct gnss_nmea_generic_data {
    struct gnss_nmea0183_match_data match_data;
    #if CONFIG_GNSS_SATELLITES
    struct gnss_satellite satellites[CONFIG_GNSS_NMEA_GENERIC_SATELLITES_COUNT];
    #endif

    /* UART backend */
    struct modem_pipe* uart_pipe;
    struct modem_backend_uart uart_backend;
    uint8_t uart_backend_receive_buf[UART_RECV_BUF_SZ];

    /* Modem chat */
    struct modem_chat chat;
    uint8_t  chat_receive_buf[CHAT_RECV_BUF_SZ];
    uint8_t* chat_argv[CHAT_ARGV_SZ];

    struct k_spinlock lock;
};

MODEM_CHAT_MATCHES_DEFINE(unsol_matches,
    MODEM_CHAT_MATCH_WILDCARD("$??GGA,", ",*", gnss_nmea0183_match_gga_callback),
    MODEM_CHAT_MATCH_WILDCARD("$??RMC,", ",*", gnss_nmea0183_match_rmc_callback),
    #if CONFIG_GNSS_SATELLITES
    MODEM_CHAT_MATCH_WILDCARD("$??GSV,", ",*", gnss_nmea0183_match_gsv_callback),
    #endif
);

static int gnss_nmea_generic_resume(const struct device* dev) {
    struct gnss_nmea_generic_data* data = dev->data;
    int ret;

    ret = modem_pipe_open(data->uart_pipe);
    if (ret < 0) {
        return (ret);
    }

    ret = modem_chat_attach(&data->chat, data->uart_pipe);
    if (ret < 0) {
        modem_pipe_close(data->uart_pipe);
        return (ret);
    }

    return (ret);
}

static struct gnss_driver_api gnss_api = { };

static int gnss_nmea_generic_init_nmea0183_match(const struct device* dev) {
    const struct gnss_nmea_generic_config* cfg  = dev->config;
    struct gnss_nmea_generic_data*         data = dev->data;

    const struct gnss_nmea0183_match_config match_config = {
        .gnss = dev,
        #if CONFIG_GNSS_SATELLITES
        .satellites      = data->satellites,
        .satellites_size = ARRAY_SIZE(data->satellites),
        #endif
        .timeout_ms = cfg->nmea_timeout_ms,
    };

<<<<<<< HEAD
static int gnss_nmea_generic_init_nmea0183_match(const struct device *dev)
{
	struct gnss_nmea_generic_data *data = dev->data;

	const struct gnss_nmea0183_match_config match_config = {
		.gnss = dev,
#if CONFIG_GNSS_SATELLITES
		.satellites = data->satellites,
		.satellites_size = ARRAY_SIZE(data->satellites),
#endif
	};

	return gnss_nmea0183_match_init(&data->match_data, &match_config);
=======
    return gnss_nmea0183_match_init(&data->match_data, &match_config);
>>>>>>> 118c3b8c
}

static void gnss_nmea_generic_init_pipe(const struct device* dev) {
    const struct gnss_nmea_generic_config* cfg  = dev->config;
    struct gnss_nmea_generic_data*         data = dev->data;

    const struct modem_backend_uart_config uart_backend_config = {
        .uart             = cfg->uart,
        .receive_buf      = data->uart_backend_receive_buf,
        .receive_buf_size = sizeof(data->uart_backend_receive_buf),
    };

    data->uart_pipe = modem_backend_uart_init(&data->uart_backend, &uart_backend_config);
}

static const uint8_t gnss_nmea_generic_char_delimiter[] = {'\r', '\n'};

static int gnss_nmea_generic_init_chat(const struct device* dev) {
    struct gnss_nmea_generic_data* data = dev->data;

    const struct modem_chat_config chat_config = {
        .user_data          = data,
        .receive_buf        = data->chat_receive_buf,
        .receive_buf_size   = sizeof(data->chat_receive_buf),
        .delimiter          = gnss_nmea_generic_char_delimiter,
        .delimiter_size     = ARRAY_SIZE(gnss_nmea_generic_char_delimiter),
        .filter             = NULL,
        .filter_size        = 0,
        .argv               = data->chat_argv,
        .argv_size          = ARRAY_SIZE(data->chat_argv),
        .unsol_matches      = unsol_matches,
        .unsol_matches_size = ARRAY_SIZE(unsol_matches),
        .process_timeout    = K_MSEC(2),
    };

    return modem_chat_init(&data->chat, &chat_config);
}

static int gnss_nmea_generic_init(const struct device* dev) {
    int ret;

    ret = gnss_nmea_generic_init_nmea0183_match(dev);
    if (ret < 0) {
        return (ret);
    }

    gnss_nmea_generic_init_pipe(dev);

    ret = gnss_nmea_generic_init_chat(dev);
    if (ret < 0) {
        return (ret);
    }

    ret = gnss_nmea_generic_resume(dev);
    if (ret < 0) {
        return (ret);
    }

    return (0);
}

<<<<<<< HEAD
#define GNSS_NMEA_GENERIC(inst)								\
	static struct gnss_nmea_generic_config gnss_nmea_generic_cfg_##inst = {		\
		.uart = DEVICE_DT_GET(DT_INST_BUS(inst)),				\
	};										\
											\
	static struct gnss_nmea_generic_data gnss_nmea_generic_data_##inst;		\
											\
	DEVICE_DT_INST_DEFINE(inst, gnss_nmea_generic_init, NULL,			\
			      &gnss_nmea_generic_data_##inst,				\
			      &gnss_nmea_generic_cfg_##inst,				\
			      POST_KERNEL, CONFIG_GNSS_INIT_PRIORITY, &gnss_api);
=======
#define GNSS_NMEA_GENERIC(inst)                                             \
    static struct gnss_nmea_generic_config gnss_nmea_generic_cfg_##inst = { \
        .uart            = DEVICE_DT_GET(DT_INST_BUS(inst)),                \
        .nmea_timeout_ms = DT_INST_PROP(inst, nmea_timeout_ms),             \
    };                                                                      \
                                                                            \
    static struct gnss_nmea_generic_data gnss_nmea_generic_data_##inst;     \
                                                                            \
    DEVICE_DT_INST_DEFINE(inst, gnss_nmea_generic_init, NULL,               \
                          &gnss_nmea_generic_data_##inst,                   \
                          &gnss_nmea_generic_cfg_##inst,                    \
                          POST_KERNEL, CONFIG_GNSS_INIT_PRIORITY, &gnss_api);
>>>>>>> 118c3b8c

DT_INST_FOREACH_STATUS_OKAY(GNSS_NMEA_GENERIC)<|MERGE_RESOLUTION|>--- conflicted
+++ resolved
@@ -28,12 +28,7 @@
 #define CHAT_ARGV_SZ     32
 
 struct gnss_nmea_generic_config {
-<<<<<<< HEAD
-	const struct device *uart;
-=======
     const struct device* uart;
-    uint16_t nmea_timeout_ms;
->>>>>>> 118c3b8c
 };
 
 struct gnss_nmea_generic_data {
@@ -84,8 +79,7 @@
 static struct gnss_driver_api gnss_api = { };
 
 static int gnss_nmea_generic_init_nmea0183_match(const struct device* dev) {
-    const struct gnss_nmea_generic_config* cfg  = dev->config;
-    struct gnss_nmea_generic_data*         data = dev->data;
+    struct gnss_nmea_generic_data* data = dev->data;
 
     const struct gnss_nmea0183_match_config match_config = {
         .gnss = dev,
@@ -93,26 +87,9 @@
         .satellites      = data->satellites,
         .satellites_size = ARRAY_SIZE(data->satellites),
         #endif
-        .timeout_ms = cfg->nmea_timeout_ms,
     };
 
-<<<<<<< HEAD
-static int gnss_nmea_generic_init_nmea0183_match(const struct device *dev)
-{
-	struct gnss_nmea_generic_data *data = dev->data;
-
-	const struct gnss_nmea0183_match_config match_config = {
-		.gnss = dev,
-#if CONFIG_GNSS_SATELLITES
-		.satellites = data->satellites,
-		.satellites_size = ARRAY_SIZE(data->satellites),
-#endif
-	};
-
-	return gnss_nmea0183_match_init(&data->match_data, &match_config);
-=======
     return gnss_nmea0183_match_init(&data->match_data, &match_config);
->>>>>>> 118c3b8c
 }
 
 static void gnss_nmea_generic_init_pipe(const struct device* dev) {
@@ -174,23 +151,9 @@
     return (0);
 }
 
-<<<<<<< HEAD
-#define GNSS_NMEA_GENERIC(inst)								\
-	static struct gnss_nmea_generic_config gnss_nmea_generic_cfg_##inst = {		\
-		.uart = DEVICE_DT_GET(DT_INST_BUS(inst)),				\
-	};										\
-											\
-	static struct gnss_nmea_generic_data gnss_nmea_generic_data_##inst;		\
-											\
-	DEVICE_DT_INST_DEFINE(inst, gnss_nmea_generic_init, NULL,			\
-			      &gnss_nmea_generic_data_##inst,				\
-			      &gnss_nmea_generic_cfg_##inst,				\
-			      POST_KERNEL, CONFIG_GNSS_INIT_PRIORITY, &gnss_api);
-=======
 #define GNSS_NMEA_GENERIC(inst)                                             \
     static struct gnss_nmea_generic_config gnss_nmea_generic_cfg_##inst = { \
-        .uart            = DEVICE_DT_GET(DT_INST_BUS(inst)),                \
-        .nmea_timeout_ms = DT_INST_PROP(inst, nmea_timeout_ms),             \
+        .uart = DEVICE_DT_GET(DT_INST_BUS(inst)),                           \
     };                                                                      \
                                                                             \
     static struct gnss_nmea_generic_data gnss_nmea_generic_data_##inst;     \
@@ -199,6 +162,5 @@
                           &gnss_nmea_generic_data_##inst,                   \
                           &gnss_nmea_generic_cfg_##inst,                    \
                           POST_KERNEL, CONFIG_GNSS_INIT_PRIORITY, &gnss_api);
->>>>>>> 118c3b8c
 
 DT_INST_FOREACH_STATUS_OKAY(GNSS_NMEA_GENERIC)