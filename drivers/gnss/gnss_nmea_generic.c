/*
 * Copyright (c) 2023 Trackunit Corporation
 * Copyright (c) 2023 Bjarki Arge Andreasen
 * Copyright 2023 Google LLC
 *
 * SPDX-License-Identifier: Apache-2.0
 */

#include <zephyr/drivers/gnss.h>
#include <zephyr/drivers/gnss/gnss_publish.h>
#include <zephyr/modem/chat.h>
#include <zephyr/modem/backend/uart.h>
#include <zephyr/kernel.h>
#include <zephyr/drivers/gpio.h>
#include <string.h>

#include "gnss_nmea0183.h"
#include "gnss_nmea0183_match.h"
#include "gnss_parse.h"

#include <zephyr/logging/log.h>
LOG_MODULE_REGISTER(gnss_nmea_generic, CONFIG_GNSS_LOG_LEVEL);

#define DT_DRV_COMPAT gnss_nmea_generic

#define UART_RECV_BUF_SZ 128
#define CHAT_RECV_BUF_SZ 256
#define CHAT_ARGV_SZ     32

struct gnss_nmea_generic_config {
    const struct device* uart;
};

struct gnss_nmea_generic_data {
    struct gnss_nmea0183_match_data match_data;
    #if CONFIG_GNSS_SATELLITES
    struct gnss_satellite satellites[CONFIG_GNSS_NMEA_GENERIC_SATELLITES_COUNT];
    #endif

    /* UART backend */
    struct modem_pipe* uart_pipe;
    struct modem_backend_uart uart_backend;
    uint8_t uart_backend_receive_buf[UART_RECV_BUF_SZ];

    /* Modem chat */
    struct modem_chat chat;
    uint8_t  chat_receive_buf[CHAT_RECV_BUF_SZ];
    uint8_t* chat_argv[CHAT_ARGV_SZ];

    struct k_spinlock lock;
};

MODEM_CHAT_MATCHES_DEFINE(unsol_matches,
    MODEM_CHAT_MATCH_WILDCARD("$??GGA,", ",*", gnss_nmea0183_match_gga_callback),
    MODEM_CHAT_MATCH_WILDCARD("$??RMC,", ",*", gnss_nmea0183_match_rmc_callback),
    #if CONFIG_GNSS_SATELLITES
    MODEM_CHAT_MATCH_WILDCARD("$??GSV,", ",*", gnss_nmea0183_match_gsv_callback),
    #endif
);

static int gnss_nmea_generic_resume(const struct device* dev) {
    struct gnss_nmea_generic_data* data = dev->data;
    int ret;

    ret = modem_pipe_open(data->uart_pipe);
    if (ret < 0) {
        return (ret);
    }

    ret = modem_chat_attach(&data->chat, data->uart_pipe);
    if (ret < 0) {
        modem_pipe_close(data->uart_pipe);
        return (ret);
    }

    return (ret);
}

static struct gnss_driver_api gnss_api = { };

static int gnss_nmea_generic_init_nmea0183_match(const struct device* dev) {
    struct gnss_nmea_generic_data* data = dev->data;

    const struct gnss_nmea0183_match_config match_config = {
        .gnss = dev,
        #if CONFIG_GNSS_SATELLITES
        .satellites      = data->satellites,
        .satellites_size = ARRAY_SIZE(data->satellites),
        #endif
    };

    return gnss_nmea0183_match_init(&data->match_data, &match_config);
}

static void gnss_nmea_generic_init_pipe(const struct device* dev) {
    const struct gnss_nmea_generic_config* cfg  = dev->config;
    struct gnss_nmea_generic_data*         data = dev->data;

    const struct modem_backend_uart_config uart_backend_config = {
        .uart             = cfg->uart,
        .receive_buf      = data->uart_backend_receive_buf,
        .receive_buf_size = sizeof(data->uart_backend_receive_buf),
    };

    data->uart_pipe = modem_backend_uart_init(&data->uart_backend, &uart_backend_config);
}

<<<<<<< HEAD
static uint8_t gnss_nmea_generic_char_delimiter[] = {'\r', '\n'};

static int gnss_nmea_generic_init_chat(const struct device *dev)
{
	struct gnss_nmea_generic_data *data = dev->data;

	const struct modem_chat_config chat_config = {
		.user_data = data,
		.receive_buf = data->chat_receive_buf,
		.receive_buf_size = sizeof(data->chat_receive_buf),
		.delimiter = gnss_nmea_generic_char_delimiter,
		.delimiter_size = ARRAY_SIZE(gnss_nmea_generic_char_delimiter),
		.filter = NULL,
		.filter_size = 0,
		.argv = data->chat_argv,
		.argv_size = ARRAY_SIZE(data->chat_argv),
		.unsol_matches = unsol_matches,
		.unsol_matches_size = ARRAY_SIZE(unsol_matches),
	};

	return modem_chat_init(&data->chat, &chat_config);
=======
static const uint8_t gnss_nmea_generic_char_delimiter[] = {'\r', '\n'};

static int gnss_nmea_generic_init_chat(const struct device* dev) {
    struct gnss_nmea_generic_data* data = dev->data;

    const struct modem_chat_config chat_config = {
        .user_data          = data,
        .receive_buf        = data->chat_receive_buf,
        .receive_buf_size   = sizeof(data->chat_receive_buf),
        .delimiter          = gnss_nmea_generic_char_delimiter,
        .delimiter_size     = ARRAY_SIZE(gnss_nmea_generic_char_delimiter),
        .filter             = NULL,
        .filter_size        = 0,
        .argv               = data->chat_argv,
        .argv_size          = ARRAY_SIZE(data->chat_argv),
        .unsol_matches      = unsol_matches,
        .unsol_matches_size = ARRAY_SIZE(unsol_matches),
        .process_timeout    = K_MSEC(2),
    };

    return modem_chat_init(&data->chat, &chat_config);
>>>>>>> b9418656
}

static int gnss_nmea_generic_init(const struct device* dev) {
    int ret;

    ret = gnss_nmea_generic_init_nmea0183_match(dev);
    if (ret < 0) {
        return (ret);
    }

    gnss_nmea_generic_init_pipe(dev);

    ret = gnss_nmea_generic_init_chat(dev);
    if (ret < 0) {
        return (ret);
    }

    ret = gnss_nmea_generic_resume(dev);
    if (ret < 0) {
        return (ret);
    }

    return (0);
}

#define GNSS_NMEA_GENERIC(inst)                                             \
    static struct gnss_nmea_generic_config gnss_nmea_generic_cfg_##inst = { \
        .uart = DEVICE_DT_GET(DT_INST_BUS(inst)),                           \
    };                                                                      \
                                                                            \
    static struct gnss_nmea_generic_data gnss_nmea_generic_data_##inst;     \
                                                                            \
    DEVICE_DT_INST_DEFINE(inst, gnss_nmea_generic_init, NULL,               \
                          &gnss_nmea_generic_data_##inst,                   \
                          &gnss_nmea_generic_cfg_##inst,                    \
                          POST_KERNEL, CONFIG_GNSS_INIT_PRIORITY, &gnss_api);

DT_INST_FOREACH_STATUS_OKAY(GNSS_NMEA_GENERIC)<|MERGE_RESOLUTION|>--- conflicted
+++ resolved
@@ -105,29 +105,6 @@
     data->uart_pipe = modem_backend_uart_init(&data->uart_backend, &uart_backend_config);
 }
 
-<<<<<<< HEAD
-static uint8_t gnss_nmea_generic_char_delimiter[] = {'\r', '\n'};
-
-static int gnss_nmea_generic_init_chat(const struct device *dev)
-{
-	struct gnss_nmea_generic_data *data = dev->data;
-
-	const struct modem_chat_config chat_config = {
-		.user_data = data,
-		.receive_buf = data->chat_receive_buf,
-		.receive_buf_size = sizeof(data->chat_receive_buf),
-		.delimiter = gnss_nmea_generic_char_delimiter,
-		.delimiter_size = ARRAY_SIZE(gnss_nmea_generic_char_delimiter),
-		.filter = NULL,
-		.filter_size = 0,
-		.argv = data->chat_argv,
-		.argv_size = ARRAY_SIZE(data->chat_argv),
-		.unsol_matches = unsol_matches,
-		.unsol_matches_size = ARRAY_SIZE(unsol_matches),
-	};
-
-	return modem_chat_init(&data->chat, &chat_config);
-=======
 static const uint8_t gnss_nmea_generic_char_delimiter[] = {'\r', '\n'};
 
 static int gnss_nmea_generic_init_chat(const struct device* dev) {
@@ -144,12 +121,10 @@
         .argv               = data->chat_argv,
         .argv_size          = ARRAY_SIZE(data->chat_argv),
         .unsol_matches      = unsol_matches,
-        .unsol_matches_size = ARRAY_SIZE(unsol_matches),
-        .process_timeout    = K_MSEC(2),
+        .unsol_matches_size = ARRAY_SIZE(unsol_matches)
     };
 
     return modem_chat_init(&data->chat, &chat_config);
->>>>>>> b9418656
 }
 
 static int gnss_nmea_generic_init(const struct device* dev) {
