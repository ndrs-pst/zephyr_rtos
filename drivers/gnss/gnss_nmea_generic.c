--- conflicted
+++ resolved
@@ -63,17 +63,10 @@
     struct gnss_nmea_generic_data* data = dev->data;
     int ret;
 
-<<<<<<< HEAD
-	ret = modem_pipe_open(data->uart_pipe, K_SECONDS(10));
-	if (ret < 0) {
-		return ret;
-	}
-=======
-    ret = modem_pipe_open(data->uart_pipe);
+    ret = modem_pipe_open(data->uart_pipe, K_SECONDS(10));
     if (ret < 0) {
         return (ret);
     }
->>>>>>> f2e902c5
 
     ret = modem_chat_attach(&data->chat, data->uart_pipe);
     if (ret == 0) {
@@ -81,17 +74,10 @@
     }
 
     if (ret < 0) {
-        modem_pipe_close(data->uart_pipe);
+        modem_pipe_close(data->uart_pipe, K_SECONDS(10));
     }
 
-<<<<<<< HEAD
-	if (ret < 0) {
-		modem_pipe_close(data->uart_pipe, K_SECONDS(10));
-	}
-	return ret;
-=======
     return (ret);
->>>>>>> f2e902c5
 }
 
 static const struct gnss_driver_api gnss_api = {
@@ -112,8 +98,8 @@
 }
 
 static void gnss_nmea_generic_init_pipe(const struct device* dev) {
-    const struct gnss_nmea_generic_config* cfg  = dev->config;
-    struct gnss_nmea_generic_data*         data = dev->data;
+    const struct gnss_nmea_generic_config* cfg = dev->config;
+    struct gnss_nmea_generic_data* data = dev->data;
 
     const struct modem_backend_uart_config uart_backend_config = {
         .uart              = cfg->uart,
@@ -182,12 +168,12 @@
             return gnss_nmea_generic_resume(dev);
 
         default :
-            return -ENOTSUP;
+            return (-ENOTSUP);
     }
 }
 #endif
 
-#if DT_HAS_COMPAT STATUS_OKAY(gnss_nmea_generic)
+#if DT_HAS_COMPAT_STATUS_OKAY(gnss_nmea_generic)
 MODEM_CHAT_SCRIPT_EMPTY_DEFINE(gnss_nmea_generic_init_chat_script);
 #endif
 
