--- conflicted
+++ resolved
@@ -209,17 +209,10 @@
     struct quectel_lcx6g_data* data = dev->data;
     int ret;
 
-<<<<<<< HEAD
-	ret = modem_chat_run_script(&data->chat, &suspend_script);
-	if (ret < 0) {
-		modem_pipe_close(data->uart_pipe);
-	}
-=======
     ret = modem_chat_run_script(&data->chat, &suspend_script);
     if (ret < 0) {
         modem_pipe_close(data->uart_pipe);
     }
->>>>>>> a19613fc
 
     return (ret);
 }
