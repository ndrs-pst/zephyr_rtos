--- conflicted
+++ resolved
@@ -29,11 +29,7 @@
 }
 
 /**
-<<<<<<< HEAD
- * ntc_lookup_comp() - Finds indices where ohm falls between
-=======
  * Finds indices where ohm falls between.
->>>>>>> 6e653a96
  *
  * @param ohm key value search is looking for
  * @param i_low return Lower interval index value
