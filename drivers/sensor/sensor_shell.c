--- conflicted
+++ resolved
@@ -216,13 +216,8 @@
 /* Mutex for accessing shared RTIO/IODEV data structures */
 K_MUTEX_DEFINE(cmd_get_mutex);
 
-<<<<<<< HEAD
-/* Crate a single common config for one-shot reading */
+/* Create a single common config for one-shot reading */
 static struct sensor_chan_spec iodev_sensor_shell_channels[SENSOR_CHAN_ALL];
-=======
-/* Create a single common config for one-shot reading */
-static enum sensor_channel iodev_sensor_shell_channels[SENSOR_CHAN_ALL];
->>>>>>> 3c1b4db2
 static struct sensor_read_config iodev_sensor_shell_read_config = {
 	.sensor = NULL,
 	.is_streaming = false,
