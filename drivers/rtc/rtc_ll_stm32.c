/*
 * Copyright (c) 2023 Prevas A/S
 * Copyright (c) 2023 Syslinbit
 * Copyright (c) 2024 STMicroelectronics
 *
 * SPDX-License-Identifier: Apache-2.0
 *
 */

#define DT_DRV_COMPAT st_stm32_rtc

#include <errno.h>
#include <zephyr/device.h>
#include <zephyr/kernel.h>
#include <zephyr/init.h>
#include <zephyr/devicetree.h>
#include <zephyr/drivers/rtc.h>
#include <zephyr/drivers/clock_control/stm32_clock_control.h>
#include <zephyr/drivers/clock_control.h>
#include <zephyr/sys/util.h>
#include <soc.h>
#include <stm32_ll_pwr.h>
#include <stm32_ll_rcc.h>
#include <stm32_ll_rtc.h>
#include <stm32_hsem.h>
#ifdef CONFIG_RTC_ALARM
#include <stm32_ll_exti.h>
#endif /* CONFIG_RTC_ALARM */

#include <zephyr/logging/log.h>
#ifdef CONFIG_RTC_ALARM
#include <zephyr/irq.h>
#endif /* CONFIG_RTC_ALARM */

#include <stdbool.h>
#include "rtc_utils.h"

#include "rtc_ll_stm32.h"

LOG_MODULE_REGISTER(rtc_stm32, CONFIG_RTC_LOG_LEVEL);

#if (defined(CONFIG_SOC_SERIES_STM32L1X) && !defined(RTC_SUBSECOND_SUPPORT)) \
    || defined(CONFIG_SOC_SERIES_STM32F2X)
/* subsecond counting is not supported by some STM32L1x MCUs (Cat.1) & by STM32F2x SoC series */
#define HW_SUBSECOND_SUPPORT (0)
#else
#define HW_SUBSECOND_SUPPORT (1)
#endif

/* RTC start time: 1st, Jan, 2000 */
#define RTC_YEAR_REF 2000
/* struct tm start time:   1st, Jan, 1900 */
#define TM_YEAR_REF 1900

/* Convert part per billion calibration value to a number of clock pulses added or removed each
 * 2^20 clock cycles so it is suitable for the CALR register fields
 *
 * nb_pulses = ppb * 2^20 / 10^9 = ppb * 2^11 / 5^9 = ppb * 2048 / 1953125
 */
#define PPB_TO_NB_PULSES(ppb) DIV_ROUND_CLOSEST((ppb) * 2048, 1953125)

/* Convert CALR register value (number of clock pulses added or removed each 2^20 clock cycles)
 * to part ber billion calibration value
 *
 * ppb = nb_pulses * 10^9 / 2^20 = nb_pulses * 5^9 / 2^11 = nb_pulses * 1953125 / 2048
 */
#define NB_PULSES_TO_PPB(pulses) DIV_ROUND_CLOSEST((pulses) * 1953125, 2048)

/* CALP field can only be 512 or 0 as in reality CALP is a single bit field representing 512 pulses
 * added every 2^20 clock cycles
 */
#define MAX_CALP (512)
#define MAX_CALM (511)

#define MAX_PPB NB_PULSES_TO_PPB(MAX_CALP)
#define MIN_PPB -NB_PULSES_TO_PPB(MAX_CALM)

/* Timeout in microseconds used to wait for flags */
#define RTC_TIMEOUT 1000000

#ifdef CONFIG_RTC_ALARM
#define RTC_STM32_ALARMS_COUNT DT_INST_PROP(0, alarms_count)

#define RTC_STM32_ALRM_A 0U
#define RTC_STM32_ALRM_B 1U

/* Zephyr mask supported by RTC device, values from RTC_ALARM_TIME_MASK */
#define RTC_STM32_SUPPORTED_ALARM_FIELDS                        \
    (RTC_ALARM_TIME_MASK_SECOND | RTC_ALARM_TIME_MASK_MINUTE  | \
     RTC_ALARM_TIME_MASK_HOUR   | RTC_ALARM_TIME_MASK_WEEKDAY | \
     RTC_ALARM_TIME_MASK_MONTHDAY)

#if DT_INST_NODE_HAS_PROP(0, alrm_exti_line)
#define RTC_STM32_EXTI_LINE CONCAT(LL_EXTI_LINE_, DT_INST_PROP(0, alrm_exti_line))
#else
#define RTC_STM32_EXTI_LINE 0
#endif /* DT_INST_NODE_HAS_PROP(0, alrm_exti_line) */
#endif /* CONFIG_RTC_ALARM */

#if defined(PWR_CR_DBP) || defined(PWR_CR1_DBP) || defined(PWR_DBPCR_DBP) || defined(PWR_DBPR_DBP)
/*
 * After system reset, the RTC registers are protected against parasitic write access by the
 * DBP bit in the power control peripheral (PWR).
 * Hence, DBP bit must be set in order to enable RTC registers write access.
 */
#define RTC_STM32_BACKUP_DOMAIN_WRITE_PROTECTION    (1)
#else
#define RTC_STM32_BACKUP_DOMAIN_WRITE_PROTECTION    (0)
#endif /* PWR_CR_DBP || PWR_CR1_DBP || PWR_DBPCR_DBP || PWR_DBPR_DBP */

struct rtc_stm32_config {
    RTC_TypeDef* regs;
    uint16_t irq_num;

    uint32_t async_prescaler;
    uint32_t sync_prescaler;
    const struct stm32_pclken* pclken;
    #if DT_INST_NODE_HAS_PROP(0, calib_out_freq)
    uint32_t cal_out_freq;
    #endif
};

#ifdef CONFIG_RTC_ALARM
struct rtc_stm32_alrm {
    LL_RTC_AlarmTypeDef ll_rtc_alrm;
    /* user-defined alarm mask, values from RTC_ALARM_TIME_MASK */
    uint16_t user_mask;

    rtc_alarm_callback user_callback;
    void* user_data;
    bool  is_pending;
};
#endif /* CONFIG_RTC_ALARM */

struct rtc_stm32_data {
    #if defined(CONFIG_RTC_UPDATE)
    rtc_update_callback update_callback;
    void* update_user_data;
    #endif /* CONFIG_RTC_UPDATE */

    struct k_mutex lock;

    #ifdef CONFIG_RTC_ALARM
    struct rtc_stm32_alrm rtc_alrm_a;
    struct rtc_stm32_alrm rtc_alrm_b;
    #endif /* CONFIG_RTC_ALARM */
};

static void rtc_stm32_isr(const struct device* dev);

#if defined(CONFIG_APP_USE_STM32_RTC_ISR_CUSTOM)
extern void bsp_hal_rtc_isr(void);
#endif

static int rtc_stm32_configure(const struct device* dev) {
    const struct rtc_stm32_config* cfg = dev->config;

    int err = 0;

    uint32_t hour_format     = LL_RTC_GetHourFormat(RTC);
    uint32_t sync_prescaler  = LL_RTC_GetSynchPrescaler(RTC);
    uint32_t async_prescaler = LL_RTC_GetAsynchPrescaler(RTC);

    LL_RTC_DisableWriteProtection(RTC);

    /* configuration process requires to stop the RTC counter so do it
     * only if needed to avoid inducing time drift at each reset
     */
    if ((hour_format     != LL_RTC_HOURFORMAT_24HOUR) ||
        (sync_prescaler  != cfg->sync_prescaler )     ||
        (async_prescaler != cfg->async_prescaler)) {
        ErrorStatus status = LL_RTC_EnterInitMode(RTC);

        if (status == SUCCESS) {
            LL_RTC_SetHourFormat(RTC, LL_RTC_HOURFORMAT_24HOUR);
            LL_RTC_SetSynchPrescaler(RTC, cfg->sync_prescaler);
            LL_RTC_SetAsynchPrescaler(RTC, cfg->async_prescaler);
        }
        else {
            err = -EIO;
        }

        LL_RTC_DisableInitMode(RTC);
    }

    #if DT_INST_NODE_HAS_PROP(0, calib_out_freq)
    LL_RTC_CAL_SetOutputFreq(RTC, cfg->cal_out_freq);
    #else
    LL_RTC_CAL_SetOutputFreq(RTC, LL_RTC_CALIB_OUTPUT_NONE);
    #endif

    #ifdef RTC_CR_BYPSHAD
    LL_RTC_EnableShadowRegBypass(RTC);
    #endif /* RTC_CR_BYPSHAD */

    LL_RTC_EnableWriteProtection(RTC);

    #if defined(CONFIG_APP_USE_STM32_RTC_ISR_CUSTOM)
    IRQ_DIRECT_CONNECT(DT_INST_IRQN(0), DT_INST_IRQ(0, priority),
                       bsp_hal_rtc_isr, 0);
    #else
    IRQ_CONNECT(DT_INST_IRQN(0), DT_INST_IRQ(0, priority),
                rtc_stm32_isr, DEVICE_DT_INST_GET(0), 0);
    #endif

    return (err);
}

#ifdef CONFIG_RTC_ALARM
static inline ErrorStatus rtc_stm32_init_alarm(RTC_TypeDef* rtc, uint32_t format,
                                               LL_RTC_AlarmTypeDef* ll_alarm_struct, uint16_t id) {
    ll_alarm_struct->AlarmDateWeekDaySel = RTC_STM32_ALRM_DATEWEEKDAYSEL_DATE;
    /*
     * RTC write protection is disabled & enabled again inside LL_RTC_ALMx_Init functions
     * The LL_RTC_ALMx_Init does convert bin2bcd by itself
     */
    if (id == RTC_STM32_ALRM_A) {
        return LL_RTC_ALMA_Init(rtc, format, ll_alarm_struct);
    }

    #if (RTC_STM32_ALARMS_COUNT > 1)
    if (id == RTC_STM32_ALRM_B) {
        return LL_RTC_ALMB_Init(rtc, format, ll_alarm_struct);
    }
    #endif /* RTC_STM32_ALARMS_COUNT > 1 */

    return (0);
}

static inline void rtc_stm32_clear_alarm_flag(RTC_TypeDef* rtc, uint16_t id) {
    if (id == RTC_STM32_ALRM_A) {
        LL_RTC_ClearFlag_ALRA(rtc);
        return;
    }

    #if (RTC_STM32_ALARMS_COUNT > 1)
    if (id == RTC_STM32_ALRM_B) {
        LL_RTC_ClearFlag_ALRB(rtc);
    }
    #endif /* RTC_STM32_ALARMS_COUNT > 1 */
}

static inline uint32_t rtc_stm32_is_active_alarm(RTC_TypeDef* rtc, uint16_t id) {
    if (id == RTC_STM32_ALRM_A) {
        return LL_RTC_IsActiveFlag_ALRA(rtc);
    }

    #if (RTC_STM32_ALARMS_COUNT > 1)
    if (id == RTC_STM32_ALRM_B) {
        return LL_RTC_IsActiveFlag_ALRB(rtc);
    }
    #endif /* RTC_STM32_ALARMS_COUNT > 1 */

    return (0);
}

static inline void rtc_stm32_enable_interrupt_alarm(RTC_TypeDef* rtc, uint16_t id) {
    if (id == RTC_STM32_ALRM_A) {
        LL_RTC_EnableIT_ALRA(rtc);
        return;
    }

    #if (RTC_STM32_ALARMS_COUNT > 1)
    if (id == RTC_STM32_ALRM_B) {
        LL_RTC_EnableIT_ALRB(rtc);
    }
    #endif /* RTC_STM32_ALARMS_COUNT > 1 */
}

static inline void rtc_stm32_disable_interrupt_alarm(RTC_TypeDef* rtc, uint16_t id) {
    if (id == RTC_STM32_ALRM_A) {
        LL_RTC_DisableIT_ALRA(rtc);
        return;
    }

    #if (RTC_STM32_ALARMS_COUNT > 1)
    if (id == RTC_STM32_ALRM_B) {
        LL_RTC_DisableIT_ALRB(rtc);
    }
    #endif /* RTC_STM32_ALARMS_COUNT > 1 */
}

static inline void rtc_stm32_enable_alarm(RTC_TypeDef* rtc, uint16_t id) {
    if (id == RTC_STM32_ALRM_A) {
        LL_RTC_ALMA_Enable(rtc);
        return;
    }

    #if (RTC_STM32_ALARMS_COUNT > 1)
    if (id == RTC_STM32_ALRM_B) {
        LL_RTC_ALMB_Enable(rtc);
    }
    #endif /* RTC_STM32_ALARMS_COUNT > 1 */
}

static inline void rtc_stm32_disable_alarm(RTC_TypeDef* rtc, uint16_t id) {
    if (id == RTC_STM32_ALRM_A) {
        LL_RTC_ALMA_Disable(rtc);
        return;
    }

    #if (RTC_STM32_ALARMS_COUNT > 1)
    if (id == RTC_STM32_ALRM_B) {
        LL_RTC_ALMB_Disable(rtc);
    }
    #endif /* RTC_STM32_ALARMS_COUNT > 1 */
}

void rtc_stm32_isr(const struct device* dev) {
    struct rtc_stm32_data* data = dev->data;
    struct rtc_stm32_alrm* p_rtc_alrm;
    int id = 0;

    #if RTC_STM32_BACKUP_DOMAIN_WRITE_PROTECTION
    LL_PWR_EnableBkUpAccess();
    #endif /* RTC_STM32_BACKUP_DOMAIN_WRITE_PROTECTION */

    for (id = 0; id < RTC_STM32_ALARMS_COUNT; id++) {
        if (rtc_stm32_is_active_alarm(RTC, (uint16_t)id) != 0) {
            LL_RTC_DisableWriteProtection(RTC);
            rtc_stm32_clear_alarm_flag(RTC, (uint16_t)id);
            LL_RTC_EnableWriteProtection(RTC);

            if (id == RTC_STM32_ALRM_A) {
                p_rtc_alrm = &(data->rtc_alrm_a);
            }
            else {
                p_rtc_alrm = &(data->rtc_alrm_b);
            }

            p_rtc_alrm->is_pending = true;

            if (p_rtc_alrm->user_callback != NULL) {
                p_rtc_alrm->user_callback(dev, (uint16_t)id, p_rtc_alrm->user_data);
            }
        }
    }

    #if RTC_STM32_BACKUP_DOMAIN_WRITE_PROTECTION
    LL_PWR_DisableBkUpAccess();
    #endif /* RTC_STM32_BACKUP_DOMAIN_WRITE_PROTECTION */

    ll_func_exti_clear_rtc_alarm_flag(RTC_STM32_EXTI_LINE);
}

static void rtc_stm32_irq_config(const struct device* dev) {
    IRQ_CONNECT(DT_INST_IRQN(0),
                DT_INST_IRQ(0, priority),
                rtc_stm32_isr, DEVICE_DT_INST_GET(0), 0);
    irq_enable(DT_INST_IRQN(0));
}
#endif /* CONFIG_RTC_ALARM */

static int rtc_stm32_init(const struct device* dev) {
    const struct device* const clk = DEVICE_DT_GET(STM32_CLOCK_CONTROL_NODE);
    const struct rtc_stm32_config* cfg  = dev->config;
    struct rtc_stm32_data* data = dev->data;

    int err = 0;

    if (!device_is_ready(clk)) {
        LOG_ERR("clock control device not ready");
        return (-ENODEV);
    }

    /* Enable RTC bus clock */
    if (clock_control_on(clk, (clock_control_subsys_t)&cfg->pclken[0]) != 0) {
        LOG_ERR("clock op failed\n");
        return (-EIO);
    }

    k_mutex_init(&data->lock);

    /* Enable Backup access */
    #if RTC_STM32_BACKUP_DOMAIN_WRITE_PROTECTION
    LL_PWR_EnableBkUpAccess();
    #endif /* RTC_STM32_BACKUP_DOMAIN_WRITE_PROTECTION */

    /* Enable RTC clock source */
    if (clock_control_configure(clk, (clock_control_subsys_t)&cfg->pclken[1], NULL) != 0) {
        LOG_ERR("clock configure failed\n");
        return (-EIO);
    }

    /*
     * On STM32WBAX series, there is no bit in BCDR register to enable RTC.
     * Enabling RTC is done directly via the RCC APB register bit.
     */
    #ifndef CONFIG_SOC_SERIES_STM32WBAX
    z_stm32_hsem_lock(CFG_HW_RCC_SEMID, HSEM_LOCK_DEFAULT_RETRY);

    LL_RCC_EnableRTC();

    z_stm32_hsem_unlock(CFG_HW_RCC_SEMID);
    #endif /* CONFIG_SOC_SERIES_STM32WBAX */

    err = rtc_stm32_configure(dev);

    #if RTC_STM32_BACKUP_DOMAIN_WRITE_PROTECTION
    LL_PWR_DisableBkUpAccess();
    #endif /* RTC_STM32_BACKUP_DOMAIN_WRITE_PROTECTION */

    #ifdef CONFIG_RTC_ALARM
    rtc_stm32_irq_config(dev);

    ll_func_exti_enable_rtc_alarm_it(RTC_STM32_EXTI_LINE);

    k_mutex_lock(&data->lock, K_FOREVER);
    memset(&(data->rtc_alrm_a), 0, sizeof(struct rtc_stm32_alrm));
    memset(&(data->rtc_alrm_b), 0, sizeof(struct rtc_stm32_alrm));
    k_mutex_unlock(&data->lock);
    #endif /* CONFIG_RTC_ALARM */

    return (err);
}

static int rtc_stm32_set_time(const struct device* dev, const struct rtc_time* timeptr) {
    struct rtc_stm32_data* data = dev->data;
    LL_RTC_TimeTypeDef rtc_time;
    LL_RTC_DateTypeDef rtc_date;
    uint32_t real_year = timeptr->tm_year + TM_YEAR_REF;
    int err;

    if (real_year < RTC_YEAR_REF) {
        /* RTC does not support years before 2000 */
        return (-EINVAL);
    }

    if (timeptr->tm_wday == -1) {
        /* day of the week is expected */
        return (-EINVAL);
    }

    err = k_mutex_lock(&data->lock, K_NO_WAIT);
    if (err) {
        return (err);
    }

    LOG_DBG("Setting clock");

    #if RTC_STM32_BACKUP_DOMAIN_WRITE_PROTECTION
    LL_PWR_EnableBkUpAccess();
    #endif /* RTC_STM32_BACKUP_DOMAIN_WRITE_PROTECTION */

    /* Enter Init mode inside the LL_RTC_Time and Date Init functions */
    rtc_time.Hours   = bin2bcd(timeptr->tm_hour);
    rtc_time.Minutes = bin2bcd(timeptr->tm_min);
    rtc_time.Seconds = bin2bcd(timeptr->tm_sec);
    LL_RTC_TIME_Init(RTC, LL_RTC_FORMAT_BCD, &rtc_time);

    /* Set Date after Time to be sure the DR is correctly updated on stm32F2 serie. */
    rtc_date.Year    = bin2bcd((real_year - RTC_YEAR_REF));
    rtc_date.Month   = bin2bcd((timeptr->tm_mon + 1));
    rtc_date.Day     = bin2bcd(timeptr->tm_mday);
    rtc_date.WeekDay = ((timeptr->tm_wday == 0) ? (LL_RTC_WEEKDAY_SUNDAY) : (timeptr->tm_wday));
    /* WeekDay sunday (tm_wday = 0) is not represented by the same value in hardware,
     * all the other values are consistent with what is expected by hardware.
     */
    LL_RTC_DATE_Init(RTC, LL_RTC_FORMAT_BCD, &rtc_date);

    #if RTC_STM32_BACKUP_DOMAIN_WRITE_PROTECTION
    LL_PWR_DisableBkUpAccess();
    #endif /* RTC_STM32_BACKUP_DOMAIN_WRITE_PROTECTION */

    #ifdef CONFIG_SOC_SERIES_STM32F2X
    /*
     * Because stm32F2 serie has no shadow registers,
     * wait until TR and DR registers are synchronised : flag RS
     */
    while (LL_RTC_IsActiveFlag_RS(RTC) != 1) {
        /* pass */
    }
    #endif /* CONFIG_SOC_SERIES_STM32F2X */

    k_mutex_unlock(&data->lock);

    LOG_DBG("Calendar set : %d/%d/%d - %dh%dm%ds",
                    LL_RTC_DATE_GetDay(RTC),
                    LL_RTC_DATE_GetMonth(RTC),
                    LL_RTC_DATE_GetYear(RTC),
                    LL_RTC_TIME_GetHour(RTC),
                    LL_RTC_TIME_GetMinute(RTC),
                    LL_RTC_TIME_GetSecond(RTC)
    );

    return (err);
}

<<<<<<< HEAD
static int rtc_stm32_get_time(const struct device *dev, struct rtc_time *timeptr)
{
	struct rtc_stm32_data *data = dev->data;

	uint32_t rtc_date, rtc_time;

#if HW_SUBSECOND_SUPPORT
	const struct rtc_stm32_config *cfg = dev->config;
	uint32_t rtc_subsecond;
#endif /* HW_SUBSECOND_SUPPORT */

	if (timeptr == NULL) {
		LOG_ERR("NULL rtc_time pointer");
		return -EINVAL;
	}

	int err = k_mutex_lock(&data->lock, K_NO_WAIT);

	if (err) {
		return err;
	}

	if (!LL_RTC_IsActiveFlag_INITS(RTC)) {
		/* INITS flag is set when the calendar has been initialiazed. This flag is
		 * reset only on backup domain reset, so it can be read after a system
		 * reset to check if the calendar has been initialized.
		 */
		k_mutex_unlock(&data->lock);
		return -ENODATA;
	}

	do {
		/* read date, time and subseconds and relaunch if a day increment occurred
		 * while doing so as it will result in an erroneous result otherwise
		 */
		rtc_date = LL_RTC_DATE_Get(RTC);
		do {
			/* read time and subseconds and relaunch if a second increment occurred
			 * while doing so as it will result in an erroneous result otherwise
			 */
			rtc_time      = LL_RTC_TIME_Get(RTC);
#if HW_SUBSECOND_SUPPORT
			rtc_subsecond = LL_RTC_TIME_GetSubSecond(RTC);
#endif /* HW_SUBSECOND_SUPPORT */
		} while (rtc_time != LL_RTC_TIME_Get(RTC));
	} while (rtc_date != LL_RTC_DATE_Get(RTC));

	k_mutex_unlock(&data->lock);

	/* tm_year is the value since 1900 and Rtc year is from 2000 */
	timeptr->tm_year = bcd2bin(__LL_RTC_GET_YEAR(rtc_date)) + (RTC_YEAR_REF - TM_YEAR_REF);
	/* tm_mon allowed values are 0-11 */
	timeptr->tm_mon = bcd2bin(__LL_RTC_GET_MONTH(rtc_date)) - 1;
	timeptr->tm_mday = bcd2bin(__LL_RTC_GET_DAY(rtc_date));

	int hw_wday = __LL_RTC_GET_WEEKDAY(rtc_date);

	if (hw_wday == LL_RTC_WEEKDAY_SUNDAY) {
		/* LL_RTC_WEEKDAY_SUNDAY = 7 but a 0 is expected in tm_wday for sunday */
		timeptr->tm_wday = 0;
	} else {
		/* all other values are consistent between hardware and rtc_time structure */
		timeptr->tm_wday = hw_wday;
	}

	timeptr->tm_hour = bcd2bin(__LL_RTC_GET_HOUR(rtc_time));
	timeptr->tm_min = bcd2bin(__LL_RTC_GET_MINUTE(rtc_time));
	timeptr->tm_sec = bcd2bin(__LL_RTC_GET_SECOND(rtc_time));

#if HW_SUBSECOND_SUPPORT
	uint64_t temp = ((uint64_t)(cfg->sync_prescaler - rtc_subsecond)) * 1000000000L;

	timeptr->tm_nsec = temp / (cfg->sync_prescaler + 1);
#else
	timeptr->tm_nsec = 0;
#endif
	/* unknown values */
	timeptr->tm_yday  = -1;
	timeptr->tm_isdst = -1;

	/* __LL_RTC_GET_YEAR(rtc_date)is the real year (from 2000) */
	LOG_DBG("Calendar get : %d/%d/%d - %dh%dm%ds",
		timeptr->tm_mday,
		timeptr->tm_mon,
		__LL_RTC_GET_YEAR(rtc_date),
		timeptr->tm_hour,
		timeptr->tm_min,
		timeptr->tm_sec);

	return 0;
=======
static int rtc_stm32_get_time(const struct device* dev, struct rtc_time* timeptr) {
    struct rtc_stm32_data* data = dev->data;
    uint32_t rtc_date;
    uint32_t rtc_time;

    #if HW_SUBSECOND_SUPPORT
    const struct rtc_stm32_config* cfg = dev->config;
    uint32_t rtc_subsecond;
    #endif /* HW_SUBSECOND_SUPPORT */

    if (timeptr == NULL) {
        LOG_ERR("NULL rtc_time pointer");
        return (-EINVAL);
    }

    int err = k_mutex_lock(&data->lock, K_NO_WAIT);
    if (err) {
        return (err);
    }

    if (!LL_RTC_IsActiveFlag_INITS(RTC)) {
        /* INITS flag is set when the calendar has been initialiazed. This flag is
         * reset only on backup domain reset, so it can be read after a system
         * reset to check if the calendar has been initialized.
         */
        k_mutex_unlock(&data->lock);
        return (-ENODATA);
    }

    do {
        /* read date, time and subseconds and relaunch if a day increment occurred
         * while doing so as it will result in an erroneous result otherwise
         */
        rtc_date = LL_RTC_DATE_Get(RTC);
        do {
            /* read time and subseconds and relaunch if a second increment occurred
             * while doing so as it will result in an erroneous result otherwise
             */
            rtc_time = LL_RTC_TIME_Get(RTC);
            #if HW_SUBSECOND_SUPPORT
            rtc_subsecond = LL_RTC_TIME_GetSubSecond(RTC);
            #endif /* HW_SUBSECOND_SUPPORT */
        } while (rtc_time != LL_RTC_TIME_Get(RTC));
    } while (rtc_date != LL_RTC_DATE_Get(RTC));

    k_mutex_unlock(&data->lock);

    /* tm_year is the value since 1900 and Rtc year is from 2000 */
    timeptr->tm_year = bcd2bin(__LL_RTC_GET_YEAR(rtc_date)) + (RTC_YEAR_REF - TM_YEAR_REF);
    /* tm_mon allowed values are 0-11 */
    timeptr->tm_mon  = bcd2bin(__LL_RTC_GET_MONTH(rtc_date)) - 1;
    timeptr->tm_mday = bcd2bin(__LL_RTC_GET_DAY(rtc_date));

    int hw_wday = __LL_RTC_GET_WEEKDAY(rtc_date);
    if (hw_wday == LL_RTC_WEEKDAY_SUNDAY) {
        /* LL_RTC_WEEKDAY_SUNDAY = 7 but a 0 is expected in tm_wday for sunday */
        timeptr->tm_wday = 0;
    }
    else {
        /* all other values are consistent between hardware and rtc_time structure */
        timeptr->tm_wday = hw_wday;
    }

    timeptr->tm_hour = bcd2bin(__LL_RTC_GET_HOUR(rtc_time));
    timeptr->tm_min  = bcd2bin(__LL_RTC_GET_MINUTE(rtc_time));
    timeptr->tm_sec  = bcd2bin(__LL_RTC_GET_SECOND(rtc_time));

    #if HW_SUBSECOND_SUPPORT
    uint64_t temp = ((uint64_t)(cfg->sync_prescaler - rtc_subsecond)) * 1000000000L;

    timeptr->tm_nsec = (int)DIV_ROUND_CLOSEST(temp, cfg->sync_prescaler + 1);
    #else
    timeptr->tm_nsec = 0;
    #endif

    /* unknown values */
    timeptr->tm_yday  = -1;
    timeptr->tm_isdst = -1;

    /* __LL_RTC_GET_YEAR(rtc_date)is the real year (from 2000) */
    LOG_DBG("Calendar get : %d/%d/%d - %dh%dm%ds",
            timeptr->tm_mday,
            timeptr->tm_mon,
            __LL_RTC_GET_YEAR(rtc_date),
            timeptr->tm_hour,
            timeptr->tm_min,
            timeptr->tm_sec);

    return (0);
>>>>>>> d336500c
}

#ifdef CONFIG_RTC_ALARM
static void rtc_stm32_init_ll_alrm_struct(LL_RTC_AlarmTypeDef* p_rtc_alarm,
                                          const struct rtc_time* timeptr, uint16_t mask) {
    LL_RTC_TimeTypeDef* p_rtc_alrm_time = &(p_rtc_alarm->AlarmTime);
    uint32_t ll_mask = 0;

    /*
     * STM32 RTC Alarm LL mask should be set for all fields beyond the broadest one
     * that's being matched with RTC calendar to trigger alarm periodically,
     * the opposite of Zephyr RTC Alarm mask which is set for active fields.
     */
    ll_mask = RTC_STM32_ALRM_MASK_ALL;

    if (mask & RTC_ALARM_TIME_MASK_SECOND) {
        ll_mask &= ~RTC_STM32_ALRM_MASK_SECONDS;
        p_rtc_alrm_time->Seconds = bin2bcd(timeptr->tm_sec);
    }

    if (mask & RTC_ALARM_TIME_MASK_MINUTE) {
        ll_mask &= ~RTC_STM32_ALRM_MASK_MINUTES;
        p_rtc_alrm_time->Minutes = bin2bcd(timeptr->tm_min);
    }

    if (mask & RTC_ALARM_TIME_MASK_HOUR) {
        ll_mask &= ~RTC_STM32_ALRM_MASK_HOURS;
        p_rtc_alrm_time->Hours = bin2bcd(timeptr->tm_hour);
    }

    if (mask & RTC_ALARM_TIME_MASK_WEEKDAY) {
        /* the Alarm Mask field compares with the day of the week */
        ll_mask &= ~RTC_STM32_ALRM_MASK_DATEWEEKDAY;
        p_rtc_alarm->AlarmDateWeekDaySel = RTC_STM32_ALRM_DATEWEEKDAYSEL_WEEKDAY;

        if (timeptr->tm_wday == 0) {
            /* sunday (tm_wday = 0) is not represented by the same value in hardware */
            p_rtc_alarm->AlarmDateWeekDay = LL_RTC_WEEKDAY_SUNDAY;
        }
        else {
            /* all the other values are consistent with what is expected by hardware */
            p_rtc_alarm->AlarmDateWeekDay = bin2bcd(timeptr->tm_wday);
        }
    }
    else if (mask & RTC_ALARM_TIME_MASK_MONTHDAY) {
        /* the Alarm compares with the day number & ignores the day of the week */
        ll_mask &= ~RTC_STM32_ALRM_MASK_DATEWEEKDAY;
        p_rtc_alarm->AlarmDateWeekDaySel = RTC_STM32_ALRM_DATEWEEKDAYSEL_DATE;
        p_rtc_alarm->AlarmDateWeekDay    = bin2bcd(timeptr->tm_mday);
    }

    p_rtc_alrm_time->TimeFormat = LL_RTC_TIME_FORMAT_AM_OR_24;

    p_rtc_alarm->AlarmMask = ll_mask;
}

static inline void rtc_stm32_get_ll_alrm_time(uint16_t id, struct rtc_time* timeptr) {
    if (id == RTC_STM32_ALRM_A) {
        timeptr->tm_sec  = bcd2bin(LL_RTC_ALMA_GetSecond(RTC));
        timeptr->tm_min  = bcd2bin(LL_RTC_ALMA_GetMinute(RTC));
        timeptr->tm_hour = bcd2bin(LL_RTC_ALMA_GetHour(RTC));
        timeptr->tm_wday = bcd2bin(LL_RTC_ALMA_GetWeekDay(RTC));
        timeptr->tm_mday = bcd2bin(LL_RTC_ALMA_GetDay(RTC));
        return;
    }

    #if (RTC_STM32_ALARMS_COUNT > 1)
    if (id == RTC_STM32_ALRM_B) {
        timeptr->tm_sec  = bcd2bin(LL_RTC_ALMB_GetSecond(RTC));
        timeptr->tm_min  = bcd2bin(LL_RTC_ALMB_GetMinute(RTC));
        timeptr->tm_hour = bcd2bin(LL_RTC_ALMB_GetHour(RTC));
        timeptr->tm_wday = bcd2bin(LL_RTC_ALMB_GetWeekDay(RTC));
        timeptr->tm_mday = bcd2bin(LL_RTC_ALMB_GetDay(RTC));
    }
    #endif /* RTC_STM32_ALARMS_COUNT > 1 */
}

static inline uint16_t rtc_stm32_get_ll_alrm_mask(uint16_t id) {
    uint32_t ll_alarm_mask = 0;
    uint16_t zephyr_alarm_mask = 0;
    uint32_t week_day = 0;

    /*
     * STM32 RTC Alarm LL mask is set for all fields beyond the broadest one
     * that's being matched with RTC calendar to trigger alarm periodically,
     * the opposite of Zephyr RTC Alarm mask which is set for active fields.
     */

    if (id == RTC_STM32_ALRM_A) {
        ll_alarm_mask = LL_RTC_ALMA_GetMask(RTC);
    }

    #if (RTC_STM32_ALARMS_COUNT > 1)
    if (id == RTC_STM32_ALRM_B) {
        ll_alarm_mask = LL_RTC_ALMB_GetMask(RTC);
    }
    #endif /* RTC_STM32_ALARMS_COUNT > 1 */

    if ((ll_alarm_mask & RTC_STM32_ALRM_MASK_SECONDS) == 0x0) {
        zephyr_alarm_mask = RTC_ALARM_TIME_MASK_SECOND;
    }

    if ((ll_alarm_mask & RTC_STM32_ALRM_MASK_MINUTES) == 0x0) {
        zephyr_alarm_mask |= RTC_ALARM_TIME_MASK_MINUTE;
    }

    if ((ll_alarm_mask & RTC_STM32_ALRM_MASK_HOURS) == 0x0) {
        zephyr_alarm_mask |= RTC_ALARM_TIME_MASK_HOUR;
    }

    if ((ll_alarm_mask & RTC_STM32_ALRM_MASK_DATEWEEKDAY) == 0x0) {
        if (id == RTC_STM32_ALRM_A) {
            week_day = LL_RTC_ALMA_GetWeekDay(RTC);
        }

        #if (RTC_STM32_ALARMS_COUNT > 1)
        if (id == RTC_STM32_ALRM_B) {
            week_day = LL_RTC_ALMB_GetWeekDay(RTC);
        }
        #endif /* RTC_STM32_ALARMS_COUNT > 1 */

        if (week_day) {
            zephyr_alarm_mask |= RTC_ALARM_TIME_MASK_WEEKDAY;
        }
        else {
            zephyr_alarm_mask |= RTC_ALARM_TIME_MASK_MONTHDAY;
        }
    }

    return (zephyr_alarm_mask);
}

static int rtc_stm32_alarm_get_supported_fields(const struct device* dev, uint16_t id,
                                                uint16_t* mask) {
    if (mask == NULL) {
        LOG_ERR("NULL mask pointer");
        return (-EINVAL);
    }

    if ((id != RTC_STM32_ALRM_A) && (id != RTC_STM32_ALRM_B)) {
        LOG_ERR("invalid alarm ID %d", id);
        return (-EINVAL);
    }

    *mask = (uint16_t)RTC_STM32_SUPPORTED_ALARM_FIELDS;

    return (0);
}

static int rtc_stm32_alarm_get_time(const struct device* dev, uint16_t id, uint16_t* mask,
                                    struct rtc_time* timeptr) {
    struct rtc_stm32_data* data = dev->data;
    struct rtc_stm32_alrm* p_rtc_alrm;
    LL_RTC_AlarmTypeDef* p_ll_rtc_alarm;
    LL_RTC_TimeTypeDef* p_ll_rtc_alrm_time;
    int err = 0;

    if ((mask == NULL) || (timeptr == NULL)) {
        LOG_ERR("NULL pointer");
        return (-EINVAL);
    }

    k_mutex_lock(&data->lock, K_FOREVER);

    if (id == RTC_STM32_ALRM_A) {
        p_rtc_alrm = &(data->rtc_alrm_a);
    }
    else if (id == RTC_STM32_ALRM_B) {
        p_rtc_alrm = &(data->rtc_alrm_b);
    }
    else {
        LOG_ERR("invalid alarm ID %d", id);
        err = -EINVAL;
        goto unlock;
    }

    p_ll_rtc_alarm     = &(p_rtc_alrm->ll_rtc_alrm);
    p_ll_rtc_alrm_time = &(p_ll_rtc_alarm->AlarmTime);

    memset(timeptr, -1, sizeof(struct rtc_time));

    rtc_stm32_get_ll_alrm_time(id, timeptr);

    p_rtc_alrm->user_mask = rtc_stm32_get_ll_alrm_mask(id);

    *mask = p_rtc_alrm->user_mask;

    LOG_DBG("get alarm: mday = %d, wday = %d, hour = %d, min = %d, sec = %d, "
            "mask = 0x%04x", timeptr->tm_mday, timeptr->tm_wday, timeptr->tm_hour,
            timeptr->tm_min, timeptr->tm_sec, *mask);

unlock :
    k_mutex_unlock(&data->lock);

    return (err);
}

static int rtc_stm32_alarm_set_time(const struct device* dev, uint16_t id, uint16_t mask,
                                    const struct rtc_time* timeptr) {
    struct rtc_stm32_data* data = dev->data;
    struct rtc_stm32_alrm* p_rtc_alrm;
    LL_RTC_AlarmTypeDef* p_ll_rtc_alarm;
    LL_RTC_TimeTypeDef* p_ll_rtc_alrm_time;
    int err = 0;

    k_mutex_lock(&data->lock, K_FOREVER);

    if (id == RTC_STM32_ALRM_A) {
        p_rtc_alrm = &(data->rtc_alrm_a);
    }
    else if (id == RTC_STM32_ALRM_B) {
        p_rtc_alrm = &(data->rtc_alrm_b);
    }
    else {
        LOG_ERR("invalid alarm ID %d", id);
        err = -EINVAL;
        goto unlock;
    }

    if ((mask == 0) && (timeptr == NULL)) {
        memset(&(p_rtc_alrm->ll_rtc_alrm), 0, sizeof(LL_RTC_AlarmTypeDef));
        p_rtc_alrm->user_callback = NULL;
        p_rtc_alrm->user_data     = NULL;
        p_rtc_alrm->is_pending    = false;

        #if RTC_STM32_BACKUP_DOMAIN_WRITE_PROTECTION
        LL_PWR_EnableBkUpAccess();
        #endif /* RTC_STM32_BACKUP_DOMAIN_WRITE_PROTECTION */

        if (rtc_stm32_is_active_alarm(RTC, id)) {
            LL_RTC_DisableWriteProtection(RTC);
            rtc_stm32_disable_alarm(RTC, id);
            rtc_stm32_disable_interrupt_alarm(RTC, id);
            LL_RTC_EnableWriteProtection(RTC);
        }
        LOG_DBG("Alarm %d has been disabled", id);
        goto disable_bkup_access;
    }

    if ((mask & ~RTC_STM32_SUPPORTED_ALARM_FIELDS) != 0) {
        LOG_ERR("unsupported alarm %d field mask 0x%04x", id, mask);
        err = -EINVAL;
        goto unlock;
    }

    if (timeptr == NULL) {
        LOG_ERR("timeptr is invalid");
        err = -EINVAL;
        goto unlock;
    }

    if (!rtc_utils_validate_rtc_time(timeptr, mask)) {
        LOG_DBG("One or multiple time values are invalid");
        err = -EINVAL;
        goto unlock;
    }

    p_ll_rtc_alarm     = &(p_rtc_alrm->ll_rtc_alrm);
    p_ll_rtc_alrm_time = &(p_ll_rtc_alarm->AlarmTime);

    memset(p_ll_rtc_alrm_time, 0, sizeof(LL_RTC_TimeTypeDef));
    rtc_stm32_init_ll_alrm_struct(p_ll_rtc_alarm, timeptr, mask);

    p_rtc_alrm->user_mask = mask;

    LOG_DBG("set alarm %d : second = %d, min = %d, hour = %d,"
            " wday = %d, mday = %d, mask = 0x%04x",
            id, timeptr->tm_sec, timeptr->tm_min, timeptr->tm_hour,
            timeptr->tm_wday, timeptr->tm_mday, mask);

    #if RTC_STM32_BACKUP_DOMAIN_WRITE_PROTECTION
    LL_PWR_EnableBkUpAccess();
    #endif /* RTC_STM32_BACKUP_DOMAIN_WRITE_PROTECTION */

    /* Disable the write protection for RTC registers */
    LL_RTC_DisableWriteProtection(RTC);

    /* Disable ALARM so that the RTC_ISR_ALRAWF/RTC_ISR_ALRBWF is 0 */
    rtc_stm32_disable_alarm(RTC, id);
    rtc_stm32_disable_interrupt_alarm(RTC, id);

    #ifdef RTC_ISR_ALRAWF
    if (id == RTC_STM32_ALRM_A) {
        /* Wait till RTC ALRAWF flag is set before writing to RTC registers */
        while (!LL_RTC_IsActiveFlag_ALRAW(RTC)) {
            /* pass */
        }
    }
    #endif /* RTC_ISR_ALRAWF */

    #ifdef RTC_ISR_ALRBWF
    if (id == RTC_STM32_ALRM_B) {
        /* Wait till RTC ALRBWF flag is set before writing to RTC registers */
        while (!LL_RTC_IsActiveFlag_ALRBW(RTC)) {
            /* pass */
        }
    }
    #endif /* RTC_ISR_ALRBWF */

    /* init Alarm */
    /* write protection is disabled & enabled again inside the LL_RTC_ALMx_Init function */
    if (rtc_stm32_init_alarm(RTC, LL_RTC_FORMAT_BCD, p_ll_rtc_alarm, id) != SUCCESS) {
        LOG_ERR("Could not initialize Alarm %d", id);
        err = -ECANCELED;
        goto disable_bkup_access;
    }

    /* Disable the write protection for RTC registers */
    LL_RTC_DisableWriteProtection(RTC);

    /* Enable Alarm */
    rtc_stm32_enable_alarm(RTC, id);
    /* Clear Alarm flag */
    rtc_stm32_clear_alarm_flag(RTC, id);
    /* Enable Alarm IT */
    rtc_stm32_enable_interrupt_alarm(RTC, id);

    ll_func_exti_enable_rtc_alarm_it(RTC_STM32_EXTI_LINE);

    /* Enable the write protection for RTC registers */
    LL_RTC_EnableWriteProtection(RTC);

disable_bkup_access :
    #if RTC_STM32_BACKUP_DOMAIN_WRITE_PROTECTION
    LL_PWR_DisableBkUpAccess();
    #endif /* RTC_STM32_BACKUP_DOMAIN_WRITE_PROTECTION */

unlock :
    k_mutex_unlock(&data->lock);

    if (id == RTC_STM32_ALRM_A) {
        LOG_DBG("Alarm A : %dh%dm%ds   mask = 0x%x",
                LL_RTC_ALMA_GetHour(RTC),
                LL_RTC_ALMA_GetMinute(RTC),
                LL_RTC_ALMA_GetSecond(RTC),
                LL_RTC_ALMA_GetMask(RTC));
    }

    #ifdef RTC_ALARM_B
    if (id == RTC_STM32_ALRM_B) {
        LOG_DBG("Alarm B : %dh%dm%ds   mask = 0x%x",
                LL_RTC_ALMB_GetHour(RTC),
                LL_RTC_ALMB_GetMinute(RTC),
                LL_RTC_ALMB_GetSecond(RTC),
                LL_RTC_ALMB_GetMask(RTC));
    }
    #endif /* #ifdef RTC_ALARM_B */

    return (err);
}

static int rtc_stm32_alarm_set_callback(const struct device* dev, uint16_t id,
                                        rtc_alarm_callback callback, void* user_data) {
    struct rtc_stm32_data* data = dev->data;
    struct rtc_stm32_alrm* p_rtc_alrm;
    int err = 0;

    k_mutex_lock(&data->lock, K_FOREVER);

    if (id == RTC_STM32_ALRM_A) {
        p_rtc_alrm = &(data->rtc_alrm_a);
    }
    else if (id == RTC_STM32_ALRM_B) {
        p_rtc_alrm = &(data->rtc_alrm_b);
    }
    else {
        LOG_ERR("invalid alarm ID %d", id);
        err = -EINVAL;
        goto unlock;
    }

    /* Passing the callback function and userdata filled by the user */
    p_rtc_alrm->user_callback = callback;
    p_rtc_alrm->user_data     = user_data;

unlock :
    k_mutex_unlock(&data->lock);

    return (err);
}

static int rtc_stm32_alarm_is_pending(const struct device* dev, uint16_t id) {
    struct rtc_stm32_data* data = dev->data;
    struct rtc_stm32_alrm* p_rtc_alrm;
    int ret = 0;

    k_mutex_lock(&data->lock, K_FOREVER);

    if (id == RTC_STM32_ALRM_A) {
        p_rtc_alrm = &(data->rtc_alrm_a);
    }
    else if (id == RTC_STM32_ALRM_B) {
        p_rtc_alrm = &(data->rtc_alrm_b);
    }
    else {
        LOG_ERR("invalid alarm ID %d", id);
        ret = -EINVAL;
        goto unlock;
    }

    __disable_irq();
    ret = p_rtc_alrm->is_pending ? 1 : 0;
    p_rtc_alrm->is_pending = false;
    __enable_irq();

unlock :
    k_mutex_unlock(&data->lock);

    return (ret);
}
#endif /* CONFIG_RTC_ALARM */

static int rtc_stm32_get_time_ext(const struct device* dev, uint8_t* du) {
    struct rtc_stm32_data* data = dev->data;
    uint32_t rtc_date;
    uint32_t rtc_time;
    uint32_t real_year;

    int err = k_mutex_lock(&data->lock, K_NO_WAIT);
    if (err) {
        return (err);
    }

    if (!LL_RTC_IsActiveFlag_INITS(RTC)) {
        /* INITS flag is set when the calendar has been initialiazed. This flag is
         * reset only on backup domain reset, so it can be read after a system
         * reset to check if the calendar has been initialized.
         */
        k_mutex_unlock(&data->lock);
        return (-ENODATA);
    }

    do {
        /* read date, time and subseconds and relaunch if a day increment occurred
         * while doing so as it will result in an erroneous result otherwise
         */
        rtc_date = LL_RTC_DATE_Get(RTC);
        do {
            /* read time and subseconds and relaunch if a second increment occurred
             * while doing so as it will result in an erroneous result otherwise
             */
            rtc_time = LL_RTC_TIME_Get(RTC);
        } while (rtc_time != LL_RTC_TIME_Get(RTC));
    } while (rtc_date != LL_RTC_DATE_Get(RTC));

    k_mutex_unlock(&data->lock);

    real_year = bcd2bin(__LL_RTC_GET_YEAR(rtc_date)) + RTC_YEAR_REF;
    du[0] = (uint8_t)((real_year) >> 8U);
    du[1] = (uint8_t)((real_year) & 0xFFU);

    du[2] = bcd2bin(__LL_RTC_GET_MONTH(rtc_date));
    du[3] = bcd2bin(__LL_RTC_GET_DAY(rtc_date));

    du[4] = __LL_RTC_GET_WEEKDAY(rtc_date);

    du[5] = bcd2bin(__LL_RTC_GET_HOUR(rtc_time));
    du[6] = bcd2bin(__LL_RTC_GET_MINUTE(rtc_time));
    du[7] = bcd2bin(__LL_RTC_GET_SECOND(rtc_time));

    return (0);
}

static int rtc_stm32_set_time_ext(const struct device* dev, uint8_t const* du) {
    struct rtc_stm32_data* data = dev->data;
    int err;

    uint32_t real_year = ((uint16_t)((uint16_t)du[0] << 8U) | (uint16_t)du[1]);
    if (real_year < RTC_YEAR_REF) {
        /* RTC does not support years before 2000 */
        return (-EINVAL);
    }

    if (du[4] == 0xFF) {
        /* day of the week is expected */
        return (-EINVAL);
    }

    err = k_mutex_lock(&data->lock, K_NO_WAIT);
    if (err) {
        return (err);
    }

    LOG_INF("Setting clock");

    #if RTC_STM32_BACKUP_DOMAIN_WRITE_PROTECTION
    LL_PWR_EnableBkUpAccess();
    #endif /* RTC_STM32_BACKUP_DOMAIN_WRITE_PROTECTION */

    LL_RTC_DisableWriteProtection(RTC);

    ErrorStatus status = LL_RTC_EnterInitMode(RTC);

    if (status != SUCCESS) {
        #if RTC_STM32_BACKUP_DOMAIN_WRITE_PROTECTION
        LL_PWR_DisableBkUpAccess();
        #endif /* RTC_STM32_BACKUP_DOMAIN_WRITE_PROTECTION */
        k_mutex_unlock(&data->lock);
        return (-EIO);
    }

    LL_RTC_DATE_SetYear(RTC, bin2bcd((uint8_t)(real_year - RTC_YEAR_REF)));
    LL_RTC_DATE_SetMonth(RTC, bin2bcd(du[2]));
    LL_RTC_DATE_SetDay(RTC, bin2bcd(du[3]));
    LL_RTC_DATE_SetWeekDay(RTC, du[4]);

    LL_RTC_TIME_SetHour(RTC, bin2bcd(du[5]));
    LL_RTC_TIME_SetMinute(RTC, bin2bcd(du[6]));
    LL_RTC_TIME_SetSecond(RTC, bin2bcd(du[7]));

    LL_RTC_DisableInitMode(RTC);

    LL_RTC_EnableWriteProtection(RTC);

    #if RTC_STM32_BACKUP_DOMAIN_WRITE_PROTECTION
    LL_PWR_DisableBkUpAccess();
    #endif /* RTC_STM32_BACKUP_DOMAIN_WRITE_PROTECTION */

    k_mutex_unlock(&data->lock);

    return (err);
}

#if defined(CONFIG_SOC_SERIES_STM32H7X)
__maybe_unused static void /**/rtc_stm32_isr(const struct device* dev) {
    const struct rtc_stm32_config* config = dev->config;
    struct rtc_stm32_data* data = dev->data;
    RTC_TypeDef* regs = config->regs;
    uint32_t rtc_cr;
    uint32_t rtc_isr;

    rtc_cr  = regs->CR;
    rtc_isr = regs->ISR;

    if (((rtc_cr  & RTC_CR_WUTIE) != 0U) &&
        ((rtc_isr & RTC_ISR_WUTF) != 0U)) {
        CLEAR_BIT(regs->ISR, RTC_ISR_WUTF);

        if (data->update_callback != NULL) {
            data->update_callback(dev,
                                  data->update_user_data);
        }
    }

    __HAL_RTC_WAKEUPTIMER_EXTI_CLEAR_FLAG();
}
#else /* CONFIG_SOC_SERIES_STM32U5X */
static void /**/rtc_stm32_isr(const struct device* dev) {
    const struct rtc_stm32_config* config = dev->config;
    struct rtc_stm32_data* data = dev->data;
    RTC_TypeDef* regs = config->regs;
    uint32_t rtc_cr;
    uint32_t rtc_isr;

    rtc_cr  = regs->CR;
    rtc_isr = regs->SR;

    if (((rtc_cr  & RTC_CR_WUTIE) != 0U) &&
        ((rtc_isr & RTC_SR_WUTF)  != 0U)) {
        CLEAR_BIT(regs->SR, RTC_SR_WUTF);

        if (data->update_callback != NULL) {
            data->update_callback(dev,
                                  data->update_user_data);
        }
    }
}
#endif

#if defined(CONFIG_RTC_UPDATE)
static int rtc_stm32_update_set_callback(const struct device* dev,
                                         rtc_update_callback callback, void* user_data) {
    const struct rtc_stm32_config* config = dev->config;
    struct rtc_stm32_data* data = dev->data;
    int ret;

    ret = k_mutex_lock(&data->lock, K_NO_WAIT);
    if (ret == 0) {
        irq_disable(config->irq_num);

        data->update_callback  = callback;
        data->update_user_data = user_data;

        irq_enable(config->irq_num);
    }

    k_mutex_unlock(&data->lock);

    return (ret);
}
#endif /* CONFIG_RTC_UPDATE */

#ifdef CONFIG_RTC_CALIBRATION
#if !defined(CONFIG_SOC_SERIES_STM32F2X)  && \
    !(defined(CONFIG_SOC_SERIES_STM32L1X) && !defined(RTC_SMOOTHCALIB_SUPPORT))
static int rtc_stm32_set_calibration(const struct device* dev, int32_t calibration) {
    ARG_UNUSED(dev);

    /* Note : calibration is considered here to be ppb value to apply
     *        on clock period (not frequency) but with an opposite sign
     */
    if ((calibration > MAX_PPB) || (calibration < MIN_PPB)) {
        /* out of supported range */
        return (-EINVAL);
    }

    int32_t nb_pulses = PPB_TO_NB_PULSES(calibration);

    /* we tested calibration against supported range
     * so theoretically nb_pulses is also within range
     */
    __ASSERT_NO_MSG(nb_pulses <= MAX_CALP);
    __ASSERT_NO_MSG(nb_pulses >= -MAX_CALM);

    uint32_t calp;
    uint32_t calm;

    if (nb_pulses > 0) {
        calp = LL_RTC_CALIB_INSERTPULSE_SET;
        calm = MAX_CALP - nb_pulses;
    }
    else {
        calp = LL_RTC_CALIB_INSERTPULSE_NONE;
        calm = -nb_pulses;
    }

    /* wait for recalibration to be ok if a previous recalibration occurred */
    if (!WAIT_FOR(LL_RTC_IsActiveFlag_RECALP(RTC) == 0, 100000, k_msleep(1))) {
        return (-EIO);
    }

    #if RTC_STM32_BACKUP_DOMAIN_WRITE_PROTECTION
    LL_PWR_EnableBkUpAccess();
    #endif /* RTC_STM32_BACKUP_DOMAIN_WRITE_PROTECTION */

    LL_RTC_DisableWriteProtection(RTC);

    MODIFY_REG(RTC->CALR, RTC_CALR_CALP | RTC_CALR_CALM, calp | calm);

    LL_RTC_EnableWriteProtection(RTC);

    #if RTC_STM32_BACKUP_DOMAIN_WRITE_PROTECTION
    LL_PWR_DisableBkUpAccess();
    #endif /* RTC_STM32_BACKUP_DOMAIN_WRITE_PROTECTION */

    return (0);
}

static int rtc_stm32_get_calibration(const struct device* dev, int32_t* calibration) {
    ARG_UNUSED(dev);

    uint32_t calr = sys_read32((mem_addr_t)&RTC->CALR);

    bool calp_enabled = READ_BIT(calr, RTC_CALR_CALP);
    uint32_t calm = READ_BIT(calr, RTC_CALR_CALM);

    int32_t nb_pulses = -((int32_t)calm);

    if (calp_enabled) {
        nb_pulses += MAX_CALP;
    }

    *calibration = NB_PULSES_TO_PPB(nb_pulses);

    return (0);
}
#endif
#endif /* CONFIG_RTC_CALIBRATION */

static struct rtc_driver_api DT_CONST rtc_stm32_driver_api = {
    .set_time = rtc_stm32_set_time,
    .get_time = rtc_stm32_get_time,

    #ifdef CONFIG_RTC_ALARM
    .alarm_get_supported_fields = rtc_stm32_alarm_get_supported_fields,
    .alarm_set_time     = rtc_stm32_alarm_set_time,
    .alarm_get_time     = rtc_stm32_alarm_get_time,
    .alarm_set_callback = rtc_stm32_alarm_set_callback,
    .alarm_is_pending   = rtc_stm32_alarm_is_pending,
    #endif /* CONFIG_RTC_ALARM */

    #if defined(CONFIG_RTC_UPDATE)
    .update_set_callback = rtc_stm32_update_set_callback,
    #endif /* CONFIG_RTC_UPDATE */

    #ifdef CONFIG_RTC_CALIBRATION
    #if !defined(CONFIG_SOC_SERIES_STM32F2X)  && \
        !(defined(CONFIG_SOC_SERIES_STM32L1X) && !defined(RTC_SMOOTHCALIB_SUPPORT))
    .set_calibration = rtc_stm32_set_calibration,
    .get_calibration = rtc_stm32_get_calibration,
    #else
    #error RTC calibration for devices without smooth calibration feature is not supported yet
    #endif
    #endif /* CONFIG_RTC_CALIBRATION */

    .set_time_ext = rtc_stm32_set_time_ext,
    .get_time_ext = rtc_stm32_get_time_ext
};

static const struct stm32_pclken rtc_stm32_clk[] = STM32_DT_INST_CLOCKS(0);

BUILD_ASSERT(DT_INST_CLOCKS_HAS_IDX(0, 1), "RTC source clock not defined in the device tree");

static struct rtc_stm32_config DT_CONST /**/rtc_config = {
    .regs    = (RTC_TypeDef*)DT_INST_REG_ADDR(0),
    .irq_num = DT_INST_IRQN(0),

    #if (DT_INST_CLOCKS_CELL_BY_IDX(0, 1, bus) == STM32_SRC_LSI)
    /* prescaler values for LSI @ 32 KHz */
    .async_prescaler = 0x7F,
    .sync_prescaler  = 0x00F9,
    #else /* DT_INST_CLOCKS_CELL_BY_IDX(0, 1, bus) == STM32_SRC_LSE */
    /* prescaler values for LSE @ 32768 Hz */
    #if defined(CONFIG_APP_USE_STM32_RTC_PRESCALER_CUSTOM)
    .async_prescaler = CONFIG_APP_STM32_RTC_PREDIV_A,
    .sync_prescaler  = CONFIG_APP_STM32_RTC_PREDIV_S,
    #else
    .async_prescaler = 0x7F,
    .sync_prescaler  = 0x00FF,
    #endif
    #endif
    .pclken = rtc_stm32_clk,
    #if DT_INST_NODE_HAS_PROP(0, calib_out_freq)
    .cal_out_freq = _CONCAT(_CONCAT(LL_RTC_CALIB_OUTPUT_, DT_INST_PROP(0, calib_out_freq)), HZ),
    #endif
};

static struct rtc_stm32_data rtc_data;

DEVICE_DT_INST_DEFINE(0, rtc_stm32_init, NULL, &rtc_data, &rtc_config, PRE_KERNEL_1,
                      CONFIG_RTC_INIT_PRIORITY, &rtc_stm32_driver_api);


#if (__GTEST == 1U)                         /* #CUSTOM@NDRS */
#include "mcu_reg_stub.h"

void zephyr_gtest_rtc_stm32(void) {
    rtc_config.regs = (RTC_TypeDef*)ut_mcu_rtc_ptr;
}

#endif<|MERGE_RESOLUTION|>--- conflicted
+++ resolved
@@ -486,98 +486,6 @@
     return (err);
 }
 
-<<<<<<< HEAD
-static int rtc_stm32_get_time(const struct device *dev, struct rtc_time *timeptr)
-{
-	struct rtc_stm32_data *data = dev->data;
-
-	uint32_t rtc_date, rtc_time;
-
-#if HW_SUBSECOND_SUPPORT
-	const struct rtc_stm32_config *cfg = dev->config;
-	uint32_t rtc_subsecond;
-#endif /* HW_SUBSECOND_SUPPORT */
-
-	if (timeptr == NULL) {
-		LOG_ERR("NULL rtc_time pointer");
-		return -EINVAL;
-	}
-
-	int err = k_mutex_lock(&data->lock, K_NO_WAIT);
-
-	if (err) {
-		return err;
-	}
-
-	if (!LL_RTC_IsActiveFlag_INITS(RTC)) {
-		/* INITS flag is set when the calendar has been initialiazed. This flag is
-		 * reset only on backup domain reset, so it can be read after a system
-		 * reset to check if the calendar has been initialized.
-		 */
-		k_mutex_unlock(&data->lock);
-		return -ENODATA;
-	}
-
-	do {
-		/* read date, time and subseconds and relaunch if a day increment occurred
-		 * while doing so as it will result in an erroneous result otherwise
-		 */
-		rtc_date = LL_RTC_DATE_Get(RTC);
-		do {
-			/* read time and subseconds and relaunch if a second increment occurred
-			 * while doing so as it will result in an erroneous result otherwise
-			 */
-			rtc_time      = LL_RTC_TIME_Get(RTC);
-#if HW_SUBSECOND_SUPPORT
-			rtc_subsecond = LL_RTC_TIME_GetSubSecond(RTC);
-#endif /* HW_SUBSECOND_SUPPORT */
-		} while (rtc_time != LL_RTC_TIME_Get(RTC));
-	} while (rtc_date != LL_RTC_DATE_Get(RTC));
-
-	k_mutex_unlock(&data->lock);
-
-	/* tm_year is the value since 1900 and Rtc year is from 2000 */
-	timeptr->tm_year = bcd2bin(__LL_RTC_GET_YEAR(rtc_date)) + (RTC_YEAR_REF - TM_YEAR_REF);
-	/* tm_mon allowed values are 0-11 */
-	timeptr->tm_mon = bcd2bin(__LL_RTC_GET_MONTH(rtc_date)) - 1;
-	timeptr->tm_mday = bcd2bin(__LL_RTC_GET_DAY(rtc_date));
-
-	int hw_wday = __LL_RTC_GET_WEEKDAY(rtc_date);
-
-	if (hw_wday == LL_RTC_WEEKDAY_SUNDAY) {
-		/* LL_RTC_WEEKDAY_SUNDAY = 7 but a 0 is expected in tm_wday for sunday */
-		timeptr->tm_wday = 0;
-	} else {
-		/* all other values are consistent between hardware and rtc_time structure */
-		timeptr->tm_wday = hw_wday;
-	}
-
-	timeptr->tm_hour = bcd2bin(__LL_RTC_GET_HOUR(rtc_time));
-	timeptr->tm_min = bcd2bin(__LL_RTC_GET_MINUTE(rtc_time));
-	timeptr->tm_sec = bcd2bin(__LL_RTC_GET_SECOND(rtc_time));
-
-#if HW_SUBSECOND_SUPPORT
-	uint64_t temp = ((uint64_t)(cfg->sync_prescaler - rtc_subsecond)) * 1000000000L;
-
-	timeptr->tm_nsec = temp / (cfg->sync_prescaler + 1);
-#else
-	timeptr->tm_nsec = 0;
-#endif
-	/* unknown values */
-	timeptr->tm_yday  = -1;
-	timeptr->tm_isdst = -1;
-
-	/* __LL_RTC_GET_YEAR(rtc_date)is the real year (from 2000) */
-	LOG_DBG("Calendar get : %d/%d/%d - %dh%dm%ds",
-		timeptr->tm_mday,
-		timeptr->tm_mon,
-		__LL_RTC_GET_YEAR(rtc_date),
-		timeptr->tm_hour,
-		timeptr->tm_min,
-		timeptr->tm_sec);
-
-	return 0;
-=======
 static int rtc_stm32_get_time(const struct device* dev, struct rtc_time* timeptr) {
     struct rtc_stm32_data* data = dev->data;
     uint32_t rtc_date;
@@ -648,7 +556,7 @@
     #if HW_SUBSECOND_SUPPORT
     uint64_t temp = ((uint64_t)(cfg->sync_prescaler - rtc_subsecond)) * 1000000000L;
 
-    timeptr->tm_nsec = (int)DIV_ROUND_CLOSEST(temp, cfg->sync_prescaler + 1);
+    timeptr->tm_nsec = (int)(temp / (cfg->sync_prescaler + 1));
     #else
     timeptr->tm_nsec = 0;
     #endif
@@ -667,7 +575,6 @@
             timeptr->tm_sec);
 
     return (0);
->>>>>>> d336500c
 }
 
 #ifdef CONFIG_RTC_ALARM
