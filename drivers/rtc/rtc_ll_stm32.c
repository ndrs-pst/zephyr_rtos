--- conflicted
+++ resolved
@@ -306,23 +306,13 @@
     struct rtc_stm32_alrm* p_rtc_alrm;
     int id = 0;
 
-<<<<<<< HEAD
-    stm32_backup_domain_enable_access();
-
     for (id = 0; id < RTC_STM32_ALARMS_COUNT; id++) {
         if (rtc_stm32_is_active_alarm(RTC, (uint16_t)id) != 0) {
+            stm32_backup_domain_enable_access();
             LL_RTC_DisableWriteProtection(RTC);
             rtc_stm32_clear_alarm_flag(RTC, (uint16_t)id);
             LL_RTC_EnableWriteProtection(RTC);
-=======
-	for (id = 0; id < RTC_STM32_ALARMS_COUNT; id++) {
-		if (rtc_stm32_is_active_alarm(RTC, (uint16_t)id) != 0) {
-			stm32_backup_domain_enable_access();
-			LL_RTC_DisableWriteProtection(RTC);
-			rtc_stm32_clear_alarm_flag(RTC, (uint16_t)id);
-			LL_RTC_EnableWriteProtection(RTC);
-			stm32_backup_domain_disable_access();
->>>>>>> 7da64e7b
+            stm32_backup_domain_disable_access();
 
             if (id == RTC_STM32_ALRM_A) {
                 p_rtc_alrm = &(data->rtc_alrm_a);
@@ -339,13 +329,7 @@
         }
     }
 
-<<<<<<< HEAD
-    stm32_backup_domain_disable_access();
-
     ll_func_exti_clear_rtc_alarm_flag(RTC_STM32_EXTI_LINE);
-=======
-	ll_func_exti_clear_rtc_alarm_flag(RTC_STM32_EXTI_LINE);
->>>>>>> 7da64e7b
 }
 
 static void rtc_stm32_irq_config(const struct device* dev) {
@@ -415,6 +399,7 @@
         err = clock_control_configure(clk, (clock_control_subsys_t)&cfg->pclken[1], NULL);
 
         if (err < 0) {
+            stm32_backup_domain_disable_access();
             LOG_ERR("clock configure failed\n");
             return (-EIO);
         }
@@ -605,7 +590,6 @@
     return (0);
 }
 
-<<<<<<< HEAD
 #ifdef STM32_RTC_ALARM_ENABLED
 static void rtc_stm32_init_ll_alrm_struct(LL_RTC_AlarmTypeDef* p_rtc_alarm,
                                           const struct rtc_time* timeptr, uint16_t mask) {
@@ -659,14 +643,6 @@
 
     p_rtc_alarm->AlarmMask = ll_mask;
 }
-=======
-		if (err < 0) {
-			stm32_backup_domain_disable_access();
-			LOG_ERR("clock configure failed\n");
-			return -EIO;
-		}
-	}
->>>>>>> 7da64e7b
 
 static inline void rtc_stm32_get_ll_alrm_time(uint16_t id, struct rtc_time* timeptr) {
     if (id == RTC_STM32_ALRM_A) {
