/*
 * Copyright (c) 2023 Prevas A/S
 * Copyright (c) 2023 Syslinbit
 *
 * SPDX-License-Identifier: Apache-2.0
 *
 */

#define DT_DRV_COMPAT st_stm32_rtc

#include <errno.h>
#include <zephyr/device.h>
#include <zephyr/kernel.h>
#include <zephyr/init.h>
#include <zephyr/devicetree.h>
#include <zephyr/drivers/rtc.h>
#include <zephyr/drivers/clock_control/stm32_clock_control.h>
#include <zephyr/drivers/clock_control.h>
#include <zephyr/sys/util.h>
#include <soc.h>
#include <stm32_ll_pwr.h>
#include <stm32_ll_rcc.h>
#include <stm32_ll_rtc.h>
#include <stm32_hsem.h>

#include <zephyr/logging/log.h>

#include <stdbool.h>

LOG_MODULE_REGISTER(rtc_stm32, CONFIG_RTC_LOG_LEVEL);

#if defined(CONFIG_SOC_SERIES_STM32L1X) && !defined(RTC_SUBSECOND_SUPPORT)
/* subsecond counting is not supported by some STM32L1x MCUs */
#define HW_SUBSECOND_SUPPORT (0)
#else
#define HW_SUBSECOND_SUPPORT (1)
#endif

/* RTC start time: 1st, Jan, 2000 */
#define RTC_YEAR_REF 2000
/* struct tm start time:   1st, Jan, 1900 */
#define TM_YEAR_REF 1900

/* Convert part per billion calibration value to a number of clock pulses added or removed each
 * 2^20 clock cycles so it is suitable for the CALR register fields
 *
 * nb_pulses = ppb * 2^20 / 10^9 = ppb * 2^11 / 5^9 = ppb * 2048 / 1953125
 */
#define PPB_TO_NB_PULSES(ppb) DIV_ROUND_CLOSEST((ppb) * 2048, 1953125)

/* Convert CALR register value (number of clock pulses added or removed each 2^20 clock cycles)
 * to part ber billion calibration value
 *
 * ppb = nb_pulses * 10^9 / 2^20 = nb_pulses * 5^9 / 2^11 = nb_pulses * 1953125 / 2048
 */
#define NB_PULSES_TO_PPB(pulses) DIV_ROUND_CLOSEST((pulses) * 1953125, 2048)

/* CALP field can only be 512 or 0 as in reality CALP is a single bit field representing 512 pulses
 * added every 2^20 clock cycles
 */
#define MAX_CALP (512)
#define MAX_CALM (511)

#define MAX_PPB NB_PULSES_TO_PPB(MAX_CALP)
#define MIN_PPB -NB_PULSES_TO_PPB(MAX_CALM)

/* Timeout in microseconds used to wait for flags */
#define RTC_TIMEOUT 1000000

struct rtc_stm32_config {
<<<<<<< HEAD
	uint32_t async_prescaler;
	uint32_t sync_prescaler;
	const struct stm32_pclken *pclken;
#if DT_INST_NODE_HAS_PROP(0, calib_out_freq)
	uint32_t cal_out_freq;
#endif
=======
    uint32_t async_prescaler;
    uint32_t sync_prescaler;
    const struct stm32_pclken* pclken;
>>>>>>> a254499d
};

struct rtc_stm32_data {
    struct k_mutex lock;
};

static int rtc_stm32_configure(const struct device* dev) {
    const struct rtc_stm32_config* cfg = dev->config;

    int err = 0;

    uint32_t hour_format     = LL_RTC_GetHourFormat(RTC);
    uint32_t sync_prescaler  = LL_RTC_GetSynchPrescaler(RTC);
    uint32_t async_prescaler = LL_RTC_GetAsynchPrescaler(RTC);

    LL_RTC_DisableWriteProtection(RTC);

    /* configuration process requires to stop the RTC counter so do it
     * only if needed to avoid inducing time drift at each reset
     */
    if ((hour_format     != LL_RTC_HOURFORMAT_24HOUR) ||
        (sync_prescaler  != cfg->sync_prescaler )     ||
        (async_prescaler != cfg->async_prescaler)) {
        ErrorStatus status = LL_RTC_EnterInitMode(RTC);

        if (status == SUCCESS) {
            LL_RTC_SetHourFormat(RTC, LL_RTC_HOURFORMAT_24HOUR);
            LL_RTC_SetSynchPrescaler(RTC, cfg->sync_prescaler);
            LL_RTC_SetAsynchPrescaler(RTC, cfg->async_prescaler);
        }
        else {
            err = -EIO;
        }

        LL_RTC_DisableInitMode(RTC);
    }

<<<<<<< HEAD
#if DT_INST_NODE_HAS_PROP(0, calib_out_freq)
	LL_RTC_CAL_SetOutputFreq(RTC, cfg->cal_out_freq);
#else
	LL_RTC_CAL_SetOutputFreq(RTC, LL_RTC_CALIB_OUTPUT_NONE);
#endif

#ifdef RTC_CR_BYPSHAD
	LL_RTC_EnableShadowRegBypass(RTC);
#endif /* RTC_CR_BYPSHAD */
=======
    #ifdef RTC_CR_BYPSHAD
    LL_RTC_EnableShadowRegBypass(RTC);
    #endif /* RTC_CR_BYPSHAD */
>>>>>>> a254499d

    LL_RTC_EnableWriteProtection(RTC);

    return (err);
}

static int rtc_stm32_init(const struct device* dev) {
    const struct device* const     clk  = DEVICE_DT_GET(STM32_CLOCK_CONTROL_NODE);
    const struct rtc_stm32_config* cfg  = dev->config;
    struct rtc_stm32_data*         data = dev->data;

    int err = 0;

    if (!device_is_ready(clk)) {
        LOG_ERR("clock control device not ready");
        return (-ENODEV);
    }

    /* Enable RTC bus clock */
    if (clock_control_on(clk, (clock_control_subsys_t)&cfg->pclken[0]) != 0) {
        LOG_ERR("clock op failed\n");
        return (-EIO);
    }

    k_mutex_init(&data->lock);

    /* Enable Backup access */
    #if defined(PWR_CR_DBP) || defined(PWR_CR1_DBP) || defined(PWR_DBPCR_DBP) || defined(PWR_DBPR_DBP)
    LL_PWR_EnableBkUpAccess();
    #endif /* PWR_CR_DBP || PWR_CR1_DBP || PWR_DBPR_DBP */

    /* Enable RTC clock source */
    if (clock_control_configure(clk, (clock_control_subsys_t)&cfg->pclken[1], NULL) != 0) {
        LOG_ERR("clock configure failed\n");
        return (-EIO);
    }

    z_stm32_hsem_lock(CFG_HW_RCC_SEMID, HSEM_LOCK_DEFAULT_RETRY);

    LL_RCC_EnableRTC();

    z_stm32_hsem_unlock(CFG_HW_RCC_SEMID);

    err = rtc_stm32_configure(dev);

    #if defined(PWR_CR_DBP) || defined(PWR_CR1_DBP) || defined(PWR_DBPCR_DBP) || defined(PWR_DBPR_DBP)
    LL_PWR_DisableBkUpAccess();
    #endif /* PWR_CR_DBP || PWR_CR1_DBP || PWR_DBPR_DBP */

    return (err);
}

static int rtc_stm32_set_time(const struct device* dev, const struct rtc_time* timeptr) {
    struct rtc_stm32_data* data = dev->data;
    int err;

    uint32_t real_year = timeptr->tm_year + TM_YEAR_REF;
    if (real_year < RTC_YEAR_REF) {
        /* RTC does not support years before 2000 */
        return (-EINVAL);
    }

    if (timeptr->tm_wday == -1) {
        /* day of the week is expected */
        return (-EINVAL);
    }

    err = k_mutex_lock(&data->lock, K_NO_WAIT);
    if (err) {
        return (err);
    }

    LOG_INF("Setting clock");

    #if defined(PWR_CR_DBP) || defined(PWR_CR1_DBP) || defined(PWR_DBPCR_DBP) || defined(PWR_DBPR_DBP)
    LL_PWR_EnableBkUpAccess();
    #endif /* PWR_CR_DBP || PWR_CR1_DBP || PWR_DBPR_DBP */

    LL_RTC_DisableWriteProtection(RTC);

    ErrorStatus status = LL_RTC_EnterInitMode(RTC);

    if (status != SUCCESS) {
        #if defined(PWR_CR_DBP) || defined(PWR_CR1_DBP) || defined(PWR_DBPCR_DBP) || defined(PWR_DBPR_DBP)
        LL_PWR_DisableBkUpAccess();
        #endif /* PWR_CR_DBP || PWR_CR1_DBP || PWR_DBPR_DBP */
        k_mutex_unlock(&data->lock);
        return (-EIO);
    }

    LL_RTC_DATE_SetYear(RTC, bin2bcd(real_year - RTC_YEAR_REF));
    LL_RTC_DATE_SetMonth(RTC, bin2bcd(timeptr->tm_mon + 1));
    LL_RTC_DATE_SetDay(RTC, bin2bcd(timeptr->tm_mday));

    if (timeptr->tm_wday == 0) {
        /* sunday (tm_wday = 0) is not represented by the same value in hardware */
        LL_RTC_DATE_SetWeekDay(RTC, LL_RTC_WEEKDAY_SUNDAY);
    }
    else {
        /* all the other values are consistent with what is expected by hardware */
        LL_RTC_DATE_SetWeekDay(RTC, timeptr->tm_wday);
    }


    LL_RTC_TIME_SetHour(RTC, bin2bcd(timeptr->tm_hour));
    LL_RTC_TIME_SetMinute(RTC, bin2bcd(timeptr->tm_min));
    LL_RTC_TIME_SetSecond(RTC, bin2bcd(timeptr->tm_sec));

    LL_RTC_DisableInitMode(RTC);

    LL_RTC_EnableWriteProtection(RTC);

    #if defined(PWR_CR_DBP) || defined(PWR_CR1_DBP) || defined(PWR_DBPCR_DBP) || defined(PWR_DBPR_DBP)
    LL_PWR_DisableBkUpAccess();
    #endif /* PWR_CR_DBP || PWR_CR1_DBP || PWR_DBPR_DBP */

    k_mutex_unlock(&data->lock);

    return (err);
}

static int rtc_stm32_get_time(const struct device* dev, struct rtc_time* timeptr) {
    struct rtc_stm32_data* data = dev->data;
    uint32_t rtc_date;
    uint32_t rtc_time;

    #if HW_SUBSECOND_SUPPORT
    const struct rtc_stm32_config* cfg = dev->config;
    uint32_t rtc_subsecond;
    #endif

    int err = k_mutex_lock(&data->lock, K_NO_WAIT);
    if (err) {
        return (err);
    }

    if (!LL_RTC_IsActiveFlag_INITS(RTC)) {
        /* INITS flag is set when the calendar has been initialiazed. This flag is
         * reset only on backup domain reset, so it can be read after a system
         * reset to check if the calendar has been initialized.
         */
        k_mutex_unlock(&data->lock);
        return (-ENODATA);
    }

    do {
        /* read date, time and subseconds and relaunch if a day increment occurred
         * while doing so as it will result in an erroneous result otherwise
         */
        rtc_date = LL_RTC_DATE_Get(RTC);
        do {
            /* read time and subseconds and relaunch if a second increment occurred
             * while doing so as it will result in an erroneous result otherwise
             */
            rtc_time      = LL_RTC_TIME_Get(RTC);
            #if HW_SUBSECOND_SUPPORT
            rtc_subsecond = LL_RTC_TIME_GetSubSecond(RTC);
            #endif
        } while (rtc_time != LL_RTC_TIME_Get(RTC));
    } while (rtc_date != LL_RTC_DATE_Get(RTC));

    k_mutex_unlock(&data->lock);

    timeptr->tm_year = bcd2bin(__LL_RTC_GET_YEAR(rtc_date)) + RTC_YEAR_REF - TM_YEAR_REF;
    /* tm_mon allowed values are 0-11 */
    timeptr->tm_mon  = bcd2bin(__LL_RTC_GET_MONTH(rtc_date)) - 1;
    timeptr->tm_mday = bcd2bin(__LL_RTC_GET_DAY(rtc_date));

    int hw_wday = __LL_RTC_GET_WEEKDAY(rtc_date);
    if (hw_wday == LL_RTC_WEEKDAY_SUNDAY) {
        /* LL_RTC_WEEKDAY_SUNDAY = 7 but a 0 is expected in tm_wday for sunday */
        timeptr->tm_wday = 0;
    }
    else {
        /* all other values are consistent between hardware and rtc_time structure */
        timeptr->tm_wday = hw_wday;
    }

    timeptr->tm_hour = bcd2bin(__LL_RTC_GET_HOUR(rtc_time));
    timeptr->tm_min  = bcd2bin(__LL_RTC_GET_MINUTE(rtc_time));
    timeptr->tm_sec  = bcd2bin(__LL_RTC_GET_SECOND(rtc_time));

    #if HW_SUBSECOND_SUPPORT
    uint64_t temp = ((uint64_t)(cfg->sync_prescaler - rtc_subsecond)) * 1000000000L;

    timeptr->tm_nsec = (int)DIV_ROUND_CLOSEST(temp, cfg->sync_prescaler + 1);
    #else
    timeptr->tm_nsec = 0;
    #endif

    /* unknown values */
    timeptr->tm_yday  = -1;
    timeptr->tm_isdst = -1;

    return (0);
}

#ifdef CONFIG_RTC_CALIBRATION
#if !defined(CONFIG_SOC_SERIES_STM32F2X)  && \
    !(defined(CONFIG_SOC_SERIES_STM32L1X) && !defined(RTC_SMOOTHCALIB_SUPPORT))
static int rtc_stm32_set_calibration(const struct device* dev, int32_t calibration) {
    ARG_UNUSED(dev);

    /* Note : calibration is considered here to be ppb value to apply
     *        on clock period (not frequency) but with an opposite sign
     */
    if ((calibration > MAX_PPB) || (calibration < MIN_PPB)) {
        /* out of supported range */
        return (-EINVAL);
    }

    int32_t nb_pulses = PPB_TO_NB_PULSES(calibration);

    /* we tested calibration against supported range
     * so theoretically nb_pulses is also within range
     */
    __ASSERT_NO_MSG(nb_pulses <= MAX_CALP);
    __ASSERT_NO_MSG(nb_pulses >= -MAX_CALM);

    uint32_t calp;
    uint32_t calm;

    if (nb_pulses > 0) {
        calp = LL_RTC_CALIB_INSERTPULSE_SET;
        calm = MAX_CALP - nb_pulses;
    }
    else {
        calp = LL_RTC_CALIB_INSERTPULSE_NONE;
        calm = -nb_pulses;
    }

    /* wait for recalibration to be ok if a previous recalibration occurred */
    if (!WAIT_FOR(LL_RTC_IsActiveFlag_RECALP(RTC) == 0, 100000, k_msleep(1))) {
        return (-EIO);
    }

    #if defined(PWR_CR_DBP) || defined(PWR_CR1_DBP) || defined(PWR_DBPCR_DBP) || defined(PWR_DBPR_DBP)
    LL_PWR_EnableBkUpAccess();
    #endif /* PWR_CR_DBP || PWR_CR1_DBP || PWR_DBPR_DBP */

    LL_RTC_DisableWriteProtection(RTC);

    MODIFY_REG(RTC->CALR, RTC_CALR_CALP | RTC_CALR_CALM, calp | calm);

    LL_RTC_EnableWriteProtection(RTC);

    #if defined(PWR_CR_DBP) || defined(PWR_CR1_DBP) || defined(PWR_DBPCR_DBP) || defined(PWR_DBPR_DBP)
    LL_PWR_DisableBkUpAccess();
    #endif /* PWR_CR_DBP || PWR_CR1_DBP || PWR_DBPR_DBP */

    return (0);
}

static int rtc_stm32_get_calibration(const struct device* dev, int32_t* calibration) {
    ARG_UNUSED(dev);

    uint32_t calr = sys_read32((mem_addr_t)&RTC->CALR);

    bool calp_enabled = READ_BIT(calr, RTC_CALR_CALP);
    uint32_t calm = READ_BIT(calr, RTC_CALR_CALM);

    int32_t nb_pulses = -((int32_t)calm);

    if (calp_enabled) {
        nb_pulses += MAX_CALP;
    }

    *calibration = NB_PULSES_TO_PPB(nb_pulses);

    return (0);
}
#endif
#endif /* CONFIG_RTC_CALIBRATION */

static const struct rtc_driver_api rtc_stm32_driver_api = {
    .set_time = rtc_stm32_set_time,
    .get_time = rtc_stm32_get_time,
    /* RTC_ALARM not supported */
    /* RTC_UPDATE not supported */
    #ifdef CONFIG_RTC_CALIBRATION
    #if !defined(CONFIG_SOC_SERIES_STM32F2X)  && \
        !(defined(CONFIG_SOC_SERIES_STM32L1X) && !defined(RTC_SMOOTHCALIB_SUPPORT))
    .set_calibration = rtc_stm32_set_calibration,
    .get_calibration = rtc_stm32_get_calibration,
    #else
    #error RTC calibration for devices without smooth calibration feature is not supported yet
    #endif
    #endif /* CONFIG_RTC_CALIBRATION */
};

static const struct stm32_pclken rtc_clk[] = STM32_DT_INST_CLOCKS(0);

BUILD_ASSERT(DT_INST_CLOCKS_HAS_IDX(0, 1), "RTC source clock not defined in the device tree");

static const struct rtc_stm32_config rtc_config = {
<<<<<<< HEAD
#if DT_INST_CLOCKS_CELL_BY_IDX(0, 1, bus) == STM32_SRC_LSI
	/* prescaler values for LSI @ 32 KHz */
	.async_prescaler = 0x7F,
	.sync_prescaler = 0x00F9,
#else /* DT_INST_CLOCKS_CELL_BY_IDX(0, 1, bus) == STM32_SRC_LSE */
	/* prescaler values for LSE @ 32768 Hz */
	.async_prescaler = 0x7F,
	.sync_prescaler = 0x00FF,
#endif
	.pclken = rtc_clk,
#if DT_INST_NODE_HAS_PROP(0, calib_out_freq)
	.cal_out_freq = _CONCAT(_CONCAT(LL_RTC_CALIB_OUTPUT_, DT_INST_PROP(0, calib_out_freq)), HZ),
#endif
=======
    #if DT_INST_CLOCKS_CELL_BY_IDX(0, 1, bus) == STM32_SRC_LSI
    /* prescaler values for LSI @ 32 KHz */
    .async_prescaler = 0x7F,
    .sync_prescaler  = 0x00F9,
    #else /* DT_INST_CLOCKS_CELL_BY_IDX(0, 1, bus) == STM32_SRC_LSE */
    /* prescaler values for LSE @ 32768 Hz */
    .async_prescaler = 0x7F,
    .sync_prescaler  = 0x00FF,
    #endif
    .pclken = rtc_clk,
>>>>>>> a254499d
};

static struct rtc_stm32_data rtc_data;

DEVICE_DT_INST_DEFINE(0, &rtc_stm32_init, NULL, &rtc_data, &rtc_config, PRE_KERNEL_1,
                      CONFIG_RTC_INIT_PRIORITY, &rtc_stm32_driver_api);<|MERGE_RESOLUTION|>--- conflicted
+++ resolved
@@ -68,18 +68,12 @@
 #define RTC_TIMEOUT 1000000
 
 struct rtc_stm32_config {
-<<<<<<< HEAD
-	uint32_t async_prescaler;
-	uint32_t sync_prescaler;
-	const struct stm32_pclken *pclken;
-#if DT_INST_NODE_HAS_PROP(0, calib_out_freq)
-	uint32_t cal_out_freq;
-#endif
-=======
     uint32_t async_prescaler;
     uint32_t sync_prescaler;
     const struct stm32_pclken* pclken;
->>>>>>> a254499d
+    #if DT_INST_NODE_HAS_PROP(0, calib_out_freq)
+    uint32_t cal_out_freq;
+    #endif
 };
 
 struct rtc_stm32_data {
@@ -117,21 +111,15 @@
         LL_RTC_DisableInitMode(RTC);
     }
 
-<<<<<<< HEAD
-#if DT_INST_NODE_HAS_PROP(0, calib_out_freq)
-	LL_RTC_CAL_SetOutputFreq(RTC, cfg->cal_out_freq);
-#else
-	LL_RTC_CAL_SetOutputFreq(RTC, LL_RTC_CALIB_OUTPUT_NONE);
-#endif
-
-#ifdef RTC_CR_BYPSHAD
-	LL_RTC_EnableShadowRegBypass(RTC);
-#endif /* RTC_CR_BYPSHAD */
-=======
+    #if DT_INST_NODE_HAS_PROP(0, calib_out_freq)
+    LL_RTC_CAL_SetOutputFreq(RTC, cfg->cal_out_freq);
+    #else
+    LL_RTC_CAL_SetOutputFreq(RTC, LL_RTC_CALIB_OUTPUT_NONE);
+    #endif
+
     #ifdef RTC_CR_BYPSHAD
     LL_RTC_EnableShadowRegBypass(RTC);
     #endif /* RTC_CR_BYPSHAD */
->>>>>>> a254499d
 
     LL_RTC_EnableWriteProtection(RTC);
 
@@ -139,9 +127,9 @@
 }
 
 static int rtc_stm32_init(const struct device* dev) {
-    const struct device* const     clk  = DEVICE_DT_GET(STM32_CLOCK_CONTROL_NODE);
+    const struct device* const clk = DEVICE_DT_GET(STM32_CLOCK_CONTROL_NODE);
     const struct rtc_stm32_config* cfg  = dev->config;
-    struct rtc_stm32_data*         data = dev->data;
+    struct rtc_stm32_data* data = dev->data;
 
     int err = 0;
 
@@ -427,21 +415,6 @@
 BUILD_ASSERT(DT_INST_CLOCKS_HAS_IDX(0, 1), "RTC source clock not defined in the device tree");
 
 static const struct rtc_stm32_config rtc_config = {
-<<<<<<< HEAD
-#if DT_INST_CLOCKS_CELL_BY_IDX(0, 1, bus) == STM32_SRC_LSI
-	/* prescaler values for LSI @ 32 KHz */
-	.async_prescaler = 0x7F,
-	.sync_prescaler = 0x00F9,
-#else /* DT_INST_CLOCKS_CELL_BY_IDX(0, 1, bus) == STM32_SRC_LSE */
-	/* prescaler values for LSE @ 32768 Hz */
-	.async_prescaler = 0x7F,
-	.sync_prescaler = 0x00FF,
-#endif
-	.pclken = rtc_clk,
-#if DT_INST_NODE_HAS_PROP(0, calib_out_freq)
-	.cal_out_freq = _CONCAT(_CONCAT(LL_RTC_CALIB_OUTPUT_, DT_INST_PROP(0, calib_out_freq)), HZ),
-#endif
-=======
     #if DT_INST_CLOCKS_CELL_BY_IDX(0, 1, bus) == STM32_SRC_LSI
     /* prescaler values for LSI @ 32 KHz */
     .async_prescaler = 0x7F,
@@ -452,7 +425,9 @@
     .sync_prescaler  = 0x00FF,
     #endif
     .pclken = rtc_clk,
->>>>>>> a254499d
+#if DT_INST_NODE_HAS_PROP(0, calib_out_freq)
+	.cal_out_freq = _CONCAT(_CONCAT(LL_RTC_CALIB_OUTPUT_, DT_INST_PROP(0, calib_out_freq)), HZ),
+#endif
 };
 
 static struct rtc_stm32_data rtc_data;
