--- conflicted
+++ resolved
@@ -114,17 +114,6 @@
 #endif /* PWR_CR_DBP || PWR_CR1_DBP || PWR_DBPCR_DBP || PWR_DBPR_DBP */
 
 struct rtc_stm32_config {
-<<<<<<< HEAD
-	uint32_t async_prescaler;
-	uint32_t sync_prescaler;
-	const struct stm32_pclken *pclken;
-#if DT_INST_NODE_HAS_PROP(0, calib_out_freq)
-	uint32_t cal_out_freq;
-#endif
-#if DT_INST_CLOCKS_CELL_BY_IDX(0, 1, bus) == STM32_SRC_HSE
-	uint32_t hse_prescaler;
-#endif
-=======
     RTC_TypeDef* regs;
     uint16_t irq_num;
 
@@ -134,7 +123,9 @@
     #if DT_INST_NODE_HAS_PROP(0, calib_out_freq)
     uint32_t cal_out_freq;
     #endif
->>>>>>> 57b29f65
+    #if DT_INST_CLOCKS_CELL_BY_IDX(0, 1, bus) == STM32_SRC_HSE
+    uint32_t hse_prescaler;
+    #endif
 };
 
 #ifdef CONFIG_RTC_ALARM
@@ -393,23 +384,15 @@
     LL_PWR_EnableBkUpAccess();
     #endif /* RTC_STM32_BACKUP_DOMAIN_WRITE_PROTECTION */
 
-<<<<<<< HEAD
-#if DT_INST_CLOCKS_CELL_BY_IDX(0, 1, bus) == STM32_SRC_HSE
-	/* Must be configured before selecting the RTC clock source */
-	LL_RCC_SetRTC_HSEPrescaler(cfg->hse_prescaler);
-#endif
-	/* Enable RTC clock source */
-	if (clock_control_configure(clk, (clock_control_subsys_t)&cfg->pclken[1], NULL) != 0) {
-		LOG_ERR("clock configure failed\n");
-		return -EIO;
-	}
-=======
+    #if DT_INST_CLOCKS_CELL_BY_IDX(0, 1, bus) == STM32_SRC_HSE
+    /* Must be configured before selecting the RTC clock source */
+    LL_RCC_SetRTC_HSEPrescaler(cfg->hse_prescaler);
+    #endif
     /* Enable RTC clock source */
     if (clock_control_configure(clk, (clock_control_subsys_t)&cfg->pclken[1], NULL) != 0) {
         LOG_ERR("clock configure failed\n");
         return (-EIO);
     }
->>>>>>> 57b29f65
 
     /*
      * On STM32WBAX series, there is no bit in BCDR register to enable RTC.
@@ -1307,7 +1290,6 @@
 
 BUILD_ASSERT(DT_INST_CLOCKS_HAS_IDX(0, 1), "RTC source clock not defined in the device tree");
 
-<<<<<<< HEAD
 #if DT_INST_CLOCKS_CELL_BY_IDX(0, 1, bus) == STM32_SRC_HSE
 #if STM32_HSE_FREQ % MHZ(1) != 0
 #error RTC clock source HSE frequency should be whole MHz
@@ -1327,28 +1309,6 @@
 #define RTC_HSE_SYNC_PRESCALER  (RTC_HSE_FREQUENCY / RTC_HSE_ASYNC_PRESCALER)
 #endif /* DT_INST_CLOCKS_CELL_BY_IDX(0, 1, bus) == STM32_SRC_HSE */
 
-static const struct rtc_stm32_config rtc_config = {
-#if DT_INST_CLOCKS_CELL_BY_IDX(0, 1, bus) == STM32_SRC_LSI
-	/* prescaler values for LSI @ 32 KHz */
-	.async_prescaler = 0x7F,
-	.sync_prescaler = 0x00F9,
-#elif DT_INST_CLOCKS_CELL_BY_IDX(0, 1, bus) == STM32_SRC_LSE
-	/* prescaler values for LSE @ 32768 Hz */
-	.async_prescaler = 0x7F,
-	.sync_prescaler = 0x00FF,
-#elif DT_INST_CLOCKS_CELL_BY_IDX(0, 1, bus) == STM32_SRC_HSE
-	/* prescaler values for HSE */
-	.async_prescaler = RTC_HSE_ASYNC_PRESCALER - 1,
-	.sync_prescaler = RTC_HSE_SYNC_PRESCALER - 1,
-	.hse_prescaler = RTC_HSE_PRESCALER,
-#else
-#error Invalid RTC SRC
-#endif
-	.pclken = rtc_clk,
-#if DT_INST_NODE_HAS_PROP(0, calib_out_freq)
-	.cal_out_freq = _CONCAT(_CONCAT(LL_RTC_CALIB_OUTPUT_, DT_INST_PROP(0, calib_out_freq)), HZ),
-#endif
-=======
 static struct rtc_stm32_config DT_CONST /**/rtc_config = {
     .regs    = (RTC_TypeDef*)DT_INST_REG_ADDR(0),
     .irq_num = DT_INST_IRQN(0),
@@ -1357,7 +1317,7 @@
     /* prescaler values for LSI @ 32 KHz */
     .async_prescaler = 0x7F,
     .sync_prescaler  = 0x00F9,
-    #else /* DT_INST_CLOCKS_CELL_BY_IDX(0, 1, bus) == STM32_SRC_LSE */
+    #elif (DT_INST_CLOCKS_CELL_BY_IDX(0, 1, bus) == STM32_SRC_LSE)
     /* prescaler values for LSE @ 32768 Hz */
     #if defined(CONFIG_APP_USE_STM32_RTC_PRESCALER_CUSTOM)
     .async_prescaler = CONFIG_APP_STM32_RTC_PREDIV_A,
@@ -1366,12 +1326,19 @@
     .async_prescaler = 0x7F,
     .sync_prescaler  = 0x00FF,
     #endif
+    #elif (DT_INST_CLOCKS_CELL_BY_IDX(0, 1, bus) == STM32_SRC_HSE)
+    /* prescaler values for HSE */
+    .async_prescaler = RTC_HSE_ASYNC_PRESCALER - 1,
+    .sync_prescaler  = RTC_HSE_SYNC_PRESCALER - 1,
+    .hse_prescaler   = RTC_HSE_PRESCALER,
+    #else
+    #error Invalid RTC SRC
     #endif
+
     .pclken = rtc_stm32_clk,
     #if DT_INST_NODE_HAS_PROP(0, calib_out_freq)
     .cal_out_freq = _CONCAT(_CONCAT(LL_RTC_CALIB_OUTPUT_, DT_INST_PROP(0, calib_out_freq)), HZ),
     #endif
->>>>>>> 57b29f65
 };
 
 static struct rtc_stm32_data rtc_data;
