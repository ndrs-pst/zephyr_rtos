/*
 * Copyright (c) 2023 Prevas A/S
 * Copyright (c) 2023 Syslinbit
 * Copyright (c) 2024 STMicroelectronics
 * Copyright (c) 2025 Alexander Kozhinov <ak.alexander.kozhinov@gmail.com>
 *
 * SPDX-License-Identifier: Apache-2.0
 *
 */

#define DT_DRV_COMPAT st_stm32_rtc

#include <errno.h>
#include <zephyr/device.h>
#include <zephyr/kernel.h>
#include <zephyr/init.h>
#include <zephyr/devicetree.h>
#include <zephyr/spinlock.h>
#include <zephyr/drivers/rtc.h>
#include <zephyr/drivers/clock_control/stm32_clock_control.h>
#include <zephyr/drivers/clock_control.h>
#include <zephyr/sys/util.h>
#include <soc.h>
#include <stm32_ll_pwr.h>
#include <stm32_ll_rcc.h>
#include <stm32_ll_rtc.h>
#ifdef CONFIG_RTC_ALARM
#include <zephyr/drivers/interrupt_controller/intc_exti_stm32.h>
#endif /* CONFIG_RTC_ALARM */

#include <zephyr/logging/log.h>
#ifdef CONFIG_RTC_ALARM
#include <zephyr/irq.h>
#endif /* CONFIG_RTC_ALARM */

#include <stm32_backup_domain.h>
#include <stm32_hsem.h>

#include <stdbool.h>
#include "rtc_utils.h"

#include "rtc_ll_stm32.h"

LOG_MODULE_REGISTER(rtc_stm32, CONFIG_RTC_LOG_LEVEL);

#if (defined(CONFIG_SOC_SERIES_STM32L1X) && !defined(RTC_SUBSECOND_SUPPORT)) \
    || defined(CONFIG_SOC_SERIES_STM32F2X)
/* subsecond counting is not supported by some STM32L1x MCUs (Cat.1) & by STM32F2x SoC series */
#define HW_SUBSECOND_SUPPORT (0)
#else
#define HW_SUBSECOND_SUPPORT (1)
#endif

/* RTC start time: 1st, Jan, 2000 */
#define RTC_YEAR_REF 2000
/* struct tm start time:   1st, Jan, 1900 */
#define TM_YEAR_REF 1900

/* Convert part per billion calibration value to a number of clock pulses added or removed each
 * 2^20 clock cycles so it is suitable for the CALR register fields
 *
 * nb_pulses = ppb * 2^20 / 10^9 = ppb * 2^11 / 5^9 = ppb * 2048 / 1953125
 */
#define PPB_TO_NB_PULSES(ppb) DIV_ROUND_CLOSEST((ppb) * 2048, 1953125)

/* Convert CALR register value (number of clock pulses added or removed each 2^20 clock cycles)
 * to part ber billion calibration value
 *
 * ppb = nb_pulses * 10^9 / 2^20 = nb_pulses * 5^9 / 2^11 = nb_pulses * 1953125 / 2048
 */
#define NB_PULSES_TO_PPB(pulses) DIV_ROUND_CLOSEST((pulses) * 1953125, 2048)

/* CALP field can only be 512 or 0 as in reality CALP is a single bit field representing 512 pulses
 * added every 2^20 clock cycles
 */
#define MAX_CALP (512)
#define MAX_CALM (511)

#define MAX_PPB NB_PULSES_TO_PPB(MAX_CALP)
#define MIN_PPB -NB_PULSES_TO_PPB(MAX_CALM)

/* Timeout in microseconds used to wait for flags */
#define RTC_TIMEOUT 1000000

#ifdef STM32_RTC_ALARM_ENABLED
#define RTC_STM32_ALARMS_COUNT DT_INST_PROP(0, alarms_count)

#define RTC_STM32_ALRM_A 0U
#define RTC_STM32_ALRM_B 1U

/* Zephyr mask supported by RTC device, values from RTC_ALARM_TIME_MASK */
#define RTC_STM32_SUPPORTED_ALARM_FIELDS                        \
    (RTC_ALARM_TIME_MASK_SECOND | RTC_ALARM_TIME_MASK_MINUTE  | \
     RTC_ALARM_TIME_MASK_HOUR   | RTC_ALARM_TIME_MASK_WEEKDAY | \
     RTC_ALARM_TIME_MASK_MONTHDAY)

<<<<<<< HEAD
#if DT_INST_NODE_HAS_PROP(0, alrm_exti_line)
#define RTC_STM32_EXTI_LINE Z_CONCAT(LL_EXTI_LINE_, DT_INST_PROP(0, alrm_exti_line))
#else
#define RTC_STM32_EXTI_LINE 0
#endif /* DT_INST_NODE_HAS_PROP(0, alrm_exti_line) */
=======
#define RTC_STM32_EXTI_LINE_NUM	DT_INST_PROP_OR(0, alrm_exti_line, 0)

>>>>>>> 20efb9ed
#endif /* STM32_RTC_ALARM_ENABLED */

struct rtc_stm32_config {
    RTC_TypeDef* regs;
    uint16_t irq_num;

    uint32_t async_prescaler;
    uint32_t sync_prescaler;
    const struct stm32_pclken* pclken;
    #if DT_INST_NODE_HAS_PROP(0, calib_out_freq)
    uint32_t cal_out_freq;
    #endif
    #if DT_INST_CLOCKS_CELL_BY_IDX(0, 1, bus) == STM32_SRC_HSE
    uint32_t hse_prescaler;
    #endif
};

#ifdef STM32_RTC_ALARM_ENABLED
struct rtc_stm32_alrm {
    LL_RTC_AlarmTypeDef ll_rtc_alrm;
    /* user-defined alarm mask, values from RTC_ALARM_TIME_MASK */
    uint16_t user_mask;

    rtc_alarm_callback user_callback;
    void* user_data;
    bool  is_pending;
};
#endif /* STM32_RTC_ALARM_ENABLED */

struct rtc_stm32_data {
    #if defined(CONFIG_RTC_UPDATE)
    rtc_update_callback update_callback;
    void* update_user_data;
    #endif /* CONFIG_RTC_UPDATE */

    struct k_spinlock lock;

    #ifdef STM32_RTC_ALARM_ENABLED
    struct rtc_stm32_alrm rtc_alrm_a;
    struct rtc_stm32_alrm rtc_alrm_b;
    #endif /* STM32_RTC_ALARM_ENABLED */
};

<<<<<<< HEAD
static void rtc_stm32_isr(const struct device* dev);
=======
#ifdef STM32_RTC_ALARM_ENABLED

static inline void exti_enable_rtc_alarm_it(uint32_t line_num)
{
#if defined(CONFIG_SOC_SERIES_STM32U5X) || defined(CONFIG_SOC_SERIES_STM32WBAX)
	/* in STM32U5 & STM32WBAX series, RTC Alarm event is not routed to EXTI */
#else
	int ret;

	ret = stm32_exti_enable(line_num, STM32_EXTI_TRIG_RISING, STM32_EXTI_MODE_IT);
	if (ret != 0) {
		LOG_ERR("Failed to enable EXTI line number %d (error %d)", line_num, ret);
	}
#endif
}

static inline void exti_clear_rtc_alarm_flag(uint32_t line_num)
{
#if defined(CONFIG_SOC_SERIES_STM32U5X) || defined(CONFIG_SOC_SERIES_STM32WBAX)
	/* in STM32U5 & STM32WBAX series, RTC Alarm (EXTI event) is not routed to EXTI */
#else
	if (stm32_exti_is_pending(line_num)) {
		stm32_exti_clear_pending(line_num);
	}
#endif
}

#endif /* STM32_RTC_ALARM_ENABLED */

static int rtc_stm32_configure(const struct device *dev)
{
	const struct rtc_stm32_config *cfg = dev->config;
>>>>>>> 20efb9ed

#if defined(CONFIG_APP_USE_STM32_RTC_ISR_CUSTOM)
extern void bsp_hal_rtc_isr(void);
#endif

static int rtc_stm32_configure(const struct device* dev) {
    const struct rtc_stm32_config* cfg = dev->config;

    int err = 0;

    uint32_t hour_format     = LL_RTC_GetHourFormat(RTC);
    uint32_t sync_prescaler  = LL_RTC_GetSynchPrescaler(RTC);
    uint32_t async_prescaler = LL_RTC_GetAsynchPrescaler(RTC);

    LL_RTC_DisableWriteProtection(RTC);

    /* configuration process requires to stop the RTC counter so do it
     * only if needed to avoid inducing time drift at each reset
     */
    if ((hour_format     != LL_RTC_HOURFORMAT_24HOUR) ||
        (sync_prescaler  != cfg->sync_prescaler )     ||
        (async_prescaler != cfg->async_prescaler)) {
        ErrorStatus status = LL_RTC_EnterInitMode(RTC);

        if (status == SUCCESS) {
            LL_RTC_SetHourFormat(RTC, LL_RTC_HOURFORMAT_24HOUR);
            LL_RTC_SetSynchPrescaler(RTC, cfg->sync_prescaler);
            LL_RTC_SetAsynchPrescaler(RTC, cfg->async_prescaler);
        }
        else {
            err = -EIO;
        }

        LL_RTC_DisableInitMode(RTC);
    }

    #if DT_INST_NODE_HAS_PROP(0, calib_out_freq)
    LL_RTC_CAL_SetOutputFreq(RTC, cfg->cal_out_freq);
    #else
    LL_RTC_CAL_SetOutputFreq(RTC, LL_RTC_CALIB_OUTPUT_NONE);
    #endif

    #ifdef RTC_CR_BYPSHAD
    LL_RTC_EnableShadowRegBypass(RTC);
    #endif /* RTC_CR_BYPSHAD */

    LL_RTC_EnableWriteProtection(RTC);

    #if defined(CONFIG_APP_USE_STM32_RTC_ISR_CUSTOM)
    IRQ_DIRECT_CONNECT(DT_INST_IRQN(0), DT_INST_IRQ(0, priority),
                       bsp_hal_rtc_isr, 0);
    #else
    IRQ_CONNECT(DT_INST_IRQN(0), DT_INST_IRQ(0, priority),
                rtc_stm32_isr, DEVICE_DT_INST_GET(0), 0);
    #endif

    return (err);
}

#ifdef STM32_RTC_ALARM_ENABLED
static inline ErrorStatus rtc_stm32_init_alarm(RTC_TypeDef* rtc, uint32_t format,
                                               LL_RTC_AlarmTypeDef* ll_alarm_struct, uint16_t id) {
    ll_alarm_struct->AlarmDateWeekDaySel = RTC_STM32_ALRM_DATEWEEKDAYSEL_DATE;
    /*
     * RTC write protection is disabled & enabled again inside LL_RTC_ALMx_Init functions
     * The LL_RTC_ALMx_Init does convert bin2bcd by itself
     */
    if (id == RTC_STM32_ALRM_A) {
        return LL_RTC_ALMA_Init(rtc, format, ll_alarm_struct);
    }

    #if (RTC_STM32_ALARMS_COUNT > 1)
    if (id == RTC_STM32_ALRM_B) {
        return LL_RTC_ALMB_Init(rtc, format, ll_alarm_struct);
    }
    #endif /* RTC_STM32_ALARMS_COUNT > 1 */

    return (0);
}

static inline void rtc_stm32_clear_alarm_flag(RTC_TypeDef* rtc, uint16_t id) {
    if (id == RTC_STM32_ALRM_A) {
        LL_RTC_ClearFlag_ALRA(rtc);
        return;
    }

    #if (RTC_STM32_ALARMS_COUNT > 1)
    if (id == RTC_STM32_ALRM_B) {
        LL_RTC_ClearFlag_ALRB(rtc);
    }
    #endif /* RTC_STM32_ALARMS_COUNT > 1 */
}

static inline uint32_t rtc_stm32_is_active_alarm(RTC_TypeDef* rtc, uint16_t id) {
    if (id == RTC_STM32_ALRM_A) {
        return LL_RTC_IsActiveFlag_ALRA(rtc);
    }

    #if (RTC_STM32_ALARMS_COUNT > 1)
    if (id == RTC_STM32_ALRM_B) {
        return LL_RTC_IsActiveFlag_ALRB(rtc);
    }
    #endif /* RTC_STM32_ALARMS_COUNT > 1 */

    return (0);
}

static inline void rtc_stm32_enable_interrupt_alarm(RTC_TypeDef* rtc, uint16_t id) {
    if (id == RTC_STM32_ALRM_A) {
        LL_RTC_EnableIT_ALRA(rtc);
        return;
    }

    #if (RTC_STM32_ALARMS_COUNT > 1)
    if (id == RTC_STM32_ALRM_B) {
        LL_RTC_EnableIT_ALRB(rtc);
    }
    #endif /* RTC_STM32_ALARMS_COUNT > 1 */
}

static inline void rtc_stm32_disable_interrupt_alarm(RTC_TypeDef* rtc, uint16_t id) {
    if (id == RTC_STM32_ALRM_A) {
        LL_RTC_DisableIT_ALRA(rtc);
        return;
    }

    #if (RTC_STM32_ALARMS_COUNT > 1)
    if (id == RTC_STM32_ALRM_B) {
        LL_RTC_DisableIT_ALRB(rtc);
    }
    #endif /* RTC_STM32_ALARMS_COUNT > 1 */
}

static inline void rtc_stm32_enable_alarm(RTC_TypeDef* rtc, uint16_t id) {
    if (id == RTC_STM32_ALRM_A) {
        LL_RTC_ALMA_Enable(rtc);
        return;
    }

    #if (RTC_STM32_ALARMS_COUNT > 1)
    if (id == RTC_STM32_ALRM_B) {
        LL_RTC_ALMB_Enable(rtc);
    }
    #endif /* RTC_STM32_ALARMS_COUNT > 1 */
}

static inline void rtc_stm32_disable_alarm(RTC_TypeDef* rtc, uint16_t id) {
    if (id == RTC_STM32_ALRM_A) {
        LL_RTC_ALMA_Disable(rtc);
        return;
    }

    #if (RTC_STM32_ALARMS_COUNT > 1)
    if (id == RTC_STM32_ALRM_B) {
        LL_RTC_ALMB_Disable(rtc);
    }
    #endif /* RTC_STM32_ALARMS_COUNT > 1 */
}

void rtc_stm32_isr(const struct device* dev) {
    struct rtc_stm32_data* data = dev->data;
    struct rtc_stm32_alrm* p_rtc_alrm;
    int id = 0;

    for (id = 0; id < RTC_STM32_ALARMS_COUNT; id++) {
        if (rtc_stm32_is_active_alarm(RTC, (uint16_t)id) != 0) {
            stm32_backup_domain_enable_access();
            LL_RTC_DisableWriteProtection(RTC);
            rtc_stm32_clear_alarm_flag(RTC, (uint16_t)id);
            LL_RTC_EnableWriteProtection(RTC);
            stm32_backup_domain_disable_access();

            if (id == RTC_STM32_ALRM_A) {
                p_rtc_alrm = &(data->rtc_alrm_a);
            }
            else {
                p_rtc_alrm = &(data->rtc_alrm_b);
            }

            p_rtc_alrm->is_pending = true;

            if (p_rtc_alrm->user_callback != NULL) {
                p_rtc_alrm->user_callback(dev, (uint16_t)id, p_rtc_alrm->user_data);
            }
        }
    }

    ll_func_exti_clear_rtc_alarm_flag(RTC_STM32_EXTI_LINE);
}

static void rtc_stm32_irq_config(const struct device* dev) {
    IRQ_CONNECT(DT_INST_IRQN(0),
                DT_INST_IRQ(0, priority),
                rtc_stm32_isr, DEVICE_DT_INST_GET(0), 0);
    irq_enable(DT_INST_IRQN(0));
}
#endif /* STM32_RTC_ALARM_ENABLED */

static int rtc_stm32_init(const struct device* dev) {
    const struct device* const clk = DEVICE_DT_GET(STM32_CLOCK_CONTROL_NODE);
    const struct rtc_stm32_config* cfg  = dev->config;
    __maybe_unused struct rtc_stm32_data* data = dev->data;

    int err = 0;

    if (!device_is_ready(clk)) {
        LOG_ERR("clock control device not ready");
        return (-ENODEV);
    }

    /* Enable RTC bus clock */
    if (clock_control_on(clk, (clock_control_subsys_t)&cfg->pclken[0]) != 0) {
        LOG_ERR("clock op failed\n");
        return (-EIO);
    }

    #if defined(CONFIG_SOC_SERIES_STM32WB0X)
    /**
     * The STM32WB0 series has no bit for clock gating of RTC's APB
     * interface. On the other hand, the RTCEN bit that would control
     * whether the RTC IP is clock gated or not exists, and has been
     * placed in APB0ENR. The call to clock_control_on() that just
     * completed should have set this bit to 1.
     *
     * However, according to RefMan, the software must wait two slow
     * clock cycles before the IP is actually usable, due to clock
     * resynchronization delays. Sadly, there is no hardware register
     * we can poll to wait until RTC is ready...
     *
     * In worst case scenario of 24 kHz LSI, we have to wait for:
     * tREADY = (2 cycles / 24'000 Hz) ≅ 84µs
     *
     * Spin until that much time has elapsed, and RTC should be up.
     *
     * N.B.: we can't use k_busy_wait because it uses the SysTick
     * as time base, but SysTick is initialized after the RTC...
     */
    const uint32_t cycles_to_waste =
        84 * (CONFIG_SYS_CLOCK_HW_CYCLES_PER_SEC / USEC_PER_SEC);
    volatile uint32_t i = cycles_to_waste;

    while (--i > 0) {
        /* Do nothing - loop itself burns enough cycles */
    }
    #endif /* CONFIG_SOC_SERIES_STM32WB0X */

    stm32_backup_domain_enable_access();

    #if DT_INST_CLOCKS_CELL_BY_IDX(0, 1, bus) == STM32_SRC_HSE
    /* Must be configured before selecting the RTC clock source */
    LL_RCC_SetRTC_HSEPrescaler(cfg->hse_prescaler);
    #endif
    /* Enable RTC clock source */
    if (cfg->pclken[1].enr != NO_SEL) {
        err = clock_control_configure(clk, (clock_control_subsys_t)&cfg->pclken[1], NULL);

        if (err < 0) {
            stm32_backup_domain_disable_access();
            LOG_ERR("clock configure failed\n");
            return (-EIO);
        }
    }

    /*
     * On STM32WBAX series, there is no bit in BCDR register to enable RTC.
     * Enabling RTC is done directly via the RCC APB register bit.
     * On STM32WB0 series, LL_RCC_EnableRTC is not provided by STM32CubeWB0,
     * but RTC IP clock has already been turned on - skip the call as well.
     */
    #if !defined(CONFIG_SOC_SERIES_STM32WBAX) && !defined(CONFIG_SOC_SERIES_STM32WB0X)
    z_stm32_hsem_lock(CFG_HW_RCC_SEMID, HSEM_LOCK_DEFAULT_RETRY);

    LL_RCC_EnableRTC();

    z_stm32_hsem_unlock(CFG_HW_RCC_SEMID);
    #endif /* CONFIG_SOC_SERIES_STM32WBAX */

    err = rtc_stm32_configure(dev);

    stm32_backup_domain_disable_access();

    #ifdef STM32_RTC_ALARM_ENABLED
    rtc_stm32_irq_config(dev);

    ll_func_exti_enable_rtc_alarm_it(RTC_STM32_EXTI_LINE);

    K_SPINLOCK(&data->lock) {
        memset(&(data->rtc_alrm_a), 0, sizeof(struct rtc_stm32_alrm));
        memset(&(data->rtc_alrm_b), 0, sizeof(struct rtc_stm32_alrm));
    }
    #endif /* STM32_RTC_ALARM_ENABLED */

    return (err);
}

static int rtc_stm32_set_time(const struct device* dev, const struct rtc_time* timeptr) {
    struct rtc_stm32_data* data = dev->data;
    LL_RTC_TimeTypeDef rtc_time;
    LL_RTC_DateTypeDef rtc_date;
    uint32_t real_year = timeptr->tm_year + TM_YEAR_REF;

    if (real_year < RTC_YEAR_REF) {
        /* RTC does not support years before 2000 */
        return (-EINVAL);
    }

    if (timeptr->tm_wday == -1) {
        /* day of the week is expected */
        return (-EINVAL);
    }

    /* Enter Init mode inside the LL_RTC_Time and Date Init functions */
    rtc_time.Hours   = bin2bcd(timeptr->tm_hour);
    rtc_time.Minutes = bin2bcd(timeptr->tm_min);
    rtc_time.Seconds = bin2bcd(timeptr->tm_sec);

    /* Set Date after Time to be sure the DR is correctly updated on stm32F2 serie. */
    rtc_date.Year    = bin2bcd((real_year - RTC_YEAR_REF));
    rtc_date.Month   = bin2bcd((timeptr->tm_mon + 1));
    rtc_date.Day     = bin2bcd(timeptr->tm_mday);
    rtc_date.WeekDay = ((timeptr->tm_wday == 0) ? (LL_RTC_WEEKDAY_SUNDAY) : (timeptr->tm_wday));
    /* WeekDay sunday (tm_wday = 0) is not represented by the same value in hardware,
     * all the other values are consistent with what is expected by hardware.
     */

    LOG_DBG("Setting clock");

    k_spinlock_key_t key = k_spin_lock(&data->lock);

    stm32_backup_domain_enable_access();

    LL_RTC_TIME_Init(RTC, LL_RTC_FORMAT_BCD, &rtc_time);
    LL_RTC_DATE_Init(RTC, LL_RTC_FORMAT_BCD, &rtc_date);

    stm32_backup_domain_disable_access();

    #ifdef CONFIG_SOC_SERIES_STM32F2X
    /*
     * Because stm32F2 serie has no shadow registers,
     * wait until TR and DR registers are synchronised : flag RS
     */
    while (LL_RTC_IsActiveFlag_RS(RTC) != 1) {
        /* pass */
    }
    #endif /* CONFIG_SOC_SERIES_STM32F2X */

    LOG_DBG("Calendar set : %d/%d/%d - %dh%dm%ds",
                    LL_RTC_DATE_GetDay(RTC),
                    LL_RTC_DATE_GetMonth(RTC),
                    LL_RTC_DATE_GetYear(RTC),
                    LL_RTC_TIME_GetHour(RTC),
                    LL_RTC_TIME_GetMinute(RTC),
                    LL_RTC_TIME_GetSecond(RTC)
    );

    k_spin_unlock(&data->lock, key);

    return (0);
}

static int rtc_stm32_get_time(const struct device* dev, struct rtc_time* timeptr) {
    struct rtc_stm32_data* data = dev->data;
    uint32_t rtc_date;
    uint32_t rtc_time;

    #if HW_SUBSECOND_SUPPORT
    const struct rtc_stm32_config* cfg = dev->config;
    uint32_t rtc_subsecond;
    #endif /* HW_SUBSECOND_SUPPORT */

    if (timeptr == NULL) {
        LOG_ERR("NULL rtc_time pointer");
        return (-EINVAL);
    }

    k_spinlock_key_t key = k_spin_lock(&data->lock);

    if (!LL_RTC_IsActiveFlag_INITS(RTC)) {
        /* INITS flag is set when the calendar has been initialized. This flag is
         * reset only on backup domain reset, so it can be read after a system
         * reset to check if the calendar has been initialized.
         */
        k_spin_unlock(&data->lock, key);
        return (-ENODATA);
    }

    do {
        /* read date, time and subseconds and relaunch if a day increment occurred
         * while doing so as it will result in an erroneous result otherwise
         */
        rtc_date = LL_RTC_DATE_Get(RTC);
        do {
            /* read time and subseconds and relaunch if a second increment occurred
             * while doing so as it will result in an erroneous result otherwise
             */
            rtc_time = LL_RTC_TIME_Get(RTC);
            #if HW_SUBSECOND_SUPPORT
            rtc_subsecond = LL_RTC_TIME_GetSubSecond(RTC);
            #endif /* HW_SUBSECOND_SUPPORT */
        } while (rtc_time != LL_RTC_TIME_Get(RTC));
    } while (rtc_date != LL_RTC_DATE_Get(RTC));

    k_spin_unlock(&data->lock, key);

    /* tm_year is the value since 1900 and Rtc year is from 2000 */
    timeptr->tm_year = bcd2bin(__LL_RTC_GET_YEAR(rtc_date)) + (RTC_YEAR_REF - TM_YEAR_REF);
    /* tm_mon allowed values are 0-11 */
    timeptr->tm_mon  = bcd2bin(__LL_RTC_GET_MONTH(rtc_date)) - 1;
    timeptr->tm_mday = bcd2bin(__LL_RTC_GET_DAY(rtc_date));

    int hw_wday = __LL_RTC_GET_WEEKDAY(rtc_date);
    if (hw_wday == LL_RTC_WEEKDAY_SUNDAY) {
        /* LL_RTC_WEEKDAY_SUNDAY = 7 but a 0 is expected in tm_wday for sunday */
        timeptr->tm_wday = 0;
    }
    else {
        /* all other values are consistent between hardware and rtc_time structure */
        timeptr->tm_wday = hw_wday;
    }

    timeptr->tm_hour = bcd2bin(__LL_RTC_GET_HOUR(rtc_time));
    timeptr->tm_min  = bcd2bin(__LL_RTC_GET_MINUTE(rtc_time));
    timeptr->tm_sec  = bcd2bin(__LL_RTC_GET_SECOND(rtc_time));

    #if HW_SUBSECOND_SUPPORT
    uint64_t temp = ((uint64_t)(cfg->sync_prescaler - rtc_subsecond)) * 1000000000L;

    timeptr->tm_nsec = (int)(temp / (cfg->sync_prescaler + 1));
    #else
    timeptr->tm_nsec = 0;
    #endif

    /* unknown values */
    timeptr->tm_yday  = -1;
    timeptr->tm_isdst = -1;

    /* __LL_RTC_GET_YEAR(rtc_date)is the real year (from 2000) */
    LOG_DBG("Calendar get : %d/%d/%d - %dh%dm%ds",
            timeptr->tm_mday,
            timeptr->tm_mon,
            __LL_RTC_GET_YEAR(rtc_date),
            timeptr->tm_hour,
            timeptr->tm_min,
            timeptr->tm_sec);

    return (0);
}

#ifdef STM32_RTC_ALARM_ENABLED
static void rtc_stm32_init_ll_alrm_struct(LL_RTC_AlarmTypeDef* p_rtc_alarm,
                                          const struct rtc_time* timeptr, uint16_t mask) {
    LL_RTC_TimeTypeDef* p_rtc_alrm_time = &(p_rtc_alarm->AlarmTime);
    uint32_t ll_mask = 0;

    /*
     * STM32 RTC Alarm LL mask should be set for all fields beyond the broadest one
     * that's being matched with RTC calendar to trigger alarm periodically,
     * the opposite of Zephyr RTC Alarm mask which is set for active fields.
     */
    ll_mask = RTC_STM32_ALRM_MASK_ALL;

    if (mask & RTC_ALARM_TIME_MASK_SECOND) {
        ll_mask &= ~RTC_STM32_ALRM_MASK_SECONDS;
        p_rtc_alrm_time->Seconds = bin2bcd(timeptr->tm_sec);
    }

    if (mask & RTC_ALARM_TIME_MASK_MINUTE) {
        ll_mask &= ~RTC_STM32_ALRM_MASK_MINUTES;
        p_rtc_alrm_time->Minutes = bin2bcd(timeptr->tm_min);
    }

    if (mask & RTC_ALARM_TIME_MASK_HOUR) {
        ll_mask &= ~RTC_STM32_ALRM_MASK_HOURS;
        p_rtc_alrm_time->Hours = bin2bcd(timeptr->tm_hour);
    }

    if (mask & RTC_ALARM_TIME_MASK_WEEKDAY) {
        /* the Alarm Mask field compares with the day of the week */
        ll_mask &= ~RTC_STM32_ALRM_MASK_DATEWEEKDAY;
        p_rtc_alarm->AlarmDateWeekDaySel = RTC_STM32_ALRM_DATEWEEKDAYSEL_WEEKDAY;

        if (timeptr->tm_wday == 0) {
            /* sunday (tm_wday = 0) is not represented by the same value in hardware */
            p_rtc_alarm->AlarmDateWeekDay = LL_RTC_WEEKDAY_SUNDAY;
        }
        else {
            /* all the other values are consistent with what is expected by hardware */
            p_rtc_alarm->AlarmDateWeekDay = bin2bcd(timeptr->tm_wday);
        }
    }
    else if (mask & RTC_ALARM_TIME_MASK_MONTHDAY) {
        /* the Alarm compares with the day number & ignores the day of the week */
        ll_mask &= ~RTC_STM32_ALRM_MASK_DATEWEEKDAY;
        p_rtc_alarm->AlarmDateWeekDaySel = RTC_STM32_ALRM_DATEWEEKDAYSEL_DATE;
        p_rtc_alarm->AlarmDateWeekDay    = bin2bcd(timeptr->tm_mday);
    }

    p_rtc_alrm_time->TimeFormat = LL_RTC_TIME_FORMAT_AM_OR_24;

    p_rtc_alarm->AlarmMask = ll_mask;
}

<<<<<<< HEAD
static inline void rtc_stm32_get_ll_alrm_time(uint16_t id, struct rtc_time* timeptr) {
    if (id == RTC_STM32_ALRM_A) {
        timeptr->tm_sec  = bcd2bin(LL_RTC_ALMA_GetSecond(RTC));
        timeptr->tm_min  = bcd2bin(LL_RTC_ALMA_GetMinute(RTC));
        timeptr->tm_hour = bcd2bin(LL_RTC_ALMA_GetHour(RTC));
        timeptr->tm_wday = bcd2bin(LL_RTC_ALMA_GetWeekDay(RTC));
        timeptr->tm_mday = bcd2bin(LL_RTC_ALMA_GetDay(RTC));
        return;
    }

    #if (RTC_STM32_ALARMS_COUNT > 1)
    if (id == RTC_STM32_ALRM_B) {
        timeptr->tm_sec  = bcd2bin(LL_RTC_ALMB_GetSecond(RTC));
        timeptr->tm_min  = bcd2bin(LL_RTC_ALMB_GetMinute(RTC));
        timeptr->tm_hour = bcd2bin(LL_RTC_ALMB_GetHour(RTC));
        timeptr->tm_wday = bcd2bin(LL_RTC_ALMB_GetWeekDay(RTC));
        timeptr->tm_mday = bcd2bin(LL_RTC_ALMB_GetDay(RTC));
    }
    #endif /* RTC_STM32_ALARMS_COUNT > 1 */
=======
void rtc_stm32_isr(const struct device *dev)
{
	struct rtc_stm32_data *data = dev->data;
	struct rtc_stm32_alrm *p_rtc_alrm;
	int id = 0;

	for (id = 0; id < RTC_STM32_ALARMS_COUNT; id++) {
		if (rtc_stm32_is_active_alarm(RTC, (uint16_t)id) != 0) {
			stm32_backup_domain_enable_access();
			LL_RTC_DisableWriteProtection(RTC);
			rtc_stm32_clear_alarm_flag(RTC, (uint16_t)id);
			LL_RTC_EnableWriteProtection(RTC);
			stm32_backup_domain_disable_access();

			if (id == RTC_STM32_ALRM_A) {
				p_rtc_alrm = &(data->rtc_alrm_a);
			} else {
				p_rtc_alrm = &(data->rtc_alrm_b);
			}

			p_rtc_alrm->is_pending = true;

			if (p_rtc_alrm->user_callback != NULL) {
				p_rtc_alrm->user_callback(dev, (uint16_t)id, p_rtc_alrm->user_data);
			}
		}
	}

	exti_clear_rtc_alarm_flag(RTC_STM32_EXTI_LINE_NUM);
>>>>>>> 20efb9ed
}

static inline uint16_t rtc_stm32_get_ll_alrm_mask(uint16_t id) {
    uint32_t ll_alarm_mask = 0;
    uint16_t zephyr_alarm_mask = 0;
    uint32_t week_day = 0;

    /*
     * STM32 RTC Alarm LL mask is set for all fields beyond the broadest one
     * that's being matched with RTC calendar to trigger alarm periodically,
     * the opposite of Zephyr RTC Alarm mask which is set for active fields.
     */

    if (id == RTC_STM32_ALRM_A) {
        ll_alarm_mask = LL_RTC_ALMA_GetMask(RTC);
    }

    #if (RTC_STM32_ALARMS_COUNT > 1)
    if (id == RTC_STM32_ALRM_B) {
        ll_alarm_mask = LL_RTC_ALMB_GetMask(RTC);
    }
    #endif /* RTC_STM32_ALARMS_COUNT > 1 */

    if ((ll_alarm_mask & RTC_STM32_ALRM_MASK_SECONDS) == 0x0) {
        zephyr_alarm_mask = RTC_ALARM_TIME_MASK_SECOND;
    }

    if ((ll_alarm_mask & RTC_STM32_ALRM_MASK_MINUTES) == 0x0) {
        zephyr_alarm_mask |= RTC_ALARM_TIME_MASK_MINUTE;
    }

    if ((ll_alarm_mask & RTC_STM32_ALRM_MASK_HOURS) == 0x0) {
        zephyr_alarm_mask |= RTC_ALARM_TIME_MASK_HOUR;
    }

    if ((ll_alarm_mask & RTC_STM32_ALRM_MASK_DATEWEEKDAY) == 0x0) {
        if (id == RTC_STM32_ALRM_A) {
            week_day = LL_RTC_ALMA_GetWeekDay(RTC);
        }

        #if (RTC_STM32_ALARMS_COUNT > 1)
        if (id == RTC_STM32_ALRM_B) {
            week_day = LL_RTC_ALMB_GetWeekDay(RTC);
        }
        #endif /* RTC_STM32_ALARMS_COUNT > 1 */

        if (week_day) {
            zephyr_alarm_mask |= RTC_ALARM_TIME_MASK_WEEKDAY;
        }
        else {
            zephyr_alarm_mask |= RTC_ALARM_TIME_MASK_MONTHDAY;
        }
    }

    return (zephyr_alarm_mask);
}

static int rtc_stm32_alarm_get_supported_fields(const struct device* dev, uint16_t id,
                                                uint16_t* mask) {
    if (mask == NULL) {
        LOG_ERR("NULL mask pointer");
        return (-EINVAL);
    }

    if ((id != RTC_STM32_ALRM_A) && (id != RTC_STM32_ALRM_B)) {
        LOG_ERR("invalid alarm ID %d", id);
        return (-EINVAL);
    }

    *mask = (uint16_t)RTC_STM32_SUPPORTED_ALARM_FIELDS;

    return (0);
}

static int rtc_stm32_alarm_get_time(const struct device* dev, uint16_t id, uint16_t* mask,
                                    struct rtc_time* timeptr) {
    struct rtc_stm32_data* data = dev->data;
    struct rtc_stm32_alrm* p_rtc_alrm;
    LL_RTC_AlarmTypeDef* p_ll_rtc_alarm;
    LL_RTC_TimeTypeDef* p_ll_rtc_alrm_time;
    int err = 0;

    if ((mask == NULL) || (timeptr == NULL)) {
        LOG_ERR("NULL pointer");
        return (-EINVAL);
    }

    k_spinlock_key_t key = k_spin_lock(&data->lock);

    if (id == RTC_STM32_ALRM_A) {
        p_rtc_alrm = &(data->rtc_alrm_a);
    }
    else if (id == RTC_STM32_ALRM_B) {
        p_rtc_alrm = &(data->rtc_alrm_b);
    }
    else {
        LOG_ERR("invalid alarm ID %d", id);
        err = -EINVAL;
        goto unlock;
    }

    p_ll_rtc_alarm     = &(p_rtc_alrm->ll_rtc_alrm);
    p_ll_rtc_alrm_time = &(p_ll_rtc_alarm->AlarmTime);

<<<<<<< HEAD
    memset(timeptr, -1, sizeof(struct rtc_time));
=======
	exti_enable_rtc_alarm_it(RTC_STM32_EXTI_LINE_NUM);
>>>>>>> 20efb9ed

    rtc_stm32_get_ll_alrm_time(id, timeptr);

    p_rtc_alrm->user_mask = rtc_stm32_get_ll_alrm_mask(id);

    *mask = p_rtc_alrm->user_mask;

    LOG_DBG("get alarm: mday = %d, wday = %d, hour = %d, min = %d, sec = %d, "
            "mask = 0x%04x", timeptr->tm_mday, timeptr->tm_wday, timeptr->tm_hour,
            timeptr->tm_min, timeptr->tm_sec, *mask);

unlock :
    k_spin_unlock(&data->lock, key);

    return (err);
}

static int rtc_stm32_alarm_set_time(const struct device* dev, uint16_t id, uint16_t mask,
                                    const struct rtc_time* timeptr) {
    struct rtc_stm32_data* data = dev->data;
    struct rtc_stm32_alrm* p_rtc_alrm;
    LL_RTC_AlarmTypeDef* p_ll_rtc_alarm;
    LL_RTC_TimeTypeDef* p_ll_rtc_alrm_time;
    int err = 0;

    k_spinlock_key_t key = k_spin_lock(&data->lock);

    if (id == RTC_STM32_ALRM_A) {
        p_rtc_alrm = &(data->rtc_alrm_a);
    }
    else if (id == RTC_STM32_ALRM_B) {
        p_rtc_alrm = &(data->rtc_alrm_b);
    }
    else {
        LOG_ERR("invalid alarm ID %d", id);
        err = -EINVAL;
        goto unlock;
    }

    if ((mask == 0) && (timeptr == NULL)) {
        memset(&(p_rtc_alrm->ll_rtc_alrm), 0, sizeof(LL_RTC_AlarmTypeDef));
        p_rtc_alrm->user_callback = NULL;
        p_rtc_alrm->user_data     = NULL;
        p_rtc_alrm->is_pending    = false;

        stm32_backup_domain_enable_access();

        if (rtc_stm32_is_active_alarm(RTC, id)) {
            LL_RTC_DisableWriteProtection(RTC);
            rtc_stm32_disable_alarm(RTC, id);
            rtc_stm32_disable_interrupt_alarm(RTC, id);
            LL_RTC_EnableWriteProtection(RTC);
        }
        LOG_DBG("Alarm %d has been disabled", id);
        goto disable_bkup_access;
    }

    if ((mask & ~RTC_STM32_SUPPORTED_ALARM_FIELDS) != 0) {
        LOG_ERR("unsupported alarm %d field mask 0x%04x", id, mask);
        err = -EINVAL;
        goto unlock;
    }

    if (timeptr == NULL) {
        LOG_ERR("timeptr is invalid");
        err = -EINVAL;
        goto unlock;
    }

    if (!rtc_utils_validate_rtc_time(timeptr, mask)) {
        LOG_DBG("One or multiple time values are invalid");
        err = -EINVAL;
        goto unlock;
    }

    p_ll_rtc_alarm     = &(p_rtc_alrm->ll_rtc_alrm);
    p_ll_rtc_alrm_time = &(p_ll_rtc_alarm->AlarmTime);

    memset(p_ll_rtc_alrm_time, 0, sizeof(LL_RTC_TimeTypeDef));
    rtc_stm32_init_ll_alrm_struct(p_ll_rtc_alarm, timeptr, mask);

    p_rtc_alrm->user_mask = mask;

    LOG_DBG("set alarm %d : second = %d, min = %d, hour = %d,"
            " wday = %d, mday = %d, mask = 0x%04x",
            id, timeptr->tm_sec, timeptr->tm_min, timeptr->tm_hour,
            timeptr->tm_wday, timeptr->tm_mday, mask);

    stm32_backup_domain_enable_access();

    /* Disable the write protection for RTC registers */
    LL_RTC_DisableWriteProtection(RTC);

    /* Disable ALARM so that the RTC_ISR_ALRAWF/RTC_ISR_ALRBWF is 0 */
    rtc_stm32_disable_alarm(RTC, id);
    rtc_stm32_disable_interrupt_alarm(RTC, id);

    #ifdef RTC_ISR_ALRAWF
    if (id == RTC_STM32_ALRM_A) {
        /* Wait till RTC ALRAWF flag is set before writing to RTC registers */
        while (!LL_RTC_IsActiveFlag_ALRAW(RTC)) {
            /* pass */
        }
    }
    #endif /* RTC_ISR_ALRAWF */

    #ifdef RTC_ISR_ALRBWF
    if (id == RTC_STM32_ALRM_B) {
        /* Wait till RTC ALRBWF flag is set before writing to RTC registers */
        while (!LL_RTC_IsActiveFlag_ALRBW(RTC)) {
            /* pass */
        }
    }
    #endif /* RTC_ISR_ALRBWF */

    /* init Alarm */
    /* write protection is disabled & enabled again inside the LL_RTC_ALMx_Init function */
    if (rtc_stm32_init_alarm(RTC, LL_RTC_FORMAT_BCD, p_ll_rtc_alarm, id) != SUCCESS) {
        LOG_ERR("Could not initialize Alarm %d", id);
        err = -ECANCELED;
        goto disable_bkup_access;
    }

    /* Disable the write protection for RTC registers */
    LL_RTC_DisableWriteProtection(RTC);

    /* Enable Alarm */
    rtc_stm32_enable_alarm(RTC, id);
    /* Clear Alarm flag */
    rtc_stm32_clear_alarm_flag(RTC, id);
    /* Enable Alarm IT */
    rtc_stm32_enable_interrupt_alarm(RTC, id);

    ll_func_exti_enable_rtc_alarm_it(RTC_STM32_EXTI_LINE);

    /* Enable the write protection for RTC registers */
    LL_RTC_EnableWriteProtection(RTC);

disable_bkup_access :
    stm32_backup_domain_disable_access();

unlock :
    k_spin_unlock(&data->lock, key);

    if (id == RTC_STM32_ALRM_A) {
        LOG_DBG("Alarm A : %dh%dm%ds   mask = 0x%x",
                LL_RTC_ALMA_GetHour(RTC),
                LL_RTC_ALMA_GetMinute(RTC),
                LL_RTC_ALMA_GetSecond(RTC),
                LL_RTC_ALMA_GetMask(RTC));
    }

    #ifdef RTC_ALARM_B
    if (id == RTC_STM32_ALRM_B) {
        LOG_DBG("Alarm B : %dh%dm%ds   mask = 0x%x",
                LL_RTC_ALMB_GetHour(RTC),
                LL_RTC_ALMB_GetMinute(RTC),
                LL_RTC_ALMB_GetSecond(RTC),
                LL_RTC_ALMB_GetMask(RTC));
    }
    #endif /* #ifdef RTC_ALARM_B */

    return (err);
}

static int rtc_stm32_alarm_set_callback(const struct device* dev, uint16_t id,
                                        rtc_alarm_callback callback, void* user_data) {
    struct rtc_stm32_data* data = dev->data;
    struct rtc_stm32_alrm* p_rtc_alrm;
    int err = 0;

    k_spinlock_key_t key = k_spin_lock(&data->lock);

    if (id == RTC_STM32_ALRM_A) {
        p_rtc_alrm = &(data->rtc_alrm_a);
    }
    else if (id == RTC_STM32_ALRM_B) {
        p_rtc_alrm = &(data->rtc_alrm_b);
    }
    else {
        LOG_ERR("invalid alarm ID %d", id);
        err = -EINVAL;
        goto unlock;
    }

    /* Passing the callback function and userdata filled by the user */
    p_rtc_alrm->user_callback = callback;
    p_rtc_alrm->user_data     = user_data;

unlock :
    k_spin_unlock(&data->lock, key);

    return (err);
}

static int rtc_stm32_alarm_is_pending(const struct device* dev, uint16_t id) {
    struct rtc_stm32_data* data = dev->data;
    struct rtc_stm32_alrm* p_rtc_alrm;
    int ret = 0;

    k_spinlock_key_t key = k_spin_lock(&data->lock);

    if (id == RTC_STM32_ALRM_A) {
        p_rtc_alrm = &(data->rtc_alrm_a);
    }
    else if (id == RTC_STM32_ALRM_B) {
        p_rtc_alrm = &(data->rtc_alrm_b);
    }
    else {
        LOG_ERR("invalid alarm ID %d", id);
        ret = -EINVAL;
        goto unlock;
    }

    __disable_irq();
    ret = p_rtc_alrm->is_pending ? 1 : 0;
    p_rtc_alrm->is_pending = false;
    __enable_irq();

unlock :
    k_spin_unlock(&data->lock, key);

    return (ret);
}
#endif /* CONFIG_RTC_ALARM */

static int rtc_stm32_get_time_ext(const struct device* dev, uint8_t* du) {
    struct rtc_stm32_data* data = dev->data;
    uint32_t rtc_date;
    uint32_t rtc_time;
    uint32_t real_year;

    k_spinlock_key_t key = k_spin_lock(&data->lock);

    if (!LL_RTC_IsActiveFlag_INITS(RTC)) {
        /* INITS flag is set when the calendar has been initialiazed. This flag is
         * reset only on backup domain reset, so it can be read after a system
         * reset to check if the calendar has been initialized.
         */
        k_spin_unlock(&data->lock, key);
        return (-ENODATA);
    }

    do {
        /* read date, time and subseconds and relaunch if a day increment occurred
         * while doing so as it will result in an erroneous result otherwise
         */
        rtc_date = LL_RTC_DATE_Get(RTC);
        do {
            /* read time and subseconds and relaunch if a second increment occurred
             * while doing so as it will result in an erroneous result otherwise
             */
            rtc_time = LL_RTC_TIME_Get(RTC);
        } while (rtc_time != LL_RTC_TIME_Get(RTC));
    } while (rtc_date != LL_RTC_DATE_Get(RTC));

    k_spin_unlock(&data->lock, key);

    real_year = bcd2bin(__LL_RTC_GET_YEAR(rtc_date)) + RTC_YEAR_REF;
    du[0] = (uint8_t)((real_year) >> 8U);
    du[1] = (uint8_t)((real_year) & 0xFFU);

    du[2] = bcd2bin(__LL_RTC_GET_MONTH(rtc_date));
    du[3] = bcd2bin(__LL_RTC_GET_DAY(rtc_date));

    du[4] = __LL_RTC_GET_WEEKDAY(rtc_date);

    du[5] = bcd2bin(__LL_RTC_GET_HOUR(rtc_time));
    du[6] = bcd2bin(__LL_RTC_GET_MINUTE(rtc_time));
    du[7] = bcd2bin(__LL_RTC_GET_SECOND(rtc_time));

    return (0);
}

static int rtc_stm32_set_time_ext(const struct device* dev, uint8_t const* du) {
    struct rtc_stm32_data* data = dev->data;

    uint32_t real_year = ((uint16_t)((uint16_t)du[0] << 8U) | (uint16_t)du[1]);
    if (real_year < RTC_YEAR_REF) {
        /* RTC does not support years before 2000 */
        return (-EINVAL);
    }

    if (du[4] == 0xFF) {
        /* day of the week is expected */
        return (-EINVAL);
    }

    k_spinlock_key_t key = k_spin_lock(&data->lock);

    LOG_INF("Setting clock");

    stm32_backup_domain_enable_access();

    LL_RTC_DisableWriteProtection(RTC);

    ErrorStatus status = LL_RTC_EnterInitMode(RTC);

    if (status != SUCCESS) {
        stm32_backup_domain_disable_access();
        k_spin_unlock(&data->lock, key);
        return (-EIO);
    }

    LL_RTC_DATE_SetYear(RTC, bin2bcd((uint8_t)(real_year - RTC_YEAR_REF)));
    LL_RTC_DATE_SetMonth(RTC, bin2bcd(du[2]));
    LL_RTC_DATE_SetDay(RTC, bin2bcd(du[3]));
    LL_RTC_DATE_SetWeekDay(RTC, du[4]);

    LL_RTC_TIME_SetHour(RTC, bin2bcd(du[5]));
    LL_RTC_TIME_SetMinute(RTC, bin2bcd(du[6]));
    LL_RTC_TIME_SetSecond(RTC, bin2bcd(du[7]));

    LL_RTC_DisableInitMode(RTC);

    LL_RTC_EnableWriteProtection(RTC);

    stm32_backup_domain_disable_access();

    k_spin_unlock(&data->lock, key);

    return (0);
}

<<<<<<< HEAD
#if defined(CONFIG_SOC_SERIES_STM32H7X)
__maybe_unused static void /**/rtc_stm32_isr(const struct device* dev) {
    const struct rtc_stm32_config* config = dev->config;
    struct rtc_stm32_data* data = dev->data;
    RTC_TypeDef* regs = config->regs;
    uint32_t rtc_cr;
    uint32_t rtc_isr;

    rtc_cr  = regs->CR;
    rtc_isr = regs->ISR;
=======
static int rtc_stm32_alarm_set_time(const struct device *dev, uint16_t id, uint16_t mask,
			const struct rtc_time *timeptr)
{
	struct rtc_stm32_data *data = dev->data;
	struct rtc_stm32_alrm *p_rtc_alrm;
	LL_RTC_AlarmTypeDef *p_ll_rtc_alarm;
	LL_RTC_TimeTypeDef *p_ll_rtc_alrm_time;
	int err = 0;

	k_spinlock_key_t key = k_spin_lock(&data->lock);

	if (id == RTC_STM32_ALRM_A) {
		p_rtc_alrm = &(data->rtc_alrm_a);
	} else if (id == RTC_STM32_ALRM_B) {
		p_rtc_alrm = &(data->rtc_alrm_b);
	} else {
		LOG_ERR("invalid alarm ID %d", id);
		err = -EINVAL;
		goto unlock;
	}

	if ((mask == 0) && (timeptr == NULL)) {
		memset(&(p_rtc_alrm->ll_rtc_alrm), 0, sizeof(LL_RTC_AlarmTypeDef));
		p_rtc_alrm->user_callback = NULL;
		p_rtc_alrm->user_data = NULL;
		p_rtc_alrm->is_pending = false;

		stm32_backup_domain_enable_access();

		if (rtc_stm32_is_active_alarm(RTC, id)) {
			LL_RTC_DisableWriteProtection(RTC);
			rtc_stm32_disable_alarm(RTC, id);
			rtc_stm32_disable_interrupt_alarm(RTC, id);
			LL_RTC_EnableWriteProtection(RTC);
		}
		LOG_DBG("Alarm %d has been disabled", id);
		goto disable_bkup_access;
	}

	if ((mask & ~RTC_STM32_SUPPORTED_ALARM_FIELDS) != 0) {
		LOG_ERR("unsupported alarm %d field mask 0x%04x", id, mask);
		err = -EINVAL;
		goto unlock;
	}

	if (timeptr == NULL) {
		LOG_ERR("timeptr is invalid");
		err = -EINVAL;
		goto unlock;
	}

	if (!rtc_utils_validate_rtc_time(timeptr, mask)) {
		LOG_DBG("One or multiple time values are invalid");
		err = -EINVAL;
		goto unlock;
	}

	p_ll_rtc_alarm = &(p_rtc_alrm->ll_rtc_alrm);
	p_ll_rtc_alrm_time = &(p_ll_rtc_alarm->AlarmTime);

	memset(p_ll_rtc_alrm_time, 0, sizeof(LL_RTC_TimeTypeDef));
	rtc_stm32_init_ll_alrm_struct(p_ll_rtc_alarm, timeptr, mask);

	p_rtc_alrm->user_mask = mask;

	LOG_DBG("set alarm %d : second = %d, min = %d, hour = %d,"
			" wday = %d, mday = %d, mask = 0x%04x",
			id, timeptr->tm_sec, timeptr->tm_min, timeptr->tm_hour,
			timeptr->tm_wday, timeptr->tm_mday, mask);

	stm32_backup_domain_enable_access();

	/* Disable the write protection for RTC registers */
	LL_RTC_DisableWriteProtection(RTC);

	/* Disable ALARM so that the RTC_ISR_ALRAWF/RTC_ISR_ALRBWF is 0 */
	rtc_stm32_disable_alarm(RTC, id);
	rtc_stm32_disable_interrupt_alarm(RTC, id);

#ifdef RTC_ISR_ALRAWF
	if (id == RTC_STM32_ALRM_A) {
		/* Wait till RTC ALRAWF flag is set before writing to RTC registers */
		while (!LL_RTC_IsActiveFlag_ALRAW(RTC)) {
			;
		}
	}
#endif /* RTC_ISR_ALRAWF */

#ifdef RTC_ISR_ALRBWF
	if (id == RTC_STM32_ALRM_B) {
		/* Wait till RTC ALRBWF flag is set before writing to RTC registers */
		while (!LL_RTC_IsActiveFlag_ALRBW(RTC)) {
			;
		}
	}
#endif /* RTC_ISR_ALRBWF */

	/* init Alarm */
	/* write protection is disabled & enabled again inside the LL_RTC_ALMx_Init function */
	if (rtc_stm32_init_alarm(RTC, LL_RTC_FORMAT_BCD, p_ll_rtc_alarm, id) != SUCCESS) {
		LOG_ERR("Could not initialize Alarm %d", id);
		err = -ECANCELED;
		goto disable_bkup_access;
	}

	/* Disable the write protection for RTC registers */
	LL_RTC_DisableWriteProtection(RTC);

	/* Enable Alarm */
	rtc_stm32_enable_alarm(RTC, id);
	/* Clear Alarm flag */
	rtc_stm32_clear_alarm_flag(RTC, id);
	/* Enable Alarm IT */
	rtc_stm32_enable_interrupt_alarm(RTC, id);

	exti_enable_rtc_alarm_it(RTC_STM32_EXTI_LINE_NUM);

	/* Enable the write protection for RTC registers */
	LL_RTC_EnableWriteProtection(RTC);

disable_bkup_access:
	stm32_backup_domain_disable_access();

unlock:
	k_spin_unlock(&data->lock, key);

	if (id == RTC_STM32_ALRM_A) {
		LOG_DBG("Alarm A : %dh%dm%ds   mask = 0x%x",
			LL_RTC_ALMA_GetHour(RTC),
			LL_RTC_ALMA_GetMinute(RTC),
			LL_RTC_ALMA_GetSecond(RTC),
			LL_RTC_ALMA_GetMask(RTC));
	}
#ifdef RTC_ALARM_B
	if (id == RTC_STM32_ALRM_B) {
		LOG_DBG("Alarm B : %dh%dm%ds   mask = 0x%x",
			LL_RTC_ALMB_GetHour(RTC),
			LL_RTC_ALMB_GetMinute(RTC),
			LL_RTC_ALMB_GetSecond(RTC),
			LL_RTC_ALMB_GetMask(RTC));
	}
#endif /* #ifdef RTC_ALARM_B */
	return err;
}
>>>>>>> 20efb9ed

    if (((rtc_cr  & RTC_CR_WUTIE) != 0U) &&
        ((rtc_isr & RTC_ISR_WUTF) != 0U)) {
        CLEAR_BIT(regs->ISR, RTC_ISR_WUTF);

        if (data->update_callback != NULL) {
            data->update_callback(dev,
                                  data->update_user_data);
        }
    }

    __HAL_RTC_WAKEUPTIMER_EXTI_CLEAR_FLAG();
}
#else /* CONFIG_SOC_SERIES_STM32U5X */
static void /**/rtc_stm32_isr(const struct device* dev) {
    const struct rtc_stm32_config* config = dev->config;
    struct rtc_stm32_data* data = dev->data;
    RTC_TypeDef* regs = config->regs;
    uint32_t rtc_cr;
    uint32_t rtc_isr;

    rtc_cr  = regs->CR;
    rtc_isr = regs->SR;

    if (((rtc_cr  & RTC_CR_WUTIE) != 0U) &&
        ((rtc_isr & RTC_SR_WUTF)  != 0U)) {
        CLEAR_BIT(regs->SR, RTC_SR_WUTF);

        if (data->update_callback != NULL) {
            data->update_callback(dev,
                                  data->update_user_data);
        }
    }
}
#endif

#if defined(CONFIG_RTC_UPDATE)
static int rtc_stm32_update_set_callback(const struct device* dev,
                                         rtc_update_callback callback, void* user_data) {
    const struct rtc_stm32_config* config = dev->config;
    struct rtc_stm32_data* data = dev->data;

    k_spinlock_key_t key = k_spin_lock(&data->lock);
    irq_disable(config->irq_num);

    data->update_callback  = callback;
    data->update_user_data = user_data;

    irq_enable(config->irq_num);

    k_spin_unlock(&data->lock, key);

    return (0);
}
#endif /* STM32_RTC_ALARM_ENABLED */

#ifdef CONFIG_RTC_CALIBRATION
#if !defined(CONFIG_SOC_SERIES_STM32F2X)  && \
    !(defined(CONFIG_SOC_SERIES_STM32L1X) && !defined(RTC_SMOOTHCALIB_SUPPORT))
static int rtc_stm32_set_calibration(const struct device* dev, int32_t calibration) {
    ARG_UNUSED(dev);

    /* Note : calibration is considered here to be ppb value to apply
     *        on clock period (not frequency) but with an opposite sign
     */
    if ((calibration > MAX_PPB) || (calibration < MIN_PPB)) {
        /* out of supported range */
        return (-EINVAL);
    }

    int32_t nb_pulses = PPB_TO_NB_PULSES(calibration);

    /* we tested calibration against supported range
     * so theoretically nb_pulses is also within range
     */
    __ASSERT_NO_MSG(nb_pulses <= MAX_CALP);
    __ASSERT_NO_MSG(nb_pulses >= -MAX_CALM);

    uint32_t calp;
    uint32_t calm;

    if (nb_pulses > 0) {
        calp = LL_RTC_CALIB_INSERTPULSE_SET;
        calm = MAX_CALP - nb_pulses;
    }
    else {
        calp = LL_RTC_CALIB_INSERTPULSE_NONE;
        calm = -nb_pulses;
    }

    /* wait for recalibration to be ok if a previous recalibration occurred */
    if (!WAIT_FOR(LL_RTC_IsActiveFlag_RECALP(RTC) == 0, 100000, k_msleep(1))) {
        return (-EIO);
    }

    stm32_backup_domain_enable_access();

    LL_RTC_DisableWriteProtection(RTC);

    MODIFY_REG(RTC->CALR, RTC_CALR_CALP | RTC_CALR_CALM, calp | calm);

    LL_RTC_EnableWriteProtection(RTC);

    stm32_backup_domain_disable_access();

    return (0);
}

static int rtc_stm32_get_calibration(const struct device* dev, int32_t* calibration) {
    ARG_UNUSED(dev);

    uint32_t calr = sys_read32((mem_addr_t)&RTC->CALR);

    bool calp_enabled = READ_BIT(calr, RTC_CALR_CALP);
    uint32_t calm = READ_BIT(calr, RTC_CALR_CALM);

    int32_t nb_pulses = -((int32_t)calm);

    if (calp_enabled) {
        nb_pulses += MAX_CALP;
    }

    *calibration = NB_PULSES_TO_PPB(nb_pulses);

    return (0);
}
#endif
#endif /* CONFIG_RTC_CALIBRATION */

static DEVICE_API(rtc, rtc_stm32_driver_api) = {
    .set_time = rtc_stm32_set_time,
    .get_time = rtc_stm32_get_time,

    #ifdef STM32_RTC_ALARM_ENABLED
    .alarm_get_supported_fields = rtc_stm32_alarm_get_supported_fields,
    .alarm_set_time     = rtc_stm32_alarm_set_time,
    .alarm_get_time     = rtc_stm32_alarm_get_time,
    .alarm_set_callback = rtc_stm32_alarm_set_callback,
    .alarm_is_pending   = rtc_stm32_alarm_is_pending,
    #endif /* STM32_RTC_ALARM_ENABLED */

    #if defined(CONFIG_RTC_UPDATE)
    .update_set_callback = rtc_stm32_update_set_callback,
    #endif /* CONFIG_RTC_UPDATE */

    #ifdef CONFIG_RTC_CALIBRATION
    #if !defined(CONFIG_SOC_SERIES_STM32F2X)  && \
        !(defined(CONFIG_SOC_SERIES_STM32L1X) && !defined(RTC_SMOOTHCALIB_SUPPORT))
    .set_calibration = rtc_stm32_set_calibration,
    .get_calibration = rtc_stm32_get_calibration,
    #else
    #error RTC calibration for devices without smooth calibration feature is not supported yet
    #endif
    #endif /* CONFIG_RTC_CALIBRATION */

    .set_time_ext = rtc_stm32_set_time_ext,
    .get_time_ext = rtc_stm32_get_time_ext
};

static const struct stm32_pclken rtc_stm32_clk[] = STM32_DT_INST_CLOCKS(0);

BUILD_ASSERT(DT_INST_CLOCKS_HAS_IDX(0, 1), "RTC source clock not defined in the device tree");

#if DT_INST_CLOCKS_CELL_BY_IDX(0, 1, bus) == STM32_SRC_HSE
#if STM32_HSE_FREQ % MHZ(1) != 0
#error RTC clock source HSE frequency should be whole MHz
#elif STM32_HSE_FREQ < MHZ(16) && defined(LL_RCC_RTC_HSE_DIV_16)
#define RTC_HSE_PRESCALER LL_RCC_RTC_HSE_DIV_16
#define RTC_HSE_FREQUENCY (STM32_HSE_FREQ / 16)
#elif STM32_HSE_FREQ < MHZ(32) && defined(LL_RCC_RTC_HSE_DIV_32)
#define RTC_HSE_PRESCALER LL_RCC_RTC_HSE_DIV_32
#define RTC_HSE_FREQUENCY (STM32_HSE_FREQ / 32)
#elif STM32_HSE_FREQ < MHZ(64) && defined(LL_RCC_RTC_HSE_DIV_64)
#define RTC_HSE_PRESCALER LL_RCC_RTC_HSE_DIV_64
#define RTC_HSE_FREQUENCY (STM32_HSE_FREQ / 64)
#else
#error RTC does not support HSE frequency
#endif
#define RTC_HSE_ASYNC_PRESCALER 125
#define RTC_HSE_SYNC_PRESCALER  (RTC_HSE_FREQUENCY / RTC_HSE_ASYNC_PRESCALER)
#endif /* DT_INST_CLOCKS_CELL_BY_IDX(0, 1, bus) == STM32_SRC_HSE */

static struct rtc_stm32_config DT_CONST /**/rtc_config = {
    .regs    = (RTC_TypeDef*)DT_INST_REG_ADDR(0),
    .irq_num = DT_INST_IRQN(0),

    #if (DT_INST_CLOCKS_CELL_BY_IDX(0, 1, bus) == STM32_SRC_LSI)
    /* prescaler values for LSI @ 32 KHz */
    .async_prescaler = 0x7F,
    .sync_prescaler  = 0x00F9,
    #elif (DT_INST_CLOCKS_CELL_BY_IDX(0, 1, bus) == STM32_SRC_LSE)
    /* prescaler values for LSE @ 32768 Hz */
    #if defined(CONFIG_APP_USE_STM32_RTC_PRESCALER_CUSTOM)
    .async_prescaler = CONFIG_APP_STM32_RTC_PREDIV_A,
    .sync_prescaler  = CONFIG_APP_STM32_RTC_PREDIV_S,
    #else
    .async_prescaler = 0x7F,
    .sync_prescaler  = 0x00FF,
    #endif
    #elif (DT_INST_CLOCKS_CELL_BY_IDX(0, 1, bus) == STM32_SRC_HSE)
    /* prescaler values for HSE */
    .async_prescaler = RTC_HSE_ASYNC_PRESCALER - 1,
    .sync_prescaler  = RTC_HSE_SYNC_PRESCALER - 1,
    .hse_prescaler   = RTC_HSE_PRESCALER,
    #else
    #error Invalid RTC SRC
    #endif

    .pclken = rtc_stm32_clk,
    #if DT_INST_NODE_HAS_PROP(0, calib_out_freq)
    .cal_out_freq = _CONCAT(_CONCAT(LL_RTC_CALIB_OUTPUT_, DT_INST_PROP(0, calib_out_freq)), HZ),
    #endif
};

static struct rtc_stm32_data rtc_data;

DEVICE_DT_INST_DEFINE(0, rtc_stm32_init, NULL, &rtc_data, &rtc_config, PRE_KERNEL_1,
                      CONFIG_RTC_INIT_PRIORITY, &rtc_stm32_driver_api);

#if (__GTEST == 1U)                         /* #CUSTOM@NDRS */
#include "mcu_reg_stub.h"

void zephyr_gtest_rtc_stm32(void) {
    rtc_config.regs = (RTC_TypeDef*)ut_mcu_rtc_ptr;
}

#endif<|MERGE_RESOLUTION|>--- conflicted
+++ resolved
@@ -94,16 +94,8 @@
      RTC_ALARM_TIME_MASK_HOUR   | RTC_ALARM_TIME_MASK_WEEKDAY | \
      RTC_ALARM_TIME_MASK_MONTHDAY)
 
-<<<<<<< HEAD
-#if DT_INST_NODE_HAS_PROP(0, alrm_exti_line)
-#define RTC_STM32_EXTI_LINE Z_CONCAT(LL_EXTI_LINE_, DT_INST_PROP(0, alrm_exti_line))
-#else
-#define RTC_STM32_EXTI_LINE 0
-#endif /* DT_INST_NODE_HAS_PROP(0, alrm_exti_line) */
-=======
-#define RTC_STM32_EXTI_LINE_NUM	DT_INST_PROP_OR(0, alrm_exti_line, 0)
-
->>>>>>> 20efb9ed
+#define RTC_STM32_EXTI_LINE_NUM    DT_INST_PROP_OR(0, alrm_exti_line, 0)
+
 #endif /* STM32_RTC_ALARM_ENABLED */
 
 struct rtc_stm32_config {
@@ -147,46 +139,38 @@
     #endif /* STM32_RTC_ALARM_ENABLED */
 };
 
-<<<<<<< HEAD
 static void rtc_stm32_isr(const struct device* dev);
-=======
-#ifdef STM32_RTC_ALARM_ENABLED
-
-static inline void exti_enable_rtc_alarm_it(uint32_t line_num)
-{
-#if defined(CONFIG_SOC_SERIES_STM32U5X) || defined(CONFIG_SOC_SERIES_STM32WBAX)
-	/* in STM32U5 & STM32WBAX series, RTC Alarm event is not routed to EXTI */
-#else
-	int ret;
-
-	ret = stm32_exti_enable(line_num, STM32_EXTI_TRIG_RISING, STM32_EXTI_MODE_IT);
-	if (ret != 0) {
-		LOG_ERR("Failed to enable EXTI line number %d (error %d)", line_num, ret);
-	}
-#endif
-}
-
-static inline void exti_clear_rtc_alarm_flag(uint32_t line_num)
-{
-#if defined(CONFIG_SOC_SERIES_STM32U5X) || defined(CONFIG_SOC_SERIES_STM32WBAX)
-	/* in STM32U5 & STM32WBAX series, RTC Alarm (EXTI event) is not routed to EXTI */
-#else
-	if (stm32_exti_is_pending(line_num)) {
-		stm32_exti_clear_pending(line_num);
-	}
-#endif
-}
-
-#endif /* STM32_RTC_ALARM_ENABLED */
-
-static int rtc_stm32_configure(const struct device *dev)
-{
-	const struct rtc_stm32_config *cfg = dev->config;
->>>>>>> 20efb9ed
 
 #if defined(CONFIG_APP_USE_STM32_RTC_ISR_CUSTOM)
 extern void bsp_hal_rtc_isr(void);
 #endif
+
+#ifdef STM32_RTC_ALARM_ENABLED
+
+static inline void exti_enable_rtc_alarm_it(uint32_t line_num) {
+    #if defined(CONFIG_SOC_SERIES_STM32U5X) || defined(CONFIG_SOC_SERIES_STM32WBAX)
+    /* in STM32U5 & STM32WBAX series, RTC Alarm event is not routed to EXTI */
+    #else
+    int ret;
+
+    ret = stm32_exti_enable(line_num, STM32_EXTI_TRIG_RISING, STM32_EXTI_MODE_IT);
+    if (ret != 0) {
+        LOG_ERR("Failed to enable EXTI line number %d (error %d)", line_num, ret);
+    }
+    #endif
+}
+
+static inline void exti_clear_rtc_alarm_flag(uint32_t line_num) {
+    #if defined(CONFIG_SOC_SERIES_STM32U5X) || defined(CONFIG_SOC_SERIES_STM32WBAX)
+    /* in STM32U5 & STM32WBAX series, RTC Alarm (EXTI event) is not routed to EXTI */
+    #else
+    if (stm32_exti_is_pending(line_num)) {
+        stm32_exti_clear_pending(line_num);
+    }
+    #endif
+}
+
+#endif /* STM32_RTC_ALARM_ENABLED */
 
 static int rtc_stm32_configure(const struct device* dev) {
     const struct rtc_stm32_config* cfg = dev->config;
@@ -370,7 +354,7 @@
         }
     }
 
-    ll_func_exti_clear_rtc_alarm_flag(RTC_STM32_EXTI_LINE);
+    exti_clear_rtc_alarm_flag(RTC_STM32_EXTI_LINE_NUM);
 }
 
 static void rtc_stm32_irq_config(const struct device* dev) {
@@ -467,7 +451,7 @@
     #ifdef STM32_RTC_ALARM_ENABLED
     rtc_stm32_irq_config(dev);
 
-    ll_func_exti_enable_rtc_alarm_it(RTC_STM32_EXTI_LINE);
+    exti_enable_rtc_alarm_it(RTC_STM32_EXTI_LINE_NUM);
 
     K_SPINLOCK(&data->lock) {
         memset(&(data->rtc_alrm_a), 0, sizeof(struct rtc_stm32_alrm));
@@ -685,7 +669,6 @@
     p_rtc_alarm->AlarmMask = ll_mask;
 }
 
-<<<<<<< HEAD
 static inline void rtc_stm32_get_ll_alrm_time(uint16_t id, struct rtc_time* timeptr) {
     if (id == RTC_STM32_ALRM_A) {
         timeptr->tm_sec  = bcd2bin(LL_RTC_ALMA_GetSecond(RTC));
@@ -705,37 +688,6 @@
         timeptr->tm_mday = bcd2bin(LL_RTC_ALMB_GetDay(RTC));
     }
     #endif /* RTC_STM32_ALARMS_COUNT > 1 */
-=======
-void rtc_stm32_isr(const struct device *dev)
-{
-	struct rtc_stm32_data *data = dev->data;
-	struct rtc_stm32_alrm *p_rtc_alrm;
-	int id = 0;
-
-	for (id = 0; id < RTC_STM32_ALARMS_COUNT; id++) {
-		if (rtc_stm32_is_active_alarm(RTC, (uint16_t)id) != 0) {
-			stm32_backup_domain_enable_access();
-			LL_RTC_DisableWriteProtection(RTC);
-			rtc_stm32_clear_alarm_flag(RTC, (uint16_t)id);
-			LL_RTC_EnableWriteProtection(RTC);
-			stm32_backup_domain_disable_access();
-
-			if (id == RTC_STM32_ALRM_A) {
-				p_rtc_alrm = &(data->rtc_alrm_a);
-			} else {
-				p_rtc_alrm = &(data->rtc_alrm_b);
-			}
-
-			p_rtc_alrm->is_pending = true;
-
-			if (p_rtc_alrm->user_callback != NULL) {
-				p_rtc_alrm->user_callback(dev, (uint16_t)id, p_rtc_alrm->user_data);
-			}
-		}
-	}
-
-	exti_clear_rtc_alarm_flag(RTC_STM32_EXTI_LINE_NUM);
->>>>>>> 20efb9ed
 }
 
 static inline uint16_t rtc_stm32_get_ll_alrm_mask(uint16_t id) {
@@ -840,11 +792,7 @@
     p_ll_rtc_alarm     = &(p_rtc_alrm->ll_rtc_alrm);
     p_ll_rtc_alrm_time = &(p_ll_rtc_alarm->AlarmTime);
 
-<<<<<<< HEAD
     memset(timeptr, -1, sizeof(struct rtc_time));
-=======
-	exti_enable_rtc_alarm_it(RTC_STM32_EXTI_LINE_NUM);
->>>>>>> 20efb9ed
 
     rtc_stm32_get_ll_alrm_time(id, timeptr);
 
@@ -978,7 +926,7 @@
     /* Enable Alarm IT */
     rtc_stm32_enable_interrupt_alarm(RTC, id);
 
-    ll_func_exti_enable_rtc_alarm_it(RTC_STM32_EXTI_LINE);
+    exti_enable_rtc_alarm_it(RTC_STM32_EXTI_LINE_NUM);
 
     /* Enable the write protection for RTC registers */
     LL_RTC_EnableWriteProtection(RTC);
@@ -1169,7 +1117,6 @@
     return (0);
 }
 
-<<<<<<< HEAD
 #if defined(CONFIG_SOC_SERIES_STM32H7X)
 __maybe_unused static void /**/rtc_stm32_isr(const struct device* dev) {
     const struct rtc_stm32_config* config = dev->config;
@@ -1180,152 +1127,6 @@
 
     rtc_cr  = regs->CR;
     rtc_isr = regs->ISR;
-=======
-static int rtc_stm32_alarm_set_time(const struct device *dev, uint16_t id, uint16_t mask,
-			const struct rtc_time *timeptr)
-{
-	struct rtc_stm32_data *data = dev->data;
-	struct rtc_stm32_alrm *p_rtc_alrm;
-	LL_RTC_AlarmTypeDef *p_ll_rtc_alarm;
-	LL_RTC_TimeTypeDef *p_ll_rtc_alrm_time;
-	int err = 0;
-
-	k_spinlock_key_t key = k_spin_lock(&data->lock);
-
-	if (id == RTC_STM32_ALRM_A) {
-		p_rtc_alrm = &(data->rtc_alrm_a);
-	} else if (id == RTC_STM32_ALRM_B) {
-		p_rtc_alrm = &(data->rtc_alrm_b);
-	} else {
-		LOG_ERR("invalid alarm ID %d", id);
-		err = -EINVAL;
-		goto unlock;
-	}
-
-	if ((mask == 0) && (timeptr == NULL)) {
-		memset(&(p_rtc_alrm->ll_rtc_alrm), 0, sizeof(LL_RTC_AlarmTypeDef));
-		p_rtc_alrm->user_callback = NULL;
-		p_rtc_alrm->user_data = NULL;
-		p_rtc_alrm->is_pending = false;
-
-		stm32_backup_domain_enable_access();
-
-		if (rtc_stm32_is_active_alarm(RTC, id)) {
-			LL_RTC_DisableWriteProtection(RTC);
-			rtc_stm32_disable_alarm(RTC, id);
-			rtc_stm32_disable_interrupt_alarm(RTC, id);
-			LL_RTC_EnableWriteProtection(RTC);
-		}
-		LOG_DBG("Alarm %d has been disabled", id);
-		goto disable_bkup_access;
-	}
-
-	if ((mask & ~RTC_STM32_SUPPORTED_ALARM_FIELDS) != 0) {
-		LOG_ERR("unsupported alarm %d field mask 0x%04x", id, mask);
-		err = -EINVAL;
-		goto unlock;
-	}
-
-	if (timeptr == NULL) {
-		LOG_ERR("timeptr is invalid");
-		err = -EINVAL;
-		goto unlock;
-	}
-
-	if (!rtc_utils_validate_rtc_time(timeptr, mask)) {
-		LOG_DBG("One or multiple time values are invalid");
-		err = -EINVAL;
-		goto unlock;
-	}
-
-	p_ll_rtc_alarm = &(p_rtc_alrm->ll_rtc_alrm);
-	p_ll_rtc_alrm_time = &(p_ll_rtc_alarm->AlarmTime);
-
-	memset(p_ll_rtc_alrm_time, 0, sizeof(LL_RTC_TimeTypeDef));
-	rtc_stm32_init_ll_alrm_struct(p_ll_rtc_alarm, timeptr, mask);
-
-	p_rtc_alrm->user_mask = mask;
-
-	LOG_DBG("set alarm %d : second = %d, min = %d, hour = %d,"
-			" wday = %d, mday = %d, mask = 0x%04x",
-			id, timeptr->tm_sec, timeptr->tm_min, timeptr->tm_hour,
-			timeptr->tm_wday, timeptr->tm_mday, mask);
-
-	stm32_backup_domain_enable_access();
-
-	/* Disable the write protection for RTC registers */
-	LL_RTC_DisableWriteProtection(RTC);
-
-	/* Disable ALARM so that the RTC_ISR_ALRAWF/RTC_ISR_ALRBWF is 0 */
-	rtc_stm32_disable_alarm(RTC, id);
-	rtc_stm32_disable_interrupt_alarm(RTC, id);
-
-#ifdef RTC_ISR_ALRAWF
-	if (id == RTC_STM32_ALRM_A) {
-		/* Wait till RTC ALRAWF flag is set before writing to RTC registers */
-		while (!LL_RTC_IsActiveFlag_ALRAW(RTC)) {
-			;
-		}
-	}
-#endif /* RTC_ISR_ALRAWF */
-
-#ifdef RTC_ISR_ALRBWF
-	if (id == RTC_STM32_ALRM_B) {
-		/* Wait till RTC ALRBWF flag is set before writing to RTC registers */
-		while (!LL_RTC_IsActiveFlag_ALRBW(RTC)) {
-			;
-		}
-	}
-#endif /* RTC_ISR_ALRBWF */
-
-	/* init Alarm */
-	/* write protection is disabled & enabled again inside the LL_RTC_ALMx_Init function */
-	if (rtc_stm32_init_alarm(RTC, LL_RTC_FORMAT_BCD, p_ll_rtc_alarm, id) != SUCCESS) {
-		LOG_ERR("Could not initialize Alarm %d", id);
-		err = -ECANCELED;
-		goto disable_bkup_access;
-	}
-
-	/* Disable the write protection for RTC registers */
-	LL_RTC_DisableWriteProtection(RTC);
-
-	/* Enable Alarm */
-	rtc_stm32_enable_alarm(RTC, id);
-	/* Clear Alarm flag */
-	rtc_stm32_clear_alarm_flag(RTC, id);
-	/* Enable Alarm IT */
-	rtc_stm32_enable_interrupt_alarm(RTC, id);
-
-	exti_enable_rtc_alarm_it(RTC_STM32_EXTI_LINE_NUM);
-
-	/* Enable the write protection for RTC registers */
-	LL_RTC_EnableWriteProtection(RTC);
-
-disable_bkup_access:
-	stm32_backup_domain_disable_access();
-
-unlock:
-	k_spin_unlock(&data->lock, key);
-
-	if (id == RTC_STM32_ALRM_A) {
-		LOG_DBG("Alarm A : %dh%dm%ds   mask = 0x%x",
-			LL_RTC_ALMA_GetHour(RTC),
-			LL_RTC_ALMA_GetMinute(RTC),
-			LL_RTC_ALMA_GetSecond(RTC),
-			LL_RTC_ALMA_GetMask(RTC));
-	}
-#ifdef RTC_ALARM_B
-	if (id == RTC_STM32_ALRM_B) {
-		LOG_DBG("Alarm B : %dh%dm%ds   mask = 0x%x",
-			LL_RTC_ALMB_GetHour(RTC),
-			LL_RTC_ALMB_GetMinute(RTC),
-			LL_RTC_ALMB_GetSecond(RTC),
-			LL_RTC_ALMB_GetMask(RTC));
-	}
-#endif /* #ifdef RTC_ALARM_B */
-	return err;
-}
->>>>>>> 20efb9ed
 
     if (((rtc_cr  & RTC_CR_WUTIE) != 0U) &&
         ((rtc_isr & RTC_ISR_WUTF) != 0U)) {
