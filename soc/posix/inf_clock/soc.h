--- conflicted
+++ resolved
@@ -43,11 +43,7 @@
  * any Zephyr thread are running.
  */
 #define NATIVE_TASK(fn, level, prio)	\
-<<<<<<< HEAD
-	static void (* const _CONCAT(__native_task_, fn))() __used __noasan \
-=======
-	static const void (*Z_CONCAT(__native_task_, fn)) __used	__noasan \
->>>>>>> ef2895fd
+	static void (* const Z_CONCAT(__native_task_, fn))() __used __noasan \
 	__attribute__((__section__(".native_" #level STRINGIFY(prio) "_task")))\
 	= fn
 
