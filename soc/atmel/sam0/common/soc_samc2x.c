/*
 * Copyright (c) 2017 Google LLC.
 * Copyright (c) 2022 Kamil Serwus
 * Copyright (c) 2023 Gerson Fernando Budke <nandojve@gmail.com>
 *
 * SPDX-License-Identifier: Apache-2.0
 */

/**
 * @file
 * @brief Atmel SAMC MCU series initialization code
 */

#include <zephyr/device.h>
#include <zephyr/init.h>
#include <zephyr/kernel.h>
#include <cmsis_core.h>
#include <soc.h>

#define SOC_ATMEL_SAMC_XOSC_FREQ_HZ         16000000UL

#if ((SOC_ATMEL_SAM0_MCK_FREQ_HZ == 48000000UL) || (SOC_ATMEL_SAM0_MCK_FREQ_HZ == 64000000UL))
/* pass */
#else
#error "Expect system to run at 48 MHz or 64 MHz !!!"
#endif

/* Adjust GAIN[2:0] value according to Recommended Max Frequency [MHz] of XOSC */
#if (SOC_ATMEL_SAMC_XOSC_FREQ_HZ == 8000000UL)
#define OSCCTRL_XOSCCTRL_GAIN_VAL           OSCCTRL_XOSCCTRL_GAIN(2UL)
#elif (SOC_ATMEL_SAMC_XOSC_FREQ_HZ == 16000000UL)
#define OSCCTRL_XOSCCTRL_GAIN_VAL           OSCCTRL_XOSCCTRL_GAIN(3UL)
#else
#error "Expect XOSC frequency at 8 MHz or 16 MHz !!!"
#endif

/*
 *  XOSC32K(32.768 kHz)                     -> FDPLL96M -> GCLK0 (48 MHz)
 *  OSC48M(OUT 16 MHz) / 16 = GCLK3(1 MHz)  -> FDPLL96M -> GCLK0 (48 MHz)
 *  XOSC( 8 MHz) /  8        = 1 MHz        -> FDPLL96M -> GCLK0 (48 MHz)
 *  XOSC(16 MHz) / 16        = 1 MHz        -> FDPLL96M -> GCLK0 (48 MHz)
 */
#define DPLLRATIO_LDR_VAL   \
    (((SOC_ATMEL_SAM0_MCK_FREQ_HZ + (SOC_ATMEL_SAM0_FDPLL_IN_FREQ_HZ / 2)) / SOC_ATMEL_SAM0_FDPLL_IN_FREQ_HZ) - 1U)

/**
 * @brief Initialize NVM read wait state
 * @see Table 45-41. NVM Max Speed Characteristics when operating upto +85 °C
 */
static void flash_waitstates_init(void) {
    if (SOC_ATMEL_SAM0_MCK_FREQ_HZ == 48000000UL) {
        /* One wait state at 48 MHz. */
        NVMCTRL->CTRLB.bit.RWS = 1U;
    }

    if (SOC_ATMEL_SAM0_MCK_FREQ_HZ == 64000000UL) {
        /* Two wait state at 64 MHz. */
        NVMCTRL->CTRLB.bit.RWS = 2U;
    }
}

/**
 * @brief Initialize 48MHz RC Oscillator (OSC48M)
 * @note
 * CFDPRESC: Since we're using CFD feature, care should be taken to set prescaler value large enough
 * so that CFD clock is less than XOSC clock. With the 2^4 = (16) prescaler,
 * CFD clock is 1 MHz (OSC48M which smaller than XOSC clock of 8 and 16 MHz).
 */
static void osc48m_init(void) {
    uint32_t cal_val;

    /****************** XOSC Initialization ********************************/
    /* 20.8.6 Clock Failure Detector Prescaler */
    /* The OSC48M oscillator is used to clock the CFD prescaler.
       The CFD safe clock frequency is the OSC48M frequency divided by 2^CFDPRESC. */
    OSCCTRL->CFDPRESC.reg = OSCCTRL_CFDPRESC_CFDPRESC(4U);      /* @warning shall set CFDPRESC before set CFDEN */

    cal_val = (uint32_t)(((*(uint64_t*)0x806020UL) >> 41) & 0x3FFFFFUL);
    OSCCTRL->CAL48M.reg = cal_val;

    /* Selection of the Division Value (48 MHz / 3 = 16 MHz) when OSC48M_DIV is 3 */
    OSCCTRL->OSC48MDIV.reg = (uint8_t)OSCCTRL_OSC48MDIV_DIV(SOC_ATMEL_SAM0_OSC48M_DIV - 1U);

    while (OSCCTRL->OSC48MSYNCBUSY.bit.OSC48MDIV == 1) {
        /* Waiting for the synchronization */
    }

    while (OSCCTRL->STATUS.bit.OSC48MRDY == 0) {
        /* Waiting for the OSC48M Ready state */
    }

    OSCCTRL->OSC48MCTRL.bit.ONDEMAND = 0;
}

/**
 * @brief Initialize 32.768 kHz Internal Oscillator (OSC32K)
 * @see 47.6.3 32.768 kHz Internal Oscillator (OSC32K) Characteristics
 */
static void osc32k_init(void) {
    uint32_t cal_val;

    cal_val = (((*(uint32_t*)0x806020UL) >> 12) & 0x7FUL);
    OSC32KCTRL->OSC32K.reg = (OSC32KCTRL_OSC32K_CALIB(cal_val) | OSC32KCTRL_OSC32K_STARTUP(1U) |
                              OSC32KCTRL_OSC32K_ENABLE         | OSC32KCTRL_OSC32K_RUNSTDBY    |
                              OSC32KCTRL_OSC32K_EN32K          | OSC32KCTRL_OSC32K_EN1K);

    /* Wait for the oscillator to stabilize. */
    while (!OSC32KCTRL->STATUS.bit.OSC32KRDY) {
        /* pass */
    }
}

/**
 * @brief Initialize External Multipurpose Crystal Oscillator (XOSC) Control
 * @note 
 * CFDPRESC: Since we're using CFD feature, care should be taken to set prescaler value large enough
 * so that CFD clock is less than XOSC clock. With the 2^4 = (16) prescaler,
 * CFD clock is 1 MHz (OSC48M which smaller than XOSC clock of 8 and 16 MHz.
 * 
 * STARTUP[3:0]: @see Table 20-5. Start-Up Time for External Multipurpose Crystal Oscillator
 * With the current setting value of 6, the start-up time is 1,953 μs.
 */
static void xosc_init(void) {
    #if defined(CONFIG_SOC_ATMEL_SAMC_XOSC)
    /* Configure External Oscillator */
    OSCCTRL->XOSCCTRL.reg = (uint16_t)(OSCCTRL_XOSCCTRL_STARTUP(6UL) | OSCCTRL_XOSCCTRL_GAIN_VAL |
                                       OSCCTRL_XOSCCTRL_RUNSTDBY     | OSCCTRL_XOSCCTRL_CFDEN    |
                                       OSCCTRL_XOSCCTRL_XTALEN       | OSCCTRL_XOSCCTRL_ENABLE);
    while (OSCCTRL->STATUS.bit.XOSCRDY == 0) {
        /* Waiting for the XOSC Ready state */
    }

    /* Setting the Automatic Gain Control */
    OSCCTRL->XOSCCTRL.bit.AMPGC = 1U;
    #endif
}

static void xosc32k_init(void) {
    #if defined(CONFIG_SOC_ATMEL_SAMC_XOSC32K)
    OSC32KCTRL->XOSC32K.reg = (OSC32KCTRL_XOSC32K_STARTUP(1UL) | OSC32KCTRL_XOSC32K_ENABLE |
                               OSC32KCTRL_XOSC32K_RUNSTDBY     | OSC32KCTRL_XOSC32K_EN32K  |
                               OSC32KCTRL_XOSC32K_EN1K         | OSC32KCTRL_XOSC32K_XTALEN);

    /* The CFD safe clock frequency is the OSCULP32K frequency divided by 2 */
    OSC32KCTRL->CFDCTRL.bit.CFDPRESC = 1U;

    /* Enable clock failure detection */
    OSC32KCTRL->CFDCTRL.bit.CFDEN = 1U;

    /* Wait for the crystal to stabilize. */
    while (OSC32KCTRL->STATUS.bit.XOSC32KRDY == 0U) {
        /* pass */
    }
    #endif
}

/// @note Errata 1.25.1 FDPLL Unlock
/// When using FDPLL at temperature below 25°C, spurious DPLL unlocks (OSCCTRL.DPLLSTATUS.LOCK = 0)
/// may be detected while the FDPLL still adheres to the metrics described in the related electrical characteristics
/// chapters of the data sheet. During these unlock periods, the DPLL output clock is halted and then restarts.
/// Workaround :
/// When using FDPLL at temperature below 25°C, enable the lock bypass (OSCCTRL.DPLLCTRLB.LBYPASS = 1)
/// to avoid losing FDPLL clock output during a false unlock status.
static void fdpll_init(void) {
    /* Disable DPLL beforehand */
    OSCCTRL->DPLLCTRLA.bit.ENABLE = 0U;

    /****************** DPLL Initialization *********************************/
    #if defined(CONFIG_SOC_ATMEL_SAMC_XOSC32K_AS_MAIN)
    /* Configure DPLL */
    if (SOC_ATMEL_SAM0_MCK_FREQ_HZ == 48000000UL) {
        /* XOSC32k(32.768 kHz) = 32,768 x ((2,928 + 1) + 11/16) = 96 MHz */
        OSCCTRL->DPLLCTRLB.reg = (OSCCTRL_DPLLCTRLB_FILTER(0UL) | OSCCTRL_DPLLCTRLB_LTIME(0UL) | OSCCTRL_DPLLCTRLB_LBYPASS |
                                  OSCCTRL_DPLLCTRLB_REFCLK(0UL));
        OSCCTRL->DPLLRATIO.reg = OSCCTRL_DPLLRATIO_LDRFRAC(11UL) | OSCCTRL_DPLLRATIO_LDR(2928UL);
    }

    if (SOC_ATMEL_SAM0_MCK_FREQ_HZ == 64000000UL) {
        /* XOSC32k(32.768 kHz) = 32,768 x ((1,952 + 1) + 2/16) = 64 MHz */
        OSCCTRL->DPLLCTRLB.reg = (OSCCTRL_DPLLCTRLB_FILTER(0UL) | OSCCTRL_DPLLCTRLB_LTIME(0UL) | OSCCTRL_DPLLCTRLB_LBYPASS |
                                  OSCCTRL_DPLLCTRLB_REFCLK(0UL));
        OSCCTRL->DPLLRATIO.reg = OSCCTRL_DPLLRATIO_LDRFRAC(2UL) | OSCCTRL_DPLLRATIO_LDR(1952UL);
    }
    #elif defined(CONFIG_SOC_ATMEL_SAMC_OSC48M_AS_MAIN)
    /* Route OSC48M(16 MHz) / 16 = GCLK3 (1 MHz) */
    GCLK->GENCTRL[3].reg = (GCLK_GENCTRL_DIV(16UL) | GCLK_GENCTRL_SRC(GCLK_GENCTRL_SRC_OSC48M_Val) |
                            GCLK_GENCTRL_RUNSTDBY  | GCLK_GENCTRL_GENEN);
    while (GCLK->SYNCBUSY.bit.GENCTRL3 == 1) {
        /* wait for the Generator 3 synchronization */
    }

    /* Enable GCLK3 as GCLK_DPLL : FDPLL96M input clock source for reference */
    GCLK->PCHCTRL[0].reg = GCLK_PCHCTRL_GEN(0x3UL) | GCLK_PCHCTRL_CHEN;
    while (GCLK->PCHCTRL[0].bit.CHEN == 1U) {
        /* Wait for synchronization */
    }

    /* GCLK3 (1 MHz) x 48 = 48 MHz / 1 = 48 MHz */
    OSCCTRL->DPLLCTRLB.reg = (OSCCTRL_DPLLCTRLB_FILTER(0UL) | OSCCTRL_DPLLCTRLB_LTIME(0UL) | OSCCTRL_DPLLCTRLB_LBYPASS |
                              OSCCTRL_DPLLCTRLB_REFCLK(2UL));
    #elif defined(CONFIG_SOC_ATMEL_SAMC_XOSC_AS_MAIN)
    /* Configure DPLL */
    if (SOC_ATMEL_SAMC_XOSC_FREQ_HZ == 8000000UL) {
        /* (XOSC(8M) / 8) = 1 MHz */
        /* OSCCTRL_DPLLCTRLB_DIV(3) : fDIV = fXOSC / 2 * (DIV + 1) */
        OSCCTRL->DPLLCTRLB.reg = (OSCCTRL_DPLLCTRLB_FILTER(0UL) | OSCCTRL_DPLLCTRLB_LTIME(0UL) | OSCCTRL_DPLLCTRLB_LBYPASS |
                                  OSCCTRL_DPLLCTRLB_REFCLK(1UL) | OSCCTRL_DPLLCTRLB_DIV(3));
    }

    if (SOC_ATMEL_SAMC_XOSC_FREQ_HZ == 16000000UL) {
        /* (XOSC(16M) / 16) = 1 MHz */
        /* OSCCTRL_DPLLCTRLB_DIV(7) : fDIV = fXOSC / 2 * (DIV + 1) */
        OSCCTRL->DPLLCTRLB.reg = (OSCCTRL_DPLLCTRLB_FILTER(0UL) | OSCCTRL_DPLLCTRLB_LTIME(0UL) | OSCCTRL_DPLLCTRLB_LBYPASS |
                                  OSCCTRL_DPLLCTRLB_REFCLK(1UL) | OSCCTRL_DPLLCTRLB_DIV(7));
    }
    #else
    #error Unsupported main clock source.
    #endif

    #if !defined(CONFIG_SOC_ATMEL_SAMC_XOSC32K_AS_MAIN)
    OSCCTRL->DPLLRATIO.reg = OSCCTRL_DPLLRATIO_LDRFRAC(0UL) | OSCCTRL_DPLLRATIO_LDR(DPLLRATIO_LDR_VAL);
    #endif

    while (OSCCTRL->DPLLSYNCBUSY.bit.DPLLRATIO == 1U) {
        /* Waiting for the synchronization */
    }

    #if defined(CONFIG_SOC_ATMEL_SAMC_XOSC32K_AS_MAIN)
    /* Selection of the DPLL Pre-Scalar */
    if (SOC_ATMEL_SAM0_MCK_FREQ_HZ == 48000000UL) {
        /* XOSC32k(32.768 kHz) = 32,768 x ((2,928 + 1) + 11/16) = 96 MHz / 2U = 48 MHz */
        OSCCTRL->DPLLPRESC.reg = (uint8_t)OSCCTRL_DPLLPRESC_PRESC(1UL);
    }

    if (SOC_ATMEL_SAM0_MCK_FREQ_HZ == 64000000UL) {
        /* XOSC32k(32.768 kHz) = 32,768 x ((1,952 + 1) + 2/16) = 64 MHz / 1U = 64 MHz */
        OSCCTRL->DPLLPRESC.reg = (uint8_t)OSCCTRL_DPLLPRESC_PRESC(0UL);
    }

    while (OSCCTRL->DPLLSYNCBUSY.bit.DPLLPRESC == 1U) {
        /* Waiting for the synchronization */
    }
    #endif

    /* Selection of the DPLL Enable */
    OSCCTRL->DPLLCTRLA.reg = (uint8_t)(OSCCTRL_DPLLCTRLA_ENABLE | OSCCTRL_DPLLCTRLA_RUNSTDBY);

    while (OSCCTRL->DPLLSYNCBUSY.bit.ENABLE == 1U) {
        /* Waiting for the DPLL enable synchronization */
    }

    while ((OSCCTRL->DPLLSTATUS.reg & (OSCCTRL_DPLLSTATUS_LOCK | OSCCTRL_DPLLSTATUS_CLKRDY)) !=
           (OSCCTRL_DPLLSTATUS_LOCK | OSCCTRL_DPLLSTATUS_CLKRDY)) {
        /* Waiting for the Ready state */
    }
}

static void mclk_init(void) {
    MCLK->CPUDIV.reg = MCLK_CPUDIV_CPUDIV_DIV1_Val;
}

static void wait_gclk_sync(uint32_t sync_bit) {
    while ((GCLK->SYNCBUSY.reg & sync_bit) == sync_bit) {
        /* pass */
    }
}

static void gclks_deinit(void) {
    // The reset value is 0x00000106 for GCLK0
    GCLK->GENCTRL[0].reg = (GCLK_GENCTRL_DIV(0UL) | GCLK_GENCTRL_SRC(GCLK_GENCTRL_SRC_OSC48M_Val) |
                            GCLK_GENCTRL_GENEN);
}

<<<<<<< HEAD
void soc_reset_hook(void)
{
	flash_waitstates_init();
	osc48m_init();
	mclk_init();
	gclks_init();
=======
static void gclks_init(void) {
    #if defined(CONFIG_SOC_ATMEL_SAMC_XOSC_AS_MAIN)
    if (SOC_ATMEL_SAMC_XOSC_FREQ_HZ == 8000000UL) {
        /* XOSC(8M)/1 -> GCLK2 (8 MHz) */
        GCLK->GENCTRL[2].reg = (GCLK_GENCTRL_DIV(1UL) | GCLK_GENCTRL_SRC(GCLK_GENCTRL_SRC_XOSC_Val) |
                                GCLK_GENCTRL_IDC      | GCLK_GENCTRL_RUNSTDBY | GCLK_GENCTRL_GENEN);
        wait_gclk_sync(GCLK_SYNCBUSY_GENCTRL_GCLK2);
    }

    if (SOC_ATMEL_SAMC_XOSC_FREQ_HZ == 16000000UL) {
        /* XOSC(16M)/2 -> GCLK2 (8 MHz) */
        GCLK->GENCTRL[2].reg = (GCLK_GENCTRL_DIV(2UL) | GCLK_GENCTRL_SRC(GCLK_GENCTRL_SRC_XOSC_Val) |
                                GCLK_GENCTRL_IDC      | GCLK_GENCTRL_RUNSTDBY | GCLK_GENCTRL_GENEN);
        wait_gclk_sync(GCLK_SYNCBUSY_GENCTRL_GCLK2);
    }
    #endif

    /* FDPLL/2 -> GCLK1 */
    GCLK->GENCTRL[1].reg = (GCLK_GENCTRL_DIV(2UL) | GCLK_GENCTRL_SRC(GCLK_GENCTRL_SRC_DPLL96M_Val) |
                            GCLK_GENCTRL_IDC      | GCLK_GENCTRL_RUNSTDBY | GCLK_GENCTRL_GENEN);
    wait_gclk_sync(GCLK_SYNCBUSY_GENCTRL_GCLK1);

    /* FDPLL/1 -> GCLK0 */
    GCLK->GENCTRL[0].reg = (GCLK_GENCTRL_DIV(1UL) | GCLK_GENCTRL_SRC(GCLK_GENCTRL_SRC_DPLL96M_Val) |
                            GCLK_GENCTRL_IDC      | GCLK_GENCTRL_RUNSTDBY | GCLK_GENCTRL_GENEN);
    wait_gclk_sync(GCLK_SYNCBUSY_GENCTRL_GCLK0);
}

void z_arm_platform_init(void) {
    flash_waitstates_init();
    osc48m_init();
    osc32k_init();
    xosc_init();
    xosc32k_init();
    gclks_deinit();
    fdpll_init();
    mclk_init();
    gclks_init();

    /* Configure the AHB Bridge Clocks */
    MCLK->AHBMASK.reg = 0x1DFFU;
>>>>>>> 974d3035
}<|MERGE_RESOLUTION|>--- conflicted
+++ resolved
@@ -271,14 +271,6 @@
                             GCLK_GENCTRL_GENEN);
 }
 
-<<<<<<< HEAD
-void soc_reset_hook(void)
-{
-	flash_waitstates_init();
-	osc48m_init();
-	mclk_init();
-	gclks_init();
-=======
 static void gclks_init(void) {
     #if defined(CONFIG_SOC_ATMEL_SAMC_XOSC_AS_MAIN)
     if (SOC_ATMEL_SAMC_XOSC_FREQ_HZ == 8000000UL) {
@@ -307,7 +299,7 @@
     wait_gclk_sync(GCLK_SYNCBUSY_GENCTRL_GCLK0);
 }
 
-void z_arm_platform_init(void) {
+void soc_reset_hook(void) {
     flash_waitstates_init();
     osc48m_init();
     osc32k_init();
@@ -320,5 +312,4 @@
 
     /* Configure the AHB Bridge Clocks */
     MCLK->AHBMASK.reg = 0x1DFFU;
->>>>>>> 974d3035
 }