--- conflicted
+++ resolved
@@ -101,37 +101,7 @@
     }
 }
 
-<<<<<<< HEAD
-void soc_reset_hook(void)
-{
-	if (IS_ENABLED(CONFIG_SOC_ATMEL_SAM_WAIT_MODE)) {
-		/*
-		 * Instruct CPU to enter Wait mode instead of Sleep mode to
-		 * keep Processor Clock (HCLK) and thus be able to debug
-		 * CPU using JTAG.
-		 */
-		soc_pmc_enable_waitmode();
-	}
-
-	/*
-	 * DTCM is enabled by default at reset, therefore we have to disable
-	 * it first to get the caches into a state where then the
-	 * sys_cache*-functions can enable them, if requested by the
-	 * configuration.
-	 */
-	SCB_InvalidateDCache();
-	SCB_DisableDCache();
-
-	/*
-	 * Enable the caches only if configured to do so.
-	 */
-	sys_cache_instr_enable();
-	sys_cache_data_enable();
-
-	/* Setup system clocks */
-	clock_init();
-=======
-void z_arm_platform_init(void) {
+void soc_reset_hook(void) {
     if (IS_ENABLED(CONFIG_SOC_ATMEL_SAM_WAIT_MODE)) {
         /*
          * Instruct CPU to enter Wait mode instead of Sleep mode to
@@ -158,7 +128,6 @@
 
     /* Setup system clocks */
     clock_init();
->>>>>>> 974d3035
 }
 
 /**
