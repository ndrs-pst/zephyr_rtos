--- conflicted
+++ resolved
@@ -1,5 +1,5 @@
-<<<<<<< HEAD
 /*
+ * Copyright (c) 2017 Google LLC.
  * Copyright (c) 2022 Kamil Serwus
  *
  * SPDX-License-Identifier: Apache-2.0
@@ -10,42 +10,244 @@
  * @brief Atmel SAMC MCU series initialization code
  */
 
-#include <zephyr/arch/cpu.h>
+#include <zephyr/kernel.h>
+#include <zephyr/init.h>
+#include <zephyr/arch/arm/aarch32/cortex_m/cmsis.h>
 #include <zephyr/device.h>
-#include <zephyr/init.h>
-#include <zephyr/kernel.h>
 #include <soc.h>
 
-static void flash_waitstates_init(void)
-{
+#define SOC_ATMEL_SAMC_XOSC_FREQ_HZ         16000000UL
+
+#if ((SOC_ATMEL_SAM0_MCK_FREQ_HZ == 48000000UL) || (SOC_ATMEL_SAM0_MCK_FREQ_HZ == 64000000UL))
+/* pass */
+#else
+#error "Expect system to run at 48 MHz or 64 MHz !!!"
+#endif
+
+static void flash_waitstates_init(void) {
+    if (SOC_ATMEL_SAM0_MCK_FREQ_HZ == 48000000UL) {
 	/* One wait state at 48 MHz. */
 	NVMCTRL->CTRLB.bit.RWS = NVMCTRL_CTRLB_RWS_HALF_Val;
 }
 
-static void osc48m_init(void)
-{
-	/* Turn off the prescaler */
-	OSCCTRL->OSC48MDIV.bit.DIV = 0;
-	while (OSCCTRL->OSC48MSYNCBUSY.bit.OSC48MDIV) {
+    if (SOC_ATMEL_SAM0_MCK_FREQ_HZ == 64000000UL) {
+        /* Two wait state at 64 MHz. */
+        NVMCTRL->CTRLB.bit.RWS = NVMCTRL_CTRLB_RWS_DUAL_Val;
 	}
-	while (!OSCCTRL->STATUS.bit.OSC48MRDY) {
 	}
-}
-
-static void mclk_init(void)
-{
-	MCLK->CPUDIV.reg = MCLK_CPUDIV_CPUDIV_DIV1_Val;
-}
-
-static void gclks_init(void)
-{
-	GCLK->GENCTRL[0].reg = GCLK_GENCTRL_SRC(GCLK_GENCTRL_SRC_OSC48M)
-			     | GCLK_GENCTRL_DIV(1)
-			     | GCLK_GENCTRL_GENEN;
-}
-
-static int atmel_samc_init(void)
-{
+
+/*
+ *  XOSC32K(32.768 kHz)                     -> DFLL48M -> GCLK0 (48 MHz)
+ *  XOSC48M(OUT 16 MHz) / 16 = GCLK3(1 MHz) -> DFLL48M -> GCLK0 (48 MHz)
+ *  XOSC( 8 MHz) /  8        = 1 MHz        -> DFLL48M -> GCLK0 (48 MHz)
+ *  XOSC(16 MHz) / 16        = 1 MHz        -> DFLL48M -> GCLK0 (48 MHz)
+ */
+
+static void xosc_init(void) {
+    #if defined(CONFIG_SOC_ATMEL_SAMC_XOSC)
+    /* Configure External Oscillator */
+    OSCCTRL->XOSCCTRL.reg = (uint16_t)(OSCCTRL_XOSCCTRL_STARTUP(3UL) | OSCCTRL_XOSCCTRL_GAIN(2UL) |
+                                       OSCCTRL_XOSCCTRL_RUNSTDBY     | OSCCTRL_XOSCCTRL_CFDEN     |
+                                       OSCCTRL_XOSCCTRL_XTALEN       | OSCCTRL_XOSCCTRL_ENABLE);
+    while (OSCCTRL->STATUS.bit.XOSCRDY == 0) {
+        /* Waiting for the XOSC Ready state */
+}
+
+    /* Setting the Automatic Gain Control */
+    OSCCTRL->XOSCCTRL.reg |= (uint16_t)OSCCTRL_XOSCCTRL_AMPGC;
+    #endif
+}
+
+static void wait_gclk_sync(uint32_t sync_bit) {
+    while ((GCLK->SYNCBUSY.reg & sync_bit) == sync_bit) {
+        /* pass */
+}
+}
+
+static void xosc32k_init(void) {
+    #ifdef CONFIG_SOC_ATMEL_SAMC_XOSC32K
+    OSC32KCTRL->XOSC32K.reg = (OSC32KCTRL_XOSC32K_STARTUP(1UL) | OSC32KCTRL_XOSC32K_ENABLE |
+                               OSC32KCTRL_XOSC32K_RUNSTDBY     | OSC32KCTRL_XOSC32K_EN32K  |
+                               OSC32KCTRL_XOSC32K_EN1K         | OSC32KCTRL_XOSC32K_XTALEN);
+
+    /* Enable clock failure detection */
+    OSC32KCTRL->CFDCTRL.bit.CFDEN = 1U;
+
+    /* Wait for the crystal to stabilize. */
+    while (!OSC32KCTRL->STATUS.bit.XOSC32KRDY) {
+        /* pass */
+    }
+    #endif
+}
+
+static void osc32k_init(void) {
+    uint32_t cal_val;
+
+    cal_val = (((*(uint32_t*)0x806020UL) >> 12) & 0x7FUL);
+    OSC32KCTRL->OSC32K.reg = (OSC32KCTRL_OSC32K_CALIB(cal_val) | OSC32KCTRL_OSC32K_STARTUP(1U) |
+                              OSC32KCTRL_OSC32K_ENABLE         | OSC32KCTRL_OSC32K_RUNSTDBY    |
+                              OSC32KCTRL_OSC32K_EN32K          | OSC32KCTRL_OSC32K_EN1K);
+
+    /* Wait for the oscillator to stabilize. */
+    while (!OSC32KCTRL->STATUS.bit.OSC32KRDY) {
+        /* pass */
+    }
+}
+
+#define DPLLRATIO_LDR_VAL   (((SOC_ATMEL_SAM0_MCK_FREQ_HZ + (SOC_ATMEL_SAM0_FDPLL_IN_FREQ_HZ / 2)) / SOC_ATMEL_SAM0_FDPLL_IN_FREQ_HZ) - 1U)
+
+/// @note Errata 1.25.1 FDPLL Unlock
+/// When using FDPLL at temperature below 25°C, spurious DPLL unlocks (OSCCTRL.DPLLSTATUS.LOCK = 0)
+/// may be detected while the FDPLL still adheres to the metrics described in the related electrical characteristics
+/// chapters of the data sheet. During these unlock periods, the DPLL output clock is halted and then restarts.
+/// Workaround :
+/// When using FDPLL at temperature below 25°C, enable the lock bypass (OSCCTRL.DPLLCTRLB.LBYPASS = 1)
+/// to avoid losing FDPLL clock output during a false unlock status.
+static void fdpll_init(void) {
+    /****************** DPLL Initialization  *********************************/
+#if defined(CONFIG_SOC_ATMEL_SAMC_XOSC32K_AS_MAIN)
+    /* Configure DPLL */
+    if (SOC_ATMEL_SAM0_MCK_FREQ_HZ == 48000000UL) {
+        /* XOSC32k(32.768 kHz) = 32,768 x ((2,928 + 1) + 11/16) = 96 MHz */
+        OSCCTRL->DPLLCTRLB.reg = (OSCCTRL_DPLLCTRLB_FILTER(0UL) | OSCCTRL_DPLLCTRLB_LTIME(0UL) | OSCCTRL_DPLLCTRLB_LBYPASS |
+                                  OSCCTRL_DPLLCTRLB_REFCLK(0UL));
+        OSCCTRL->DPLLRATIO.reg = OSCCTRL_DPLLRATIO_LDRFRAC(11UL) | OSCCTRL_DPLLRATIO_LDR(2928UL);
+    }
+
+    if (SOC_ATMEL_SAM0_MCK_FREQ_HZ == 64000000UL) {
+        /* XOSC32k(32.768 kHz) = 32,768 x ((1,952 + 1) + 2/16) = 64 MHz */
+        OSCCTRL->DPLLCTRLB.reg = (OSCCTRL_DPLLCTRLB_FILTER(0UL) | OSCCTRL_DPLLCTRLB_LTIME(0UL) | OSCCTRL_DPLLCTRLB_LBYPASS |
+                                  OSCCTRL_DPLLCTRLB_REFCLK(0UL));
+        OSCCTRL->DPLLRATIO.reg = OSCCTRL_DPLLRATIO_LDRFRAC(2UL) | OSCCTRL_DPLLRATIO_LDR(1952UL);
+    }
+#elif defined(CONFIG_SOC_ATMEL_SAMC_OSC48M_AS_MAIN)
+    /* Route OSC48M(16 MHz) / 16 = GCLK3 (1 MHz) */
+    GCLK->GENCTRL[3].reg = (GCLK_GENCTRL_DIV(16UL) | GCLK_GENCTRL_SRC(GCLK_GENCTRL_SRC_OSC48M_Val) |
+                            GCLK_GENCTRL_RUNSTDBY  | GCLK_GENCTRL_GENEN);
+    while (GCLK->SYNCBUSY.bit.GENCTRL3 == 1) {
+        /* wait for the Generator 3 synchronization */
+    }
+
+    /* Enable GCLK3 as GCLK_DPLL : FDPLL96M input clock source for reference */
+    GCLK->PCHCTRL[0].reg = GCLK_PCHCTRL_GEN(0x3UL) | GCLK_PCHCTRL_CHEN;
+    while (GCLK->PCHCTRL[0].bit.CHEN == 1U) {
+        /* Wait for synchronization */
+    }
+
+    /* GCLK3 (1 MHz) x 48 = 48 MHz / 1 = 48 MHz */
+    OSCCTRL->DPLLCTRLB.reg = (OSCCTRL_DPLLCTRLB_FILTER(0UL) | OSCCTRL_DPLLCTRLB_LTIME(0UL)| OSCCTRL_DPLLCTRLB_LBYPASS |
+                              OSCCTRL_DPLLCTRLB_REFCLK(2UL));
+#elif defined(CONFIG_SOC_ATMEL_SAMC_XOSC_AS_MAIN)
+    /* Configure DPLL */
+    if (SOC_ATMEL_SAMC_XOSC_FREQ_HZ == 8000000UL) {
+        /* (XOSC(8M) / 8) = 1 MHz */
+        /* OSCCTRL_DPLLCTRLB_DIV(3) : fDIV = fXOSC / 2 * (DIV + 1) */
+        OSCCTRL->DPLLCTRLB.reg = (OSCCTRL_DPLLCTRLB_FILTER(0UL) | OSCCTRL_DPLLCTRLB_LTIME(0UL)| OSCCTRL_DPLLCTRLB_LBYPASS |
+                                  OSCCTRL_DPLLCTRLB_REFCLK(1UL) | OSCCTRL_DPLLCTRLB_DIV(3));
+    }
+
+    if (SOC_ATMEL_SAMC_XOSC_FREQ_HZ == 16000000UL) {
+        /* (XOSC(16M) / 16) = 1 MHz */
+        /* OSCCTRL_DPLLCTRLB_DIV(7) : fDIV = fXOSC / 2 * (DIV + 1) */
+        OSCCTRL->DPLLCTRLB.reg = (OSCCTRL_DPLLCTRLB_FILTER(0UL) | OSCCTRL_DPLLCTRLB_LTIME(0UL)| OSCCTRL_DPLLCTRLB_LBYPASS |
+                                  OSCCTRL_DPLLCTRLB_REFCLK(1UL) | OSCCTRL_DPLLCTRLB_DIV(7));
+    }
+#else
+#error Unsupported main clock source.
+#endif
+
+    #if !defined(CONFIG_SOC_ATMEL_SAMC_XOSC32K_AS_MAIN)
+	OSCCTRL->DPLLRATIO.reg = OSCCTRL_DPLLRATIO_LDRFRAC(0UL) | OSCCTRL_DPLLRATIO_LDR(DPLLRATIO_LDR_VAL);
+    #endif
+
+    while (OSCCTRL->DPLLSYNCBUSY.bit.DPLLRATIO == 1U) {
+        /* Waiting for the synchronization */
+    }
+
+    #if defined(CONFIG_SOC_ATMEL_SAMC_XOSC32K_AS_MAIN)
+    /* Selection of the DPLL Pre-Scalar */
+    if (SOC_ATMEL_SAM0_MCK_FREQ_HZ == 48000000UL) {
+        /* XOSC32k(32.768 kHz) = 32,768 x ((2,928 + 1) + 11/16) = 96 MHz / 2U = 48 MHz */
+        OSCCTRL->DPLLPRESC.reg = (uint8_t)OSCCTRL_DPLLPRESC_PRESC(1UL);
+    }
+
+    if (SOC_ATMEL_SAM0_MCK_FREQ_HZ == 64000000UL) {
+        /* XOSC32k(32.768 kHz) = 32,768 x ((1,952 + 1) + 2/16) = 64 MHz / 1U = 64 MHz */
+        OSCCTRL->DPLLPRESC.reg = (uint8_t)OSCCTRL_DPLLPRESC_PRESC(0UL);
+    }
+
+    while (OSCCTRL->DPLLSYNCBUSY.bit.DPLLPRESC == 1U) {
+        /* Waiting for the synchronization */
+    }
+    #endif
+
+    /* Selection of the DPLL Enable */
+    OSCCTRL->DPLLCTRLA.reg = (uint8_t)(OSCCTRL_DPLLCTRLA_ENABLE | OSCCTRL_DPLLCTRLA_RUNSTDBY);
+
+    while (OSCCTRL->DPLLSYNCBUSY.bit.ENABLE == 1U) {
+        /* Waiting for the DPLL enable synchronization */
+    }
+
+    while ((OSCCTRL->DPLLSTATUS.reg & (OSCCTRL_DPLLSTATUS_LOCK | OSCCTRL_DPLLSTATUS_CLKRDY)) !=
+                    (OSCCTRL_DPLLSTATUS_LOCK | OSCCTRL_DPLLSTATUS_CLKRDY)) {
+        /* Waiting for the Ready state */
+    }
+}
+
+static void osc48m_init(void) {
+    uint32_t cal_val;
+
+    /****************** XOSC Initialization   ********************************/
+    /* Selection of the Clock failure detection (CFD) pre scalar */
+    OSCCTRL->CFDPRESC.bit.CFDPRESC = OSCCTRL_CFDPRESC_CFDPRESC(0);
+
+    cal_val = (uint32_t)(((*(uint64_t*)0x806020UL) >> 41 ) & 0x3fffffUL);
+    OSCCTRL->CAL48M.reg = cal_val;
+
+    /* Selection of the Division Value (48 MHz / 3 = 16 MHz) */
+    OSCCTRL->OSC48MDIV.reg = (uint8_t)OSCCTRL_OSC48MDIV_DIV(2UL);
+
+    while (OSCCTRL->OSC48MSYNCBUSY.bit.OSC48MDIV == 1) {
+        /* Waiting for the synchronization */
+    }
+
+    while (OSCCTRL->STATUS.bit.OSC48MRDY == 0) {
+        /* Waiting for the OSC48M Ready state */
+    }
+
+
+    OSCCTRL->OSC48MCTRL.bit.ONDEMAND = 0;
+}
+
+static void gclks_init(void) {
+    #if defined(CONFIG_SOC_ATMEL_SAMC_XOSC_AS_MAIN)
+    if (SOC_ATMEL_SAMC_XOSC_FREQ_HZ == 8000000UL) {
+        /* XOSC(8M)/1 -> GCLK2 */
+        GCLK->GENCTRL[2].reg = (GCLK_GENCTRL_DIV(1UL) | GCLK_GENCTRL_SRC(GCLK_GENCTRL_SRC_XOSC_Val) |
+                                GCLK_GENCTRL_IDC      | GCLK_GENCTRL_RUNSTDBY | GCLK_GENCTRL_GENEN);
+        wait_gclk_sync(GCLK_SYNCBUSY_GENCTRL_GCLK2);
+    }
+
+    if (SOC_ATMEL_SAMC_XOSC_FREQ_HZ == 16000000UL) {
+        /* XOSC(16M)/2 -> GCLK2 */
+        GCLK->GENCTRL[2].reg = (GCLK_GENCTRL_DIV(2UL) | GCLK_GENCTRL_SRC(GCLK_GENCTRL_SRC_XOSC_Val) |
+                                GCLK_GENCTRL_IDC      | GCLK_GENCTRL_RUNSTDBY | GCLK_GENCTRL_GENEN);
+        wait_gclk_sync(GCLK_SYNCBUSY_GENCTRL_GCLK2);
+    }
+    #endif
+
+    /* FDPLL/2 -> GCLK1 */
+    GCLK->GENCTRL[1].reg = (GCLK_GENCTRL_DIV(2UL) | GCLK_GENCTRL_SRC(GCLK_GENCTRL_SRC_DPLL96M_Val) |
+                            GCLK_GENCTRL_IDC      | GCLK_GENCTRL_RUNSTDBY | GCLK_GENCTRL_GENEN);
+    wait_gclk_sync(GCLK_SYNCBUSY_GENCTRL_GCLK1);
+
+    /* FDPLL/1 -> GCLK0 */
+    GCLK->GENCTRL[0].reg = (GCLK_GENCTRL_DIV(1UL) | GCLK_GENCTRL_SRC(GCLK_GENCTRL_SRC_DPLL96M_Val) |
+                            GCLK_GENCTRL_IDC      | GCLK_GENCTRL_RUNSTDBY | GCLK_GENCTRL_GENEN);
+    wait_gclk_sync(GCLK_SYNCBUSY_GENCTRL_GCLK0);
+}
+
+static int atmel_samc_init(void) {
 	uint32_t key;
 
 
@@ -53,9 +255,15 @@
 
 	flash_waitstates_init();
 	osc48m_init();
-	mclk_init();
+    osc32k_init();
+    xosc_init();
+    xosc32k_init();
+    fdpll_init();
 	gclks_init();
 
+    /* Configure the AHB Bridge Clocks */
+    MCLK->AHBMASK.reg = 0x1DFFU;
+
 	/* Install default handler that simply resets the CPU
 	 * if configured in the kernel, NOP otherwise
 	 */
@@ -66,284 +274,4 @@
 	return 0;
 }
 
-SYS_INIT(atmel_samc_init, PRE_KERNEL_1, 0);
-=======
-/*
- * Copyright (c) 2017 Google LLC.
- * Copyright (c) 2022 Kamil Serwus
- *
- * SPDX-License-Identifier: Apache-2.0
- */
-
-/**
- * @file
- * @brief Atmel SAMC MCU series initialization code
- */
-
-#include <zephyr/kernel.h>
-#include <zephyr/init.h>
-#include <zephyr/arch/arm/aarch32/cortex_m/cmsis.h>
-#include <zephyr/device.h>
-#include <soc.h>
-
-#define SOC_ATMEL_SAMC_XOSC_FREQ_HZ         16000000UL
-
-#if ((SOC_ATMEL_SAM0_MCK_FREQ_HZ == 48000000UL) || (SOC_ATMEL_SAM0_MCK_FREQ_HZ == 64000000UL))
-/* pass */
-#else
-#error "Expect system to run at 48 MHz or 64 MHz !!!"
-#endif
-
-static void flash_waitstates_init(void) {
-    if (SOC_ATMEL_SAM0_MCK_FREQ_HZ == 48000000UL) {
-        /* One wait state at 48 MHz. */
-        NVMCTRL->CTRLB.bit.RWS = NVMCTRL_CTRLB_RWS_HALF_Val;
-    }
-
-    if (SOC_ATMEL_SAM0_MCK_FREQ_HZ == 64000000UL) {
-        /* Two wait state at 64 MHz. */
-        NVMCTRL->CTRLB.bit.RWS = NVMCTRL_CTRLB_RWS_DUAL_Val;
-    }
-}
-
-/*
- *  XOSC32K(32.768 kHz)                     -> DFLL48M -> GCLK0 (48 MHz)
- *  XOSC48M(OUT 16 MHz) / 16 = GCLK3(1 MHz) -> DFLL48M -> GCLK0 (48 MHz)
- *  XOSC( 8 MHz) /  8        = 1 MHz        -> DFLL48M -> GCLK0 (48 MHz)
- *  XOSC(16 MHz) / 16        = 1 MHz        -> DFLL48M -> GCLK0 (48 MHz)
- */
-
-static void xosc_init(void) {
-    #if defined(CONFIG_SOC_ATMEL_SAMC_XOSC)
-    /* Configure External Oscillator */
-    OSCCTRL->XOSCCTRL.reg = (uint16_t)(OSCCTRL_XOSCCTRL_STARTUP(3UL) | OSCCTRL_XOSCCTRL_GAIN(2UL) |
-                                       OSCCTRL_XOSCCTRL_RUNSTDBY     | OSCCTRL_XOSCCTRL_CFDEN     |
-                                       OSCCTRL_XOSCCTRL_XTALEN       | OSCCTRL_XOSCCTRL_ENABLE);
-    while (OSCCTRL->STATUS.bit.XOSCRDY == 0) {
-        /* Waiting for the XOSC Ready state */
-    }
-
-    /* Setting the Automatic Gain Control */
-    OSCCTRL->XOSCCTRL.reg |= (uint16_t)OSCCTRL_XOSCCTRL_AMPGC;
-    #endif
-}
-
-static void wait_gclk_sync(uint32_t sync_bit) {
-    while ((GCLK->SYNCBUSY.reg & sync_bit) == sync_bit) {
-        /* pass */
-    }
-}
-
-static void xosc32k_init(void) {
-    #ifdef CONFIG_SOC_ATMEL_SAMC_XOSC32K
-    OSC32KCTRL->XOSC32K.reg = (OSC32KCTRL_XOSC32K_STARTUP(1UL) | OSC32KCTRL_XOSC32K_ENABLE |
-                               OSC32KCTRL_XOSC32K_RUNSTDBY     | OSC32KCTRL_XOSC32K_EN32K  |
-                               OSC32KCTRL_XOSC32K_EN1K         | OSC32KCTRL_XOSC32K_XTALEN);
-
-    /* Enable clock failure detection */
-    OSC32KCTRL->CFDCTRL.bit.CFDEN = 1U;
-
-    /* Wait for the crystal to stabilize. */
-    while (!OSC32KCTRL->STATUS.bit.XOSC32KRDY) {
-        /* pass */
-    }
-    #endif
-}
-
-static void osc32k_init(void) {
-    uint32_t cal_val;
-
-    cal_val = (((*(uint32_t*)0x806020UL) >> 12) & 0x7FUL);
-    OSC32KCTRL->OSC32K.reg = (OSC32KCTRL_OSC32K_CALIB(cal_val) | OSC32KCTRL_OSC32K_STARTUP(1U) |
-                              OSC32KCTRL_OSC32K_ENABLE         | OSC32KCTRL_OSC32K_RUNSTDBY    |
-                              OSC32KCTRL_OSC32K_EN32K          | OSC32KCTRL_OSC32K_EN1K);
-
-    /* Wait for the oscillator to stabilize. */
-    while (!OSC32KCTRL->STATUS.bit.OSC32KRDY) {
-        /* pass */
-    }
-}
-
-#define DPLLRATIO_LDR_VAL   (((SOC_ATMEL_SAM0_MCK_FREQ_HZ + (SOC_ATMEL_SAM0_FDPLL_IN_FREQ_HZ / 2)) / SOC_ATMEL_SAM0_FDPLL_IN_FREQ_HZ) - 1U)
-
-/// @note Errata 1.25.1 FDPLL Unlock
-/// When using FDPLL at temperature below 25°C, spurious DPLL unlocks (OSCCTRL.DPLLSTATUS.LOCK = 0)
-/// may be detected while the FDPLL still adheres to the metrics described in the related electrical characteristics
-/// chapters of the data sheet. During these unlock periods, the DPLL output clock is halted and then restarts.
-/// Workaround :
-/// When using FDPLL at temperature below 25°C, enable the lock bypass (OSCCTRL.DPLLCTRLB.LBYPASS = 1)
-/// to avoid losing FDPLL clock output during a false unlock status.
-static void fdpll_init(void) {
-    /****************** DPLL Initialization  *********************************/
-#if defined(CONFIG_SOC_ATMEL_SAMC_XOSC32K_AS_MAIN)
-    /* Configure DPLL */
-    if (SOC_ATMEL_SAM0_MCK_FREQ_HZ == 48000000UL) {
-        /* XOSC32k(32.768 kHz) = 32,768 x ((2,928 + 1) + 11/16) = 96 MHz */
-        OSCCTRL->DPLLCTRLB.reg = (OSCCTRL_DPLLCTRLB_FILTER(0UL) | OSCCTRL_DPLLCTRLB_LTIME(0UL) | OSCCTRL_DPLLCTRLB_LBYPASS |
-                                  OSCCTRL_DPLLCTRLB_REFCLK(0UL));
-        OSCCTRL->DPLLRATIO.reg = OSCCTRL_DPLLRATIO_LDRFRAC(11UL) | OSCCTRL_DPLLRATIO_LDR(2928UL);
-    }
-
-    if (SOC_ATMEL_SAM0_MCK_FREQ_HZ == 64000000UL) {
-        /* XOSC32k(32.768 kHz) = 32,768 x ((1,952 + 1) + 2/16) = 64 MHz */
-        OSCCTRL->DPLLCTRLB.reg = (OSCCTRL_DPLLCTRLB_FILTER(0UL) | OSCCTRL_DPLLCTRLB_LTIME(0UL) | OSCCTRL_DPLLCTRLB_LBYPASS |
-                                  OSCCTRL_DPLLCTRLB_REFCLK(0UL));
-        OSCCTRL->DPLLRATIO.reg = OSCCTRL_DPLLRATIO_LDRFRAC(2UL) | OSCCTRL_DPLLRATIO_LDR(1952UL);
-    }
-#elif defined(CONFIG_SOC_ATMEL_SAMC_OSC48M_AS_MAIN)
-    /* Route OSC48M(16 MHz) / 16 = GCLK3 (1 MHz) */
-    GCLK->GENCTRL[3].reg = (GCLK_GENCTRL_DIV(16UL) | GCLK_GENCTRL_SRC(GCLK_GENCTRL_SRC_OSC48M_Val) |
-                            GCLK_GENCTRL_RUNSTDBY  | GCLK_GENCTRL_GENEN);
-    while (GCLK->SYNCBUSY.bit.GENCTRL3 == 1) {
-        /* wait for the Generator 3 synchronization */
-    }
-
-    /* Enable GCLK3 as GCLK_DPLL : FDPLL96M input clock source for reference */
-    GCLK->PCHCTRL[0].reg = GCLK_PCHCTRL_GEN(0x3UL) | GCLK_PCHCTRL_CHEN;
-    while (GCLK->PCHCTRL[0].bit.CHEN == 1U) {
-        /* Wait for synchronization */
-    }
-
-    /* GCLK3 (1 MHz) x 48 = 48 MHz / 1 = 48 MHz */
-    OSCCTRL->DPLLCTRLB.reg = (OSCCTRL_DPLLCTRLB_FILTER(0UL) | OSCCTRL_DPLLCTRLB_LTIME(0UL)| OSCCTRL_DPLLCTRLB_LBYPASS |
-                              OSCCTRL_DPLLCTRLB_REFCLK(2UL));
-#elif defined(CONFIG_SOC_ATMEL_SAMC_XOSC_AS_MAIN)
-    /* Configure DPLL */
-    if (SOC_ATMEL_SAMC_XOSC_FREQ_HZ == 8000000UL) {
-        /* (XOSC(8M) / 8) = 1 MHz */
-        /* OSCCTRL_DPLLCTRLB_DIV(3) : fDIV = fXOSC / 2 * (DIV + 1) */
-        OSCCTRL->DPLLCTRLB.reg = (OSCCTRL_DPLLCTRLB_FILTER(0UL) | OSCCTRL_DPLLCTRLB_LTIME(0UL)| OSCCTRL_DPLLCTRLB_LBYPASS |
-                                  OSCCTRL_DPLLCTRLB_REFCLK(1UL) | OSCCTRL_DPLLCTRLB_DIV(3));
-    }
-
-    if (SOC_ATMEL_SAMC_XOSC_FREQ_HZ == 16000000UL) {
-        /* (XOSC(16M) / 16) = 1 MHz */
-        /* OSCCTRL_DPLLCTRLB_DIV(7) : fDIV = fXOSC / 2 * (DIV + 1) */
-        OSCCTRL->DPLLCTRLB.reg = (OSCCTRL_DPLLCTRLB_FILTER(0UL) | OSCCTRL_DPLLCTRLB_LTIME(0UL)| OSCCTRL_DPLLCTRLB_LBYPASS |
-                                  OSCCTRL_DPLLCTRLB_REFCLK(1UL) | OSCCTRL_DPLLCTRLB_DIV(7));
-    }
-#else
-#error Unsupported main clock source.
-#endif
-
-    #if !defined(CONFIG_SOC_ATMEL_SAMC_XOSC32K_AS_MAIN)
-	OSCCTRL->DPLLRATIO.reg = OSCCTRL_DPLLRATIO_LDRFRAC(0UL) | OSCCTRL_DPLLRATIO_LDR(DPLLRATIO_LDR_VAL);
-    #endif
-
-    while (OSCCTRL->DPLLSYNCBUSY.bit.DPLLRATIO == 1U) {
-        /* Waiting for the synchronization */
-    }
-
-    #if defined(CONFIG_SOC_ATMEL_SAMC_XOSC32K_AS_MAIN)
-    /* Selection of the DPLL Pre-Scalar */
-    if (SOC_ATMEL_SAM0_MCK_FREQ_HZ == 48000000UL) {
-        /* XOSC32k(32.768 kHz) = 32,768 x ((2,928 + 1) + 11/16) = 96 MHz / 2U = 48 MHz */
-        OSCCTRL->DPLLPRESC.reg = (uint8_t)OSCCTRL_DPLLPRESC_PRESC(1UL);
-    }
-
-    if (SOC_ATMEL_SAM0_MCK_FREQ_HZ == 64000000UL) {
-        /* XOSC32k(32.768 kHz) = 32,768 x ((1,952 + 1) + 2/16) = 64 MHz / 1U = 64 MHz */
-        OSCCTRL->DPLLPRESC.reg = (uint8_t)OSCCTRL_DPLLPRESC_PRESC(0UL);
-    }
-
-    while (OSCCTRL->DPLLSYNCBUSY.bit.DPLLPRESC == 1U) {
-        /* Waiting for the synchronization */
-    }
-    #endif
-
-    /* Selection of the DPLL Enable */
-    OSCCTRL->DPLLCTRLA.reg = (uint8_t)(OSCCTRL_DPLLCTRLA_ENABLE | OSCCTRL_DPLLCTRLA_RUNSTDBY);
-
-    while (OSCCTRL->DPLLSYNCBUSY.bit.ENABLE == 1U) {
-        /* Waiting for the DPLL enable synchronization */
-    }
-
-    while ((OSCCTRL->DPLLSTATUS.reg & (OSCCTRL_DPLLSTATUS_LOCK | OSCCTRL_DPLLSTATUS_CLKRDY)) !=
-                    (OSCCTRL_DPLLSTATUS_LOCK | OSCCTRL_DPLLSTATUS_CLKRDY)) {
-        /* Waiting for the Ready state */
-    }
-}
-
-static void osc48m_init(void) {
-    uint32_t cal_val;
-
-    /****************** XOSC Initialization   ********************************/
-    /* Selection of the Clock failure detection (CFD) pre scalar */
-    OSCCTRL->CFDPRESC.bit.CFDPRESC = OSCCTRL_CFDPRESC_CFDPRESC(0);
-
-    cal_val = (uint32_t)(((*(uint64_t*)0x806020UL) >> 41 ) & 0x3fffffUL);
-    OSCCTRL->CAL48M.reg = cal_val;
-
-    /* Selection of the Division Value (48 MHz / 3 = 16 MHz) */
-    OSCCTRL->OSC48MDIV.reg = (uint8_t)OSCCTRL_OSC48MDIV_DIV(2UL);
-
-    while (OSCCTRL->OSC48MSYNCBUSY.bit.OSC48MDIV == 1) {
-        /* Waiting for the synchronization */
-    }
-
-    while (OSCCTRL->STATUS.bit.OSC48MRDY == 0) {
-        /* Waiting for the OSC48M Ready state */
-    }
-
-
-    OSCCTRL->OSC48MCTRL.bit.ONDEMAND = 0;
-}
-
-static void gclks_init(void) {
-    #if defined(CONFIG_SOC_ATMEL_SAMC_XOSC_AS_MAIN)
-    if (SOC_ATMEL_SAMC_XOSC_FREQ_HZ == 8000000UL) {
-        /* XOSC(8M)/1 -> GCLK2 */
-        GCLK->GENCTRL[2].reg = (GCLK_GENCTRL_DIV(1UL) | GCLK_GENCTRL_SRC(GCLK_GENCTRL_SRC_XOSC_Val) |
-                                GCLK_GENCTRL_IDC      | GCLK_GENCTRL_RUNSTDBY | GCLK_GENCTRL_GENEN);
-        wait_gclk_sync(GCLK_SYNCBUSY_GENCTRL_GCLK2);
-    }
-
-    if (SOC_ATMEL_SAMC_XOSC_FREQ_HZ == 16000000UL) {
-        /* XOSC(16M)/2 -> GCLK2 */
-        GCLK->GENCTRL[2].reg = (GCLK_GENCTRL_DIV(2UL) | GCLK_GENCTRL_SRC(GCLK_GENCTRL_SRC_XOSC_Val) |
-                                GCLK_GENCTRL_IDC      | GCLK_GENCTRL_RUNSTDBY | GCLK_GENCTRL_GENEN);
-        wait_gclk_sync(GCLK_SYNCBUSY_GENCTRL_GCLK2);
-    }
-    #endif
-
-    /* FDPLL/2 -> GCLK1 */
-    GCLK->GENCTRL[1].reg = (GCLK_GENCTRL_DIV(2UL) | GCLK_GENCTRL_SRC(GCLK_GENCTRL_SRC_DPLL96M_Val) |
-                            GCLK_GENCTRL_IDC      | GCLK_GENCTRL_RUNSTDBY | GCLK_GENCTRL_GENEN);
-    wait_gclk_sync(GCLK_SYNCBUSY_GENCTRL_GCLK1);
-
-    /* FDPLL/1 -> GCLK0 */
-    GCLK->GENCTRL[0].reg = (GCLK_GENCTRL_DIV(1UL) | GCLK_GENCTRL_SRC(GCLK_GENCTRL_SRC_DPLL96M_Val) |
-                            GCLK_GENCTRL_IDC      | GCLK_GENCTRL_RUNSTDBY | GCLK_GENCTRL_GENEN);
-    wait_gclk_sync(GCLK_SYNCBUSY_GENCTRL_GCLK0);
-}
-
-static int atmel_samc_init(const struct device* arg) {
-    uint32_t key;
-
-    ARG_UNUSED(arg);
-
-    key = irq_lock();
-
-    flash_waitstates_init();
-    osc48m_init();
-    osc32k_init();
-    xosc_init();
-    xosc32k_init();
-    fdpll_init();
-    gclks_init();
-
-    /* Configure the AHB Bridge Clocks */
-    MCLK->AHBMASK.reg = 0x1DFFU;
-
-    /* Install default handler that simply resets the CPU
-     * if configured in the kernel, NOP otherwise
-     */
-    NMI_INIT();
-
-    irq_unlock(key);
-
-    return 0;
-}
-
-SYS_INIT(atmel_samc_init, PRE_KERNEL_1, 0);
->>>>>>> 4c649d33
+SYS_INIT(atmel_samc_init, PRE_KERNEL_1, 0);