--- conflicted
+++ resolved
@@ -1,75 +1,4 @@
-<<<<<<< HEAD
 /*
- * Copyright (c) 2022 Kamil Serwus
- *
- * SPDX-License-Identifier: Apache-2.0
- */
-
-#ifndef _ATMEL_SAMC_SOC_H_
-#define _ATMEL_SAMC_SOC_H_
-
-#ifndef _ASMLANGUAGE
-
-#define DONT_USE_CMSIS_INIT
-
-#include <zephyr/types.h>
-
-
-#if defined(CONFIG_SOC_PART_NUMBER_SAMC21E15A)
-#include <samc21e15a.h>
-#elif defined(CONFIG_SOC_PART_NUMBER_SAMC21E16A)
-#include <samc21e16a.h>
-#elif defined(CONFIG_SOC_PART_NUMBER_SAMC21E17A)
-#include <samc21e17a.h>
-#elif defined(CONFIG_SOC_PART_NUMBER_SAMC21E18A)
-#include <samc21e18a.h>
-#elif defined(CONFIG_SOC_PART_NUMBER_SAMC21G15A)
-#include <samc21g15a.h>
-#elif defined(CONFIG_SOC_PART_NUMBER_SAMC21G16A)
-#include <samc21g16a.h>
-#elif defined(CONFIG_SOC_PART_NUMBER_SAMC21G17A)
-#include <samc21g17a.h>
-#elif defined(CONFIG_SOC_PART_NUMBER_SAMC21G18A)
-#include <samc21g18a.h>
-#elif defined(CONFIG_SOC_PART_NUMBER_SAMC21J15A)
-#include <samc21j15a.h>
-#elif defined(CONFIG_SOC_PART_NUMBER_SAMC21J16A)
-#include <samc21j16a.h>
-#elif defined(CONFIG_SOC_PART_NUMBER_SAMC21J17A)
-#include <samc21j17a.h>
-#elif defined(CONFIG_SOC_PART_NUMBER_SAMC21J17AU)
-#include <samc21j17au.h>
-#elif defined(CONFIG_SOC_PART_NUMBER_SAMC21J18A)
-#include <samc21j18a.h>
-#elif defined(CONFIG_SOC_PART_NUMBER_SAMC21J18AU)
-#include <samc21j18au.h>
-#elif defined(CONFIG_SOC_PART_NUMBER_SAMC21N17A)
-#include <samc21n17a.h>
-#elif defined(CONFIG_SOC_PART_NUMBER_SAMC21N18A)
-#include <samc21n18a.h>
-#else
-#error Library does not support the specified device.
-#endif
-
-#endif /* _ASMLANGUAGE */
-
-#include "adc_fixup_sam0.h"
-#include "../common/soc_port.h"
-#include "../common/atmel_sam0_dt.h"
-
-#define SOC_ATMEL_SAM0_OSC32K_FREQ_HZ 32768
-#define SOC_ATMEL_SAM0_OSC48M_FREQ_HZ 48000000
-
-/** Processor Clock (HCLK) Frequency */
-#define SOC_ATMEL_SAM0_HCLK_FREQ_HZ CONFIG_SYS_CLOCK_HW_CYCLES_PER_SEC
-/** Master Clock (MCK) Frequency */
-#define SOC_ATMEL_SAM0_MCK_FREQ_HZ SOC_ATMEL_SAM0_HCLK_FREQ_HZ
-#define SOC_ATMEL_SAM0_GCLK0_FREQ_HZ SOC_ATMEL_SAM0_MCK_FREQ_HZ
-
-#endif /* _ATMEL_SAMD51_SOC_H_ */
-=======
-/*
- * Copyright (c) 2017 Google LLC.
  * Copyright (c) 2022 Kamil Serwus
  *
  * SPDX-License-Identifier: Apache-2.0
@@ -131,15 +60,16 @@
 #include "../common/soc_port.h"
 #include "../common/atmel_sam0_dt.h"
 
+#define SOC_ATMEL_SAM0_OSC32K_FREQ_HZ       32768
+#define SOC_ATMEL_SAM0_XOSC32K_FREQ_HZ      32768
+#define SOC_ATMEL_SAM0_OSC48M_FREQ_HZ       48000000
+
 /** Processor Clock (HCLK) Frequency */
 #define SOC_ATMEL_SAM0_HCLK_FREQ_HZ         ATMEL_SAM0_DT_CPU_CLK_FREQ_HZ
 
 /** Master Clock (MCK) Frequency */
 #define SOC_ATMEL_SAM0_MCK_FREQ_HZ          SOC_ATMEL_SAM0_HCLK_FREQ_HZ
-#define SOC_ATMEL_SAM0_OSC32K_FREQ_HZ       32768
-#define SOC_ATMEL_SAM0_XOSC32K_FREQ_HZ      32768
 #define SOC_ATMEL_SAM0_FDPLL_OUT_FREQ_HZ    SOC_ATMEL_SAM0_HCLK_FREQ_HZ
-#define SOC_ATMEL_SAM0_OSC48M_FREQ_HZ       48000000
 #define SOC_ATMEL_SAM0_GCLK0_FREQ_HZ        SOC_ATMEL_SAM0_FDPLL_OUT_FREQ_HZ
 
 #if defined(CONFIG_SOC_ATMEL_SAMC_XOSC32K_AS_MAIN)
@@ -158,5 +88,4 @@
 #define SOC_ATMEL_SAM0_APBC_FREQ_HZ         SOC_ATMEL_SAM0_MCK_FREQ_HZ
 #define SOC_ATMEL_SAM0_APBD_FREQ_HZ         SOC_ATMEL_SAM0_MCK_FREQ_HZ
 
-#endif /* _ATMEL_SAMC_SOC_H_ */
->>>>>>> 8a1d3ad0
+#endif /* _ATMEL_SAMC_SOC_H_ */