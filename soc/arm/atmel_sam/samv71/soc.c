--- conflicted
+++ resolved
@@ -223,48 +223,20 @@
     }
 }
 
-<<<<<<< HEAD
-void z_arm_platform_init(void)
-{
-	/*
-	 * DTCM is enabled by default at reset, therefore we have to disable
-	 * it first to get the caches into a state where then the
-	 * sys_cache*-functions can enable them, if requested by the
-	 * configuration.
-	 */
-	SCB_DisableDCache();
-
-	/*
-	 * Enable the caches only if configured to do so.
-	 */
-	sys_cache_instr_enable();
-	sys_cache_data_enable();
-
-	/*
-	 * Set FWS (Flash Wait State) value before increasing Master Clock
-	 * (MCK) frequency.
-	 * TODO: set FWS based on the actual MCK frequency and VDDIO value
-	 * rather than maximum supported 150 MHz at standard VDDIO=2.7V
-	 */
-	EFC->EEFC_FMR = EEFC_FMR_FWS(5) | EEFC_FMR_CLOE;
-
-	/* Setup system clocks */
-	clock_init();
-=======
 void z_arm_platform_init(void) {
-    if (IS_ENABLED(CONFIG_CACHE_MANAGEMENT) && IS_ENABLED(CONFIG_ICACHE)) {
-        SCB_EnableICache();
-    }
-    else {
-        SCB_DisableICache();
-    }
-
-    if (IS_ENABLED(CONFIG_CACHE_MANAGEMENT) && IS_ENABLED(CONFIG_DCACHE)) {
-        SCB_EnableDCache();
-    }
-    else {
-        SCB_DisableDCache();
-    }
+    /*
+     * DTCM is enabled by default at reset, therefore we have to disable
+     * it first to get the caches into a state where then the
+     * sys_cache*-functions can enable them, if requested by the
+     * configuration.
+     */
+    SCB_DisableDCache();
+
+    /*
+     * Enable the caches only if configured to do so.
+     */
+    sys_cache_instr_enable();
+    sys_cache_data_enable();
 
     /*
      * Set FWS (Flash Wait State) value before increasing Master Clock
@@ -274,9 +246,16 @@
      */
     EFC->EEFC_FMR = EEFC_FMR_FWS(5) | EEFC_FMR_CLOE;
 
+    /*
+     * Set FWS (Flash Wait State) value before increasing Master Clock
+     * (MCK) frequency.
+     * TODO: set FWS based on the actual MCK frequency and VDDIO value
+     * rather than maximum supported 150 MHz at standard VDDIO=2.7V
+     */
+    EFC->EEFC_FMR = EEFC_FMR_FWS(5) | EEFC_FMR_CLOE;
+
     /* Setup system clocks */
     clock_init();
->>>>>>> a5ba44b3
 }
 
 /**
